--- conflicted
+++ resolved
@@ -91,11 +91,8 @@
 * Pulkit Goyal
 * Qian Wan
 * Qinxi Yu
-<<<<<<< HEAD
+* Rafael Wiltz
 * Renaud Poncelet
-=======
-* Rafael Wiltz
->>>>>>> f3c54041
 * René Zurbrügg
 * Ritvik Singh
 * Rosario Scalise
