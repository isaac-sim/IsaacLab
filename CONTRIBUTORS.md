# Isaac Lab Developers and Contributors

This is the official list of Isaac Lab Project developers and contributors.

To see the full list of contributors, please check the revision history in the source control.

Guidelines for modifications:

* Please keep the **lists sorted alphabetically**.
* Names should be added to this file as: *individual names* or *organizations*.
* E-mail addresses are tracked elsewhere to avoid spam.

## Developers

* Boston Dynamics AI Institute, Inc.
* ETH Zurich
* NVIDIA Corporation & Affiliates
* University of Toronto

---

* Antonio Serrano-Muñoz
* David Hoeller
* Farbod Farshidian
* Hunter Hansen
* James Smith
* James Tigue
* Kelly (Yunrong) Guo
* Matthew Trepte
* Mayank Mittal
* Nikita Rudin
* Octi (Zhengyu) Zhang
* Pascal Roth
* Sheikh Dawood
* Ossama Ahmed

## Contributors

* Alessandro Assirelli
* Alex Omar
* Alice Zhou
* Amr Mousa
* Andrej Orsula
* Anton Bjørndahl Mortensen
* Antonin Raffin
* Arjun Bhardwaj
* Ashwin Varghese Kuruttukulam
* Bikram Pandit
* Bingjie Tang
* Brayden Zhang
* Brian Bingham
* Cameron Upright
* Calvin Yu
* Cheng-Rong Lai
* Chenyu Yang
* Clemens Schwarke
* Connor Smith
* CY (Chien-Ying) Chen
* David Yang
* Dhananjay Shendre
* Dorsa Rohani
* Fabian Jenelten
* Felipe Mohr
* Felix Yu
* Gary Lvov
* Giulio Romualdi
* Haoran Zhou
* HoJin Jeon
* Hongwei Xiong
* Hongyu Li
* Iretiayo Akinola
* Jack Zeng
* Jan Kerner
* Jean Tampon
* Jeonghwan Kim
* Jia Lin Yuan
* Jiakai Zhang
* Jinghuan Shang
* Jingzhou Liu
* Jinqi Wei
* Johnson Sun
* Kaixi Bao
* Kris Wilson
* Kourosh Darvish
* Kousheek Chakraborty
* Lionel Gulich
* Louis Le Lay
* Lorenz Wellhausen
* Lukas Fröhlich
* Manuel Schweiger
* Masoud Moghani
* Michael Gussert
* Michael Noseworthy
* Miguel Alonso Jr
* Mingyu Lee
* Muhong Guo
* Nicola Loi
* Norbert Cygiert
* Nuoyan Chen (Alvin)
* Nuralem Abizov
* Ori Gadot
* Oyindamola Omotuyi
* Özhan Özen
* Patrick Yin
* Peter Du
* Pulkit Goyal
* Qian Wan
* Qinxi Yu
* Rafael Wiltz
* Renaud Poncelet
* René Zurbrügg
* Ritvik Singh
* Rosario Scalise
* Ryley McCarroll
* Shafeef Omar
* Shaoshu Su
* Shundo Kishi
* Stefan Van de Mosselaer
* Stephan Pleines
<<<<<<< HEAD
* Tim Kobiolka
=======
* Tyler Lum
* Victor Khaustov
* Virgilio Gómez Lambo
>>>>>>> a74a2cf9
* Vladimir Fokow
* Wei Yang
* Xavier Nal
* Yang Jin
* Yanzi Zhu
* Yijie Guo
* Yujian Zhang
* Yun Liu
* Ziqi Fan
* Zoe McCarthy
* David Leon

## Acknowledgements

* Ajay Mandlekar
* Animesh Garg
* Buck Babich
* Gavriel State
* Hammad Mazhar
* Marco Hutter
* Yashraj Narang<|MERGE_RESOLUTION|>--- conflicted
+++ resolved
@@ -117,13 +117,10 @@
 * Shundo Kishi
 * Stefan Van de Mosselaer
 * Stephan Pleines
-<<<<<<< HEAD
 * Tim Kobiolka
-=======
 * Tyler Lum
 * Victor Khaustov
 * Virgilio Gómez Lambo
->>>>>>> a74a2cf9
 * Vladimir Fokow
 * Wei Yang
 * Xavier Nal
