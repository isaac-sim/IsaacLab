# Isaac Lab Developers and Contributors

This is the official list of Isaac Lab Project developers and contributors.

To see the full list of contributors, please check the revision history in the source control.

Guidelines for modifications:

* Please keep the **lists sorted alphabetically**.
* Names should be added to this file as: *individual names* or *organizations*.
* E-mail addresses are tracked elsewhere to avoid spam.

## Developers

* Boston Dynamics AI Institute, Inc.
* ETH Zurich
* NVIDIA Corporation & Affiliates
* University of Toronto

---

* Antonio Serrano-Muñoz
* David Hoeller
* Farbod Farshidian
* Hunter Hansen
* James Smith
* James Tigue
* Kelly (Yunrong) Guo
* Mayank Mittal
* Nikita Rudin
* Pascal Roth
* Sheikh Dawood

## Contributors

* Alice Zhou
* Amr Mousa
* Andrej Orsula
* Anton Bjørndahl Mortensen
* Arjun Bhardwaj
* Brayden Zhang
* Calvin Yu
* Chenyu Yang
* CY (Chien-Ying) Chen
* David Yang
* Dorsa Rohani
* Felix Yu
* Gary Lvov
* Giulio Romualdi
* Haoran Zhou
* HoJin Jeon
* Hongwei Xiong
<<<<<<< HEAD
* Hongyu Li
=======
* Iretiayo Akinola
>>>>>>> 874b7b62
* Jan Kerner
* Jean Tampon
* Jia Lin Yuan
* Jinghuan Shang
* Jingzhou Liu
* Johnson Sun
* Kaixi Bao
* Kourosh Darvish
* Lionel Gulich
* Louis Le Lay
* Lorenz Wellhausen
* Masoud Moghani
* Michael Gussert
* Michael Noseworthy
* Muhong Guo
* Nuralem Abizov
* Oyindamola Omotuyi
* Özhan Özen
* Peter Du
* Qian Wan
* Qinxi Yu
* René Zurbrügg
* Ritvik Singh
* Rosario Scalise
* Ryley McCarroll
* Shafeef Omar
* Vladimir Fokow
* Wei Yang
* Xavier Nal
* Yang Jin
* Yujian Zhang
* Zhengyu Zhang
* Ziqi Fan

## Acknowledgements

* Ajay Mandlekar
* Animesh Garg
* Buck Babich
* Gavriel State
* Hammad Mazhar
* Marco Hutter
* Yashraj Narang<|MERGE_RESOLUTION|>--- conflicted
+++ resolved
@@ -50,11 +50,8 @@
 * Haoran Zhou
 * HoJin Jeon
 * Hongwei Xiong
-<<<<<<< HEAD
 * Hongyu Li
-=======
 * Iretiayo Akinola
->>>>>>> 874b7b62
 * Jan Kerner
 * Jean Tampon
 * Jia Lin Yuan
