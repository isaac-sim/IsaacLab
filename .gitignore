# C++
**/cmake-build*/
**/build*/
**/*.so
**/*.log*

# Omniverse
**/*.dmp
**/.thumbs

# No USD files allowed in the repo
**/*.usd
**/*.usda
**/*.usdc
**/*.usdz

# Python
.DS_Store
**/*.egg-info/
**/__pycache__/
**/.pytest_cache/
**/*.pyc
**/*.pb

# Docker/Singularity
**/*.sif
docker/cluster/exports/
docker/.container.cfg

# IDE
**/.idea/
**/.vscode/
# Don't ignore the top-level .vscode directory as it is
# used to configure VS Code settings
!.vscode

# Outputs
**/output/*
**/outputs/*
**/videos/*
**/wandb/*
**/.neptune/*
docker/artifacts/
*.tmp

# Doc Outputs
**/docs/_build/*
**/generated/*

# Isaac-Sim packman
_isaac_sim*
_repo
_build
.lastformat

# RL-Games
**/runs/*
**/logs/*
**/recordings/*

# Pre-Trained Checkpoints
/.pretrained_checkpoints/

# Teleop Recorded Dataset
datasets

<<<<<<< HEAD
#Training Junk
.pth
docs/training_runs/
=======
# Tests
tests/
>>>>>>> ee4e6329
<|MERGE_RESOLUTION|>--- conflicted
+++ resolved
@@ -64,11 +64,6 @@
 # Teleop Recorded Dataset
 datasets
 
-<<<<<<< HEAD
-#Training Junk
-.pth
-docs/training_runs/
-=======
+
 # Tests
-tests/
->>>>>>> ee4e6329
+tests/