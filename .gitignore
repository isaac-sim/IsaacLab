# C++
**/cmake-build*/
**/build*/
**/*.so
**/*.log*

# Omniverse
**/*.dmp
**/.thumbs

# No USD files allowed in the repo
**/*.usd
**/*.usda
**/*.usdc
**/*.usdz

# Python
.DS_Store
**/*.egg-info/
**/__pycache__/
**/.pytest_cache/
**/*.pyc
**/*.pb

# Docker/Singularity
**/*.sif
docker/cluster/exports/
docker/.container.cfg

# IDE
**/.idea/
**/.vscode/
# Don't ignore the top-level .vscode directory as it is
# used to configure VS Code settings
!.vscode

# Outputs
**/output/*
**/outputs/*
**/videos/*
**/wandb/*
**/.neptune/*
docker/artifacts/
*.tmp

# Doc Outputs
**/docs/_build/*
**/generated/*

# Isaac-Sim packman
_isaac_sim*
_repo
_build
.lastformat

# RL-Games
**/runs/*
**/logs/*
**/recordings/*

# Pre-Trained Checkpoints
/.pretrained_checkpoints/

# Teleop Recorded Dataset
<<<<<<< HEAD
/datasets
=======
/datasets/
>>>>>>> c007680e

# Tests
tests/

# Docker history
.isaac-lab-docker-history<|MERGE_RESOLUTION|>--- conflicted
+++ resolved
@@ -62,11 +62,7 @@
 /.pretrained_checkpoints/
 
 # Teleop Recorded Dataset
-<<<<<<< HEAD
-/datasets
-=======
 /datasets/
->>>>>>> c007680e
 
 # Tests
 tests/
