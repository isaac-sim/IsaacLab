--- conflicted
+++ resolved
@@ -68,10 +68,7 @@
 "omni.kit.primitive.mesh" = {}
 "omni.kit.property.bundle" = {}
 "omni.kit.raycast.query" = {}
-<<<<<<< HEAD
-=======
 "omni.kit.stagerecorder.bundle" = {}
->>>>>>> 95e37603
 "omni.kit.stage_template.core" = {}
 "omni.kit.telemetry" = {}
 "omni.kit.tool.asset_importer" = {}
@@ -96,8 +93,7 @@
 "omni.uiaudio" = {}
 "omni.usd.metrics.assembler.ui" = {}
 "omni.usd.schema.metrics.assembler" = {}
-"omni.warp" = { version = "1.9.0-beta.3", exact = true }
-"omni.warp.core" = { version = "1.9.0-beta.3", exact = true }
+"omni.warp.core" = {}
 
 ########################
 # Isaac Lab Extensions #
@@ -258,18 +254,11 @@
 # Extensions
 ###############################
 [settings.exts."omni.kit.registry.nucleus"]
-
 registries = [
-    { name = "kit/default", url = "omniverse://kit-extensions.ov.nvidia.com/exts/kit/default" },
-    { name = "kit/sdk", url = "omniverse://kit-extensions.ov.nvidia.com/exts/kit/sdk/${kit_version_short}/${kit_git_hash}" },
+    { name = "kit/default", url = "https://ovextensionsprod.blob.core.windows.net/exts/kit/prod/106/shared" },
+    { name = "kit/sdk", url = "https://ovextensionsprod.blob.core.windows.net/exts/kit/prod/sdk/${kit_version_short}/${kit_git_hash}" },
+    { name = "kit/community", url = "https://dw290v42wisod.cloudfront.net/exts/kit/community" },
 ]
-
-#FOR PRODUCTION
-#registries = [
-#    { name = "kit/default", url = "https://ovextensionsprod.blob.core.windows.net/exts/kit/prod/106/shared" },
-#    { name = "kit/sdk", url = "https://ovextensionsprod.blob.core.windows.net/exts/kit/prod/sdk/${kit_version_short}/${kit_git_hash}" },
-#    { name = "kit/community", url = "https://dw290v42wisod.cloudfront.net/exts/kit/community" },   
-#]
 
 [settings.app.extensions]
 skipPublishVerification = false
