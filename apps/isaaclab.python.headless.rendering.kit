--- conflicted
+++ resolved
@@ -33,14 +33,11 @@
 app.folder = "${exe-path}/"
 app.name = "Isaac-Sim"
 app.version = "5.0.0"
-<<<<<<< HEAD
-=======
 
 ### FSD
 app.useFabricSceneDelegate = true
 # Temporary, should be enabled by default in Kit soon
 rtx.hydra.readTransformsFromFabricInRenderDelegate = true
->>>>>>> 95e37603
 
 # Disable print outs on extension startup information
 # this only disables the app print_and_log function
@@ -98,18 +95,11 @@
 metricsAssembler.changeListenerEnabled = false
 
 [settings.exts."omni.kit.registry.nucleus"]
-
 registries = [
-    { name = "kit/default", url = "omniverse://kit-extensions.ov.nvidia.com/exts/kit/default" },
-    { name = "kit/sdk", url = "omniverse://kit-extensions.ov.nvidia.com/exts/kit/sdk/${kit_version_short}/${kit_git_hash}" },
+    { name = "kit/default", url = "https://ovextensionsprod.blob.core.windows.net/exts/kit/prod/106/shared" },
+    { name = "kit/sdk", url = "https://ovextensionsprod.blob.core.windows.net/exts/kit/prod/sdk/${kit_version_short}/${kit_git_hash}" },
+    { name = "kit/community", url = "https://dw290v42wisod.cloudfront.net/exts/kit/community" },
 ]
-
-#FOR PRODUCTION
-#registries = [
-#    { name = "kit/default", url = "https://ovextensionsprod.blob.core.windows.net/exts/kit/prod/106/shared" },
-#    { name = "kit/sdk", url = "https://ovextensionsprod.blob.core.windows.net/exts/kit/prod/sdk/${kit_version_short}/${kit_git_hash}" },
-#    { name = "kit/community", url = "https://dw290v42wisod.cloudfront.net/exts/kit/community" },   
-#]
 
 [settings.app.python]
 # These disable the kit app from also printing out python output, which gets confusing
