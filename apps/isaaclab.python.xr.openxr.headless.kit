##
# Adapted from: apps/isaaclab.python.xr.openxr.kit
##

[package]
title = "Isaac Lab Python OpenXR Headless"
description = "An app for running Isaac Lab with OpenXR in headless mode"
version = "2.2.0"

# That makes it browsable in UI with "experience" filter
keywords = ["experience", "app", "usd", "headless"]

[settings]
# Note: This path was adapted to be respective to the kit-exe file location
app.versionFile = "${exe-path}/VERSION"
app.folder = "${exe-path}/"
app.name = "Isaac-Sim"
app.version = "5.0.0"
<<<<<<< HEAD
=======

### FSD
app.useFabricSceneDelegate = true
# Temporary, should be enabled by default in Kit soon
rtx.hydra.readTransformsFromFabricInRenderDelegate = true

# work around for kitxr issue
app.hydra.renderSettings.useUsdAttributes = false
app.hydra.renderSettings.useFabricAttributes = false

[settings.isaaclab]
# This is used to check that this experience file is loaded when using cameras
cameras_enabled = true
>>>>>>> 95e37603

[dependencies]
"isaaclab.python.xr.openxr" = {}

[settings]
xr.profile.ar.enabled = true

[settings.app.python]
# These disable the kit app from also printing out python output, which gets confusing
interceptSysStdOutput = false
logSysStdOutput = false

# Register extension folder from this repo in kit
[settings.app.exts]
folders = [
    "${exe-path}/exts",  # kit extensions
    "${exe-path}/extscore",  # kit core extensions
    "${exe-path}/../exts",  # isaac extensions
    "${exe-path}/../extsDeprecated",  # deprecated isaac extensions
    "${exe-path}/../extscache",  # isaac cache extensions
    "${exe-path}/../extsPhysics",  # isaac physics extensions
    "${exe-path}/../isaacsim/exts",  # isaac extensions for pip
    "${exe-path}/../isaacsim/extsDeprecated",  # deprecated isaac extensions
    "${exe-path}/../isaacsim/extscache",  # isaac cache extensions for pip
    "${exe-path}/../isaacsim/extsPhysics",  # isaac physics extensions for pip
    "${app}", # needed to find other app files
    "${app}/../source", # needed to find extensions in Isaac Lab
]

[settings]
persistent.isaac.asset_root.default = "https://omniverse-content-staging.s3-us-west-2.amazonaws.com/Assets/Isaac/5.0"
persistent.isaac.asset_root.cloud = "https://omniverse-content-staging.s3-us-west-2.amazonaws.com/Assets/Isaac/5.0"
persistent.isaac.asset_root.nvidia = "https://omniverse-content-staging.s3-us-west-2.amazonaws.com/Assets/Isaac/5.0"<|MERGE_RESOLUTION|>--- conflicted
+++ resolved
@@ -16,8 +16,6 @@
 app.folder = "${exe-path}/"
 app.name = "Isaac-Sim"
 app.version = "5.0.0"
-<<<<<<< HEAD
-=======
 
 ### FSD
 app.useFabricSceneDelegate = true
@@ -31,7 +29,6 @@
 [settings.isaaclab]
 # This is used to check that this experience file is loaded when using cameras
 cameras_enabled = true
->>>>>>> 95e37603
 
 [dependencies]
 "isaaclab.python.xr.openxr" = {}
