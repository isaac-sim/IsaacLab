##
# Adapted from: _isaac_sim/apps/omni.isaac.sim.python.gym.headless.kit
##

[package]
title = "Isaac Lab Python Headless"
description = "An app for running Isaac Lab headlessly"
version = "2.2.0"

# That makes it browsable in UI with "experience" filter
keywords = ["experience", "app", "isaaclab", "python", "headless"]

[settings]
# Note: This path was adapted to be respective to the kit-exe file location
app.versionFile = "${exe-path}/VERSION"
app.folder = "${exe-path}/"
app.name = "Isaac-Sim"
app.version = "5.0.0"

##################################
# Omniverse related dependencies #
##################################
[dependencies]
"omni.physx" = {}
"omni.physx.tensors" = {}
"omni.physx.fabric" = {}
"omni.warp" = { version = "1.9.0-beta.3", exact = true }
"omni.warp.core" = { version = "1.9.0-beta.3", exact = true }
"usdrt.scenegraph" = {}
"omni.kit.telemetry" = {}
"omni.kit.loop" = {}
# this is needed to create physics material through CreatePreviewSurfaceMaterialPrim
"omni.kit.usd.mdl" = {}
<<<<<<< HEAD
=======
# this is used for converting assets that have the wrong units
"omni.usd.metrics.assembler.ui" = {}
>>>>>>> 95e37603

[settings]
app.content.emptyStageOnStart = false

# Disable print outs on extension startup information
# this only disables the app print_and_log function
app.enableStdoutOutput = false

# default viewport is fill
app.runLoops.rendering_0.fillResolution = false
exts."omni.kit.window.viewport".blockingGetViewportDrawable = false

# Fix PlayButtonGroup error
exts."omni.kit.widget.toolbar".PlayButton.enabled = false

# disable replicator orchestrator for better runtime perf
exts."omni.replicator.core".Orchestrator.enabled = false

[settings.app.settings]
persistent = true
dev_build = false
fabricDefaultStageFrameHistoryCount = 3 # needed for omni.syntheticdata TODO105 still true?

[settings.app.python]
# These disable the kit app from also printing out python output, which gets confusing
interceptSysStdOutput = false
logSysStdOutput = false

[settings]
# MGPU is always on, you can turn it from the settings, and force this off to save even more resource if you
# only want to use a single GPU on your MGPU system
# False for Isaac Sim
renderer.multiGpu.enabled = true
renderer.multiGpu.autoEnable = true
'rtx-transient'.resourcemanager.enableTextureStreaming = true
app.asyncRendering = false
app.asyncRenderingLowLatency = false
app.hydraEngine.waitIdle = false
# app.hydra.aperture.conform = 4 # in 105.1 pixels are square by default
omni.replicator.asyncRendering = false

### FSD
# this .kit file is used for headless, no-rendering cases. There won't be a scene delegate
# created, but setting useFSD to false here is done to not do full fabric population, but
# instead to minimal population
app.useFabricSceneDelegate = false

# Enable Iray and pxr by setting this to "rtx,iray,pxr"
renderer.enabled = "rtx"

# Avoid warning on shutdown from audio context
app.audio.enabled = false

# Enable Vulkan - avoids torch+cu12 error on windows
app.vulkan = true

# hide NonToggleable Exts
exts."omni.kit.window.extensions".hideNonToggleableExts = true
exts."omni.kit.window.extensions".showFeatureOnly = false

# set the default ros bridge to disable on startup
isaac.startup.ros_bridge_extension = ""

# disable the metrics assembler change listener, we don't want to do any runtime changes
metricsAssembler.changeListenerEnabled = false

# Extensions
###############################
[settings.exts."omni.kit.registry.nucleus"]

registries = [
    { name = "kit/default", url = "omniverse://kit-extensions.ov.nvidia.com/exts/kit/default" },
    { name = "kit/sdk", url = "omniverse://kit-extensions.ov.nvidia.com/exts/kit/sdk/${kit_version_short}/${kit_git_hash}" },
]

#FOR PRODUCTION
#registries = [
#    { name = "kit/default", url = "https://ovextensionsprod.blob.core.windows.net/exts/kit/prod/106/shared" },
#    { name = "kit/sdk", url = "https://ovextensionsprod.blob.core.windows.net/exts/kit/prod/sdk/${kit_version_short}/${kit_git_hash}" },
#    { name = "kit/community", url = "https://dw290v42wisod.cloudfront.net/exts/kit/community" },   
#]

[settings.app.extensions]
skipPublishVerification = false
registryEnabled = true

[settings.crashreporter.data]
experience = "Isaac Sim"

[settings.persistent]
app.file.recentFiles = []
app.stage.upAxis = "Z"
app.stage.movePrimInPlace = false
app.stage.instanceableOnCreatingReference = false
app.stage.materialStrength = "weakerThanDescendants"

app.transform.gizmoUseSRT = true
app.viewport.grid.scale = 1.0
app.viewport.pickingMode = "kind:model.ALL"
app.viewport.camMoveVelocity = 0.05 # 5 m/s
app.viewport.gizmo.scale = 0.01 # scaled to meters
app.viewport.previewOnPeek = false
app.viewport.snapToSurface = false
app.viewport.displayOptions = 31951 # Disable Frame Rate and Resolution by default
app.window.uiStyle = "NvidiaDark"
app.primCreation.DefaultXformOpType = "Scale, Orient, Translate"
app.primCreation.DefaultXformOpOrder="xformOp:translate, xformOp:orient, xformOp:scale"
app.primCreation.typedDefaults.camera.clippingRange = [0.01, 10000000.0]
simulation.minFrameRate = 15
simulation.defaultMetersPerUnit = 1.0
omnigraph.updateToUsd = false
omnigraph.useSchemaPrims = true
omnigraph.disablePrimNodes = true
omni.replicator.captureOnPlay = true
omnihydra.useSceneGraphInstancing = true
renderer.startupMessageDisplayed = true # hides the IOMMU popup window

# Make Detail panel visible by default
app.omniverse.content_browser.options_menu.show_details = true
app.omniverse.filepicker.options_menu.show_details = true

[settings.physics]
updateToUsd = false
updateParticlesToUsd = false
updateVelocitiesToUsd = false
updateForceSensorsToUsd = false
outputVelocitiesLocalSpace = false
useFastCache = false
visualizationDisplayJoints = false
fabricUpdateTransformations = false
fabricUpdateVelocities = false
fabricUpdateForceSensors = false
fabricUpdateJointStates = false
### When Direct GPU mode is enabled (suppressReadback=true) use direct interop between PhysX GPU and Fabric
fabricUseGPUInterop = true

# Performance improvement
resourcemonitor.timeBetweenQueries = 100

# Register extension folder from this repo in kit
[settings.app.exts]
folders = [
    "${exe-path}/exts",  # kit extensions
    "${exe-path}/extscore",  # kit core extensions
    "${exe-path}/../exts",  # isaac extensions
    "${exe-path}/../extsDeprecated",  # deprecated isaac extensions
    "${exe-path}/../extscache",  # isaac cache extensions
    "${exe-path}/../extsPhysics",  # isaac physics extensions
    "${exe-path}/../isaacsim/exts",  # isaac extensions for pip
    "${exe-path}/../isaacsim/extsDeprecated",  # deprecated isaac extensions
    "${exe-path}/../isaacsim/extscache",  # isaac cache extensions for pip
    "${exe-path}/../isaacsim/extsPhysics",  # isaac physics extensions for pip
    "${app}", # needed to find other app files
    "${app}/../source", # needed to find extensions in Isaac Lab
]

[settings.ngx]
enabled=true # Enable this for DLSS

########################
# Isaac Sim Extensions #
########################
[dependencies]
"isaacsim.simulation_app" = {}
"isaacsim.core.api" = {}
"isaacsim.core.cloner" = {}
"isaacsim.core.utils" = {}
"isaacsim.core.version" = {}

########################
# Isaac Lab Extensions #
########################

# Load Isaac Lab extensions last
"isaaclab" = {order = 1000}
"isaaclab_assets" = {order = 1000}
"isaaclab_tasks" = {order = 1000}
"isaaclab_mimic" = {order = 1000}
"isaaclab_rl" = {order = 1000}

# Asset path
# set the S3 directory manually to the latest published S3
# note: this is done to ensure prior versions of Isaac Sim still use the latest assets
[settings]
persistent.isaac.asset_root.default = "https://omniverse-content-staging.s3-us-west-2.amazonaws.com/Assets/Isaac/5.0"
persistent.isaac.asset_root.cloud = "https://omniverse-content-staging.s3-us-west-2.amazonaws.com/Assets/Isaac/5.0"
persistent.isaac.asset_root.nvidia = "https://omniverse-content-staging.s3-us-west-2.amazonaws.com/Assets/Isaac/5.0"<|MERGE_RESOLUTION|>--- conflicted
+++ resolved
@@ -24,18 +24,14 @@
 "omni.physx" = {}
 "omni.physx.tensors" = {}
 "omni.physx.fabric" = {}
-"omni.warp" = { version = "1.9.0-beta.3", exact = true }
-"omni.warp.core" = { version = "1.9.0-beta.3", exact = true }
+"omni.warp.core" = {}
 "usdrt.scenegraph" = {}
 "omni.kit.telemetry" = {}
 "omni.kit.loop" = {}
 # this is needed to create physics material through CreatePreviewSurfaceMaterialPrim
 "omni.kit.usd.mdl" = {}
-<<<<<<< HEAD
-=======
 # this is used for converting assets that have the wrong units
 "omni.usd.metrics.assembler.ui" = {}
->>>>>>> 95e37603
 
 [settings]
 app.content.emptyStageOnStart = false
@@ -105,18 +101,11 @@
 # Extensions
 ###############################
 [settings.exts."omni.kit.registry.nucleus"]
-
 registries = [
-    { name = "kit/default", url = "omniverse://kit-extensions.ov.nvidia.com/exts/kit/default" },
-    { name = "kit/sdk", url = "omniverse://kit-extensions.ov.nvidia.com/exts/kit/sdk/${kit_version_short}/${kit_git_hash}" },
+    { name = "kit/default", url = "https://ovextensionsprod.blob.core.windows.net/exts/kit/prod/106/shared" },
+    { name = "kit/sdk", url = "https://ovextensionsprod.blob.core.windows.net/exts/kit/prod/sdk/${kit_version_short}/${kit_git_hash}" },
+    { name = "kit/community", url = "https://dw290v42wisod.cloudfront.net/exts/kit/community" },
 ]
-
-#FOR PRODUCTION
-#registries = [
-#    { name = "kit/default", url = "https://ovextensionsprod.blob.core.windows.net/exts/kit/prod/106/shared" },
-#    { name = "kit/sdk", url = "https://ovextensionsprod.blob.core.windows.net/exts/kit/prod/sdk/${kit_version_short}/${kit_git_hash}" },
-#    { name = "kit/community", url = "https://dw290v42wisod.cloudfront.net/exts/kit/community" },   
-#]
 
 [settings.app.extensions]
 skipPublishVerification = false
