--- conflicted
+++ resolved
@@ -332,11 +332,6 @@
     rem install the python packages in isaaclab/source directory
     echo [INFO] Installing extensions inside the Isaac Lab repository...
     call :extract_python_exe
-<<<<<<< HEAD
-    rem first install pytorch with cuda 12.8 for blackwell support
-    call !python_exe! -m pip uninstall -y torch torchvision torchaudio
-    call !python_exe! -m pip install torch==2.7.0 torchvision==0.22.0 --index-url https://download.pytorch.org/whl/cu128
-=======
     rem check if pytorch is installed and its version
     rem install pytorch with cuda 12.8 for blackwell support
     call !python_exe! -m pip list | findstr /C:"torch" >nul
@@ -357,7 +352,6 @@
         call !python_exe! -m pip install torch==2.7.0 torchvision==0.22.0 --index-url https://download.pytorch.org/whl/cu128
     )
 
->>>>>>> 95e37603
     for /d %%d in ("%ISAACLAB_PATH%\source\*") do (
         set ext_folder="%%d"
         call :install_isaaclab_extension
@@ -383,11 +377,6 @@
     rem install the python packages in source directory
     echo [INFO] Installing extensions inside the Isaac Lab repository...
     call :extract_python_exe
-<<<<<<< HEAD
-    rem first install pytorch with cuda 12.8 for blackwell support
-    call !python_exe! -m pip uninstall -y torch torchvision torchaudio
-    call !python_exe! -m pip install torch==2.7.0 torchvision==0.22.0 --index-url https://download.pytorch.org/whl/cu128
-=======
 
     rem check if pytorch is installed and its version
     rem install pytorch with cuda 12.8 for blackwell support
@@ -409,7 +398,6 @@
         call !python_exe! -m pip install torch==2.7.0 torchvision==0.22.0 --index-url https://download.pytorch.org/whl/cu128
     )
 
->>>>>>> 95e37603
     for /d %%d in ("%ISAACLAB_PATH%\source\*") do (
         set ext_folder="%%d"
         call :install_isaaclab_extension
