# Copyright (c) 2022-2025, The Isaac Lab Project Developers (https://github.com/isaac-sim/IsaacLab/blob/main/CONTRIBUTORS.md).
# All rights reserved.
#
# SPDX-License-Identifier: BSD-3-Clause

"""A runner script for all the tests within source directory.

.. code-block:: bash

    ./isaaclab.sh -p tools/run_all_tests.py

    # for dry run
    ./isaaclab.sh -p tools/run_all_tests.py --discover_only

    # for quiet run
    ./isaaclab.sh -p tools/run_all_tests.py --quiet

    # for increasing timeout (default is 600 seconds)
    ./isaaclab.sh -p tools/run_all_tests.py --timeout 1000

"""

import argparse
import logging
import os
import re
import subprocess
import sys
import time
from datetime import datetime
from pathlib import Path
from prettytable import PrettyTable

# Local imports
from test_settings import DEFAULT_TIMEOUT, ISAACLAB_PATH, PER_TEST_TIMEOUTS, TESTS_TO_SKIP


def parse_args() -> argparse.Namespace:
    """Parse command line arguments."""
    parser = argparse.ArgumentParser(description="Run all tests under current directory.")
    # add arguments
    parser.add_argument(
        "--skip_tests",
        default="",
        help="Space separated list of tests to skip in addition to those in tests_to_skip.py.",
        type=str,
        nargs="*",
    )

    # configure default test directory (source directory)
    default_test_dir = os.path.join(ISAACLAB_PATH, "source")

    parser.add_argument(
        "--test_dir", type=str, default=default_test_dir, help="Path to the directory containing the tests."
    )

    # configure default logging path based on time stamp
    log_file_name = datetime.now().strftime("%Y-%m-%d_%H-%M-%S") + ".log"
    default_log_path = os.path.join(ISAACLAB_PATH, "logs", "test_results", log_file_name)

    parser.add_argument(
        "--log_path", type=str, default=default_log_path, help="Path to the log file to store the results in."
    )
    parser.add_argument("--discover_only", action="store_true", help="Only discover and print tests, don't run them.")
    parser.add_argument("--quiet", action="store_true", help="Don't print to console, only log to file.")
    parser.add_argument("--timeout", type=int, default=DEFAULT_TIMEOUT, help="Timeout for each test in seconds.")
    parser.add_argument("--extension", type=str, default=None, help="Run tests only for the given extension.")
    # parse arguments
    args = parser.parse_args()
    return args


def test_all(
    test_dir: str,
    tests_to_skip: list[str],
    log_path: str,
    timeout: float = DEFAULT_TIMEOUT,
    per_test_timeouts: dict[str, float] = {},
    discover_only: bool = False,
    quiet: bool = False,
    extension: str | None = None,
) -> bool:
    """Run all tests under the given directory.

    Args:
        test_dir: Path to the directory containing the tests.
        tests_to_skip: List of tests to skip.
        log_path: Path to the log file to store the results in.
        timeout: Timeout for each test in seconds. Defaults to DEFAULT_TIMEOUT.
        per_test_timeouts: A dictionary of tests and their timeouts in seconds. Any tests not listed here will use the
            timeout specified by `timeout`. Defaults to an empty dictionary.
        discover_only: If True, only discover and print the tests without running them. Defaults to False.
        quiet: If False, print the output of the tests to the terminal console (in addition to the log file).
            Defaults to False.
        extension: Run tests only for the given extension. Defaults to None, which means all extensions'
            tests will be run.
    Returns:
        True if all un-skipped tests pass or `discover_only` is True. Otherwise, False.

    Raises:
        ValueError: If any test to skip is not found under the given `test_dir`.

    """
    # Create the log directory if it doesn't exist
    os.makedirs(os.path.dirname(log_path), exist_ok=True)

    # Add file handler to log to file
    logging_handlers = [logging.FileHandler(log_path)]
    # We also want to print to console
    if not quiet:
        logging_handlers.append(logging.StreamHandler())
    # Set up logger
    logging.basicConfig(level=logging.INFO, format="%(message)s", handlers=logging_handlers)

    all_test_paths, test_paths, skipped_test_paths, test_timeouts = extract_tests_and_timeouts(
        test_dir, extension, tests_to_skip, timeout, per_test_timeouts
    )

    # Print tests to be run
    logging.info("\n" + "=" * 60 + "\n")
    logging.info(f"The following {len(all_test_paths)} tests were found:")
    for i, test_path in enumerate(all_test_paths):
        logging.info(f"{i + 1:02d}: {test_path}, timeout: {test_timeouts[test_path]}")
    logging.info("\n" + "=" * 60 + "\n")

    logging.info(f"The following {len(skipped_test_paths)} tests are marked to be skipped:")
    for i, test_path in enumerate(skipped_test_paths):
        logging.info(f"{i + 1:02d}: {test_path}")
    logging.info("\n" + "=" * 60 + "\n")

    # Exit if only discovering tests
    if discover_only:
        return True

    results = {}

    # Run each script and store results
    for test_path in test_paths:
        results[test_path] = {}
        before = time.time()
        logging.info("\n" + "-" * 60 + "\n")
        logging.info(f"[INFO] Running '{test_path}'\n")
        try:
            completed_process = subprocess.run(
                [sys.executable, test_path], check=True, capture_output=True, timeout=test_timeouts[test_path]
            )
        except subprocess.TimeoutExpired as e:
            logging.error(f"Timeout occurred: {e}")
            result = "TIMEDOUT"
            stdout = e.stdout
            stderr = e.stderr
        except subprocess.CalledProcessError as e:
            # When check=True is passed to subprocess.run() above, CalledProcessError is raised if the process returns a
            # non-zero exit code. The caveat is returncode is not correctly updated in this case, so we simply
            # catch the exception and set this test as FAILED
            result = "FAILED"
            stdout = e.stdout
            stderr = e.stderr
        except Exception as e:
            logging.error(f"Unexpected exception {e}. Please report this issue on the repository.")
            result = "FAILED"
            stdout = None
            stderr = None
        else:
            result = "COMPLETED"
            stdout = completed_process.stdout
            stderr = completed_process.stderr

        after = time.time()
        time_elapsed = after - before

        # Decode stdout and stderr
        stdout = stdout.decode("utf-8") if stdout is not None else ""
        stderr = stderr.decode("utf-8") if stderr is not None else ""

        if result == "COMPLETED":
            # Check for success message in the output
            success_pattern = r"Ran \d+ tests? in [\d.]+s\s+OK"
            if re.search(success_pattern, stdout) or re.search(success_pattern, stderr):
                result = "PASSED"
            else:
                result = "FAILED"

        # Write to log file
        logging.info(stdout)
        logging.info(stderr)
        logging.info(f"[INFO] Time elapsed: {time_elapsed:.2f} s")
        logging.info(f"[INFO] Result '{test_path}': {result}")
        # Collect results
        results[test_path]["time_elapsed"] = time_elapsed
        results[test_path]["result"] = result

    # Calculate the number and percentage of passing tests
    num_tests = len(all_test_paths)
    num_passing = len([test_path for test_path in test_paths if results[test_path]["result"] == "PASSED"])
    num_failing = len([test_path for test_path in test_paths if results[test_path]["result"] == "FAILED"])
    num_timing_out = len([test_path for test_path in test_paths if results[test_path]["result"] == "TIMEDOUT"])
    num_skipped = len(skipped_test_paths)

    if num_tests == 0:
        passing_percentage = 100
    else:
        passing_percentage = (num_passing + num_skipped) / num_tests * 100

    # Print summaries of test results
    summary_str = "\n\n"
    summary_str += "===================\n"
    summary_str += "Test Result Summary\n"
    summary_str += "===================\n"

    summary_str += f"Total: {num_tests}\n"
    summary_str += f"Passing: {num_passing}\n"
    summary_str += f"Failing: {num_failing}\n"
    summary_str += f"Skipped: {num_skipped}\n"
    summary_str += f"Timing Out: {num_timing_out}\n"

    summary_str += f"Passing Percentage: {passing_percentage:.2f}%\n"

    # Print time elapsed in hours, minutes, seconds
    total_time = sum([results[test_path]["time_elapsed"] for test_path in test_paths])

    summary_str += f"Total Time Elapsed: {total_time // 3600}h"
    summary_str += f"{total_time // 60 % 60}m"
    summary_str += f"{total_time % 60:.2f}s"

    summary_str += "\n\n=======================\n"
    summary_str += "Per Test Result Summary\n"
    summary_str += "=======================\n"

    # Construct table of results per test
    per_test_result_table = PrettyTable(field_names=["Test Path", "Result", "Time (s)"])
    per_test_result_table.align["Test Path"] = "l"
    per_test_result_table.align["Time (s)"] = "r"
    for test_path in test_paths:
        per_test_result_table.add_row(
            [test_path, results[test_path]["result"], f"{results[test_path]['time_elapsed']:0.2f}"]
        )

    for test_path in skipped_test_paths:
        per_test_result_table.add_row([test_path, "SKIPPED", "N/A"])

    summary_str += per_test_result_table.get_string()

    # Print summary to console and log file
    logging.info(summary_str)

    # Only count failing and timing out tests towards failure
    return num_failing + num_timing_out == 0


def extract_tests_and_timeouts(
    test_dir: str,
    extension: str | None = None,
    tests_to_skip: list[str] = [],
    timeout: float = DEFAULT_TIMEOUT,
    per_test_timeouts: dict[str, float] = {},
) -> tuple[list[str], list[str], list[str], dict[str, float]]:
    """Extract all tests under the given directory or extension and their respective timeouts.

    Args:
        test_dir: Path to the directory containing the tests.
        extension: Run tests only for the given extension. Defaults to None, which means all extensions'
            tests will be run.
        tests_to_skip: List of tests to skip.
        timeout: Timeout for each test in seconds. Defaults to DEFAULT_TIMEOUT.
        per_test_timeouts: A dictionary of tests and their timeouts in seconds. Any tests not listed here will use the
            timeout specified by `timeout`. Defaults to an empty dictionary.

    Returns:
        A tuple containing the paths of all tests, tests to run, tests to skip, and their respective timeouts.

    Raises:
        ValueError: If any test to skip is not found under the given `test_dir`.
    """

    # Discover all tests under current directory
    all_test_paths = [str(path) for path in Path(test_dir).resolve().rglob("*test_*.py")]
    skipped_test_paths = []
    test_paths = []
    # Check that all tests to skip are actually in the tests
    for test_to_skip in tests_to_skip:
        for test_path in all_test_paths:
            if test_to_skip in test_path:
                break
        else:
            raise ValueError(f"Test to skip '{test_to_skip}' not found in tests.")

    # Filter tests by extension
    if extension is not None:
        all_tests_in_selected_extension = []

        for test_path in all_test_paths:
            # Extract extension name from test path
            extension_name = test_path[test_path.find("extensions") :].split("/")[1]

            # Skip tests that are not in the selected extension
            if extension_name != extension:
                continue

            all_tests_in_selected_extension.append(test_path)

        all_test_paths = all_tests_in_selected_extension

    # Remove tests to skip from the list of tests to run
    if len(tests_to_skip) != 0:
        for test_path in all_test_paths:
            if any([test_to_skip in test_path for test_to_skip in tests_to_skip]):
                skipped_test_paths.append(test_path)
            else:
                test_paths.append(test_path)
    else:
        test_paths = all_test_paths

    # Sort test paths so they're always in the same order
    all_test_paths.sort()
    test_paths.sort()
    skipped_test_paths.sort()

    # Initialize all tests to have the same timeout
    test_timeouts = {test_path: timeout for test_path in all_test_paths}

    # Overwrite timeouts for specific tests
    for test_path_with_timeout, test_timeout in per_test_timeouts.items():
        for test_path in all_test_paths:
            if test_path_with_timeout in test_path:
                test_timeouts[test_path] = test_timeout

    return all_test_paths, test_paths, skipped_test_paths, test_timeouts


def warm_start_app():
    """Warm start the app to compile shaders before running the tests."""

    print("[INFO] Warm starting the simulation app before running tests.")
    before = time.time()
    # headless experience
    warm_start_output = subprocess.run(
        [
            sys.executable,
            "-c",
            "from isaaclab.app import AppLauncher; app_launcher = AppLauncher(headless=True); app_launcher.app.close()",
        ],
        capture_output=True,
    )
    if len(warm_start_output.stderr) > 0:
<<<<<<< HEAD
        if "omni::fabric::IStageReaderWriter" not in str(warm_start_output.stderr):
=======
        if "omni::fabric::IStageReaderWriter" not in str(warm_start_output.stderr) and "scaling_governor" not in str(
            warm_start_output.stderr
        ):
>>>>>>> 95e37603
            logging.error(f"Error warm starting the app: {str(warm_start_output.stderr)}")
            exit(1)

    # headless experience with rendering
    warm_start_rendering_output = subprocess.run(
        [
            sys.executable,
            "-c",
            (
                "from isaaclab.app import AppLauncher; app_launcher = AppLauncher(headless=True,"
                " enable_cameras=True); app_launcher.app.close()"
            ),
        ],
        capture_output=True,
    )
    if len(warm_start_rendering_output.stderr) > 0:
<<<<<<< HEAD
        if "omni::fabric::IStageReaderWriter" not in str(warm_start_rendering_output.stderr):
=======
        if "omni::fabric::IStageReaderWriter" not in str(
            warm_start_rendering_output.stderr
        ) and "scaling_governor" not in str(warm_start_output.stderr):
>>>>>>> 95e37603
            logging.error(f"Error warm starting the app with rendering: {str(warm_start_rendering_output.stderr)}")
            exit(1)

    after = time.time()
    time_elapsed = after - before
    print(f"[INFO] Warm start completed successfully in {time_elapsed:.2f} s")


if __name__ == "__main__":
    # parse command line arguments
    args = parse_args()

    # warm start the app
    warm_start_app()

    # add tests to skip to the list of tests to skip
    tests_to_skip = TESTS_TO_SKIP
    tests_to_skip += args.skip_tests

    # run all tests
    test_success = test_all(
        test_dir=args.test_dir,
        tests_to_skip=tests_to_skip,
        log_path=args.log_path,
        timeout=args.timeout,
        per_test_timeouts=PER_TEST_TIMEOUTS,
        discover_only=args.discover_only,
        quiet=args.quiet,
        extension=args.extension,
    )
    # update exit status based on all tests passing or not
    if not test_success:
        exit(1)<|MERGE_RESOLUTION|>--- conflicted
+++ resolved
@@ -343,13 +343,9 @@
         capture_output=True,
     )
     if len(warm_start_output.stderr) > 0:
-<<<<<<< HEAD
-        if "omni::fabric::IStageReaderWriter" not in str(warm_start_output.stderr):
-=======
         if "omni::fabric::IStageReaderWriter" not in str(warm_start_output.stderr) and "scaling_governor" not in str(
             warm_start_output.stderr
         ):
->>>>>>> 95e37603
             logging.error(f"Error warm starting the app: {str(warm_start_output.stderr)}")
             exit(1)
 
@@ -366,13 +362,9 @@
         capture_output=True,
     )
     if len(warm_start_rendering_output.stderr) > 0:
-<<<<<<< HEAD
-        if "omni::fabric::IStageReaderWriter" not in str(warm_start_rendering_output.stderr):
-=======
         if "omni::fabric::IStageReaderWriter" not in str(
             warm_start_rendering_output.stderr
         ) and "scaling_governor" not in str(warm_start_output.stderr):
->>>>>>> 95e37603
             logging.error(f"Error warm starting the app with rendering: {str(warm_start_rendering_output.stderr)}")
             exit(1)
 
