#!/usr/bin/env bash

# Copyright (c) 2022-2025, The Isaac Lab Project Developers (https://github.com/isaac-sim/IsaacLab/blob/main/CONTRIBUTORS.md).
# All rights reserved.
#
# SPDX-License-Identifier: BSD-3-Clause

#==
# Configurations
#==

# Exits if error occurs
set -e

# Set tab-spaces
tabs 4

# get source directory
export ISAACLAB_PATH="$( cd "$( dirname "${BASH_SOURCE[0]}" )" &> /dev/null && pwd )"

#==
# Helper functions
#==

# install system dependencies
install_system_deps() {
    # check if cmake is already installed
    if command -v cmake &> /dev/null; then
        echo "[INFO] cmake is already installed."
    else
        # check if running as root
        if [ "$EUID" -ne 0 ]; then
            echo "[INFO] Installing system dependencies..."
            sudo apt-get update && sudo apt-get install -y --no-install-recommends \
                cmake \
                build-essential
        else
            echo "[INFO] Installing system dependencies..."
            apt-get update && apt-get install -y --no-install-recommends \
                cmake \
                build-essential
        fi
    fi
}

is_isaacsim_version_4_5() {
    local python_exe
    python_exe=$(extract_python_exe)

    # 1) Try the VERSION file
    local sim_file
    sim_file=$("${python_exe}" -c "import isaacsim; print(isaacsim.__file__)" 2>/dev/null) || return 1
    local version_path
    version_path=$(dirname "${sim_file}")/../../VERSION
    if [[ -f "${version_path}" ]]; then
        local ver
        ver=$(head -n1 "${version_path}")
        [[ "${ver}" == 4.5* ]] && return 0
    fi

    # 2) Fallback to importlib.metadata via a here-doc
    local ver
    ver=$("${python_exe}" <<'PYCODE' 2>/dev/null
from importlib.metadata import version, PackageNotFoundError
try:
    print(version("isaacsim"))
except PackageNotFoundError:
    import sys; sys.exit(1)
PYCODE
) || return 1

    [[ "${ver}" == 4.5* ]]
}

# check if running in docker
is_docker() {
    [ -f /.dockerenv ] || \
    grep -q docker /proc/1/cgroup || \
    [[ $(cat /proc/1/comm) == "containerd-shim" ]] || \
    grep -q docker /proc/mounts || \
    [[ "$(hostname)" == *"."* ]]
}

# extract isaac sim path
extract_isaacsim_path() {
    # Use the sym-link path to Isaac Sim directory
    local isaac_path=${ISAACLAB_PATH}/_isaac_sim
    # If above path is not available, try to find the path using python
    if [ ! -d "${isaac_path}" ]; then
        # Use the python executable to get the path
        local python_exe=$(extract_python_exe)
        # Retrieve the path importing isaac sim and getting the environment path
        if [ $(${python_exe} -m pip list | grep -c 'isaacsim-rl') -gt 0 ]; then
            local isaac_path=$(${python_exe} -c "import isaacsim; import os; print(os.environ['ISAAC_PATH'])")
        fi
    fi
    # check if there is a path available
    if [ ! -d "${isaac_path}" ]; then
        # throw an error if no path is found
        echo -e "[ERROR] Unable to find the Isaac Sim directory: '${isaac_path}'" >&2
        echo -e "\tThis could be due to the following reasons:" >&2
        echo -e "\t1. Conda environment is not activated." >&2
        echo -e "\t2. Isaac Sim pip package 'isaacsim-rl' is not installed." >&2
        echo -e "\t3. Isaac Sim directory is not available at the default path: ${ISAACLAB_PATH}/_isaac_sim" >&2
        # exit the script
        exit 1
    fi
    # return the result
    echo ${isaac_path}
}

# extract the python from isaacsim
extract_python_exe() {
    # check if using conda
    if ! [[ -z "${CONDA_PREFIX}" ]]; then
        # use conda python
        local python_exe=${CONDA_PREFIX}/bin/python
    else
        # use kit python
        local python_exe=${ISAACLAB_PATH}/_isaac_sim/python.sh

    if [ ! -f "${python_exe}" ]; then
            # note: we need to check system python for cases such as docker
            # inside docker, if user installed into system python, we need to use that
            # otherwise, use the python from the kit
            if [ $(python -m pip list | grep -c 'isaacsim-rl') -gt 0 ]; then
                local python_exe=$(which python)
            fi
        fi
    fi
    # check if there is a python path available
    if [ ! -f "${python_exe}" ]; then
        echo -e "[ERROR] Unable to find any Python executable at path: '${python_exe}'" >&2
        echo -e "\tThis could be due to the following reasons:" >&2
        echo -e "\t1. Conda environment is not activated." >&2
        echo -e "\t2. Isaac Sim pip package 'isaacsim-rl' is not installed." >&2
        echo -e "\t3. Python executable is not available at the default path: ${ISAACLAB_PATH}/_isaac_sim/python.sh" >&2
        exit 1
    fi
    # return the result
    echo ${python_exe}
}

# extract the simulator exe from isaacsim
extract_isaacsim_exe() {
    # obtain the isaac sim path
    local isaac_path=$(extract_isaacsim_path)
    # isaac sim executable to use
    local isaacsim_exe=${isaac_path}/isaac-sim.sh
    # check if there is a python path available
    if [ ! -f "${isaacsim_exe}" ]; then
        # check for installation using Isaac Sim pip
        # note: pip installed Isaac Sim can only come from a direct
        # python environment, so we can directly use 'python' here
        if [ $(python -m pip list | grep -c 'isaacsim-rl') -gt 0 ]; then
            # Isaac Sim - Python packages entry point
            local isaacsim_exe="isaacsim isaacsim.exp.full"
        else
            echo "[ERROR] No Isaac Sim executable found at path: ${isaac_path}" >&2
            exit 1
        fi
    fi
    # return the result
    echo ${isaacsim_exe}
}

# check if input directory is a python extension and install the module
install_isaaclab_extension() {
    # retrieve the python executable
    python_exe=$(extract_python_exe)
    # if the directory contains setup.py then install the python module
    if [ -f "$1/setup.py" ]; then
        echo -e "\t module: $1"
        ${python_exe} -m pip install --editable $1
    fi
}

# setup anaconda environment for Isaac Lab
setup_conda_env() {
    # get environment name from input
    local env_name=$1
    # check conda is installed
    if ! command -v conda &> /dev/null
    then
        echo "[ERROR] Conda could not be found. Please install conda and try again."
        exit 1
    fi

    # check if _isaac_sim symlink exists and isaacsim-rl is not installed via pip
    if [ ! -L "${ISAACLAB_PATH}/_isaac_sim" ] && ! python -m pip list | grep -q 'isaacsim-rl'; then
        echo -e "[WARNING] _isaac_sim symlink not found at ${ISAACLAB_PATH}/_isaac_sim"
        echo -e "\tThis warning can be ignored if you plan to install Isaac Sim via pip."
        echo -e "\tIf you are using a binary installation of Isaac Sim, please ensure the symlink is created before setting up the conda environment."
    fi

    # check if the environment exists
    if { conda env list | grep -w ${env_name}; } >/dev/null 2>&1; then
        echo -e "[INFO] Conda environment named '${env_name}' already exists."
    else
        echo -e "[INFO] Creating conda environment named '${env_name}'..."
        echo -e "[INFO] Installing dependencies from ${ISAACLAB_PATH}/environment.yml"

        # patch Python version if needed, but back up first
        cp "${ISAACLAB_PATH}/environment.yml"{,.bak}
        if is_isaacsim_version_4_5; then
            echo "[INFO] Detected Isaac Sim 4.5 → forcing python=3.10"
            sed -i 's/^  - python=3\.11/  - python=3.10/' "${ISAACLAB_PATH}/environment.yml"
        else
            echo "[INFO] Isaac Sim 5.0, installing python=3.11"
        fi

        conda env create -y --file ${ISAACLAB_PATH}/environment.yml -n ${env_name}
        # (optional) restore original environment.yml:
        if [[ -f "${ISAACLAB_PATH}/environment.yml.bak" ]]; then
            mv "${ISAACLAB_PATH}/environment.yml.bak" "${ISAACLAB_PATH}/environment.yml"
        fi
    fi

    # cache current paths for later
    cache_pythonpath=$PYTHONPATH
    cache_ld_library_path=$LD_LIBRARY_PATH
    # clear any existing files
    rm -f ${CONDA_PREFIX}/etc/conda/activate.d/setenv.sh
    rm -f ${CONDA_PREFIX}/etc/conda/deactivate.d/unsetenv.sh
    # activate the environment
    source $(conda info --base)/etc/profile.d/conda.sh
    conda activate ${env_name}
    # setup directories to load Isaac Sim variables
    mkdir -p ${CONDA_PREFIX}/etc/conda/activate.d
    mkdir -p ${CONDA_PREFIX}/etc/conda/deactivate.d

    # add variables to environment during activation
    printf '%s\n' '#!/usr/bin/env bash' '' \
        '# for Isaac Lab' \
        'export ISAACLAB_PATH='${ISAACLAB_PATH}'' \
        'alias isaaclab='${ISAACLAB_PATH}'/isaaclab.sh' \
        '' \
        '# show icon if not runninng headless' \
        'export RESOURCE_NAME="IsaacSim"' \
        '' > ${CONDA_PREFIX}/etc/conda/activate.d/setenv.sh

    # check if we have _isaac_sim directory -> if so that means binaries were installed.
    # we need to setup conda variables to load the binaries
    local isaacsim_setup_conda_env_script=${ISAACLAB_PATH}/_isaac_sim/setup_conda_env.sh

    if [ -f "${isaacsim_setup_conda_env_script}" ]; then
        # add variables to environment during activation
        printf '%s\n' \
            '# for Isaac Sim' \
            'source '${isaacsim_setup_conda_env_script}'' \
            '' >> ${CONDA_PREFIX}/etc/conda/activate.d/setenv.sh
    fi

    # reactivate the environment to load the variables
    # needed because deactivate complains about Isaac Lab alias since it otherwise doesn't exist
    conda activate ${env_name}

    # remove variables from environment during deactivation
    printf '%s\n' '#!/usr/bin/env bash' '' \
        '# for Isaac Lab' \
        'unalias isaaclab &>/dev/null' \
        'unset ISAACLAB_PATH' \
        '' \
        '# restore paths' \
        'export PYTHONPATH='${cache_pythonpath}'' \
        'export LD_LIBRARY_PATH='${cache_ld_library_path}'' \
        '' \
        '# for Isaac Sim' \
        'unset RESOURCE_NAME' \
        '' > ${CONDA_PREFIX}/etc/conda/deactivate.d/unsetenv.sh

    # check if we have _isaac_sim directory -> if so that means binaries were installed.
    if [ -f "${isaacsim_setup_conda_env_script}" ]; then
        # add variables to environment during activation
        printf '%s\n' \
            '# for Isaac Sim' \
            'unset CARB_APP_PATH' \
            'unset EXP_PATH' \
            'unset ISAAC_PATH' \
            '' >> ${CONDA_PREFIX}/etc/conda/deactivate.d/unsetenv.sh
    fi

    # deactivate the environment
    conda deactivate
    # add information to the user about alias
    echo -e "[INFO] Added 'isaaclab' alias to conda environment for 'isaaclab.sh' script."
    echo -e "[INFO] Created conda environment named '${env_name}'.\n"
    echo -e "\t\t1. To activate the environment, run:                conda activate ${env_name}"
    echo -e "\t\t2. To install Isaac Lab extensions, run:            isaaclab -i"
    echo -e "\t\t4. To perform formatting, run:                      isaaclab -f"
    echo -e "\t\t5. To deactivate the environment, run:              conda deactivate"
    echo -e "\n"
}

# update the vscode settings from template and isaac sim settings
update_vscode_settings() {
    echo "[INFO] Setting up vscode settings..."
    # retrieve the python executable
    python_exe=$(extract_python_exe)
    # path to setup_vscode.py
    setup_vscode_script="${ISAACLAB_PATH}/.vscode/tools/setup_vscode.py"
    # check if the file exists before attempting to run it
    if [ -f "${setup_vscode_script}" ]; then
        ${python_exe} "${setup_vscode_script}"
    else
        echo "[WARNING] Unable to find the script 'setup_vscode.py'. Aborting vscode settings setup."
    fi
}

# print the usage description
print_help () {
    echo -e "\nusage: $(basename "$0") [-h] [-i] [-f] [-p] [-s] [-t] [-o] [-v] [-d] [-n] [-c] -- Utility to manage Isaac Lab."
    echo -e "\noptional arguments:"
    echo -e "\t-h, --help           Display the help content."
    echo -e "\t-i, --install [LIB]  Install the extensions inside Isaac Lab and learning frameworks as extra dependencies. Default is 'all'."
    echo -e "\t-f, --format         Run pre-commit to format the code and check lints."
    echo -e "\t-p, --python         Run the python executable provided by Isaac Sim or virtual environment (if active)."
    echo -e "\t-s, --sim            Run the simulator executable (isaac-sim.sh) provided by Isaac Sim."
    echo -e "\t-t, --test           Run all python pytest tests."
    echo -e "\t-o, --docker         Run the docker container helper script (docker/container.sh)."
    echo -e "\t-v, --vscode         Generate the VSCode settings file from template."
    echo -e "\t-d, --docs           Build the documentation from source using sphinx."
    echo -e "\t-n, --new            Create a new external project or internal task from template."
    echo -e "\t-c, --conda [NAME]   Create the conda environment for Isaac Lab. Default name is 'env_isaaclab'."
    echo -e "\n" >&2
}


#==
# Main
#==

# check argument provided
if [ -z "$*" ]; then
    echo "[Error] No arguments provided." >&2;
    print_help
    exit 0
fi

# pass the arguments
while [[ $# -gt 0 ]]; do
    # read the key
    case "$1" in
        -i|--install)
            # install system dependencies first
            install_system_deps
            # install the python packages in IsaacLab/source directory
            echo "[INFO] Installing extensions inside the Isaac Lab repository..."
            python_exe=$(extract_python_exe)
<<<<<<< HEAD
            # first install pytorch with cuda 12.8 for blackwell support
            ${python_exe} -m pip uninstall -y torch torchvision torchaudio
            ${python_exe} -m pip install torch==2.7.0 torchvision==0.22.0 --index-url https://download.pytorch.org/whl/cu128
=======
            # check if pytorch is installed and its version
            # install pytorch with cuda 12.8 for blackwell support
            if ${python_exe} -m pip list 2>/dev/null | grep -q "torch"; then
                torch_version=$(${python_exe} -m pip show torch 2>/dev/null | grep "Version:" | awk '{print $2}')
                echo "[INFO] Found PyTorch version ${torch_version} installed."
                if [[ "${torch_version}" != "2.7.0+cu128" ]]; then
                    echo "[INFO] Uninstalling PyTorch version ${torch_version}..."
                    ${python_exe} -m pip uninstall -y torch torchvision torchaudio
                    echo "[INFO] Installing PyTorch 2.7.0 with CUDA 12.8 support..."
                    ${python_exe} -m pip install torch==2.7.0 torchvision==0.22.0 --index-url https://download.pytorch.org/whl/cu128
                else
                    echo "[INFO] PyTorch 2.7.0 is already installed."
                fi
            else
                echo "[INFO] Installing PyTorch 2.7.0 with CUDA 12.8 support..."
                ${python_exe} -m pip install torch==2.7.0 torchvision==0.22.0 --index-url https://download.pytorch.org/whl/cu128
            fi
>>>>>>> 95e37603
            # recursively look into directories and install them
            # this does not check dependencies between extensions
            export -f extract_python_exe
            export -f install_isaaclab_extension
            # source directory
            find -L "${ISAACLAB_PATH}/source" -mindepth 1 -maxdepth 1 -type d -exec bash -c 'install_isaaclab_extension "{}"' \;
            # install the python packages for supported reinforcement learning frameworks
            echo "[INFO] Installing extra requirements such as learning frameworks..."
            # check if specified which rl-framework to install
            if [ -z "$2" ]; then
                echo "[INFO] Installing all rl-frameworks..."
                framework_name="all"
            elif [ "$2" = "none" ]; then
                echo "[INFO] No rl-framework will be installed."
                framework_name="none"
                shift # past argument
            else
                echo "[INFO] Installing rl-framework: $2"
                framework_name=$2
                shift # past argument
            fi
            # install the learning frameworks specified
            ${python_exe} -m pip install -e ${ISAACLAB_PATH}/source/isaaclab_rl["${framework_name}"]
            ${python_exe} -m pip install -e ${ISAACLAB_PATH}/source/isaaclab_mimic["${framework_name}"]

            # check if we are inside a docker container or are building a docker image
            # in that case don't setup VSCode since it asks for EULA agreement which triggers user interaction
            if is_docker; then
                echo "[INFO] Running inside a docker container. Skipping VSCode settings setup."
                echo "[INFO] To setup VSCode settings, run 'isaaclab -v'."
            else
                # update the vscode settings
                update_vscode_settings
            fi

            # unset local variables
            unset extract_python_exe
            unset install_isaaclab_extension
            shift # past argument
            ;;
        -c|--conda)
            # use default name if not provided
            if [ -z "$2" ]; then
                echo "[INFO] Using default conda environment name: env_isaaclab"
                conda_env_name="env_isaaclab"
            else
                echo "[INFO] Using conda environment name: $2"
                conda_env_name=$2
                shift # past argument
            fi
            # setup the conda environment for Isaac Lab
            setup_conda_env ${conda_env_name}
            shift # past argument
            ;;
        -f|--format)
            # reset the python path to avoid conflicts with pre-commit
            # this is needed because the pre-commit hooks are installed in a separate virtual environment
            # and it uses the system python to run the hooks
            if [ -n "${CONDA_DEFAULT_ENV}" ]; then
                cache_pythonpath=${PYTHONPATH}
                export PYTHONPATH=""
            fi
            # run the formatter over the repository
            # check if pre-commit is installed
            if ! command -v pre-commit &>/dev/null; then
                echo "[INFO] Installing pre-commit..."
                pip install pre-commit
                sudo apt-get install -y pre-commit
            fi
            # always execute inside the Isaac Lab directory
            echo "[INFO] Formatting the repository..."
            cd ${ISAACLAB_PATH}
            pre-commit run --all-files
            cd - > /dev/null
            # set the python path back to the original value
            if [ -n "${CONDA_DEFAULT_ENV}" ]; then
                export PYTHONPATH=${cache_pythonpath}
            fi
            shift # past argument
            # exit neatly
            break
            ;;
        -p|--python)
            # run the python provided by isaacsim
            python_exe=$(extract_python_exe)
            echo "[INFO] Using python from: ${python_exe}"
            shift # past argument
            ${python_exe} "$@"
            # exit neatly
            break
            ;;
        -s|--sim)
            # run the simulator exe provided by isaacsim
            isaacsim_exe=$(extract_isaacsim_exe)
            echo "[INFO] Running isaac-sim from: ${isaacsim_exe}"
            shift # past argument
            ${isaacsim_exe} --ext-folder ${ISAACLAB_PATH}/source $@
            # exit neatly
            break
            ;;
        -n|--new)
            # run the template generator script
            python_exe=$(extract_python_exe)
            shift # past argument
            echo "[INFO] Installing template dependencies..."
            ${python_exe} -m pip install -q -r ${ISAACLAB_PATH}/tools/template/requirements.txt
            echo -e "\n[INFO] Running template generator...\n"
            ${python_exe} ${ISAACLAB_PATH}/tools/template/cli.py $@
            # exit neatly
            break
            ;;
        -t|--test)
            # run the python provided by isaacsim
            python_exe=$(extract_python_exe)
            shift # past argument
            ${python_exe} -m pytest ${ISAACLAB_PATH}/tools $@
            # exit neatly
            break
            ;;
        -o|--docker)
            # run the docker container helper script
            docker_script=${ISAACLAB_PATH}/docker/container.sh
            echo "[INFO] Running docker utility script from: ${docker_script}"
            shift # past argument
            bash ${docker_script} $@
            # exit neatly
            break
            ;;
        -v|--vscode)
            # update the vscode settings
            update_vscode_settings
            shift # past argument
            # exit neatly
            break
            ;;
        -d|--docs)
            # build the documentation
            echo "[INFO] Building documentation..."
            # retrieve the python executable
            python_exe=$(extract_python_exe)
            # install pip packages
            cd ${ISAACLAB_PATH}/docs
            ${python_exe} -m pip install -r requirements.txt > /dev/null
            # build the documentation
            ${python_exe} -m sphinx -b html -d _build/doctrees . _build/current
            # open the documentation
            echo -e "[INFO] To open documentation on default browser, run:"
            echo -e "\n\t\txdg-open $(pwd)/_build/current/index.html\n"
            # exit neatly
            cd - > /dev/null
            shift # past argument
            # exit neatly
            break
            ;;
        -h|--help)
            print_help
            exit 0
            ;;
        *) # unknown option
            echo "[Error] Invalid argument provided: $1"
            print_help
            exit 1
            ;;
    esac
done<|MERGE_RESOLUTION|>--- conflicted
+++ resolved
@@ -347,11 +347,6 @@
             # install the python packages in IsaacLab/source directory
             echo "[INFO] Installing extensions inside the Isaac Lab repository..."
             python_exe=$(extract_python_exe)
-<<<<<<< HEAD
-            # first install pytorch with cuda 12.8 for blackwell support
-            ${python_exe} -m pip uninstall -y torch torchvision torchaudio
-            ${python_exe} -m pip install torch==2.7.0 torchvision==0.22.0 --index-url https://download.pytorch.org/whl/cu128
-=======
             # check if pytorch is installed and its version
             # install pytorch with cuda 12.8 for blackwell support
             if ${python_exe} -m pip list 2>/dev/null | grep -q "torch"; then
@@ -369,7 +364,6 @@
                 echo "[INFO] Installing PyTorch 2.7.0 with CUDA 12.8 support..."
                 ${python_exe} -m pip install torch==2.7.0 torchvision==0.22.0 --index-url https://download.pytorch.org/whl/cu128
             fi
->>>>>>> 95e37603
             # recursively look into directories and install them
             # this does not check dependencies between extensions
             export -f extract_python_exe
