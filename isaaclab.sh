--- conflicted
+++ resolved
@@ -475,7 +475,6 @@
 
             # check if pytorch is installed and its version
             # install pytorch with cuda 12.8 for blackwell support
-<<<<<<< HEAD
             if ${pip_cmd} list 2>/dev/null | grep -q "torch"; then
                 torch_version=$(${python_exe} -m pip show torch 2>/dev/null | grep "Version:" | awk '{print $2}')
                 echo "[INFO] Found PyTorch version ${torch_version} installed."
@@ -491,9 +490,6 @@
                 echo "[INFO] Installing PyTorch 2.7.0 with CUDA 12.8 support..."
                 ${pip_cmd} install torch==2.7.0 torchvision==0.22.0 --index-url https://download.pytorch.org/whl/cu128
             fi
-=======
-            ensure_cuda_torch ${python_exe}
->>>>>>> 4b56b4ff
             # recursively look into directories and install them
             # this does not check dependencies between extensions
             export -f extract_python_exe
