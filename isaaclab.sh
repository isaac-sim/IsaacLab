--- conflicted
+++ resolved
@@ -568,7 +568,6 @@
             # install the python packages in IsaacLab/source directory
             echo "[INFO] Installing extensions inside the Isaac Lab repository..."
             python_exe=$(extract_python_exe)
-<<<<<<< HEAD
             pip_command=$(extract_pip_command)
             pip_uninstall_command=$(extract_pip_uninstall_command)
 
@@ -578,7 +577,6 @@
 
             # install pytorch (version based on arch)
             ensure_cuda_torch
-=======
             # install omni.client via packman helper
             ${python_exe} "${ISAACLAB_PATH}/tools/installation/install_omni_client_packman.py"
             # check if pytorch is installed and its version
@@ -598,7 +596,6 @@
                 echo "[INFO] Installing PyTorch 2.7.0 with CUDA 12.8 support..."
                 ${python_exe} -m pip install torch==2.7.0 torchvision==0.22.0 --index-url https://download.pytorch.org/whl/cu128
             fi
->>>>>>> 61c3b9d8
             # recursively look into directories and install them
             # this does not check dependencies between extensions
             export -f extract_python_exe
