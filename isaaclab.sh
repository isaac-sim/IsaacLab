--- conflicted
+++ resolved
@@ -102,7 +102,6 @@
 }
 
 ensure_cuda_torch() {
-<<<<<<< HEAD
     local py="$1"
 
     # base base index for torch
@@ -114,23 +113,6 @@
         torch_ver="2.9.0"
         tv_ver="0.24.0"
         cuda_ver="130"
-=======
-  local pip_command=$(extract_pip_command)
-  local pip_uninstall_command=$(extract_pip_uninstall_command)
-  local -r TORCH_VER="2.7.0"
-  local -r TV_VER="0.22.0"
-  local -r CUDA_TAG="cu128"
-  local -r PYTORCH_INDEX="https://download.pytorch.org/whl/${CUDA_TAG}"
-  local torch_ver
-
-  if "$pip_command" show torch >/dev/null 2>&1; then
-    torch_ver="$("$pip_command" show torch 2>/dev/null | awk -F': ' '/^Version/{print $2}')"
-    echo "[INFO] Found PyTorch version ${torch_ver}."
-    if [[ "$torch_ver" != "${TORCH_VER}+${CUDA_TAG}" ]]; then
-      echo "[INFO] Replacing PyTorch ${torch_ver} → ${TORCH_VER}+${CUDA_TAG}..."
-      "$pip_uninstall_command" torch torchvision torchaudio >/dev/null 2>&1 || true
-      "$pip_command" "torch==${TORCH_VER}" "torchvision==${TV_VER}" --index-url "${PYTORCH_INDEX}"
->>>>>>> 79fc49dc
     else
         torch_ver="2.7.0"
         tv_ver="0.22.0"
@@ -150,18 +132,11 @@
     if [[ "$cur" == "$want_torch" ]]; then
         return 0
     fi
-<<<<<<< HEAD
 
     # clean install torch
     echo "[INFO] Installing torch==${torch_ver} and torchvision==${tv_ver} (cu${cuda_ver}) from ${index}..."
     "$py" -m pip uninstall -y torch torchvision torchaudio >/dev/null 2>&1 || true
     "$py" -m pip install -U --index-url "${index}" "torch==${torch_ver}" "torchvision==${tv_ver}"
-=======
-  else
-    echo "[INFO] Installing PyTorch ${TORCH_VER}+${CUDA_TAG}..."
-    ${pip_command} "torch==${TORCH_VER}" "torchvision==${TV_VER}" --index-url "${PYTORCH_INDEX}"
-  fi
->>>>>>> 79fc49dc
 }
 
 # extract isaac sim path
@@ -329,7 +304,6 @@
 EOS
 }
 
-<<<<<<< HEAD
 # Temporarily unset LD_PRELOAD (ARM only) for a block of commands
 begin_arm_install_sandbox() {
     if is_arm && [[ -n "${LD_PRELOAD:-}" ]]; then
@@ -350,8 +324,6 @@
     trap - EXIT
 }
 
-=======
->>>>>>> 79fc49dc
 # setup anaconda environment for Isaac Lab
 setup_conda_env() {
     # get environment name from input
@@ -588,7 +560,8 @@
             # install the python packages in IsaacLab/source directory
             echo "[INFO] Installing extensions inside the Isaac Lab repository..."
             python_exe=$(extract_python_exe)
-<<<<<<< HEAD
+            pip_command=$(extract_pip_command)
+            pip_uninstall_command=$(extract_pip_uninstall_command)
 
             # if on ARM arch, temporarily clear LD_PRELOAD
             # LD_PRELOAD is restored below, after installation
@@ -596,14 +569,6 @@
 
             # install pytorch (version based on arch)
             ensure_cuda_torch ${python_exe}
-=======
-            pip_command=$(extract_pip_command)
-            pip_uninstall_command=$(extract_pip_uninstall_command)
-
-            # check if pytorch is installed and its version
-            # install pytorch with cuda 12.8 for blackwell support
-            ensure_cuda_torch
->>>>>>> 79fc49dc
             # recursively look into directories and install them
             # this does not check dependencies between extensions
             export -f extract_python_exe
@@ -633,15 +598,11 @@
 
             # in some rare cases, torch might not be installed properly by setup.py, add one more check here
             # can prevent that from happening
-<<<<<<< HEAD
             ensure_cuda_torch ${python_exe}
 
             # restore LD_PRELOAD if we cleared it
             end_arm_install_sandbox
 
-=======
-            ensure_cuda_torch
->>>>>>> 79fc49dc
             # check if we are inside a docker container or are building a docker image
             # in that case don't setup VSCode since it asks for EULA agreement which triggers user interaction
             if is_docker; then
