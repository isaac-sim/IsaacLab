--- conflicted
+++ resolved
@@ -7,12 +7,6 @@
 v2.2.0
 ======
 
-<<<<<<< HEAD
-Breaking Changes
-----------------
-
-* :attr:`~isaaclab.sim.spawners.PhysicsMaterialCfg.improve_patch_friction` is now removed. The simulation will always behave as if this attribute is set to true.
-=======
 Updates and Changes
 -------------------
 
@@ -45,7 +39,6 @@
 * Some environments, such as ``Isaac-Repose-Cube-Allegro-v0`` is taking a significant long time to create the scene.
   We are looking into this and will try to reduce down the scene creation time to be less than previous releases.
 
->>>>>>> 95e37603
 
 v2.1.0
 ======
