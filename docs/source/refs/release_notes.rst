--- conflicted
+++ resolved
@@ -4,17 +4,12 @@
 The release notes are now available in the `Isaac Lab GitHub repository <https://github.com/isaac-sim/IsaacLab/releases>`_.
 We summarize the release notes here for convenience.
 
-<<<<<<< HEAD
 v2.0.2
-=======
-v2.0.1
->>>>>>> 5fd22637
 ======
 
 Overview
 --------
 
-<<<<<<< HEAD
 This patch release focuses on improving actuator configuration and fixing key bugs while reverting unintended
 behavioral changes from v2.0.1. **We strongly recommend switching** to this new version if you're migrating
 from a pre-2.0 release of Isaac Lab.
@@ -39,18 +34,10 @@
 * Adds :attr:`~isaaclab.actuators.ActuatorBaseCfg.velocity_limit_sim` and
   :attr:`~isaaclab.actuators.ActuatorBaseCfg.effort_limit_sim` to actuator.
 * Adds WebRTC livestreaming support with IP specification.
-=======
-This release contains a small set of fixes and improvements.
-
-The main change was to maintain combability with the updated library name for RSL RL, which breaks the previous installation methods for Isaac Lab. This release provides the necessary fixes and updates in Isaac Lab to accommodate for the name change and maintain combability with installation for RSL RL.
-
-**Full Changelog**: https://github.com/isaac-sim/IsaacLab/compare/v2.0.0...v2.0.1
->>>>>>> 5fd22637
 
 Improvements
 ------------
 
-<<<<<<< HEAD
 * Adds guidelines and examples for code contribution.
 * Separates joint state setters inside Articulation class.
 * Implements deterministic evaluation for skrl's multi-agent algorithms.
@@ -166,7 +153,23 @@
 to restore the quality users expected.
 
 For users looking to trade render quality for speed, we will provide guidelines in the future.
-=======
+
+
+v2.0.1
+======
+
+Overview
+--------
+
+This release contains a small set of fixes and improvements.
+
+The main change was to maintain combability with the updated library name for RSL RL, which breaks the previous installation methods for Isaac Lab. This release provides the necessary fixes and updates in Isaac Lab to accommodate for the name change and maintain combability with installation for RSL RL.
+
+**Full Changelog**: https://github.com/isaac-sim/IsaacLab/compare/v2.0.0...v2.0.1
+
+Improvements
+------------
+
 * Switches to RSL-RL install from PyPI by @Mayankm96 in https://github.com/isaac-sim/IsaacLab/pull/1811
 * Updates the script path in the document by @fan-ziqi in https://github.com/isaac-sim/IsaacLab/pull/1766
 * Disables extension auto-reload when saving files by @kellyguo11 in https://github.com/isaac-sim/IsaacLab/pull/1788
@@ -184,7 +187,6 @@
 ----------------
 
 * @Jackkert made their first contribution in https://github.com/isaac-sim/IsaacLab/pull/1765
->>>>>>> 5fd22637
 
 
 v2.0.0
