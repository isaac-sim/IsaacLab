--- conflicted
+++ resolved
@@ -34,11 +34,7 @@
 
 ARL_ROBOT_1_CFG = MultirotorCfg(
     spawn=sim_utils.UsdFileCfg(
-<<<<<<< HEAD
-        usd_path=f"{ISAACLAB_EXT_DIR}/../isaaclab_tasks/isaaclab_tasks/manager_based/drone_ntnu/LMF2_model/arl_robot_1/arl_robot_1.usd",
-=======
         usd_path=f"{ISAACLAB_EXT_DIR}/../isaaclab_tasks/isaaclab_tasks/manager_based/drone_arl/robot_model/arl_robot_1/arl_robot_1.usd",
->>>>>>> ddfd5cc9
         activate_contact_sensors=True,
         rigid_props=sim_utils.RigidBodyPropertiesCfg(
             disable_gravity=False,
