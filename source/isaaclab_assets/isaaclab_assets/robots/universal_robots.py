--- conflicted
+++ resolved
@@ -52,72 +52,6 @@
 )
 """Configuration of UR-10 arm using implicit actuator models."""
 
-<<<<<<< HEAD
-
-"""UR10 with long suction"""
-UR10_LONG_SUCTION_CFG = ArticulationCfg(
-    spawn=sim_utils.UsdFileCfg(
-        usd_path=f"{ISAAC_NUCLEUS_DIR}/Robots/UniversalRobots/ur10/ur10.usd",
-        variants={"Gripper": "Long_Suction"},
-        rigid_props=sim_utils.RigidBodyPropertiesCfg(
-            disable_gravity=True,
-            max_depenetration_velocity=5.0,
-        ),
-        activate_contact_sensors=False,
-    ),
-    init_state=ArticulationCfg.InitialStateCfg(
-        joint_pos={
-            "shoulder_pan_joint": 0.0,
-            "shoulder_lift_joint": -1.5707,
-            "elbow_joint": 1.5707,
-            "wrist_1_joint": -1.5707,
-            "wrist_2_joint": 1.5707,
-            "wrist_3_joint": 0.0,
-        },
-    ),
-    actuators={
-        "arm": ImplicitActuatorCfg(
-            joint_names_expr=[".*_joint"],
-            velocity_limit_sim=100.0,
-            effort_limit_sim=2000.0,
-            stiffness=800.0,
-            damping=40.0,
-        ),
-    },
-)
-
-"""UR10 with short suction"""
-UR10_SHORT_SUCTION_CFG = ArticulationCfg(
-    spawn=sim_utils.UsdFileCfg(
-        usd_path=f"{ISAAC_NUCLEUS_DIR}/Robots/UniversalRobots/ur10/ur10.usd",
-        variants={"Gripper": "Short_Suction"},
-        rigid_props=sim_utils.RigidBodyPropertiesCfg(
-            disable_gravity=True,
-            max_depenetration_velocity=5.0,
-        ),
-        activate_contact_sensors=False,
-    ),
-    init_state=ArticulationCfg.InitialStateCfg(
-        joint_pos={
-            "shoulder_pan_joint": 0.0,
-            "shoulder_lift_joint": -1.5707,
-            "elbow_joint": 1.5707,
-            "wrist_1_joint": -1.5707,
-            "wrist_2_joint": 1.5707,
-            "wrist_3_joint": 0.0,
-        },
-    ),
-    actuators={
-        "arm": ImplicitActuatorCfg(
-            joint_names_expr=[".*_joint"],
-            velocity_limit_sim=100.0,
-            effort_limit_sim=2000.0,
-            stiffness=800.0,
-            damping=40.0,
-        ),
-    },
-)
-=======
 UR10_LONG_SUCTION_CFG = UR10_CFG.copy()
 UR10_LONG_SUCTION_CFG.spawn.usd_path = f"{ISAAC_NUCLEUS_DIR}/Robots/UniversalRobots/ur10/ur10.usd"
 UR10_LONG_SUCTION_CFG.spawn.variants = {"Gripper": "Long_Suction"}
@@ -136,5 +70,4 @@
 UR10_SHORT_SUCTION_CFG = UR10_LONG_SUCTION_CFG.copy()
 UR10_SHORT_SUCTION_CFG.spawn.variants = {"Gripper": "Short_Suction"}
 
-"""Configuration of UR10 arm with short suction gripper."""
->>>>>>> 23331839
+"""Configuration of UR10 arm with short suction gripper."""