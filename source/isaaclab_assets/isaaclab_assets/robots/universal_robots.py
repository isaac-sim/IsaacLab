# Copyright (c) 2022-2025, The Isaac Lab Project Developers (https://github.com/isaac-sim/IsaacLab/blob/main/CONTRIBUTORS.md).
# All rights reserved.
#
# SPDX-License-Identifier: BSD-3-Clause


"""Configuration for the Universal Robots.

The following configuration parameters are available:

* :obj:`UR10_CFG`: The UR10 arm without a gripper.

Reference: https://github.com/ros-industrial/universal_robot
"""

import isaaclab.sim as sim_utils
from isaaclab.actuators import ImplicitActuatorCfg
from isaaclab.assets.articulation import ArticulationCfg
from isaaclab.utils.assets import ISAAC_NUCLEUS_DIR, ISAACLAB_NUCLEUS_DIR

##
# Configuration
##

UR10_CFG = ArticulationCfg(
    spawn=sim_utils.UsdFileCfg(
        usd_path=f"{ISAACLAB_NUCLEUS_DIR}/Robots/UniversalRobots/UR10/ur10_instanceable.usd",
        rigid_props=sim_utils.RigidBodyPropertiesCfg(
            disable_gravity=False,
            max_depenetration_velocity=5.0,
        ),
        activate_contact_sensors=False,
    ),
    init_state=ArticulationCfg.InitialStateCfg(
        joint_pos={
            "shoulder_pan_joint": 0.0,
            "shoulder_lift_joint": -1.712,
            "elbow_joint": 1.712,
            "wrist_1_joint": 0.0,
            "wrist_2_joint": 0.0,
            "wrist_3_joint": 0.0,
        },
    ),
    actuators={
        "arm": ImplicitActuatorCfg(
            joint_names_expr=[".*"],
            effort_limit_sim=87.0,
            stiffness=800.0,
            damping=40.0,
        ),
    },
)
<<<<<<< HEAD
"""Configuration of UR-10 arm using implicit actuator models."""

UR10_LONG_SUCTION_CFG = UR10_CFG.copy()
UR10_LONG_SUCTION_CFG.spawn.usd_path = f"{ISAAC_NUCLEUS_DIR}/Robots/UniversalRobots/ur10/ur10.usd"
UR10_LONG_SUCTION_CFG.spawn.variants = {"Gripper": "Long_Suction"}
UR10_LONG_SUCTION_CFG.spawn.rigid_props.disable_gravity = True
UR10_LONG_SUCTION_CFG.init_state.joint_pos = {
    "shoulder_pan_joint": 0.0,
    "shoulder_lift_joint": -1.5707,
    "elbow_joint": 1.5707,
    "wrist_1_joint": -1.5707,
    "wrist_2_joint": 1.5707,
    "wrist_3_joint": 0.0,
}

"""Configuration of UR10 arm with long suction gripper."""

UR10_SHORT_SUCTION_CFG = UR10_LONG_SUCTION_CFG.copy()
UR10_SHORT_SUCTION_CFG.spawn.variants = {"Gripper": "Short_Suction"}

"""Configuration of UR10 arm with short suction gripper."""
=======

UR10e_CFG = ArticulationCfg(
    spawn=sim_utils.UsdFileCfg(
        usd_path=f"{ISAAC_NUCLEUS_DIR}/Robots/UniversalRobots/ur10e/ur10e.usd",
        rigid_props=sim_utils.RigidBodyPropertiesCfg(
            disable_gravity=True,
            max_depenetration_velocity=5.0,
        ),
        articulation_props=sim_utils.ArticulationRootPropertiesCfg(
            enabled_self_collisions=False, solver_position_iteration_count=16, solver_velocity_iteration_count=1
        ),
        activate_contact_sensors=False,
    ),
    init_state=ArticulationCfg.InitialStateCfg(
        joint_pos={
            "shoulder_pan_joint": 3.141592653589793,
            "shoulder_lift_joint": -1.5707963267948966,
            "elbow_joint": 1.5707963267948966,
            "wrist_1_joint": -1.5707963267948966,
            "wrist_2_joint": -1.5707963267948966,
            "wrist_3_joint": 0.0,
        },
        pos=(0.0, 0.0, 0.0),
        rot=(1.0, 0.0, 0.0, 0.0),
    ),
    actuators={
        # 'shoulder_pan_joint', 'shoulder_lift_joint', 'elbow_joint', 'wrist_1_joint', 'wrist_2_joint', 'wrist_3_joint'
        "shoulder": ImplicitActuatorCfg(
            joint_names_expr=["shoulder_.*"],
            stiffness=1320.0,
            damping=72.6636085,
            friction=0.0,
            armature=0.0,
        ),
        "elbow": ImplicitActuatorCfg(
            joint_names_expr=["elbow_joint"],
            stiffness=600.0,
            damping=34.64101615,
            friction=0.0,
            armature=0.0,
        ),
        "wrist": ImplicitActuatorCfg(
            joint_names_expr=["wrist_.*"],
            stiffness=216.0,
            damping=29.39387691,
            friction=0.0,
            armature=0.0,
        ),
    },
)

"""Configuration of UR-10 arm using implicit actuator models."""
>>>>>>> 73aa877d
<|MERGE_RESOLUTION|>--- conflicted
+++ resolved
@@ -50,29 +50,6 @@
         ),
     },
 )
-<<<<<<< HEAD
-"""Configuration of UR-10 arm using implicit actuator models."""
-
-UR10_LONG_SUCTION_CFG = UR10_CFG.copy()
-UR10_LONG_SUCTION_CFG.spawn.usd_path = f"{ISAAC_NUCLEUS_DIR}/Robots/UniversalRobots/ur10/ur10.usd"
-UR10_LONG_SUCTION_CFG.spawn.variants = {"Gripper": "Long_Suction"}
-UR10_LONG_SUCTION_CFG.spawn.rigid_props.disable_gravity = True
-UR10_LONG_SUCTION_CFG.init_state.joint_pos = {
-    "shoulder_pan_joint": 0.0,
-    "shoulder_lift_joint": -1.5707,
-    "elbow_joint": 1.5707,
-    "wrist_1_joint": -1.5707,
-    "wrist_2_joint": 1.5707,
-    "wrist_3_joint": 0.0,
-}
-
-"""Configuration of UR10 arm with long suction gripper."""
-
-UR10_SHORT_SUCTION_CFG = UR10_LONG_SUCTION_CFG.copy()
-UR10_SHORT_SUCTION_CFG.spawn.variants = {"Gripper": "Short_Suction"}
-
-"""Configuration of UR10 arm with short suction gripper."""
-=======
 
 UR10e_CFG = ArticulationCfg(
     spawn=sim_utils.UsdFileCfg(
@@ -125,4 +102,23 @@
 )
 
 """Configuration of UR-10 arm using implicit actuator models."""
->>>>>>> 73aa877d
+
+UR10_LONG_SUCTION_CFG = UR10_CFG.copy()
+UR10_LONG_SUCTION_CFG.spawn.usd_path = f"{ISAAC_NUCLEUS_DIR}/Robots/UniversalRobots/ur10/ur10.usd"
+UR10_LONG_SUCTION_CFG.spawn.variants = {"Gripper": "Long_Suction"}
+UR10_LONG_SUCTION_CFG.spawn.rigid_props.disable_gravity = True
+UR10_LONG_SUCTION_CFG.init_state.joint_pos = {
+    "shoulder_pan_joint": 0.0,
+    "shoulder_lift_joint": -1.5707,
+    "elbow_joint": 1.5707,
+    "wrist_1_joint": -1.5707,
+    "wrist_2_joint": 1.5707,
+    "wrist_3_joint": 0.0,
+}
+
+"""Configuration of UR10 arm with long suction gripper."""
+
+UR10_SHORT_SUCTION_CFG = UR10_LONG_SUCTION_CFG.copy()
+UR10_SHORT_SUCTION_CFG.spawn.variants = {"Gripper": "Short_Suction"}
+
+"""Configuration of UR10 arm with short suction gripper."""