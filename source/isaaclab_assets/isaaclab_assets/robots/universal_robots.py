--- conflicted
+++ resolved
@@ -53,7 +53,26 @@
 )
 """Configuration of UR-10 arm using implicit actuator models."""
 
-<<<<<<< HEAD
+UR10_LONG_SUCTION_CFG = UR10_CFG.copy()
+UR10_LONG_SUCTION_CFG.spawn.usd_path = f"{ISAAC_NUCLEUS_DIR}/Robots/UniversalRobots/ur10/ur10.usd"
+UR10_LONG_SUCTION_CFG.spawn.variants = {"Gripper": "Long_Suction"}
+UR10_LONG_SUCTION_CFG.spawn.rigid_props.disable_gravity = True
+UR10_LONG_SUCTION_CFG.init_state.joint_pos = {
+    "shoulder_pan_joint": 0.0,
+    "shoulder_lift_joint": -1.5707,
+    "elbow_joint": 1.5707,
+    "wrist_1_joint": -1.5707,
+    "wrist_2_joint": 1.5707,
+    "wrist_3_joint": 0.0,
+}
+
+"""Configuration of UR10 arm with long suction gripper."""
+
+UR10_SHORT_SUCTION_CFG = UR10_LONG_SUCTION_CFG.copy()
+UR10_SHORT_SUCTION_CFG.spawn.variants = {"Gripper": "Short_Suction"}
+
+"""Configuration of UR10 arm with short suction gripper."""
+
 
 UR10E_ROBOTIQ_GRIPPER_CFG = ArticulationCfg(
     spawn=sim_utils.UsdFileCfg(
@@ -110,25 +129,4 @@
         ),
     },
 )
-"""Configuration of UR-10E arm with Robotiq_2f_140 gripper."""
-=======
-UR10_LONG_SUCTION_CFG = UR10_CFG.copy()
-UR10_LONG_SUCTION_CFG.spawn.usd_path = f"{ISAAC_NUCLEUS_DIR}/Robots/UniversalRobots/ur10/ur10.usd"
-UR10_LONG_SUCTION_CFG.spawn.variants = {"Gripper": "Long_Suction"}
-UR10_LONG_SUCTION_CFG.spawn.rigid_props.disable_gravity = True
-UR10_LONG_SUCTION_CFG.init_state.joint_pos = {
-    "shoulder_pan_joint": 0.0,
-    "shoulder_lift_joint": -1.5707,
-    "elbow_joint": 1.5707,
-    "wrist_1_joint": -1.5707,
-    "wrist_2_joint": 1.5707,
-    "wrist_3_joint": 0.0,
-}
-
-"""Configuration of UR10 arm with long suction gripper."""
-
-UR10_SHORT_SUCTION_CFG = UR10_LONG_SUCTION_CFG.copy()
-UR10_SHORT_SUCTION_CFG.spawn.variants = {"Gripper": "Short_Suction"}
-
-"""Configuration of UR10 arm with short suction gripper."""
->>>>>>> 23331839
+"""Configuration of UR-10E arm with Robotiq_2f_140 gripper."""