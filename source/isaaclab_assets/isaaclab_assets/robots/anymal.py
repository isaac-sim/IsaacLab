--- conflicted
+++ resolved
@@ -168,14 +168,7 @@
             ".*H_KFE": 0.8,  # both hind KFE
         },
     ),
-<<<<<<< HEAD
-    #actuators={"legs": ANYDRIVE_3_SIMPLE_ACTUATOR_CFG},
-    actuators={"legs": ANYDRIVE_3_LSTM_ACTUATOR_CFG},
-=======
     actuators={"legs": ANYDRIVE_3_SIMPLE_ACTUATOR_CFG},
-    #actuators={"legs": ANYDRIVE_3_LSTM_ACTUATOR_CFG},
-    #actuators={"legs": ANYDRIVE_4_MLP_ACTUATOR_CFG},
->>>>>>> 8a8077d6
     soft_joint_pos_limit_factor=0.95,
 )
 """Configuration of ANYmal-D robot using actuator-net.
