--- conflicted
+++ resolved
@@ -64,11 +64,8 @@
                 ".*_shin": 0.1,
                 ".*_foot.*": 1.0,
             },
-<<<<<<< HEAD
+            velocity_limit_sim={".*": 100.0},
             armature={".*": 0.1},
-=======
-            velocity_limit_sim={".*": 100.0},
->>>>>>> 95e37603
         ),
     },
 )
