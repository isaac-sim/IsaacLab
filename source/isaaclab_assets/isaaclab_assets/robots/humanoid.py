# Copyright (c) 2022-2025, The Isaac Lab Project Developers (https://github.com/isaac-sim/IsaacLab/blob/main/CONTRIBUTORS.md).
# All rights reserved.
#
# SPDX-License-Identifier: BSD-3-Clause

"""Configuration for the Mujoco Humanoid robot."""

from __future__ import annotations

import isaaclab.sim as sim_utils
from isaaclab.actuators import ImplicitActuatorCfg, ControlMode
from isaaclab.assets import ArticulationCfg
from isaaclab.utils.assets import ISAAC_NUCLEUS_DIR

##
# Configuration
##

HUMANOID_CFG = ArticulationCfg(
    prim_path="{ENV_REGEX_NS}/Robot",
    spawn=sim_utils.UsdFileCfg(
        usd_path=f"{ISAAC_NUCLEUS_DIR}/Robots/IsaacSim/Humanoid/humanoid_instanceable.usd",
        articulation_props=sim_utils.ArticulationRootPropertiesCfg(
            enabled_self_collisions=True,
        ),
        copy_from_source=False,
    ),
    init_state=ArticulationCfg.InitialStateCfg(
        pos=(0.0, 0.0, 1.34),
        joint_pos={".*": 0.0},
    ),
    actuators={
        "body": ImplicitActuatorCfg(
            joint_names_expr=[".*"],
<<<<<<< HEAD
            control_mode=ControlMode.POSITION,
=======
>>>>>>> 0e494435
            stiffness={
                ".*_waist.*": 20.0,
                ".*_upper_arm.*": 10.0,
                "pelvis": 10.0,
                ".*_lower_arm": 2.0,
                ".*_thigh:0": 10.0,
                ".*_thigh:1": 20.0,
                ".*_thigh:2": 10.0,
                ".*_shin": 5.0,
                ".*_foot.*": 2.0,
            },
            damping={
                ".*_waist.*": 5.0,
                ".*_upper_arm.*": 5.0,
                "pelvis": 5.0,
                ".*_lower_arm": 1.0,
                ".*_thigh:0": 5.0,
                ".*_thigh:1": 5.0,
                ".*_thigh:2": 5.0,
                ".*_shin": 0.1,
                ".*_foot.*": 1.0,
            },
            velocity_limit_sim={".*": 100.0},
            armature={".*": 0.01},
            friction=0.00001,
            effort_limit_sim=150.0,
        ),
    },
)
"""Configuration for the Mujoco Humanoid robot."""<|MERGE_RESOLUTION|>--- conflicted
+++ resolved
@@ -8,7 +8,7 @@
 from __future__ import annotations
 
 import isaaclab.sim as sim_utils
-from isaaclab.actuators import ImplicitActuatorCfg, ControlMode
+from isaaclab.actuators import ImplicitActuatorCfg
 from isaaclab.assets import ArticulationCfg
 from isaaclab.utils.assets import ISAAC_NUCLEUS_DIR
 
@@ -32,10 +32,6 @@
     actuators={
         "body": ImplicitActuatorCfg(
             joint_names_expr=[".*"],
-<<<<<<< HEAD
-            control_mode=ControlMode.POSITION,
-=======
->>>>>>> 0e494435
             stiffness={
                 ".*_waist.*": 20.0,
                 ".*_upper_arm.*": 10.0,
