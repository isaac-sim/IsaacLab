# Copyright (c) 2022-2025, The Isaac Lab Project Developers (https://github.com/isaac-sim/IsaacLab/blob/main/CONTRIBUTORS.md).
# All rights reserved.
#
# SPDX-License-Identifier: BSD-3-Clause

"""Configuration for the Allegro Hand robots from Wonik Robotics.

The following configurations are available:

* :obj:`ALLEGRO_HAND_CFG`: Allegro Hand with implicit actuator model.

Reference:

* https://www.wonikrobotics.com/robot-hand

"""


import isaaclab.sim as sim_utils
from isaaclab.actuators.actuator_cfg import ImplicitActuatorCfg
from isaaclab.actuators import ControlMode
from isaaclab.assets.articulation import ArticulationCfg
from isaaclab.utils.assets import ISAAC_NUCLEUS_DIR

##
# Configuration
##

ALLEGRO_HAND_CFG = ArticulationCfg(
    spawn=sim_utils.UsdFileCfg(
        usd_path=f"{ISAAC_NUCLEUS_DIR}/Robots/WonikRobotics/AllegroHand/allegro_hand_instanceable.usd",
        articulation_props=sim_utils.ArticulationRootPropertiesCfg(
            enabled_self_collisions=True,
        ),
    ),
    init_state=ArticulationCfg.InitialStateCfg(
        pos=(0.0, 0.0, 0.5),
        rot=(0.257551, 0.283045, 0.683330, -0.621782),
        joint_pos={"^(?!thumb_joint_0).*": 0.0, "thumb_joint_0": 0.28},
    ),
    actuators={
        "fingers": ImplicitActuatorCfg(
<<<<<<< HEAD
            control_mode=ControlMode.POSITION,
=======
>>>>>>> 0e494435
            joint_names_expr=[".*"],
            effort_limit_sim=0.5,
            stiffness=1.0,
            damping=0.1,
            friction=1e-4,
            armature=1e-4,
        ),
    },
    soft_joint_pos_limit_factor=1.0,
)
"""Configuration of Allegro Hand robot."""<|MERGE_RESOLUTION|>--- conflicted
+++ resolved
@@ -18,7 +18,6 @@
 
 import isaaclab.sim as sim_utils
 from isaaclab.actuators.actuator_cfg import ImplicitActuatorCfg
-from isaaclab.actuators import ControlMode
 from isaaclab.assets.articulation import ArticulationCfg
 from isaaclab.utils.assets import ISAAC_NUCLEUS_DIR
 
@@ -40,10 +39,6 @@
     ),
     actuators={
         "fingers": ImplicitActuatorCfg(
-<<<<<<< HEAD
-            control_mode=ControlMode.POSITION,
-=======
->>>>>>> 0e494435
             joint_names_expr=[".*"],
             effort_limit_sim=0.5,
             stiffness=1.0,
