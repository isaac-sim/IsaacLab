# Copyright (c) 2022-2025, The Isaac Lab Project Developers (https://github.com/isaac-sim/IsaacLab/blob/main/CONTRIBUTORS.md).
# All rights reserved.
#
# SPDX-License-Identifier: BSD-3-Clause

"""Configuration for Agility robots.

The following configurations are available:

* :obj:`CASSIE_CFG`: Agility Cassie robot with simple PD controller for the legs

Reference: https://github.com/UMich-BipedLab/Cassie_Model/blob/master/urdf/cassie.urdf
"""

import isaaclab.sim as sim_utils
from isaaclab.actuators import ImplicitActuatorCfg, ControlMode
from isaaclab.assets.articulation import ArticulationCfg
from isaaclab.utils.assets import ISAACLAB_NUCLEUS_DIR

##
# Configuration
##

CASSIE_CFG = ArticulationCfg(
    spawn=sim_utils.UsdFileCfg(
        usd_path=f"{ISAACLAB_NUCLEUS_DIR}/Robots/Agility/Cassie/cassie.usd",
        articulation_props=sim_utils.ArticulationRootPropertiesCfg(
            enabled_self_collisions=True,
        ),
    ),
    init_state=ArticulationCfg.InitialStateCfg(
        pos=(0.0, 0.0, 0.9),
        joint_pos={
            "hip_abduction_left": 0.1,
            "hip_rotation_left": 0.0,
            "hip_flexion_left": 1.0,
            "thigh_joint_left": -1.8,
            "ankle_joint_left": 1.57,
            "toe_joint_left": -1.57,
            "hip_abduction_right": -0.1,
            "hip_rotation_right": 0.0,
            "hip_flexion_right": 1.0,
            "thigh_joint_right": -1.8,
            "ankle_joint_right": 1.57,
            "toe_joint_right": -1.57,
        },
        joint_vel={".*": 0.0},
    ),
    soft_joint_pos_limit_factor=0.9,
    actuators={
        "legs": ImplicitActuatorCfg(
            joint_names_expr=["hip_.*", "thigh_.*", "ankle_.*"],
<<<<<<< HEAD
            control_mode=ControlMode.POSITION,
=======
>>>>>>> 0e494435
            effort_limit_sim=200.0,
            stiffness={
                "hip_abduction.*": 100.0,
                "hip_rotation.*": 100.0,
                "hip_flexion.*": 200.0,
                "thigh_joint.*": 200.0,
                "ankle_joint.*": 200.0,
            },
            damping={
                "hip_abduction.*": 3.0,
                "hip_rotation.*": 3.0,
                "hip_flexion.*": 6.0,
                "thigh_joint.*": 6.0,
                "ankle_joint.*": 6.0,
            },
            armature=1e-3,
            friction=1e-5,
        ),
        "toes": ImplicitActuatorCfg(
            joint_names_expr=["toe_.*"],
<<<<<<< HEAD
            control_mode=ControlMode.POSITION,
=======
>>>>>>> 0e494435
            effort_limit_sim=20.0,
            stiffness={
                "toe_joint.*": 20.0,
            },
            damping={
                "toe_joint.*": 1.0,
            },
            armature=1e-3,
            friction=1e-5,
        ),
    },
)<|MERGE_RESOLUTION|>--- conflicted
+++ resolved
@@ -13,7 +13,7 @@
 """
 
 import isaaclab.sim as sim_utils
-from isaaclab.actuators import ImplicitActuatorCfg, ControlMode
+from isaaclab.actuators import ImplicitActuatorCfg
 from isaaclab.assets.articulation import ArticulationCfg
 from isaaclab.utils.assets import ISAACLAB_NUCLEUS_DIR
 
@@ -50,10 +50,6 @@
     actuators={
         "legs": ImplicitActuatorCfg(
             joint_names_expr=["hip_.*", "thigh_.*", "ankle_.*"],
-<<<<<<< HEAD
-            control_mode=ControlMode.POSITION,
-=======
->>>>>>> 0e494435
             effort_limit_sim=200.0,
             stiffness={
                 "hip_abduction.*": 100.0,
@@ -74,10 +70,6 @@
         ),
         "toes": ImplicitActuatorCfg(
             joint_names_expr=["toe_.*"],
-<<<<<<< HEAD
-            control_mode=ControlMode.POSITION,
-=======
->>>>>>> 0e494435
             effort_limit_sim=20.0,
             stiffness={
                 "toe_joint.*": 20.0,
