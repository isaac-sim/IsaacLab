# Copyright (c) 2022-2025, The Isaac Lab Project Developers (https://github.com/isaac-sim/IsaacLab/blob/main/CONTRIBUTORS.md).
# All rights reserved.
#
# SPDX-License-Identifier: BSD-3-Clause

"""Configuration for a simple Cartpole robot."""


import isaaclab.sim as sim_utils
from isaaclab.actuators import ImplicitActuatorCfg, ControlMode
from isaaclab.assets import ArticulationCfg
from isaaclab.utils.assets import ISAACLAB_NUCLEUS_DIR

##
# Configuration
##

CARTPOLE_CFG = ArticulationCfg(
    spawn=sim_utils.UsdFileCfg(
        usd_path=f"/home/antoiner/Downloads/cartpole.usd",
        articulation_props=sim_utils.ArticulationRootPropertiesCfg(
            enabled_self_collisions=False,
        ),
    ),
    init_state=ArticulationCfg.InitialStateCfg(
        pos=(0.0, 0.0, 2.0), joint_pos={"slider_to_cart": 0.0, "cart_to_pole": 0.0}
    ),
    actuators={
        "cart_actuator": ImplicitActuatorCfg(
            joint_names_expr=["slider_to_cart"],
<<<<<<< HEAD
            control_mode=ControlMode.POSITION,
=======
>>>>>>> 0e494435
            effort_limit=400.0,
            velocity_limit=100.0,
            stiffness=0.0,
            damping=10.0,
        ),
        "pole_actuator": ImplicitActuatorCfg(
            joint_names_expr=["cart_to_pole"],
<<<<<<< HEAD
            control_mode=ControlMode.NONE,
=======
>>>>>>> 0e494435
            effort_limit=400.0,
            velocity_limit=100.0,
            stiffness=0.0,
            damping=0.0,
        ),
    },
)
"""Configuration for a simple Cartpole robot."""<|MERGE_RESOLUTION|>--- conflicted
+++ resolved
@@ -7,7 +7,7 @@
 
 
 import isaaclab.sim as sim_utils
-from isaaclab.actuators import ImplicitActuatorCfg, ControlMode
+from isaaclab.actuators import ImplicitActuatorCfg
 from isaaclab.assets import ArticulationCfg
 from isaaclab.utils.assets import ISAACLAB_NUCLEUS_DIR
 
@@ -28,10 +28,6 @@
     actuators={
         "cart_actuator": ImplicitActuatorCfg(
             joint_names_expr=["slider_to_cart"],
-<<<<<<< HEAD
-            control_mode=ControlMode.POSITION,
-=======
->>>>>>> 0e494435
             effort_limit=400.0,
             velocity_limit=100.0,
             stiffness=0.0,
@@ -39,10 +35,6 @@
         ),
         "pole_actuator": ImplicitActuatorCfg(
             joint_names_expr=["cart_to_pole"],
-<<<<<<< HEAD
-            control_mode=ControlMode.NONE,
-=======
->>>>>>> 0e494435
             effort_limit=400.0,
             velocity_limit=100.0,
             stiffness=0.0,
