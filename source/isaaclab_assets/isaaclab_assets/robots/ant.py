# Copyright (c) 2022-2025, The Isaac Lab Project Developers (https://github.com/isaac-sim/IsaacLab/blob/main/CONTRIBUTORS.md).
# All rights reserved.
#
# SPDX-License-Identifier: BSD-3-Clause

"""Configuration for the Mujoco Ant robot."""

from __future__ import annotations

import isaaclab.sim as sim_utils
from isaaclab.actuators import ImplicitActuatorCfg, ControlMode
from isaaclab.assets import ArticulationCfg
from isaaclab.utils.assets import ISAAC_NUCLEUS_DIR

##
# Configuration
##

ANT_CFG = ArticulationCfg(
    prim_path="{ENV_REGEX_NS}/Robot",
    spawn=sim_utils.UsdFileCfg(
        usd_path=f"{ISAAC_NUCLEUS_DIR}/Robots/IsaacSim/Ant/ant_instanceable.usd",
        copy_from_source=False,
    ),
    init_state=ArticulationCfg.InitialStateCfg(
        pos=(0.0, 0.0, 0.5),
        joint_pos={
            ".*_leg": 0.0,
            "front_left_foot": 0.785398,  # 45 degrees
            "front_right_foot": -0.785398,
            "left_back_foot": -0.785398,
            "right_back_foot": 0.785398,
        },
    ),
    actuators={
        "body": ImplicitActuatorCfg(
            joint_names_expr=[".*"],
<<<<<<< HEAD
            control_mode=ControlMode.NONE,
=======
>>>>>>> 0e494435
            stiffness=0.0,
            damping=0.0,
            effort_limit_sim=30.0,
            friction=0.0001,
        ),
    },
)
"""Configuration for the Mujoco Ant robot."""<|MERGE_RESOLUTION|>--- conflicted
+++ resolved
@@ -8,7 +8,7 @@
 from __future__ import annotations
 
 import isaaclab.sim as sim_utils
-from isaaclab.actuators import ImplicitActuatorCfg, ControlMode
+from isaaclab.actuators import ImplicitActuatorCfg
 from isaaclab.assets import ArticulationCfg
 from isaaclab.utils.assets import ISAAC_NUCLEUS_DIR
 
@@ -35,10 +35,6 @@
     actuators={
         "body": ImplicitActuatorCfg(
             joint_names_expr=[".*"],
-<<<<<<< HEAD
-            control_mode=ControlMode.NONE,
-=======
->>>>>>> 0e494435
             stiffness=0.0,
             damping=0.0,
             effort_limit_sim=30.0,
