--- conflicted
+++ resolved
@@ -1,11 +1,7 @@
 [package]
 
 # Note: Semantic Versioning is used: https://semver.org/
-version = "0.45.3"
-<<<<<<< HEAD
-=======
-
->>>>>>> 1401b50f
+version = "0.45.4"
 
 # Description
 title = "Isaac Lab framework for Robot Learning"
