[package]

# Note: Semantic Versioning is used: https://semver.org/
<<<<<<< HEAD
version = "0.36.7"
=======
version = "0.36.21"
>>>>>>> 21f71363

# Description
title = "Isaac Lab framework for Robot Learning"
description="Extension providing main framework interfaces and abstractions for robot learning."
readme  = "docs/README.md"
repository = "https://github.com/isaac-sim/IsaacLab"
category = "robotics"
keywords = ["kit", "robotics", "learning", "ai"]

[python.pipapi]
requirements = [
    "numpy",
    "prettytable==3.3.0",
    "toml",
    "hidapi",
    "gymnasium==0.29.0",
    "trimesh"
]

modules = [
    "numpy",
    "prettytable",
    "toml",
    "hid",
    "gymnasium",
    "trimesh"
]

use_online_index=true

[core]
reloadable = false

[[python.module]]
name = "isaaclab"<|MERGE_RESOLUTION|>--- conflicted
+++ resolved
@@ -1,11 +1,7 @@
 [package]
 
 # Note: Semantic Versioning is used: https://semver.org/
-<<<<<<< HEAD
-version = "0.36.7"
-=======
-version = "0.36.21"
->>>>>>> 21f71363
+version = "0.36.22"
 
 # Description
 title = "Isaac Lab framework for Robot Learning"
