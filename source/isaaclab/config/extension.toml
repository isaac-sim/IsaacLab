[package]

# Note: Semantic Versioning is used: https://semver.org/
<<<<<<< HEAD
version = "0.46.2"
=======
version = "0.46.0"
>>>>>>> 04cd1c51

# Description
title = "Isaac Lab framework for Robot Learning"
description="Extension providing main framework interfaces and abstractions for robot learning."
readme  = "docs/README.md"
repository = "https://github.com/isaac-sim/IsaacLab"
category = "robotics"
keywords = ["kit", "robotics", "learning", "ai"]

[python.pipapi]
requirements = [
    "numpy",
    "prettytable==3.3.0",
    "toml",
    "hidapi",
    "gymnasium==1.2.0",
    "trimesh"
]

modules = [
    "numpy",
    "prettytable",
    "toml",
    "hid",
    "gymnasium",
    "trimesh"
]

use_online_index=true

[core]
reloadable = false

[[python.module]]
name = "isaaclab"<|MERGE_RESOLUTION|>--- conflicted
+++ resolved
@@ -1,11 +1,7 @@
 [package]
 
 # Note: Semantic Versioning is used: https://semver.org/
-<<<<<<< HEAD
 version = "0.46.2"
-=======
-version = "0.46.0"
->>>>>>> 04cd1c51
 
 # Description
 title = "Isaac Lab framework for Robot Learning"
