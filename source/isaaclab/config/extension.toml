--- conflicted
+++ resolved
@@ -1,11 +1,7 @@
 [package]
 
 # Note: Semantic Versioning is used: https://semver.org/
-<<<<<<< HEAD
-version = "0.36.24"
-=======
-version = "0.39.0"
->>>>>>> e992592a
+version = "0.39.1"
 
 # Description
 title = "Isaac Lab framework for Robot Learning"
