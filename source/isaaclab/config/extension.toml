--- conflicted
+++ resolved
@@ -1,11 +1,7 @@
 [package]
 
 # Note: Semantic Versioning is used: https://semver.org/
-<<<<<<< HEAD
-version = "0.46.7"
-=======
-version = "0.46.10"
->>>>>>> d7e4ab02
+version = "0.46.11"
 
 # Description
 title = "Isaac Lab framework for Robot Learning"
