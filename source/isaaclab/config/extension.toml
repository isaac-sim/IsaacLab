--- conflicted
+++ resolved
@@ -1,11 +1,7 @@
 [package]
 
 # Note: Semantic Versioning is used: https://semver.org/
-<<<<<<< HEAD
-version = "0.35.0"
-=======
-version = "0.34.1"
->>>>>>> b1133e05
+version = "0.35.1"
 
 # Description
 title = "Isaac Lab framework for Robot Learning"
