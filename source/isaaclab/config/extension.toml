[package]

# Note: Semantic Versioning is used: https://semver.org/
<<<<<<< HEAD
version = "0.41.2"
=======
version = "0.44.9"
>>>>>>> a4549680

# Description
title = "Isaac Lab framework for Robot Learning"
description="Extension providing main framework interfaces and abstractions for robot learning."
readme  = "docs/README.md"
repository = "https://github.com/isaac-sim/IsaacLab"
category = "robotics"
keywords = ["kit", "robotics", "learning", "ai"]

[python.pipapi]
requirements = [
    "numpy",
    "prettytable==3.3.0",
    "toml",
    "hidapi",
    "gymnasium==0.29.0",
    "trimesh"
]

modules = [
    "numpy",
    "prettytable",
    "toml",
    "hid",
    "gymnasium",
    "trimesh"
]

use_online_index=true

[core]
reloadable = false

[[python.module]]
name = "isaaclab"<|MERGE_RESOLUTION|>--- conflicted
+++ resolved
@@ -1,11 +1,8 @@
 [package]
 
 # Note: Semantic Versioning is used: https://semver.org/
-<<<<<<< HEAD
-version = "0.41.2"
-=======
-version = "0.44.9"
->>>>>>> a4549680
+version = "0.44.10"
+
 
 # Description
 title = "Isaac Lab framework for Robot Learning"
