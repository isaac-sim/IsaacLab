--- conflicted
+++ resolved
@@ -1,12 +1,7 @@
 [package]
 
 # Note: Semantic Versioning is used: https://semver.org/
-<<<<<<< HEAD
-version = "0.40.X"
-
-=======
-version = "0.40.8"
->>>>>>> 887342ae
+version = "0.40.9"
 
 # Description
 title = "Isaac Lab framework for Robot Learning"
