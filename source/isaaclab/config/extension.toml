[package]

# Note: Semantic Versioning is used: https://semver.org/
<<<<<<< HEAD
version = "0.36.4"
=======
version = "0.40.1"

>>>>>>> d63e58f9

# Description
title = "Isaac Lab framework for Robot Learning"
description="Extension providing main framework interfaces and abstractions for robot learning."
readme  = "docs/README.md"
repository = "https://github.com/isaac-sim/IsaacLab"
category = "robotics"
keywords = ["kit", "robotics", "learning", "ai"]

[python.pipapi]
requirements = [
    "numpy",
    "prettytable==3.3.0",
    "toml",
    "hidapi",
    "gymnasium==0.29.0",
    "trimesh"
]

modules = [
    "numpy",
    "prettytable",
    "toml",
    "hid",
    "gymnasium",
    "trimesh"
]

use_online_index=true

[core]
reloadable = false

[[python.module]]
name = "isaaclab"<|MERGE_RESOLUTION|>--- conflicted
+++ resolved
@@ -1,12 +1,7 @@
 [package]
 
 # Note: Semantic Versioning is used: https://semver.org/
-<<<<<<< HEAD
-version = "0.36.4"
-=======
-version = "0.40.1"
-
->>>>>>> d63e58f9
+version = "0.40.2"
 
 # Description
 title = "Isaac Lab framework for Robot Learning"
