[package]

# Note: Semantic Versioning is used: https://semver.org/
<<<<<<< HEAD
version = "0.48.2"
=======
version = "0.48.3"
>>>>>>> ad441d97

# Description
title = "Isaac Lab framework for Robot Learning"
description="Extension providing main framework interfaces and abstractions for robot learning."
readme  = "docs/README.md"
repository = "https://github.com/isaac-sim/IsaacLab"
category = "robotics"
keywords = ["kit", "robotics", "learning", "ai"]

[python.pipapi]
requirements = [
    "numpy",
    "prettytable==3.3.0",
    "toml",
    "hidapi",
    "gymnasium==0.29.0",
    "trimesh",
    "websockets"
]

modules = [
    "numpy",
    "prettytable",
    "toml",
    "hid",
    "gymnasium",
    "trimesh",
    "websockets"
]

use_online_index=true

[core]
reloadable = false

[[python.module]]
name = "isaaclab"<|MERGE_RESOLUTION|>--- conflicted
+++ resolved
@@ -1,11 +1,9 @@
 [package]
 
 # Note: Semantic Versioning is used: https://semver.org/
-<<<<<<< HEAD
-version = "0.48.2"
-=======
-version = "0.48.3"
->>>>>>> ad441d97
+
+version = "0.48.4"
+
 
 # Description
 title = "Isaac Lab framework for Robot Learning"
