Changelog
---------

<<<<<<< HEAD
0.47.2 (2025-10-20)
~~~~~~~~~~~~~~~~~~~

Added
^^^^^

* Added parameter :attr:`~isaaclab.terrains.TerrainImporterCfg.use_terrain_origins` to allow generated sub terrains with grid origins.

0.47.1 (2025-10-17)
=======
0.47.7 (2025-10-31)
~~~~~~~~~~~~~~~~~~~

Changed
^^^^^^^

* Changed Pink IK controller qpsolver from osqp to daqp.
* Changed Null Space matrix computation in Pink IK's Null Space Posture Task to a faster matrix pseudo inverse computation.


0.47.6 (2025-11-01)
~~~~~~~~~~~~~~~~~~~~

Fixed
^^^^^

* Fixed an issue in recurrent policy evaluation in RSL-RL framework where the recurrent state was not reset after an episode termination.


0.47.5 (2025-10-30)
~~~~~~~~~~~~~~~~~~~

Changed
^^^^^^^

* Added docstrings notes to clarify the friction coefficient modeling in Isaac Sim 4.5 and 5.0.


0.47.4 (2025-10-30)
~~~~~~~~~~~~~~~~~~~

Changed
^^^^^^^

* Enhanced :meth:`~isaaclab.managers.RecorderManager.export_episodes` method to support customizable sequence of demo IDs:

  - Added argument ``demo_ids`` to :meth:`~isaaclab.managers.RecorderManager.export_episodes` to accept a sequence of integers
    for custom episode identifiers.

* Enhanced :meth:`~isaaclab.utils.datasets.HDF5DatasetFileHandler.write_episode` method to support customizable episode identifiers:

  - Added argument ``demo_id`` to :meth:`~isaaclab.utils.datasets.HDF5DatasetFileHandler.write_episode` to accept a custom integer
    for episode identifier.


0.47.3 (2025-10-22)
~~~~~~~~~~~~~~~~~~~

Changed
^^^^^^^

* Fixed the data type conversion in :class:`~isaaclab.sensors.tiled_camera.TiledCamera` to
  support the correct data type when converting from numpy arrays to warp arrays on the CPU.


0.47.2 (2025-10-17)
>>>>>>> 3d493f8a
~~~~~~~~~~~~~~~~~~~

Added
^^^^^

* Added :meth:`~isaaclab.sim.utils.resolve_prim_pose` to resolve the pose of a prim with respect to another prim.
* Added :meth:`~isaaclab.sim.utils.resolve_prim_scale` to resolve the scale of a prim in the world frame.


0.47.1 (2025-10-17)
~~~~~~~~~~~~~~~~~~~

Fixed
^^^^^

* Suppressed yourdfpy warnings when trying to load meshes from hand urdfs in dex_retargeting. These mesh files are not
  used by dex_retargeting, but the parser is incorrectly configured by dex_retargeting to load them anyway which results
  in warning spam.


0.47.0 (2025-10-14)
~~~~~~~~~~~~~~~~~~~

Changed
^^^^^^^

* Removed pickle utilities for saving and loading configurations as pickle contains security vulnerabilities in its APIs.
  Configurations can continue to be saved and loaded through yaml.


0.46.11 (2025-10-15)
~~~~~~~~~~~~~~~~~~~~

Added
^^^^^

* Added support for modifying the :attr:`/rtx/domeLight/upperLowerStrategy` Sim rendering setting.


0.46.10 (2025-10-13)
~~~~~~~~~~~~~~~~~~~~

Added
^^^^^

* Added ARM64 architecture for pink ik and dex-retargetting setup installations.


0.46.9 (2025-10-09)
~~~~~~~~~~~~~~~~~~~

Fixed
^^^^^

* Fixed :meth:`~isaaclab.devices.keyboard.se3_keyboard.Se3Keyboard.__del__` to use the correct method name
  for unsubscribing from keyboard events "unsubscribe_to_keyboard_events" instead of "unsubscribe_from_keyboard_events".


0.46.8 (2025-10-02)
~~~~~~~~~~~~~~~~~~~

Fixed
^^^^^

* Fixed scaling factor for retargeting of GR1T2 hand.


0.46.7 (2025-09-30)
~~~~~~~~~~~~~~~~~~~

Fixed
^^^^^

* Fixed finger joint indices with manus extension.


0.46.6 (2025-09-30)
~~~~~~~~~~~~~~~~~~~

Added
^^^^^

* Added argument :attr:`traverse_instance_prims` to :meth:`~isaaclab.sim.utils.get_all_matching_child_prims` and
  :meth:`~isaaclab.sim.utils.get_first_matching_child_prim` to control whether to traverse instance prims
  during the traversal. Earlier, instanced prims were skipped since :meth:`Usd.Prim.GetChildren` did not return
  instanced prims, which is now fixed.

Changed
^^^^^^^

* Made parsing of instanced prims in :meth:`~isaaclab.sim.utils.get_all_matching_child_prims` and
  :meth:`~isaaclab.sim.utils.get_first_matching_child_prim` as the default behavior.
* Added parsing of instanced prims in :meth:`~isaaclab.sim.utils.make_uninstanceable` to make all prims uninstanceable.


0.46.5 (2025-10-14)
~~~~~~~~~~~~~~~~~~~

Added
^^^^^

* Exposed parameter :attr:`~isaaclab.sim.spawners.PhysxCfg.solve_articulation_contact_last`
  to configure USD attribute ``physxscene:solveArticulationContactLast``. This parameter may
  help improve solver stability with grippers, which previously required reducing simulation time-steps.
  :class:`~isaaclab.sim.spawners.PhysxCfg`


0.46.4 (2025-10-06)
~~~~~~~~~~~~~~~~~~~

Changed
^^^^^^^

* Fixed :attr:`~isaaclab.sim.simulation_context.SimulationContext.device` to return the device from the configuration.
  Previously, it was returning the device from the simulation manager, which was causing a performance overhead.


0.46.3 (2025-09-17)
~~~~~~~~~~~~~~~~~~~

Added
^^^^^

* Modified setter to support for viscous and dynamic joint friction coefficients in articulation based on IsaacSim 5.0.
* Added randomization of viscous and dynamic joint friction coefficients in event term.


0.46.2 (2025-09-13)
~~~~~~~~~~~~~~~~~~~

Changed
^^^^^^^

* Fixed missing actuator indices in :meth:`~isaaclab.envs.mdp.events.randomize_actuator_gains`


0.46.1 (2025-09-10)
~~~~~~~~~~~~~~~~~~~

Changed
^^^^^^^

* Moved IO descriptors output directory to a subfolder under the task log directory.


0.46.0 (2025-09-06)
~~~~~~~~~~~~~~~~~~~

Added
^^^^^

* Added argument :attr:`traverse_instance_prims` to :meth:`~isaaclab.sim.utils.get_all_matching_child_prims` and
  :meth:`~isaaclab.sim.utils.get_first_matching_child_prim` to control whether to traverse instance prims
  during the traversal. Earlier, instanced prims were skipped since :meth:`Usd.Prim.GetChildren` did not return
  instanced prims, which is now fixed.

Changed
^^^^^^^

* Made parsing of instanced prims in :meth:`~isaaclab.sim.utils.get_all_matching_child_prims` and
  :meth:`~isaaclab.sim.utils.get_first_matching_child_prim` as the default behavior.
* Added parsing of instanced prims in :meth:`~isaaclab.sim.utils.make_uninstanceable` to make all prims uninstanceable.


0.45.16 (2025-09-06)
~~~~~~~~~~~~~~~~~~~~

Added
^^^^^

* Added teleoperation environments for Unitree G1. This includes an environment with lower body fixed and upper body
  controlled by IK, and an environment with the lower body controlled by a policy and the upper body controlled by IK.


0.45.15 (2025-09-05)
~~~~~~~~~~~~~~~~~~~~

Added
^^^^^

* Added action terms for using RMPFlow in Manager-Based environments.


0.45.14 (2025-09-08)
~~~~~~~~~~~~~~~~~~~~

Added
^^^^^

* Added :class:`~isaaclab.ui.xr_widgets.TeleopVisualizationManager` and :class:`~isaaclab.ui.xr_widgets.XRVisualization`
  classes to provide real-time visualization of teleoperation and inverse kinematics status in XR environments.


0.45.13 (2025-09-08)
~~~~~~~~~~~~~~~~~~~~

Added
^^^^^

* Added :class:`~isaaclab.devices.openxr.manus_vive.ManusVive` to support teleoperation with Manus gloves and Vive trackers.


0.45.12 (2025-09-05)
~~~~~~~~~~~~~~~~~~~~

Added
^^^^^

* Added :class:`~isaaclab.envs.mdp.actions.SurfaceGripperBinaryAction` for supporting surface grippers in Manager-Based workflows.

Changed
^^^^^^^

* Added AssetBase inheritance for :class:`~isaaclab.assets.surface_gripper.SurfaceGripper`.


0.45.11 (2025-09-04)
~~~~~~~~~~~~~~~~~~~~

Fixed
^^^^^

* Fixes a high memory usage and perf slowdown issue in episode data by removing the use of torch.cat when appending to the episode data
  at each timestep. The use of torch.cat was causing the episode data to be copied at each timestep, which causes high memory usage and
  significant performance slowdown when recording longer episode data.
* Patches the configclass to allow validate dict with key is not a string.

Added
^^^^^

* Added optional episode metadata (ep_meta) to be stored in the HDF5 data attributes.
* Added option to record data pre-physics step.
* Added joint_target data to episode data. Joint target data can be optionally recorded by the user and replayed to improve
  determinism of replay.


0.45.10 (2025-09-02)
~~~~~~~~~~~~~~~~~~~~

Fixed
^^^^^

* Fixed regression in reach task configuration where the gripper command was being returned.
* Added :attr:`~isaaclab.devices.Se3GamepadCfg.gripper_term` to :class:`~isaaclab.devices.Se3GamepadCfg`
  to control whether the gamepad device should return a gripper command.
* Added :attr:`~isaaclab.devices.Se3SpaceMouseCfg.gripper_term` to :class:`~isaaclab.devices.Se3SpaceMouseCfg`
  to control whether the spacemouse device should return a gripper command.
* Added :attr:`~isaaclab.devices.Se3KeyboardCfg.gripper_term` to :class:`~isaaclab.devices.Se3KeyboardCfg`
  to control whether the keyboard device should return a gripper command.


0.45.9 (2025-08-27)
~~~~~~~~~~~~~~~~~~~

Fixed
^^^^^

* Fixed removing import of pink_ik controller from isaaclab.controllers which is causing pinocchio import error.


0.45.8 (2025-07-25)
~~~~~~~~~~~~~~~~~~~

Added
^^^^^

* Created :attr:`~isaaclab.controllers.pink_ik.PinkIKControllerCfg.target_eef_link_names` to :class:`~isaaclab.controllers.pink_ik.PinkIKControllerCfg`
  to specify the target end-effector link names for the pink inverse kinematics controller.

Changed
^^^^^^^

* Updated pink inverse kinematics controller configuration for the following tasks (Isaac-PickPlace-GR1T2, Isaac-NutPour-GR1T2, Isaac-ExhaustPipe-GR1T2)
  to increase end-effector tracking accuracy and speed. Also added a null-space regularizer that enables turning on of waist degrees-of-freedom.
* Improved the test_pink_ik script to more comprehensive test on controller accuracy. Also, migrated to use pytest. With the current IK controller
  improvements, our unit tests pass position and orientation accuracy test within **(1 mm, 1 degree)**. Previously, the position accuracy tolerances
  were set to **(30 mm, 10 degrees)**.
* Included a new config parameter :attr:`fail_on_ik_error` to :class:`~isaaclab.controllers.pink_ik.PinkIKControllerCfg`
  to control whether the IK controller raise an exception if robot joint limits are exceeded. In the case of an exception, the controller will hold the
  last joint position. This adds to stability of the controller and avoids operator experiencing what is perceived as sudden large delays in robot control.


0.45.7 (2025-08-21)
~~~~~~~~~~~~~~~~~~~

Added
^^^^^

* Added periodic logging when checking if a USD path exists on a Nucleus server
  to improve user experience when the checks takes a while.


0.45.6 (2025-08-22)
~~~~~~~~~~~~~~~~~~~

Fixed
^^^^^

* Fixed :meth:`~isaaclab.envs.mdp.events.randomize_rigid_body_com` to broadcasts the environment ids.


0.45.5 (2025-08-21)
~~~~~~~~~~~~~~~~~~~

Fixed
^^^^^

* Fixed :meth:`~isaaclab.assets.Articulation.write_joint_friction_coefficient_to_sim` to set the friction coefficients in the simulation.
* Fixed :meth:`~isaaclab.assets.Articulation.write_joint_dynamic_friction_coefficient_to_sim` to set the friction coefficients in the simulation.* Added :meth:`~isaaclab.envs.ManagerBasedEnvCfg.export_io_descriptors` to toggle the export of the IO descriptors.
* Fixed :meth:`~isaaclab.assets.Articulation.write_joint_viscous_friction_coefficient_to_sim` to set the friction coefficients in the simulation.



0.45.4 (2025-08-21)
~~~~~~~~~~~~~~~~~~~

Added
^^^^^

* Added unit tests for :class:`~isaaclab.sensor.sensor_base`


0.45.3 (2025-08-20)
~~~~~~~~~~~~~~~~~~~

Fixed
^^^^^

* Fixed :meth:`isaaclab.envs.mdp.terminations.joint_effort_out_of_limit` so that it correctly reports whether a joint
  effort limit has been violated. Previously, the implementation marked a violation when the applied and computed
  torques were equal; in fact, equality should indicate no violation, and vice versa.


0.45.2 (2025-08-18)
~~~~~~~~~~~~~~~~~~~

Added
^^^^^

* Added :meth:`~isaaclab.managers.ObservationManager.get_IO_descriptors` to export the IO descriptors for the observation manager.
* Added :meth:`~isaaclab.envs.ManagerBasedEnvCfg.io_descriptors_output_dir` to configure the directory to export the IO descriptors to.
* Added :meth:`~isaaclab.envs.ManagerBasedEnvCfg.export_io_descriptors` to toggle the export of the IO descriptors.
* Added the option to export the Observation and Action of the managed environments into a YAML file. This can be used to more easily
  deploy policies trained in Isaac Lab.


0.45.1 (2025-08-16)
~~~~~~~~~~~~~~~~~~~

Added
^^^^^

* Added validations for scale-based randomization ranges across mass, actuator, joint, and tendon parameters.

Changed
^^^^^^^

* Refactored randomization functions into classes with initialization-time checks to avoid runtime overhead.


0.45.0 (2025-08-07)
~~~~~~~~~~~~~~~~~~~

Added
^^^^^

* Added :attr:`~isaaclab.sensors.contact_sensor.ContactSensorCfg.track_contact_points` to toggle tracking of contact
  point locations between sensor bodies and filtered bodies.
* Added :attr:`~isaaclab.sensors.contact_sensor.ContactSensorCfg.max_contact_data_per_prim` to configure the maximum
  amount of contacts per sensor body.
* Added :attr:`~isaaclab.sensors.contact_sensor.ContactSensorData.contact_pos_w` data field for tracking contact point
  locations.


0.44.12 (2025-08-12)
~~~~~~~~~~~~~~~~~~~~

Fixed
^^^^^

* Fixed IndexError in :meth:`isaaclab.envs.mdp.events.reset_joints_by_scale`,
  :meth:`isaaclab.envs.mdp.events.reset_joints_by_offsets` by adding dimension to env_ids when indexing.


0.44.11 (2025-08-11)
~~~~~~~~~~~~~~~~~~~~

Fixed
^^^^^

* Fixed rendering preset mode when an experience CLI arg is provided.


0.44.10 (2025-08-06)
~~~~~~~~~~~~~~~~~~~~

Fixed
^^^^^

* Fixed the old termination manager in :class:`~isaaclab.managers.TerminationManager` term_done logging that
  logs the instantaneous term done count at reset. This let to inaccurate aggregation of termination count,
  obscuring the what really happening during the training. Instead we log the episodic term done.


0.44.9 (2025-07-30)
~~~~~~~~~~~~~~~~~~~

Added
^^^^^

* Added ``from __future__ import annotations`` to manager_based_rl_mimic_env.py to fix Sphinx
  doc warnings for IsaacLab Mimic docs.


0.44.8 (2025-07-30)
~~~~~~~~~~~~~~~~~~~

Fixed
^^^^^

* Improved handling of deprecated flag :attr:`~isaaclab.sensors.RayCasterCfg.attach_yaw_only`.
  Previously, the flag was only handled if it was set to True. This led to a bug where the yaw was not accounted for
  when the flag was set to False.
* Fixed the handling of interval-based events inside :class:`~isaaclab.managers.EventManager` to properly handle
  their resets. Previously, only class-based events were properly handled.


0.44.7 (2025-07-30)
~~~~~~~~~~~~~~~~~~~

Added
^^^^^

* Added a new argument ``is_global`` to :meth:`~isaaclab.assets.Articulation.set_external_force_and_torque`,
  :meth:`~isaaclab.assets.RigidObject.set_external_force_and_torque`, and
  :meth:`~isaaclab.assets.RigidObjectCollection.set_external_force_and_torque` allowing to set external wrenches
  in the global frame directly from the method call rather than having to set the frame in the configuration.

Removed
^^^^^^^^

* Removed :attr:`xxx_external_wrench_frame` flag from asset configuration classes in favor of direct argument
  passed to the :meth:`set_external_force_and_torque` function.


0.44.6 (2025-07-28)
~~~~~~~~~~~~~~~~~~~

Changed
^^^^^^^

* Tweak default behavior for rendering preset modes.


0.44.5 (2025-07-28)
~~~~~~~~~~~~~~~~~~~

Fixed
^^^^^

* Fixed :meth:`isaaclab.scene.reset_to` to properly accept None as valid argument.
* Added tests to verify that argument types.


0.44.4 (2025-07-22)
~~~~~~~~~~~~~~~~~~~

Added
^^^^^

* Added safe callbacks for stage in memory attaching.
* Remove on prim deletion callback workaround


0.44.3 (2025-07-21)
~~~~~~~~~~~~~~~~~~~

Fixed
^^^^^

* Fixed rendering preset mode regression.


0.44.2 (2025-07-22)
~~~~~~~~~~~~~~~~~~~

Changed
^^^^^^^

* Updated teleop scripts to print to console vs omni log.


0.44.1 (2025-07-17)
~~~~~~~~~~~~~~~~~~~

Changed
^^^^^^^

* Updated test_pink_ik.py test case to pytest format.


0.44.0 (2025-07-21)
~~~~~~~~~~~~~~~~~~~

Changed
^^^^^^^

* Changed the way clipping is handled for :class:`~isaaclab.actuator.DCMotor` for torque-speed points in when in
  negative power regions.

Added
^^^^^

* Added unit tests for :class:`~isaaclab.actuator.ImplicitActuator`, :class:`~isaaclab.actuator.IdealPDActuator`,
  and :class:`~isaaclab.actuator.DCMotor` independent of :class:`~isaaclab.assets.Articulation`


0.43.0 (2025-07-21)
~~~~~~~~~~~~~~~~~~~

Changed
^^^^^^^

* Updates torch version to 2.7.0 and torchvision to 0.22.0.
  Some dependencies now require torch>=2.6, and given the vulnerabilities in Torch 2.5.1,
  we are updating the torch version to 2.7.0 to also include Blackwell support. Since Isaac Sim 4.5 has not updated the
  torch version, we are now overwriting the torch installation step in isaaclab.sh when running ``./isaaclab.sh -i``.


0.42.26 (2025-06-29)
~~~~~~~~~~~~~~~~~~~~

Added
^^^^^

* Added MangerBasedRLEnv support for composite gym observation spaces.
* A test for the composite gym observation spaces in ManagerBasedRLEnv is added to ensure that the observation spaces
  are correctly configured base on the clip.


0.42.25 (2025-07-11)
~~~~~~~~~~~~~~~~~~~~

Added
^^^^^

* Added :attr:`~isaaclab.sensors.ContactSensorData.force_matrix_w_history` that tracks the history of the filtered
  contact forces in the world frame.


0.42.24 (2025-06-25)
~~~~~~~~~~~~~~~~~~~~

Added
^^^^^

* Added new curriculum mdp :func:`~isaaclab.envs.mdp.curriculums.modify_env_param` and
  :func:`~isaaclab.envs.mdp.curriculums.modify_env_param` that enables flexible changes to any configurations in the
  env instance


0.42.23 (2025-07-11)
~~~~~~~~~~~~~~~~~~~~

Fixed
^^^^^

* Fixed :meth:`isaaclab.envs.mdp.events.reset_joints_by_scale`, :meth:`isaaclab.envs.mdp.events.reset_joints_by_offsets`
  restricting the resetting joint indices be that user defined joint indices.


0.42.22 (2025-07-11)
~~~~~~~~~~~~~~~~~~~~

Fixed
^^^^^

* Fixed missing attribute in :class:`~isaaclab.sensors.ray_caster.RayCasterCamera` class and its reset method when no
  env_ids are passed.


0.42.21 (2025-07-09)
~~~~~~~~~~~~~~~~~~~~

Added
^^^^^

* Added input param ``update_history`` to :meth:`~isaaclab.managers.ObservationManager.compute`
  to control whether the history buffer should be updated.
* Added unit test for :class:`~isaaclab.envs.ManagerBasedEnv`.

Fixed
^^^^^

* Fixed :class:`~isaaclab.envs.ManagerBasedEnv` and :class:`~isaaclab.envs.ManagerBasedRLEnv` to not update the history
  buffer on recording.


0.42.20 (2025-07-10)
~~~~~~~~~~~~~~~~~~~~

Added
^^^^^

* Added unit tests for multiple math functions:
  :func:`~isaaclab.utils.math.scale_transform`.
  :func:`~isaaclab.utils.math.unscale_transform`.
  :func:`~isaaclab.utils.math.saturate`.
  :func:`~isaaclab.utils.math.normalize`.
  :func:`~isaaclab.utils.math.copysign`.
  :func:`~isaaclab.utils.math.convert_quat`.
  :func:`~isaaclab.utils.math.quat_conjugate`.
  :func:`~isaaclab.utils.math.quat_from_euler_xyz`.
  :func:`~isaaclab.utils.math.quat_from_matrix`.
  :func:`~isaaclab.utils.math.euler_xyz_from_quat`.
  :func:`~isaaclab.utils.math.matrix_from_euler`.
  :func:`~isaaclab.utils.math.quat_from_angle_axis`.
  :func:`~isaaclab.utils.math.axis_angle_from_quat`.
  :func:`~isaaclab.utils.math.skew_symmetric_matrix`.
  :func:`~isaaclab.utils.math.combine_transform`.
  :func:`~isaaclab.utils.math.subtract_transform`.
  :func:`~isaaclab.utils.math.compute_pose_error`.

Changed
^^^^^^^

* Changed the implementation of :func:`~isaaclab.utils.math.copysign` to better reflect the documented functionality.


0.42.19 (2025-07-09)
~~~~~~~~~~~~~~~~~~~~

Changed
^^^^^^^

* Added clone_in_fabric config flag to :class:`~isaaclab.scene.interactive_scene_cfg.InteractiveSceneCfg`
* Enable clone_in_fabric for envs which work with limited benchmark_non_rl.py script


0.42.18 (2025-07-07)
~~~~~~~~~~~~~~~~~~~~

Changed
^^^^^^^

* Changed texture and color randomization to use new replicator functional APIs.


0.42.17 (2025-07-08)
~~~~~~~~~~~~~~~~~~~~

Fixed
^^^^^

* Fixed hanging quat_rotate calls to point to quat_apply in :class:`~isaaclab.assets.articulation.ArticulationData` and
  :class:`~isaaclab.assets.articulation.RigidObjectCollectionData`


0.42.16 (2025-07-08)
~~~~~~~~~~~~~~~~~~~~

Added
^^^^^

* Added ability to set platform height independent of object height for trimesh terrains.


0.42.15 (2025-07-01)
~~~~~~~~~~~~~~~~~~~~

Added
^^^^^

* Added :attr:`abs_height_noise` and :attr:`rel_height_noise` to give minimum and maximum absolute and relative noise to
  :class:`isaaclab.terrrains.trimesh.MeshRepeatedObjectsTerrainCfg`
* Added deprecation warnings to the existing :attr:`max_height_noise` but still functions.


0.42.14 (2025-07-03)
~~~~~~~~~~~~~~~~~~~~

Fixed
^^^^^

* Fixed unittest tests that are floating inside pytests for articulation and rendering


0.42.13 (2025-07-07)
~~~~~~~~~~~~~~~~~~~~

Changed
^^^^^^^

* Updated gymnasium to v1.2.0. This update includes fixes for a memory leak that appears when recording
  videos with the ``--video`` flag.


0.42.12 (2025-06-27)
~~~~~~~~~~~~~~~~~~~~

Added
^^^^^

* Added unit test for :func:`~isaaclab.utils.math.quat_inv`.

Fixed
^^^^^

* Fixed the implementation mistake in :func:`~isaaclab.utils.math.quat_inv`.


0.42.11 (2025-06-25)
~~~~~~~~~~~~~~~~~~~~

Fixed
^^^^^

* Fixed :func:`~isaaclab.utils.dict.update_class_from_dict` preventing setting flat Iterables with different lengths.


0.42.10 (2025-06-25)
~~~~~~~~~~~~~~~~~~~~

Added
^^^^^

* Added ``sample_bias_per_component`` flag to :class:`~isaaclab.utils.noise.noise_model.NoiseModelWithAdditiveBias`
  to enable independent per-component bias sampling, which is now the default behavior. If set to False, the previous
  behavior of sharing the same bias value across all components is retained.


0.42.9 (2025-06-18)
~~~~~~~~~~~~~~~~~~~

Fixed
^^^^^

* Fixed data inconsistency between read_body, read_link, read_com when write_body, write_com, write_joint performed, in
  :class:`~isaaclab.assets.Articulation`, :class:`~isaaclab.assets.RigidObject`, and
  :class:`~isaaclab.assets.RigidObjectCollection`
* added pytest that check against these data consistencies


0.42.8 (2025-06-24)
~~~~~~~~~~~~~~~~~~~

Added
^^^^^

* :class:`~isaaclab.utils.noise.NoiseModel` support for manager-based workflows.

Changed
^^^^^^^

* Renamed :func:`~isaaclab.utils.noise.NoiseModel.apply` method to :func:`~isaaclab.utils.noise.NoiseModel.__call__`.


0.42.7 (2025-06-12)
~~~~~~~~~~~~~~~~~~~

Fixed
^^^^^

* Fixed potential issues in :func:`~isaaclab.envs.mdp.events.randomize_visual_texture_material` related to handling
  visual prims during texture randomization.


0.42.6 (2025-06-11)
~~~~~~~~~~~~~~~~~~~

Changed
^^^^^^^

* Remove deprecated usage of quat_rotate from articulation data class and replace with quat_apply.


0.42.5 (2025-05-22)
~~~~~~~~~~~~~~~~~~~

Fixed
^^^^^

* Fixed collision filtering logic for CPU simulation. The automatic collision filtering feature
  currently has limitations for CPU simulation. Collision filtering needs to be manually enabled when using
  CPU simulation.


0.42.4 (2025-06-03)
~~~~~~~~~~~~~~~~~~~

Changed
^^^^^^^

* Removes the hardcoding to :class:`~isaaclab.terrains.terrain_generator.TerrainGenerator` in
  :class:`~isaaclab.terrains.terrain_generator.TerrainImporter` and instead the ``class_type`` is used which is
  passed in the ``TerrainGeneratorCfg``.


0.42.3 (2025-03-20)
~~~~~~~~~~~~~~~~~~~

Changed
^^^^^^^

* Made separate data buffers for poses and velocities for the :class:`~isaaclab.assets.Articulation`,
  :class:`~isaaclab.assets.RigidObject`, and :class:`~isaaclab.assets.RigidObjectCollection` classes.
  Previously, the two data buffers were stored together in a single buffer requiring an additional
  concatenation operation when accessing the data.
* Cleaned up ordering of members inside the data classes for the assets to make them easier
  to comprehend. This reduced the code duplication within the class and made the class
  more readable.


0.42.2 (2025-05-31)
~~~~~~~~~~~~~~~~~~~

Added
^^^^^

* Updated gymnasium to >= 1.0
* Added support for specifying module:task_name as task name to avoid module import for ``gym.make``


0.42.1 (2025-06-02)
~~~~~~~~~~~~~~~~~~~

Added
^^^^^

* Added time observation functions to ~isaaclab.envs.mdp.observations module,
  :func:`~isaaclab.envs.mdp.observations.current_time_s` and :func:`~isaaclab.envs.mdp.observations.remaining_time_s`.

Changed
^^^^^^^

* Moved initialization of ``episode_length_buf`` outside of :meth:`load_managers()` of
  :class:`~isaaclab.envs.ManagerBasedRLEnv` to make it available for mdp functions.


0.42.0 (2025-06-02)
~~~~~~~~~~~~~~~~~~~

Added
^^^^^

* Added support for stage in memory and cloning in fabric. This will help improve performance for scene setup and lower
  overall startup time.


0.41.0 (2025-05-19)
~~~~~~~~~~~~~~~~~~~

Added
^^^^^

* Added simulation schemas for spatial tendons. These can be configured for assets imported
  from file formats.
* Added support for spatial tendons.


0.40.14 (2025-05-29)
~~~~~~~~~~~~~~~~~~~~

Added
^^^^^

* Added deprecation warning for :meth:`~isaaclab.utils.math.quat_rotate` and
  :meth:`~isaaclab.utils.math.quat_rotate_inverse`

Changed
^^^^^^^

* Changed all calls to :meth:`~isaaclab.utils.math.quat_rotate` and :meth:`~isaaclab.utils.math.quat_rotate_inverse` to
  :meth:`~isaaclab.utils.math.quat_apply` and :meth:`~isaaclab.utils.math.quat_apply_inverse` for speed.


0.40.13 (2025-05-19)
~~~~~~~~~~~~~~~~~~~~

Fixed
^^^^^

* Raising exceptions in step, render and reset if they occurred inside the initialization callbacks
  of assets and sensors.used from the experience files and the double definition is removed.


0.40.12 (2025-01-30)
~~~~~~~~~~~~~~~~~~~~

Added
^^^^^

* Added method :meth:`omni.isaac.lab.assets.AssetBase.set_visibility` to set the visibility of the asset
  in the simulation.


0.40.11 (2025-05-16)
~~~~~~~~~~~~~~~~~~~~

Added
^^^^^

* Added support for concatenation of observations along different dimensions in
  :class:`~isaaclab.managers.observation_manager.ObservationManager`.

Changed
^^^^^^^

* Updated the :class:`~isaaclab.managers.command_manager.CommandManager` to update the command counter after the
  resampling call.


0.40.10 (2025-05-16)
~~~~~~~~~~~~~~~~~~~~

Fixed
^^^^^

* Fixed penetration issue for negative border height in :class:`~isaaclab.terrains.terrain_generator.TerrainGeneratorCfg`.


0.40.9 (2025-05-20)
~~~~~~~~~~~~~~~~~~~

Changed
^^^^^^^

* Changed the implementation of :meth:`~isaaclab.utils.math.quat_box_minus`

Added
^^^^^

* Added :meth:`~isaaclab.utils.math.quat_box_plus`
* Added :meth:`~isaaclab.utils.math.rigid_body_twist_transform`


0.40.8 (2025-05-15)
~~~~~~~~~~~~~~~~~~~

Fixed
^^^^^

* Fixed :meth:`omni.isaac.lab.sensors.camera.camera.Camera.set_intrinsic_matrices` preventing setting of unused USD
  camera parameters.
* Fixed :meth:`omni.isaac.lab.sensors.camera.camera.Camera._update_intrinsic_matrices` preventing unused USD camera
  parameters from being used to calculate :attr:`omni.isaac.lab.sensors.camera.CameraData.intrinsic_matrices`
* Fixed :meth:`omni.isaac.lab.spawners.sensors.sensors_cfg.PinholeCameraCfg.from_intrinsic_matrix` preventing setting of
  unused USD camera parameters.


0.40.7 (2025-05-14)
~~~~~~~~~~~~~~~~~~~

* Added a new attribute :attr:`articulation_root_prim_path` to the :class:`~isaaclab.assets.ArticulationCfg` class
  to allow explicitly specifying the prim path of the articulation root.


0.40.6 (2025-05-14)
~~~~~~~~~~~~~~~~~~~

Changed
^^^^^^^

* Enabled external cameras in XR.


0.40.5 (2025-05-23)
~~~~~~~~~~~~~~~~~~~

Added
^^^^^

* Added feature for animation recording through baking physics operations into OVD files.


0.40.4 (2025-05-17)
~~~~~~~~~~~~~~~~~~~

Changed
^^^^^^^

* Changed livestreaming options to use ``LIVESTREAM=1`` for WebRTC over public networks and ``LIVESTREAM=2`` for WebRTC over private networks.


0.40.3 (2025-05-20)
~~~~~~~~~~~~~~~~~~~

Changed
^^^^^^^

* Made modifications to :func:`isaaclab.envs.mdp.image` to handle image normalization for normal maps.


0.40.2 (2025-05-14)
~~~~~~~~~~~~~~~~~~~

Changed
^^^^^^^

* Refactored remove_camera_configs to be a function that can be used in the record_demos and teleop scripts.


0.40.1 (2025-05-14)
~~~~~~~~~~~~~~~~~~~

Fixed
^^^^^

* Fixed spacemouse device add callback function to work with record_demos/teleop_se3_agent scripts.


0.40.0 (2025-05-03)
~~~~~~~~~~~~~~~~~~~

Added
^^^^^

* Added check in RecorderManager to ensure that the success indicator is only set if the termination manager is present.
* Added semantic tags in :func:`isaaclab.sim.spawners.from_files.spawn_ground_plane`.
  This allows for :attr:`semantic_segmentation_mapping` to be used when using the ground plane spawner.


0.39.0 (2025-04-01)
~~~~~~~~~~~~~~~~~~~

Added
^^^^^

* Added the :meth:`~isaaclab.env.mdp.observations.joint_effort`


0.38.0 (2025-04-01)
~~~~~~~~~~~~~~~~~~~

Added
^^^^^

* Added :meth:`~isaaclab.envs.mdp.observations.body_pose_w`
* Added :meth:`~isaaclab.envs.mdp.observations.body_projected_gravity_b`


0.37.5 (2025-05-12)
~~~~~~~~~~~~~~~~~~~

Added
^^^^^

* Added a new teleop configuration class :class:`~isaaclab.devices.DevicesCfg` to support multiple teleoperation
  devices declared in the environment configuration file.
* Implemented a factory function to create teleoperation devices based on the device configuration.


0.37.4 (2025-05-12)
~~~~~~~~~~~~~~~~~~~~

Changed
^^^^^^^

* Remove isaacsim.xr.openxr from openxr experience file.
* Use Performance AR profile for XR rendering.


0.37.3 (2025-05-08)
~~~~~~~~~~~~~~~~~~~~

Added
^^^^^

* Updated PINK task space action to record processed actions.
* Added new recorder term for recording post step processed actions.


0.37.2 (2025-05-06)
~~~~~~~~~~~~~~~~~~~~

Changed
^^^^^^^

* Migrated OpenXR device to use the new OpenXR handtracking API from omni.kit.xr.core.


0.37.1 (2025-05-05)
~~~~~~~~~~~~~~~~~~~~

Changed
^^^^^^^

* Removed xr rendering mode.


0.37.0 (2025-04-24)
~~~~~~~~~~~~~~~~~~~~

Changed
^^^^^^^

* Updated pytorch to latest 2.7.0 with cuda 12.8 for Blackwell support.
  Torch is now installed as part of the isaaclab.sh/bat scripts to ensure the correct version is installed.
* Removed :attr:`~isaaclab.sim.spawners.PhysicsMaterialCfg.improve_patch_friction` as it has been deprecated and removed from the simulation.
  The simulation will always behave as if this attribute is set to true.


0.36.23 (2025-04-24)
~~~~~~~~~~~~~~~~~~~~

Fixed
^^^^^

* Fixed ``return_latest_camera_pose`` option in :class:`~isaaclab.sensors.TiledCameraCfg` from not being used to the
  argument ``update_latest_camera_pose`` in :class:`~isaaclab.sensors.CameraCfg` with application in both
  :class:`~isaaclab.sensors.Camera` and :class:`~isaaclab.sensors.TiledCamera`.


0.36.22 (2025-04-23)
~~~~~~~~~~~~~~~~~~~~

Fixed
^^^^^^^

* Adds correct type check for ManagerTermBase class in event_manager.py.


0.36.21 (2025-04-15)
~~~~~~~~~~~~~~~~~~~~

Changed
^^^^^^^

* Removed direct call of qpsovlers library from pink_ik controller and changed solver from quadprog to osqp.


0.36.20 (2025-04-09)
~~~~~~~~~~~~~~~~~~~~

Changed
^^^^^^^

* Added call to set cuda device after each ``app.update()`` call in :class:`~isaaclab.sim.SimulationContext`.
  This is now required for multi-GPU workflows because some underlying logic in ``app.update()`` is modifying
  the cuda device, which results in NCCL errors on distributed setups.


0.36.19 (2025-04-01)
~~~~~~~~~~~~~~~~~~~~

Fixed
^^^^^

* Added check in RecorderManager to ensure that the success indicator is only set if the termination manager is present.


0.36.18 (2025-03-26)
~~~~~~~~~~~~~~~~~~~~

Added
^^^^^

* Added a dynamic text instruction widget that provides real-time feedback
  on the number of successful recordings during demonstration sessions.


0.36.17 (2025-03-26)
~~~~~~~~~~~~~~~~~~~~

Changed
^^^^^^^

* Added override in AppLauncher to apply patch for ``pxr.Gf.Matrix4d`` to work with Pinocchio 2.7.0.


0.36.16 (2025-03-25)
~~~~~~~~~~~~~~~~~~~~

Changed
^^^^^^^

* Modified rendering mode default behavior when the launcher arg :attr:`enable_cameras` is not set.


0.36.15 (2025-03-25)
~~~~~~~~~~~~~~~~~~~~

Added
^^^^^

* Added near plane distance configuration for XR device.


0.36.14 (2025-03-24)
~~~~~~~~~~~~~~~~~~~~

Changed
^^^^^^^

* Changed default render settings in :class:`~isaaclab.sim.SimulationCfg` to None, which means that
  the default settings will be used from the experience files and the double definition is removed.


0.36.13 (2025-03-24)
~~~~~~~~~~~~~~~~~~~~

Added
^^^^^

* Added headpose support to OpenXRDevice.


0.36.12 (2025-03-19)
~~~~~~~~~~~~~~~~~~~~

Added
^^^^^

* Added parameter to show warning if Pink IK solver fails to find a solution.


0.36.11 (2025-03-19)
~~~~~~~~~~~~~~~~~~~~

Fixed
^^^^^

* Fixed default behavior of :class:`~isaaclab.actuators.ImplicitActuator` if no :attr:`effort_limits_sim` or
  :attr:`effort_limit` is set.


0.36.10 (2025-03-17)
~~~~~~~~~~~~~~~~~~~~

Fixed
^^^^^

* App launcher to update the cli arguments if conditional defaults are used.


0.36.9 (2025-03-18)
~~~~~~~~~~~~~~~~~~~

Added
^^^^^^^

* Xr rendering mode, which is default when xr is used.


0.36.8 (2025-03-17)
~~~~~~~~~~~~~~~~~~~

Fixed
^^^^^

* Removed ``scalar_first`` from scipy function usage to support older versions of scipy.


0.36.7 (2025-03-14)
~~~~~~~~~~~~~~~~~~~

Fixed
^^^^^

* Changed the import structure to only import ``pinocchio`` when ``pink-ik`` or ``dex-retargeting`` is being used.
  This also solves for the problem that ``pink-ik`` and ``dex-retargeting`` are not supported in windows.
* Removed ``isaacsim.robot_motion.lula`` and ``isaacsim.robot_motion.motion_generation`` from the default loaded Isaac Sim extensions.
* Moved pink ik action config to a separate file.


0.36.6 (2025-03-13)
~~~~~~~~~~~~~~~~~~~

Fixed
^^^^^

* Worked around an issue where the render mode is set to ``"RayTracedLighting"`` instead of ``"RaytracedLighting"`` by
  some dependencies.


0.36.5 (2025-03-11)
~~~~~~~~~~~~~~~~~~~

Added
^^^^^^^

* Added 3 rendering mode presets: performance, balanced, and quality.
* Preset settings are stored in ``apps/rendering_modes``.
* Presets can be set with cli arg ``--rendering_mode`` or with :class:`RenderCfg`.
* Preset rendering settings can be overwritten with :class:`RenderCfg`.
* :class:`RenderCfg` supports all native RTX carb settings.

Changed
^^^^^^^
* :class:`RenderCfg` default settings are unset.


0.36.4 (2025-03-11)
~~~~~~~~~~~~~~~~~~~

Changed
^^^^^^^

* Updated the OpenXR kit file ``isaaclab.python.xr.openxr.kit`` to inherit from ``isaaclab.python.kit`` instead of
  ``isaaclab.python.rendering.kit`` which is not appropriate.


0.36.3 (2025-03-10)
~~~~~~~~~~~~~~~~~~~~

Changed
^^^^^^^

* Added the PinkIKController controller class that interfaces Isaac Lab with the Pink differential inverse kinematics solver
  to allow control of multiple links in a robot using a single solver.


0.36.2 (2025-03-07)
~~~~~~~~~~~~~~~~~~~~

Changed
^^^^^^^

* Allowed users to exit on 1 Ctrl+C instead of consecutive 2 key strokes.
* Allowed physics reset during simulation through :meth:`reset` in :class:`~isaaclab.sim.SimulationContext`.


0.36.1 (2025-03-10)
~~~~~~~~~~~~~~~~~~~

Added
^^^^^

* Added :attr:`semantic_segmentation_mapping` for camera configs to allow specifying colors for semantics.


0.36.0 (2025-03-07)
~~~~~~~~~~~~~~~~~~~

Removed
^^^^^^^

* Removed the storage of tri-meshes and warp meshes inside the :class:`~isaaclab.terrains.TerrainImporter` class.
  Initially these meshes were added for ray-casting purposes. However, since the ray-caster reads the terrains
  directly from the USD files, these meshes are no longer needed.
* Deprecated the :attr:`warp_meshes` and :attr:`meshes` attributes from the
  :class:`~isaaclab.terrains.TerrainImporter` class. These attributes now return an empty dictionary
  with a deprecation warning.

Changed
^^^^^^^

* Changed the prim path of the "plane" terrain inside the :class:`~isaaclab.terrains.TerrainImporter` class.
  Earlier, the terrain was imported directly as the importer's prim path. Now, the terrain is imported as
  ``{importer_prim_path}/{name}``, where ``name`` is the name of the terrain.


0.35.0 (2025-03-07)
~~~~~~~~~~~~~~~~~~~

* Improved documentation of various attributes in the :class:`~isaaclab.assets.ArticulationData` class to make
  it clearer which values represent the simulation and internal class values. In the new convention,
  the ``default_xxx`` attributes are whatever the user configured from their configuration of the articulation
  class, while the ``xxx`` attributes are the values from the simulation.
* Updated the soft joint position limits inside the :meth:`~isaaclab.assets.Articulation.write_joint_pos_limits_to_sim`
  method to use the new limits passed to the function.
* Added setting of :attr:`~isaaclab.assets.ArticulationData.default_joint_armature` and
  :attr:`~isaaclab.assets.ArticulationData.default_joint_friction` attributes in the
  :class:`~isaaclab.assets.Articulation` class based on user configuration.

Changed
^^^^^^^

* Removed unnecessary buffer creation operations inside the :class:`~isaaclab.assets.Articulation` class.
  Earlier, the class initialized a variety of buffer data with zeros and in the next function assigned
  them the value from PhysX. This made the code bulkier and more complex for no reason.
* Renamed parameters for a consistent nomenclature. These changes are backwards compatible with previous releases
  with a deprecation warning for the old names.

  * ``joint_velocity_limits`` → ``joint_vel_limits`` (to match attribute ``joint_vel`` and ``joint_vel_limits``)
  * ``joint_limits`` → ``joint_pos_limits`` (to match attribute ``joint_pos`` and ``soft_joint_pos_limits``)
  * ``default_joint_limits`` → ``default_joint_pos_limits``
  * ``write_joint_limits_to_sim`` → ``write_joint_position_limit_to_sim``
  * ``joint_friction`` → ``joint_friction_coeff``
  * ``default_joint_friction`` → ``default_joint_friction_coeff``
  * ``write_joint_friction_to_sim`` → ``write_joint_friction_coefficient_to_sim``
  * ``fixed_tendon_limit`` → ``fixed_tendon_pos_limits``
  * ``default_fixed_tendon_limit`` → ``default_fixed_tendon_pos_limits``
  * ``set_fixed_tendon_limit`` → ``set_fixed_tendon_position_limit``


0.34.13 (2025-03-06)
~~~~~~~~~~~~~~~~~~~~

Added
^^^^^

* Added a new event mode called "prestartup", which gets called right after the scene design is complete
  and before the simulation is played.
* Added a callback to resolve the scene entity configurations separately once the simulation plays,
  since the scene entities cannot be resolved before the simulation starts playing
  (as we currently rely on PhysX to provide us with the joint/body ordering)


0.34.12 (2025-03-06)
~~~~~~~~~~~~~~~~~~~~

Added
^^^^^

* Updated the mimic API :meth:`target_eef_pose_to_action` in :class:`isaaclab.envs.ManagerBasedRLMimicEnv` to take a dictionary of
  eef noise values instead of a single noise value.
* Added support for optional subtask constraints based on DexMimicGen to the mimic configuration class :class:`isaaclab.envs.MimicEnvCfg`.
* Enabled data compression in HDF5 dataset file handler :class:`isaaclab.utils.datasets.hdf5_dataset_file_handler.HDF5DatasetFileHandler`.


0.34.11 (2025-03-04)
~~~~~~~~~~~~~~~~~~~~

Fixed
^^^^^

* Fixed issue in :class:`~isaaclab.sensors.TiledCamera` and :class:`~isaaclab.sensors.Camera` where segmentation outputs only display the first tile
  when scene instancing is enabled. A workaround is added for now to disable instancing when segmentation
  outputs are requested.


0.34.10 (2025-03-04)
~~~~~~~~~~~~~~~~~~~~

Fixed
^^^^^

* Fixed the issue of misalignment in the motion vectors from the :class:`TiledCamera`
  with other modalities such as RGBA and depth.


0.34.9 (2025-03-04)
~~~~~~~~~~~~~~~~~~~

Added
^^^^^

* Added methods inside the :class:`omni.isaac.lab.assets.Articulation` class to set the joint
  position and velocity for the articulation. Previously, the joint position and velocity could
  only be set using the :meth:`omni.isaac.lab.assets.Articulation.write_joint_state_to_sim` method,
  which didn't allow setting the joint position and velocity separately.


0.34.8 (2025-03-02)
~~~~~~~~~~~~~~~~~~~

Fixed
^^^^^

* Fixed the propagation of the :attr:`activate_contact_sensors` attribute to the
  :class:`~isaaclab.sim.spawners.wrappers.wrappers_cfg.MultiAssetSpawnerCfg` class. Previously, this value
  was always set to False, which led to incorrect contact sensor settings for the spawned assets.


0.34.7 (2025-03-02)
~~~~~~~~~~~~~~~~~~~

Changed
^^^^^^^

* Enabled the physics flag for disabling contact processing in the :class:`~isaaclab.sim.SimulationContact`
  class. This means that by default, no contact reporting is done by the physics engine, which should provide
  a performance boost in simulations with no contact processing requirements.
* Disabled the physics flag for disabling contact processing in the :class:`~isaaclab.sensors.ContactSensor`
  class when the sensor is created to allow contact reporting for the sensor.

Removed
^^^^^^^

* Removed the attribute ``disable_contact_processing`` from :class:`~isaaclab.sim.SimulationContact`.


0.34.6 (2025-03-01)
~~~~~~~~~~~~~~~~~~~

Added
^^^^^

* Added a new attribute :attr:`is_implicit_model` to the :class:`isaaclab.actuators.ActuatorBase` class to
  indicate if the actuator model is implicit or explicit. This helps checking that the correct model type
  is being used when initializing the actuator models.

Fixed
^^^^^

* Added copy of configurations to :class:`~isaaclab.assets.AssetBase` and :class:`~isaaclab.sensors.SensorBase`
  to prevent modifications of the configurations from leaking outside of the classes.
* Fixed the case where setting velocity/effort limits for the simulation in the
  :class:`~isaaclab.actuators.ActuatorBaseCfg` class was not being used to update the actuator-specific
  velocity/effort limits.

Changed
^^^^^^^

* Moved warnings and checks for implicit actuator models to the :class:`~isaaclab.actuators.ImplicitActuator` class.
* Reverted to IsaacLab v1.3 behavior where :attr:`isaaclab.actuators.ImplicitActuatorCfg.velocity_limit`
  attribute was not used for setting the velocity limits in the simulation. This makes it possible to deploy
  policies from previous release without any changes. If users want to set the velocity limits for the simulation,
  they should use the :attr:`isaaclab.actuators.ImplicitActuatorCfg.velocity_limit_sim` attribute instead.


0.34.5 (2025-02-28)
~~~~~~~~~~~~~~~~~~~

Added
^^^^^

* Added IP address support for WebRTC livestream to allow specifying IP address to stream across networks.
  This feature requires an updated livestream extension, which is current only available in the pre-built Isaac Lab 2.0.1 docker image.
  Support for other Isaac Sim builds will become available in Isaac Sim 5.0.


0.34.4 (2025-02-27)
~~~~~~~~~~~~~~~~~~~~

Added
^^^^^

* Refactored retargeting code from Se3Handtracking class into separate modules for better modularity
* Added scaffolding for developing additional retargeters (e.g. dex)


0.34.3 (2025-02-26)
~~~~~~~~~~~~~~~~~~~

Added
^^^^^

* Enablec specifying the placement of the simulation when viewed in an XR device. This is achieved by
  adding an ``XrCfg`` environment configuration with ``anchor_pos`` and ``anchor_rot`` parameters.


0.34.2 (2025-02-21)
~~~~~~~~~~~~~~~~~~~

Fixed
^^^^^

* Fixed setting of root velocities inside the event term :meth:`reset_root_state_from_terrain`. Earlier, the indexing
  based on the environment IDs was missing.


0.34.1 (2025-02-17)
~~~~~~~~~~~~~~~~~~~

Fixed
^^^^^

* Ensured that the loaded torch JIT models inside actuator networks are correctly set to eval mode
  to prevent any unexpected behavior during inference.


0.34.0 (2025-02-14)
~~~~~~~~~~~~~~~~~~~

Fixed
^^^^^

* Added attributes :attr:`velocity_limits_sim` and :attr:`effort_limits_sim` to the
  :class:`isaaclab.actuators.ActuatorBaseCfg` class to separate solver limits from actuator limits.


0.33.17 (2025-02-13)
~~~~~~~~~~~~~~~~~~~~

Fixed
^^^^^

* Fixed Imu sensor based observations at first step by updating scene during initialization for
  :class:`~isaaclab.envs.ManagerBasedEnv`, :class:`~isaaclab.envs.DirectRLEnv`, and :class:`~isaaclab.envs.DirectMARLEnv`


0.33.16 (2025-02-09)
~~~~~~~~~~~~~~~~~~~~

Fixed
^^^^^

* Removes old deprecation warning from :attr:`isaaclab.assets.RigidObectData.body_state_w`


0.33.15 (2025-02-09)
~~~~~~~~~~~~~~~~~~~~

Fixed
^^^^^

* Fixed not updating the ``drift`` when calling :func:`~isaaclab.sensors.RayCaster.reset`


0.33.14 (2025-02-01)
~~~~~~~~~~~~~~~~~~~~

Fixed
^^^^^

* Fixed not updating the timestamp of ``body_link_state_w`` and ``body_com_state_w`` when ``write_root_pose_to_sim`` and ``write_joint_state_to_sim`` in the ``Articulation`` class are called.


0.33.13 (2025-01-30)
~~~~~~~~~~~~~~~~~~~~

* Fixed resampling of interval time left for the next event in the :class:`~isaaclab.managers.EventManager`
  class. Earlier, the time left for interval-based events was not being resampled on episodic resets. This led
  to the event being triggered at the wrong time after the reset.


0.33.12 (2025-01-28)
~~~~~~~~~~~~~~~~~~~~

Fixed
^^^^^

* Fixed missing import in ``line_plot.py``


0.33.11 (2025-01-25)
~~~~~~~~~~~~~~~~~~~~

Added
^^^^^

* Added :attr:`isaaclab.scene.InteractiveSceneCfg.filter_collisions` to allow specifying whether collision masking across environments is desired.

Changed
^^^^^^^

* Automatic collision filtering now happens as part of the replicate_physics call. When replicate_physics is not enabled, we call the previous
  ``filter_collisions`` API to mask collisions between environments.


0.33.10 (2025-01-22)
~~~~~~~~~~~~~~~~~~~~

Changed
^^^^^^^

* In :meth:`isaaclab.assets.Articulation.write_joint_limits_to_sim`, we previously added a check for if default joint positions exceed the
  new limits being set. When this is True, we log a warning message to indicate that the default joint positions will be clipped to be within
  the range of the new limits. However, the warning message can become overly verbose in a randomization setting where this API is called on
  every environment reset. We now default to only writing the message to info level logging if called within randomization, and expose a
  parameter that can be used to choose the logging level desired.


0.33.9 (2025-01-22)
~~~~~~~~~~~~~~~~~~~

Fixed
^^^^^

* Fixed typo in /physics/autoPopupSimulationOutputWindow setting in :class:`~isaaclab.sim.SimulationContext`


0.33.8 (2025-01-17)
~~~~~~~~~~~~~~~~~~~

Fixed
^^^^^

* Removed deprecation of :attr:`isaaclab.assets.ArticulationData.root_state_w` and
  :attr:`isaaclab.assets.ArticulationData.body_state_w` derived properties.
* Removed deprecation of :meth:`isaaclab.assets.Articulation.write_root_state_to_sim`.
* Replaced calls to :attr:`isaaclab.assets.ArticulationData.root_com_state_w` and
  :attr:`isaaclab.assets.ArticulationData.root_link_state_w` with corresponding calls to
  :attr:`isaaclab.assets.ArticulationData.root_state_w`.
* Replaced calls to :attr:`isaaclab.assets.ArticulationData.body_com_state_w` and
  :attr:`isaaclab.assets.ArticulationData.body_link_state_w` properties with corresponding calls to
  :attr:`isaaclab.assets.ArticulationData.body_state_w` properties.
* Removed deprecation of :attr:`isaaclab.assets.RigidObjectData.root_state_w` derived properties.
* Removed deprecation of :meth:`isaaclab.assets.RigidObject.write_root_state_to_sim`.
* Replaced calls to :attr:`isaaclab.assets.RigidObjectData.root_com_state_w` and
  :attr:`isaaclab.assets.RigidObjectData.root_link_state_w` properties with corresponding calls to
  :attr:`isaaclab.assets.RigidObjectData.root_state_w` properties.
* Removed deprecation of :attr:`isaaclab.assets.RigidObjectCollectionData.root_state_w` derived properties.
* Removed deprecation of :meth:`isaaclab.assets.RigidObjectCollection.write_root_state_to_sim`.
* Replaced calls to :attr:`isaaclab.assets.RigidObjectCollectionData.root_com_state_w` and
  :attr:`isaaclab.assets.RigidObjectData.root_link_state_w` properties with corresponding calls to
  :attr:`isaaclab.assets.RigidObjectData.root_state_w` properties.
* Fixed indexing issue in ``write_root_link_velocity_to_sim`` in :class:`isaaclab.assets.RigidObject`
* Fixed index broadcasting in ``write_object_link_velocity_to_sim`` and ``write_object_com_pose_to_sim`` in
  the :class:`isaaclab.assets.RigidObjectCollection` class.


0.33.7 (2025-01-14)
~~~~~~~~~~~~~~~~~~~

Fixed
^^^^^

* Fixed the respawn of only wrong object samples in :func:`repeated_objects_terrain` of :mod:`isaaclab.terrains.trimesh` module.
  Previously, the function was respawning all objects in the scene instead of only the wrong object samples, which in worst case
  could lead to infinite respawn loop.


0.33.6 (2025-01-16)
~~~~~~~~~~~~~~~~~~~

Changed
^^^^^^^

* Added initial unit tests for multiple tiled cameras, including tests for initialization, groundtruth annotators, different poses, and different resolutions.


0.33.5 (2025-01-13)
~~~~~~~~~~~~~~~~~~~

Changed
^^^^^^^

* Moved the definition of ``/persistent/isaac/asset_root/*`` settings from :class:`AppLauncher` to the app files.
  This is needed to prevent errors where ``isaaclab_assets`` was loaded prior to the carbonite setting being set.


0.33.4 (2025-01-10)
~~~~~~~~~~~~~~~~~~~

Changed
^^^^^^^

* Added an optional parameter in the :meth:`record_pre_reset` method in
  :class:`~isaaclab.managers.RecorderManager` to override the export config upon invoking.


0.33.3 (2025-01-08)
~~~~~~~~~~~~~~~~~~~

Fixed
^^^^^

* Fixed docstring in articulation data :class:`isaaclab.assets.ArticulationData`.
  In body properties sections, the second dimension should be num_bodies but was documented as 1.


0.33.2 (2025-01-02)
~~~~~~~~~~~~~~~~~~~

Added
^^^^^

* Added body tracking as an origin type to :class:`isaaclab.envs.ViewerCfg` and :class:`isaaclab.envs.ui.ViewportCameraController`.


0.33.1 (2024-12-26)
~~~~~~~~~~~~~~~~~~~

Changed
^^^^^^^

* Added kinematics initialization call for populating kinematic prim transforms to fabric for rendering.
* Added ``enable_env_ids`` flag for cloning and replication to replace collision filtering.


0.33.0 (2024-12-22)
~~~~~~~~~~~~~~~~~~~

Fixed
^^^^^

* Fixed populating default_joint_stiffness and default_joint_damping values for ImplicitActuator instances in :class:`isaaclab.assets.Articulation`


0.32.2 (2024-12-17)
~~~~~~~~~~~~~~~~~~~

Added
^^^^^

* Added null-space (position) control option to :class:`isaaclab.controllers.OperationalSpaceController`.
* Added test cases that uses null-space control for :class:`isaaclab.controllers.OperationalSpaceController`.
* Added information regarding null-space control to the tutorial script and documentation of
  :class:`isaaclab.controllers.OperationalSpaceController`.
* Added arguments to set specific null-space joint position targets within
  :class:`isaaclab.envs.mdp.actions.OperationalSpaceControllerAction` class.


0.32.1 (2024-12-17)
~~~~~~~~~~~~~~~~~~~

Changed
^^^^^^^

* Added a default and generic implementation of the :meth:`get_object_poses` function
  in the :class:`ManagerBasedRLMimicEnv` class.
* Added a ``EXPORT_NONE`` mode in the :class:`DatasetExportMode` class and updated
  :class:`~isaaclab.managers.RecorderManager` to enable recording without exporting
  the data to a file.


0.32.0 (2024-12-16)
~~~~~~~~~~~~~~~~~~~

Changed
^^^^^^^

* Previously, physx returns the rigid bodies and articulations velocities in the com of bodies rather than the
  link frame, while poses are in link frames. We now explicitly provide :attr:`body_link_state` and
  :attr:`body_com_state` APIs replacing the previous :attr:`body_state` API. Previous APIs are now marked as
  deprecated. Please update any code using the previous pose and velocity APIs to use the new
  ``*_link_*`` or ``*_com_*`` APIs in :attr:`isaaclab.assets.RigidBody`,
  :attr:`isaaclab.assets.RigidBodyCollection`, and :attr:`isaaclab.assets.Articulation`.


0.31.0 (2024-12-16)
~~~~~~~~~~~~~~~~~~~

Added
^^^^^

* Added :class:`ManagerBasedRLMimicEnv` and config classes for mimic data generation workflow for imitation learning.


0.30.3 (2024-12-16)
~~~~~~~~~~~~~~~~~~~

Fixed
^^^^^

* Fixed ordering of logging and resamping in the command manager, where we were logging the metrics
  after resampling the commands. This leads to incorrect logging of metrics when inside the resample call,
  the metrics tensors get reset.


0.30.2 (2024-12-16)
~~~~~~~~~~~~~~~~~~~

Fixed
^^^^^

* Fixed errors within the calculations of :class:`isaaclab.controllers.OperationalSpaceController`.

Added
^^^^^

* Added :class:`isaaclab.controllers.OperationalSpaceController` to API documentation.
* Added test cases for :class:`isaaclab.controllers.OperationalSpaceController`.
* Added a tutorial for :class:`isaaclab.controllers.OperationalSpaceController`.
* Added the implementation of :class:`isaaclab.envs.mdp.actions.OperationalSpaceControllerAction` class.


0.30.1 (2024-12-15)
~~~~~~~~~~~~~~~~~~~

Changed
^^^^^^^

* Added call to update articulation kinematics after reset to ensure states are updated for non-rendering sensors.
  Previously, some changes in reset such as modifying joint states would not be reflected in the rigid body
  states immediately after reset.


0.30.0 (2024-12-15)
~~~~~~~~~~~~~~~~~~~

Added
^^^^^

* Added UI interface to the Managers in the ManagerBasedEnv and MangerBasedRLEnv classes.
* Added UI widgets for :class:`LiveLinePlot` and :class:`ImagePlot`.
* Added ``ManagerLiveVisualizer/Cfg``: Given a ManagerBase (i.e. action_manager, observation_manager, etc) and a
  config file this class creates the the interface between managers and the UI.
* Added :class:`EnvLiveVisualizer`: A 'manager' of ManagerLiveVisualizer. This is added to the ManagerBasedEnv
  but is only called during the initialization of the managers in load_managers
* Added ``get_active_iterable_terms`` implementation methods to ActionManager, ObservationManager, CommandsManager,
  CurriculumManager, RewardManager, and TerminationManager. This method exports the active term data and labels
  for each manager and is called by ManagerLiveVisualizer.
* Additions to :class:`BaseEnvWindow` and :class:`RLEnvWindow` to register ManagerLiveVisualizer UI interfaces
  for the chosen managers.


0.29.0 (2024-12-15)
~~~~~~~~~~~~~~~~~~~

Added
^^^^^

* Added observation history computation to :class:`isaaclab.manager.observation_manager.ObservationManager`.
* Added ``history_length`` and ``flatten_history_dim`` configuration parameters to :class:`isaaclab.manager.manager_term_cfg.ObservationTermCfg`
* Added ``history_length`` and ``flatten_history_dim`` configuration parameters to :class:`isaaclab.manager.manager_term_cfg.ObservationGroupCfg`
* Added full buffer property to :class:`isaaclab.utils.buffers.circular_buffer.CircularBuffer`


0.28.4 (2024-12-15)
~~~~~~~~~~~~~~~~~~~

Added
^^^^^

* Added action clip to all :class:`isaaclab.envs.mdp.actions`.


0.28.3 (2024-12-14)
~~~~~~~~~~~~~~~~~~~

Changed
^^^^^^^

* Added check for error below threshold in state machines to ensure the state has been reached.


0.28.2 (2024-12-13)
~~~~~~~~~~~~~~~~~~~

Fixed
^^^^^

* Fixed the shape of ``quat_w`` in the ``apply_actions`` method of :attr:`~isaaclab.env.mdp.NonHolonomicAction`
  (previously (N,B,4), now (N,4) since the number of root bodies B is required to be 1). Previously ``apply_actions``
  errored because ``euler_xyz_from_quat`` requires inputs of shape (N,4).


0.28.1 (2024-12-13)
~~~~~~~~~~~~~~~~~~~

Fixed
^^^^^

* Fixed the internal buffers for ``set_external_force_and_torque`` where the buffer values would be stale if zero
  values are sent to the APIs.


0.28.0 (2024-12-12)
~~~~~~~~~~~~~~~~~~~

Changed
^^^^^^^

* Adapted the :class:`~isaaclab.sim.converters.UrdfConverter` to use the latest URDF converter API from Isaac Sim 4.5.
  The physics articulation root can now be set separately, and the joint drive gains can be set on a per joint basis.


0.27.33 (2024-12-11)
~~~~~~~~~~~~~~~~~~~~

Added
^^^^^

* Introduced an optional ``sensor_cfg`` parameter to the :meth:`~isaaclab.envs.mdp.rewards.base_height_l2` function,
  enabling the use of :class:`~isaaclab.sensors.RayCaster` for height adjustments. For flat terrains, the function
  retains its previous behavior.
* Improved documentation to clarify the usage of the :meth:`~isaaclab.envs.mdp.rewards.base_height_l2` function in
  both flat and rough terrain settings.


0.27.32 (2024-12-11)
~~~~~~~~~~~~~~~~~~~~

Fixed
^^^^^

* Modified :class:`isaaclab.envs.mdp.actions.DifferentialInverseKinematicsAction` class to use the geometric
  Jacobian computed w.r.t. to the root frame of the robot. This helps ensure that root pose does not affect the tracking.


0.27.31 (2024-12-09)
~~~~~~~~~~~~~~~~~~~~

Changed
^^^^^^^

* Introduced configuration options in :class:`Se3HandTracking` to:

  - Zero out rotation around the x/y axes
  - Apply smoothing and thresholding to position and rotation deltas for reduced jitter
  - Use wrist-based rotation reference as an alternative to fingertip-based rotation

* Switched the default position reference in :class:`Se3HandTracking` to the wrist joint pose, providing more stable
  relative-based positioning.


0.27.30 (2024-12-09)
~~~~~~~~~~~~~~~~~~~~

Fixed
^^^^^

* Fixed the initial state recorder term in :class:`isaaclab.envs.mdp.recorders.InitialStateRecorder` to
  return only the states of the specified environment IDs.


0.27.29 (2024-12-06)
~~~~~~~~~~~~~~~~~~~~

Fixed
^^^^^

* Fixed the enforcement of :attr:`~isaaclab.actuators.ActuatorBaseCfg.velocity_limits` at the
  :attr:`~isaaclab.assets.Articulation.root_physx_view` level.


0.27.28 (2024-12-06)
~~~~~~~~~~~~~~~~~~~~

Changed
^^^^^^^

* If a USD that contains an articulation root is loaded using a
  :attr:`isaaclab.assets.RigidBody` we now fail unless the articulation root is explicitly
  disabled. Using an articulation root for rigid bodies is not needed and decreases overall performance.


0.27.27 (2024-12-06)
~~~~~~~~~~~~~~~~~~~~

Fixed
^^^^^

* Corrected the projection types of fisheye camera in :class:`isaaclab.sim.spawners.sensors.sensors_cfg.FisheyeCameraCfg`.
  Earlier, the projection names used snakecase instead of camelcase.


0.27.26 (2024-12-06)
~~~~~~~~~~~~~~~~~~~~

Added
^^^^^

* Added option to define the clipping behavior for depth images generated by
  :class:`~isaaclab.sensors.RayCasterCamera`, :class:`~isaaclab.sensors.Camera`, and :class:`~isaaclab.sensors.TiledCamera`

Changed
^^^^^^^

* Unified the clipping behavior for the depth images of all camera implementations. Per default, all values exceeding
  the range are clipped to zero for both ``distance_to_image_plane`` and ``distance_to_camera`` depth images. Prev.
  :class:`~isaaclab.sensors.RayCasterCamera` clipped the values to the maximum value of the depth image,
  :class:`~isaaclab.sensors.Camera` did not clip them and had a different behavior for both types.


0.27.25 (2024-12-05)
~~~~~~~~~~~~~~~~~~~~

Fixed
^^^^^

* Fixed the condition in ``isaaclab.sh`` that checks whether ``pre-commit`` is installed before attempting installation.


0.27.24 (2024-12-05)
~~~~~~~~~~~~~~~~~~~~

Fixed
^^^^^

* Removed workaround in :class:`isaaclab.sensors.TiledCamera` and :class:`isaaclab.sensors.Camera`
  that was previously required to prevent frame offsets in renders. The denoiser setting is no longer
  automatically modified based on the resolution of the cameras.


0.27.23 (2024-12-04)
~~~~~~~~~~~~~~~~~~~~

Fixed
^^^^^

* Added the attributes :attr:`~isaaclab.envs.DirectRLEnvCfg.wait_for_textures` and
  :attr:`~isaaclab.envs.ManagerBasedEnvCfg.wait_for_textures` to enable assets loading check
  during :class:`~isaaclab.DirectRLEnv` and :class:`~isaaclab.ManagerBasedEnv` reset method when
  rtx sensors are added to the scene.


0.27.22 (2024-12-04)
~~~~~~~~~~~~~~~~~~~~

Fixed
^^^^^

* Fixed the order of the incoming parameters in :class:`isaaclab.envs.DirectMARLEnv` to correctly use
  ``NoiseModel`` in marl-envs.


0.27.21 (2024-12-04)
~~~~~~~~~~~~~~~~~~~~

Added
^^^^^

* Added :class:`~isaaclab.managers.RecorderManager` and its utility classes to record data from the simulation.
* Added :class:`~isaaclab.utils.datasets.EpisodeData` to store data for an episode.
* Added :class:`~isaaclab.utils.datasets.DatasetFileHandlerBase` as a base class for handling dataset files.
* Added :class:`~isaaclab.utils.datasets.HDF5DatasetFileHandler` as a dataset file handler implementation to
  export and load episodes from HDF5 files.
* Added ``record_demos.py`` script to record human-teleoperated demos for a specified task and export to an HDF5 file.
* Added ``replay_demos.py`` script to replay demos loaded from an HDF5 file.


0.27.20 (2024-12-02)
~~~~~~~~~~~~~~~~~~~~

Changed
^^^^^^^

* Changed :class:`isaaclab.envs.DirectMARLEnv` to inherit from ``Gymnasium.Env`` due to requirement from Gymnasium
  v1.0.0 requiring all environments to be a subclass of ``Gymnasium.Env`` when using the ``make`` interface.


0.27.19 (2024-12-02)
~~~~~~~~~~~~~~~~~~~~

Added
^^^^^

* Added ``isaaclab.utils.pretrained_checkpoints`` containing constants and utility functions used to manipulate
  paths and load checkpoints from Nucleus.


0.27.18 (2024-11-28)
~~~~~~~~~~~~~~~~~~~~

Changed
^^^^^^^

* Renamed Isaac Sim imports to follow Isaac Sim 4.5 naming conventions.


0.27.17 (2024-11-20)
~~~~~~~~~~~~~~~~~~~~

Added
^^^^^

* Added ``create_new_stage`` setting in :class:`~isaaclab.app.AppLauncher` to avoid creating a default new
  stage on startup in Isaac Sim. This helps reduce the startup time when launching Isaac Lab.


0.27.16 (2024-11-15)
~~~~~~~~~~~~~~~~~~~~

Added
^^^^^

* Added the class :class:`~isaaclab.devices.Se3HandTracking` which enables XR teleop for manipulators.


0.27.15 (2024-11-09)
~~~~~~~~~~~~~~~~~~~~

Fixed
^^^^^

* Fixed indexing in :meth:`isaaclab.assets.Articulation.write_joint_limits_to_sim` to correctly process
  non-None ``env_ids`` and ``joint_ids``.


0.27.14 (2024-10-23)
~~~~~~~~~~~~~~~~~~~~

Added
^^^^^

* Added the class :class:`~isaaclab.assets.RigidObjectCollection` which allows to spawn
  multiple objects in each environment and access/modify the quantities with a unified (env_ids, object_ids) API.


0.27.13 (2024-10-30)
~~~~~~~~~~~~~~~~~~~~

Added
^^^^^

* Added the attributes :attr:`~isaaclab.sim.converters.MeshConverterCfg.translation`, :attr:`~isaaclab.sim.converters.MeshConverterCfg.rotation`,
  :attr:`~isaaclab.sim.converters.MeshConverterCfg.scale` to translate, rotate, and scale meshes
  when importing them with :class:`~isaaclab.sim.converters.MeshConverter`.


0.27.12 (2024-11-04)
~~~~~~~~~~~~~~~~~~~~

Removed
^^^^^^^

* Removed TensorDict usage in favor of Python dictionary in sensors


0.27.11 (2024-10-31)
~~~~~~~~~~~~~~~~~~~~

Added
^^^^^

* Added support to define tuple of floats to scale observation terms by expanding the
  :attr:`isaaclab.managers.manager_term_cfg.ObservationManagerCfg.scale` attribute.


0.27.10 (2024-11-01)
~~~~~~~~~~~~~~~~~~~~

Changed
^^^^^^^

* Cached the PhysX view's joint paths before looping over them when processing fixed joint tendons
  inside the :class:`Articulation` class. This helps improve the processing time for the tendons.


0.27.9 (2024-11-01)
~~~~~~~~~~~~~~~~~~~

Added
^^^^^

* Added the :class:`isaaclab.utils.types.ArticulationActions` class to store the joint actions
  for an articulation. Earlier, the class from Isaac Sim was being used. However, it used a different
  type for the joint actions which was not compatible with the Isaac Lab framework.


0.27.8 (2024-11-01)
~~~~~~~~~~~~~~~~~~~

Fixed
^^^^^

* Added sanity check if the term is a valid type inside the command manager.
* Corrected the iteration over ``group_cfg_items`` inside the observation manager.


0.27.7 (2024-10-28)
~~~~~~~~~~~~~~~~~~~

Added
^^^^^

* Added frozen encoder feature extraction observation space with ResNet and Theia


0.27.6 (2024-10-25)
~~~~~~~~~~~~~~~~~~~

Fixed
^^^^^

* Fixed usage of ``meshes`` property in :class:`isaaclab.sensors.RayCasterCamera` to use ``self.meshes``
  instead of the undefined ``RayCaster.meshes``.
* Fixed issue in :class:`isaaclab.envs.ui.BaseEnvWindow` where undefined configs were being accessed when
  creating debug visualization elements in UI.


0.27.5 (2024-10-25)
~~~~~~~~~~~~~~~~~~~

Added
^^^^^

* Added utilities for serializing/deserializing Gymnasium spaces.


0.27.4 (2024-10-18)
~~~~~~~~~~~~~~~~~~~

Fixed
^^^^^

* Updated installation path instructions for Windows in the Isaac Lab documentation to remove redundancy in the
  use of %USERPROFILE% for path definitions.


0.27.3 (2024-10-22)
~~~~~~~~~~~~~~~~~~~

Fixed
^^^^^

* Fixed the issue with using list or tuples of ``configclass`` within a ``configclass``. Earlier, the list of
  configclass objects were not converted to dictionary properly when ``to_dict`` function was called.


0.27.2 (2024-10-21)
~~~~~~~~~~~~~~~~~~~

Added
^^^^^

* Added ``--kit_args`` to :class:`~isaaclab.app.AppLauncher` to allow passing command line arguments directly to
  Omniverse Kit SDK.


0.27.1 (2024-10-20)
~~~~~~~~~~~~~~~~~~~

Added
^^^^^

* Added :class:`~isaaclab.sim.RenderCfg` and the attribute :attr:`~isaaclab.sim.SimulationCfg.render` for
  specifying render related settings.


0.27.0 (2024-10-14)
~~~~~~~~~~~~~~~~~~~

Added
^^^^^

* Added a method to :class:`~isaaclab.utils.configclass` to check for attributes with values of
  type ``MISSING``. This is useful when the user wants to check if a certain attribute has been set or not.
* Added the configuration validation check inside the constructor of all the core classes
  (such as sensor base, asset base, scene and environment base classes).
* Added support for environments without commands by leaving the attribute
  :attr:`isaaclab.envs.ManagerBasedRLEnvCfg.commands` as None. Before, this had to be done using
  the class :class:`isaaclab.command_generators.NullCommandGenerator`.
* Moved the ``meshes`` attribute in the :class:`isaaclab.sensors.RayCaster` class from class variable to instance variable.
  This prevents the meshes to overwrite each other.


0.26.0 (2024-10-16)
~~~~~~~~~~~~~~~~~~~

Added
^^^^^

* Added Imu sensor implementation that directly accesses the physx view :class:`isaaclab.sensors.Imu`. The
  sensor comes with a configuration class :class:`isaaclab.sensors.ImuCfg` and data class
  :class:`isaaclab.sensors.ImuData`.
* Moved and renamed :meth:`isaaclab.sensors.camera.utils.convert_orientation_convention` to
  :meth:`isaaclab.utils.math.convert_camera_frame_orientation_convention`
* Moved :meth:`isaaclab.sensors.camera.utils.create_rotation_matrix_from_view` to
  :meth:`isaaclab.utils.math.create_rotation_matrix_from_view`


0.25.2 (2024-10-16)
~~~~~~~~~~~~~~~~~~~

Added
^^^^^

* Added support for different Gymnasium spaces (``Box``, ``Discrete``, ``MultiDiscrete``, ``Tuple`` and ``Dict``)
  to define observation, action and state spaces in the direct workflow.
* Added :meth:`sample_space` to environment utils to sample supported spaces where data containers are torch tensors.

Changed
^^^^^^^

* Mark the :attr:`num_observations`, :attr:`num_actions` and :attr:`num_states` in :class:`DirectRLEnvCfg` as deprecated
  in favor of :attr:`observation_space`, :attr:`action_space` and :attr:`state_space` respectively.
* Mark the :attr:`num_observations`, :attr:`num_actions` and :attr:`num_states` in :class:`DirectMARLEnvCfg` as deprecated
  in favor of :attr:`observation_spaces`, :attr:`action_spaces` and :attr:`state_space` respectively.


0.25.1 (2024-10-10)
~~~~~~~~~~~~~~~~~~~

Fixed
^^^^^

* Fixed potential issue where default joint positions can fall outside of the limits being set with Articulation's
  ``write_joint_limits_to_sim`` API.


0.25.0 (2024-10-06)
~~~~~~~~~~~~~~~~~~~

Added
^^^^^

* Added configuration classes for spawning assets from a list of individual asset configurations randomly
  at the specified prim paths.


0.24.20 (2024-10-07)
~~~~~~~~~~~~~~~~~~~~

Fixed
^^^^^

* Fixed the :meth:`isaaclab.envs.mdp.events.randomize_rigid_body_material` function to
  correctly sample friction and restitution from the given ranges.


0.24.19 (2024-10-05)
~~~~~~~~~~~~~~~~~~~~

Added
^^^^^

* Added new functionalities to the FrameTransformer to make it more general. It is now possible to track:

  * Target frames that aren't children of the source frame prim_path
  * Target frames that are based upon the source frame prim_path


0.24.18 (2024-10-04)
~~~~~~~~~~~~~~~~~~~~

Fixed
^^^^^

* Fixes parsing and application of ``size`` parameter for :class:`~isaaclab.sim.spawn.GroundPlaneCfg` to correctly
  scale the grid-based ground plane.


0.24.17 (2024-10-04)
~~~~~~~~~~~~~~~~~~~~

Fixed
^^^^^

* Fixed the deprecation notice for using ``pxr.Semantics``. The corresponding modules use ``Semantics`` module
  directly.


0.24.16 (2024-10-03)
~~~~~~~~~~~~~~~~~~~~

Changed
^^^^^^^

* Renamed the observation function :meth:`grab_images` to :meth:`image` to follow convention of noun-based naming.
* Renamed the function :meth:`convert_perspective_depth_to_orthogonal_depth` to a shorter name
  :meth:`isaaclab.utils.math.orthogonalize_perspective_depth`.


0.24.15 (2024-09-20)
~~~~~~~~~~~~~~~~~~~~

Added
^^^^^

* Added :meth:`grab_images` to be able to use images for an observation term in manager-based environments.


0.24.14 (2024-09-20)
~~~~~~~~~~~~~~~~~~~~

Added
^^^^^

* Added the method :meth:`convert_perspective_depth_to_orthogonal_depth` to convert perspective depth
  images to orthogonal depth images. This is useful for the :meth:`~isaaclab.utils.math.unproject_depth`,
  since it expects orthogonal depth images as inputs.


0.24.13 (2024-09-08)
~~~~~~~~~~~~~~~~~~~~

Changed
^^^^^^^

* Moved the configuration of visualization markers for the command terms to their respective configuration classes.
  This allows users to modify the markers for the command terms without having to modify the command term classes.


0.24.12 (2024-09-18)
~~~~~~~~~~~~~~~~~~~~

Fixed
^^^^^

* Fixed outdated fetching of articulation data by using the method ``update_articulations_kinematic`` in
  :class:`isaaclab.assets.ArticulationData`. Before if an articulation was moved during a reset, the pose of the
  links were outdated if fetched before the next physics step. Adding this method ensures that the pose of the links
  is always up-to-date. Similarly ``update_articulations_kinematic`` was added before any render step to ensure that the
  articulation displays correctly after a reset.


0.24.11 (2024-09-11)
~~~~~~~~~~~~~~~~~~~~

Added
^^^^^

* Added skrl's JAX environment variables to :class:`~isaaclab.app.AppLauncher`
  to support distributed multi-GPU and multi-node training using JAX


0.24.10 (2024-09-10)
~~~~~~~~~~~~~~~~~~~~

Added
^^^^^

* Added config class, support, and tests for MJCF conversion via standalone python scripts.


0.24.9 (2024-09-09)
~~~~~~~~~~~~~~~~~~~~

Added
^^^^^

* Added a seed parameter to the :attr:`isaaclab.envs.ManagerBasedEnvCfg` and :attr:`isaaclab.envs.DirectRLEnvCfg`
  classes to set the seed for the environment. This seed is used to initialize the random number generator for the environment.
* Adapted the workflow scripts to set the seed for the environment using the seed specified in the learning agent's configuration
  file or the command line argument. This ensures that the simulation results are reproducible across different runs.


0.24.8 (2024-09-08)
~~~~~~~~~~~~~~~~~~~

Changed
^^^^^^^

* Modified:meth:`quat_rotate` and :meth:`quat_rotate_inverse` operations to use :meth:`torch.einsum`
  for faster processing of high dimensional input tensors.


0.24.7 (2024-09-06)
~~~~~~~~~~~~~~~~~~~

Added
^^^^^

* Added support for property attributes in the :meth:``isaaclab.utils.configclass`` method.
  Earlier, the configclass decorator failed to parse the property attributes correctly and made them
  instance variables instead.


0.24.6 (2024-09-05)
~~~~~~~~~~~~~~~~~~~

Fixed
^^^^^

* Adapted the ``A`` and ``D`` button bindings inside :meth:`isaaclab.device.Se3Keyboard` to make them now
  more-intuitive to control the y-axis motion based on the right-hand rule.


0.24.5 (2024-08-29)
~~~~~~~~~~~~~~~~~~~

Added
^^^^^

* Added alternative data type "distance_to_camera" in :class:`isaaclab.sensors.TiledCamera` class to be
  consistent with all other cameras (equal to type "depth").


0.24.4 (2024-09-02)
~~~~~~~~~~~~~~~~~~~

Fixed
^^^^^

* Added missing SI units to the documentation of :class:`isaaclab.sensors.Camera` and
  :class:`isaaclab.sensors.RayCasterCamera`.
* Added test to check :attr:`isaaclab.sensors.RayCasterCamera.set_intrinsic_matrices`


0.24.3 (2024-08-29)
~~~~~~~~~~~~~~~~~~~

Fixed
^^^^^

* Fixed the support for class-bounded methods when creating a configclass
  out of them. Earlier, these methods were being made as instance methods
  which required initialization of the class to call the class-methods.


0.24.2 (2024-08-28)
~~~~~~~~~~~~~~~~~~~

Added
^^^^^

* Added a class method to initialize camera configurations with an intrinsic matrix in the
  :class:`isaaclab.sim.spawner.sensors.PinholeCameraCfg`
  :class:`isaaclab.sensors.ray_caster.patterns_cfg.PinholeCameraPatternCfg` classes.

Fixed
^^^^^

* Fixed the ray direction in :func:`isaaclab.sensors.ray_caster.patterns.patterns.pinhole_camera_pattern` to
  point to the center of the pixel instead of the top-left corner.
* Fixed the clipping of the "distance_to_image_plane" depth image obtained using the
  :class:`isaaclab.sensors.ray_caster.RayCasterCamera` class. Earlier, the depth image was being clipped
  before the depth image was generated. Now, the clipping is applied after the depth image is generated. This makes
  the behavior equal to the USD Camera.


0.24.1 (2024-08-21)
~~~~~~~~~~~~~~~~~~~

Changed
^^^^^^^

* Disabled default viewport in certain headless scenarios for better performance.


0.24.0 (2024-08-17)
~~~~~~~~~~~~~~~~~~~

Added
^^^^^

* Added additional annotators for :class:`isaaclab.sensors.camera.TiledCamera` class.

Changed
^^^^^^^

* Updated :class:`isaaclab.sensors.TiledCamera` to latest RTX tiled rendering API.
* Single channel outputs for :class:`isaaclab.sensors.TiledCamera`, :class:`isaaclab.sensors.Camera` and :class:`isaaclab.sensors.RayCasterCamera` now has shape (H, W, 1).
* Data type for RGB output for :class:`isaaclab.sensors.TiledCamera` changed from ``torch.float`` to ``torch.uint8``.
* Dimension of RGB output for :class:`isaaclab.sensors.Camera` changed from (H, W, 4) to (H, W, 3). Use type ``rgba`` to retrieve the previous dimension.


0.23.1 (2024-08-17)
~~~~~~~~~~~~~~~~~~~

Changed
^^^^^^^

* Updated torch to version 2.4.0.


0.23.0 (2024-08-16)
~~~~~~~~~~~~~~~~~~~

Added
^^^^^

* Added direct workflow base class :class:`isaaclab.envs.DirectMARLEnv` for multi-agent environments.


0.22.1 (2024-08-17)
~~~~~~~~~~~~~~~~~~~

Added
^^^^^

* Added APIs to interact with the physics simulation of deformable objects. This includes setting the
  material properties, setting kinematic targets, and getting the state of the deformable object.
  For more information, please refer to the :mod:`isaaclab.assets.DeformableObject` class.


0.22.0 (2024-08-14)
~~~~~~~~~~~~~~~~~~~

Added
^^^^^

* Added :mod:`~isaaclab.utils.modifiers` module to provide framework for configurable and custom
  observation data modifiers.
* Adapted the :class:`~isaaclab.managers.ObservationManager` class to support custom modifiers.
  These are applied to the observation data before applying any noise or scaling operations.


0.21.2 (2024-08-13)
~~~~~~~~~~~~~~~~~~~

Fixed
^^^^^

* Moved event mode-based checks in the :meth:`isaaclab.managers.EventManager.apply` method outside
  the loop that iterates over the event terms. This prevents unnecessary checks and improves readability.
* Fixed the logic for global and per environment interval times when using the "interval" mode inside the
  event manager. Earlier, the internal lists for these times were of unequal lengths which led to wrong indexing
  inside the loop that iterates over the event terms.


0.21.1 (2024-08-06)
~~~~~~~~~~~~~~~~~~~

* Added a flag to preserve joint ordering inside the :class:`isaaclab.envs.mdp.JointAction` action term.


0.21.0 (2024-08-05)
~~~~~~~~~~~~~~~~~~~

Added
^^^^^

* Added the command line argument ``--device`` in :class:`~isaaclab.app.AppLauncher`. Valid options are:

  * ``cpu``: Use CPU.
  * ``cuda``: Use GPU with device ID ``0``.
  * ``cuda:N``: Use GPU, where N is the device ID. For example, ``cuda:0``. The default value is ``cuda:0``.

Changed
^^^^^^^

* Simplified setting the device throughout the code by relying on :attr:`isaaclab.sim.SimulationCfg.device`
  to activate gpu/cpu pipelines.

Removed
^^^^^^^

* Removed the parameter :attr:`isaaclab.sim.SimulationCfg.use_gpu_pipeline`. This is now directly inferred from
  :attr:`isaaclab.sim.SimulationCfg.device`.
* Removed the command line input argument ``--device_id`` in :class:`~isaaclab.app.AppLauncher`. The device id can
  now be set using the ``--device`` argument, for example with ``--device cuda:0``.


0.20.8 (2024-08-02)
~~~~~~~~~~~~~~~~~~~

Fixed
^^^^^

* Fixed the handling of observation terms with different shapes in the
  :class:`~isaaclab.managers.ObservationManager` class. Earlier, the constructor would throw an error if the
  shapes of the observation terms were different. Now, this operation only happens when the terms in an observation
  group are being concatenated. Otherwise, the terms are stored as a dictionary of tensors.
* Improved the error message when the observation terms are not of the same shape in the
  :class:`~isaaclab.managers.ObservationManager` class and the terms are being concatenated.


0.20.7 (2024-08-02)
~~~~~~~~~~~~~~~~~~~

Changed
^^^^^^^

* Performance improvements for material randomization in events.

Added
^^^^^

* Added minimum randomization frequency for reset mode randomizations.


0.20.6 (2024-08-02)
~~~~~~~~~~~~~~~~~~~

Changed
^^^^^^^

* Removed the hierarchy from :class:`~isaaclab.assets.RigidObject` class to
  :class:`~isaaclab.assets.Articulation` class. Previously, the articulation class overrode  almost
  all the functions of the rigid object class making the hierarchy redundant. Now, the articulation class
  is a standalone class that does not inherit from the rigid object class. This does add some code
  duplication but the simplicity and clarity of the code is improved.


0.20.5 (2024-08-02)
~~~~~~~~~~~~~~~~~~~

Added
^^^^^

* Added :attr:`isaaclab.terrain.TerrainGeneratorCfg.border_height` to set the height of the border
  around the terrain.


0.20.4 (2024-08-02)
~~~~~~~~~~~~~~~~~~~

Fixed
^^^^^

* Fixed the caching of terrains when using the :class:`isaaclab.terrains.TerrainGenerator` class.
  Earlier, the random sampling of the difficulty levels led to different hash values for the same terrain
  configuration. This caused the terrains to be re-generated even when the same configuration was used.
  Now, the numpy random generator is seeded with the same seed to ensure that the difficulty levels are
  sampled in the same order between different runs.


0.20.3 (2024-08-02)
~~~~~~~~~~~~~~~~~~~

Fixed
^^^^^

* Fixed the setting of translation and orientation when spawning a mesh prim. Earlier, the translation
  and orientation was being applied both on the parent Xform and the mesh prim. This was causing the
  mesh prim to be offset by the translation and orientation of the parent Xform, which is not the intended
  behavior.


0.20.2 (2024-08-02)
~~~~~~~~~~~~~~~~~~~

Changed
^^^^^^^

* Modified the computation of body acceleration for rigid body data to use PhysX APIs instead of
  numerical finite-differencing. This removes the need for computation of body acceleration at
  every update call of the data buffer.


0.20.1 (2024-07-30)
~~~~~~~~~~~~~~~~~~~

Fixed
^^^^^

* Fixed the :meth:`isaaclab.utils.math.wrap_to_pi` method to handle the wrapping of angles correctly.
  Earlier, the method was not wrapping the angles to the range [-pi, pi] correctly when the angles were outside
  the range [-2*pi, 2*pi].


0.20.0 (2024-07-26)
~~~~~~~~~~~~~~~~~~~

Added
^^^^^

* Support for the Isaac Sim 4.1.0 release.

Removed
^^^^^^^

* The ``mdp.add_body_mass`` method in the events. Please use the
  :meth:`isaaclab.envs.mdp.randomize_rigid_body_mass` method instead.
* The classes ``managers.RandomizationManager`` and ``managers.RandomizationTermCfg`` are replaced with
  :class:`isaaclab.managers.EventManager` and :class:`isaaclab.managers.EventTermCfg` classes.
* The following properties in :class:`isaaclab.sensors.FrameTransformerData`:

  * ``target_rot_source`` --> :attr:`~isaaclab.sensors.FrameTransformerData.target_quat_w`
  * ``target_rot_w`` --> :attr:`~isaaclab.sensors.FrameTransformerData.target_quat_source`
  * ``source_rot_w`` --> :attr:`~isaaclab.sensors.FrameTransformerData.source_quat_w`

* The kit experience file ``isaaclab.backwards.compatible.kit``. This is followed by dropping the support for
  Isaac Sim 2023.1.1 completely.


0.19.4 (2024-07-13)
~~~~~~~~~~~~~~~~~~~

Fixed
^^^^^

* Added the call to "startup" events when using the :class:`~isaaclab.envs.ManagerBasedEnv` class.
  Earlier, the "startup" events were not being called when the environment was initialized. This issue
  did not occur when using the :class:`~isaaclab.envs.ManagerBasedRLEnv` class since the "startup"
  events were called in the constructor.


0.19.3 (2024-07-13)
~~~~~~~~~~~~~~~~~~~

Added
^^^^^

* Added schemas for setting and modifying deformable body properties on a USD prim.
* Added API to spawn a deformable body material in the simulation.
* Added APIs to spawn rigid and deformable meshes of primitive shapes (cone, cylinder, sphere, box, capsule)
  in the simulation. This is possible through the :mod:`isaaclab.sim.spawners.meshes` module.


0.19.2 (2024-07-05)
~~~~~~~~~~~~~~~~~~~

Changed
^^^^^^^

* Modified cloning scheme based on the attribute :attr:`~isaaclab.scene.InteractiveSceneCfg.replicate_physics`
  to determine whether environment is homogeneous or heterogeneous.


0.19.1 (2024-07-05)
~~~~~~~~~~~~~~~~~~~

Added
^^^^^

* Added a lidar pattern function :func:`~isaaclab.sensors.ray_caster.patterns.patterns.lidar_pattern` with
  corresponding config :class:`~isaaclab.sensors.ray_caster.patterns_cfg.LidarPatternCfg`.


0.19.0 (2024-07-04)
~~~~~~~~~~~~~~~~~~~

Fixed
^^^^^

* Fixed parsing of articulations with nested rigid links while using the :class:`isaaclab.assets.Articulation`
  class. Earlier, the class initialization failed when the articulation had nested rigid links since the rigid
  links were not being parsed correctly by the PhysX view.

Removed
^^^^^^^

* Removed the attribute :attr:`body_physx_view` from the :class:`isaaclab.assets.Articulation` and
  :class:`isaaclab.assets.RigidObject` classes. These were causing confusions when used with articulation
  view since the body names were not following the same ordering.
* Dropped support for Isaac Sim 2023.1.1. The minimum supported version is now Isaac Sim 4.0.0.


0.18.6 (2024-07-01)
~~~~~~~~~~~~~~~~~~~

Fixed
^^^^^

* Fixed the environment stepping logic. Earlier, the environments' rendering logic was updating the kit app which
  would in turn step the physics :attr:`isaaclab.sim.SimulationCfg.render_interval` times. Now, a render
  call only does rendering and does not step the physics.


0.18.5 (2024-06-26)
~~~~~~~~~~~~~~~~~~~

Fixed
^^^^^

* Fixed the gravity vector direction used inside the :class:`isaaclab.assets.RigidObjectData` class.
  Earlier, the gravity direction was hard-coded as (0, 0, -1) which may be different from the actual
  gravity direction in the simulation. Now, the gravity direction is obtained from the simulation context
  and used to compute the projection of the gravity vector on the object.


0.18.4 (2024-06-26)
~~~~~~~~~~~~~~~~~~~

Fixed
^^^^^

* Fixed double reference count of the physics sim view inside the asset classes. This was causing issues
  when destroying the asset class instance since the physics sim view was not being properly released.

Added
^^^^^

* Added the attribute :attr:`~isaaclab.assets.AssetBase.is_initialized` to check if the asset and sensor
  has been initialized properly. This can be used to ensure that the asset or sensor is ready to use in the simulation.


0.18.3 (2024-06-25)
~~~~~~~~~~~~~~~~~~~

Fixed
^^^^^

* Fixed the docstrings at multiple places related to the different buffer implementations inside the
  :mod:`isaaclab.utils.buffers` module. The docstrings were not clear and did not provide enough
  information about the classes and their methods.

Added
^^^^^

* Added the field for fixed tendom names in the :class:`isaaclab.assets.ArticulationData` class.
  Earlier, this information was not exposed which was inconsistent with other name related information
  such as joint or body names.

Changed
^^^^^^^

* Renamed the fields ``min_num_time_lags`` and ``max_num_time_lags`` to ``min_delay`` and
  ``max_delay`` in the :class:`isaaclab.actuators.DelayedPDActuatorCfg` class. This is to make
  the naming simpler to understand.


0.18.2 (2024-06-25)
~~~~~~~~~~~~~~~~~~~

Changed
^^^^^^^

* Moved the configuration for tile-rendered camera into its own file named ``tiled_camera_cfg.py``.
  This makes it easier to follow where the configuration is located and how it is related to the class.


0.18.1 (2024-06-25)
~~~~~~~~~~~~~~~~~~~

Changed
^^^^^^^

* Ensured that a parity between class and its configuration class is explicitly visible in the
  :mod:`isaaclab.envs` module. This makes it easier to follow where definitions are located and how
  they are related. This should not be a breaking change as the classes are still accessible through the same module.


0.18.0 (2024-06-13)
~~~~~~~~~~~~~~~~~~~

Fixed
^^^^^

* Fixed the rendering logic to render at the specified interval. Earlier, the substep parameter had no effect and rendering
  would happen once every env.step() when active.

Changed
^^^^^^^

* Renamed :attr:`isaaclab.sim.SimulationCfg.substeps` to :attr:`isaaclab.sim.SimulationCfg.render_interval`.
  The render logic is now integrated in the decimation loop of the environment.


0.17.13 (2024-06-13)
~~~~~~~~~~~~~~~~~~~~

Fixed
^^^^^

* Fixed the orientation reset logic in :func:`isaaclab.envs.mdp.events.reset_root_state_uniform` to make it relative to
  the default orientation. Earlier, the position was sampled relative to the default and the orientation not.


0.17.12 (2024-06-13)
~~~~~~~~~~~~~~~~~~~~

Added
^^^^^

* Added the class :class:`isaaclab.utils.buffers.TimestampedBuffer` to store timestamped data.

Changed
^^^^^^^

* Added time-stamped buffers in the classes :class:`isaaclab.assets.RigidObjectData` and :class:`isaaclab.assets.ArticulationData`
  to update some values lazily and avoid unnecessary computations between physics updates. Before, all the data was always
  updated at every step, even if it was not used by the task.


0.17.11 (2024-05-30)
~~~~~~~~~~~~~~~~~~~~

Fixed
^^^^^

* Fixed :class:`isaaclab.sensor.ContactSensor` not loading correctly in extension mode.
  Earlier, the :attr:`isaaclab.sensor.ContactSensor.body_physx_view` was not initialized when
  :meth:`isaaclab.sensor.ContactSensor._debug_vis_callback` is called which references it.


0.17.10 (2024-05-30)
~~~~~~~~~~~~~~~~~~~~

Fixed
^^^^^

* Fixed compound classes being directly assigned in ``default_factory`` generator method
  :meth:`isaaclab.utils.configclass._return_f`, which resulted in shared references such that modifications to
  compound objects were reflected across all instances generated from the same ``default_factory`` method.


0.17.9 (2024-05-30)
~~~~~~~~~~~~~~~~~~~

Added
^^^^^

* Added ``variants`` attribute to the :class:`isaaclab.sim.from_files.UsdFileCfg` class to select USD
  variants when loading assets from USD files.


0.17.8 (2024-05-28)
~~~~~~~~~~~~~~~~~~~

Fixed
^^^^^

* Implemented the reset methods in the action terms to avoid returning outdated data.


0.17.7 (2024-05-28)
~~~~~~~~~~~~~~~~~~~

Added
^^^^^

* Added debug visualization utilities in the :class:`isaaclab.managers.ActionManager` class.


0.17.6 (2024-05-27)
~~~~~~~~~~~~~~~~~~~

Added
^^^^^

* Added ``wp.init()`` call in Warp utils.


0.17.5 (2024-05-22)
~~~~~~~~~~~~~~~~~~~

Changed
^^^^^^^

* Websocket livestreaming is no longer supported. Valid livestream options are {0, 1, 2}.
* WebRTC livestream is now set with livestream=2.


0.17.4 (2024-05-17)
~~~~~~~~~~~~~~~~~~~

Changed
^^^^^^^

* Modified the noise functions to also support add, scale, and abs operations on the data. Added aliases
  to ensure backward compatibility with the previous functions.

  * Added :attr:`isaaclab.utils.noise.NoiseCfg.operation` for the different operations.
  * Renamed ``constant_bias_noise`` to :func:`isaaclab.utils.noise.constant_noise`.
  * Renamed ``additive_uniform_noise`` to :func:`isaaclab.utils.noise.uniform_noise`.
  * Renamed ``additive_gaussian_noise`` to :func:`isaaclab.utils.noise.gaussian_noise`.


0.17.3 (2024-05-15)
~~~~~~~~~~~~~~~~~~~

Fixed
^^^^^

* Set ``hide_ui`` flag in the app launcher for livestream.
* Fix native client livestream extensions.


0.17.2 (2024-05-09)
~~~~~~~~~~~~~~~~~~~

Changed
^^^^^^^

* Renamed ``_range`` to ``distribution_params`` in ``events.py`` for methods that defined a distribution.
* Apply additive/scaling randomization noise on default data instead of current data.
* Changed material bucketing logic to prevent exceeding 64k materials.

Fixed
^^^^^

* Fixed broadcasting issues with indexing when environment and joint IDs are provided.
* Fixed incorrect tensor dimensions when setting a subset of environments.

Added
^^^^^

* Added support for randomization of fixed tendon parameters.
* Added support for randomization of dof limits.
* Added support for randomization of gravity.
* Added support for Gaussian sampling.
* Added default buffers to Articulation/Rigid object data classes for randomization.


0.17.1 (2024-05-10)
~~~~~~~~~~~~~~~~~~~

Fixed
^^^^^

* Added attribute :attr:`isaaclab.sim.converters.UrdfConverterCfg.override_joint_dynamics` to properly parse
  joint dynamics in :class:`isaaclab.sim.converters.UrdfConverter`.


0.17.0 (2024-05-07)
~~~~~~~~~~~~~~~~~~~

Changed
^^^^^^^

* Renamed ``BaseEnv`` to :class:`isaaclab.envs.ManagerBasedEnv`.
* Renamed ``base_env.py`` to ``manager_based_env.py``.
* Renamed ``BaseEnvCfg`` to :class:`isaaclab.envs.ManagerBasedEnvCfg`.
* Renamed ``RLTaskEnv`` to :class:`isaaclab.envs.ManagerBasedRLEnv`.
* Renamed ``rl_task_env.py`` to ``manager_based_rl_env.py``.
* Renamed ``RLTaskEnvCfg`` to :class:`isaaclab.envs.ManagerBasedRLEnvCfg`.
* Renamed ``rl_task_env_cfg.py`` to ``rl_env_cfg.py``.
* Renamed ``OIGEEnv`` to :class:`isaaclab.envs.DirectRLEnv`.
* Renamed ``oige_env.py`` to ``direct_rl_env.py``.
* Renamed ``RLTaskEnvWindow`` to :class:`isaaclab.envs.ui.ManagerBasedRLEnvWindow`.
* Renamed ``rl_task_env_window.py`` to ``manager_based_rl_env_window.py``.
* Renamed all references of ``BaseEnv``, ``BaseEnvCfg``, ``RLTaskEnv``, ``RLTaskEnvCfg``,  ``OIGEEnv``, and ``RLTaskEnvWindow``.

Added
^^^^^

* Added direct workflow base class :class:`isaaclab.envs.DirectRLEnv`.


0.16.4 (2024-05-06)
~~~~~~~~~~~~~~~~~~~~

Changed
^^^^^^^

* Added :class:`isaaclab.sensors.TiledCamera` to support tiled rendering with RGB and depth.


0.16.3 (2024-04-26)
~~~~~~~~~~~~~~~~~~~

Fixed
^^^^^

* Fixed parsing of filter prim path expressions in the :class:`isaaclab.sensors.ContactSensor` class.
  Earlier, the filter prim paths given to the physics view was not being parsed since they were specified as
  regex expressions instead of glob expressions.


0.16.2 (2024-04-25)
~~~~~~~~~~~~~~~~~~~~

Changed
^^^^^^^

* Simplified the installation procedure, isaaclab -e is no longer needed
* Updated torch dependency to 2.2.2


0.16.1 (2024-04-20)
~~~~~~~~~~~~~~~~~~~

Added
^^^^^

* Added attribute :attr:`isaaclab.sim.ArticulationRootPropertiesCfg.fix_root_link` to fix the root link
  of an articulation to the world frame.


0.16.0 (2024-04-16)
~~~~~~~~~~~~~~~~~~~

Added
^^^^^

* Added the function :meth:`isaaclab.utils.math.quat_unique` to standardize quaternion representations,
  i.e. always have a non-negative real part.
* Added events terms for randomizing mass by scale, simulation joint properties (stiffness, damping, armature,
  and friction)

Fixed
^^^^^

* Added clamping of joint positions and velocities in event terms for resetting joints. The simulation does not
  throw an error if the set values are out of their range. Hence, users are expected to clamp them before setting.
* Fixed :class:`isaaclab.envs.mdp.EMAJointPositionToLimitsActionCfg` to smoothen the actions
  at environment frequency instead of simulation frequency.

* Renamed the following functions in :meth:`isaaclab.envs.mdp` to avoid confusions:

  * Observation: :meth:`joint_pos_norm` -> :meth:`joint_pos_limit_normalized`
  * Action: :class:`ExponentialMovingAverageJointPositionAction` -> :class:`EMAJointPositionToLimitsAction`
  * Termination: :meth:`base_height` -> :meth:`root_height_below_minimum`
  * Termination: :meth:`joint_pos_limit` -> :meth:`joint_pos_out_of_limit`
  * Termination: :meth:`joint_pos_manual_limit` -> :meth:`joint_pos_out_of_manual_limit`
  * Termination: :meth:`joint_vel_limit` -> :meth:`joint_vel_out_of_limit`
  * Termination: :meth:`joint_vel_manual_limit` -> :meth:`joint_vel_out_of_manual_limit`
  * Termination: :meth:`joint_torque_limit` -> :meth:`joint_effort_out_of_limit`

Deprecated
^^^^^^^^^^

* Deprecated the function :meth:`isaaclab.envs.mdp.add_body_mass` in favor of
  :meth:`isaaclab.envs.mdp.randomize_rigid_body_mass`. This supports randomizing the mass based on different
  operations (add, scale, or set) and sampling distributions.


0.15.13 (2024-04-16)
~~~~~~~~~~~~~~~~~~~~

Changed
^^^^^^^

* Improved startup performance by enabling rendering-based extensions only when necessary and caching of nucleus directory.
* Renamed the flag ``OFFSCREEN_RENDER`` or ``--offscreen_render`` to ``ENABLE_CAMERAS`` or ``--enable_cameras`` respectively.


0.15.12 (2024-04-16)
~~~~~~~~~~~~~~~~~~~~

Changed
^^^^^^^

* Replaced calls to the ``check_file_path`` function in the :mod:`isaaclab.sim.spawners.from_files`
  with the USD stage resolve identifier function. This helps speed up the loading of assets from file paths
  by avoiding Nucleus server calls.


0.15.11 (2024-04-15)
~~~~~~~~~~~~~~~~~~~~

Added
^^^^^

* Added the :meth:`isaaclab.sim.SimulationContext.has_rtx_sensors` method to check if any
  RTX-related sensors such as cameras have been created in the simulation. This is useful to determine
  if simulation requires RTX rendering during step or not.

Fixed
^^^^^

* Fixed the rendering of RTX-related sensors such as cameras inside the :class:`isaaclab.envs.RLTaskEnv` class.
  Earlier the rendering did not happen inside the step function, which caused the sensor data to be empty.


0.15.10 (2024-04-11)
~~~~~~~~~~~~~~~~~~~~

Fixed
^^^^^

* Fixed sharing of the same memory address between returned tensors from observation terms
  in the :class:`isaaclab.managers.ObservationManager` class. Earlier, the returned
  tensors could map to the same memory address, causing issues when the tensors were modified
  during scaling, clipping or other operations.


0.15.9 (2024-04-04)
~~~~~~~~~~~~~~~~~~~

Fixed
^^^^^

* Fixed assignment of individual termination terms inside the :class:`isaaclab.managers.TerminationManager`
  class. Earlier, the terms were being assigned their values through an OR operation which resulted in incorrect
  values. This regression was introduced in version 0.15.1.


0.15.8 (2024-04-02)
~~~~~~~~~~~~~~~~~~~

Added
^^^^^

* Added option to define ordering of points for the mesh-grid generation in the
  :func:`isaaclab.sensors.ray_caster.patterns.grid_pattern`. This parameter defaults to 'xy'
  for backward compatibility.


0.15.7 (2024-03-28)
~~~~~~~~~~~~~~~~~~~

Added
^^^^^

* Adds option to return indices/data in the specified query keys order in
  :class:`isaaclab.managers.SceneEntityCfg` class, and the respective
  :func:`isaaclab.utils.string.resolve_matching_names_values` and
  :func:`isaaclab.utils.string.resolve_matching_names` functions.


0.15.6 (2024-03-28)
~~~~~~~~~~~~~~~~~~~

Added
^^^^^

* Extended the :class:`isaaclab.app.AppLauncher` class to support the loading of experience files
  from the command line. This allows users to load a specific experience file when running the application
  (such as for multi-camera rendering or headless mode).

Changed
^^^^^^^

* Changed default loading of experience files in the :class:`isaaclab.app.AppLauncher` class from the ones
  provided by Isaac Sim to the ones provided in Isaac Lab's ``apps`` directory.


0.15.5 (2024-03-23)
~~~~~~~~~~~~~~~~~~~

Fixed
^^^^^

* Fixed the env origins in :meth:`_compute_env_origins_grid` of :class:`isaaclab.terrain.TerrainImporter`
  to match that obtained from the Isaac Sim :class:`isaacsim.core.cloner.GridCloner` class.

Added
^^^^^

* Added unit test to ensure consistency between environment origins generated by IsaacSim's Grid Cloner and those
  produced by the TerrainImporter.


0.15.4 (2024-03-22)
~~~~~~~~~~~~~~~~~~~

Fixed
^^^^^

* Fixed the :class:`isaaclab.envs.mdp.actions.NonHolonomicActionCfg` class to use
  the correct variable when applying actions.


0.15.3 (2024-03-21)
~~~~~~~~~~~~~~~~~~~

Added
^^^^^

* Added unit test to check that :class:`isaaclab.scene.InteractiveScene` entity data is not shared between separate instances.

Fixed
^^^^^

* Moved class variables in :class:`isaaclab.scene.InteractiveScene` to correctly  be assigned as
  instance variables.
* Removed custom ``__del__`` magic method from :class:`isaaclab.scene.InteractiveScene`.


0.15.2 (2024-03-21)
~~~~~~~~~~~~~~~~~~~

Fixed
^^^^^

* Added resolving of relative paths for the main asset USD file when using the
  :class:`isaaclab.sim.converters.UrdfConverter` class. This is to ensure that the material paths are
  resolved correctly when the main asset file is moved to a different location.


0.15.1 (2024-03-19)
~~~~~~~~~~~~~~~~~~~

Fixed
^^^^^

* Fixed the imitation learning workflow example script, updating Isaac Lab and Robomimic API calls.
* Removed the resetting of :attr:`_term_dones` in the :meth:`isaaclab.managers.TerminationManager.reset`.
  Previously, the environment cleared out all the terms. However, it impaired reading the specific term's values externally.


0.15.0 (2024-03-17)
~~~~~~~~~~~~~~~~~~~

Deprecated
^^^^^^^^^^

* Renamed :class:`isaaclab.managers.RandomizationManager` to :class:`isaaclab.managers.EventManager`
  class for clarification as the manager takes care of events such as reset in addition to pure randomizations.
* Renamed :class:`isaaclab.managers.RandomizationTermCfg` to :class:`isaaclab.managers.EventTermCfg`
  for consistency with the class name change.


0.14.1 (2024-03-16)
~~~~~~~~~~~~~~~~~~~

Added
^^^^^

* Added simulation schemas for joint drive and fixed tendons. These can be configured for assets imported
  from file formats.
* Added logging of tendon properties to the articulation class (if they are present in the USD prim).


0.14.0 (2024-03-15)
~~~~~~~~~~~~~~~~~~~

Fixed
^^^^^

* Fixed the ordering of body names used in the :class:`isaaclab.assets.Articulation` class. Earlier,
  the body names were not following the same ordering as the bodies in the articulation. This led
  to issues when using the body names to access data related to the links from the articulation view
  (such as Jacobians, mass matrices, etc.).

Removed
^^^^^^^

* Removed the attribute :attr:`body_physx_view` from the :class:`isaaclab.assets.RigidObject`
  and :class:`isaaclab.assets.Articulation` classes. These were causing confusions when used
  with articulation view since the body names were not following the same ordering.


0.13.1 (2024-03-14)
~~~~~~~~~~~~~~~~~~~

Removed
^^^^^^^

* Removed the :mod:`isaaclab.compat` module. This module was used to provide compatibility
  with older versions of Isaac Sim. It is no longer needed since we have most of the functionality
  absorbed into the main classes.


0.13.0 (2024-03-12)
~~~~~~~~~~~~~~~~~~~

Added
^^^^^

* Added support for the following data types inside the :class:`isaaclab.sensors.Camera` class:
  ``instance_segmentation_fast`` and ``instance_id_segmentation_fast``. These are GPU-supported annotations
  and are faster than the regular annotations.

Fixed
^^^^^

* Fixed handling of semantic filtering inside the :class:`isaaclab.sensors.Camera` class. Earlier,
  the annotator was given ``semanticTypes`` as an argument. However, with Isaac Sim 2023.1, the annotator
  does not accept this argument. Instead the mapping needs to be set to the synthetic data interface directly.
* Fixed the return shape of colored images for segmentation data types inside the
  :class:`isaaclab.sensors.Camera` class. Earlier, the images were always returned as ``int32``. Now,
  they are casted to ``uint8`` 4-channel array before returning if colorization is enabled for the annotation type.

Removed
^^^^^^^

* Dropped support for ``instance_segmentation`` and ``instance_id_segmentation`` annotations in the
  :class:`isaaclab.sensors.Camera` class. Their "fast" counterparts should be used instead.
* Renamed the argument :attr:`isaaclab.sensors.CameraCfg.semantic_types` to
  :attr:`isaaclab.sensors.CameraCfg.semantic_filter`. This is more aligned with Replicator's terminology
  for semantic filter predicates.
* Replaced the argument :attr:`isaaclab.sensors.CameraCfg.colorize` with separate colorized
  arguments for each annotation type (:attr:`~isaaclab.sensors.CameraCfg.colorize_instance_segmentation`,
  :attr:`~isaaclab.sensors.CameraCfg.colorize_instance_id_segmentation`, and
  :attr:`~isaaclab.sensors.CameraCfg.colorize_semantic_segmentation`).


0.12.4 (2024-03-11)
~~~~~~~~~~~~~~~~~~~

Fixed
^^^^^


* Adapted randomization terms to deal with ``slice`` for the body indices. Earlier, the terms were not
  able to handle the slice object and were throwing an error.
* Added ``slice`` type-hinting to all body and joint related methods in the rigid body and articulation
  classes. This is to make it clear that the methods can handle both list of indices and slices.


0.12.3 (2024-03-11)
~~~~~~~~~~~~~~~~~~~

Fixed
^^^^^

* Added signal handler to the :class:`isaaclab.app.AppLauncher` class to catch the ``SIGINT`` signal
  and close the application gracefully. This is to prevent the application from crashing when the user
  presses ``Ctrl+C`` to close the application.


0.12.2 (2024-03-10)
~~~~~~~~~~~~~~~~~~~

Added
^^^^^

* Added observation terms for states of a rigid object in world frame.
* Added randomization terms to set root state with randomized orientation and joint state within user-specified limits.
* Added reward term for penalizing specific termination terms.

Fixed
^^^^^

* Improved sampling of states inside randomization terms. Earlier, the code did multiple torch calls
  for sampling different components of the vector. Now, it uses a single call to sample the entire vector.


0.12.1 (2024-03-09)
~~~~~~~~~~~~~~~~~~~

Added
^^^^^

* Added an option to the last actions observation term to get a specific term by name from the action manager.
  If None, the behavior remains the same as before (the entire action is returned).


0.12.0 (2024-03-08)
~~~~~~~~~~~~~~~~~~~

Added
^^^^^

* Added functionality to sample flat patches on a generated terrain. This can be configured using
  :attr:`isaaclab.terrains.SubTerrainBaseCfg.flat_patch_sampling` attribute.
* Added a randomization function for setting terrain-aware root state. Through this, an asset can be
  reset to a randomly sampled flat patches.

Fixed
^^^^^

* Separated normal and terrain-base position commands. The terrain based commands rely on the
  terrain to sample flat patches for setting the target position.
* Fixed command resample termination function.

Changed
^^^^^^^

* Added the attribute :attr:`isaaclab.envs.mdp.commands.UniformVelocityCommandCfg.heading_control_stiffness`
  to control the stiffness of the heading control term in the velocity command term. Earlier, this was
  hard-coded to 0.5 inside the term.

Removed
^^^^^^^

* Removed the function :meth:`sample_new_targets` in the terrain importer. Instead the attribute
  :attr:`isaaclab.terrains.TerrainImporter.flat_patches` should be used to sample new targets.


0.11.3 (2024-03-04)
~~~~~~~~~~~~~~~~~~~

Fixed
^^^^^

* Corrects the functions :func:`isaaclab.utils.math.axis_angle_from_quat` and :func:`isaaclab.utils.math.quat_error_magnitude`
  to accept tensors of the form (..., 4) instead of (N, 4). This brings us in line with our documentation and also upgrades one of our functions
  to handle higher dimensions.


0.11.2 (2024-03-04)
~~~~~~~~~~~~~~~~~~~

Added
^^^^^

* Added checks for default joint position and joint velocity in the articulation class. This is to prevent
  users from configuring values for these quantities that might be outside the valid range from the simulation.


0.11.1 (2024-02-29)
~~~~~~~~~~~~~~~~~~~

Added
^^^^^

* Replaced the default values for ``joint_ids`` and ``body_ids`` from ``None`` to ``slice(None)``
  in the :class:`isaaclab.managers.SceneEntityCfg`.
* Adapted rewards and observations terms so that the users can query a subset of joints and bodies.


0.11.0 (2024-02-27)
~~~~~~~~~~~~~~~~~~~

Removed
^^^^^^^

* Dropped support for Isaac Sim<=2022.2. As part of this, removed the components of :class:`isaaclab.app.AppLauncher`
  which handled ROS extension loading. We no longer need them in Isaac Sim>=2023.1 to control the load order to avoid crashes.
* Upgraded Dockerfile to use ISAACSIM_VERSION=2023.1.1 by default.


0.10.28 (2024-02-29)
~~~~~~~~~~~~~~~~~~~~

Added
^^^^^

* Implemented relative and moving average joint position action terms. These allow the user to specify
  the target joint positions as relative to the current joint positions or as a moving average of the
  joint positions over a window of time.


0.10.27 (2024-02-28)
~~~~~~~~~~~~~~~~~~~~

Added
^^^^^

* Added UI feature to start and stop animation recording in the stage when running an environment.
  To enable this feature, please pass the argument ``--disable_fabric`` to the environment script to allow
  USD read/write operations. Be aware that this will slow down the simulation.


0.10.26 (2024-02-26)
~~~~~~~~~~~~~~~~~~~~

Added
^^^^^

* Added a viewport camera controller class to the :class:`isaaclab.envs.BaseEnv`. This is useful
  for applications where the user wants to render the viewport from different perspectives even when the
  simulation is running in headless mode.


0.10.25 (2024-02-26)
~~~~~~~~~~~~~~~~~~~~

Fixed
^^^^^

* Ensures that all path arguments in :mod:`isaaclab.sim.utils` are cast to ``str``. Previously,
  we had handled path types as strings without casting.


0.10.24 (2024-02-26)
~~~~~~~~~~~~~~~~~~~~

Added
^^^^^

* Added tracking of contact time in the :class:`isaaclab.sensors.ContactSensor` class. Previously,
  only the air time was being tracked.
* Added contact force threshold, :attr:`isaaclab.sensors.ContactSensorCfg.force_threshold`, to detect
  when the contact sensor is in contact. Previously, this was set to hard-coded 1.0 in the sensor class.


0.10.23 (2024-02-21)
~~~~~~~~~~~~~~~~~~~~

Fixed
^^^^^

* Fixes the order of size arguments in :meth:`isaaclab.terrains.height_field.random_uniform_terrain`. Previously, the function
  would crash if the size along x and y were not the same.


0.10.22 (2024-02-14)
~~~~~~~~~~~~~~~~~~~~

Fixed
^^^^^

* Fixed "divide by zero" bug in :class:`~isaaclab.sim.SimulationContext` when setting gravity vector.
  Now, it is correctly disabled when the gravity vector is set to zero.


0.10.21 (2024-02-12)
~~~~~~~~~~~~~~~~~~~~

Fixed
^^^^^

* Fixed the printing of articulation joint information when the articulation has only one joint.
  Earlier, the function was performing a squeeze operation on the tensor, which caused an error when
  trying to index the tensor of shape (1,).


0.10.20 (2024-02-12)
~~~~~~~~~~~~~~~~~~~~

Added
^^^^^

* Adds :attr:`isaaclab.sim.PhysxCfg.enable_enhanced_determinism` to enable improved
  determinism from PhysX. Please note this comes at the expense of performance.


0.10.19 (2024-02-08)
~~~~~~~~~~~~~~~~~~~~

Fixed
^^^^^

* Fixed environment closing so that articulations, objects, and sensors are cleared properly.


0.10.18 (2024-02-05)
~~~~~~~~~~~~~~~~~~~~

Fixed
^^^^^

* Pinned :mod:`torch` version to 2.0.1 in the setup.py to keep parity version of :mod:`torch` supplied by
  Isaac 2023.1.1, and prevent version incompatibility between :mod:`torch` ==2.2 and
  :mod:`typing-extensions` ==3.7.4.3


0.10.17 (2024-02-02)
~~~~~~~~~~~~~~~~~~~~

Fixed
^^^^^^

* Fixed carb setting ``/app/livestream/enabled`` to be set as False unless live-streaming is specified
  by :class:`isaaclab.app.AppLauncher` settings. This fixes the logic of :meth:`SimulationContext.render`,
  which depended on the config in previous versions of Isaac defaulting to false for this setting.


0.10.16 (2024-01-29)
~~~~~~~~~~~~~~~~~~~~

Added
^^^^^^

* Added an offset parameter to the height scan observation term. This allows the user to specify the
  height offset of the scan from the tracked body. Previously it was hard-coded to be 0.5.


0.10.15 (2024-01-29)
~~~~~~~~~~~~~~~~~~~~

Fixed
^^^^^

* Fixed joint torque computation for implicit actuators. Earlier, the torque was always zero for implicit
  actuators. Now, it is computed approximately by applying the PD law.


0.10.14 (2024-01-22)
~~~~~~~~~~~~~~~~~~~~

Fixed
^^^^^

* Fixed the tensor shape of :attr:`isaaclab.sensors.ContactSensorData.force_matrix_w`. Earlier, the reshaping
  led to a mismatch with the data obtained from PhysX.


0.10.13 (2024-01-15)
~~~~~~~~~~~~~~~~~~~~

Fixed
^^^^^

* Fixed running of environments with a single instance even if the :attr:`replicate_physics`` flag is set to True.


0.10.12 (2024-01-10)
~~~~~~~~~~~~~~~~~~~~

Fixed
^^^^^

* Fixed indexing of source and target frames in the :class:`isaaclab.sensors.FrameTransformer` class.
  Earlier, it always assumed that the source frame body is at index 0. Now, it uses the body index of the
  source frame to compute the transformation.

Deprecated
^^^^^^^^^^

* Renamed quantities in the :class:`isaaclab.sensors.FrameTransformerData` class to be more
  consistent with the terminology used in the asset classes. The following quantities are deprecated:

  * ``target_rot_w`` -> ``target_quat_w``
  * ``source_rot_w`` -> ``source_quat_w``
  * ``target_rot_source`` -> ``target_quat_source``


0.10.11 (2024-01-08)
~~~~~~~~~~~~~~~~~~~~

Fixed
^^^^^

* Fixed attribute error raised when calling the :class:`isaaclab.envs.mdp.TerrainBasedPositionCommand`
  command term.
* Added a dummy function in :class:`isaaclab.terrain.TerrainImporter` that returns environment
  origins as terrain-aware sampled targets. This function should be implemented by child classes based on
  the terrain type.


0.10.10 (2023-12-21)
~~~~~~~~~~~~~~~~~~~~

Fixed
^^^^^

* Fixed reliance on non-existent ``Viewport`` in :class:`isaaclab.sim.SimulationContext` when loading livestreaming
  by ensuring that the extension ``omni.kit.viewport.window`` is enabled in :class:`isaaclab.app.AppLauncher` when
  livestreaming is enabled


0.10.9 (2023-12-21)
~~~~~~~~~~~~~~~~~~~

Fixed
^^^^^

* Fixed invalidation of physics views inside the asset and sensor classes. Earlier, they were left initialized
  even when the simulation was stopped. This caused issues when closing the application.


0.10.8 (2023-12-20)
~~~~~~~~~~~~~~~~~~~

Fixed
^^^^^

* Fixed the :class:`isaaclab.envs.mdp.actions.DifferentialInverseKinematicsAction` class
  to account for the offset pose of the end-effector.


0.10.7 (2023-12-19)
~~~~~~~~~~~~~~~~~~~

Fixed
^^^^^

* Added a check to ray-cast and camera sensor classes to ensure that the sensor prim path does not
  have a regex expression at its leaf. For instance, ``/World/Robot/camera_.*`` is not supported
  for these sensor types. This behavior needs to be fixed in the future.


0.10.6 (2023-12-19)
~~~~~~~~~~~~~~~~~~~

Added
^^^^^

* Added support for using articulations as visualization markers. This disables all physics APIs from
  the articulation and allows the user to use it as a visualization marker. It is useful for creating
  visualization markers for the end-effectors or base of the robot.

Fixed
^^^^^

* Fixed hiding of debug markers from secondary images when using the
  :class:`isaaclab.markers.VisualizationMarkers` class. Earlier, the properties were applied on
  the XForm prim instead of the Mesh prim.


0.10.5 (2023-12-18)
~~~~~~~~~~~~~~~~~~~

Fixed
^^^^^

* Fixed test ``check_base_env_anymal_locomotion.py``, which
  previously called :func:`torch.jit.load` with the path to a policy (which would work
  for a local file), rather than calling
  :func:`isaaclab.utils.assets.read_file` on the path to get the file itself.


0.10.4 (2023-12-14)
~~~~~~~~~~~~~~~~~~~

Fixed
^^^^^

* Fixed potentially breaking import of omni.kit.widget.toolbar by ensuring that
  if live-stream is enabled, then the :mod:`omni.kit.widget.toolbar`
  extension is loaded.

0.10.3 (2023-12-12)
~~~~~~~~~~~~~~~~~~~

Added
^^^^^

* Added the attribute :attr:`isaaclab.actuators.ActuatorNetMLPCfg.input_order`
  to specify the order of the input tensors to the MLP network.

Fixed
^^^^^

* Fixed computation of metrics for the velocity command term. Earlier, the norm was being computed
  over the entire batch instead of the last dimension.
* Fixed the clipping inside the :class:`isaaclab.actuators.DCMotor` class. Earlier, it was
  not able to handle the case when configured saturation limit was set to None.


0.10.2 (2023-12-12)
~~~~~~~~~~~~~~~~~~~

Fixed
^^^^^

* Added a check in the simulation stop callback in the :class:`isaaclab.sim.SimulationContext` class
  to not render when an exception is raised. The while loop in the callback was preventing the application
  from closing when an exception was raised.


0.10.1 (2023-12-06)
~~~~~~~~~~~~~~~~~~~

Added
^^^^^

* Added command manager class with terms defined by :class:`isaaclab.managers.CommandTerm`. This
  allow for multiple types of command generators to be used in the same environment.


0.10.0 (2023-12-04)
~~~~~~~~~~~~~~~~~~~

Changed
^^^^^^^

* Modified the sensor and asset base classes to use the underlying PhysX views instead of Isaac Sim views.
  Using Isaac Sim classes led to a very high load time (of the order of minutes) when using a scene with
  many assets. This is because Isaac Sim supports USD paths which are slow and not required.

Added
^^^^^

* Added faster implementation of USD stage traversal methods inside the :class:`isaaclab.sim.utils` module.
* Added properties :attr:`isaaclab.assets.AssetBase.num_instances` and
  :attr:`isaaclab.sensor.SensorBase.num_instances` to obtain the number of instances of the asset
  or sensor in the simulation respectively.

Removed
^^^^^^^

* Removed dependencies on Isaac Sim view classes. It is no longer possible to use :attr:`root_view` and
  :attr:`body_view`. Instead use :attr:`root_physx_view` and :attr:`body_physx_view` to access the underlying
  PhysX views.


0.9.55 (2023-12-03)
~~~~~~~~~~~~~~~~~~~

Fixed
^^^^^

* Fixed the Nucleus directory path in the :attr:`isaaclab.utils.assets.NVIDIA_NUCLEUS_DIR`.
  Earlier, it was referring to the ``NVIDIA/Assets`` directory instead of ``NVIDIA``.


0.9.54 (2023-11-29)
~~~~~~~~~~~~~~~~~~~

Fixed
^^^^^

* Fixed pose computation in the :class:`isaaclab.sensors.Camera` class to obtain them from XFormPrimView
  instead of using ``UsdGeomCamera.ComputeLocalToWorldTransform`` method. The latter is not updated correctly
  during GPU simulation.
* Fixed initialization of the annotator info in the class :class:`isaaclab.sensors.Camera`. Previously
  all dicts had the same memory address which caused all annotators to have the same info.
* Fixed the conversion of ``uint32`` warp arrays inside the :meth:`isaaclab.utils.array.convert_to_torch`
  method. PyTorch does not support this type, so it is converted to ``int32`` before converting to PyTorch tensor.
* Added render call inside :meth:`isaaclab.sim.SimulationContext.reset` to initialize Replicator
  buffers when the simulation is reset.


0.9.53 (2023-11-29)
~~~~~~~~~~~~~~~~~~~

Changed
^^^^^^^

* Changed the behavior of passing :obj:`None` to the :class:`isaaclab.actuators.ActuatorBaseCfg`
  class. Earlier, they were resolved to fixed default values. Now, they imply that the values are loaded
  from the USD joint drive configuration.

Added
^^^^^

* Added setting of joint armature and friction quantities to the articulation class.


0.9.52 (2023-11-29)
~~~~~~~~~~~~~~~~~~~

Changed
^^^^^^^

* Changed the warning print in :meth:`isaaclab.sim.utils.apply_nested` method
  to be more descriptive. Earlier, it was printing a warning for every instanced prim.
  Now, it only prints a warning if it could not apply the attribute to any of the prims.

Added
^^^^^

* Added the method :meth:`isaaclab.utils.assets.retrieve_file_path` to
  obtain the absolute path of a file on the Nucleus server or locally.

Fixed
^^^^^

* Fixed hiding of STOP button in the :class:`AppLauncher` class when running the
  simulation in headless mode.
* Fixed a bug with :meth:`isaaclab.sim.utils.clone` failing when the input prim path
  had no parent (example: "/Table").


0.9.51 (2023-11-29)
~~~~~~~~~~~~~~~~~~~

Changed
^^^^^^^

* Changed the :meth:`isaaclab.sensor.SensorBase.update` method to always recompute the buffers if
  the sensor is in visualization mode.

Added
^^^^^

* Added available entities to the error message when accessing a non-existent entity in the
  :class:`InteractiveScene` class.
* Added a warning message when the user tries to reference an invalid prim in the :class:`FrameTransformer` sensor.


0.9.50 (2023-11-28)
~~~~~~~~~~~~~~~~~~~

Added
^^^^^

* Hid the ``STOP`` button in the UI when running standalone Python scripts. This is to prevent
  users from accidentally clicking the button and stopping the simulation. They should only be able to
  play and pause the simulation from the UI.

Removed
^^^^^^^

* Removed :attr:`isaaclab.sim.SimulationCfg.shutdown_app_on_stop`. The simulation is always rendering
  if it is stopped from the UI. The user needs to close the window or press ``Ctrl+C`` to close the simulation.


0.9.49 (2023-11-27)
~~~~~~~~~~~~~~~~~~~

Added
^^^^^

* Added an interface class, :class:`isaaclab.managers.ManagerTermBase`, to serve as the parent class
  for term implementations that are functional classes.
* Adapted all managers to support terms that are classes and not just functions clearer. This allows the user to
  create more complex terms that require additional state information.


0.9.48 (2023-11-24)
~~~~~~~~~~~~~~~~~~~

Fixed
^^^^^

* Fixed initialization of drift in the :class:`isaaclab.sensors.RayCasterCamera` class.


0.9.47 (2023-11-24)
~~~~~~~~~~~~~~~~~~~

Fixed
^^^^^

* Automated identification of the root prim in the :class:`isaaclab.assets.RigidObject` and
  :class:`isaaclab.assets.Articulation` classes. Earlier, the root prim was hard-coded to
  the spawn prim path. Now, the class searches for the root prim under the spawn prim path.


0.9.46 (2023-11-24)
~~~~~~~~~~~~~~~~~~~

Fixed
^^^^^

* Fixed a critical issue in the asset classes with writing states into physics handles.
  Earlier, the states were written over all the indices instead of the indices of the
  asset that were being updated. This caused the physics handles to refresh the states
  of all the assets in the scene, which is not desirable.


0.9.45 (2023-11-24)
~~~~~~~~~~~~~~~~~~~

Added
^^^^^

* Added :class:`isaaclab.command_generators.UniformPoseCommandGenerator` to generate
  poses in the asset's root frame by uniformly sampling from a given range.


0.9.44 (2023-11-16)
~~~~~~~~~~~~~~~~~~~

Added
^^^^^

* Added methods :meth:`reset` and :meth:`step` to the :class:`isaaclab.envs.BaseEnv`. This unifies
  the environment interface for simple standalone applications with the class.


0.9.43 (2023-11-16)
~~~~~~~~~~~~~~~~~~~

Fixed
^^^^^

* Replaced subscription of physics play and stop events in the :class:`isaaclab.assets.AssetBase` and
  :class:`isaaclab.sensors.SensorBase` classes with subscription to time-line play and stop events.
  This is to prevent issues in cases where physics first needs to perform mesh cooking and handles are not
  available immediately. For instance, with deformable meshes.


0.9.42 (2023-11-16)
~~~~~~~~~~~~~~~~~~~

Fixed
^^^^^

* Fixed setting of damping values from the configuration for :class:`ActuatorBase` class. Earlier,
  the stiffness values were being set into damping when a dictionary configuration was passed to the
  actuator model.
* Added dealing with :class:`int` and :class:`float` values in the configurations of :class:`ActuatorBase`.
  Earlier, a type-error was thrown when integer values were passed to the actuator model.


0.9.41 (2023-11-16)
~~~~~~~~~~~~~~~~~~~

Fixed
^^^^^

* Fixed the naming and shaping issues in the binary joint action term.


0.9.40 (2023-11-09)
~~~~~~~~~~~~~~~~~~~

Fixed
^^^^^

* Simplified the manual initialization of Isaac Sim :class:`ArticulationView` class. Earlier, we basically
  copied the code from the Isaac Sim source code. Now, we just call their initialize method.

Changed
^^^^^^^

* Changed the name of attribute :attr:`default_root_state_w` to :attr:`default_root_state`. The latter is
  more correct since the data is actually in the local environment frame and not the simulation world frame.


0.9.39 (2023-11-08)
~~~~~~~~~~~~~~~~~~~

Fixed
^^^^^

* Changed the reference of private ``_body_view`` variable inside the :class:`RigidObject` class
  to the public ``body_view`` property. For a rigid object, the private variable is not defined.


0.9.38 (2023-11-07)
~~~~~~~~~~~~~~~~~~~

Changed
^^^^^^^

* Upgraded the :class:`isaaclab.envs.RLTaskEnv` class to support Gym 0.29.0 environment definition.

Added
^^^^^

* Added computation of ``time_outs`` and ``terminated`` signals inside the termination manager. These follow the
  definition mentioned in `Gym 0.29.0 <https://gymnasium.farama.org/tutorials/gymnasium_basics/handling_time_limits/>`_.
* Added proper handling of observation and action spaces in the :class:`isaaclab.envs.RLTaskEnv` class.
  These now follow closely to how Gym VecEnv handles the spaces.


0.9.37 (2023-11-06)
~~~~~~~~~~~~~~~~~~~

Fixed
^^^^^

* Fixed broken visualization in :mod:`isaaclab.sensors.FrameTramsformer` class by overwriting the
  correct ``_debug_vis_callback`` function.
* Moved the visualization marker configurations of sensors to their respective sensor configuration classes.
  This allows users to set these configurations from the configuration object itself.


0.9.36 (2023-11-03)
~~~~~~~~~~~~~~~~~~~

Fixed
^^^^^

* Added explicit deleting of different managers in the :class:`isaaclab.envs.BaseEnv` and
  :class:`isaaclab.envs.RLTaskEnv` classes. This is required since deleting the managers
  is order-sensitive (many managers need to be deleted before the scene is deleted).


0.9.35 (2023-11-02)
~~~~~~~~~~~~~~~~~~~

Fixed
^^^^^

* Fixed the error: ``'str' object has no attribute '__module__'`` introduced by adding the future import inside the
  :mod:`isaaclab.utils.warp.kernels` module. Warp language does not support the ``__future__`` imports.


0.9.34 (2023-11-02)
~~~~~~~~~~~~~~~~~~~

Fixed
^^^^^

* Added missing import of ``from __future__ import annotations`` in the :mod:`isaaclab.utils.warp`
  module. This is needed to have a consistent behavior across Python versions.


0.9.33 (2023-11-02)
~~~~~~~~~~~~~~~~~~~

Fixed
^^^^^

* Fixed the :class:`isaaclab.command_generators.NullCommandGenerator` class. Earlier,
  it was having a runtime error due to infinity in the resampling time range. Now, the class just
  overrides the parent methods to perform no operations.


0.9.32 (2023-11-02)
~~~~~~~~~~~~~~~~~~~

Changed
^^^^^^^

* Renamed the :class:`isaaclab.envs.RLEnv` class to :class:`isaaclab.envs.RLTaskEnv` to
  avoid confusions in terminologies between environments and tasks.


0.9.31 (2023-11-02)
~~~~~~~~~~~~~~~~~~~

Added
^^^^^

* Added the :class:`isaaclab.sensors.RayCasterCamera` class, as a ray-casting based camera for
  "distance_to_camera", "distance_to_image_plane" and "normals" annotations. It has the same interface and
  functionalities as the USD Camera while it is on average 30% faster.


0.9.30 (2023-11-01)
~~~~~~~~~~~~~~~~~~~

Fixed
^^^^^

* Added skipping of None values in the :class:`InteractiveScene` class when creating the scene from configuration
  objects. Earlier, it was throwing an error when the user passed a None value for a scene element.
* Added ``kwargs`` to the :class:`RLEnv` class to allow passing additional arguments from gym registry function.
  This is now needed since the registry function passes args beyond the ones specified in the constructor.


0.9.29 (2023-11-01)
~~~~~~~~~~~~~~~~~~~

Fixed
^^^^^

* Fixed the material path resolution inside the :class:`isaaclab.sim.converters.UrdfConverter` class.
  With Isaac Sim 2023.1, the material paths from the importer are always saved as absolute paths. This caused
  issues when the generated USD file was moved to a different location. The fix now resolves the material paths
  relative to the USD file location.


0.9.28 (2023-11-01)
~~~~~~~~~~~~~~~~~~~

Changed
^^^^^^^

* Changed the way the :func:`isaaclab.sim.spawners.from_files.spawn_ground_plane` function sets the
  height of the ground. Earlier, it was reading the height from the configuration object. Now, it expects the
  desired transformation as inputs to the function. This makes it consistent with the other spawner functions.


0.9.27 (2023-10-31)
~~~~~~~~~~~~~~~~~~~

Changed
^^^^^^^

* Removed the default value of the argument ``camel_case`` in setters of USD attributes. This is to avoid
  confusion with the naming of the attributes in the USD file.

Fixed
^^^^^

* Fixed the selection of material prim in the :class:`isaaclab.sim.spawners.materials.spawn_preview_surface`
  method. Earlier, the created prim was being selected in the viewport which interfered with the selection of
  prims by the user.
* Updated :class:`isaaclab.sim.converters.MeshConverter` to use a different stage than the default stage
  for the conversion. This is to avoid the issue of the stage being closed when the conversion is done.


0.9.26 (2023-10-31)
~~~~~~~~~~~~~~~~~~~

Added
^^^^^

* Added the sensor implementation for :class:`isaaclab.sensors.FrameTransformer` class. Currently,
  it handles obtaining the transformation between two frames in the same articulation.


0.9.25 (2023-10-27)
~~~~~~~~~~~~~~~~~~~

Added
^^^^^

* Added the :mod:`isaaclab.envs.ui` module to put all the UI-related classes in one place. This currently
  implements the :class:`isaaclab.envs.ui.BaseEnvWindow` and :class:`isaaclab.envs.ui.RLEnvWindow`
  classes. Users can inherit from these classes to create their own UI windows.
* Added the attribute :attr:`isaaclab.envs.BaseEnvCfg.ui_window_class_type` to specify the UI window class
  to be used for the environment. This allows the user to specify their own UI window class to be used for the
  environment.


0.9.24 (2023-10-27)
~~~~~~~~~~~~~~~~~~~

Changed
^^^^^^^

* Changed the behavior of setting up debug visualization for assets, sensors and command generators.
  Earlier it was raising an error if debug visualization was not enabled in the configuration object.
  Now it checks whether debug visualization is implemented and only sets up the callback if it is
  implemented.


0.9.23 (2023-10-27)
~~~~~~~~~~~~~~~~~~~

Fixed
^^^^^

* Fixed a typo in the :class:`AssetBase` and :class:`SensorBase` that effected the class destructor.
  Earlier, a tuple was being created in the constructor instead of the actual object.


0.9.22 (2023-10-26)
~~~~~~~~~~~~~~~~~~~

Added
^^^^^

* Added a :class:`isaaclab.command_generators.NullCommandGenerator` class for no command environments.
  This is easier to work with than having checks for :obj:`None` in the command generator.

Fixed
^^^^^

* Moved the randomization manager to the :class:`isaaclab.envs.BaseEnv` class with the default
  settings to reset the scene to the defaults specified in the configurations of assets.
* Moved command generator to the :class:`isaaclab.envs.RlEnv` class to have all task-specification
  related classes in the same place.


0.9.21 (2023-10-26)
~~~~~~~~~~~~~~~~~~~

Fixed
^^^^^

* Decreased the priority of callbacks in asset and sensor base classes. This may help in preventing
  crashes when warm starting the simulation.
* Fixed no rendering mode when running the environment from the GUI. Earlier the function
  :meth:`SimulationContext.set_render_mode` was erroring out.


0.9.20 (2023-10-25)
~~~~~~~~~~~~~~~~~~~

Fixed
^^^^^

* Changed naming in :class:`isaaclab.sim.SimulationContext.RenderMode` to use ``NO_GUI_OR_RENDERING``
  and ``NO_RENDERING`` instead of ``HEADLESS`` for clarity.
* Changed :class:`isaaclab.sim.SimulationContext` to be capable of handling livestreaming and
  offscreen rendering.
* Changed :class:`isaaclab.app.AppLauncher` envvar ``VIEWPORT_RECORD`` to the more descriptive
  ``OFFSCREEN_RENDER``.


0.9.19 (2023-10-25)
~~~~~~~~~~~~~~~~~~~

Added
^^^^^

* Added Gym observation and action spaces for the :class:`isaaclab.envs.RLEnv` class.


0.9.18 (2023-10-23)
~~~~~~~~~~~~~~~~~~~

Added
^^^^^

* Created :class:`isaaclab.sim.converters.asset_converter.AssetConverter` to serve as a base
  class for all asset converters.
* Added :class:`isaaclab.sim.converters.mesh_converter.MeshConverter` to handle loading and conversion
  of mesh files (OBJ, STL and FBX) into USD format.
* Added script ``convert_mesh.py`` to ``source/tools`` to allow users to convert a mesh to USD via command line arguments.

Changed
^^^^^^^

* Renamed the submodule :mod:`isaaclab.sim.loaders` to :mod:`isaaclab.sim.converters` to be more
  general with the functionality of the module.
* Updated ``check_instanceable.py`` script to convert relative paths to absolute paths.


0.9.17 (2023-10-22)
~~~~~~~~~~~~~~~~~~~

Added
^^^^^

* Added setters and getters for term configurations in the :class:`RandomizationManager`, :class:`RewardManager`
  and :class:`TerminationManager` classes. This allows the user to modify the term configurations after the
  manager has been created.
* Added the method :meth:`compute_group` to the :class:`isaaclab.managers.ObservationManager` class to
  compute the observations for only a given group.
* Added the curriculum term for modifying reward weights after certain environment steps.


0.9.16 (2023-10-22)
~~~~~~~~~~~~~~~~~~~

Added
^^^^^

* Added support for keyword arguments for terms in the :class:`isaaclab.managers.ManagerBase`.

Fixed
^^^^^

* Fixed resetting of buffers in the :class:`TerminationManager` class. Earlier, the values were being set
  to ``0.0`` instead of ``False``.


0.9.15 (2023-10-22)
~~~~~~~~~~~~~~~~~~~

Added
^^^^^

* Added base yaw heading and body acceleration into :class:`isaaclab.assets.RigidObjectData` class.
  These quantities are computed inside the :class:`RigidObject` class.

Fixed
^^^^^

* Fixed the :meth:`isaaclab.assets.RigidObject.set_external_force_and_torque` method to correctly
  deal with the body indices.
* Fixed a bug in the :meth:`isaaclab.utils.math.wrap_to_pi` method to prevent self-assignment of
  the input tensor.


0.9.14 (2023-10-21)
~~~~~~~~~~~~~~~~~~~

Added
^^^^^

* Added 2-D drift (i.e. along x and y) to the :class:`isaaclab.sensors.RayCaster` class.
* Added flags to the :class:`isaaclab.sensors.ContactSensorCfg` to optionally obtain the
  sensor origin and air time information. Since these are not required by default, they are
  disabled by default.

Fixed
^^^^^

* Fixed the handling of contact sensor history buffer in the :class:`isaaclab.sensors.ContactSensor` class.
  Earlier, the buffer was not being updated correctly.


0.9.13 (2023-10-20)
~~~~~~~~~~~~~~~~~~~

Fixed
^^^^^

* Fixed the issue with double :obj:`Ellipsis` when indexing tensors with multiple dimensions.
  The fix now uses :obj:`slice(None)` instead of :obj:`Ellipsis` to index the tensors.


0.9.12 (2023-10-18)
~~~~~~~~~~~~~~~~~~~

Fixed
^^^^^

* Fixed bugs in actuator model implementation for actuator nets. Earlier the DC motor clipping was not working.
* Fixed bug in applying actuator model in the :class:`isaaclab.asset.Articulation` class. The new
  implementation caches the outputs from explicit actuator model into the ``joint_pos_*_sim`` buffer to
  avoid feedback loops in the tensor operation.


0.9.11 (2023-10-17)
~~~~~~~~~~~~~~~~~~~

Added
^^^^^

* Added the support for semantic tags into the :class:`isaaclab.sim.spawner.SpawnerCfg` class. This allows
  the user to specify the semantic tags for a prim when spawning it into the scene. It follows the same format as
  Omniverse Replicator.


0.9.10 (2023-10-16)
~~~~~~~~~~~~~~~~~~~

Added
^^^^^

* Added ``--livestream`` and ``--ros`` CLI args to :class:`isaaclab.app.AppLauncher` class.
* Added a static function :meth:`isaaclab.app.AppLauncher.add_app_launcher_args`, which
  appends the arguments needed for :class:`isaaclab.app.AppLauncher` to the argument parser.

Changed
^^^^^^^

* Within :class:`isaaclab.app.AppLauncher`, removed ``REMOTE_DEPLOYMENT`` env-var processing
  in the favor of ``HEADLESS`` and ``LIVESTREAM`` env-vars. These have clearer uses and better parity
  with the CLI args.


0.9.9 (2023-10-12)
~~~~~~~~~~~~~~~~~~

Added
^^^^^

* Added the property :attr:`isaaclab.assets.Articulation.is_fixed_base` to the articulation class to
  check if the base of the articulation is fixed or floating.
* Added the task-space action term corresponding to the differential inverse-kinematics controller.

Fixed
^^^^^

* Simplified the :class:`isaaclab.controllers.DifferentialIKController` to assume that user provides the
  correct end-effector poses and Jacobians. Earlier it was doing internal frame transformations which made the
  code more complicated and error-prone.


0.9.8 (2023-09-30)
~~~~~~~~~~~~~~~~~~

Fixed
^^^^^

* Fixed the boundedness of class objects that register callbacks into the simulator.
  These include devices, :class:`AssetBase`, :class:`SensorBase` and :class:`CommandGenerator`.
  The fix ensures that object gets deleted when the user deletes the object.


0.9.7 (2023-09-26)
~~~~~~~~~~~~~~~~~~

Fixed
^^^^^

* Modified the :class:`isaaclab.markers.VisualizationMarkers` to use the
  :class:`isaaclab.sim.spawner.SpawnerCfg` class instead of their
  own configuration objects. This makes it consistent with the other ways to spawn assets in the scene.

Added
^^^^^

* Added the method :meth:`copy` to configclass to allow copying of configuration objects.


0.9.6 (2023-09-26)
~~~~~~~~~~~~~~~~~~

Fixed
^^^^^

* Changed class-level configuration classes to refer to class types using ``class_type`` attribute instead
  of ``cls`` or ``cls_name``.


0.9.5 (2023-09-25)
~~~~~~~~~~~~~~~~~~

Changed
^^^^^^^

* Added future import of ``annotations`` to have a consistent behavior across Python versions.
* Removed the type-hinting from docstrings to simplify maintenance of the documentation. All type-hints are
  now in the code itself.


0.9.4 (2023-08-29)
~~~~~~~~~~~~~~~~~~

Added
^^^^^

* Added :class:`isaaclab.scene.InteractiveScene`, as the central scene unit that contains all entities
  that are part of the simulation. These include the terrain, sensors, articulations, rigid objects etc.
  The scene groups the common operations of these entities and allows to access them via their unique names.
* Added :mod:`isaaclab.envs` module that contains environment definitions that encapsulate the different
  general (scene, action manager, observation manager) and RL-specific (reward and termination manager) managers.
* Added :class:`isaaclab.managers.SceneEntityCfg` to handle which scene elements are required by the
  manager's terms. This allows the manager to parse useful information from the scene elements, such as the
  joint and body indices, and pass them to the term.
* Added :class:`isaaclab.sim.SimulationContext.RenderMode` to handle different rendering modes based on
  what the user wants to update (viewport, cameras, or UI elements).

Fixed
^^^^^

* Fixed the :class:`isaaclab.command_generators.CommandGeneratorBase` to register a debug visualization
  callback similar to how sensors and robots handle visualization.


0.9.3 (2023-08-23)
~~~~~~~~~~~~~~~~~~

Added
^^^^^

* Enabled the `faulthander <https://docs.python.org/3/library/faulthandler.html>`_ to catch segfaults and print
  the stack trace. This is enabled by default in the :class:`isaaclab.app.AppLauncher` class.

Fixed
^^^^^

* Re-added the :mod:`isaaclab.utils.kit` to the ``compat`` directory and fixed all the references to it.
* Fixed the deletion of Replicator nodes for the :class:`isaaclab.sensors.Camera` class. Earlier, the
  Replicator nodes were not being deleted when the camera was deleted. However, this does not prevent the random
  crashes that happen when the camera is deleted.
* Fixed the :meth:`isaaclab.utils.math.convert_quat` to support both numpy and torch tensors.

Changed
^^^^^^^

* Renamed all the scripts inside the ``test`` directory to follow the convention:

  * ``test_<module_name>.py``: Tests for the module ``<module_name>`` using unittest.
  * ``check_<module_name>``: Check for the module ``<module_name>`` using python main function.


0.9.2 (2023-08-22)
~~~~~~~~~~~~~~~~~~

Added
^^^^^

* Added the ability to color meshes in the :class:`isaaclab.terrain.TerrainGenerator` class. Currently,
  it only supports coloring the mesh randomly (``"random"``), based on the terrain height (``"height"``), and
  no coloring (``"none"``).

Fixed
^^^^^

* Modified the :class:`isaaclab.terrain.TerrainImporter` class to configure visual and physics materials
  based on the configuration object.


0.9.1 (2023-08-18)
~~~~~~~~~~~~~~~~~~

Added
^^^^^

* Introduced three different rotation conventions in the :class:`isaaclab.sensors.Camera` class. These
  conventions are:

  * ``opengl``: the camera is looking down the -Z axis with the +Y axis pointing up
  * ``ros``: the camera is looking down the +Z axis with the +Y axis pointing down
  * ``world``: the camera is looking along the +X axis with the -Z axis pointing down

  These can be used to declare the camera offset in :class:`isaaclab.sensors.CameraCfg.OffsetCfg` class
  and in :meth:`isaaclab.sensors.Camera.set_world_pose` method. Additionally, all conventions are
  saved to :class:`isaaclab.sensors.CameraData` class for easy access.

Changed
^^^^^^^

* Adapted all the sensor classes to follow a structure similar to the :class:`isaaclab.assets.AssetBase`.
  Hence, the spawning and initialization of sensors manually by the users is avoided.
* Removed the :meth:`debug_vis` function since that this functionality is handled by a render callback automatically
  (based on the passed configuration for the :class:`isaaclab.sensors.SensorBaseCfg.debug_vis` flag).


0.9.0 (2023-08-18)
~~~~~~~~~~~~~~~~~~

Added
^^^^^

* Introduces a new set of asset interfaces. These interfaces simplify the spawning of assets into the scene
  and initializing the physics handle by putting that inside post-startup physics callbacks. With this, users
  no longer need to worry about the :meth:`spawn` and :meth:`initialize` calls.
* Added utility methods to :mod:`isaaclab.utils.string` module that resolve regex expressions based
  on passed list of target keys.

Changed
^^^^^^^

* Renamed all references of joints in an articulation from "dof" to "joint". This makes it consistent with the
  terminology used in robotics.

Deprecated
^^^^^^^^^^

* Removed the previous modules for objects and robots. Instead the :class:`Articulation` and :class:`RigidObject`
  should be used.


0.8.12 (2023-08-18)
~~~~~~~~~~~~~~~~~~~

Added
^^^^^

* Added other properties provided by ``PhysicsScene`` to the :class:`isaaclab.sim.SimulationContext`
  class to allow setting CCD, solver iterations, etc.
* Added commonly used functions to the :class:`SimulationContext` class itself to avoid having additional
  imports from Isaac Sim when doing simple tasks such as setting camera view or retrieving the simulation settings.

Fixed
^^^^^

* Switched the notations of default buffer values in :class:`isaaclab.sim.PhysxCfg` from multiplication
  to scientific notation to avoid confusion with the values.


0.8.11 (2023-08-18)
~~~~~~~~~~~~~~~~~~~

Added
^^^^^

* Adds utility functions and configuration objects in the :mod:`isaaclab.sim.spawners`
  to create the following prims in the scene:

  * :mod:`isaaclab.sim.spawners.from_file`: Create a prim from a USD/URDF file.
  * :mod:`isaaclab.sim.spawners.shapes`: Create USDGeom prims for shapes (box, sphere, cylinder, capsule, etc.).
  * :mod:`isaaclab.sim.spawners.materials`: Create a visual or physics material prim.
  * :mod:`isaaclab.sim.spawners.lights`: Create a USDLux prim for different types of lights.
  * :mod:`isaaclab.sim.spawners.sensors`: Create a USD prim for supported sensors.

Changed
^^^^^^^

* Modified the :class:`SimulationContext` class to take the default physics material using the material spawn
  configuration object.


0.8.10 (2023-08-17)
~~~~~~~~~~~~~~~~~~~

Added
^^^^^

* Added methods for defining different physics-based schemas in the :mod:`isaaclab.sim.schemas` module.
  These methods allow creating the schema if it doesn't exist at the specified prim path and modify
  its properties based on the configuration object.


0.8.9 (2023-08-09)
~~~~~~~~~~~~~~~~~~

Changed
^^^^^^^

* Moved the :class:`isaaclab.asset_loader.UrdfLoader` class to the :mod:`isaaclab.sim.loaders`
  module to make it more accessible to the user.


0.8.8 (2023-08-09)
~~~~~~~~~~~~~~~~~~

Added
^^^^^

* Added configuration classes and functions for setting different physics-based schemas in the
  :mod:`isaaclab.sim.schemas` module. These allow modifying properties of the physics solver
  on the asset using configuration objects.


0.8.7 (2023-08-03)
~~~~~~~~~~~~~~~~~~

Fixed
^^^^^

* Added support for `__post_init__ <https://docs.python.org/3/library/dataclasses.html#post-init-processing>`_ in
  the :class:`isaaclab.utils.configclass` decorator.


0.8.6 (2023-08-03)
~~~~~~~~~~~~~~~~~~

Added
^^^^^

* Added support for callable classes in the :class:`isaaclab.managers.ManagerBase`.


0.8.5 (2023-08-03)
~~~~~~~~~~~~~~~~~~

Fixed
^^^^^

* Fixed the :class:`isaaclab.markers.Visualizationmarkers` class so that the markers are not visible in camera rendering mode.

Changed
^^^^^^^

* Simplified the creation of the point instancer in the :class:`isaaclab.markers.Visualizationmarkers` class. It now creates a new
  prim at the next available prim path if a prim already exists at the given path.


0.8.4 (2023-08-02)
~~~~~~~~~~~~~~~~~~

Added
^^^^^

* Added the :class:`isaaclab.sim.SimulationContext` class to the :mod:`isaaclab.sim` module.
  This class inherits from the :class:`isaacsim.core.api.simulation_context.SimulationContext` class and adds
  the ability to create a simulation context from a configuration object.


0.8.3 (2023-08-02)
~~~~~~~~~~~~~~~~~~

Changed
^^^^^^^

* Moved the :class:`ActuatorBase` class to the :mod:`isaaclab.actuators.actuator_base` module.
* Renamed the :mod:`isaaclab.actuators.actuator` module to :mod:`isaaclab.actuators.actuator_pd`
  to make it more explicit that it contains the PD actuator models.


0.8.2 (2023-08-02)
~~~~~~~~~~~~~~~~~~

Changed
^^^^^^^

* Cleaned up the :class:`isaaclab.terrain.TerrainImporter` class to take all the parameters from the configuration
  object. This makes it consistent with the other classes in the package.
* Moved the configuration classes for terrain generator and terrain importer into separate files to resolve circular
  dependency issues.


0.8.1 (2023-08-02)
~~~~~~~~~~~~~~~~~~

Fixed
^^^^^

* Added a hack into :class:`isaaclab.app.AppLauncher` class to remove Isaac Lab packages from the path before launching
  the simulation application. This prevents the warning messages that appears when the user launches the ``SimulationApp``.

Added
^^^^^

* Enabled necessary viewport extensions in the :class:`isaaclab.app.AppLauncher` class itself if ``VIEWPORT_ENABLED``
  flag is true.


0.8.0 (2023-07-26)
~~~~~~~~~~~~~~~~~~

Added
^^^^^

* Added the :class:`ActionManager` class to the :mod:`isaaclab.managers` module to handle actions in the
  environment through action terms.
* Added contact force history to the :class:`isaaclab.sensors.ContactSensor` class. The history is stored
  in the ``net_forces_w_history`` attribute of the sensor data.

Changed
^^^^^^^

* Implemented lazy update of buffers in the :class:`isaaclab.sensors.SensorBase` class. This allows the user
  to update the sensor data only when required, i.e. when the data is requested by the user. This helps avoid double
  computation of sensor data when a reset is called in the environment.

Deprecated
^^^^^^^^^^

* Removed the support for different backends in the sensor class. We only use Pytorch as the backend now.
* Removed the concept of actuator groups. They are now handled by the :class:`isaaclab.managers.ActionManager`
  class. The actuator models are now directly handled by the robot class itself.


0.7.4 (2023-07-26)
~~~~~~~~~~~~~~~~~~

Changed
^^^^^^^

* Changed the behavior of the :class:`isaaclab.terrains.TerrainImporter` class. It now expects the terrain
  type to be specified in the configuration object. This allows the user to specify everything in the configuration
  object and not have to do an explicit call to import a terrain.

Fixed
^^^^^

* Fixed setting of quaternion orientations inside the :class:`isaaclab.markers.Visualizationmarkers` class.
  Earlier, the orientation was being set into the point instancer in the wrong order (``wxyz`` instead of ``xyzw``).


0.7.3 (2023-07-25)
~~~~~~~~~~~~~~~~~~

Fixed
^^^^^

* Fixed the issue with multiple inheritance in the :class:`isaaclab.utils.configclass` decorator.
  Earlier, if the inheritance tree was more than one level deep and the lowest level configuration class was
  not updating its values from the middle level classes.


0.7.2 (2023-07-24)
~~~~~~~~~~~~~~~~~~

Added
^^^^^

* Added the method :meth:`replace` to the :class:`isaaclab.utils.configclass` decorator to allow
  creating a new configuration object with values replaced from keyword arguments. This function internally
  calls the `dataclasses.replace <https://docs.python.org/3/library/dataclasses.html#dataclasses.replace>`_.

Fixed
^^^^^

* Fixed the handling of class types as member values in the :meth:`isaaclab.utils.configclass`. Earlier it was
  throwing an error since class types were skipped in the if-else block.


0.7.1 (2023-07-22)
~~~~~~~~~~~~~~~~~~

Added
^^^^^

* Added the :class:`TerminationManager`, :class:`CurriculumManager`, and :class:`RandomizationManager` classes
  to the :mod:`isaaclab.managers` module to handle termination, curriculum, and randomization respectively.


0.7.0 (2023-07-22)
~~~~~~~~~~~~~~~~~~

Added
^^^^^

* Created a new :mod:`isaaclab.managers` module for all the managers related to the environment / scene.
  This includes the :class:`isaaclab.managers.ObservationManager` and :class:`isaaclab.managers.RewardManager`
  classes that were previously in the :mod:`isaaclab.utils.mdp` module.
* Added the :class:`isaaclab.managers.ManagerBase` class to handle the creation of managers.
* Added configuration classes for :class:`ObservationTermCfg` and :class:`RewardTermCfg` to allow easy creation of
  observation and reward terms.

Changed
^^^^^^^

* Changed the behavior of :class:`ObservationManager` and :class:`RewardManager` classes to accept the key ``func``
  in each configuration term to be a callable. This removes the need to inherit from the base class
  and allows more reusability of the functions across different environments.
* Moved the old managers to the :mod:`isaaclab.compat.utils.mdp` module.
* Modified the necessary scripts to use the :mod:`isaaclab.compat.utils.mdp` module.


0.6.2 (2023-07-21)
~~~~~~~~~~~~~~~~~~

Added
^^^^^

* Added the :mod:`isaaclab.command_generators` to generate different commands based on the desired task.
  It allows the user to generate commands for different tasks in the same environment without having to write
  custom code for each task.


0.6.1 (2023-07-16)
~~~~~~~~~~~~~~~~~~

Fixed
^^^^^

* Fixed the :meth:`isaaclab.utils.math.quat_apply_yaw` to compute the yaw quaternion correctly.

Added
^^^^^

* Added functions to convert string and callable objects in :mod:`isaaclab.utils.string`.


0.6.0 (2023-07-16)
~~~~~~~~~~~~~~~~~~

Added
^^^^^

* Added the argument :attr:`sort_keys` to the :meth:`isaaclab.utils.io.yaml.dump_yaml` method to allow
  enabling/disabling of sorting of keys in the output yaml file.

Fixed
^^^^^

* Fixed the ordering of terms in :mod:`isaaclab.utils.configclass` to be consistent in the order in which
  they are defined. Previously, the ordering was done alphabetically which made it inconsistent with the order in which
  the parameters were defined.

Changed
^^^^^^^

* Changed the default value of the argument :attr:`sort_keys` in the :meth:`isaaclab.utils.io.yaml.dump_yaml`
  method to ``False``.
* Moved the old config classes in :mod:`isaaclab.utils.configclass` to
  :mod:`isaaclab.compat.utils.configclass` so that users can still run their old code where alphabetical
  ordering was used.


0.5.0 (2023-07-04)
~~~~~~~~~~~~~~~~~~

Added
^^^^^

* Added a generalized :class:`isaaclab.sensors.SensorBase` class that leverages the ideas of views to
  handle multiple sensors in a single class.
* Added the classes :class:`isaaclab.sensors.RayCaster`, :class:`isaaclab.sensors.ContactSensor`,
  and :class:`isaaclab.sensors.Camera` that output a batched tensor of sensor data.

Changed
^^^^^^^

* Renamed the parameter ``sensor_tick`` to ``update_freq`` to make it more intuitive.
* Moved the old sensors in :mod:`isaaclab.sensors` to :mod:`isaaclab.compat.sensors`.
* Modified the standalone scripts to use the :mod:`isaaclab.compat.sensors` module.


0.4.4 (2023-07-05)
~~~~~~~~~~~~~~~~~~

Fixed
^^^^^

* Fixed the :meth:`isaaclab.terrains.trimesh.utils.make_plane` method to handle the case when the
  plane origin does not need to be centered.
* Added the :attr:`isaaclab.terrains.TerrainGeneratorCfg.seed` to make generation of terrains reproducible.
  The default value is ``None`` which means that the seed is not set.

Changed
^^^^^^^

* Changed the saving of ``origins`` in :class:`isaaclab.terrains.TerrainGenerator` class to be in CSV format
  instead of NPY format.


0.4.3 (2023-06-28)
~~~~~~~~~~~~~~~~~~

Added
^^^^^

* Added the :class:`isaaclab.markers.PointInstancerMarker` class that wraps around
  `UsdGeom.PointInstancer <https://graphics.pixar.com/usd/dev/api/class_usd_geom_point_instancer.html>`_
  to directly work with torch and numpy arrays.

Changed
^^^^^^^

* Moved the old markers in :mod:`isaaclab.markers` to :mod:`isaaclab.compat.markers`.
* Modified the standalone scripts to use the :mod:`isaaclab.compat.markers` module.


0.4.2 (2023-06-28)
~~~~~~~~~~~~~~~~~~

Added
^^^^^

* Added the sub-module :mod:`isaaclab.terrains` to allow procedural generation of terrains and supporting
  importing of terrains from different sources (meshes, usd files or default ground plane).


0.4.1 (2023-06-27)
~~~~~~~~~~~~~~~~~~

* Added the :class:`isaaclab.app.AppLauncher` class to allow controlled instantiation of
  the SimulationApp and extension loading for remote deployment and ROS bridges.

Changed
^^^^^^^

* Modified all standalone scripts to use the :class:`isaaclab.app.AppLauncher` class.


0.4.0 (2023-05-27)
~~~~~~~~~~~~~~~~~~

Added
^^^^^

* Added a helper class :class:`isaaclab.asset_loader.UrdfLoader` that converts a URDF file to instanceable USD
  file based on the input configuration object.


0.3.2 (2023-04-27)
~~~~~~~~~~~~~~~~~~

Fixed
^^^^^

* Added safe-printing of functions while using the :meth:`isaaclab.utils.dict.print_dict` function.


0.3.1 (2023-04-23)
~~~~~~~~~~~~~~~~~~

Added
^^^^^

* Added a modified version of ``lula_franka_gen.urdf`` which includes an end-effector frame.
* Added a standalone script ``play_rmpflow.py`` to show RMPFlow controller.

Fixed
^^^^^

* Fixed the splitting of commands in the :meth:`ActuatorGroup.compute` method. Earlier it was reshaping the
  commands to the shape ``(num_actuators, num_commands)`` which was causing the commands to be split incorrectly.
* Fixed the processing of actuator command in the :meth:`RobotBase._process_actuators_cfg` to deal with multiple
  command types when using "implicit" actuator group.

0.3.0 (2023-04-20)
~~~~~~~~~~~~~~~~~~

Fixed
^^^^^

* Added the destructor to the keyboard devices to unsubscribe from carb.

Added
^^^^^

* Added the :class:`Se2Gamepad` and :class:`Se3Gamepad` for gamepad teleoperation support.


0.2.8 (2023-04-10)
~~~~~~~~~~~~~~~~~~

Fixed
^^^^^

* Fixed bugs in :meth:`axis_angle_from_quat` in the ``isaaclab.utils.math`` to handle quaternion with negative w component.
* Fixed bugs in :meth:`subtract_frame_transforms` in the ``isaaclab.utils.math`` by adding the missing final rotation.


0.2.7 (2023-04-07)
~~~~~~~~~~~~~~~~~~

Fixed
^^^^^

* Fixed repetition in applying mimic multiplier for "p_abs" in the :class:`GripperActuatorGroup` class.
* Fixed bugs in :meth:`reset_buffers` in the :class:`RobotBase` and :class:`LeggedRobot` classes.

0.2.6 (2023-03-16)
~~~~~~~~~~~~~~~~~~

Added
^^^^^

* Added the :class:`CollisionPropertiesCfg` to rigid/articulated object and robot base classes.
* Added the :class:`PhysicsMaterialCfg` to the :class:`SingleArm` class for tool sites.

Changed
^^^^^^^

* Changed the default control mode of the :obj:`PANDA_HAND_MIMIC_GROUP_CFG` to be from ``"v_abs"`` to ``"p_abs"``.
  Using velocity control for the mimic group can cause the hand to move in a jerky manner.


0.2.5 (2023-03-08)
~~~~~~~~~~~~~~~~~~

Fixed
^^^^^

* Fixed the indices used for the Jacobian and dynamics quantities in the :class:`MobileManipulator` class.


0.2.4 (2023-03-04)
~~~~~~~~~~~~~~~~~~

Added
^^^^^

* Added :meth:`apply_nested_physics_material` to the ``isaaclab.utils.kit``.
* Added the :meth:`sample_cylinder` to sample points from a cylinder's surface.
* Added documentation about the issue in using instanceable asset as markers.

Fixed
^^^^^

* Simplified the physics material application in the rigid object and legged robot classes.

Removed
^^^^^^^

* Removed the ``geom_prim_rel_path`` argument in the :class:`RigidObjectCfg.MetaInfoCfg` class.


0.2.3 (2023-02-24)
~~~~~~~~~~~~~~~~~~

Fixed
^^^^^

* Fixed the end-effector body index used for getting the Jacobian in the :class:`SingleArm` and :class:`MobileManipulator` classes.


0.2.2 (2023-01-27)
~~~~~~~~~~~~~~~~~~

Fixed
^^^^^

* Fixed the :meth:`set_world_pose_ros` and :meth:`set_world_pose_from_view` in the :class:`Camera` class.

Deprecated
^^^^^^^^^^

* Removed the :meth:`set_world_pose_from_ypr` method from the :class:`Camera` class.


0.2.1 (2023-01-26)
~~~~~~~~~~~~~~~~~~

Fixed
^^^^^

* Fixed the :class:`Camera` class to support different fisheye projection types.


0.2.0 (2023-01-25)
~~~~~~~~~~~~~~~~~~

Added
^^^^^

* Added support for warp backend in camera utilities.
* Extended the ``play_camera.py`` with ``--gpu`` flag to use GPU replicator backend.

0.1.1 (2023-01-24)
~~~~~~~~~~~~~~~~~~

Fixed
^^^^^

* Fixed setting of physics material on the ground plane when using :meth:`isaaclab.utils.kit.create_ground_plane` function.


0.1.0 (2023-01-17)
~~~~~~~~~~~~~~~~~~

Added
^^^^^

* Initial release of the extension with experimental API.
* Available robot configurations:

  * **Quadrupeds:** Unitree A1, ANYmal B, ANYmal C
  * **Single-arm manipulators:** Franka Emika arm, UR5
  * **Mobile manipulators:** Clearpath Ridgeback with Franka Emika arm or UR5<|MERGE_RESOLUTION|>--- conflicted
+++ resolved
@@ -1,17 +1,15 @@
 Changelog
 ---------
 
-<<<<<<< HEAD
-0.47.2 (2025-10-20)
-~~~~~~~~~~~~~~~~~~~
-
-Added
-^^^^^
+0.47.8 (2025-11-06)
+~~~~~~~~~~~~~~~~~~~
+
+Added
+^^^^^^^
 
 * Added parameter :attr:`~isaaclab.terrains.TerrainImporterCfg.use_terrain_origins` to allow generated sub terrains with grid origins.
 
-0.47.1 (2025-10-17)
-=======
+
 0.47.7 (2025-10-31)
 ~~~~~~~~~~~~~~~~~~~
 
@@ -68,7 +66,6 @@
 
 
 0.47.2 (2025-10-17)
->>>>>>> 3d493f8a
 ~~~~~~~~~~~~~~~~~~~
 
 Added
