Changelog
---------

<<<<<<< HEAD
Added
^^^^^

* Added support for concatenation of observations along different dimensions in :class:`~isaaclab.managers.observation_manager.ObservationManager`.

Changed
^^^^^^^

* Updated the :class:`~isaaclab.managers.command_manager.CommandManager` to update the command counter after the
  resampling call.
=======
0.39.2 (2025-05-15)
~~~~~~~~~~~~~~~~~~~

Fixed
^^^^^

* Fixed :meth:`omni.isaac.lab.sensors.camera.camera.Camera.set_intrinsic_matrices` preventing setting of unused USD
  camera parameters.
* Fixed :meth:`omni.isaac.lab.sensors.camera.camera.Camera._update_intrinsic_matrices` preventing unused USD camera
  parameters from being used to calculate :attr:`omni.isaac.lab.sensors.camera.CameraData.intrinsic_matrices`
* Fixed :meth:`omni.isaac.lab.spawners.sensors.sensors_cfg.PinholeCameraCfg.from_intrinsic_matrix` preventing setting of
  unused USD camera parameters.
>>>>>>> 871e26aa


0.39.1 (2025-05-14)
~~~~~~~~~~~~~~~~~~~

Added
^^^^^

<<<<<<< HEAD
=======
* Added a new attribute :attr:`articulation_root_prim_path` to the :class:`~isaaclab.assets.ArticulationCfg` class
  to allow explicitly specifying the prim path of the articulation root.

>>>>>>> 871e26aa

0.39.0 (2025-05-03)
~~~~~~~~~~~~~~~~~~~

Added
^^^^^

* Added check in RecorderManager to ensure that the success indicator is only set if the termination manager is present.
* Added semantic tags in :func:`isaaclab.sim.spawners.from_files.spawn_ground_plane`.
  This allows for :attr:`semantic_segmentation_mapping` to be used when using the ground plane spawner.


0.38.0 (2025-04-01)
~~~~~~~~~~~~~~~~~~~

Added
~~~~~

* Added the :meth:`~isaaclab.env.mdp.observations.joint_effort`


0.37.0 (2025-04-01)
~~~~~~~~~~~~~~~~~~~

Added
^^^^^

* Added :meth:`~isaaclab.envs.mdp.observations.body_pose_w`
* Added :meth:`~isaaclab.envs.mdp.observations.body_projected_gravity_b`


0.36.23 (2025-04-24)
~~~~~~~~~~~~~~~~~~~~

Fixed
^^^^^

* Fixed ``return_latest_camera_pose`` option in :class:`~isaaclab.sensors.TiledCameraCfg` from not being used to the
  argument ``update_latest_camera_pose`` in :class:`~isaaclab.sensors.CameraCfg` with application in both
  :class:`~isaaclab.sensors.Camera` and :class:`~isaaclab.sensors.TiledCamera`.


0.36.22 (2025-04-23)
~~~~~~~~~~~~~~~~~~~~

Fixed
^^^^^^^

* Adds correct type check for ManagerTermBase class in event_manager.py.


0.36.21 (2025-04-15)
~~~~~~~~~~~~~~~~~~~~

Changed
^^^^^^^

* Removed direct call of qpsovlers library from pink_ik controller and changed solver from quadprog to osqp.


0.36.20 (2025-04-09)
~~~~~~~~~~~~~~~~~~~~

Changed
^^^^^^^

* Added call to set cuda device after each ``app.update()`` call in :class:`~isaaclab.sim.SimulationContext`.
  This is now required for multi-GPU workflows because some underlying logic in ``app.update()`` is modifying
  the cuda device, which results in NCCL errors on distributed setups.


0.36.19 (2025-04-01)
~~~~~~~~~~~~~~~~~~~~

Fixed
^^^^^

* Added check in RecorderManager to ensure that the success indicator is only set if the termination manager is present.


0.36.18 (2025-03-26)
~~~~~~~~~~~~~~~~~~~~

Added
^^^^^

* Added a dynamic text instruction widget that provides real-time feedback
  on the number of successful recordings during demonstration sessions.


0.36.17 (2025-03-26)
~~~~~~~~~~~~~~~~~~~~

Changed
^^^^^^^

* Added override in AppLauncher to apply patch for ``pxr.Gf.Matrix4d`` to work with Pinocchio 2.7.0.


0.36.16 (2025-03-25)
~~~~~~~~~~~~~~~~~~~~

Changed
^^^^^^^

* Modified rendering mode default behavior when the launcher arg :attr:`enable_cameras` is not set.


0.36.15 (2025-03-25)
~~~~~~~~~~~~~~~~~~~~

Added
^^^^^

* Added near plane distance configuration for XR device.


0.36.14 (2025-03-24)
~~~~~~~~~~~~~~~~~~~~

Changed
^^^^^^^

* Changed default render settings in :class:`~isaaclab.sim.SimulationCfg` to None, which means that
  the default settings will be used from the experience files and the double definition is removed.


0.36.13 (2025-03-24)
~~~~~~~~~~~~~~~~~~~~

Added
^^^^^

* Added headpose support to OpenXRDevice.


0.36.12 (2025-03-19)
~~~~~~~~~~~~~~~~~~~~

Added
^^^^^

* Added parameter to show warning if Pink IK solver fails to find a solution.


0.36.11 (2025-03-19)
~~~~~~~~~~~~~~~~~~~~

Fixed
^^^^^

* Fixed default behavior of :class:`~isaaclab.actuators.ImplicitActuator` if no :attr:`effort_limits_sim` or
  :attr:`effort_limit` is set.


0.36.10 (2025-03-17)
~~~~~~~~~~~~~~~~~~~~

Fixed
^^^^^

* App launcher to update the cli arguments if conditional defaults are used.


0.36.9 (2025-03-18)
~~~~~~~~~~~~~~~~~~~

Added
^^^^^^^

* Xr rendering mode, which is default when xr is used.


0.36.8 (2025-03-17)
~~~~~~~~~~~~~~~~~~~

Fixed
^^^^^

* Removed ``scalar_first`` from scipy function usage to support older versions of scipy.


0.36.7 (2025-03-14)
~~~~~~~~~~~~~~~~~~~

Fixed
^^^^^

* Changed the import structure to only import ``pinocchio`` when ``pink-ik`` or ``dex-retargeting`` is being used.
  This also solves for the problem that ``pink-ik`` and ``dex-retargeting`` are not supported in windows.
* Removed ``isaacsim.robot_motion.lula`` and ``isaacsim.robot_motion.motion_generation`` from the default loaded Isaac Sim extensions.
* Moved pink ik action config to a separate file.


0.36.6 (2025-03-13)
~~~~~~~~~~~~~~~~~~~

Fixed
^^^^^

* Worked around an issue where the render mode is set to ``"RayTracedLighting"`` instead of ``"RaytracedLighting"`` by
  some dependencies.


0.36.5 (2025-03-11)
~~~~~~~~~~~~~~~~~~~

Added
^^^^^^^

* Added 3 rendering mode presets: performance, balanced, and quality.
* Preset settings are stored in ``apps/rendering_modes``.
* Presets can be set with cli arg ``--rendering_mode`` or with :class:`RenderCfg`.
* Preset rendering settings can be overwritten with :class:`RenderCfg`.
* :class:`RenderCfg` supports all native RTX carb settings.

Changed
^^^^^^^
* :class:`RenderCfg` default settings are unset.


0.36.4 (2025-03-11)
~~~~~~~~~~~~~~~~~~~

Changed
^^^^^^^

* Updated the OpenXR kit file ``isaaclab.python.xr.openxr.kit`` to inherit from ``isaaclab.python.kit`` instead of
  ``isaaclab.python.rendering.kit`` which is not appropriate.


0.36.3 (2025-03-10)
~~~~~~~~~~~~~~~~~~~~

Changed
^^^^^^^

* Added the PinkIKController controller class that interfaces Isaac Lab with the Pink differential inverse kinematics solver
  to allow control of multiple links in a robot using a single solver.


0.36.2 (2025-03-07)
~~~~~~~~~~~~~~~~~~~~

Changed
^^^^^^^

* Allowed users to exit on 1 Ctrl+C instead of consecutive 2 key strokes.
* Allowed physics reset during simulation through :meth:`reset` in :class:`~isaaclab.sim.SimulationContext`.


0.36.1 (2025-03-10)
~~~~~~~~~~~~~~~~~~~

Added
^^^^^

* Added :attr:`semantic_segmentation_mapping` for camera configs to allow specifying colors for semantics.


0.36.0 (2025-03-07)
~~~~~~~~~~~~~~~~~~~

Removed
^^^^^^^

* Removed the storage of tri-meshes and warp meshes inside the :class:`~isaaclab.terrains.TerrainImporter` class.
  Initially these meshes were added for ray-casting purposes. However, since the ray-caster reads the terrains
  directly from the USD files, these meshes are no longer needed.
* Deprecated the :attr:`warp_meshes` and :attr:`meshes` attributes from the
  :class:`~isaaclab.terrains.TerrainImporter` class. These attributes now return an empty dictionary
  with a deprecation warning.

Changed
^^^^^^^

* Changed the prim path of the "plane" terrain inside the :class:`~isaaclab.terrains.TerrainImporter` class.
  Earlier, the terrain was imported directly as the importer's prim path. Now, the terrain is imported as
  ``{importer_prim_path}/{name}``, where ``name`` is the name of the terrain.


0.35.0 (2025-03-07)
~~~~~~~~~~~~~~~~~~~

* Improved documentation of various attributes in the :class:`~isaaclab.assets.ArticulationData` class to make
  it clearer which values represent the simulation and internal class values. In the new convention,
  the ``default_xxx`` attributes are whatever the user configured from their configuration of the articulation
  class, while the ``xxx`` attributes are the values from the simulation.
* Updated the soft joint position limits inside the :meth:`~isaaclab.assets.Articulation.write_joint_pos_limits_to_sim`
  method to use the new limits passed to the function.
* Added setting of :attr:`~isaaclab.assets.ArticulationData.default_joint_armature` and
  :attr:`~isaaclab.assets.ArticulationData.default_joint_friction` attributes in the
  :class:`~isaaclab.assets.Articulation` class based on user configuration.

Changed
^^^^^^^

* Removed unnecessary buffer creation operations inside the :class:`~isaaclab.assets.Articulation` class.
  Earlier, the class initialized a variety of buffer data with zeros and in the next function assigned
  them the value from PhysX. This made the code bulkier and more complex for no reason.
* Renamed parameters for a consistent nomenclature. These changes are backwards compatible with previous releases
  with a deprecation warning for the old names.

  * ``joint_velocity_limits`` → ``joint_vel_limits`` (to match attribute ``joint_vel`` and ``joint_vel_limits``)
  * ``joint_limits`` → ``joint_pos_limits`` (to match attribute ``joint_pos`` and ``soft_joint_pos_limits``)
  * ``default_joint_limits`` → ``default_joint_pos_limits``
  * ``write_joint_limits_to_sim`` → ``write_joint_position_limit_to_sim``
  * ``joint_friction`` → ``joint_friction_coeff``
  * ``default_joint_friction`` → ``default_joint_friction_coeff``
  * ``write_joint_friction_to_sim`` → ``write_joint_friction_coefficient_to_sim``
  * ``fixed_tendon_limit`` → ``fixed_tendon_pos_limits``
  * ``default_fixed_tendon_limit`` → ``default_fixed_tendon_pos_limits``
  * ``set_fixed_tendon_limit`` → ``set_fixed_tendon_position_limit``


0.34.13 (2025-03-06)
~~~~~~~~~~~~~~~~~~~~

Added
^^^^^

* Added a new event mode called "prestartup", which gets called right after the scene design is complete
  and before the simulation is played.
* Added a callback to resolve the scene entity configurations separately once the simulation plays,
  since the scene entities cannot be resolved before the simulation starts playing
  (as we currently rely on PhysX to provide us with the joint/body ordering)


0.34.12 (2025-03-06)
~~~~~~~~~~~~~~~~~~~~

Added
^^^^^

* Updated the mimic API :meth:`target_eef_pose_to_action` in :class:`isaaclab.envs.ManagerBasedRLMimicEnv` to take a dictionary of
  eef noise values instead of a single noise value.
* Added support for optional subtask constraints based on DexMimicGen to the mimic configuration class :class:`isaaclab.envs.MimicEnvCfg`.
* Enabled data compression in HDF5 dataset file handler :class:`isaaclab.utils.datasets.hdf5_dataset_file_handler.HDF5DatasetFileHandler`.


0.34.11 (2025-03-04)
~~~~~~~~~~~~~~~~~~~~

Fixed
^^^^^

* Fixed issue in :class:`~isaaclab.sensors.TiledCamera` and :class:`~isaaclab.sensors.Camera` where segmentation outputs only display the first tile
  when scene instancing is enabled. A workaround is added for now to disable instancing when segmentation
  outputs are requested.


0.34.10 (2025-03-04)
~~~~~~~~~~~~~~~~~~~~

Fixed
^^^^^

* Fixed the issue of misalignment in the motion vectors from the :class:`TiledCamera`
  with other modalities such as RGBA and depth.


0.34.9 (2025-03-04)
~~~~~~~~~~~~~~~~~~~

Added
^^^^^

* Added methods inside the :class:`omni.isaac.lab.assets.Articulation` class to set the joint
  position and velocity for the articulation. Previously, the joint position and velocity could
  only be set using the :meth:`omni.isaac.lab.assets.Articulation.write_joint_state_to_sim` method,
  which didn't allow setting the joint position and velocity separately.


0.34.8 (2025-03-02)
~~~~~~~~~~~~~~~~~~~

Fixed
^^^^^

* Fixed the propagation of the :attr:`activate_contact_sensors` attribute to the
  :class:`~isaaclab.sim.spawners.wrappers.wrappers_cfg.MultiAssetSpawnerCfg` class. Previously, this value
  was always set to False, which led to incorrect contact sensor settings for the spawned assets.


0.34.7 (2025-03-02)
~~~~~~~~~~~~~~~~~~~

Changed
^^^^^^^

* Enabled the physics flag for disabling contact processing in the :class:`~isaaclab.sim.SimulationContact`
  class. This means that by default, no contact reporting is done by the physics engine, which should provide
  a performance boost in simulations with no contact processing requirements.
* Disabled the physics flag for disabling contact processing in the :class:`~isaaclab.sensors.ContactSensor`
  class when the sensor is created to allow contact reporting for the sensor.

Removed
^^^^^^^

* Removed the attribute ``disable_contact_processing`` from :class:`~isaaclab.sim.SimulationContact`.


0.34.6 (2025-03-01)
~~~~~~~~~~~~~~~~~~~

Added
^^^^^

* Added a new attribute :attr:`is_implicit_model` to the :class:`isaaclab.actuators.ActuatorBase` class to
  indicate if the actuator model is implicit or explicit. This helps checking that the correct model type
  is being used when initializing the actuator models.

Fixed
^^^^^

* Added copy of configurations to :class:`~isaaclab.assets.AssetBase` and :class:`~isaaclab.sensors.SensorBase`
  to prevent modifications of the configurations from leaking outside of the classes.
* Fixed the case where setting velocity/effort limits for the simulation in the
  :class:`~isaaclab.actuators.ActuatorBaseCfg` class was not being used to update the actuator-specific
  velocity/effort limits.

Changed
^^^^^^^

* Moved warnings and checks for implicit actuator models to the :class:`~isaaclab.actuators.ImplicitActuator` class.
* Reverted to IsaacLab v1.3 behavior where :attr:`isaaclab.actuators.ImplicitActuatorCfg.velocity_limit`
  attribute was not used for setting the velocity limits in the simulation. This makes it possible to deploy
  policies from previous release without any changes. If users want to set the velocity limits for the simulation,
  they should use the :attr:`isaaclab.actuators.ImplicitActuatorCfg.velocity_limit_sim` attribute instead.


0.34.5 (2025-02-28)
~~~~~~~~~~~~~~~~~~~

Added
^^^^^

* Added IP address support for WebRTC livestream to allow specifying IP address to stream across networks.
  This feature requires an updated livestream extension, which is current only available in the pre-built Isaac Lab 2.0.1 docker image.
  Support for other Isaac Sim builds will become available in Isaac Sim 5.0.


0.34.4 (2025-02-27)
~~~~~~~~~~~~~~~~~~~~

Added
^^^^^

* Refactored retargeting code from Se3Handtracking class into separate modules for better modularity
* Added scaffolding for developing additional retargeters (e.g. dex)


0.34.3 (2025-02-26)
~~~~~~~~~~~~~~~~~~~

Added
^^^^^

* Enablec specifying the placement of the simulation when viewed in an XR device. This is achieved by
  adding an ``XrCfg`` environment configuration with ``anchor_pos`` and ``anchor_rot`` parameters.


0.34.2 (2025-02-21)
~~~~~~~~~~~~~~~~~~~

Fixed
^^^^^

* Fixed setting of root velocities inside the event term :meth:`reset_root_state_from_terrain`. Earlier, the indexing
  based on the environment IDs was missing.


0.34.1 (2025-02-17)
~~~~~~~~~~~~~~~~~~~

Fixed
^^^^^

* Ensured that the loaded torch JIT models inside actuator networks are correctly set to eval mode
  to prevent any unexpected behavior during inference.


0.34.0 (2025-02-14)
~~~~~~~~~~~~~~~~~~~

Fixed
^^^^^

* Added attributes :attr:`velocity_limits_sim` and :attr:`effort_limits_sim` to the
  :class:`isaaclab.actuators.ActuatorBaseCfg` class to separate solver limits from actuator limits.


0.33.17 (2025-02-13)
~~~~~~~~~~~~~~~~~~~~

Fixed
^^^^^

* Fixed Imu sensor based observations at first step by updating scene during initialization for
  :class:`~isaaclab.envs.ManagerBasedEnv`, :class:`~isaaclab.envs.DirectRLEnv`, and :class:`~isaaclab.envs.DirectMARLEnv`


0.33.16 (2025-02-09)
~~~~~~~~~~~~~~~~~~~~

Fixed
^^^^^

* Removes old deprecation warning from :attr:`isaaclab.assets.RigidObectData.body_state_w`


0.33.15 (2025-02-09)
~~~~~~~~~~~~~~~~~~~~

Fixed
^^^^^

* Fixed not updating the ``drift`` when calling :func:`~isaaclab.sensors.RayCaster.reset`


0.33.14 (2025-02-01)
~~~~~~~~~~~~~~~~~~~~

Fixed
^^^^^

* Fixed not updating the timestamp of ``body_link_state_w`` and ``body_com_state_w`` when ``write_root_pose_to_sim`` and ``write_joint_state_to_sim`` in the ``Articulation`` class are called.


0.33.13 (2025-01-30)
~~~~~~~~~~~~~~~~~~~~

* Fixed resampling of interval time left for the next event in the :class:`~isaaclab.managers.EventManager`
  class. Earlier, the time left for interval-based events was not being resampled on episodic resets. This led
  to the event being triggered at the wrong time after the reset.


0.33.12 (2025-01-28)
~~~~~~~~~~~~~~~~~~~~

Fixed
^^^^^

* Fixed missing import in ``line_plot.py``


0.33.11 (2025-01-25)
~~~~~~~~~~~~~~~~~~~~

Added
^^^^^

* Added :attr:`isaaclab.scene.InteractiveSceneCfg.filter_collisions` to allow specifying whether collision masking across environments is desired.

Changed
^^^^^^^

* Automatic collision filtering now happens as part of the replicate_physics call. When replicate_physics is not enabled, we call the previous
  ``filter_collisions`` API to mask collisions between environments.


0.33.10 (2025-01-22)
~~~~~~~~~~~~~~~~~~~~

Changed
^^^^^^^

* In :meth:`isaaclab.assets.Articulation.write_joint_limits_to_sim`, we previously added a check for if default joint positions exceed the
  new limits being set. When this is True, we log a warning message to indicate that the default joint positions will be clipped to be within
  the range of the new limits. However, the warning message can become overly verbose in a randomization setting where this API is called on
  every environment reset. We now default to only writing the message to info level logging if called within randomization, and expose a
  parameter that can be used to choose the logging level desired.


0.33.9 (2025-01-22)
~~~~~~~~~~~~~~~~~~~

Fixed
^^^^^

* Fixed typo in /physics/autoPopupSimulationOutputWindow setting in :class:`~isaaclab.sim.SimulationContext`


0.33.8 (2025-01-17)
~~~~~~~~~~~~~~~~~~~

Fixed
^^^^^

* Removed deprecation of :attr:`isaaclab.assets.ArticulationData.root_state_w` and
  :attr:`isaaclab.assets.ArticulationData.body_state_w` derived properties.
* Removed deprecation of :meth:`isaaclab.assets.Articulation.write_root_state_to_sim`.
* Replaced calls to :attr:`isaaclab.assets.ArticulationData.root_com_state_w` and
  :attr:`isaaclab.assets.ArticulationData.root_link_state_w` with corresponding calls to
  :attr:`isaaclab.assets.ArticulationData.root_state_w`.
* Replaced calls to :attr:`isaaclab.assets.ArticulationData.body_com_state_w` and
  :attr:`isaaclab.assets.ArticulationData.body_link_state_w` properties with corresponding calls to
  :attr:`isaaclab.assets.ArticulationData.body_state_w` properties.
* Removed deprecation of :attr:`isaaclab.assets.RigidObjectData.root_state_w` derived properties.
* Removed deprecation of :meth:`isaaclab.assets.RigidObject.write_root_state_to_sim`.
* Replaced calls to :attr:`isaaclab.assets.RigidObjectData.root_com_state_w` and
  :attr:`isaaclab.assets.RigidObjectData.root_link_state_w` properties with corresponding calls to
  :attr:`isaaclab.assets.RigidObjectData.root_state_w` properties.
* Removed deprecation of :attr:`isaaclab.assets.RigidObjectCollectionData.root_state_w` derived properties.
* Removed deprecation of :meth:`isaaclab.assets.RigidObjectCollection.write_root_state_to_sim`.
* Replaced calls to :attr:`isaaclab.assets.RigidObjectCollectionData.root_com_state_w` and
  :attr:`isaaclab.assets.RigidObjectData.root_link_state_w` properties with corresponding calls to
  :attr:`isaaclab.assets.RigidObjectData.root_state_w` properties.
* Fixed indexing issue in ``write_root_link_velocity_to_sim`` in :class:`isaaclab.assets.RigidObject`
* Fixed index broadcasting in ``write_object_link_velocity_to_sim`` and ``write_object_com_pose_to_sim`` in
  the :class:`isaaclab.assets.RigidObjectCollection` class.


0.33.7 (2025-01-14)
~~~~~~~~~~~~~~~~~~~

Fixed
^^^^^

* Fixed the respawn of only wrong object samples in :func:`repeated_objects_terrain` of :mod:`isaaclab.terrains.trimesh` module.
  Previously, the function was respawning all objects in the scene instead of only the wrong object samples, which in worst case
  could lead to infinite respawn loop.


0.33.6 (2025-01-16)
~~~~~~~~~~~~~~~~~~~

Changed
^^^^^^^

* Added initial unit tests for multiple tiled cameras, including tests for initialization, groundtruth annotators, different poses, and different resolutions.


0.33.5 (2025-01-13)
~~~~~~~~~~~~~~~~~~~

Changed
^^^^^^^

* Moved the definition of ``/persistent/isaac/asset_root/*`` settings from :class:`AppLauncher` to the app files.
  This is needed to prevent errors where ``isaaclab_assets`` was loaded prior to the carbonite setting being set.


0.33.4 (2025-01-10)
~~~~~~~~~~~~~~~~~~~

Changed
^^^^^^^

* Added an optional parameter in the :meth:`record_pre_reset` method in
  :class:`~isaaclab.managers.RecorderManager` to override the export config upon invoking.


0.33.3 (2025-01-08)
~~~~~~~~~~~~~~~~~~~

Fixed
^^^^^

* Fixed docstring in articulation data :class:`isaaclab.assets.ArticulationData`.
  In body properties sections, the second dimension should be num_bodies but was documented as 1.


0.33.2 (2025-01-02)
~~~~~~~~~~~~~~~~~~~

Added
^^^^^

* Added body tracking as an origin type to :class:`isaaclab.envs.ViewerCfg` and :class:`isaaclab.envs.ui.ViewportCameraController`.


0.33.1 (2024-12-26)
~~~~~~~~~~~~~~~~~~~

Changed
^^^^^^^

* Added kinematics initialization call for populating kinematic prim transforms to fabric for rendering.
* Added ``enable_env_ids`` flag for cloning and replication to replace collision filtering.


0.33.0 (2024-12-22)
~~~~~~~~~~~~~~~~~~~

Fixed
^^^^^

* Fixed populating default_joint_stiffness and default_joint_damping values for ImplicitActuator instances in :class:`isaaclab.assets.Articulation`


0.32.2 (2024-12-17)
~~~~~~~~~~~~~~~~~~~

Added
^^^^^

* Added null-space (position) control option to :class:`isaaclab.controllers.OperationalSpaceController`.
* Added test cases that uses null-space control for :class:`isaaclab.controllers.OperationalSpaceController`.
* Added information regarding null-space control to the tutorial script and documentation of
  :class:`isaaclab.controllers.OperationalSpaceController`.
* Added arguments to set specific null-space joint position targets within
  :class:`isaaclab.envs.mdp.actions.OperationalSpaceControllerAction` class.


0.32.1 (2024-12-17)
~~~~~~~~~~~~~~~~~~~

Changed
^^^^^^^

* Added a default and generic implementation of the :meth:`get_object_poses` function
  in the :class:`ManagerBasedRLMimicEnv` class.
* Added a ``EXPORT_NONE`` mode in the :class:`DatasetExportMode` class and updated
  :class:`~isaaclab.managers.RecorderManager` to enable recording without exporting
  the data to a file.


0.32.0 (2024-12-16)
~~~~~~~~~~~~~~~~~~~

Changed
^^^^^^^

* Previously, physx returns the rigid bodies and articulations velocities in the com of bodies rather than the link frame, while poses are in link frames. We now explicitly provide :attr:`body_link_state` and :attr:`body_com_state` APIs replacing the previous :attr:`body_state` API. Previous APIs are now marked as deprecated. Please update any code using the previous pose and velocity APIs to use the new ``*_link_*`` or ``*_com_*`` APIs in :attr:`isaaclab.assets.RigidBody`, :attr:`isaaclab.assets.RigidBodyCollection`, and :attr:`isaaclab.assets.Articulation`.


0.31.0 (2024-12-16)
~~~~~~~~~~~~~~~~~~~

Added
^^^^^

* Added :class:`ManagerBasedRLMimicEnv` and config classes for mimic data generation workflow for imitation learning.


0.30.3 (2024-12-16)
~~~~~~~~~~~~~~~~~~~

Fixed
^^^^^

* Fixed ordering of logging and resamping in the command manager, where we were logging the metrics after resampling the commands.
  This leads to incorrect logging of metrics when inside the resample call, the metrics tensors get reset.


0.30.2 (2024-12-16)
~~~~~~~~~~~~~~~~~~~

Fixed
^^^^^

* Fixed errors within the calculations of :class:`isaaclab.controllers.OperationalSpaceController`.

Added
^^^^^

* Added :class:`isaaclab.controllers.OperationalSpaceController` to API documentation.
* Added test cases for :class:`isaaclab.controllers.OperationalSpaceController`.
* Added a tutorial for :class:`isaaclab.controllers.OperationalSpaceController`.
* Added the implementation of :class:`isaaclab.envs.mdp.actions.OperationalSpaceControllerAction` class.


0.30.1 (2024-12-15)
~~~~~~~~~~~~~~~~~~~

Changed
^^^^^^^

* Added call to update articulation kinematics after reset to ensure states are updated for non-rendering sensors. Previously, some changes
  in reset such as modifying joint states would not be reflected in the rigid body states immediately after reset.


0.30.0 (2024-12-15)
~~~~~~~~~~~~~~~~~~~

Added
^^^^^

* Added UI interface to the Managers in the ManagerBasedEnv and MangerBasedRLEnv classes.
* Added UI widgets for :class:`LiveLinePlot` and :class:`ImagePlot`.
* Added ``ManagerLiveVisualizer/Cfg``: Given a ManagerBase (i.e. action_manager, observation_manager, etc) and a config file this class creates
  the the interface between managers and the UI.
* Added :class:`EnvLiveVisualizer`: A 'manager' of ManagerLiveVisualizer. This is added to the ManagerBasedEnv but is only called during
  the initialization of the managers in load_managers
* Added ``get_active_iterable_terms`` implementation methods to ActionManager, ObservationManager, CommandsManager, CurriculumManager,
  RewardManager, and TerminationManager. This method exports the active term data and labels for each manager and is called by ManagerLiveVisualizer.
* Additions to :class:`BaseEnvWindow` and :class:`RLEnvWindow` to register ManagerLiveVisualizer UI interfaces for the chosen managers.


0.29.0 (2024-12-15)
~~~~~~~~~~~~~~~~~~~

Added
^^^^^

* Added observation history computation to :class:`isaaclab.manager.observation_manager.ObservationManager`.
* Added ``history_length`` and ``flatten_history_dim`` configuration parameters to :class:`isaaclab.manager.manager_term_cfg.ObservationTermCfg`
* Added ``history_length`` and ``flatten_history_dim`` configuration parameters to :class:`isaaclab.manager.manager_term_cfg.ObservationGroupCfg`
* Added full buffer property to :class:`isaaclab.utils.buffers.circular_buffer.CircularBuffer`


0.28.4 (2024-12-15)
~~~~~~~~~~~~~~~~~~~

Added
^^^^^

* Added action clip to all :class:`isaaclab.envs.mdp.actions`.


0.28.3 (2024-12-14)
~~~~~~~~~~~~~~~~~~~

Changed
^^^^^^^

* Added check for error below threshold in state machines to ensure the state has been reached.


0.28.2 (2024-12-13)
~~~~~~~~~~~~~~~~~~~

Fixed
^^^^^

* Fixed the shape of ``quat_w`` in the ``apply_actions`` method of :attr:`~isaaclab.env.mdp.NonHolonomicAction`
  (previously (N,B,4), now (N,4) since the number of root bodies B is required to be 1). Previously ``apply_actions`` errored
  because ``euler_xyz_from_quat`` requires inputs of shape (N,4).


0.28.1 (2024-12-13)
~~~~~~~~~~~~~~~~~~~

Fixed
^^^^^

* Fixed the internal buffers for ``set_external_force_and_torque`` where the buffer values would be stale if zero values are sent to the APIs.


0.28.0 (2024-12-12)
~~~~~~~~~~~~~~~~~~~

Changed
^^^^^^^

* Adapted the :class:`~isaaclab.sim.converters.UrdfConverter` to use the latest URDF converter API from Isaac Sim 4.5. The
  physics articulation root can now be set separately, and the joint drive gains can be set on a per joint basis.


0.27.33 (2024-12-11)
~~~~~~~~~~~~~~~~~~~~

Added
^^^^^

* Introduced an optional ``sensor_cfg`` parameter to the :meth:`~isaaclab.envs.mdp.rewards.base_height_l2` function, enabling the use of
  :class:`~isaaclab.sensors.RayCaster` for height adjustments. For flat terrains, the function retains its previous behavior.
* Improved documentation to clarify the usage of the :meth:`~isaaclab.envs.mdp.rewards.base_height_l2` function in both flat and rough terrain settings.


0.27.32 (2024-12-11)
~~~~~~~~~~~~~~~~~~~~

Fixed
^^^^^

* Modified :class:`isaaclab.envs.mdp.actions.DifferentialInverseKinematicsAction` class to use the geometric
  Jacobian computed w.r.t. to the root frame of the robot. This helps ensure that root pose does not affect the tracking.


0.27.31 (2024-12-09)
~~~~~~~~~~~~~~~~~~~~

Changed
^^^^^^^

* Introduced configuration options in :class:`Se3HandTracking` to:
  - Zero out rotation around the x/y axes
  - Apply smoothing and thresholding to position and rotation deltas for reduced jitter
  - Use wrist-based rotation reference as an alternative to fingertip-based rotation

* Switched the default position reference in :class:`Se3HandTracking` to the wrist joint pose, providing more stable relative-based positioning.


0.27.30 (2024-12-09)
~~~~~~~~~~~~~~~~~~~~

Fixed
^^^^^

* Fixed the initial state recorder term in :class:`isaaclab.envs.mdp.recorders.InitialStateRecorder` to
  return only the states of the specified environment IDs.


0.27.29 (2024-12-06)
~~~~~~~~~~~~~~~~~~~~

Fixed
^^^^^

* Fixed the enforcement of :attr:`~isaaclab.actuators.ActuatorBaseCfg.velocity_limits` at the
  :attr:`~isaaclab.assets.Articulation.root_physx_view` level.


0.27.28 (2024-12-06)
~~~~~~~~~~~~~~~~~~~~

Changed
^^^^^^^

* If a USD that contains an articulation root is loaded using a
  :attr:`isaaclab.assets.RigidBody` we now fail unless the articulation root is explicitly
  disabled. Using an articulation root for rigid bodies is not needed and decreases overall performance.


0.27.27 (2024-12-06)
~~~~~~~~~~~~~~~~~~~~

Fixed
^^^^^

* Corrected the projection types of fisheye camera in :class:`isaaclab.sim.spawners.sensors.sensors_cfg.FisheyeCameraCfg`.
  Earlier, the projection names used snakecase instead of camelcase.


0.27.26 (2024-12-06)
~~~~~~~~~~~~~~~~~~~~

Added
^^^^^

* Added option to define the clipping behavior for depth images generated by
  :class:`~isaaclab.sensors.RayCasterCamera`, :class:`~isaaclab.sensors.Camera`, and :class:`~isaaclab.sensors.TiledCamera`

Changed
^^^^^^^

* Unified the clipping behavior for the depth images of all camera implementations. Per default, all values exceeding
  the range are clipped to zero for both ``distance_to_image_plane`` and ``distance_to_camera`` depth images. Prev.
  :class:`~isaaclab.sensors.RayCasterCamera` clipped the values to the maximum value of the depth image,
  :class:`~isaaclab.sensors.Camera` did not clip them and had a different behavior for both types.


0.27.25 (2024-12-05)
~~~~~~~~~~~~~~~~~~~~

Fixed
^^^^^

* Fixed the condition in ``isaaclab.sh`` that checks whether ``pre-commit`` is installed before attempting installation.


0.27.24 (2024-12-05)
~~~~~~~~~~~~~~~~~~~~

Fixed
^^^^^

* Removed workaround in :class:`isaaclab.sensors.TiledCamera` and :class:`isaaclab.sensors.Camera`
  that was previously required to prevent frame offsets in renders. The denoiser setting is no longer
  automatically modified based on the resolution of the cameras.


0.27.23 (2024-12-04)
~~~~~~~~~~~~~~~~~~~~

Fixed
^^^^^

* Added the attributes :attr:`~isaaclab.envs.DirectRLEnvCfg.wait_for_textures` and :attr:`~isaaclab.envs.ManagerBasedEnvCfg.wait_for_textures`
  to enable assets loading check during :class:`~isaaclab.DirectRLEnv` and :class:`~isaaclab.ManagerBasedEnv` reset method when rtx sensors are added to the scene.


0.27.22 (2024-12-04)
~~~~~~~~~~~~~~~~~~~~

Fixed
^^^^^

* Fixed the order of the incoming parameters in :class:`isaaclab.envs.DirectMARLEnv` to correctly use ``NoiseModel`` in marl-envs.


0.27.21 (2024-12-04)
~~~~~~~~~~~~~~~~~~~~

Added
^^^^^

* Added :class:`~isaaclab.managers.RecorderManager` and its utility classes to record data from the simulation.
* Added :class:`~isaaclab.utils.datasets.EpisodeData` to store data for an episode.
* Added :class:`~isaaclab.utils.datasets.DatasetFileHandlerBase` as a base class for handling dataset files.
* Added :class:`~isaaclab.utils.datasets.HDF5DatasetFileHandler` as a dataset file handler implementation to
  export and load episodes from HDF5 files.
* Added ``record_demos.py`` script to record human-teleoperated demos for a specified task and export to an HDF5 file.
* Added ``replay_demos.py`` script to replay demos loaded from an HDF5 file.


0.27.20 (2024-12-02)
~~~~~~~~~~~~~~~~~~~~

Changed
^^^^^^^

* Changed :class:`isaaclab.envs.DirectMARLEnv` to inherit from ``Gymnasium.Env`` due to requirement from Gymnasium v1.0.0 requiring all environments to be a subclass of ``Gymnasium.Env`` when using the ``make`` interface.


0.27.19 (2024-12-02)
~~~~~~~~~~~~~~~~~~~~

Added
^^^^^

* Added ``isaaclab.utils.pretrained_checkpoints`` containing constants and utility functions used to manipulate
  paths and load checkpoints from Nucleus.


0.27.18 (2024-11-28)
~~~~~~~~~~~~~~~~~~~~

Changed
^^^^^^^

* Renamed Isaac Sim imports to follow Isaac Sim 4.5 naming conventions.


0.27.17 (2024-11-20)
~~~~~~~~~~~~~~~~~~~~

Added
^^^^^

* Added ``create_new_stage`` setting in :class:`~isaaclab.app.AppLauncher` to avoid creating a default new stage on startup in Isaac Sim. This helps reduce the startup time when launching Isaac Lab.


0.27.16 (2024-11-15)
~~~~~~~~~~~~~~~~~~~~

Added
^^^^^

* Added the class :class:`~isaaclab.devices.Se3HandTracking` which enables XR teleop for manipulators.


0.27.15 (2024-11-09)
~~~~~~~~~~~~~~~~~~~~

Fixed
^^^^^

* Fixed indexing in :meth:`isaaclab.assets.Articulation.write_joint_limits_to_sim` to correctly process non-None ``env_ids`` and ``joint_ids``.


0.27.14 (2024-10-23)
~~~~~~~~~~~~~~~~~~~~

Added
^^^^^

* Added the class :class:`~isaaclab.assets.RigidObjectCollection` which allows to spawn
  multiple objects in each environment and access/modify the quantities with a unified (env_ids, object_ids) API.


0.27.13 (2024-10-30)
~~~~~~~~~~~~~~~~~~~~

Added
^^^^^

* Added the attributes :attr:`~isaaclab.sim.converters.MeshConverterCfg.translation`, :attr:`~isaaclab.sim.converters.MeshConverterCfg.rotation`,
  :attr:`~isaaclab.sim.converters.MeshConverterCfg.scale` to translate, rotate, and scale meshes
  when importing them with :class:`~isaaclab.sim.converters.MeshConverter`.


0.27.12 (2024-11-04)
~~~~~~~~~~~~~~~~~~~~

Removed
^^^^^^^

* Removed TensorDict usage in favor of Python dictionary in sensors


0.27.11 (2024-10-31)
~~~~~~~~~~~~~~~~~~~~

Added
^^^^^

* Added support to define tuple of floats to scale observation terms by expanding the
  :attr:`isaaclab.managers.manager_term_cfg.ObservationManagerCfg.scale` attribute.


0.27.10 (2024-11-01)
~~~~~~~~~~~~~~~~~~~~

Changed
^^^^^^^

* Cached the PhysX view's joint paths before looping over them when processing fixed joint tendons
  inside the :class:`Articulation` class. This helps improve the processing time for the tendons.


0.27.9 (2024-11-01)
~~~~~~~~~~~~~~~~~~~

Added
^^^^^

* Added the :class:`isaaclab.utils.types.ArticulationActions` class to store the joint actions
  for an articulation. Earlier, the class from Isaac Sim was being used. However, it used a different
  type for the joint actions which was not compatible with the Isaac Lab framework.


0.27.8 (2024-11-01)
~~~~~~~~~~~~~~~~~~~

Fixed
^^^^^

* Added sanity check if the term is a valid type inside the command manager.
* Corrected the iteration over ``group_cfg_items`` inside the observation manager.


0.27.7 (2024-10-28)
~~~~~~~~~~~~~~~~~~~

Added
^^^^^

* Added frozen encoder feature extraction observation space with ResNet and Theia


0.27.6 (2024-10-25)
~~~~~~~~~~~~~~~~~~~

Fixed
^^^^^

* Fixed usage of ``meshes`` property in :class:`isaaclab.sensors.RayCasterCamera` to use ``self.meshes`` instead of the undefined ``RayCaster.meshes``.
* Fixed issue in :class:`isaaclab.envs.ui.BaseEnvWindow` where undefined configs were being accessed when creating debug visualization elements in UI.


0.27.5 (2024-10-25)
~~~~~~~~~~~~~~~~~~~

Added
^^^^^

* Added utilities for serializing/deserializing Gymnasium spaces.


0.27.4 (2024-10-18)
~~~~~~~~~~~~~~~~~~~

Fixed
^^^^^

* Updated installation path instructions for Windows in the Isaac Lab documentation to remove redundancy in the use of %USERPROFILE% for path definitions.


0.27.3 (2024-10-22)
~~~~~~~~~~~~~~~~~~~

Fixed
^^^^^

* Fixed the issue with using list or tuples of ``configclass`` within a ``configclass``. Earlier, the list of
  configclass objects were not converted to dictionary properly when ``to_dict`` function was called.


0.27.2 (2024-10-21)
~~~~~~~~~~~~~~~~~~~

Added
^^^^^

* Added ``--kit_args`` to :class:`~isaaclab.app.AppLauncher` to allow passing command line arguments directly to Omniverse Kit SDK.


0.27.1 (2024-10-20)
~~~~~~~~~~~~~~~~~~~

Added
^^^^^

* Added :class:`~isaaclab.sim.RenderCfg` and the attribute :attr:`~isaaclab.sim.SimulationCfg.render` for
  specifying render related settings.


0.27.0 (2024-10-14)
~~~~~~~~~~~~~~~~~~~

Added
^^^^^

* Added a method to :class:`~isaaclab.utils.configclass` to check for attributes with values of
  type ``MISSING``. This is useful when the user wants to check if a certain attribute has been set or not.
* Added the configuration validation check inside the constructor of all the core classes
  (such as sensor base, asset base, scene and environment base classes).
* Added support for environments without commands by leaving the attribute
  :attr:`isaaclab.envs.ManagerBasedRLEnvCfg.commands` as None. Before, this had to be done using
  the class :class:`isaaclab.command_generators.NullCommandGenerator`.
* Moved the ``meshes`` attribute in the :class:`isaaclab.sensors.RayCaster` class from class variable to instance variable.
  This prevents the meshes to overwrite each other.


0.26.0 (2024-10-16)
~~~~~~~~~~~~~~~~~~~

Added
^^^^^

* Added Imu sensor implementation that directly accesses the physx view :class:`isaaclab.sensors.Imu`. The
  sensor comes with a configuration class :class:`isaaclab.sensors.ImuCfg` and data class
  :class:`isaaclab.sensors.ImuData`.
* Moved and renamed :meth:`isaaclab.sensors.camera.utils.convert_orientation_convention` to :meth:`isaaclab.utils.math.convert_camera_frame_orientation_convention`
* Moved :meth:`isaaclab.sensors.camera.utils.create_rotation_matrix_from_view` to :meth:`isaaclab.utils.math.create_rotation_matrix_from_view`


0.25.2 (2024-10-16)
~~~~~~~~~~~~~~~~~~~

Added
^^^^^

* Added support for different Gymnasium spaces (``Box``, ``Discrete``, ``MultiDiscrete``, ``Tuple`` and ``Dict``)
  to define observation, action and state spaces in the direct workflow.
* Added :meth:`sample_space` to environment utils to sample supported spaces where data containers are torch tensors.

Changed
^^^^^^^

* Mark the :attr:`num_observations`, :attr:`num_actions` and :attr:`num_states` in :class:`DirectRLEnvCfg` as deprecated
  in favor of :attr:`observation_space`, :attr:`action_space` and :attr:`state_space` respectively.
* Mark the :attr:`num_observations`, :attr:`num_actions` and :attr:`num_states` in :class:`DirectMARLEnvCfg` as deprecated
  in favor of :attr:`observation_spaces`, :attr:`action_spaces` and :attr:`state_space` respectively.


0.25.1 (2024-10-10)
~~~~~~~~~~~~~~~~~~~

Fixed
^^^^^

* Fixed potential issue where default joint positions can fall outside of the limits being set with Articulation's
  ``write_joint_limits_to_sim`` API.


0.25.0 (2024-10-06)
~~~~~~~~~~~~~~~~~~~

Added
^^^^^

* Added configuration classes for spawning assets from a list of individual asset configurations randomly
  at the specified prim paths.


0.24.20 (2024-10-07)
~~~~~~~~~~~~~~~~~~~~

Fixed
^^^^^

* Fixed the :meth:`isaaclab.envs.mdp.events.randomize_rigid_body_material` function to
  correctly sample friction and restitution from the given ranges.


0.24.19 (2024-10-05)
~~~~~~~~~~~~~~~~~~~~

Added
^^^^^

* Added new functionalities to the FrameTransformer to make it more general. It is now possible to track:

  * Target frames that aren't children of the source frame prim_path
  * Target frames that are based upon the source frame prim_path


0.24.18 (2024-10-04)
~~~~~~~~~~~~~~~~~~~~

Fixed
^^^^^

* Fixes parsing and application of ``size`` parameter for :class:`~isaaclab.sim.spawn.GroundPlaneCfg` to correctly
  scale the grid-based ground plane.


0.24.17 (2024-10-04)
~~~~~~~~~~~~~~~~~~~~

Fixed
^^^^^

* Fixed the deprecation notice for using ``pxr.Semantics``. The corresponding modules use ``Semantics`` module
  directly.


0.24.16 (2024-10-03)
~~~~~~~~~~~~~~~~~~~~

Changed
^^^^^^^

* Renamed the observation function :meth:`grab_images` to :meth:`image` to follow convention of noun-based naming.
* Renamed the function :meth:`convert_perspective_depth_to_orthogonal_depth` to a shorter name
  :meth:`isaaclab.utils.math.orthogonalize_perspective_depth`.


0.24.15 (2024-09-20)
~~~~~~~~~~~~~~~~~~~~

Added
^^^^^

* Added :meth:`grab_images` to be able to use images for an observation term in manager-based environments.


0.24.14 (2024-09-20)
~~~~~~~~~~~~~~~~~~~~

Added
^^^^^

* Added the method :meth:`convert_perspective_depth_to_orthogonal_depth` to convert perspective depth
  images to orthogonal depth images. This is useful for the :meth:`~isaaclab.utils.math.unproject_depth`,
  since it expects orthogonal depth images as inputs.


0.24.13 (2024-09-08)
~~~~~~~~~~~~~~~~~~~~

Changed
^^^^^^^

* Moved the configuration of visualization markers for the command terms to their respective configuration classes.
  This allows users to modify the markers for the command terms without having to modify the command term classes.


0.24.12 (2024-09-18)
~~~~~~~~~~~~~~~~~~~~

Fixed
^^^^^

* Fixed outdated fetching of articulation data by using the method ``update_articulations_kinematic`` in
  :class:`isaaclab.assets.ArticulationData`. Before if an articulation was moved during a reset, the pose of the
  links were outdated if fetched before the next physics step. Adding this method ensures that the pose of the links
  is always up-to-date. Similarly ``update_articulations_kinematic`` was added before any render step to ensure that the
  articulation displays correctly after a reset.


0.24.11 (2024-09-11)
~~~~~~~~~~~~~~~~~~~~

Added
^^^^^

* Added skrl's JAX environment variables to :class:`~isaaclab.app.AppLauncher`
  to support distributed multi-GPU and multi-node training using JAX


0.24.10 (2024-09-10)
~~~~~~~~~~~~~~~~~~~~

Added
^^^^^

* Added config class, support, and tests for MJCF conversion via standalone python scripts.


0.24.9 (2024-09-09)
~~~~~~~~~~~~~~~~~~~~

Added
^^^^^

* Added a seed parameter to the :attr:`isaaclab.envs.ManagerBasedEnvCfg` and :attr:`isaaclab.envs.DirectRLEnvCfg`
  classes to set the seed for the environment. This seed is used to initialize the random number generator for the environment.
* Adapted the workflow scripts to set the seed for the environment using the seed specified in the learning agent's configuration
  file or the command line argument. This ensures that the simulation results are reproducible across different runs.


0.24.8 (2024-09-08)
~~~~~~~~~~~~~~~~~~~

Changed
^^^^^^^

* Modified:meth:`quat_rotate` and :meth:`quat_rotate_inverse` operations to use :meth:`torch.einsum`
  for faster processing of high dimensional input tensors.


0.24.7 (2024-09-06)
~~~~~~~~~~~~~~~~~~~

Added
^^^^^

* Added support for property attributes in the :meth:``isaaclab.utils.configclass`` method.
  Earlier, the configclass decorator failed to parse the property attributes correctly and made them
  instance variables instead.


0.24.6 (2024-09-05)
~~~~~~~~~~~~~~~~~~~

Fixed
^^^^^

* Adapted the ``A`` and ``D`` button bindings inside :meth:`isaaclab.device.Se3Keyboard` to make them now
  more-intuitive to control the y-axis motion based on the right-hand rule.


0.24.5 (2024-08-29)
~~~~~~~~~~~~~~~~~~~

Added
^^^^^

* Added alternative data type "distance_to_camera" in :class:`isaaclab.sensors.TiledCamera` class to be
  consistent with all other cameras (equal to type "depth").


0.24.4 (2024-09-02)
~~~~~~~~~~~~~~~~~~~

Fixed
^^^^^

* Added missing SI units to the documentation of :class:`isaaclab.sensors.Camera` and
  :class:`isaaclab.sensors.RayCasterCamera`.
* Added test to check :attr:`isaaclab.sensors.RayCasterCamera.set_intrinsic_matrices`


0.24.3 (2024-08-29)
~~~~~~~~~~~~~~~~~~~

Fixed
^^^^^

* Fixed the support for class-bounded methods when creating a configclass
  out of them. Earlier, these methods were being made as instance methods
  which required initialization of the class to call the class-methods.


0.24.2 (2024-08-28)
~~~~~~~~~~~~~~~~~~~

Added
^^^^^

* Added a class method to initialize camera configurations with an intrinsic matrix in the
  :class:`isaaclab.sim.spawner.sensors.PinholeCameraCfg`
  :class:`isaaclab.sensors.ray_caster.patterns_cfg.PinholeCameraPatternCfg` classes.

Fixed
^^^^^

* Fixed the ray direction in :func:`isaaclab.sensors.ray_caster.patterns.patterns.pinhole_camera_pattern` to
  point to the center of the pixel instead of the top-left corner.
* Fixed the clipping of the "distance_to_image_plane" depth image obtained using the
  :class:`isaaclab.sensors.ray_caster.RayCasterCamera` class. Earlier, the depth image was being clipped
  before the depth image was generated. Now, the clipping is applied after the depth image is generated. This makes
  the behavior equal to the USD Camera.


0.24.1 (2024-08-21)
~~~~~~~~~~~~~~~~~~~

Changed
^^^^^^^

* Disabled default viewport in certain headless scenarios for better performance.


0.24.0 (2024-08-17)
~~~~~~~~~~~~~~~~~~~

Added
^^^^^

* Added additional annotators for :class:`isaaclab.sensors.camera.TiledCamera` class.

Changed
^^^^^^^

* Updated :class:`isaaclab.sensors.TiledCamera` to latest RTX tiled rendering API.
* Single channel outputs for :class:`isaaclab.sensors.TiledCamera`, :class:`isaaclab.sensors.Camera` and :class:`isaaclab.sensors.RayCasterCamera` now has shape (H, W, 1).
* Data type for RGB output for :class:`isaaclab.sensors.TiledCamera` changed from ``torch.float`` to ``torch.uint8``.
* Dimension of RGB output for :class:`isaaclab.sensors.Camera` changed from (H, W, 4) to (H, W, 3). Use type ``rgba`` to retrieve the previous dimension.


0.23.1 (2024-08-17)
~~~~~~~~~~~~~~~~~~~

Changed
^^^^^^^

* Updated torch to version 2.4.0.


0.23.0 (2024-08-16)
~~~~~~~~~~~~~~~~~~~

Added
^^^^^

* Added direct workflow base class :class:`isaaclab.envs.DirectMARLEnv` for multi-agent environments.


0.22.1 (2024-08-17)
~~~~~~~~~~~~~~~~~~~

Added
^^^^^

* Added APIs to interact with the physics simulation of deformable objects. This includes setting the
  material properties, setting kinematic targets, and getting the state of the deformable object.
  For more information, please refer to the :mod:`isaaclab.assets.DeformableObject` class.


0.22.0 (2024-08-14)
~~~~~~~~~~~~~~~~~~~

Added
^^^^^

* Added :mod:`~isaaclab.utils.modifiers` module to provide framework for configurable and custom
  observation data modifiers.
* Adapted the :class:`~isaaclab.managers.ObservationManager` class to support custom modifiers.
  These are applied to the observation data before applying any noise or scaling operations.


0.21.2 (2024-08-13)
~~~~~~~~~~~~~~~~~~~

Fixed
^^^^^

* Moved event mode-based checks in the :meth:`isaaclab.managers.EventManager.apply` method outside
  the loop that iterates over the event terms. This prevents unnecessary checks and improves readability.
* Fixed the logic for global and per environment interval times when using the "interval" mode inside the
  event manager. Earlier, the internal lists for these times were of unequal lengths which led to wrong indexing
  inside the loop that iterates over the event terms.


0.21.1 (2024-08-06)
~~~~~~~~~~~~~~~~~~~

* Added a flag to preserve joint ordering inside the :class:`isaaclab.envs.mdp.JointAction` action term.


0.21.0 (2024-08-05)
~~~~~~~~~~~~~~~~~~~

Added
^^^^^

* Added the command line argument ``--device`` in :class:`~isaaclab.app.AppLauncher`. Valid options are:

  * ``cpu``: Use CPU.
  * ``cuda``: Use GPU with device ID ``0``.
  * ``cuda:N``: Use GPU, where N is the device ID. For example, ``cuda:0``. The default value is ``cuda:0``.

Changed
^^^^^^^

* Simplified setting the device throughout the code by relying on :attr:`isaaclab.sim.SimulationCfg.device`
  to activate gpu/cpu pipelines.

Removed
^^^^^^^

* Removed the parameter :attr:`isaaclab.sim.SimulationCfg.use_gpu_pipeline`. This is now directly inferred from
  :attr:`isaaclab.sim.SimulationCfg.device`.
* Removed the command line input argument ``--device_id`` in :class:`~isaaclab.app.AppLauncher`. The device id can
  now be set using the ``--device`` argument, for example with ``--device cuda:0``.


0.20.8 (2024-08-02)
~~~~~~~~~~~~~~~~~~~

Fixed
^^^^^

* Fixed the handling of observation terms with different shapes in the
  :class:`~isaaclab.managers.ObservationManager` class. Earlier, the constructor would throw an error if the
  shapes of the observation terms were different. Now, this operation only happens when the terms in an observation
  group are being concatenated. Otherwise, the terms are stored as a dictionary of tensors.
* Improved the error message when the observation terms are not of the same shape in the
  :class:`~isaaclab.managers.ObservationManager` class and the terms are being concatenated.


0.20.7 (2024-08-02)
~~~~~~~~~~~~~~~~~~~

Changed
^^^^^^^

* Performance improvements for material randomization in events.

Added
^^^^^

* Added minimum randomization frequency for reset mode randomizations.


0.20.6 (2024-08-02)
~~~~~~~~~~~~~~~~~~~

Changed
^^^^^^^

* Removed the hierarchy from :class:`~isaaclab.assets.RigidObject` class to
  :class:`~isaaclab.assets.Articulation` class. Previously, the articulation class overrode  almost
  all the functions of the rigid object class making the hierarchy redundant. Now, the articulation class
  is a standalone class that does not inherit from the rigid object class. This does add some code
  duplication but the simplicity and clarity of the code is improved.


0.20.5 (2024-08-02)
~~~~~~~~~~~~~~~~~~~

Added
^^^^^

* Added :attr:`isaaclab.terrain.TerrainGeneratorCfg.border_height` to set the height of the border
  around the terrain.


0.20.4 (2024-08-02)
~~~~~~~~~~~~~~~~~~~

Fixed
^^^^^

* Fixed the caching of terrains when using the :class:`isaaclab.terrains.TerrainGenerator` class.
  Earlier, the random sampling of the difficulty levels led to different hash values for the same terrain
  configuration. This caused the terrains to be re-generated even when the same configuration was used.
  Now, the numpy random generator is seeded with the same seed to ensure that the difficulty levels are
  sampled in the same order between different runs.


0.20.3 (2024-08-02)
~~~~~~~~~~~~~~~~~~~

Fixed
^^^^^

* Fixed the setting of translation and orientation when spawning a mesh prim. Earlier, the translation
  and orientation was being applied both on the parent Xform and the mesh prim. This was causing the
  mesh prim to be offset by the translation and orientation of the parent Xform, which is not the intended
  behavior.


0.20.2 (2024-08-02)
~~~~~~~~~~~~~~~~~~~

Changed
^^^^^^^

* Modified the computation of body acceleration for rigid body data to use PhysX APIs instead of
  numerical finite-differencing. This removes the need for computation of body acceleration at
  every update call of the data buffer.


0.20.1 (2024-07-30)
~~~~~~~~~~~~~~~~~~~

Fixed
^^^^^

* Fixed the :meth:`isaaclab.utils.math.wrap_to_pi` method to handle the wrapping of angles correctly.
  Earlier, the method was not wrapping the angles to the range [-pi, pi] correctly when the angles were outside
  the range [-2*pi, 2*pi].


0.20.0 (2024-07-26)
~~~~~~~~~~~~~~~~~~~

Added
^^^^^

* Support for the Isaac Sim 4.1.0 release.

Removed
^^^^^^^

* The ``mdp.add_body_mass`` method in the events. Please use the
  :meth:`isaaclab.envs.mdp.randomize_rigid_body_mass` method instead.
* The classes ``managers.RandomizationManager`` and ``managers.RandomizationTermCfg`` are replaced with
  :class:`isaaclab.managers.EventManager` and :class:`isaaclab.managers.EventTermCfg` classes.
* The following properties in :class:`isaaclab.sensors.FrameTransformerData`:

  * ``target_rot_source`` --> :attr:`~isaaclab.sensors.FrameTransformerData.target_quat_w`
  * ``target_rot_w`` --> :attr:`~isaaclab.sensors.FrameTransformerData.target_quat_source`
  * ``source_rot_w`` --> :attr:`~isaaclab.sensors.FrameTransformerData.source_quat_w`

* The kit experience file ``isaaclab.backwards.compatible.kit``. This is followed by dropping the support for
  Isaac Sim 2023.1.1 completely.


0.19.4 (2024-07-13)
~~~~~~~~~~~~~~~~~~~

Fixed
^^^^^

* Added the call to "startup" events when using the :class:`~isaaclab.envs.ManagerBasedEnv` class.
  Earlier, the "startup" events were not being called when the environment was initialized. This issue
  did not occur when using the :class:`~isaaclab.envs.ManagerBasedRLEnv` class since the "startup"
  events were called in the constructor.


0.19.3 (2024-07-13)
~~~~~~~~~~~~~~~~~~~

Added
^^^^^

* Added schemas for setting and modifying deformable body properties on a USD prim.
* Added API to spawn a deformable body material in the simulation.
* Added APIs to spawn rigid and deformable meshes of primitive shapes (cone, cylinder, sphere, box, capsule)
  in the simulation. This is possible through the :mod:`isaaclab.sim.spawners.meshes` module.


0.19.2 (2024-07-05)
~~~~~~~~~~~~~~~~~~~

Changed
^^^^^^^

* Modified cloning scheme based on the attribute :attr:`~isaaclab.scene.InteractiveSceneCfg.replicate_physics`
  to determine whether environment is homogeneous or heterogeneous.


0.19.1 (2024-07-05)
~~~~~~~~~~~~~~~~~~~

Added
^^^^^

* Added a lidar pattern function :func:`~isaaclab.sensors.ray_caster.patterns.patterns.lidar_pattern` with
  corresponding config :class:`~isaaclab.sensors.ray_caster.patterns_cfg.LidarPatternCfg`.


0.19.0 (2024-07-04)
~~~~~~~~~~~~~~~~~~~

Fixed
^^^^^

* Fixed parsing of articulations with nested rigid links while using the :class:`isaaclab.assets.Articulation`
  class. Earlier, the class initialization failed when the articulation had nested rigid links since the rigid
  links were not being parsed correctly by the PhysX view.

Removed
^^^^^^^

* Removed the attribute :attr:`body_physx_view` from the :class:`isaaclab.assets.Articulation` and
  :class:`isaaclab.assets.RigidObject` classes. These were causing confusions when used with articulation
  view since the body names were not following the same ordering.
* Dropped support for Isaac Sim 2023.1.1. The minimum supported version is now Isaac Sim 4.0.0.


0.18.6 (2024-07-01)
~~~~~~~~~~~~~~~~~~~

Fixed
^^^^^

* Fixed the environment stepping logic. Earlier, the environments' rendering logic was updating the kit app which
  would in turn step the physics :attr:`isaaclab.sim.SimulationCfg.render_interval` times. Now, a render
  call only does rendering and does not step the physics.


0.18.5 (2024-06-26)
~~~~~~~~~~~~~~~~~~~

Fixed
^^^^^

* Fixed the gravity vector direction used inside the :class:`isaaclab.assets.RigidObjectData` class.
  Earlier, the gravity direction was hard-coded as (0, 0, -1) which may be different from the actual
  gravity direction in the simulation. Now, the gravity direction is obtained from the simulation context
  and used to compute the projection of the gravity vector on the object.


0.18.4 (2024-06-26)
~~~~~~~~~~~~~~~~~~~

Fixed
^^^^^

* Fixed double reference count of the physics sim view inside the asset classes. This was causing issues
  when destroying the asset class instance since the physics sim view was not being properly released.

Added
^^^^^

* Added the attribute :attr:`~isaaclab.assets.AssetBase.is_initialized` to check if the asset and sensor
  has been initialized properly. This can be used to ensure that the asset or sensor is ready to use in the simulation.


0.18.3 (2024-06-25)
~~~~~~~~~~~~~~~~~~~

Fixed
^^^^^

* Fixed the docstrings at multiple places related to the different buffer implementations inside the
  :mod:`isaaclab.utils.buffers` module. The docstrings were not clear and did not provide enough
  information about the classes and their methods.

Added
^^^^^

* Added the field for fixed tendom names in the :class:`isaaclab.assets.ArticulationData` class.
  Earlier, this information was not exposed which was inconsistent with other name related information
  such as joint or body names.

Changed
^^^^^^^

* Renamed the fields ``min_num_time_lags`` and ``max_num_time_lags`` to ``min_delay`` and
  ``max_delay`` in the :class:`isaaclab.actuators.DelayedPDActuatorCfg` class. This is to make
  the naming simpler to understand.


0.18.2 (2024-06-25)
~~~~~~~~~~~~~~~~~~~

Changed
^^^^^^^

* Moved the configuration for tile-rendered camera into its own file named ``tiled_camera_cfg.py``.
  This makes it easier to follow where the configuration is located and how it is related to the class.


0.18.1 (2024-06-25)
~~~~~~~~~~~~~~~~~~~

Changed
^^^^^^^

* Ensured that a parity between class and its configuration class is explicitly visible in the
  :mod:`isaaclab.envs` module. This makes it easier to follow where definitions are located and how
  they are related. This should not be a breaking change as the classes are still accessible through the same module.


0.18.0 (2024-06-13)
~~~~~~~~~~~~~~~~~~~

Fixed
^^^^^

* Fixed the rendering logic to render at the specified interval. Earlier, the substep parameter had no effect and rendering
  would happen once every env.step() when active.

Changed
^^^^^^^

* Renamed :attr:`isaaclab.sim.SimulationCfg.substeps` to :attr:`isaaclab.sim.SimulationCfg.render_interval`.
  The render logic is now integrated in the decimation loop of the environment.


0.17.13 (2024-06-13)
~~~~~~~~~~~~~~~~~~~~

Fixed
^^^^^

* Fixed the orientation reset logic in :func:`isaaclab.envs.mdp.events.reset_root_state_uniform` to make it relative to
  the default orientation. Earlier, the position was sampled relative to the default and the orientation not.


0.17.12 (2024-06-13)
~~~~~~~~~~~~~~~~~~~~

Added
^^^^^

* Added the class :class:`isaaclab.utils.buffers.TimestampedBuffer` to store timestamped data.

Changed
^^^^^^^

* Added time-stamped buffers in the classes :class:`isaaclab.assets.RigidObjectData` and :class:`isaaclab.assets.ArticulationData`
  to update some values lazily and avoid unnecessary computations between physics updates. Before, all the data was always
  updated at every step, even if it was not used by the task.


0.17.11 (2024-05-30)
~~~~~~~~~~~~~~~~~~~~

Fixed
^^^^^

* Fixed :class:`isaaclab.sensor.ContactSensor` not loading correctly in extension mode.
  Earlier, the :attr:`isaaclab.sensor.ContactSensor.body_physx_view` was not initialized when
  :meth:`isaaclab.sensor.ContactSensor._debug_vis_callback` is called which references it.


0.17.10 (2024-05-30)
~~~~~~~~~~~~~~~~~~~~

Fixed
^^^^^

* Fixed compound classes being directly assigned in ``default_factory`` generator method
  :meth:`isaaclab.utils.configclass._return_f`, which resulted in shared references such that modifications to
  compound objects were reflected across all instances generated from the same ``default_factory`` method.


0.17.9 (2024-05-30)
~~~~~~~~~~~~~~~~~~~

Added
^^^^^

* Added ``variants`` attribute to the :class:`isaaclab.sim.from_files.UsdFileCfg` class to select USD
  variants when loading assets from USD files.


0.17.8 (2024-05-28)
~~~~~~~~~~~~~~~~~~~

Fixed
^^^^^

* Implemented the reset methods in the action terms to avoid returning outdated data.


0.17.7 (2024-05-28)
~~~~~~~~~~~~~~~~~~~

Added
^^^^^

* Added debug visualization utilities in the :class:`isaaclab.managers.ActionManager` class.


0.17.6 (2024-05-27)
~~~~~~~~~~~~~~~~~~~

Added
^^^^^

* Added ``wp.init()`` call in Warp utils.


0.17.5 (2024-05-22)
~~~~~~~~~~~~~~~~~~~

Changed
^^^^^^^

* Websocket livestreaming is no longer supported. Valid livestream options are {0, 1, 2}.
* WebRTC livestream is now set with livestream=2.


0.17.4 (2024-05-17)
~~~~~~~~~~~~~~~~~~~

Changed
^^^^^^^

* Modified the noise functions to also support add, scale, and abs operations on the data. Added aliases
  to ensure backward compatibility with the previous functions.

  * Added :attr:`isaaclab.utils.noise.NoiseCfg.operation` for the different operations.
  * Renamed ``constant_bias_noise`` to :func:`isaaclab.utils.noise.constant_noise`.
  * Renamed ``additive_uniform_noise`` to :func:`isaaclab.utils.noise.uniform_noise`.
  * Renamed ``additive_gaussian_noise`` to :func:`isaaclab.utils.noise.gaussian_noise`.


0.17.3 (2024-05-15)
~~~~~~~~~~~~~~~~~~~

Fixed
^^^^^

* Set ``hide_ui`` flag in the app launcher for livestream.
* Fix native client livestream extensions.


0.17.2 (2024-05-09)
~~~~~~~~~~~~~~~~~~~

Changed
^^^^^^^

* Renamed ``_range`` to ``distribution_params`` in ``events.py`` for methods that defined a distribution.
* Apply additive/scaling randomization noise on default data instead of current data.
* Changed material bucketing logic to prevent exceeding 64k materials.

Fixed
^^^^^

* Fixed broadcasting issues with indexing when environment and joint IDs are provided.
* Fixed incorrect tensor dimensions when setting a subset of environments.

Added
^^^^^

* Added support for randomization of fixed tendon parameters.
* Added support for randomization of dof limits.
* Added support for randomization of gravity.
* Added support for Gaussian sampling.
* Added default buffers to Articulation/Rigid object data classes for randomization.


0.17.1 (2024-05-10)
~~~~~~~~~~~~~~~~~~~

Fixed
^^^^^

* Added attribute :attr:`isaaclab.sim.converters.UrdfConverterCfg.override_joint_dynamics` to properly parse
  joint dynamics in :class:`isaaclab.sim.converters.UrdfConverter`.


0.17.0 (2024-05-07)
~~~~~~~~~~~~~~~~~~~

Changed
^^^^^^^

* Renamed ``BaseEnv`` to :class:`isaaclab.envs.ManagerBasedEnv`.
* Renamed ``base_env.py`` to ``manager_based_env.py``.
* Renamed ``BaseEnvCfg`` to :class:`isaaclab.envs.ManagerBasedEnvCfg`.
* Renamed ``RLTaskEnv`` to :class:`isaaclab.envs.ManagerBasedRLEnv`.
* Renamed ``rl_task_env.py`` to ``manager_based_rl_env.py``.
* Renamed ``RLTaskEnvCfg`` to :class:`isaaclab.envs.ManagerBasedRLEnvCfg`.
* Renamed ``rl_task_env_cfg.py`` to ``rl_env_cfg.py``.
* Renamed ``OIGEEnv`` to :class:`isaaclab.envs.DirectRLEnv`.
* Renamed ``oige_env.py`` to ``direct_rl_env.py``.
* Renamed ``RLTaskEnvWindow`` to :class:`isaaclab.envs.ui.ManagerBasedRLEnvWindow`.
* Renamed ``rl_task_env_window.py`` to ``manager_based_rl_env_window.py``.
* Renamed all references of ``BaseEnv``, ``BaseEnvCfg``, ``RLTaskEnv``, ``RLTaskEnvCfg``,  ``OIGEEnv``, and ``RLTaskEnvWindow``.

Added
^^^^^

* Added direct workflow base class :class:`isaaclab.envs.DirectRLEnv`.


0.16.4 (2024-05-06)
~~~~~~~~~~~~~~~~~~~~

Changed
^^^^^^^

* Added :class:`isaaclab.sensors.TiledCamera` to support tiled rendering with RGB and depth.


0.16.3 (2024-04-26)
~~~~~~~~~~~~~~~~~~~

Fixed
^^^^^

* Fixed parsing of filter prim path expressions in the :class:`isaaclab.sensors.ContactSensor` class.
  Earlier, the filter prim paths given to the physics view was not being parsed since they were specified as
  regex expressions instead of glob expressions.


0.16.2 (2024-04-25)
~~~~~~~~~~~~~~~~~~~~

Changed
^^^^^^^

* Simplified the installation procedure, isaaclab -e is no longer needed
* Updated torch dependency to 2.2.2


0.16.1 (2024-04-20)
~~~~~~~~~~~~~~~~~~~

Added
^^^^^

* Added attribute :attr:`isaaclab.sim.ArticulationRootPropertiesCfg.fix_root_link` to fix the root link
  of an articulation to the world frame.


0.16.0 (2024-04-16)
~~~~~~~~~~~~~~~~~~~

Added
^^^^^

* Added the function :meth:`isaaclab.utils.math.quat_unique` to standardize quaternion representations,
  i.e. always have a non-negative real part.
* Added events terms for randomizing mass by scale, simulation joint properties (stiffness, damping, armature,
  and friction)

Fixed
^^^^^

* Added clamping of joint positions and velocities in event terms for resetting joints. The simulation does not
  throw an error if the set values are out of their range. Hence, users are expected to clamp them before setting.
* Fixed :class:`isaaclab.envs.mdp.EMAJointPositionToLimitsActionCfg` to smoothen the actions
  at environment frequency instead of simulation frequency.

* Renamed the following functions in :meth:`isaaclab.envs.mdp` to avoid confusions:

  * Observation: :meth:`joint_pos_norm` -> :meth:`joint_pos_limit_normalized`
  * Action: :class:`ExponentialMovingAverageJointPositionAction` -> :class:`EMAJointPositionToLimitsAction`
  * Termination: :meth:`base_height` -> :meth:`root_height_below_minimum`
  * Termination: :meth:`joint_pos_limit` -> :meth:`joint_pos_out_of_limit`
  * Termination: :meth:`joint_pos_manual_limit` -> :meth:`joint_pos_out_of_manual_limit`
  * Termination: :meth:`joint_vel_limit` -> :meth:`joint_vel_out_of_limit`
  * Termination: :meth:`joint_vel_manual_limit` -> :meth:`joint_vel_out_of_manual_limit`
  * Termination: :meth:`joint_torque_limit` -> :meth:`joint_effort_out_of_limit`

Deprecated
^^^^^^^^^^

* Deprecated the function :meth:`isaaclab.envs.mdp.add_body_mass` in favor of
  :meth:`isaaclab.envs.mdp.randomize_rigid_body_mass`. This supports randomizing the mass based on different
  operations (add, scale, or set) and sampling distributions.


0.15.13 (2024-04-16)
~~~~~~~~~~~~~~~~~~~~

Changed
^^^^^^^

* Improved startup performance by enabling rendering-based extensions only when necessary and caching of nucleus directory.
* Renamed the flag ``OFFSCREEN_RENDER`` or ``--offscreen_render`` to ``ENABLE_CAMERAS`` or ``--enable_cameras`` respectively.


0.15.12 (2024-04-16)
~~~~~~~~~~~~~~~~~~~~

Changed
^^^^^^^

* Replaced calls to the ``check_file_path`` function in the :mod:`isaaclab.sim.spawners.from_files`
  with the USD stage resolve identifier function. This helps speed up the loading of assets from file paths
  by avoiding Nucleus server calls.


0.15.11 (2024-04-15)
~~~~~~~~~~~~~~~~~~~~

Added
^^^^^

* Added the :meth:`isaaclab.sim.SimulationContext.has_rtx_sensors` method to check if any
  RTX-related sensors such as cameras have been created in the simulation. This is useful to determine
  if simulation requires RTX rendering during step or not.

Fixed
^^^^^

* Fixed the rendering of RTX-related sensors such as cameras inside the :class:`isaaclab.envs.RLTaskEnv` class.
  Earlier the rendering did not happen inside the step function, which caused the sensor data to be empty.


0.15.10 (2024-04-11)
~~~~~~~~~~~~~~~~~~~~

Fixed
^^^^^

* Fixed sharing of the same memory address between returned tensors from observation terms
  in the :class:`isaaclab.managers.ObservationManager` class. Earlier, the returned
  tensors could map to the same memory address, causing issues when the tensors were modified
  during scaling, clipping or other operations.


0.15.9 (2024-04-04)
~~~~~~~~~~~~~~~~~~~

Fixed
^^^^^

* Fixed assignment of individual termination terms inside the :class:`isaaclab.managers.TerminationManager`
  class. Earlier, the terms were being assigned their values through an OR operation which resulted in incorrect
  values. This regression was introduced in version 0.15.1.


0.15.8 (2024-04-02)
~~~~~~~~~~~~~~~~~~~

Added
^^^^^

* Added option to define ordering of points for the mesh-grid generation in the
  :func:`isaaclab.sensors.ray_caster.patterns.grid_pattern`. This parameter defaults to 'xy'
  for backward compatibility.


0.15.7 (2024-03-28)
~~~~~~~~~~~~~~~~~~~

Added
^^^^^

* Adds option to return indices/data in the specified query keys order in
  :class:`isaaclab.managers.SceneEntityCfg` class, and the respective
  :func:`isaaclab.utils.string.resolve_matching_names_values` and
  :func:`isaaclab.utils.string.resolve_matching_names` functions.


0.15.6 (2024-03-28)
~~~~~~~~~~~~~~~~~~~

Added
^^^^^

* Extended the :class:`isaaclab.app.AppLauncher` class to support the loading of experience files
  from the command line. This allows users to load a specific experience file when running the application
  (such as for multi-camera rendering or headless mode).

Changed
^^^^^^^

* Changed default loading of experience files in the :class:`isaaclab.app.AppLauncher` class from the ones
  provided by Isaac Sim to the ones provided in Isaac Lab's ``apps`` directory.


0.15.5 (2024-03-23)
~~~~~~~~~~~~~~~~~~~

Fixed
^^^^^

* Fixed the env origins in :meth:`_compute_env_origins_grid` of :class:`isaaclab.terrain.TerrainImporter`
  to match that obtained from the Isaac Sim :class:`isaacsim.core.cloner.GridCloner` class.

Added
^^^^^

* Added unit test to ensure consistency between environment origins generated by IsaacSim's Grid Cloner and those
  produced by the TerrainImporter.


0.15.4 (2024-03-22)
~~~~~~~~~~~~~~~~~~~

Fixed
^^^^^

* Fixed the :class:`isaaclab.envs.mdp.actions.NonHolonomicActionCfg` class to use
  the correct variable when applying actions.


0.15.3 (2024-03-21)
~~~~~~~~~~~~~~~~~~~

Added
^^^^^

* Added unit test to check that :class:`isaaclab.scene.InteractiveScene` entity data is not shared between separate instances.

Fixed
^^^^^

* Moved class variables in :class:`isaaclab.scene.InteractiveScene` to correctly  be assigned as
  instance variables.
* Removed custom ``__del__`` magic method from :class:`isaaclab.scene.InteractiveScene`.


0.15.2 (2024-03-21)
~~~~~~~~~~~~~~~~~~~

Fixed
^^^^^

* Added resolving of relative paths for the main asset USD file when using the
  :class:`isaaclab.sim.converters.UrdfConverter` class. This is to ensure that the material paths are
  resolved correctly when the main asset file is moved to a different location.


0.15.1 (2024-03-19)
~~~~~~~~~~~~~~~~~~~

Fixed
^^^^^

* Fixed the imitation learning workflow example script, updating Isaac Lab and Robomimic API calls.
* Removed the resetting of :attr:`_term_dones` in the :meth:`isaaclab.managers.TerminationManager.reset`.
  Previously, the environment cleared out all the terms. However, it impaired reading the specific term's values externally.


0.15.0 (2024-03-17)
~~~~~~~~~~~~~~~~~~~

Deprecated
^^^^^^^^^^

* Renamed :class:`isaaclab.managers.RandomizationManager` to :class:`isaaclab.managers.EventManager`
  class for clarification as the manager takes care of events such as reset in addition to pure randomizations.
* Renamed :class:`isaaclab.managers.RandomizationTermCfg` to :class:`isaaclab.managers.EventTermCfg`
  for consistency with the class name change.


0.14.1 (2024-03-16)
~~~~~~~~~~~~~~~~~~~

Added
^^^^^

* Added simulation schemas for joint drive and fixed tendons. These can be configured for assets imported
  from file formats.
* Added logging of tendon properties to the articulation class (if they are present in the USD prim).


0.14.0 (2024-03-15)
~~~~~~~~~~~~~~~~~~~

Fixed
^^^^^

* Fixed the ordering of body names used in the :class:`isaaclab.assets.Articulation` class. Earlier,
  the body names were not following the same ordering as the bodies in the articulation. This led
  to issues when using the body names to access data related to the links from the articulation view
  (such as Jacobians, mass matrices, etc.).

Removed
^^^^^^^

* Removed the attribute :attr:`body_physx_view` from the :class:`isaaclab.assets.RigidObject`
  and :class:`isaaclab.assets.Articulation` classes. These were causing confusions when used
  with articulation view since the body names were not following the same ordering.


0.13.1 (2024-03-14)
~~~~~~~~~~~~~~~~~~~

Removed
^^^^^^^

* Removed the :mod:`isaaclab.compat` module. This module was used to provide compatibility
  with older versions of Isaac Sim. It is no longer needed since we have most of the functionality
  absorbed into the main classes.


0.13.0 (2024-03-12)
~~~~~~~~~~~~~~~~~~~

Added
^^^^^

* Added support for the following data types inside the :class:`isaaclab.sensors.Camera` class:
  ``instance_segmentation_fast`` and ``instance_id_segmentation_fast``. These are GPU-supported annotations
  and are faster than the regular annotations.

Fixed
^^^^^

* Fixed handling of semantic filtering inside the :class:`isaaclab.sensors.Camera` class. Earlier,
  the annotator was given ``semanticTypes`` as an argument. However, with Isaac Sim 2023.1, the annotator
  does not accept this argument. Instead the mapping needs to be set to the synthetic data interface directly.
* Fixed the return shape of colored images for segmentation data types inside the
  :class:`isaaclab.sensors.Camera` class. Earlier, the images were always returned as ``int32``. Now,
  they are casted to ``uint8`` 4-channel array before returning if colorization is enabled for the annotation type.

Removed
^^^^^^^

* Dropped support for ``instance_segmentation`` and ``instance_id_segmentation`` annotations in the
  :class:`isaaclab.sensors.Camera` class. Their "fast" counterparts should be used instead.
* Renamed the argument :attr:`isaaclab.sensors.CameraCfg.semantic_types` to
  :attr:`isaaclab.sensors.CameraCfg.semantic_filter`. This is more aligned with Replicator's terminology
  for semantic filter predicates.
* Replaced the argument :attr:`isaaclab.sensors.CameraCfg.colorize` with separate colorized
  arguments for each annotation type (:attr:`~isaaclab.sensors.CameraCfg.colorize_instance_segmentation`,
  :attr:`~isaaclab.sensors.CameraCfg.colorize_instance_id_segmentation`, and
  :attr:`~isaaclab.sensors.CameraCfg.colorize_semantic_segmentation`).


0.12.4 (2024-03-11)
~~~~~~~~~~~~~~~~~~~

Fixed
^^^^^


* Adapted randomization terms to deal with ``slice`` for the body indices. Earlier, the terms were not
  able to handle the slice object and were throwing an error.
* Added ``slice`` type-hinting to all body and joint related methods in the rigid body and articulation
  classes. This is to make it clear that the methods can handle both list of indices and slices.


0.12.3 (2024-03-11)
~~~~~~~~~~~~~~~~~~~

Fixed
^^^^^

* Added signal handler to the :class:`isaaclab.app.AppLauncher` class to catch the ``SIGINT`` signal
  and close the application gracefully. This is to prevent the application from crashing when the user
  presses ``Ctrl+C`` to close the application.


0.12.2 (2024-03-10)
~~~~~~~~~~~~~~~~~~~

Added
^^^^^

* Added observation terms for states of a rigid object in world frame.
* Added randomization terms to set root state with randomized orientation and joint state within user-specified limits.
* Added reward term for penalizing specific termination terms.

Fixed
^^^^^

* Improved sampling of states inside randomization terms. Earlier, the code did multiple torch calls
  for sampling different components of the vector. Now, it uses a single call to sample the entire vector.


0.12.1 (2024-03-09)
~~~~~~~~~~~~~~~~~~~

Added
^^^^^

* Added an option to the last actions observation term to get a specific term by name from the action manager.
  If None, the behavior remains the same as before (the entire action is returned).


0.12.0 (2024-03-08)
~~~~~~~~~~~~~~~~~~~

Added
^^^^^

* Added functionality to sample flat patches on a generated terrain. This can be configured using
  :attr:`isaaclab.terrains.SubTerrainBaseCfg.flat_patch_sampling` attribute.
* Added a randomization function for setting terrain-aware root state. Through this, an asset can be
  reset to a randomly sampled flat patches.

Fixed
^^^^^

* Separated normal and terrain-base position commands. The terrain based commands rely on the
  terrain to sample flat patches for setting the target position.
* Fixed command resample termination function.

Changed
^^^^^^^

* Added the attribute :attr:`isaaclab.envs.mdp.commands.UniformVelocityCommandCfg.heading_control_stiffness`
  to control the stiffness of the heading control term in the velocity command term. Earlier, this was
  hard-coded to 0.5 inside the term.

Removed
^^^^^^^

* Removed the function :meth:`sample_new_targets` in the terrain importer. Instead the attribute
  :attr:`isaaclab.terrains.TerrainImporter.flat_patches` should be used to sample new targets.


0.11.3 (2024-03-04)
~~~~~~~~~~~~~~~~~~~

Fixed
^^^^^

* Corrects the functions :func:`isaaclab.utils.math.axis_angle_from_quat` and :func:`isaaclab.utils.math.quat_error_magnitude`
  to accept tensors of the form (..., 4) instead of (N, 4). This brings us in line with our documentation and also upgrades one of our functions
  to handle higher dimensions.


0.11.2 (2024-03-04)
~~~~~~~~~~~~~~~~~~~

Added
^^^^^

* Added checks for default joint position and joint velocity in the articulation class. This is to prevent
  users from configuring values for these quantities that might be outside the valid range from the simulation.


0.11.1 (2024-02-29)
~~~~~~~~~~~~~~~~~~~

Added
^^^^^

* Replaced the default values for ``joint_ids`` and ``body_ids`` from ``None`` to ``slice(None)``
  in the :class:`isaaclab.managers.SceneEntityCfg`.
* Adapted rewards and observations terms so that the users can query a subset of joints and bodies.


0.11.0 (2024-02-27)
~~~~~~~~~~~~~~~~~~~

Removed
^^^^^^^

* Dropped support for Isaac Sim<=2022.2. As part of this, removed the components of :class:`isaaclab.app.AppLauncher`
  which handled ROS extension loading. We no longer need them in Isaac Sim>=2023.1 to control the load order to avoid crashes.
* Upgraded Dockerfile to use ISAACSIM_VERSION=2023.1.1 by default.


0.10.28 (2024-02-29)
~~~~~~~~~~~~~~~~~~~~

Added
^^^^^

* Implemented relative and moving average joint position action terms. These allow the user to specify
  the target joint positions as relative to the current joint positions or as a moving average of the
  joint positions over a window of time.


0.10.27 (2024-02-28)
~~~~~~~~~~~~~~~~~~~~

Added
^^^^^

* Added UI feature to start and stop animation recording in the stage when running an environment.
  To enable this feature, please pass the argument ``--disable_fabric`` to the environment script to allow
  USD read/write operations. Be aware that this will slow down the simulation.


0.10.26 (2024-02-26)
~~~~~~~~~~~~~~~~~~~~

Added
^^^^^

* Added a viewport camera controller class to the :class:`isaaclab.envs.BaseEnv`. This is useful
  for applications where the user wants to render the viewport from different perspectives even when the
  simulation is running in headless mode.


0.10.25 (2024-02-26)
~~~~~~~~~~~~~~~~~~~~

Fixed
^^^^^

* Ensures that all path arguments in :mod:`isaaclab.sim.utils` are cast to ``str``. Previously,
  we had handled path types as strings without casting.


0.10.24 (2024-02-26)
~~~~~~~~~~~~~~~~~~~~

Added
^^^^^

* Added tracking of contact time in the :class:`isaaclab.sensors.ContactSensor` class. Previously,
  only the air time was being tracked.
* Added contact force threshold, :attr:`isaaclab.sensors.ContactSensorCfg.force_threshold`, to detect
  when the contact sensor is in contact. Previously, this was set to hard-coded 1.0 in the sensor class.


0.10.23 (2024-02-21)
~~~~~~~~~~~~~~~~~~~~

Fixed
^^^^^

* Fixes the order of size arguments in :meth:`isaaclab.terrains.height_field.random_uniform_terrain`. Previously, the function
  would crash if the size along x and y were not the same.


0.10.22 (2024-02-14)
~~~~~~~~~~~~~~~~~~~~

Fixed
^^^^^

* Fixed "divide by zero" bug in :class:`~isaaclab.sim.SimulationContext` when setting gravity vector.
  Now, it is correctly disabled when the gravity vector is set to zero.


0.10.21 (2024-02-12)
~~~~~~~~~~~~~~~~~~~~

Fixed
^^^^^

* Fixed the printing of articulation joint information when the articulation has only one joint.
  Earlier, the function was performing a squeeze operation on the tensor, which caused an error when
  trying to index the tensor of shape (1,).


0.10.20 (2024-02-12)
~~~~~~~~~~~~~~~~~~~~

Added
^^^^^

* Adds :attr:`isaaclab.sim.PhysxCfg.enable_enhanced_determinism` to enable improved
  determinism from PhysX. Please note this comes at the expense of performance.


0.10.19 (2024-02-08)
~~~~~~~~~~~~~~~~~~~~

Fixed
^^^^^

* Fixed environment closing so that articulations, objects, and sensors are cleared properly.


0.10.18 (2024-02-05)
~~~~~~~~~~~~~~~~~~~~

Fixed
^^^^^

* Pinned :mod:`torch` version to 2.0.1 in the setup.py to keep parity version of :mod:`torch` supplied by
  Isaac 2023.1.1, and prevent version incompatibility between :mod:`torch` ==2.2 and
  :mod:`typing-extensions` ==3.7.4.3


0.10.17 (2024-02-02)
~~~~~~~~~~~~~~~~~~~~

Fixed
^^^^^^

* Fixed carb setting ``/app/livestream/enabled`` to be set as False unless live-streaming is specified
  by :class:`isaaclab.app.AppLauncher` settings. This fixes the logic of :meth:`SimulationContext.render`,
  which depended on the config in previous versions of Isaac defaulting to false for this setting.


0.10.16 (2024-01-29)
~~~~~~~~~~~~~~~~~~~~

Added
^^^^^^

* Added an offset parameter to the height scan observation term. This allows the user to specify the
  height offset of the scan from the tracked body. Previously it was hard-coded to be 0.5.


0.10.15 (2024-01-29)
~~~~~~~~~~~~~~~~~~~~

Fixed
^^^^^

* Fixed joint torque computation for implicit actuators. Earlier, the torque was always zero for implicit
  actuators. Now, it is computed approximately by applying the PD law.


0.10.14 (2024-01-22)
~~~~~~~~~~~~~~~~~~~~

Fixed
^^^^^

* Fixed the tensor shape of :attr:`isaaclab.sensors.ContactSensorData.force_matrix_w`. Earlier, the reshaping
  led to a mismatch with the data obtained from PhysX.


0.10.13 (2024-01-15)
~~~~~~~~~~~~~~~~~~~~

Fixed
^^^^^

* Fixed running of environments with a single instance even if the :attr:`replicate_physics`` flag is set to True.


0.10.12 (2024-01-10)
~~~~~~~~~~~~~~~~~~~~

Fixed
^^^^^

* Fixed indexing of source and target frames in the :class:`isaaclab.sensors.FrameTransformer` class.
  Earlier, it always assumed that the source frame body is at index 0. Now, it uses the body index of the
  source frame to compute the transformation.

Deprecated
^^^^^^^^^^

* Renamed quantities in the :class:`isaaclab.sensors.FrameTransformerData` class to be more
  consistent with the terminology used in the asset classes. The following quantities are deprecated:

  * ``target_rot_w`` -> ``target_quat_w``
  * ``source_rot_w`` -> ``source_quat_w``
  * ``target_rot_source`` -> ``target_quat_source``


0.10.11 (2024-01-08)
~~~~~~~~~~~~~~~~~~~~

Fixed
^^^^^

* Fixed attribute error raised when calling the :class:`isaaclab.envs.mdp.TerrainBasedPositionCommand`
  command term.
* Added a dummy function in :class:`isaaclab.terrain.TerrainImporter` that returns environment
  origins as terrain-aware sampled targets. This function should be implemented by child classes based on
  the terrain type.


0.10.10 (2023-12-21)
~~~~~~~~~~~~~~~~~~~~

Fixed
^^^^^

* Fixed reliance on non-existent ``Viewport`` in :class:`isaaclab.sim.SimulationContext` when loading livestreaming
  by ensuring that the extension ``omni.kit.viewport.window`` is enabled in :class:`isaaclab.app.AppLauncher` when
  livestreaming is enabled


0.10.9 (2023-12-21)
~~~~~~~~~~~~~~~~~~~

Fixed
^^^^^

* Fixed invalidation of physics views inside the asset and sensor classes. Earlier, they were left initialized
  even when the simulation was stopped. This caused issues when closing the application.


0.10.8 (2023-12-20)
~~~~~~~~~~~~~~~~~~~

Fixed
^^^^^

* Fixed the :class:`isaaclab.envs.mdp.actions.DifferentialInverseKinematicsAction` class
  to account for the offset pose of the end-effector.


0.10.7 (2023-12-19)
~~~~~~~~~~~~~~~~~~~

Fixed
^^^^^

* Added a check to ray-cast and camera sensor classes to ensure that the sensor prim path does not
  have a regex expression at its leaf. For instance, ``/World/Robot/camera_.*`` is not supported
  for these sensor types. This behavior needs to be fixed in the future.


0.10.6 (2023-12-19)
~~~~~~~~~~~~~~~~~~~

Added
^^^^^

* Added support for using articulations as visualization markers. This disables all physics APIs from
  the articulation and allows the user to use it as a visualization marker. It is useful for creating
  visualization markers for the end-effectors or base of the robot.

Fixed
^^^^^

* Fixed hiding of debug markers from secondary images when using the
  :class:`isaaclab.markers.VisualizationMarkers` class. Earlier, the properties were applied on
  the XForm prim instead of the Mesh prim.


0.10.5 (2023-12-18)
~~~~~~~~~~~~~~~~~~~

Fixed
^^^^^

* Fixed test ``check_base_env_anymal_locomotion.py``, which
  previously called :func:`torch.jit.load` with the path to a policy (which would work
  for a local file), rather than calling
  :func:`isaaclab.utils.assets.read_file` on the path to get the file itself.


0.10.4 (2023-12-14)
~~~~~~~~~~~~~~~~~~~

Fixed
^^^^^

* Fixed potentially breaking import of omni.kit.widget.toolbar by ensuring that
  if live-stream is enabled, then the :mod:`omni.kit.widget.toolbar`
  extension is loaded.

0.10.3 (2023-12-12)
~~~~~~~~~~~~~~~~~~~

Added
^^^^^

* Added the attribute :attr:`isaaclab.actuators.ActuatorNetMLPCfg.input_order`
  to specify the order of the input tensors to the MLP network.

Fixed
^^^^^

* Fixed computation of metrics for the velocity command term. Earlier, the norm was being computed
  over the entire batch instead of the last dimension.
* Fixed the clipping inside the :class:`isaaclab.actuators.DCMotor` class. Earlier, it was
  not able to handle the case when configured saturation limit was set to None.


0.10.2 (2023-12-12)
~~~~~~~~~~~~~~~~~~~

Fixed
^^^^^

* Added a check in the simulation stop callback in the :class:`isaaclab.sim.SimulationContext` class
  to not render when an exception is raised. The while loop in the callback was preventing the application
  from closing when an exception was raised.


0.10.1 (2023-12-06)
~~~~~~~~~~~~~~~~~~~

Added
^^^^^

* Added command manager class with terms defined by :class:`isaaclab.managers.CommandTerm`. This
  allow for multiple types of command generators to be used in the same environment.


0.10.0 (2023-12-04)
~~~~~~~~~~~~~~~~~~~

Changed
^^^^^^^

* Modified the sensor and asset base classes to use the underlying PhysX views instead of Isaac Sim views.
  Using Isaac Sim classes led to a very high load time (of the order of minutes) when using a scene with
  many assets. This is because Isaac Sim supports USD paths which are slow and not required.

Added
^^^^^

* Added faster implementation of USD stage traversal methods inside the :class:`isaaclab.sim.utils` module.
* Added properties :attr:`isaaclab.assets.AssetBase.num_instances` and
  :attr:`isaaclab.sensor.SensorBase.num_instances` to obtain the number of instances of the asset
  or sensor in the simulation respectively.

Removed
^^^^^^^

* Removed dependencies on Isaac Sim view classes. It is no longer possible to use :attr:`root_view` and
  :attr:`body_view`. Instead use :attr:`root_physx_view` and :attr:`body_physx_view` to access the underlying
  PhysX views.


0.9.55 (2023-12-03)
~~~~~~~~~~~~~~~~~~~

Fixed
^^^^^

* Fixed the Nucleus directory path in the :attr:`isaaclab.utils.assets.NVIDIA_NUCLEUS_DIR`.
  Earlier, it was referring to the ``NVIDIA/Assets`` directory instead of ``NVIDIA``.


0.9.54 (2023-11-29)
~~~~~~~~~~~~~~~~~~~

Fixed
^^^^^

* Fixed pose computation in the :class:`isaaclab.sensors.Camera` class to obtain them from XFormPrimView
  instead of using ``UsdGeomCamera.ComputeLocalToWorldTransform`` method. The latter is not updated correctly
  during GPU simulation.
* Fixed initialization of the annotator info in the class :class:`isaaclab.sensors.Camera`. Previously
  all dicts had the same memory address which caused all annotators to have the same info.
* Fixed the conversion of ``uint32`` warp arrays inside the :meth:`isaaclab.utils.array.convert_to_torch`
  method. PyTorch does not support this type, so it is converted to ``int32`` before converting to PyTorch tensor.
* Added render call inside :meth:`isaaclab.sim.SimulationContext.reset` to initialize Replicator
  buffers when the simulation is reset.


0.9.53 (2023-11-29)
~~~~~~~~~~~~~~~~~~~

Changed
^^^^^^^

* Changed the behavior of passing :obj:`None` to the :class:`isaaclab.actuators.ActuatorBaseCfg`
  class. Earlier, they were resolved to fixed default values. Now, they imply that the values are loaded
  from the USD joint drive configuration.

Added
^^^^^

* Added setting of joint armature and friction quantities to the articulation class.


0.9.52 (2023-11-29)
~~~~~~~~~~~~~~~~~~~

Changed
^^^^^^^

* Changed the warning print in :meth:`isaaclab.sim.utils.apply_nested` method
  to be more descriptive. Earlier, it was printing a warning for every instanced prim.
  Now, it only prints a warning if it could not apply the attribute to any of the prims.

Added
^^^^^

* Added the method :meth:`isaaclab.utils.assets.retrieve_file_path` to
  obtain the absolute path of a file on the Nucleus server or locally.

Fixed
^^^^^

* Fixed hiding of STOP button in the :class:`AppLauncher` class when running the
  simulation in headless mode.
* Fixed a bug with :meth:`isaaclab.sim.utils.clone` failing when the input prim path
  had no parent (example: "/Table").


0.9.51 (2023-11-29)
~~~~~~~~~~~~~~~~~~~

Changed
^^^^^^^

* Changed the :meth:`isaaclab.sensor.SensorBase.update` method to always recompute the buffers if
  the sensor is in visualization mode.

Added
^^^^^

* Added available entities to the error message when accessing a non-existent entity in the
  :class:`InteractiveScene` class.
* Added a warning message when the user tries to reference an invalid prim in the :class:`FrameTransformer` sensor.


0.9.50 (2023-11-28)
~~~~~~~~~~~~~~~~~~~

Added
^^^^^

* Hid the ``STOP`` button in the UI when running standalone Python scripts. This is to prevent
  users from accidentally clicking the button and stopping the simulation. They should only be able to
  play and pause the simulation from the UI.

Removed
^^^^^^^

* Removed :attr:`isaaclab.sim.SimulationCfg.shutdown_app_on_stop`. The simulation is always rendering
  if it is stopped from the UI. The user needs to close the window or press ``Ctrl+C`` to close the simulation.


0.9.49 (2023-11-27)
~~~~~~~~~~~~~~~~~~~

Added
^^^^^

* Added an interface class, :class:`isaaclab.managers.ManagerTermBase`, to serve as the parent class
  for term implementations that are functional classes.
* Adapted all managers to support terms that are classes and not just functions clearer. This allows the user to
  create more complex terms that require additional state information.


0.9.48 (2023-11-24)
~~~~~~~~~~~~~~~~~~~

Fixed
^^^^^

* Fixed initialization of drift in the :class:`isaaclab.sensors.RayCasterCamera` class.


0.9.47 (2023-11-24)
~~~~~~~~~~~~~~~~~~~

Fixed
^^^^^

* Automated identification of the root prim in the :class:`isaaclab.assets.RigidObject` and
  :class:`isaaclab.assets.Articulation` classes. Earlier, the root prim was hard-coded to
  the spawn prim path. Now, the class searches for the root prim under the spawn prim path.


0.9.46 (2023-11-24)
~~~~~~~~~~~~~~~~~~~

Fixed
^^^^^

* Fixed a critical issue in the asset classes with writing states into physics handles.
  Earlier, the states were written over all the indices instead of the indices of the
  asset that were being updated. This caused the physics handles to refresh the states
  of all the assets in the scene, which is not desirable.


0.9.45 (2023-11-24)
~~~~~~~~~~~~~~~~~~~

Added
^^^^^

* Added :class:`isaaclab.command_generators.UniformPoseCommandGenerator` to generate
  poses in the asset's root frame by uniformly sampling from a given range.


0.9.44 (2023-11-16)
~~~~~~~~~~~~~~~~~~~

Added
^^^^^

* Added methods :meth:`reset` and :meth:`step` to the :class:`isaaclab.envs.BaseEnv`. This unifies
  the environment interface for simple standalone applications with the class.


0.9.43 (2023-11-16)
~~~~~~~~~~~~~~~~~~~

Fixed
^^^^^

* Replaced subscription of physics play and stop events in the :class:`isaaclab.assets.AssetBase` and
  :class:`isaaclab.sensors.SensorBase` classes with subscription to time-line play and stop events.
  This is to prevent issues in cases where physics first needs to perform mesh cooking and handles are not
  available immediately. For instance, with deformable meshes.


0.9.42 (2023-11-16)
~~~~~~~~~~~~~~~~~~~

Fixed
^^^^^

* Fixed setting of damping values from the configuration for :class:`ActuatorBase` class. Earlier,
  the stiffness values were being set into damping when a dictionary configuration was passed to the
  actuator model.
* Added dealing with :class:`int` and :class:`float` values in the configurations of :class:`ActuatorBase`.
  Earlier, a type-error was thrown when integer values were passed to the actuator model.


0.9.41 (2023-11-16)
~~~~~~~~~~~~~~~~~~~

Fixed
^^^^^

* Fixed the naming and shaping issues in the binary joint action term.


0.9.40 (2023-11-09)
~~~~~~~~~~~~~~~~~~~

Fixed
^^^^^

* Simplified the manual initialization of Isaac Sim :class:`ArticulationView` class. Earlier, we basically
  copied the code from the Isaac Sim source code. Now, we just call their initialize method.

Changed
^^^^^^^

* Changed the name of attribute :attr:`default_root_state_w` to :attr:`default_root_state`. The latter is
  more correct since the data is actually in the local environment frame and not the simulation world frame.


0.9.39 (2023-11-08)
~~~~~~~~~~~~~~~~~~~

Fixed
^^^^^

* Changed the reference of private ``_body_view`` variable inside the :class:`RigidObject` class
  to the public ``body_view`` property. For a rigid object, the private variable is not defined.


0.9.38 (2023-11-07)
~~~~~~~~~~~~~~~~~~~

Changed
^^^^^^^

* Upgraded the :class:`isaaclab.envs.RLTaskEnv` class to support Gym 0.29.0 environment definition.

Added
^^^^^

* Added computation of ``time_outs`` and ``terminated`` signals inside the termination manager. These follow the
  definition mentioned in `Gym 0.29.0 <https://gymnasium.farama.org/tutorials/gymnasium_basics/handling_time_limits/>`_.
* Added proper handling of observation and action spaces in the :class:`isaaclab.envs.RLTaskEnv` class.
  These now follow closely to how Gym VecEnv handles the spaces.


0.9.37 (2023-11-06)
~~~~~~~~~~~~~~~~~~~

Fixed
^^^^^

* Fixed broken visualization in :mod:`isaaclab.sensors.FrameTramsformer` class by overwriting the
  correct ``_debug_vis_callback`` function.
* Moved the visualization marker configurations of sensors to their respective sensor configuration classes.
  This allows users to set these configurations from the configuration object itself.


0.9.36 (2023-11-03)
~~~~~~~~~~~~~~~~~~~

Fixed
^^^^^

* Added explicit deleting of different managers in the :class:`isaaclab.envs.BaseEnv` and
  :class:`isaaclab.envs.RLTaskEnv` classes. This is required since deleting the managers
  is order-sensitive (many managers need to be deleted before the scene is deleted).


0.9.35 (2023-11-02)
~~~~~~~~~~~~~~~~~~~

Fixed
^^^^^

* Fixed the error: ``'str' object has no attribute '__module__'`` introduced by adding the future import inside the
  :mod:`isaaclab.utils.warp.kernels` module. Warp language does not support the ``__future__`` imports.


0.9.34 (2023-11-02)
~~~~~~~~~~~~~~~~~~~

Fixed
^^^^^

* Added missing import of ``from __future__ import annotations`` in the :mod:`isaaclab.utils.warp`
  module. This is needed to have a consistent behavior across Python versions.


0.9.33 (2023-11-02)
~~~~~~~~~~~~~~~~~~~

Fixed
^^^^^

* Fixed the :class:`isaaclab.command_generators.NullCommandGenerator` class. Earlier,
  it was having a runtime error due to infinity in the resampling time range. Now, the class just
  overrides the parent methods to perform no operations.


0.9.32 (2023-11-02)
~~~~~~~~~~~~~~~~~~~

Changed
^^^^^^^

* Renamed the :class:`isaaclab.envs.RLEnv` class to :class:`isaaclab.envs.RLTaskEnv` to
  avoid confusions in terminologies between environments and tasks.


0.9.31 (2023-11-02)
~~~~~~~~~~~~~~~~~~~

Added
^^^^^

* Added the :class:`isaaclab.sensors.RayCasterCamera` class, as a ray-casting based camera for
  "distance_to_camera", "distance_to_image_plane" and "normals" annotations. It has the same interface and
  functionalities as the USD Camera while it is on average 30% faster.


0.9.30 (2023-11-01)
~~~~~~~~~~~~~~~~~~~

Fixed
^^^^^

* Added skipping of None values in the :class:`InteractiveScene` class when creating the scene from configuration
  objects. Earlier, it was throwing an error when the user passed a None value for a scene element.
* Added ``kwargs`` to the :class:`RLEnv` class to allow passing additional arguments from gym registry function.
  This is now needed since the registry function passes args beyond the ones specified in the constructor.


0.9.29 (2023-11-01)
~~~~~~~~~~~~~~~~~~~

Fixed
^^^^^

* Fixed the material path resolution inside the :class:`isaaclab.sim.converters.UrdfConverter` class.
  With Isaac Sim 2023.1, the material paths from the importer are always saved as absolute paths. This caused
  issues when the generated USD file was moved to a different location. The fix now resolves the material paths
  relative to the USD file location.


0.9.28 (2023-11-01)
~~~~~~~~~~~~~~~~~~~

Changed
^^^^^^^

* Changed the way the :func:`isaaclab.sim.spawners.from_files.spawn_ground_plane` function sets the
  height of the ground. Earlier, it was reading the height from the configuration object. Now, it expects the
  desired transformation as inputs to the function. This makes it consistent with the other spawner functions.


0.9.27 (2023-10-31)
~~~~~~~~~~~~~~~~~~~

Changed
^^^^^^^

* Removed the default value of the argument ``camel_case`` in setters of USD attributes. This is to avoid
  confusion with the naming of the attributes in the USD file.

Fixed
^^^^^

* Fixed the selection of material prim in the :class:`isaaclab.sim.spawners.materials.spawn_preview_surface`
  method. Earlier, the created prim was being selected in the viewport which interfered with the selection of
  prims by the user.
* Updated :class:`isaaclab.sim.converters.MeshConverter` to use a different stage than the default stage
  for the conversion. This is to avoid the issue of the stage being closed when the conversion is done.


0.9.26 (2023-10-31)
~~~~~~~~~~~~~~~~~~~

Added
^^^^^

* Added the sensor implementation for :class:`isaaclab.sensors.FrameTransformer` class. Currently,
  it handles obtaining the transformation between two frames in the same articulation.


0.9.25 (2023-10-27)
~~~~~~~~~~~~~~~~~~~

Added
^^^^^

* Added the :mod:`isaaclab.envs.ui` module to put all the UI-related classes in one place. This currently
  implements the :class:`isaaclab.envs.ui.BaseEnvWindow` and :class:`isaaclab.envs.ui.RLEnvWindow`
  classes. Users can inherit from these classes to create their own UI windows.
* Added the attribute :attr:`isaaclab.envs.BaseEnvCfg.ui_window_class_type` to specify the UI window class
  to be used for the environment. This allows the user to specify their own UI window class to be used for the
  environment.


0.9.24 (2023-10-27)
~~~~~~~~~~~~~~~~~~~

Changed
^^^^^^^

* Changed the behavior of setting up debug visualization for assets, sensors and command generators.
  Earlier it was raising an error if debug visualization was not enabled in the configuration object.
  Now it checks whether debug visualization is implemented and only sets up the callback if it is
  implemented.


0.9.23 (2023-10-27)
~~~~~~~~~~~~~~~~~~~

Fixed
^^^^^

* Fixed a typo in the :class:`AssetBase` and :class:`SensorBase` that effected the class destructor.
  Earlier, a tuple was being created in the constructor instead of the actual object.


0.9.22 (2023-10-26)
~~~~~~~~~~~~~~~~~~~

Added
^^^^^

* Added a :class:`isaaclab.command_generators.NullCommandGenerator` class for no command environments.
  This is easier to work with than having checks for :obj:`None` in the command generator.

Fixed
^^^^^

* Moved the randomization manager to the :class:`isaaclab.envs.BaseEnv` class with the default
  settings to reset the scene to the defaults specified in the configurations of assets.
* Moved command generator to the :class:`isaaclab.envs.RlEnv` class to have all task-specification
  related classes in the same place.


0.9.21 (2023-10-26)
~~~~~~~~~~~~~~~~~~~

Fixed
^^^^^

* Decreased the priority of callbacks in asset and sensor base classes. This may help in preventing
  crashes when warm starting the simulation.
* Fixed no rendering mode when running the environment from the GUI. Earlier the function
  :meth:`SimulationContext.set_render_mode` was erroring out.


0.9.20 (2023-10-25)
~~~~~~~~~~~~~~~~~~~

Fixed
^^^^^

* Changed naming in :class:`isaaclab.sim.SimulationContext.RenderMode` to use ``NO_GUI_OR_RENDERING``
  and ``NO_RENDERING`` instead of ``HEADLESS`` for clarity.
* Changed :class:`isaaclab.sim.SimulationContext` to be capable of handling livestreaming and
  offscreen rendering.
* Changed :class:`isaaclab.app.AppLauncher` envvar ``VIEWPORT_RECORD`` to the more descriptive
  ``OFFSCREEN_RENDER``.


0.9.19 (2023-10-25)
~~~~~~~~~~~~~~~~~~~

Added
^^^^^

* Added Gym observation and action spaces for the :class:`isaaclab.envs.RLEnv` class.


0.9.18 (2023-10-23)
~~~~~~~~~~~~~~~~~~~

Added
^^^^^

* Created :class:`isaaclab.sim.converters.asset_converter.AssetConverter` to serve as a base
  class for all asset converters.
* Added :class:`isaaclab.sim.converters.mesh_converter.MeshConverter` to handle loading and conversion
  of mesh files (OBJ, STL and FBX) into USD format.
* Added script ``convert_mesh.py`` to ``source/tools`` to allow users to convert a mesh to USD via command line arguments.

Changed
^^^^^^^

* Renamed the submodule :mod:`isaaclab.sim.loaders` to :mod:`isaaclab.sim.converters` to be more
  general with the functionality of the module.
* Updated ``check_instanceable.py`` script to convert relative paths to absolute paths.


0.9.17 (2023-10-22)
~~~~~~~~~~~~~~~~~~~

Added
^^^^^

* Added setters and getters for term configurations in the :class:`RandomizationManager`, :class:`RewardManager`
  and :class:`TerminationManager` classes. This allows the user to modify the term configurations after the
  manager has been created.
* Added the method :meth:`compute_group` to the :class:`isaaclab.managers.ObservationManager` class to
  compute the observations for only a given group.
* Added the curriculum term for modifying reward weights after certain environment steps.


0.9.16 (2023-10-22)
~~~~~~~~~~~~~~~~~~~

Added
^^^^^

* Added support for keyword arguments for terms in the :class:`isaaclab.managers.ManagerBase`.

Fixed
^^^^^

* Fixed resetting of buffers in the :class:`TerminationManager` class. Earlier, the values were being set
  to ``0.0`` instead of ``False``.


0.9.15 (2023-10-22)
~~~~~~~~~~~~~~~~~~~

Added
^^^^^

* Added base yaw heading and body acceleration into :class:`isaaclab.assets.RigidObjectData` class.
  These quantities are computed inside the :class:`RigidObject` class.

Fixed
^^^^^

* Fixed the :meth:`isaaclab.assets.RigidObject.set_external_force_and_torque` method to correctly
  deal with the body indices.
* Fixed a bug in the :meth:`isaaclab.utils.math.wrap_to_pi` method to prevent self-assignment of
  the input tensor.


0.9.14 (2023-10-21)
~~~~~~~~~~~~~~~~~~~

Added
^^^^^

* Added 2-D drift (i.e. along x and y) to the :class:`isaaclab.sensors.RayCaster` class.
* Added flags to the :class:`isaaclab.sensors.ContactSensorCfg` to optionally obtain the
  sensor origin and air time information. Since these are not required by default, they are
  disabled by default.

Fixed
^^^^^

* Fixed the handling of contact sensor history buffer in the :class:`isaaclab.sensors.ContactSensor` class.
  Earlier, the buffer was not being updated correctly.


0.9.13 (2023-10-20)
~~~~~~~~~~~~~~~~~~~

Fixed
^^^^^

* Fixed the issue with double :obj:`Ellipsis` when indexing tensors with multiple dimensions.
  The fix now uses :obj:`slice(None)` instead of :obj:`Ellipsis` to index the tensors.


0.9.12 (2023-10-18)
~~~~~~~~~~~~~~~~~~~

Fixed
^^^^^

* Fixed bugs in actuator model implementation for actuator nets. Earlier the DC motor clipping was not working.
* Fixed bug in applying actuator model in the :class:`isaaclab.asset.Articulation` class. The new
  implementation caches the outputs from explicit actuator model into the ``joint_pos_*_sim`` buffer to
  avoid feedback loops in the tensor operation.


0.9.11 (2023-10-17)
~~~~~~~~~~~~~~~~~~~

Added
^^^^^

* Added the support for semantic tags into the :class:`isaaclab.sim.spawner.SpawnerCfg` class. This allows
  the user to specify the semantic tags for a prim when spawning it into the scene. It follows the same format as
  Omniverse Replicator.


0.9.10 (2023-10-16)
~~~~~~~~~~~~~~~~~~~

Added
^^^^^

* Added ``--livestream`` and ``--ros`` CLI args to :class:`isaaclab.app.AppLauncher` class.
* Added a static function :meth:`isaaclab.app.AppLauncher.add_app_launcher_args`, which
  appends the arguments needed for :class:`isaaclab.app.AppLauncher` to the argument parser.

Changed
^^^^^^^

* Within :class:`isaaclab.app.AppLauncher`, removed ``REMOTE_DEPLOYMENT`` env-var processing
  in the favor of ``HEADLESS`` and ``LIVESTREAM`` env-vars. These have clearer uses and better parity
  with the CLI args.


0.9.9 (2023-10-12)
~~~~~~~~~~~~~~~~~~

Added
^^^^^

* Added the property :attr:`isaaclab.assets.Articulation.is_fixed_base` to the articulation class to
  check if the base of the articulation is fixed or floating.
* Added the task-space action term corresponding to the differential inverse-kinematics controller.

Fixed
^^^^^

* Simplified the :class:`isaaclab.controllers.DifferentialIKController` to assume that user provides the
  correct end-effector poses and Jacobians. Earlier it was doing internal frame transformations which made the
  code more complicated and error-prone.


0.9.8 (2023-09-30)
~~~~~~~~~~~~~~~~~~

Fixed
^^^^^

* Fixed the boundedness of class objects that register callbacks into the simulator.
  These include devices, :class:`AssetBase`, :class:`SensorBase` and :class:`CommandGenerator`.
  The fix ensures that object gets deleted when the user deletes the object.


0.9.7 (2023-09-26)
~~~~~~~~~~~~~~~~~~

Fixed
^^^^^

* Modified the :class:`isaaclab.markers.VisualizationMarkers` to use the
  :class:`isaaclab.sim.spawner.SpawnerCfg` class instead of their
  own configuration objects. This makes it consistent with the other ways to spawn assets in the scene.

Added
^^^^^

* Added the method :meth:`copy` to configclass to allow copying of configuration objects.


0.9.6 (2023-09-26)
~~~~~~~~~~~~~~~~~~

Fixed
^^^^^

* Changed class-level configuration classes to refer to class types using ``class_type`` attribute instead
  of ``cls`` or ``cls_name``.


0.9.5 (2023-09-25)
~~~~~~~~~~~~~~~~~~

Changed
^^^^^^^

* Added future import of ``annotations`` to have a consistent behavior across Python versions.
* Removed the type-hinting from docstrings to simplify maintenance of the documentation. All type-hints are
  now in the code itself.


0.9.4 (2023-08-29)
~~~~~~~~~~~~~~~~~~

Added
^^^^^

* Added :class:`isaaclab.scene.InteractiveScene`, as the central scene unit that contains all entities
  that are part of the simulation. These include the terrain, sensors, articulations, rigid objects etc.
  The scene groups the common operations of these entities and allows to access them via their unique names.
* Added :mod:`isaaclab.envs` module that contains environment definitions that encapsulate the different
  general (scene, action manager, observation manager) and RL-specific (reward and termination manager) managers.
* Added :class:`isaaclab.managers.SceneEntityCfg` to handle which scene elements are required by the
  manager's terms. This allows the manager to parse useful information from the scene elements, such as the
  joint and body indices, and pass them to the term.
* Added :class:`isaaclab.sim.SimulationContext.RenderMode` to handle different rendering modes based on
  what the user wants to update (viewport, cameras, or UI elements).

Fixed
^^^^^

* Fixed the :class:`isaaclab.command_generators.CommandGeneratorBase` to register a debug visualization
  callback similar to how sensors and robots handle visualization.


0.9.3 (2023-08-23)
~~~~~~~~~~~~~~~~~~

Added
^^^^^

* Enabled the `faulthander <https://docs.python.org/3/library/faulthandler.html>`_ to catch segfaults and print
  the stack trace. This is enabled by default in the :class:`isaaclab.app.AppLauncher` class.

Fixed
^^^^^

* Re-added the :mod:`isaaclab.utils.kit` to the ``compat`` directory and fixed all the references to it.
* Fixed the deletion of Replicator nodes for the :class:`isaaclab.sensors.Camera` class. Earlier, the
  Replicator nodes were not being deleted when the camera was deleted. However, this does not prevent the random
  crashes that happen when the camera is deleted.
* Fixed the :meth:`isaaclab.utils.math.convert_quat` to support both numpy and torch tensors.

Changed
^^^^^^^

* Renamed all the scripts inside the ``test`` directory to follow the convention:

  * ``test_<module_name>.py``: Tests for the module ``<module_name>`` using unittest.
  * ``check_<module_name>``: Check for the module ``<module_name>`` using python main function.


0.9.2 (2023-08-22)
~~~~~~~~~~~~~~~~~~

Added
^^^^^

* Added the ability to color meshes in the :class:`isaaclab.terrain.TerrainGenerator` class. Currently,
  it only supports coloring the mesh randomly (``"random"``), based on the terrain height (``"height"``), and
  no coloring (``"none"``).

Fixed
^^^^^

* Modified the :class:`isaaclab.terrain.TerrainImporter` class to configure visual and physics materials
  based on the configuration object.


0.9.1 (2023-08-18)
~~~~~~~~~~~~~~~~~~

Added
^^^^^

* Introduced three different rotation conventions in the :class:`isaaclab.sensors.Camera` class. These
  conventions are:

  * ``opengl``: the camera is looking down the -Z axis with the +Y axis pointing up
  * ``ros``: the camera is looking down the +Z axis with the +Y axis pointing down
  * ``world``: the camera is looking along the +X axis with the -Z axis pointing down

  These can be used to declare the camera offset in :class:`isaaclab.sensors.CameraCfg.OffsetCfg` class
  and in :meth:`isaaclab.sensors.Camera.set_world_pose` method. Additionally, all conventions are
  saved to :class:`isaaclab.sensors.CameraData` class for easy access.

Changed
^^^^^^^

* Adapted all the sensor classes to follow a structure similar to the :class:`isaaclab.assets.AssetBase`.
  Hence, the spawning and initialization of sensors manually by the users is avoided.
* Removed the :meth:`debug_vis` function since that this functionality is handled by a render callback automatically
  (based on the passed configuration for the :class:`isaaclab.sensors.SensorBaseCfg.debug_vis` flag).


0.9.0 (2023-08-18)
~~~~~~~~~~~~~~~~~~

Added
^^^^^

* Introduces a new set of asset interfaces. These interfaces simplify the spawning of assets into the scene
  and initializing the physics handle by putting that inside post-startup physics callbacks. With this, users
  no longer need to worry about the :meth:`spawn` and :meth:`initialize` calls.
* Added utility methods to :mod:`isaaclab.utils.string` module that resolve regex expressions based
  on passed list of target keys.

Changed
^^^^^^^

* Renamed all references of joints in an articulation from "dof" to "joint". This makes it consistent with the
  terminology used in robotics.

Deprecated
^^^^^^^^^^

* Removed the previous modules for objects and robots. Instead the :class:`Articulation` and :class:`RigidObject`
  should be used.


0.8.12 (2023-08-18)
~~~~~~~~~~~~~~~~~~~

Added
^^^^^

* Added other properties provided by ``PhysicsScene`` to the :class:`isaaclab.sim.SimulationContext`
  class to allow setting CCD, solver iterations, etc.
* Added commonly used functions to the :class:`SimulationContext` class itself to avoid having additional
  imports from Isaac Sim when doing simple tasks such as setting camera view or retrieving the simulation settings.

Fixed
^^^^^

* Switched the notations of default buffer values in :class:`isaaclab.sim.PhysxCfg` from multiplication
  to scientific notation to avoid confusion with the values.


0.8.11 (2023-08-18)
~~~~~~~~~~~~~~~~~~~

Added
^^^^^

* Adds utility functions and configuration objects in the :mod:`isaaclab.sim.spawners`
  to create the following prims in the scene:

  * :mod:`isaaclab.sim.spawners.from_file`: Create a prim from a USD/URDF file.
  * :mod:`isaaclab.sim.spawners.shapes`: Create USDGeom prims for shapes (box, sphere, cylinder, capsule, etc.).
  * :mod:`isaaclab.sim.spawners.materials`: Create a visual or physics material prim.
  * :mod:`isaaclab.sim.spawners.lights`: Create a USDLux prim for different types of lights.
  * :mod:`isaaclab.sim.spawners.sensors`: Create a USD prim for supported sensors.

Changed
^^^^^^^

* Modified the :class:`SimulationContext` class to take the default physics material using the material spawn
  configuration object.


0.8.10 (2023-08-17)
~~~~~~~~~~~~~~~~~~~

Added
^^^^^

* Added methods for defining different physics-based schemas in the :mod:`isaaclab.sim.schemas` module.
  These methods allow creating the schema if it doesn't exist at the specified prim path and modify
  its properties based on the configuration object.


0.8.9 (2023-08-09)
~~~~~~~~~~~~~~~~~~

Changed
^^^^^^^

* Moved the :class:`isaaclab.asset_loader.UrdfLoader` class to the :mod:`isaaclab.sim.loaders`
  module to make it more accessible to the user.


0.8.8 (2023-08-09)
~~~~~~~~~~~~~~~~~~

Added
^^^^^

* Added configuration classes and functions for setting different physics-based schemas in the
  :mod:`isaaclab.sim.schemas` module. These allow modifying properties of the physics solver
  on the asset using configuration objects.


0.8.7 (2023-08-03)
~~~~~~~~~~~~~~~~~~

Fixed
^^^^^

* Added support for `__post_init__ <https://docs.python.org/3/library/dataclasses.html#post-init-processing>`_ in
  the :class:`isaaclab.utils.configclass` decorator.


0.8.6 (2023-08-03)
~~~~~~~~~~~~~~~~~~

Added
^^^^^

* Added support for callable classes in the :class:`isaaclab.managers.ManagerBase`.


0.8.5 (2023-08-03)
~~~~~~~~~~~~~~~~~~

Fixed
^^^^^

* Fixed the :class:`isaaclab.markers.Visualizationmarkers` class so that the markers are not visible in camera rendering mode.

Changed
^^^^^^^

* Simplified the creation of the point instancer in the :class:`isaaclab.markers.Visualizationmarkers` class. It now creates a new
  prim at the next available prim path if a prim already exists at the given path.


0.8.4 (2023-08-02)
~~~~~~~~~~~~~~~~~~

Added
^^^^^

* Added the :class:`isaaclab.sim.SimulationContext` class to the :mod:`isaaclab.sim` module.
  This class inherits from the :class:`isaacsim.core.api.simulation_context.SimulationContext` class and adds
  the ability to create a simulation context from a configuration object.


0.8.3 (2023-08-02)
~~~~~~~~~~~~~~~~~~

Changed
^^^^^^^

* Moved the :class:`ActuatorBase` class to the :mod:`isaaclab.actuators.actuator_base` module.
* Renamed the :mod:`isaaclab.actuators.actuator` module to :mod:`isaaclab.actuators.actuator_pd`
  to make it more explicit that it contains the PD actuator models.


0.8.2 (2023-08-02)
~~~~~~~~~~~~~~~~~~

Changed
^^^^^^^

* Cleaned up the :class:`isaaclab.terrain.TerrainImporter` class to take all the parameters from the configuration
  object. This makes it consistent with the other classes in the package.
* Moved the configuration classes for terrain generator and terrain importer into separate files to resolve circular
  dependency issues.


0.8.1 (2023-08-02)
~~~~~~~~~~~~~~~~~~

Fixed
^^^^^

* Added a hack into :class:`isaaclab.app.AppLauncher` class to remove Isaac Lab packages from the path before launching
  the simulation application. This prevents the warning messages that appears when the user launches the ``SimulationApp``.

Added
^^^^^

* Enabled necessary viewport extensions in the :class:`isaaclab.app.AppLauncher` class itself if ``VIEWPORT_ENABLED``
  flag is true.


0.8.0 (2023-07-26)
~~~~~~~~~~~~~~~~~~

Added
^^^^^

* Added the :class:`ActionManager` class to the :mod:`isaaclab.managers` module to handle actions in the
  environment through action terms.
* Added contact force history to the :class:`isaaclab.sensors.ContactSensor` class. The history is stored
  in the ``net_forces_w_history`` attribute of the sensor data.

Changed
^^^^^^^

* Implemented lazy update of buffers in the :class:`isaaclab.sensors.SensorBase` class. This allows the user
  to update the sensor data only when required, i.e. when the data is requested by the user. This helps avoid double
  computation of sensor data when a reset is called in the environment.

Deprecated
^^^^^^^^^^

* Removed the support for different backends in the sensor class. We only use Pytorch as the backend now.
* Removed the concept of actuator groups. They are now handled by the :class:`isaaclab.managers.ActionManager`
  class. The actuator models are now directly handled by the robot class itself.


0.7.4 (2023-07-26)
~~~~~~~~~~~~~~~~~~

Changed
^^^^^^^

* Changed the behavior of the :class:`isaaclab.terrains.TerrainImporter` class. It now expects the terrain
  type to be specified in the configuration object. This allows the user to specify everything in the configuration
  object and not have to do an explicit call to import a terrain.

Fixed
^^^^^

* Fixed setting of quaternion orientations inside the :class:`isaaclab.markers.Visualizationmarkers` class.
  Earlier, the orientation was being set into the point instancer in the wrong order (``wxyz`` instead of ``xyzw``).


0.7.3 (2023-07-25)
~~~~~~~~~~~~~~~~~~

Fixed
^^^^^

* Fixed the issue with multiple inheritance in the :class:`isaaclab.utils.configclass` decorator.
  Earlier, if the inheritance tree was more than one level deep and the lowest level configuration class was
  not updating its values from the middle level classes.


0.7.2 (2023-07-24)
~~~~~~~~~~~~~~~~~~

Added
^^^^^

* Added the method :meth:`replace` to the :class:`isaaclab.utils.configclass` decorator to allow
  creating a new configuration object with values replaced from keyword arguments. This function internally
  calls the `dataclasses.replace <https://docs.python.org/3/library/dataclasses.html#dataclasses.replace>`_.

Fixed
^^^^^

* Fixed the handling of class types as member values in the :meth:`isaaclab.utils.configclass`. Earlier it was
  throwing an error since class types were skipped in the if-else block.


0.7.1 (2023-07-22)
~~~~~~~~~~~~~~~~~~

Added
^^^^^

* Added the :class:`TerminationManager`, :class:`CurriculumManager`, and :class:`RandomizationManager` classes
  to the :mod:`isaaclab.managers` module to handle termination, curriculum, and randomization respectively.


0.7.0 (2023-07-22)
~~~~~~~~~~~~~~~~~~

Added
^^^^^

* Created a new :mod:`isaaclab.managers` module for all the managers related to the environment / scene.
  This includes the :class:`isaaclab.managers.ObservationManager` and :class:`isaaclab.managers.RewardManager`
  classes that were previously in the :mod:`isaaclab.utils.mdp` module.
* Added the :class:`isaaclab.managers.ManagerBase` class to handle the creation of managers.
* Added configuration classes for :class:`ObservationTermCfg` and :class:`RewardTermCfg` to allow easy creation of
  observation and reward terms.

Changed
^^^^^^^

* Changed the behavior of :class:`ObservationManager` and :class:`RewardManager` classes to accept the key ``func``
  in each configuration term to be a callable. This removes the need to inherit from the base class
  and allows more reusability of the functions across different environments.
* Moved the old managers to the :mod:`isaaclab.compat.utils.mdp` module.
* Modified the necessary scripts to use the :mod:`isaaclab.compat.utils.mdp` module.


0.6.2 (2023-07-21)
~~~~~~~~~~~~~~~~~~

Added
^^^^^

* Added the :mod:`isaaclab.command_generators` to generate different commands based on the desired task.
  It allows the user to generate commands for different tasks in the same environment without having to write
  custom code for each task.


0.6.1 (2023-07-16)
~~~~~~~~~~~~~~~~~~

Fixed
^^^^^

* Fixed the :meth:`isaaclab.utils.math.quat_apply_yaw` to compute the yaw quaternion correctly.

Added
^^^^^

* Added functions to convert string and callable objects in :mod:`isaaclab.utils.string`.


0.6.0 (2023-07-16)
~~~~~~~~~~~~~~~~~~

Added
^^^^^

* Added the argument :attr:`sort_keys` to the :meth:`isaaclab.utils.io.yaml.dump_yaml` method to allow
  enabling/disabling of sorting of keys in the output yaml file.

Fixed
^^^^^

* Fixed the ordering of terms in :mod:`isaaclab.utils.configclass` to be consistent in the order in which
  they are defined. Previously, the ordering was done alphabetically which made it inconsistent with the order in which
  the parameters were defined.

Changed
^^^^^^^

* Changed the default value of the argument :attr:`sort_keys` in the :meth:`isaaclab.utils.io.yaml.dump_yaml`
  method to ``False``.
* Moved the old config classes in :mod:`isaaclab.utils.configclass` to
  :mod:`isaaclab.compat.utils.configclass` so that users can still run their old code where alphabetical
  ordering was used.


0.5.0 (2023-07-04)
~~~~~~~~~~~~~~~~~~

Added
^^^^^

* Added a generalized :class:`isaaclab.sensors.SensorBase` class that leverages the ideas of views to
  handle multiple sensors in a single class.
* Added the classes :class:`isaaclab.sensors.RayCaster`, :class:`isaaclab.sensors.ContactSensor`,
  and :class:`isaaclab.sensors.Camera` that output a batched tensor of sensor data.

Changed
^^^^^^^

* Renamed the parameter ``sensor_tick`` to ``update_freq`` to make it more intuitive.
* Moved the old sensors in :mod:`isaaclab.sensors` to :mod:`isaaclab.compat.sensors`.
* Modified the standalone scripts to use the :mod:`isaaclab.compat.sensors` module.


0.4.4 (2023-07-05)
~~~~~~~~~~~~~~~~~~

Fixed
^^^^^

* Fixed the :meth:`isaaclab.terrains.trimesh.utils.make_plane` method to handle the case when the
  plane origin does not need to be centered.
* Added the :attr:`isaaclab.terrains.TerrainGeneratorCfg.seed` to make generation of terrains reproducible.
  The default value is ``None`` which means that the seed is not set.

Changed
^^^^^^^

* Changed the saving of ``origins`` in :class:`isaaclab.terrains.TerrainGenerator` class to be in CSV format
  instead of NPY format.


0.4.3 (2023-06-28)
~~~~~~~~~~~~~~~~~~

Added
^^^^^

* Added the :class:`isaaclab.markers.PointInstancerMarker` class that wraps around
  `UsdGeom.PointInstancer <https://graphics.pixar.com/usd/dev/api/class_usd_geom_point_instancer.html>`_
  to directly work with torch and numpy arrays.

Changed
^^^^^^^

* Moved the old markers in :mod:`isaaclab.markers` to :mod:`isaaclab.compat.markers`.
* Modified the standalone scripts to use the :mod:`isaaclab.compat.markers` module.


0.4.2 (2023-06-28)
~~~~~~~~~~~~~~~~~~

Added
^^^^^

* Added the sub-module :mod:`isaaclab.terrains` to allow procedural generation of terrains and supporting
  importing of terrains from different sources (meshes, usd files or default ground plane).


0.4.1 (2023-06-27)
~~~~~~~~~~~~~~~~~~

* Added the :class:`isaaclab.app.AppLauncher` class to allow controlled instantiation of
  the `SimulationApp <https://docs.omniverse.nvidia.com/py/isaacsim/source/isaacsim.simulation_app/docs/index.html>`_
  and extension loading for remote deployment and ROS bridges.

Changed
^^^^^^^

* Modified all standalone scripts to use the :class:`isaaclab.app.AppLauncher` class.


0.4.0 (2023-05-27)
~~~~~~~~~~~~~~~~~~

Added
^^^^^

* Added a helper class :class:`isaaclab.asset_loader.UrdfLoader` that converts a URDF file to instanceable USD
  file based on the input configuration object.


0.3.2 (2023-04-27)
~~~~~~~~~~~~~~~~~~

Fixed
^^^^^

* Added safe-printing of functions while using the :meth:`isaaclab.utils.dict.print_dict` function.


0.3.1 (2023-04-23)
~~~~~~~~~~~~~~~~~~

Added
^^^^^

* Added a modified version of ``lula_franka_gen.urdf`` which includes an end-effector frame.
* Added a standalone script ``play_rmpflow.py`` to show RMPFlow controller.

Fixed
^^^^^

* Fixed the splitting of commands in the :meth:`ActuatorGroup.compute` method. Earlier it was reshaping the
  commands to the shape ``(num_actuators, num_commands)`` which was causing the commands to be split incorrectly.
* Fixed the processing of actuator command in the :meth:`RobotBase._process_actuators_cfg` to deal with multiple
  command types when using "implicit" actuator group.

0.3.0 (2023-04-20)
~~~~~~~~~~~~~~~~~~

Fixed
^^^^^

* Added the destructor to the keyboard devices to unsubscribe from carb.

Added
^^^^^

* Added the :class:`Se2Gamepad` and :class:`Se3Gamepad` for gamepad teleoperation support.


0.2.8 (2023-04-10)
~~~~~~~~~~~~~~~~~~

Fixed
^^^^^

* Fixed bugs in :meth:`axis_angle_from_quat` in the ``isaaclab.utils.math`` to handle quaternion with negative w component.
* Fixed bugs in :meth:`subtract_frame_transforms` in the ``isaaclab.utils.math`` by adding the missing final rotation.


0.2.7 (2023-04-07)
~~~~~~~~~~~~~~~~~~

Fixed
^^^^^

* Fixed repetition in applying mimic multiplier for "p_abs" in the :class:`GripperActuatorGroup` class.
* Fixed bugs in :meth:`reset_buffers` in the :class:`RobotBase` and :class:`LeggedRobot` classes.

0.2.6 (2023-03-16)
~~~~~~~~~~~~~~~~~~

Added
^^^^^

* Added the :class:`CollisionPropertiesCfg` to rigid/articulated object and robot base classes.
* Added the :class:`PhysicsMaterialCfg` to the :class:`SingleArm` class for tool sites.

Changed
^^^^^^^

* Changed the default control mode of the :obj:`PANDA_HAND_MIMIC_GROUP_CFG` to be from ``"v_abs"`` to ``"p_abs"``.
  Using velocity control for the mimic group can cause the hand to move in a jerky manner.


0.2.5 (2023-03-08)
~~~~~~~~~~~~~~~~~~

Fixed
^^^^^

* Fixed the indices used for the Jacobian and dynamics quantities in the :class:`MobileManipulator` class.


0.2.4 (2023-03-04)
~~~~~~~~~~~~~~~~~~

Added
^^^^^

* Added :meth:`apply_nested_physics_material` to the ``isaaclab.utils.kit``.
* Added the :meth:`sample_cylinder` to sample points from a cylinder's surface.
* Added documentation about the issue in using instanceable asset as markers.

Fixed
^^^^^

* Simplified the physics material application in the rigid object and legged robot classes.

Removed
^^^^^^^

* Removed the ``geom_prim_rel_path`` argument in the :class:`RigidObjectCfg.MetaInfoCfg` class.


0.2.3 (2023-02-24)
~~~~~~~~~~~~~~~~~~

Fixed
^^^^^

* Fixed the end-effector body index used for getting the Jacobian in the :class:`SingleArm` and :class:`MobileManipulator` classes.


0.2.2 (2023-01-27)
~~~~~~~~~~~~~~~~~~

Fixed
^^^^^

* Fixed the :meth:`set_world_pose_ros` and :meth:`set_world_pose_from_view` in the :class:`Camera` class.

Deprecated
^^^^^^^^^^

* Removed the :meth:`set_world_pose_from_ypr` method from the :class:`Camera` class.


0.2.1 (2023-01-26)
~~~~~~~~~~~~~~~~~~

Fixed
^^^^^

* Fixed the :class:`Camera` class to support different fisheye projection types.


0.2.0 (2023-01-25)
~~~~~~~~~~~~~~~~~~

Added
^^^^^

* Added support for warp backend in camera utilities.
* Extended the ``play_camera.py`` with ``--gpu`` flag to use GPU replicator backend.

0.1.1 (2023-01-24)
~~~~~~~~~~~~~~~~~~

Fixed
^^^^^

* Fixed setting of physics material on the ground plane when using :meth:`isaaclab.utils.kit.create_ground_plane` function.


0.1.0 (2023-01-17)
~~~~~~~~~~~~~~~~~~

Added
^^^^^

* Initial release of the extension with experimental API.
* Available robot configurations:

  * **Quadrupeds:** Unitree A1, ANYmal B, ANYmal C
  * **Single-arm manipulators:** Franka Emika arm, UR5
  * **Mobile manipulators:** Clearpath Ridgeback with Franka Emika arm or UR5<|MERGE_RESOLUTION|>--- conflicted
+++ resolved
@@ -1,7 +1,9 @@
 Changelog
 ---------
 
-<<<<<<< HEAD
+0.39.3 (2025-05-16)
+~~~~~~~~~~~~~~~~~~~
+
 Added
 ^^^^^
 
@@ -12,7 +14,8 @@
 
 * Updated the :class:`~isaaclab.managers.command_manager.CommandManager` to update the command counter after the
   resampling call.
-=======
+
+
 0.39.2 (2025-05-15)
 ~~~~~~~~~~~~~~~~~~~
 
@@ -25,7 +28,6 @@
   parameters from being used to calculate :attr:`omni.isaac.lab.sensors.camera.CameraData.intrinsic_matrices`
 * Fixed :meth:`omni.isaac.lab.spawners.sensors.sensors_cfg.PinholeCameraCfg.from_intrinsic_matrix` preventing setting of
   unused USD camera parameters.
->>>>>>> 871e26aa
 
 
 0.39.1 (2025-05-14)
@@ -34,12 +36,9 @@
 Added
 ^^^^^
 
-<<<<<<< HEAD
-=======
 * Added a new attribute :attr:`articulation_root_prim_path` to the :class:`~isaaclab.assets.ArticulationCfg` class
   to allow explicitly specifying the prim path of the articulation root.
 
->>>>>>> 871e26aa
 
 0.39.0 (2025-05-03)
 ~~~~~~~~~~~~~~~~~~~
