--- conflicted
+++ resolved
@@ -1,19 +1,21 @@
 Changelog
 ---------
 
-<<<<<<< HEAD
-0.39.1 (2025-05-13)
-=======
+0.39.3 (2025-05-16)
+~~~~~~~~~~~~~~~~~~~
+
+Fixed
+^^^^^
+
+* Fixed penetration issue for negative border height in :class:`~isaaclab.terrains.terrain_generator.TerrainGeneratorCfg`.
+
+
 0.39.2 (2025-05-15)
->>>>>>> 871e26aa
-~~~~~~~~~~~~~~~~~~~
-
-Fixed
-^^^^^
-
-<<<<<<< HEAD
-* Fixed penetration issue for negative border height in :class:`~isaaclab.terrains.terrain_generator.TerrainGeneratorCfg`.
-=======
+~~~~~~~~~~~~~~~~~~~
+
+Fixed
+^^^^^
+
 * Fixed :meth:`omni.isaac.lab.sensors.camera.camera.Camera.set_intrinsic_matrices` preventing setting of unused USD
   camera parameters.
 * Fixed :meth:`omni.isaac.lab.sensors.camera.camera.Camera._update_intrinsic_matrices` preventing unused USD camera
@@ -30,7 +32,6 @@
 
 * Added a new attribute :attr:`articulation_root_prim_path` to the :class:`~isaaclab.assets.ArticulationCfg` class
   to allow explicitly specifying the prim path of the articulation root.
->>>>>>> 871e26aa
 
 
 0.39.0 (2025-05-03)
