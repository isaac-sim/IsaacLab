Changelog
---------

<<<<<<< HEAD
0.X.0 (2025-06-29)
=======
0.40.22 (2025-07-11)
>>>>>>> 2884d4ee
~~~~~~~~~~~~~~~~~~~~

Added
^^^^^

<<<<<<< HEAD
* Added MangerBasedRLEnv support for composite gym observation spaces.
* A test for the composite gym observation spaces in ManagerBasedRLEnv is added to ensure that the observation spaces
  are correctly configured base on the clip.
=======
* Added :attr:`omni.isaac.lab.sensors.ContactSensorData.force_matrix_w_history` that tracks the history of the filtered contact forces in the world frame.


0.40.21 (2025-06-25)
~~~~~~~~~~~~~~~~~~~~

Added
^^^^^

* Added new curriculum mdp :func:`~isaaclab.envs.mdp.curriculums.modify_env_param` and
  :func:`~isaaclab.envs.mdp.curriculums.modify_env_param` that enables flexible changes to any configurations in the
  env instance


0.40.20 (2025-07-11)
~~~~~~~~~~~~~~~~~~~~

Fixed
^^^^^

* Fixed :meth:`isaaclab.envs.mdp.events.reset_joints_by_scale`, :meth:`isaaclab.envs.mdp.events.reset_joints_by_offsets`
restricting the resetting joint indices be that user defined joint indices.


0.40.19 (2025-07-11)
~~~~~~~~~~~~~~~~~~~~

Fixed
^^^^^

* Fixed missing attribute in :class:`~isaaclab.sensors.ray_caster.RayCasterCamera` class and its reset method when no
  env_ids are passed.


0.40.18 (2025-07-09)
~~~~~~~~~~~~~~~~~~~~

Added
^^^^^

* Added input param ``update_history`` to :meth:`~isaaclab.managers.ObservationManager.compute`
  to control whether the history buffer should be updated.
* Added unit test for :class:`~isaaclab.envs.ManagerBasedEnv`.

Fixed
^^^^^

* Fixed :class:`~isaaclab.envs.ManagerBasedEnv` and :class:`~isaaclab.envs.ManagerBasedRLEnv` to not update the history
  buffer on recording.


0.40.17 (2025-07-10)
~~~~~~~~~~~~~~~~~~~~

Added
^^^^^

* Added unit tests for multiple math functions:
  :func:`~isaaclab.utils.math.scale_transform`.
  :func:`~isaaclab.utils.math.unscale_transform`.
  :func:`~isaaclab.utils.math.saturate`.
  :func:`~isaaclab.utils.math.normalize`.
  :func:`~isaaclab.utils.math.copysign`.
  :func:`~isaaclab.utils.math.convert_quat`.
  :func:`~isaaclab.utils.math.quat_conjugate`.
  :func:`~isaaclab.utils.math.quat_from_euler_xyz`.
  :func:`~isaaclab.utils.math.quat_from_matrix`.
  :func:`~isaaclab.utils.math.euler_xyz_from_quat`.
  :func:`~isaaclab.utils.math.matrix_from_euler`.
  :func:`~isaaclab.utils.math.quat_from_angle_axis`.
  :func:`~isaaclab.utils.math.axis_angle_from_quat`.
  :func:`~isaaclab.utils.math.skew_symmetric_matrix`.
  :func:`~isaaclab.utils.math.combine_transform`.
  :func:`~isaaclab.utils.math.subtract_transform`.
  :func:`~isaaclab.utils.math.compute_pose_error`.

Changed
^^^^^^^

* Changed the implementation of :func:`~isaaclab.utils.math.copysign` to better reflect the documented functionality.


0.40.16 (2025-07-08)
~~~~~~~~~~~~~~~~~~~~

Fixed
^^^^^

* Fixed hanging quat_rotate calls to point to quat_apply in :class:`~isaaclab.assets.articulation.ArticulationData` and
  :class:`~isaaclab.assets.articulation.RigidObjectCollectionData`


0.40.15 (2025-07-08)
~~~~~~~~~~~~~~~~~~~~

Added
^^^^^

* Added ability to set platform height independent of object height for trimesh terrains.


0.40.14 (2025-07-01)
~~~~~~~~~~~~~~~~~~~~

Added
^^^^^

* Added :attr:`abs_height_noise` and :attr:`rel_height_noise` to give minimum and maximum absolute and relative noise to
  :class:`isaaclab.terrrains.trimesh.MeshRepeatedObjectsTerrainCfg`
* Added deprecation warnings to the existing :attr:`max_height_noise` but still functions.


0.40.13 (2025-07-03)
~~~~~~~~~~~~~~~~~~~~

Fixed
^^^^^

* Fixed unittest tests that are floating inside pytests for articulation and rendering


0.40.12 (2025-07-03)
~~~~~~~~~~~~~~~~~~~~

Changed
^^^^^^^

* Updated gymnasium to v1.2.0. This update includes fixes for a memory leak that appears when recording
  videos with the ``--video`` flag.
>>>>>>> 2884d4ee


0.40.11 (2025-06-27)
~~~~~~~~~~~~~~~~~~~~

Added
^^^^^


* Added unit test for :func:`~isaaclab.utils.math.quat_inv`.

Fixed
^^^^^

* Fixed the implementation mistake in :func:`~isaaclab.utils.math.quat_inv`.


0.40.10 (2025-06-25)
~~~~~~~~~~~~~~~~~~~~

Fixed
^^^^^

* Fixed :func:`~isaaclab.utils.dict.update_class_from_dict` preventing setting flat Iterables with different lengths.


0.40.9 (2025-06-25)
~~~~~~~~~~~~~~~~~~~

Added
^^^^^

* Added ``sample_bias_per_component`` flag to :class:`~isaaclab.utils.noise.noise_model.NoiseModelWithAdditiveBias` to enable independent per-component bias
  sampling, which is now the default behavior. If set to False, the previous behavior of sharing the same bias value across all components is retained.


0.40.8 (2025-06-18)
~~~~~~~~~~~~~~~~~~~

Fixed
^^^^^

* Fixed data inconsistency between read_body, read_link, read_com when write_body, write_com, write_joint performed, in
  :class:`~isaaclab.assets.Articulation`, :class:`~isaaclab.assets.RigidObject`, and
  :class:`~isaaclab.assets.RigidObjectCollection`
* added pytest that check against these data consistencies


0.40.7 (2025-06-24)
~~~~~~~~~~~~~~~~~~~

Added
^^^^^

* :class:`~isaaclab.utils.noise.NoiseModel` support for manager-based workflows.

Changed
^^^^^^^

* Renamed :func:`~isaaclab.utils.noise.NoiseModel.apply` method to :func:`~isaaclab.utils.noise.NoiseModel.__call__`.



0.40.6 (2025-06-12)
~~~~~~~~~~~~~~~~~~~

Fixed
^^^^^

* Fixed potential issues in :func:`~isaaclab.envs.mdp.events.randomize_visual_texture_material` related to handling visual prims during texture randomization.


0.40.5 (2025-05-22)
~~~~~~~~~~~~~~~~~~~

Fixed
^^^^^

* Fixed collision filtering logic for CPU simulation. The automatic collision filtering feature
  currently has limitations for CPU simulation. Collision filtering needs to be manually enabled when using CPU simulation.


0.40.4 (2025-06-03)
~~~~~~~~~~~~~~~~~~~

Changed
^^^^^^^

* Removes the hardcoding to :class:`~isaaclab.terrains.terrain_generator.TerrainGenerator` in
  :class:`~isaaclab.terrains.terrain_generator.TerrainImporter` and instead the ``class_type`` is used which is
  passed in the ``TerrainGeneratorCfg``.


0.40.3 (2025-03-20)
~~~~~~~~~~~~~~~~~~~

Changed
^^^^^^^

* Made separate data buffers for poses and velocities for the :class:`~isaaclab.assets.Articulation`,
  :class:`~isaaclab.assets.RigidObject`, and :class:`~isaaclab.assets.RigidObjectCollection` classes.
  Previously, the two data buffers were stored together in a single buffer requiring an additional
  concatenation operation when accessing the data.
* Cleaned up ordering of members inside the data classes for the assets to make them easier
  to comprehend. This reduced the code duplication within the class and made the class
  more readable.


0.40.2 (2025-05-10)
~~~~~~~~~~~~~~~~~~~

Added
^^^^^

* Updated gymnasium to >= 1.0
* Added support for specifying module:task_name as task name to avoid module import for ``gym.make``


0.40.1 (2025-06-02)
~~~~~~~~~~~~~~~~~~~

Added
^^^^^

* Added time observation functions to ~isaaclab.envs.mdp.observations module,
  :func:`~isaaclab.envs.mdp.observations.current_time_s` and :func:`~isaaclab.envs.mdp.observations.remaining_time_s`.

Changed
^^^^^^^

* Moved initialization of ``episode_length_buf`` outside of :meth:`load_managers()` of :class:`~isaaclab.envs.ManagerBasedRLEnv`
  to make it available for mdp functions.


0.40.0 (2025-05-16)
~~~~~~~~~~~~~~~~~~~

Added
^^^^^

* Added deprecation warning for :meth:`~isaaclab.utils.math.quat_rotate` and
  :meth:`~isaaclab.utils.math.quat_rotate_inverse`

Changed
^^^^^^^

* Changed all calls to :meth:`~isaaclab.utils.math.quat_rotate` and :meth:`~isaaclab.utils.math.quat_rotate_inverse` to
  :meth:`~isaaclab.utils.math.quat_apply` and :meth:`~isaaclab.utils.math.quat_apply_inverse` for speed.


0.39.7 (2025-05-19)
~~~~~~~~~~~~~~~~~~~

Fixed
^^^^^^

* Raising exceptions in step, render and reset if they occurred inside the initialization callbacks
  of assets and sensors.used from the experience files and the double definition is removed.


0.39.6 (2025-01-30)
~~~~~~~~~~~~~~~~~~~

Added
^^^^^

* Added method :meth:`omni.isaac.lab.assets.AssetBase.set_visibility` to set the visibility of the asset
  in the simulation.


0.39.5 (2025-05-16)
~~~~~~~~~~~~~~~~~~~

Added
^^^^^

* Added support for concatenation of observations along different dimensions in :class:`~isaaclab.managers.observation_manager.ObservationManager`.

Changed
^^^^^^^

* Updated the :class:`~isaaclab.managers.command_manager.CommandManager` to update the command counter after the
  resampling call.


0.39.4 (2025-05-16)
~~~~~~~~~~~~~~~~~~~

Fixed
^^^^^

* Fixed penetration issue for negative border height in :class:`~isaaclab.terrains.terrain_generator.TerrainGeneratorCfg`.


0.39.3 (2025-05-16)
~~~~~~~~~~~~~~~~~~~

Changed
^^^^^^^

* Changed the implementation of :meth:`~isaaclab.utils.math.quat_box_minus`

Added
^^^^^

* Added :meth:`~isaaclab.utils.math.quat_box_plus`
* Added :meth:`~isaaclab.utils.math.rigid_body_twist_transform`


0.39.2 (2025-05-15)
~~~~~~~~~~~~~~~~~~~

Fixed
^^^^^

* Fixed :meth:`omni.isaac.lab.sensors.camera.camera.Camera.set_intrinsic_matrices` preventing setting of unused USD
  camera parameters.
* Fixed :meth:`omni.isaac.lab.sensors.camera.camera.Camera._update_intrinsic_matrices` preventing unused USD camera
  parameters from being used to calculate :attr:`omni.isaac.lab.sensors.camera.CameraData.intrinsic_matrices`
* Fixed :meth:`omni.isaac.lab.spawners.sensors.sensors_cfg.PinholeCameraCfg.from_intrinsic_matrix` preventing setting of
  unused USD camera parameters.


0.39.1 (2025-05-14)
~~~~~~~~~~~~~~~~~~~

* Added a new attribute :attr:`articulation_root_prim_path` to the :class:`~isaaclab.assets.ArticulationCfg` class
  to allow explicitly specifying the prim path of the articulation root.


0.39.0 (2025-05-03)
~~~~~~~~~~~~~~~~~~~

Added
^^^^^

* Added check in RecorderManager to ensure that the success indicator is only set if the termination manager is present.
* Added semantic tags in :func:`isaaclab.sim.spawners.from_files.spawn_ground_plane`.
  This allows for :attr:`semantic_segmentation_mapping` to be used when using the ground plane spawner.


0.38.0 (2025-04-01)
~~~~~~~~~~~~~~~~~~~

Added
~~~~~

* Added the :meth:`~isaaclab.env.mdp.observations.joint_effort`


0.37.0 (2025-04-01)
~~~~~~~~~~~~~~~~~~~

Added
^^^^^

* Added :meth:`~isaaclab.envs.mdp.observations.body_pose_w`
* Added :meth:`~isaaclab.envs.mdp.observations.body_projected_gravity_b`


0.36.23 (2025-04-24)
~~~~~~~~~~~~~~~~~~~~

Fixed
^^^^^

* Fixed ``return_latest_camera_pose`` option in :class:`~isaaclab.sensors.TiledCameraCfg` from not being used to the
  argument ``update_latest_camera_pose`` in :class:`~isaaclab.sensors.CameraCfg` with application in both
  :class:`~isaaclab.sensors.Camera` and :class:`~isaaclab.sensors.TiledCamera`.


0.36.22 (2025-04-23)
~~~~~~~~~~~~~~~~~~~~

Fixed
^^^^^^^

* Adds correct type check for ManagerTermBase class in event_manager.py.


0.36.21 (2025-04-15)
~~~~~~~~~~~~~~~~~~~~

Changed
^^^^^^^

* Removed direct call of qpsovlers library from pink_ik controller and changed solver from quadprog to osqp.


0.36.20 (2025-04-09)
~~~~~~~~~~~~~~~~~~~~

Changed
^^^^^^^

* Added call to set cuda device after each ``app.update()`` call in :class:`~isaaclab.sim.SimulationContext`.
  This is now required for multi-GPU workflows because some underlying logic in ``app.update()`` is modifying
  the cuda device, which results in NCCL errors on distributed setups.


0.36.19 (2025-04-01)
~~~~~~~~~~~~~~~~~~~~

Fixed
^^^^^

* Added check in RecorderManager to ensure that the success indicator is only set if the termination manager is present.


0.36.18 (2025-03-26)
~~~~~~~~~~~~~~~~~~~~

Added
^^^^^

* Added a dynamic text instruction widget that provides real-time feedback
  on the number of successful recordings during demonstration sessions.


0.36.17 (2025-03-26)
~~~~~~~~~~~~~~~~~~~~

Changed
^^^^^^^

* Added override in AppLauncher to apply patch for ``pxr.Gf.Matrix4d`` to work with Pinocchio 2.7.0.


0.36.16 (2025-03-25)
~~~~~~~~~~~~~~~~~~~~

Changed
^^^^^^^

* Modified rendering mode default behavior when the launcher arg :attr:`enable_cameras` is not set.


0.36.15 (2025-03-25)
~~~~~~~~~~~~~~~~~~~~

Added
^^^^^

* Added near plane distance configuration for XR device.


0.36.14 (2025-03-24)
~~~~~~~~~~~~~~~~~~~~

Changed
^^^^^^^

* Changed default render settings in :class:`~isaaclab.sim.SimulationCfg` to None, which means that
  the default settings will be used from the experience files and the double definition is removed.


0.36.13 (2025-03-24)
~~~~~~~~~~~~~~~~~~~~

Added
^^^^^

* Added headpose support to OpenXRDevice.


0.36.12 (2025-03-19)
~~~~~~~~~~~~~~~~~~~~

Added
^^^^^

* Added parameter to show warning if Pink IK solver fails to find a solution.


0.36.11 (2025-03-19)
~~~~~~~~~~~~~~~~~~~~

Fixed
^^^^^

* Fixed default behavior of :class:`~isaaclab.actuators.ImplicitActuator` if no :attr:`effort_limits_sim` or
  :attr:`effort_limit` is set.


0.36.10 (2025-03-17)
~~~~~~~~~~~~~~~~~~~~

Fixed
^^^^^

* App launcher to update the cli arguments if conditional defaults are used.


0.36.9 (2025-03-18)
~~~~~~~~~~~~~~~~~~~

Added
^^^^^^^

* Xr rendering mode, which is default when xr is used.


0.36.8 (2025-03-17)
~~~~~~~~~~~~~~~~~~~

Fixed
^^^^^

* Removed ``scalar_first`` from scipy function usage to support older versions of scipy.


0.36.7 (2025-03-14)
~~~~~~~~~~~~~~~~~~~

Fixed
^^^^^

* Changed the import structure to only import ``pinocchio`` when ``pink-ik`` or ``dex-retargeting`` is being used.
  This also solves for the problem that ``pink-ik`` and ``dex-retargeting`` are not supported in windows.
* Removed ``isaacsim.robot_motion.lula`` and ``isaacsim.robot_motion.motion_generation`` from the default loaded Isaac Sim extensions.
* Moved pink ik action config to a separate file.


0.36.6 (2025-03-13)
~~~~~~~~~~~~~~~~~~~

Fixed
^^^^^

* Worked around an issue where the render mode is set to ``"RayTracedLighting"`` instead of ``"RaytracedLighting"`` by
  some dependencies.


0.36.5 (2025-03-11)
~~~~~~~~~~~~~~~~~~~

Added
^^^^^^^

* Added 3 rendering mode presets: performance, balanced, and quality.
* Preset settings are stored in ``apps/rendering_modes``.
* Presets can be set with cli arg ``--rendering_mode`` or with :class:`RenderCfg`.
* Preset rendering settings can be overwritten with :class:`RenderCfg`.
* :class:`RenderCfg` supports all native RTX carb settings.

Changed
^^^^^^^
* :class:`RenderCfg` default settings are unset.


0.36.4 (2025-03-11)
~~~~~~~~~~~~~~~~~~~

Changed
^^^^^^^

* Updated the OpenXR kit file ``isaaclab.python.xr.openxr.kit`` to inherit from ``isaaclab.python.kit`` instead of
  ``isaaclab.python.rendering.kit`` which is not appropriate.


0.36.3 (2025-03-10)
~~~~~~~~~~~~~~~~~~~~

Changed
^^^^^^^

* Added the PinkIKController controller class that interfaces Isaac Lab with the Pink differential inverse kinematics solver
  to allow control of multiple links in a robot using a single solver.


0.36.2 (2025-03-07)
~~~~~~~~~~~~~~~~~~~~

Changed
^^^^^^^

* Allowed users to exit on 1 Ctrl+C instead of consecutive 2 key strokes.
* Allowed physics reset during simulation through :meth:`reset` in :class:`~isaaclab.sim.SimulationContext`.


0.36.1 (2025-03-10)
~~~~~~~~~~~~~~~~~~~

Added
^^^^^

* Added :attr:`semantic_segmentation_mapping` for camera configs to allow specifying colors for semantics.


0.36.0 (2025-03-07)
~~~~~~~~~~~~~~~~~~~

Removed
^^^^^^^

* Removed the storage of tri-meshes and warp meshes inside the :class:`~isaaclab.terrains.TerrainImporter` class.
  Initially these meshes were added for ray-casting purposes. However, since the ray-caster reads the terrains
  directly from the USD files, these meshes are no longer needed.
* Deprecated the :attr:`warp_meshes` and :attr:`meshes` attributes from the
  :class:`~isaaclab.terrains.TerrainImporter` class. These attributes now return an empty dictionary
  with a deprecation warning.

Changed
^^^^^^^

* Changed the prim path of the "plane" terrain inside the :class:`~isaaclab.terrains.TerrainImporter` class.
  Earlier, the terrain was imported directly as the importer's prim path. Now, the terrain is imported as
  ``{importer_prim_path}/{name}``, where ``name`` is the name of the terrain.


0.35.0 (2025-03-07)
~~~~~~~~~~~~~~~~~~~

* Improved documentation of various attributes in the :class:`~isaaclab.assets.ArticulationData` class to make
  it clearer which values represent the simulation and internal class values. In the new convention,
  the ``default_xxx`` attributes are whatever the user configured from their configuration of the articulation
  class, while the ``xxx`` attributes are the values from the simulation.
* Updated the soft joint position limits inside the :meth:`~isaaclab.assets.Articulation.write_joint_pos_limits_to_sim`
  method to use the new limits passed to the function.
* Added setting of :attr:`~isaaclab.assets.ArticulationData.default_joint_armature` and
  :attr:`~isaaclab.assets.ArticulationData.default_joint_friction` attributes in the
  :class:`~isaaclab.assets.Articulation` class based on user configuration.

Changed
^^^^^^^

* Removed unnecessary buffer creation operations inside the :class:`~isaaclab.assets.Articulation` class.
  Earlier, the class initialized a variety of buffer data with zeros and in the next function assigned
  them the value from PhysX. This made the code bulkier and more complex for no reason.
* Renamed parameters for a consistent nomenclature. These changes are backwards compatible with previous releases
  with a deprecation warning for the old names.

  * ``joint_velocity_limits`` → ``joint_vel_limits`` (to match attribute ``joint_vel`` and ``joint_vel_limits``)
  * ``joint_limits`` → ``joint_pos_limits`` (to match attribute ``joint_pos`` and ``soft_joint_pos_limits``)
  * ``default_joint_limits`` → ``default_joint_pos_limits``
  * ``write_joint_limits_to_sim`` → ``write_joint_position_limit_to_sim``
  * ``joint_friction`` → ``joint_friction_coeff``
  * ``default_joint_friction`` → ``default_joint_friction_coeff``
  * ``write_joint_friction_to_sim`` → ``write_joint_friction_coefficient_to_sim``
  * ``fixed_tendon_limit`` → ``fixed_tendon_pos_limits``
  * ``default_fixed_tendon_limit`` → ``default_fixed_tendon_pos_limits``
  * ``set_fixed_tendon_limit`` → ``set_fixed_tendon_position_limit``


0.34.13 (2025-03-06)
~~~~~~~~~~~~~~~~~~~~

Added
^^^^^

* Added a new event mode called "prestartup", which gets called right after the scene design is complete
  and before the simulation is played.
* Added a callback to resolve the scene entity configurations separately once the simulation plays,
  since the scene entities cannot be resolved before the simulation starts playing
  (as we currently rely on PhysX to provide us with the joint/body ordering)


0.34.12 (2025-03-06)
~~~~~~~~~~~~~~~~~~~~

Added
^^^^^

* Updated the mimic API :meth:`target_eef_pose_to_action` in :class:`isaaclab.envs.ManagerBasedRLMimicEnv` to take a dictionary of
  eef noise values instead of a single noise value.
* Added support for optional subtask constraints based on DexMimicGen to the mimic configuration class :class:`isaaclab.envs.MimicEnvCfg`.
* Enabled data compression in HDF5 dataset file handler :class:`isaaclab.utils.datasets.hdf5_dataset_file_handler.HDF5DatasetFileHandler`.


0.34.11 (2025-03-04)
~~~~~~~~~~~~~~~~~~~~

Fixed
^^^^^

* Fixed issue in :class:`~isaaclab.sensors.TiledCamera` and :class:`~isaaclab.sensors.Camera` where segmentation outputs only display the first tile
  when scene instancing is enabled. A workaround is added for now to disable instancing when segmentation
  outputs are requested.


0.34.10 (2025-03-04)
~~~~~~~~~~~~~~~~~~~~

Fixed
^^^^^

* Fixed the issue of misalignment in the motion vectors from the :class:`TiledCamera`
  with other modalities such as RGBA and depth.


0.34.9 (2025-03-04)
~~~~~~~~~~~~~~~~~~~

Added
^^^^^

* Added methods inside the :class:`omni.isaac.lab.assets.Articulation` class to set the joint
  position and velocity for the articulation. Previously, the joint position and velocity could
  only be set using the :meth:`omni.isaac.lab.assets.Articulation.write_joint_state_to_sim` method,
  which didn't allow setting the joint position and velocity separately.


0.34.8 (2025-03-02)
~~~~~~~~~~~~~~~~~~~

Fixed
^^^^^

* Fixed the propagation of the :attr:`activate_contact_sensors` attribute to the
  :class:`~isaaclab.sim.spawners.wrappers.wrappers_cfg.MultiAssetSpawnerCfg` class. Previously, this value
  was always set to False, which led to incorrect contact sensor settings for the spawned assets.


0.34.7 (2025-03-02)
~~~~~~~~~~~~~~~~~~~

Changed
^^^^^^^

* Enabled the physics flag for disabling contact processing in the :class:`~isaaclab.sim.SimulationContact`
  class. This means that by default, no contact reporting is done by the physics engine, which should provide
  a performance boost in simulations with no contact processing requirements.
* Disabled the physics flag for disabling contact processing in the :class:`~isaaclab.sensors.ContactSensor`
  class when the sensor is created to allow contact reporting for the sensor.

Removed
^^^^^^^

* Removed the attribute ``disable_contact_processing`` from :class:`~isaaclab.sim.SimulationContact`.


0.34.6 (2025-03-01)
~~~~~~~~~~~~~~~~~~~

Added
^^^^^

* Added a new attribute :attr:`is_implicit_model` to the :class:`isaaclab.actuators.ActuatorBase` class to
  indicate if the actuator model is implicit or explicit. This helps checking that the correct model type
  is being used when initializing the actuator models.

Fixed
^^^^^

* Added copy of configurations to :class:`~isaaclab.assets.AssetBase` and :class:`~isaaclab.sensors.SensorBase`
  to prevent modifications of the configurations from leaking outside of the classes.
* Fixed the case where setting velocity/effort limits for the simulation in the
  :class:`~isaaclab.actuators.ActuatorBaseCfg` class was not being used to update the actuator-specific
  velocity/effort limits.

Changed
^^^^^^^

* Moved warnings and checks for implicit actuator models to the :class:`~isaaclab.actuators.ImplicitActuator` class.
* Reverted to IsaacLab v1.3 behavior where :attr:`isaaclab.actuators.ImplicitActuatorCfg.velocity_limit`
  attribute was not used for setting the velocity limits in the simulation. This makes it possible to deploy
  policies from previous release without any changes. If users want to set the velocity limits for the simulation,
  they should use the :attr:`isaaclab.actuators.ImplicitActuatorCfg.velocity_limit_sim` attribute instead.


0.34.5 (2025-02-28)
~~~~~~~~~~~~~~~~~~~

Added
^^^^^

* Added IP address support for WebRTC livestream to allow specifying IP address to stream across networks.
  This feature requires an updated livestream extension, which is current only available in the pre-built Isaac Lab 2.0.1 docker image.
  Support for other Isaac Sim builds will become available in Isaac Sim 5.0.


0.34.4 (2025-02-27)
~~~~~~~~~~~~~~~~~~~~

Added
^^^^^

* Refactored retargeting code from Se3Handtracking class into separate modules for better modularity
* Added scaffolding for developing additional retargeters (e.g. dex)


0.34.3 (2025-02-26)
~~~~~~~~~~~~~~~~~~~

Added
^^^^^

* Enablec specifying the placement of the simulation when viewed in an XR device. This is achieved by
  adding an ``XrCfg`` environment configuration with ``anchor_pos`` and ``anchor_rot`` parameters.


0.34.2 (2025-02-21)
~~~~~~~~~~~~~~~~~~~

Fixed
^^^^^

* Fixed setting of root velocities inside the event term :meth:`reset_root_state_from_terrain`. Earlier, the indexing
  based on the environment IDs was missing.


0.34.1 (2025-02-17)
~~~~~~~~~~~~~~~~~~~

Fixed
^^^^^

* Ensured that the loaded torch JIT models inside actuator networks are correctly set to eval mode
  to prevent any unexpected behavior during inference.


0.34.0 (2025-02-14)
~~~~~~~~~~~~~~~~~~~

Fixed
^^^^^

* Added attributes :attr:`velocity_limits_sim` and :attr:`effort_limits_sim` to the
  :class:`isaaclab.actuators.ActuatorBaseCfg` class to separate solver limits from actuator limits.


0.33.17 (2025-02-13)
~~~~~~~~~~~~~~~~~~~~

Fixed
^^^^^

* Fixed Imu sensor based observations at first step by updating scene during initialization for
  :class:`~isaaclab.envs.ManagerBasedEnv`, :class:`~isaaclab.envs.DirectRLEnv`, and :class:`~isaaclab.envs.DirectMARLEnv`


0.33.16 (2025-02-09)
~~~~~~~~~~~~~~~~~~~~

Fixed
^^^^^

* Removes old deprecation warning from :attr:`isaaclab.assets.RigidObectData.body_state_w`


0.33.15 (2025-02-09)
~~~~~~~~~~~~~~~~~~~~

Fixed
^^^^^

* Fixed not updating the ``drift`` when calling :func:`~isaaclab.sensors.RayCaster.reset`


0.33.14 (2025-02-01)
~~~~~~~~~~~~~~~~~~~~

Fixed
^^^^^

* Fixed not updating the timestamp of ``body_link_state_w`` and ``body_com_state_w`` when ``write_root_pose_to_sim`` and ``write_joint_state_to_sim`` in the ``Articulation`` class are called.


0.33.13 (2025-01-30)
~~~~~~~~~~~~~~~~~~~~

* Fixed resampling of interval time left for the next event in the :class:`~isaaclab.managers.EventManager`
  class. Earlier, the time left for interval-based events was not being resampled on episodic resets. This led
  to the event being triggered at the wrong time after the reset.


0.33.12 (2025-01-28)
~~~~~~~~~~~~~~~~~~~~

Fixed
^^^^^

* Fixed missing import in ``line_plot.py``


0.33.11 (2025-01-25)
~~~~~~~~~~~~~~~~~~~~

Added
^^^^^

* Added :attr:`isaaclab.scene.InteractiveSceneCfg.filter_collisions` to allow specifying whether collision masking across environments is desired.

Changed
^^^^^^^

* Automatic collision filtering now happens as part of the replicate_physics call. When replicate_physics is not enabled, we call the previous
  ``filter_collisions`` API to mask collisions between environments.


0.33.10 (2025-01-22)
~~~~~~~~~~~~~~~~~~~~

Changed
^^^^^^^

* In :meth:`isaaclab.assets.Articulation.write_joint_limits_to_sim`, we previously added a check for if default joint positions exceed the
  new limits being set. When this is True, we log a warning message to indicate that the default joint positions will be clipped to be within
  the range of the new limits. However, the warning message can become overly verbose in a randomization setting where this API is called on
  every environment reset. We now default to only writing the message to info level logging if called within randomization, and expose a
  parameter that can be used to choose the logging level desired.


0.33.9 (2025-01-22)
~~~~~~~~~~~~~~~~~~~

Fixed
^^^^^

* Fixed typo in /physics/autoPopupSimulationOutputWindow setting in :class:`~isaaclab.sim.SimulationContext`


0.33.8 (2025-01-17)
~~~~~~~~~~~~~~~~~~~

Fixed
^^^^^

* Removed deprecation of :attr:`isaaclab.assets.ArticulationData.root_state_w` and
  :attr:`isaaclab.assets.ArticulationData.body_state_w` derived properties.
* Removed deprecation of :meth:`isaaclab.assets.Articulation.write_root_state_to_sim`.
* Replaced calls to :attr:`isaaclab.assets.ArticulationData.root_com_state_w` and
  :attr:`isaaclab.assets.ArticulationData.root_link_state_w` with corresponding calls to
  :attr:`isaaclab.assets.ArticulationData.root_state_w`.
* Replaced calls to :attr:`isaaclab.assets.ArticulationData.body_com_state_w` and
  :attr:`isaaclab.assets.ArticulationData.body_link_state_w` properties with corresponding calls to
  :attr:`isaaclab.assets.ArticulationData.body_state_w` properties.
* Removed deprecation of :attr:`isaaclab.assets.RigidObjectData.root_state_w` derived properties.
* Removed deprecation of :meth:`isaaclab.assets.RigidObject.write_root_state_to_sim`.
* Replaced calls to :attr:`isaaclab.assets.RigidObjectData.root_com_state_w` and
  :attr:`isaaclab.assets.RigidObjectData.root_link_state_w` properties with corresponding calls to
  :attr:`isaaclab.assets.RigidObjectData.root_state_w` properties.
* Removed deprecation of :attr:`isaaclab.assets.RigidObjectCollectionData.root_state_w` derived properties.
* Removed deprecation of :meth:`isaaclab.assets.RigidObjectCollection.write_root_state_to_sim`.
* Replaced calls to :attr:`isaaclab.assets.RigidObjectCollectionData.root_com_state_w` and
  :attr:`isaaclab.assets.RigidObjectData.root_link_state_w` properties with corresponding calls to
  :attr:`isaaclab.assets.RigidObjectData.root_state_w` properties.
* Fixed indexing issue in ``write_root_link_velocity_to_sim`` in :class:`isaaclab.assets.RigidObject`
* Fixed index broadcasting in ``write_object_link_velocity_to_sim`` and ``write_object_com_pose_to_sim`` in
  the :class:`isaaclab.assets.RigidObjectCollection` class.


0.33.7 (2025-01-14)
~~~~~~~~~~~~~~~~~~~

Fixed
^^^^^

* Fixed the respawn of only wrong object samples in :func:`repeated_objects_terrain` of :mod:`isaaclab.terrains.trimesh` module.
  Previously, the function was respawning all objects in the scene instead of only the wrong object samples, which in worst case
  could lead to infinite respawn loop.


0.33.6 (2025-01-16)
~~~~~~~~~~~~~~~~~~~

Changed
^^^^^^^

* Added initial unit tests for multiple tiled cameras, including tests for initialization, groundtruth annotators, different poses, and different resolutions.


0.33.5 (2025-01-13)
~~~~~~~~~~~~~~~~~~~

Changed
^^^^^^^

* Moved the definition of ``/persistent/isaac/asset_root/*`` settings from :class:`AppLauncher` to the app files.
  This is needed to prevent errors where ``isaaclab_assets`` was loaded prior to the carbonite setting being set.


0.33.4 (2025-01-10)
~~~~~~~~~~~~~~~~~~~

Changed
^^^^^^^

* Added an optional parameter in the :meth:`record_pre_reset` method in
  :class:`~isaaclab.managers.RecorderManager` to override the export config upon invoking.


0.33.3 (2025-01-08)
~~~~~~~~~~~~~~~~~~~

Fixed
^^^^^

* Fixed docstring in articulation data :class:`isaaclab.assets.ArticulationData`.
  In body properties sections, the second dimension should be num_bodies but was documented as 1.


0.33.2 (2025-01-02)
~~~~~~~~~~~~~~~~~~~

Added
^^^^^

* Added body tracking as an origin type to :class:`isaaclab.envs.ViewerCfg` and :class:`isaaclab.envs.ui.ViewportCameraController`.


0.33.1 (2024-12-26)
~~~~~~~~~~~~~~~~~~~

Changed
^^^^^^^

* Added kinematics initialization call for populating kinematic prim transforms to fabric for rendering.
* Added ``enable_env_ids`` flag for cloning and replication to replace collision filtering.


0.33.0 (2024-12-22)
~~~~~~~~~~~~~~~~~~~

Fixed
^^^^^

* Fixed populating default_joint_stiffness and default_joint_damping values for ImplicitActuator instances in :class:`isaaclab.assets.Articulation`


0.32.2 (2024-12-17)
~~~~~~~~~~~~~~~~~~~

Added
^^^^^

* Added null-space (position) control option to :class:`isaaclab.controllers.OperationalSpaceController`.
* Added test cases that uses null-space control for :class:`isaaclab.controllers.OperationalSpaceController`.
* Added information regarding null-space control to the tutorial script and documentation of
  :class:`isaaclab.controllers.OperationalSpaceController`.
* Added arguments to set specific null-space joint position targets within
  :class:`isaaclab.envs.mdp.actions.OperationalSpaceControllerAction` class.


0.32.1 (2024-12-17)
~~~~~~~~~~~~~~~~~~~

Changed
^^^^^^^

* Added a default and generic implementation of the :meth:`get_object_poses` function
  in the :class:`ManagerBasedRLMimicEnv` class.
* Added a ``EXPORT_NONE`` mode in the :class:`DatasetExportMode` class and updated
  :class:`~isaaclab.managers.RecorderManager` to enable recording without exporting
  the data to a file.


0.32.0 (2024-12-16)
~~~~~~~~~~~~~~~~~~~

Changed
^^^^^^^

* Previously, physx returns the rigid bodies and articulations velocities in the com of bodies rather than the link frame, while poses are in link frames. We now explicitly provide :attr:`body_link_state` and :attr:`body_com_state` APIs replacing the previous :attr:`body_state` API. Previous APIs are now marked as deprecated. Please update any code using the previous pose and velocity APIs to use the new ``*_link_*`` or ``*_com_*`` APIs in :attr:`isaaclab.assets.RigidBody`, :attr:`isaaclab.assets.RigidBodyCollection`, and :attr:`isaaclab.assets.Articulation`.


0.31.0 (2024-12-16)
~~~~~~~~~~~~~~~~~~~

Added
^^^^^

* Added :class:`ManagerBasedRLMimicEnv` and config classes for mimic data generation workflow for imitation learning.


0.30.3 (2024-12-16)
~~~~~~~~~~~~~~~~~~~

Fixed
^^^^^

* Fixed ordering of logging and resamping in the command manager, where we were logging the metrics after resampling the commands.
  This leads to incorrect logging of metrics when inside the resample call, the metrics tensors get reset.


0.30.2 (2024-12-16)
~~~~~~~~~~~~~~~~~~~

Fixed
^^^^^

* Fixed errors within the calculations of :class:`isaaclab.controllers.OperationalSpaceController`.

Added
^^^^^

* Added :class:`isaaclab.controllers.OperationalSpaceController` to API documentation.
* Added test cases for :class:`isaaclab.controllers.OperationalSpaceController`.
* Added a tutorial for :class:`isaaclab.controllers.OperationalSpaceController`.
* Added the implementation of :class:`isaaclab.envs.mdp.actions.OperationalSpaceControllerAction` class.


0.30.1 (2024-12-15)
~~~~~~~~~~~~~~~~~~~

Changed
^^^^^^^

* Added call to update articulation kinematics after reset to ensure states are updated for non-rendering sensors. Previously, some changes
  in reset such as modifying joint states would not be reflected in the rigid body states immediately after reset.


0.30.0 (2024-12-15)
~~~~~~~~~~~~~~~~~~~

Added
^^^^^

* Added UI interface to the Managers in the ManagerBasedEnv and MangerBasedRLEnv classes.
* Added UI widgets for :class:`LiveLinePlot` and :class:`ImagePlot`.
* Added ``ManagerLiveVisualizer/Cfg``: Given a ManagerBase (i.e. action_manager, observation_manager, etc) and a config file this class creates
  the the interface between managers and the UI.
* Added :class:`EnvLiveVisualizer`: A 'manager' of ManagerLiveVisualizer. This is added to the ManagerBasedEnv but is only called during
  the initialization of the managers in load_managers
* Added ``get_active_iterable_terms`` implementation methods to ActionManager, ObservationManager, CommandsManager, CurriculumManager,
  RewardManager, and TerminationManager. This method exports the active term data and labels for each manager and is called by ManagerLiveVisualizer.
* Additions to :class:`BaseEnvWindow` and :class:`RLEnvWindow` to register ManagerLiveVisualizer UI interfaces for the chosen managers.


0.29.0 (2024-12-15)
~~~~~~~~~~~~~~~~~~~

Added
^^^^^

* Added observation history computation to :class:`isaaclab.manager.observation_manager.ObservationManager`.
* Added ``history_length`` and ``flatten_history_dim`` configuration parameters to :class:`isaaclab.manager.manager_term_cfg.ObservationTermCfg`
* Added ``history_length`` and ``flatten_history_dim`` configuration parameters to :class:`isaaclab.manager.manager_term_cfg.ObservationGroupCfg`
* Added full buffer property to :class:`isaaclab.utils.buffers.circular_buffer.CircularBuffer`


0.28.4 (2024-12-15)
~~~~~~~~~~~~~~~~~~~

Added
^^^^^

* Added action clip to all :class:`isaaclab.envs.mdp.actions`.


0.28.3 (2024-12-14)
~~~~~~~~~~~~~~~~~~~

Changed
^^^^^^^

* Added check for error below threshold in state machines to ensure the state has been reached.


0.28.2 (2024-12-13)
~~~~~~~~~~~~~~~~~~~

Fixed
^^^^^

* Fixed the shape of ``quat_w`` in the ``apply_actions`` method of :attr:`~isaaclab.env.mdp.NonHolonomicAction`
  (previously (N,B,4), now (N,4) since the number of root bodies B is required to be 1). Previously ``apply_actions`` errored
  because ``euler_xyz_from_quat`` requires inputs of shape (N,4).


0.28.1 (2024-12-13)
~~~~~~~~~~~~~~~~~~~

Fixed
^^^^^

* Fixed the internal buffers for ``set_external_force_and_torque`` where the buffer values would be stale if zero values are sent to the APIs.


0.28.0 (2024-12-12)
~~~~~~~~~~~~~~~~~~~

Changed
^^^^^^^

* Adapted the :class:`~isaaclab.sim.converters.UrdfConverter` to use the latest URDF converter API from Isaac Sim 4.5. The
  physics articulation root can now be set separately, and the joint drive gains can be set on a per joint basis.


0.27.33 (2024-12-11)
~~~~~~~~~~~~~~~~~~~~

Added
^^^^^

* Introduced an optional ``sensor_cfg`` parameter to the :meth:`~isaaclab.envs.mdp.rewards.base_height_l2` function, enabling the use of
  :class:`~isaaclab.sensors.RayCaster` for height adjustments. For flat terrains, the function retains its previous behavior.
* Improved documentation to clarify the usage of the :meth:`~isaaclab.envs.mdp.rewards.base_height_l2` function in both flat and rough terrain settings.


0.27.32 (2024-12-11)
~~~~~~~~~~~~~~~~~~~~

Fixed
^^^^^

* Modified :class:`isaaclab.envs.mdp.actions.DifferentialInverseKinematicsAction` class to use the geometric
  Jacobian computed w.r.t. to the root frame of the robot. This helps ensure that root pose does not affect the tracking.


0.27.31 (2024-12-09)
~~~~~~~~~~~~~~~~~~~~

Changed
^^^^^^^

* Introduced configuration options in :class:`Se3HandTracking` to:
  - Zero out rotation around the x/y axes
  - Apply smoothing and thresholding to position and rotation deltas for reduced jitter
  - Use wrist-based rotation reference as an alternative to fingertip-based rotation

* Switched the default position reference in :class:`Se3HandTracking` to the wrist joint pose, providing more stable relative-based positioning.


0.27.30 (2024-12-09)
~~~~~~~~~~~~~~~~~~~~

Fixed
^^^^^

* Fixed the initial state recorder term in :class:`isaaclab.envs.mdp.recorders.InitialStateRecorder` to
  return only the states of the specified environment IDs.


0.27.29 (2024-12-06)
~~~~~~~~~~~~~~~~~~~~

Fixed
^^^^^

* Fixed the enforcement of :attr:`~isaaclab.actuators.ActuatorBaseCfg.velocity_limits` at the
  :attr:`~isaaclab.assets.Articulation.root_physx_view` level.


0.27.28 (2024-12-06)
~~~~~~~~~~~~~~~~~~~~

Changed
^^^^^^^

* If a USD that contains an articulation root is loaded using a
  :attr:`isaaclab.assets.RigidBody` we now fail unless the articulation root is explicitly
  disabled. Using an articulation root for rigid bodies is not needed and decreases overall performance.


0.27.27 (2024-12-06)
~~~~~~~~~~~~~~~~~~~~

Fixed
^^^^^

* Corrected the projection types of fisheye camera in :class:`isaaclab.sim.spawners.sensors.sensors_cfg.FisheyeCameraCfg`.
  Earlier, the projection names used snakecase instead of camelcase.


0.27.26 (2024-12-06)
~~~~~~~~~~~~~~~~~~~~

Added
^^^^^

* Added option to define the clipping behavior for depth images generated by
  :class:`~isaaclab.sensors.RayCasterCamera`, :class:`~isaaclab.sensors.Camera`, and :class:`~isaaclab.sensors.TiledCamera`

Changed
^^^^^^^

* Unified the clipping behavior for the depth images of all camera implementations. Per default, all values exceeding
  the range are clipped to zero for both ``distance_to_image_plane`` and ``distance_to_camera`` depth images. Prev.
  :class:`~isaaclab.sensors.RayCasterCamera` clipped the values to the maximum value of the depth image,
  :class:`~isaaclab.sensors.Camera` did not clip them and had a different behavior for both types.


0.27.25 (2024-12-05)
~~~~~~~~~~~~~~~~~~~~

Fixed
^^^^^

* Fixed the condition in ``isaaclab.sh`` that checks whether ``pre-commit`` is installed before attempting installation.


0.27.24 (2024-12-05)
~~~~~~~~~~~~~~~~~~~~

Fixed
^^^^^

* Removed workaround in :class:`isaaclab.sensors.TiledCamera` and :class:`isaaclab.sensors.Camera`
  that was previously required to prevent frame offsets in renders. The denoiser setting is no longer
  automatically modified based on the resolution of the cameras.


0.27.23 (2024-12-04)
~~~~~~~~~~~~~~~~~~~~

Fixed
^^^^^

* Added the attributes :attr:`~isaaclab.envs.DirectRLEnvCfg.wait_for_textures` and :attr:`~isaaclab.envs.ManagerBasedEnvCfg.wait_for_textures`
  to enable assets loading check during :class:`~isaaclab.DirectRLEnv` and :class:`~isaaclab.ManagerBasedEnv` reset method when rtx sensors are added to the scene.


0.27.22 (2024-12-04)
~~~~~~~~~~~~~~~~~~~~

Fixed
^^^^^

* Fixed the order of the incoming parameters in :class:`isaaclab.envs.DirectMARLEnv` to correctly use ``NoiseModel`` in marl-envs.


0.27.21 (2024-12-04)
~~~~~~~~~~~~~~~~~~~~

Added
^^^^^

* Added :class:`~isaaclab.managers.RecorderManager` and its utility classes to record data from the simulation.
* Added :class:`~isaaclab.utils.datasets.EpisodeData` to store data for an episode.
* Added :class:`~isaaclab.utils.datasets.DatasetFileHandlerBase` as a base class for handling dataset files.
* Added :class:`~isaaclab.utils.datasets.HDF5DatasetFileHandler` as a dataset file handler implementation to
  export and load episodes from HDF5 files.
* Added ``record_demos.py`` script to record human-teleoperated demos for a specified task and export to an HDF5 file.
* Added ``replay_demos.py`` script to replay demos loaded from an HDF5 file.


0.27.20 (2024-12-02)
~~~~~~~~~~~~~~~~~~~~

Changed
^^^^^^^

* Changed :class:`isaaclab.envs.DirectMARLEnv` to inherit from ``Gymnasium.Env`` due to requirement from Gymnasium v1.0.0 requiring all environments to be a subclass of ``Gymnasium.Env`` when using the ``make`` interface.


0.27.19 (2024-12-02)
~~~~~~~~~~~~~~~~~~~~

Added
^^^^^

* Added ``isaaclab.utils.pretrained_checkpoints`` containing constants and utility functions used to manipulate
  paths and load checkpoints from Nucleus.


0.27.18 (2024-11-28)
~~~~~~~~~~~~~~~~~~~~

Changed
^^^^^^^

* Renamed Isaac Sim imports to follow Isaac Sim 4.5 naming conventions.


0.27.17 (2024-11-20)
~~~~~~~~~~~~~~~~~~~~

Added
^^^^^

* Added ``create_new_stage`` setting in :class:`~isaaclab.app.AppLauncher` to avoid creating a default new stage on startup in Isaac Sim. This helps reduce the startup time when launching Isaac Lab.


0.27.16 (2024-11-15)
~~~~~~~~~~~~~~~~~~~~

Added
^^^^^

* Added the class :class:`~isaaclab.devices.Se3HandTracking` which enables XR teleop for manipulators.


0.27.15 (2024-11-09)
~~~~~~~~~~~~~~~~~~~~

Fixed
^^^^^

* Fixed indexing in :meth:`isaaclab.assets.Articulation.write_joint_limits_to_sim` to correctly process non-None ``env_ids`` and ``joint_ids``.


0.27.14 (2024-10-23)
~~~~~~~~~~~~~~~~~~~~

Added
^^^^^

* Added the class :class:`~isaaclab.assets.RigidObjectCollection` which allows to spawn
  multiple objects in each environment and access/modify the quantities with a unified (env_ids, object_ids) API.


0.27.13 (2024-10-30)
~~~~~~~~~~~~~~~~~~~~

Added
^^^^^

* Added the attributes :attr:`~isaaclab.sim.converters.MeshConverterCfg.translation`, :attr:`~isaaclab.sim.converters.MeshConverterCfg.rotation`,
  :attr:`~isaaclab.sim.converters.MeshConverterCfg.scale` to translate, rotate, and scale meshes
  when importing them with :class:`~isaaclab.sim.converters.MeshConverter`.


0.27.12 (2024-11-04)
~~~~~~~~~~~~~~~~~~~~

Removed
^^^^^^^

* Removed TensorDict usage in favor of Python dictionary in sensors


0.27.11 (2024-10-31)
~~~~~~~~~~~~~~~~~~~~

Added
^^^^^

* Added support to define tuple of floats to scale observation terms by expanding the
  :attr:`isaaclab.managers.manager_term_cfg.ObservationManagerCfg.scale` attribute.


0.27.10 (2024-11-01)
~~~~~~~~~~~~~~~~~~~~

Changed
^^^^^^^

* Cached the PhysX view's joint paths before looping over them when processing fixed joint tendons
  inside the :class:`Articulation` class. This helps improve the processing time for the tendons.


0.27.9 (2024-11-01)
~~~~~~~~~~~~~~~~~~~

Added
^^^^^

* Added the :class:`isaaclab.utils.types.ArticulationActions` class to store the joint actions
  for an articulation. Earlier, the class from Isaac Sim was being used. However, it used a different
  type for the joint actions which was not compatible with the Isaac Lab framework.


0.27.8 (2024-11-01)
~~~~~~~~~~~~~~~~~~~

Fixed
^^^^^

* Added sanity check if the term is a valid type inside the command manager.
* Corrected the iteration over ``group_cfg_items`` inside the observation manager.


0.27.7 (2024-10-28)
~~~~~~~~~~~~~~~~~~~

Added
^^^^^

* Added frozen encoder feature extraction observation space with ResNet and Theia


0.27.6 (2024-10-25)
~~~~~~~~~~~~~~~~~~~

Fixed
^^^^^

* Fixed usage of ``meshes`` property in :class:`isaaclab.sensors.RayCasterCamera` to use ``self.meshes`` instead of the undefined ``RayCaster.meshes``.
* Fixed issue in :class:`isaaclab.envs.ui.BaseEnvWindow` where undefined configs were being accessed when creating debug visualization elements in UI.


0.27.5 (2024-10-25)
~~~~~~~~~~~~~~~~~~~

Added
^^^^^

* Added utilities for serializing/deserializing Gymnasium spaces.


0.27.4 (2024-10-18)
~~~~~~~~~~~~~~~~~~~

Fixed
^^^^^

* Updated installation path instructions for Windows in the Isaac Lab documentation to remove redundancy in the use of %USERPROFILE% for path definitions.


0.27.3 (2024-10-22)
~~~~~~~~~~~~~~~~~~~

Fixed
^^^^^

* Fixed the issue with using list or tuples of ``configclass`` within a ``configclass``. Earlier, the list of
  configclass objects were not converted to dictionary properly when ``to_dict`` function was called.


0.27.2 (2024-10-21)
~~~~~~~~~~~~~~~~~~~

Added
^^^^^

* Added ``--kit_args`` to :class:`~isaaclab.app.AppLauncher` to allow passing command line arguments directly to Omniverse Kit SDK.


0.27.1 (2024-10-20)
~~~~~~~~~~~~~~~~~~~

Added
^^^^^

* Added :class:`~isaaclab.sim.RenderCfg` and the attribute :attr:`~isaaclab.sim.SimulationCfg.render` for
  specifying render related settings.


0.27.0 (2024-10-14)
~~~~~~~~~~~~~~~~~~~

Added
^^^^^

* Added a method to :class:`~isaaclab.utils.configclass` to check for attributes with values of
  type ``MISSING``. This is useful when the user wants to check if a certain attribute has been set or not.
* Added the configuration validation check inside the constructor of all the core classes
  (such as sensor base, asset base, scene and environment base classes).
* Added support for environments without commands by leaving the attribute
  :attr:`isaaclab.envs.ManagerBasedRLEnvCfg.commands` as None. Before, this had to be done using
  the class :class:`isaaclab.command_generators.NullCommandGenerator`.
* Moved the ``meshes`` attribute in the :class:`isaaclab.sensors.RayCaster` class from class variable to instance variable.
  This prevents the meshes to overwrite each other.


0.26.0 (2024-10-16)
~~~~~~~~~~~~~~~~~~~

Added
^^^^^

* Added Imu sensor implementation that directly accesses the physx view :class:`isaaclab.sensors.Imu`. The
  sensor comes with a configuration class :class:`isaaclab.sensors.ImuCfg` and data class
  :class:`isaaclab.sensors.ImuData`.
* Moved and renamed :meth:`isaaclab.sensors.camera.utils.convert_orientation_convention` to :meth:`isaaclab.utils.math.convert_camera_frame_orientation_convention`
* Moved :meth:`isaaclab.sensors.camera.utils.create_rotation_matrix_from_view` to :meth:`isaaclab.utils.math.create_rotation_matrix_from_view`


0.25.2 (2024-10-16)
~~~~~~~~~~~~~~~~~~~

Added
^^^^^

* Added support for different Gymnasium spaces (``Box``, ``Discrete``, ``MultiDiscrete``, ``Tuple`` and ``Dict``)
  to define observation, action and state spaces in the direct workflow.
* Added :meth:`sample_space` to environment utils to sample supported spaces where data containers are torch tensors.

Changed
^^^^^^^

* Mark the :attr:`num_observations`, :attr:`num_actions` and :attr:`num_states` in :class:`DirectRLEnvCfg` as deprecated
  in favor of :attr:`observation_space`, :attr:`action_space` and :attr:`state_space` respectively.
* Mark the :attr:`num_observations`, :attr:`num_actions` and :attr:`num_states` in :class:`DirectMARLEnvCfg` as deprecated
  in favor of :attr:`observation_spaces`, :attr:`action_spaces` and :attr:`state_space` respectively.


0.25.1 (2024-10-10)
~~~~~~~~~~~~~~~~~~~

Fixed
^^^^^

* Fixed potential issue where default joint positions can fall outside of the limits being set with Articulation's
  ``write_joint_limits_to_sim`` API.


0.25.0 (2024-10-06)
~~~~~~~~~~~~~~~~~~~

Added
^^^^^

* Added configuration classes for spawning assets from a list of individual asset configurations randomly
  at the specified prim paths.


0.24.20 (2024-10-07)
~~~~~~~~~~~~~~~~~~~~

Fixed
^^^^^

* Fixed the :meth:`isaaclab.envs.mdp.events.randomize_rigid_body_material` function to
  correctly sample friction and restitution from the given ranges.


0.24.19 (2024-10-05)
~~~~~~~~~~~~~~~~~~~~

Added
^^^^^

* Added new functionalities to the FrameTransformer to make it more general. It is now possible to track:

  * Target frames that aren't children of the source frame prim_path
  * Target frames that are based upon the source frame prim_path


0.24.18 (2024-10-04)
~~~~~~~~~~~~~~~~~~~~

Fixed
^^^^^

* Fixes parsing and application of ``size`` parameter for :class:`~isaaclab.sim.spawn.GroundPlaneCfg` to correctly
  scale the grid-based ground plane.


0.24.17 (2024-10-04)
~~~~~~~~~~~~~~~~~~~~

Fixed
^^^^^

* Fixed the deprecation notice for using ``pxr.Semantics``. The corresponding modules use ``Semantics`` module
  directly.


0.24.16 (2024-10-03)
~~~~~~~~~~~~~~~~~~~~

Changed
^^^^^^^

* Renamed the observation function :meth:`grab_images` to :meth:`image` to follow convention of noun-based naming.
* Renamed the function :meth:`convert_perspective_depth_to_orthogonal_depth` to a shorter name
  :meth:`isaaclab.utils.math.orthogonalize_perspective_depth`.


0.24.15 (2024-09-20)
~~~~~~~~~~~~~~~~~~~~

Added
^^^^^

* Added :meth:`grab_images` to be able to use images for an observation term in manager-based environments.


0.24.14 (2024-09-20)
~~~~~~~~~~~~~~~~~~~~

Added
^^^^^

* Added the method :meth:`convert_perspective_depth_to_orthogonal_depth` to convert perspective depth
  images to orthogonal depth images. This is useful for the :meth:`~isaaclab.utils.math.unproject_depth`,
  since it expects orthogonal depth images as inputs.


0.24.13 (2024-09-08)
~~~~~~~~~~~~~~~~~~~~

Changed
^^^^^^^

* Moved the configuration of visualization markers for the command terms to their respective configuration classes.
  This allows users to modify the markers for the command terms without having to modify the command term classes.


0.24.12 (2024-09-18)
~~~~~~~~~~~~~~~~~~~~

Fixed
^^^^^

* Fixed outdated fetching of articulation data by using the method ``update_articulations_kinematic`` in
  :class:`isaaclab.assets.ArticulationData`. Before if an articulation was moved during a reset, the pose of the
  links were outdated if fetched before the next physics step. Adding this method ensures that the pose of the links
  is always up-to-date. Similarly ``update_articulations_kinematic`` was added before any render step to ensure that the
  articulation displays correctly after a reset.


0.24.11 (2024-09-11)
~~~~~~~~~~~~~~~~~~~~

Added
^^^^^

* Added skrl's JAX environment variables to :class:`~isaaclab.app.AppLauncher`
  to support distributed multi-GPU and multi-node training using JAX


0.24.10 (2024-09-10)
~~~~~~~~~~~~~~~~~~~~

Added
^^^^^

* Added config class, support, and tests for MJCF conversion via standalone python scripts.


0.24.9 (2024-09-09)
~~~~~~~~~~~~~~~~~~~~

Added
^^^^^

* Added a seed parameter to the :attr:`isaaclab.envs.ManagerBasedEnvCfg` and :attr:`isaaclab.envs.DirectRLEnvCfg`
  classes to set the seed for the environment. This seed is used to initialize the random number generator for the environment.
* Adapted the workflow scripts to set the seed for the environment using the seed specified in the learning agent's configuration
  file or the command line argument. This ensures that the simulation results are reproducible across different runs.


0.24.8 (2024-09-08)
~~~~~~~~~~~~~~~~~~~

Changed
^^^^^^^

* Modified:meth:`quat_rotate` and :meth:`quat_rotate_inverse` operations to use :meth:`torch.einsum`
  for faster processing of high dimensional input tensors.


0.24.7 (2024-09-06)
~~~~~~~~~~~~~~~~~~~

Added
^^^^^

* Added support for property attributes in the :meth:``isaaclab.utils.configclass`` method.
  Earlier, the configclass decorator failed to parse the property attributes correctly and made them
  instance variables instead.


0.24.6 (2024-09-05)
~~~~~~~~~~~~~~~~~~~

Fixed
^^^^^

* Adapted the ``A`` and ``D`` button bindings inside :meth:`isaaclab.device.Se3Keyboard` to make them now
  more-intuitive to control the y-axis motion based on the right-hand rule.


0.24.5 (2024-08-29)
~~~~~~~~~~~~~~~~~~~

Added
^^^^^

* Added alternative data type "distance_to_camera" in :class:`isaaclab.sensors.TiledCamera` class to be
  consistent with all other cameras (equal to type "depth").


0.24.4 (2024-09-02)
~~~~~~~~~~~~~~~~~~~

Fixed
^^^^^

* Added missing SI units to the documentation of :class:`isaaclab.sensors.Camera` and
  :class:`isaaclab.sensors.RayCasterCamera`.
* Added test to check :attr:`isaaclab.sensors.RayCasterCamera.set_intrinsic_matrices`


0.24.3 (2024-08-29)
~~~~~~~~~~~~~~~~~~~

Fixed
^^^^^

* Fixed the support for class-bounded methods when creating a configclass
  out of them. Earlier, these methods were being made as instance methods
  which required initialization of the class to call the class-methods.


0.24.2 (2024-08-28)
~~~~~~~~~~~~~~~~~~~

Added
^^^^^

* Added a class method to initialize camera configurations with an intrinsic matrix in the
  :class:`isaaclab.sim.spawner.sensors.PinholeCameraCfg`
  :class:`isaaclab.sensors.ray_caster.patterns_cfg.PinholeCameraPatternCfg` classes.

Fixed
^^^^^

* Fixed the ray direction in :func:`isaaclab.sensors.ray_caster.patterns.patterns.pinhole_camera_pattern` to
  point to the center of the pixel instead of the top-left corner.
* Fixed the clipping of the "distance_to_image_plane" depth image obtained using the
  :class:`isaaclab.sensors.ray_caster.RayCasterCamera` class. Earlier, the depth image was being clipped
  before the depth image was generated. Now, the clipping is applied after the depth image is generated. This makes
  the behavior equal to the USD Camera.


0.24.1 (2024-08-21)
~~~~~~~~~~~~~~~~~~~

Changed
^^^^^^^

* Disabled default viewport in certain headless scenarios for better performance.


0.24.0 (2024-08-17)
~~~~~~~~~~~~~~~~~~~

Added
^^^^^

* Added additional annotators for :class:`isaaclab.sensors.camera.TiledCamera` class.

Changed
^^^^^^^

* Updated :class:`isaaclab.sensors.TiledCamera` to latest RTX tiled rendering API.
* Single channel outputs for :class:`isaaclab.sensors.TiledCamera`, :class:`isaaclab.sensors.Camera` and :class:`isaaclab.sensors.RayCasterCamera` now has shape (H, W, 1).
* Data type for RGB output for :class:`isaaclab.sensors.TiledCamera` changed from ``torch.float`` to ``torch.uint8``.
* Dimension of RGB output for :class:`isaaclab.sensors.Camera` changed from (H, W, 4) to (H, W, 3). Use type ``rgba`` to retrieve the previous dimension.


0.23.1 (2024-08-17)
~~~~~~~~~~~~~~~~~~~

Changed
^^^^^^^

* Updated torch to version 2.4.0.


0.23.0 (2024-08-16)
~~~~~~~~~~~~~~~~~~~

Added
^^^^^

* Added direct workflow base class :class:`isaaclab.envs.DirectMARLEnv` for multi-agent environments.


0.22.1 (2024-08-17)
~~~~~~~~~~~~~~~~~~~

Added
^^^^^

* Added APIs to interact with the physics simulation of deformable objects. This includes setting the
  material properties, setting kinematic targets, and getting the state of the deformable object.
  For more information, please refer to the :mod:`isaaclab.assets.DeformableObject` class.


0.22.0 (2024-08-14)
~~~~~~~~~~~~~~~~~~~

Added
^^^^^

* Added :mod:`~isaaclab.utils.modifiers` module to provide framework for configurable and custom
  observation data modifiers.
* Adapted the :class:`~isaaclab.managers.ObservationManager` class to support custom modifiers.
  These are applied to the observation data before applying any noise or scaling operations.


0.21.2 (2024-08-13)
~~~~~~~~~~~~~~~~~~~

Fixed
^^^^^

* Moved event mode-based checks in the :meth:`isaaclab.managers.EventManager.apply` method outside
  the loop that iterates over the event terms. This prevents unnecessary checks and improves readability.
* Fixed the logic for global and per environment interval times when using the "interval" mode inside the
  event manager. Earlier, the internal lists for these times were of unequal lengths which led to wrong indexing
  inside the loop that iterates over the event terms.


0.21.1 (2024-08-06)
~~~~~~~~~~~~~~~~~~~

* Added a flag to preserve joint ordering inside the :class:`isaaclab.envs.mdp.JointAction` action term.


0.21.0 (2024-08-05)
~~~~~~~~~~~~~~~~~~~

Added
^^^^^

* Added the command line argument ``--device`` in :class:`~isaaclab.app.AppLauncher`. Valid options are:

  * ``cpu``: Use CPU.
  * ``cuda``: Use GPU with device ID ``0``.
  * ``cuda:N``: Use GPU, where N is the device ID. For example, ``cuda:0``. The default value is ``cuda:0``.

Changed
^^^^^^^

* Simplified setting the device throughout the code by relying on :attr:`isaaclab.sim.SimulationCfg.device`
  to activate gpu/cpu pipelines.

Removed
^^^^^^^

* Removed the parameter :attr:`isaaclab.sim.SimulationCfg.use_gpu_pipeline`. This is now directly inferred from
  :attr:`isaaclab.sim.SimulationCfg.device`.
* Removed the command line input argument ``--device_id`` in :class:`~isaaclab.app.AppLauncher`. The device id can
  now be set using the ``--device`` argument, for example with ``--device cuda:0``.


0.20.8 (2024-08-02)
~~~~~~~~~~~~~~~~~~~

Fixed
^^^^^

* Fixed the handling of observation terms with different shapes in the
  :class:`~isaaclab.managers.ObservationManager` class. Earlier, the constructor would throw an error if the
  shapes of the observation terms were different. Now, this operation only happens when the terms in an observation
  group are being concatenated. Otherwise, the terms are stored as a dictionary of tensors.
* Improved the error message when the observation terms are not of the same shape in the
  :class:`~isaaclab.managers.ObservationManager` class and the terms are being concatenated.


0.20.7 (2024-08-02)
~~~~~~~~~~~~~~~~~~~

Changed
^^^^^^^

* Performance improvements for material randomization in events.

Added
^^^^^

* Added minimum randomization frequency for reset mode randomizations.


0.20.6 (2024-08-02)
~~~~~~~~~~~~~~~~~~~

Changed
^^^^^^^

* Removed the hierarchy from :class:`~isaaclab.assets.RigidObject` class to
  :class:`~isaaclab.assets.Articulation` class. Previously, the articulation class overrode  almost
  all the functions of the rigid object class making the hierarchy redundant. Now, the articulation class
  is a standalone class that does not inherit from the rigid object class. This does add some code
  duplication but the simplicity and clarity of the code is improved.


0.20.5 (2024-08-02)
~~~~~~~~~~~~~~~~~~~

Added
^^^^^

* Added :attr:`isaaclab.terrain.TerrainGeneratorCfg.border_height` to set the height of the border
  around the terrain.


0.20.4 (2024-08-02)
~~~~~~~~~~~~~~~~~~~

Fixed
^^^^^

* Fixed the caching of terrains when using the :class:`isaaclab.terrains.TerrainGenerator` class.
  Earlier, the random sampling of the difficulty levels led to different hash values for the same terrain
  configuration. This caused the terrains to be re-generated even when the same configuration was used.
  Now, the numpy random generator is seeded with the same seed to ensure that the difficulty levels are
  sampled in the same order between different runs.


0.20.3 (2024-08-02)
~~~~~~~~~~~~~~~~~~~

Fixed
^^^^^

* Fixed the setting of translation and orientation when spawning a mesh prim. Earlier, the translation
  and orientation was being applied both on the parent Xform and the mesh prim. This was causing the
  mesh prim to be offset by the translation and orientation of the parent Xform, which is not the intended
  behavior.


0.20.2 (2024-08-02)
~~~~~~~~~~~~~~~~~~~

Changed
^^^^^^^

* Modified the computation of body acceleration for rigid body data to use PhysX APIs instead of
  numerical finite-differencing. This removes the need for computation of body acceleration at
  every update call of the data buffer.


0.20.1 (2024-07-30)
~~~~~~~~~~~~~~~~~~~

Fixed
^^^^^

* Fixed the :meth:`isaaclab.utils.math.wrap_to_pi` method to handle the wrapping of angles correctly.
  Earlier, the method was not wrapping the angles to the range [-pi, pi] correctly when the angles were outside
  the range [-2*pi, 2*pi].


0.20.0 (2024-07-26)
~~~~~~~~~~~~~~~~~~~

Added
^^^^^

* Support for the Isaac Sim 4.1.0 release.

Removed
^^^^^^^

* The ``mdp.add_body_mass`` method in the events. Please use the
  :meth:`isaaclab.envs.mdp.randomize_rigid_body_mass` method instead.
* The classes ``managers.RandomizationManager`` and ``managers.RandomizationTermCfg`` are replaced with
  :class:`isaaclab.managers.EventManager` and :class:`isaaclab.managers.EventTermCfg` classes.
* The following properties in :class:`isaaclab.sensors.FrameTransformerData`:

  * ``target_rot_source`` --> :attr:`~isaaclab.sensors.FrameTransformerData.target_quat_w`
  * ``target_rot_w`` --> :attr:`~isaaclab.sensors.FrameTransformerData.target_quat_source`
  * ``source_rot_w`` --> :attr:`~isaaclab.sensors.FrameTransformerData.source_quat_w`

* The kit experience file ``isaaclab.backwards.compatible.kit``. This is followed by dropping the support for
  Isaac Sim 2023.1.1 completely.


0.19.4 (2024-07-13)
~~~~~~~~~~~~~~~~~~~

Fixed
^^^^^

* Added the call to "startup" events when using the :class:`~isaaclab.envs.ManagerBasedEnv` class.
  Earlier, the "startup" events were not being called when the environment was initialized. This issue
  did not occur when using the :class:`~isaaclab.envs.ManagerBasedRLEnv` class since the "startup"
  events were called in the constructor.


0.19.3 (2024-07-13)
~~~~~~~~~~~~~~~~~~~

Added
^^^^^

* Added schemas for setting and modifying deformable body properties on a USD prim.
* Added API to spawn a deformable body material in the simulation.
* Added APIs to spawn rigid and deformable meshes of primitive shapes (cone, cylinder, sphere, box, capsule)
  in the simulation. This is possible through the :mod:`isaaclab.sim.spawners.meshes` module.


0.19.2 (2024-07-05)
~~~~~~~~~~~~~~~~~~~

Changed
^^^^^^^

* Modified cloning scheme based on the attribute :attr:`~isaaclab.scene.InteractiveSceneCfg.replicate_physics`
  to determine whether environment is homogeneous or heterogeneous.


0.19.1 (2024-07-05)
~~~~~~~~~~~~~~~~~~~

Added
^^^^^

* Added a lidar pattern function :func:`~isaaclab.sensors.ray_caster.patterns.patterns.lidar_pattern` with
  corresponding config :class:`~isaaclab.sensors.ray_caster.patterns_cfg.LidarPatternCfg`.


0.19.0 (2024-07-04)
~~~~~~~~~~~~~~~~~~~

Fixed
^^^^^

* Fixed parsing of articulations with nested rigid links while using the :class:`isaaclab.assets.Articulation`
  class. Earlier, the class initialization failed when the articulation had nested rigid links since the rigid
  links were not being parsed correctly by the PhysX view.

Removed
^^^^^^^

* Removed the attribute :attr:`body_physx_view` from the :class:`isaaclab.assets.Articulation` and
  :class:`isaaclab.assets.RigidObject` classes. These were causing confusions when used with articulation
  view since the body names were not following the same ordering.
* Dropped support for Isaac Sim 2023.1.1. The minimum supported version is now Isaac Sim 4.0.0.


0.18.6 (2024-07-01)
~~~~~~~~~~~~~~~~~~~

Fixed
^^^^^

* Fixed the environment stepping logic. Earlier, the environments' rendering logic was updating the kit app which
  would in turn step the physics :attr:`isaaclab.sim.SimulationCfg.render_interval` times. Now, a render
  call only does rendering and does not step the physics.


0.18.5 (2024-06-26)
~~~~~~~~~~~~~~~~~~~

Fixed
^^^^^

* Fixed the gravity vector direction used inside the :class:`isaaclab.assets.RigidObjectData` class.
  Earlier, the gravity direction was hard-coded as (0, 0, -1) which may be different from the actual
  gravity direction in the simulation. Now, the gravity direction is obtained from the simulation context
  and used to compute the projection of the gravity vector on the object.


0.18.4 (2024-06-26)
~~~~~~~~~~~~~~~~~~~

Fixed
^^^^^

* Fixed double reference count of the physics sim view inside the asset classes. This was causing issues
  when destroying the asset class instance since the physics sim view was not being properly released.

Added
^^^^^

* Added the attribute :attr:`~isaaclab.assets.AssetBase.is_initialized` to check if the asset and sensor
  has been initialized properly. This can be used to ensure that the asset or sensor is ready to use in the simulation.


0.18.3 (2024-06-25)
~~~~~~~~~~~~~~~~~~~

Fixed
^^^^^

* Fixed the docstrings at multiple places related to the different buffer implementations inside the
  :mod:`isaaclab.utils.buffers` module. The docstrings were not clear and did not provide enough
  information about the classes and their methods.

Added
^^^^^

* Added the field for fixed tendom names in the :class:`isaaclab.assets.ArticulationData` class.
  Earlier, this information was not exposed which was inconsistent with other name related information
  such as joint or body names.

Changed
^^^^^^^

* Renamed the fields ``min_num_time_lags`` and ``max_num_time_lags`` to ``min_delay`` and
  ``max_delay`` in the :class:`isaaclab.actuators.DelayedPDActuatorCfg` class. This is to make
  the naming simpler to understand.


0.18.2 (2024-06-25)
~~~~~~~~~~~~~~~~~~~

Changed
^^^^^^^

* Moved the configuration for tile-rendered camera into its own file named ``tiled_camera_cfg.py``.
  This makes it easier to follow where the configuration is located and how it is related to the class.


0.18.1 (2024-06-25)
~~~~~~~~~~~~~~~~~~~

Changed
^^^^^^^

* Ensured that a parity between class and its configuration class is explicitly visible in the
  :mod:`isaaclab.envs` module. This makes it easier to follow where definitions are located and how
  they are related. This should not be a breaking change as the classes are still accessible through the same module.


0.18.0 (2024-06-13)
~~~~~~~~~~~~~~~~~~~

Fixed
^^^^^

* Fixed the rendering logic to render at the specified interval. Earlier, the substep parameter had no effect and rendering
  would happen once every env.step() when active.

Changed
^^^^^^^

* Renamed :attr:`isaaclab.sim.SimulationCfg.substeps` to :attr:`isaaclab.sim.SimulationCfg.render_interval`.
  The render logic is now integrated in the decimation loop of the environment.


0.17.13 (2024-06-13)
~~~~~~~~~~~~~~~~~~~~

Fixed
^^^^^

* Fixed the orientation reset logic in :func:`isaaclab.envs.mdp.events.reset_root_state_uniform` to make it relative to
  the default orientation. Earlier, the position was sampled relative to the default and the orientation not.


0.17.12 (2024-06-13)
~~~~~~~~~~~~~~~~~~~~

Added
^^^^^

* Added the class :class:`isaaclab.utils.buffers.TimestampedBuffer` to store timestamped data.

Changed
^^^^^^^

* Added time-stamped buffers in the classes :class:`isaaclab.assets.RigidObjectData` and :class:`isaaclab.assets.ArticulationData`
  to update some values lazily and avoid unnecessary computations between physics updates. Before, all the data was always
  updated at every step, even if it was not used by the task.


0.17.11 (2024-05-30)
~~~~~~~~~~~~~~~~~~~~

Fixed
^^^^^

* Fixed :class:`isaaclab.sensor.ContactSensor` not loading correctly in extension mode.
  Earlier, the :attr:`isaaclab.sensor.ContactSensor.body_physx_view` was not initialized when
  :meth:`isaaclab.sensor.ContactSensor._debug_vis_callback` is called which references it.


0.17.10 (2024-05-30)
~~~~~~~~~~~~~~~~~~~~

Fixed
^^^^^

* Fixed compound classes being directly assigned in ``default_factory`` generator method
  :meth:`isaaclab.utils.configclass._return_f`, which resulted in shared references such that modifications to
  compound objects were reflected across all instances generated from the same ``default_factory`` method.


0.17.9 (2024-05-30)
~~~~~~~~~~~~~~~~~~~

Added
^^^^^

* Added ``variants`` attribute to the :class:`isaaclab.sim.from_files.UsdFileCfg` class to select USD
  variants when loading assets from USD files.


0.17.8 (2024-05-28)
~~~~~~~~~~~~~~~~~~~

Fixed
^^^^^

* Implemented the reset methods in the action terms to avoid returning outdated data.


0.17.7 (2024-05-28)
~~~~~~~~~~~~~~~~~~~

Added
^^^^^

* Added debug visualization utilities in the :class:`isaaclab.managers.ActionManager` class.


0.17.6 (2024-05-27)
~~~~~~~~~~~~~~~~~~~

Added
^^^^^

* Added ``wp.init()`` call in Warp utils.


0.17.5 (2024-05-22)
~~~~~~~~~~~~~~~~~~~

Changed
^^^^^^^

* Websocket livestreaming is no longer supported. Valid livestream options are {0, 1, 2}.
* WebRTC livestream is now set with livestream=2.


0.17.4 (2024-05-17)
~~~~~~~~~~~~~~~~~~~

Changed
^^^^^^^

* Modified the noise functions to also support add, scale, and abs operations on the data. Added aliases
  to ensure backward compatibility with the previous functions.

  * Added :attr:`isaaclab.utils.noise.NoiseCfg.operation` for the different operations.
  * Renamed ``constant_bias_noise`` to :func:`isaaclab.utils.noise.constant_noise`.
  * Renamed ``additive_uniform_noise`` to :func:`isaaclab.utils.noise.uniform_noise`.
  * Renamed ``additive_gaussian_noise`` to :func:`isaaclab.utils.noise.gaussian_noise`.


0.17.3 (2024-05-15)
~~~~~~~~~~~~~~~~~~~

Fixed
^^^^^

* Set ``hide_ui`` flag in the app launcher for livestream.
* Fix native client livestream extensions.


0.17.2 (2024-05-09)
~~~~~~~~~~~~~~~~~~~

Changed
^^^^^^^

* Renamed ``_range`` to ``distribution_params`` in ``events.py`` for methods that defined a distribution.
* Apply additive/scaling randomization noise on default data instead of current data.
* Changed material bucketing logic to prevent exceeding 64k materials.

Fixed
^^^^^

* Fixed broadcasting issues with indexing when environment and joint IDs are provided.
* Fixed incorrect tensor dimensions when setting a subset of environments.

Added
^^^^^

* Added support for randomization of fixed tendon parameters.
* Added support for randomization of dof limits.
* Added support for randomization of gravity.
* Added support for Gaussian sampling.
* Added default buffers to Articulation/Rigid object data classes for randomization.


0.17.1 (2024-05-10)
~~~~~~~~~~~~~~~~~~~

Fixed
^^^^^

* Added attribute :attr:`isaaclab.sim.converters.UrdfConverterCfg.override_joint_dynamics` to properly parse
  joint dynamics in :class:`isaaclab.sim.converters.UrdfConverter`.


0.17.0 (2024-05-07)
~~~~~~~~~~~~~~~~~~~

Changed
^^^^^^^

* Renamed ``BaseEnv`` to :class:`isaaclab.envs.ManagerBasedEnv`.
* Renamed ``base_env.py`` to ``manager_based_env.py``.
* Renamed ``BaseEnvCfg`` to :class:`isaaclab.envs.ManagerBasedEnvCfg`.
* Renamed ``RLTaskEnv`` to :class:`isaaclab.envs.ManagerBasedRLEnv`.
* Renamed ``rl_task_env.py`` to ``manager_based_rl_env.py``.
* Renamed ``RLTaskEnvCfg`` to :class:`isaaclab.envs.ManagerBasedRLEnvCfg`.
* Renamed ``rl_task_env_cfg.py`` to ``rl_env_cfg.py``.
* Renamed ``OIGEEnv`` to :class:`isaaclab.envs.DirectRLEnv`.
* Renamed ``oige_env.py`` to ``direct_rl_env.py``.
* Renamed ``RLTaskEnvWindow`` to :class:`isaaclab.envs.ui.ManagerBasedRLEnvWindow`.
* Renamed ``rl_task_env_window.py`` to ``manager_based_rl_env_window.py``.
* Renamed all references of ``BaseEnv``, ``BaseEnvCfg``, ``RLTaskEnv``, ``RLTaskEnvCfg``,  ``OIGEEnv``, and ``RLTaskEnvWindow``.

Added
^^^^^

* Added direct workflow base class :class:`isaaclab.envs.DirectRLEnv`.


0.16.4 (2024-05-06)
~~~~~~~~~~~~~~~~~~~~

Changed
^^^^^^^

* Added :class:`isaaclab.sensors.TiledCamera` to support tiled rendering with RGB and depth.


0.16.3 (2024-04-26)
~~~~~~~~~~~~~~~~~~~

Fixed
^^^^^

* Fixed parsing of filter prim path expressions in the :class:`isaaclab.sensors.ContactSensor` class.
  Earlier, the filter prim paths given to the physics view was not being parsed since they were specified as
  regex expressions instead of glob expressions.


0.16.2 (2024-04-25)
~~~~~~~~~~~~~~~~~~~~

Changed
^^^^^^^

* Simplified the installation procedure, isaaclab -e is no longer needed
* Updated torch dependency to 2.2.2


0.16.1 (2024-04-20)
~~~~~~~~~~~~~~~~~~~

Added
^^^^^

* Added attribute :attr:`isaaclab.sim.ArticulationRootPropertiesCfg.fix_root_link` to fix the root link
  of an articulation to the world frame.


0.16.0 (2024-04-16)
~~~~~~~~~~~~~~~~~~~

Added
^^^^^

* Added the function :meth:`isaaclab.utils.math.quat_unique` to standardize quaternion representations,
  i.e. always have a non-negative real part.
* Added events terms for randomizing mass by scale, simulation joint properties (stiffness, damping, armature,
  and friction)

Fixed
^^^^^

* Added clamping of joint positions and velocities in event terms for resetting joints. The simulation does not
  throw an error if the set values are out of their range. Hence, users are expected to clamp them before setting.
* Fixed :class:`isaaclab.envs.mdp.EMAJointPositionToLimitsActionCfg` to smoothen the actions
  at environment frequency instead of simulation frequency.

* Renamed the following functions in :meth:`isaaclab.envs.mdp` to avoid confusions:

  * Observation: :meth:`joint_pos_norm` -> :meth:`joint_pos_limit_normalized`
  * Action: :class:`ExponentialMovingAverageJointPositionAction` -> :class:`EMAJointPositionToLimitsAction`
  * Termination: :meth:`base_height` -> :meth:`root_height_below_minimum`
  * Termination: :meth:`joint_pos_limit` -> :meth:`joint_pos_out_of_limit`
  * Termination: :meth:`joint_pos_manual_limit` -> :meth:`joint_pos_out_of_manual_limit`
  * Termination: :meth:`joint_vel_limit` -> :meth:`joint_vel_out_of_limit`
  * Termination: :meth:`joint_vel_manual_limit` -> :meth:`joint_vel_out_of_manual_limit`
  * Termination: :meth:`joint_torque_limit` -> :meth:`joint_effort_out_of_limit`

Deprecated
^^^^^^^^^^

* Deprecated the function :meth:`isaaclab.envs.mdp.add_body_mass` in favor of
  :meth:`isaaclab.envs.mdp.randomize_rigid_body_mass`. This supports randomizing the mass based on different
  operations (add, scale, or set) and sampling distributions.


0.15.13 (2024-04-16)
~~~~~~~~~~~~~~~~~~~~

Changed
^^^^^^^

* Improved startup performance by enabling rendering-based extensions only when necessary and caching of nucleus directory.
* Renamed the flag ``OFFSCREEN_RENDER`` or ``--offscreen_render`` to ``ENABLE_CAMERAS`` or ``--enable_cameras`` respectively.


0.15.12 (2024-04-16)
~~~~~~~~~~~~~~~~~~~~

Changed
^^^^^^^

* Replaced calls to the ``check_file_path`` function in the :mod:`isaaclab.sim.spawners.from_files`
  with the USD stage resolve identifier function. This helps speed up the loading of assets from file paths
  by avoiding Nucleus server calls.


0.15.11 (2024-04-15)
~~~~~~~~~~~~~~~~~~~~

Added
^^^^^

* Added the :meth:`isaaclab.sim.SimulationContext.has_rtx_sensors` method to check if any
  RTX-related sensors such as cameras have been created in the simulation. This is useful to determine
  if simulation requires RTX rendering during step or not.

Fixed
^^^^^

* Fixed the rendering of RTX-related sensors such as cameras inside the :class:`isaaclab.envs.RLTaskEnv` class.
  Earlier the rendering did not happen inside the step function, which caused the sensor data to be empty.


0.15.10 (2024-04-11)
~~~~~~~~~~~~~~~~~~~~

Fixed
^^^^^

* Fixed sharing of the same memory address between returned tensors from observation terms
  in the :class:`isaaclab.managers.ObservationManager` class. Earlier, the returned
  tensors could map to the same memory address, causing issues when the tensors were modified
  during scaling, clipping or other operations.


0.15.9 (2024-04-04)
~~~~~~~~~~~~~~~~~~~

Fixed
^^^^^

* Fixed assignment of individual termination terms inside the :class:`isaaclab.managers.TerminationManager`
  class. Earlier, the terms were being assigned their values through an OR operation which resulted in incorrect
  values. This regression was introduced in version 0.15.1.


0.15.8 (2024-04-02)
~~~~~~~~~~~~~~~~~~~

Added
^^^^^

* Added option to define ordering of points for the mesh-grid generation in the
  :func:`isaaclab.sensors.ray_caster.patterns.grid_pattern`. This parameter defaults to 'xy'
  for backward compatibility.


0.15.7 (2024-03-28)
~~~~~~~~~~~~~~~~~~~

Added
^^^^^

* Adds option to return indices/data in the specified query keys order in
  :class:`isaaclab.managers.SceneEntityCfg` class, and the respective
  :func:`isaaclab.utils.string.resolve_matching_names_values` and
  :func:`isaaclab.utils.string.resolve_matching_names` functions.


0.15.6 (2024-03-28)
~~~~~~~~~~~~~~~~~~~

Added
^^^^^

* Extended the :class:`isaaclab.app.AppLauncher` class to support the loading of experience files
  from the command line. This allows users to load a specific experience file when running the application
  (such as for multi-camera rendering or headless mode).

Changed
^^^^^^^

* Changed default loading of experience files in the :class:`isaaclab.app.AppLauncher` class from the ones
  provided by Isaac Sim to the ones provided in Isaac Lab's ``apps`` directory.


0.15.5 (2024-03-23)
~~~~~~~~~~~~~~~~~~~

Fixed
^^^^^

* Fixed the env origins in :meth:`_compute_env_origins_grid` of :class:`isaaclab.terrain.TerrainImporter`
  to match that obtained from the Isaac Sim :class:`isaacsim.core.cloner.GridCloner` class.

Added
^^^^^

* Added unit test to ensure consistency between environment origins generated by IsaacSim's Grid Cloner and those
  produced by the TerrainImporter.


0.15.4 (2024-03-22)
~~~~~~~~~~~~~~~~~~~

Fixed
^^^^^

* Fixed the :class:`isaaclab.envs.mdp.actions.NonHolonomicActionCfg` class to use
  the correct variable when applying actions.


0.15.3 (2024-03-21)
~~~~~~~~~~~~~~~~~~~

Added
^^^^^

* Added unit test to check that :class:`isaaclab.scene.InteractiveScene` entity data is not shared between separate instances.

Fixed
^^^^^

* Moved class variables in :class:`isaaclab.scene.InteractiveScene` to correctly  be assigned as
  instance variables.
* Removed custom ``__del__`` magic method from :class:`isaaclab.scene.InteractiveScene`.


0.15.2 (2024-03-21)
~~~~~~~~~~~~~~~~~~~

Fixed
^^^^^

* Added resolving of relative paths for the main asset USD file when using the
  :class:`isaaclab.sim.converters.UrdfConverter` class. This is to ensure that the material paths are
  resolved correctly when the main asset file is moved to a different location.


0.15.1 (2024-03-19)
~~~~~~~~~~~~~~~~~~~

Fixed
^^^^^

* Fixed the imitation learning workflow example script, updating Isaac Lab and Robomimic API calls.
* Removed the resetting of :attr:`_term_dones` in the :meth:`isaaclab.managers.TerminationManager.reset`.
  Previously, the environment cleared out all the terms. However, it impaired reading the specific term's values externally.


0.15.0 (2024-03-17)
~~~~~~~~~~~~~~~~~~~

Deprecated
^^^^^^^^^^

* Renamed :class:`isaaclab.managers.RandomizationManager` to :class:`isaaclab.managers.EventManager`
  class for clarification as the manager takes care of events such as reset in addition to pure randomizations.
* Renamed :class:`isaaclab.managers.RandomizationTermCfg` to :class:`isaaclab.managers.EventTermCfg`
  for consistency with the class name change.


0.14.1 (2024-03-16)
~~~~~~~~~~~~~~~~~~~

Added
^^^^^

* Added simulation schemas for joint drive and fixed tendons. These can be configured for assets imported
  from file formats.
* Added logging of tendon properties to the articulation class (if they are present in the USD prim).


0.14.0 (2024-03-15)
~~~~~~~~~~~~~~~~~~~

Fixed
^^^^^

* Fixed the ordering of body names used in the :class:`isaaclab.assets.Articulation` class. Earlier,
  the body names were not following the same ordering as the bodies in the articulation. This led
  to issues when using the body names to access data related to the links from the articulation view
  (such as Jacobians, mass matrices, etc.).

Removed
^^^^^^^

* Removed the attribute :attr:`body_physx_view` from the :class:`isaaclab.assets.RigidObject`
  and :class:`isaaclab.assets.Articulation` classes. These were causing confusions when used
  with articulation view since the body names were not following the same ordering.


0.13.1 (2024-03-14)
~~~~~~~~~~~~~~~~~~~

Removed
^^^^^^^

* Removed the :mod:`isaaclab.compat` module. This module was used to provide compatibility
  with older versions of Isaac Sim. It is no longer needed since we have most of the functionality
  absorbed into the main classes.


0.13.0 (2024-03-12)
~~~~~~~~~~~~~~~~~~~

Added
^^^^^

* Added support for the following data types inside the :class:`isaaclab.sensors.Camera` class:
  ``instance_segmentation_fast`` and ``instance_id_segmentation_fast``. These are GPU-supported annotations
  and are faster than the regular annotations.

Fixed
^^^^^

* Fixed handling of semantic filtering inside the :class:`isaaclab.sensors.Camera` class. Earlier,
  the annotator was given ``semanticTypes`` as an argument. However, with Isaac Sim 2023.1, the annotator
  does not accept this argument. Instead the mapping needs to be set to the synthetic data interface directly.
* Fixed the return shape of colored images for segmentation data types inside the
  :class:`isaaclab.sensors.Camera` class. Earlier, the images were always returned as ``int32``. Now,
  they are casted to ``uint8`` 4-channel array before returning if colorization is enabled for the annotation type.

Removed
^^^^^^^

* Dropped support for ``instance_segmentation`` and ``instance_id_segmentation`` annotations in the
  :class:`isaaclab.sensors.Camera` class. Their "fast" counterparts should be used instead.
* Renamed the argument :attr:`isaaclab.sensors.CameraCfg.semantic_types` to
  :attr:`isaaclab.sensors.CameraCfg.semantic_filter`. This is more aligned with Replicator's terminology
  for semantic filter predicates.
* Replaced the argument :attr:`isaaclab.sensors.CameraCfg.colorize` with separate colorized
  arguments for each annotation type (:attr:`~isaaclab.sensors.CameraCfg.colorize_instance_segmentation`,
  :attr:`~isaaclab.sensors.CameraCfg.colorize_instance_id_segmentation`, and
  :attr:`~isaaclab.sensors.CameraCfg.colorize_semantic_segmentation`).


0.12.4 (2024-03-11)
~~~~~~~~~~~~~~~~~~~

Fixed
^^^^^


* Adapted randomization terms to deal with ``slice`` for the body indices. Earlier, the terms were not
  able to handle the slice object and were throwing an error.
* Added ``slice`` type-hinting to all body and joint related methods in the rigid body and articulation
  classes. This is to make it clear that the methods can handle both list of indices and slices.


0.12.3 (2024-03-11)
~~~~~~~~~~~~~~~~~~~

Fixed
^^^^^

* Added signal handler to the :class:`isaaclab.app.AppLauncher` class to catch the ``SIGINT`` signal
  and close the application gracefully. This is to prevent the application from crashing when the user
  presses ``Ctrl+C`` to close the application.


0.12.2 (2024-03-10)
~~~~~~~~~~~~~~~~~~~

Added
^^^^^

* Added observation terms for states of a rigid object in world frame.
* Added randomization terms to set root state with randomized orientation and joint state within user-specified limits.
* Added reward term for penalizing specific termination terms.

Fixed
^^^^^

* Improved sampling of states inside randomization terms. Earlier, the code did multiple torch calls
  for sampling different components of the vector. Now, it uses a single call to sample the entire vector.


0.12.1 (2024-03-09)
~~~~~~~~~~~~~~~~~~~

Added
^^^^^

* Added an option to the last actions observation term to get a specific term by name from the action manager.
  If None, the behavior remains the same as before (the entire action is returned).


0.12.0 (2024-03-08)
~~~~~~~~~~~~~~~~~~~

Added
^^^^^

* Added functionality to sample flat patches on a generated terrain. This can be configured using
  :attr:`isaaclab.terrains.SubTerrainBaseCfg.flat_patch_sampling` attribute.
* Added a randomization function for setting terrain-aware root state. Through this, an asset can be
  reset to a randomly sampled flat patches.

Fixed
^^^^^

* Separated normal and terrain-base position commands. The terrain based commands rely on the
  terrain to sample flat patches for setting the target position.
* Fixed command resample termination function.

Changed
^^^^^^^

* Added the attribute :attr:`isaaclab.envs.mdp.commands.UniformVelocityCommandCfg.heading_control_stiffness`
  to control the stiffness of the heading control term in the velocity command term. Earlier, this was
  hard-coded to 0.5 inside the term.

Removed
^^^^^^^

* Removed the function :meth:`sample_new_targets` in the terrain importer. Instead the attribute
  :attr:`isaaclab.terrains.TerrainImporter.flat_patches` should be used to sample new targets.


0.11.3 (2024-03-04)
~~~~~~~~~~~~~~~~~~~

Fixed
^^^^^

* Corrects the functions :func:`isaaclab.utils.math.axis_angle_from_quat` and :func:`isaaclab.utils.math.quat_error_magnitude`
  to accept tensors of the form (..., 4) instead of (N, 4). This brings us in line with our documentation and also upgrades one of our functions
  to handle higher dimensions.


0.11.2 (2024-03-04)
~~~~~~~~~~~~~~~~~~~

Added
^^^^^

* Added checks for default joint position and joint velocity in the articulation class. This is to prevent
  users from configuring values for these quantities that might be outside the valid range from the simulation.


0.11.1 (2024-02-29)
~~~~~~~~~~~~~~~~~~~

Added
^^^^^

* Replaced the default values for ``joint_ids`` and ``body_ids`` from ``None`` to ``slice(None)``
  in the :class:`isaaclab.managers.SceneEntityCfg`.
* Adapted rewards and observations terms so that the users can query a subset of joints and bodies.


0.11.0 (2024-02-27)
~~~~~~~~~~~~~~~~~~~

Removed
^^^^^^^

* Dropped support for Isaac Sim<=2022.2. As part of this, removed the components of :class:`isaaclab.app.AppLauncher`
  which handled ROS extension loading. We no longer need them in Isaac Sim>=2023.1 to control the load order to avoid crashes.
* Upgraded Dockerfile to use ISAACSIM_VERSION=2023.1.1 by default.


0.10.28 (2024-02-29)
~~~~~~~~~~~~~~~~~~~~

Added
^^^^^

* Implemented relative and moving average joint position action terms. These allow the user to specify
  the target joint positions as relative to the current joint positions or as a moving average of the
  joint positions over a window of time.


0.10.27 (2024-02-28)
~~~~~~~~~~~~~~~~~~~~

Added
^^^^^

* Added UI feature to start and stop animation recording in the stage when running an environment.
  To enable this feature, please pass the argument ``--disable_fabric`` to the environment script to allow
  USD read/write operations. Be aware that this will slow down the simulation.


0.10.26 (2024-02-26)
~~~~~~~~~~~~~~~~~~~~

Added
^^^^^

* Added a viewport camera controller class to the :class:`isaaclab.envs.BaseEnv`. This is useful
  for applications where the user wants to render the viewport from different perspectives even when the
  simulation is running in headless mode.


0.10.25 (2024-02-26)
~~~~~~~~~~~~~~~~~~~~

Fixed
^^^^^

* Ensures that all path arguments in :mod:`isaaclab.sim.utils` are cast to ``str``. Previously,
  we had handled path types as strings without casting.


0.10.24 (2024-02-26)
~~~~~~~~~~~~~~~~~~~~

Added
^^^^^

* Added tracking of contact time in the :class:`isaaclab.sensors.ContactSensor` class. Previously,
  only the air time was being tracked.
* Added contact force threshold, :attr:`isaaclab.sensors.ContactSensorCfg.force_threshold`, to detect
  when the contact sensor is in contact. Previously, this was set to hard-coded 1.0 in the sensor class.


0.10.23 (2024-02-21)
~~~~~~~~~~~~~~~~~~~~

Fixed
^^^^^

* Fixes the order of size arguments in :meth:`isaaclab.terrains.height_field.random_uniform_terrain`. Previously, the function
  would crash if the size along x and y were not the same.


0.10.22 (2024-02-14)
~~~~~~~~~~~~~~~~~~~~

Fixed
^^^^^

* Fixed "divide by zero" bug in :class:`~isaaclab.sim.SimulationContext` when setting gravity vector.
  Now, it is correctly disabled when the gravity vector is set to zero.


0.10.21 (2024-02-12)
~~~~~~~~~~~~~~~~~~~~

Fixed
^^^^^

* Fixed the printing of articulation joint information when the articulation has only one joint.
  Earlier, the function was performing a squeeze operation on the tensor, which caused an error when
  trying to index the tensor of shape (1,).


0.10.20 (2024-02-12)
~~~~~~~~~~~~~~~~~~~~

Added
^^^^^

* Adds :attr:`isaaclab.sim.PhysxCfg.enable_enhanced_determinism` to enable improved
  determinism from PhysX. Please note this comes at the expense of performance.


0.10.19 (2024-02-08)
~~~~~~~~~~~~~~~~~~~~

Fixed
^^^^^

* Fixed environment closing so that articulations, objects, and sensors are cleared properly.


0.10.18 (2024-02-05)
~~~~~~~~~~~~~~~~~~~~

Fixed
^^^^^

* Pinned :mod:`torch` version to 2.0.1 in the setup.py to keep parity version of :mod:`torch` supplied by
  Isaac 2023.1.1, and prevent version incompatibility between :mod:`torch` ==2.2 and
  :mod:`typing-extensions` ==3.7.4.3


0.10.17 (2024-02-02)
~~~~~~~~~~~~~~~~~~~~

Fixed
^^^^^^

* Fixed carb setting ``/app/livestream/enabled`` to be set as False unless live-streaming is specified
  by :class:`isaaclab.app.AppLauncher` settings. This fixes the logic of :meth:`SimulationContext.render`,
  which depended on the config in previous versions of Isaac defaulting to false for this setting.


0.10.16 (2024-01-29)
~~~~~~~~~~~~~~~~~~~~

Added
^^^^^^

* Added an offset parameter to the height scan observation term. This allows the user to specify the
  height offset of the scan from the tracked body. Previously it was hard-coded to be 0.5.


0.10.15 (2024-01-29)
~~~~~~~~~~~~~~~~~~~~

Fixed
^^^^^

* Fixed joint torque computation for implicit actuators. Earlier, the torque was always zero for implicit
  actuators. Now, it is computed approximately by applying the PD law.


0.10.14 (2024-01-22)
~~~~~~~~~~~~~~~~~~~~

Fixed
^^^^^

* Fixed the tensor shape of :attr:`isaaclab.sensors.ContactSensorData.force_matrix_w`. Earlier, the reshaping
  led to a mismatch with the data obtained from PhysX.


0.10.13 (2024-01-15)
~~~~~~~~~~~~~~~~~~~~

Fixed
^^^^^

* Fixed running of environments with a single instance even if the :attr:`replicate_physics`` flag is set to True.


0.10.12 (2024-01-10)
~~~~~~~~~~~~~~~~~~~~

Fixed
^^^^^

* Fixed indexing of source and target frames in the :class:`isaaclab.sensors.FrameTransformer` class.
  Earlier, it always assumed that the source frame body is at index 0. Now, it uses the body index of the
  source frame to compute the transformation.

Deprecated
^^^^^^^^^^

* Renamed quantities in the :class:`isaaclab.sensors.FrameTransformerData` class to be more
  consistent with the terminology used in the asset classes. The following quantities are deprecated:

  * ``target_rot_w`` -> ``target_quat_w``
  * ``source_rot_w`` -> ``source_quat_w``
  * ``target_rot_source`` -> ``target_quat_source``


0.10.11 (2024-01-08)
~~~~~~~~~~~~~~~~~~~~

Fixed
^^^^^

* Fixed attribute error raised when calling the :class:`isaaclab.envs.mdp.TerrainBasedPositionCommand`
  command term.
* Added a dummy function in :class:`isaaclab.terrain.TerrainImporter` that returns environment
  origins as terrain-aware sampled targets. This function should be implemented by child classes based on
  the terrain type.


0.10.10 (2023-12-21)
~~~~~~~~~~~~~~~~~~~~

Fixed
^^^^^

* Fixed reliance on non-existent ``Viewport`` in :class:`isaaclab.sim.SimulationContext` when loading livestreaming
  by ensuring that the extension ``omni.kit.viewport.window`` is enabled in :class:`isaaclab.app.AppLauncher` when
  livestreaming is enabled


0.10.9 (2023-12-21)
~~~~~~~~~~~~~~~~~~~

Fixed
^^^^^

* Fixed invalidation of physics views inside the asset and sensor classes. Earlier, they were left initialized
  even when the simulation was stopped. This caused issues when closing the application.


0.10.8 (2023-12-20)
~~~~~~~~~~~~~~~~~~~

Fixed
^^^^^

* Fixed the :class:`isaaclab.envs.mdp.actions.DifferentialInverseKinematicsAction` class
  to account for the offset pose of the end-effector.


0.10.7 (2023-12-19)
~~~~~~~~~~~~~~~~~~~

Fixed
^^^^^

* Added a check to ray-cast and camera sensor classes to ensure that the sensor prim path does not
  have a regex expression at its leaf. For instance, ``/World/Robot/camera_.*`` is not supported
  for these sensor types. This behavior needs to be fixed in the future.


0.10.6 (2023-12-19)
~~~~~~~~~~~~~~~~~~~

Added
^^^^^

* Added support for using articulations as visualization markers. This disables all physics APIs from
  the articulation and allows the user to use it as a visualization marker. It is useful for creating
  visualization markers for the end-effectors or base of the robot.

Fixed
^^^^^

* Fixed hiding of debug markers from secondary images when using the
  :class:`isaaclab.markers.VisualizationMarkers` class. Earlier, the properties were applied on
  the XForm prim instead of the Mesh prim.


0.10.5 (2023-12-18)
~~~~~~~~~~~~~~~~~~~

Fixed
^^^^^

* Fixed test ``check_base_env_anymal_locomotion.py``, which
  previously called :func:`torch.jit.load` with the path to a policy (which would work
  for a local file), rather than calling
  :func:`isaaclab.utils.assets.read_file` on the path to get the file itself.


0.10.4 (2023-12-14)
~~~~~~~~~~~~~~~~~~~

Fixed
^^^^^

* Fixed potentially breaking import of omni.kit.widget.toolbar by ensuring that
  if live-stream is enabled, then the :mod:`omni.kit.widget.toolbar`
  extension is loaded.

0.10.3 (2023-12-12)
~~~~~~~~~~~~~~~~~~~

Added
^^^^^

* Added the attribute :attr:`isaaclab.actuators.ActuatorNetMLPCfg.input_order`
  to specify the order of the input tensors to the MLP network.

Fixed
^^^^^

* Fixed computation of metrics for the velocity command term. Earlier, the norm was being computed
  over the entire batch instead of the last dimension.
* Fixed the clipping inside the :class:`isaaclab.actuators.DCMotor` class. Earlier, it was
  not able to handle the case when configured saturation limit was set to None.


0.10.2 (2023-12-12)
~~~~~~~~~~~~~~~~~~~

Fixed
^^^^^

* Added a check in the simulation stop callback in the :class:`isaaclab.sim.SimulationContext` class
  to not render when an exception is raised. The while loop in the callback was preventing the application
  from closing when an exception was raised.


0.10.1 (2023-12-06)
~~~~~~~~~~~~~~~~~~~

Added
^^^^^

* Added command manager class with terms defined by :class:`isaaclab.managers.CommandTerm`. This
  allow for multiple types of command generators to be used in the same environment.


0.10.0 (2023-12-04)
~~~~~~~~~~~~~~~~~~~

Changed
^^^^^^^

* Modified the sensor and asset base classes to use the underlying PhysX views instead of Isaac Sim views.
  Using Isaac Sim classes led to a very high load time (of the order of minutes) when using a scene with
  many assets. This is because Isaac Sim supports USD paths which are slow and not required.

Added
^^^^^

* Added faster implementation of USD stage traversal methods inside the :class:`isaaclab.sim.utils` module.
* Added properties :attr:`isaaclab.assets.AssetBase.num_instances` and
  :attr:`isaaclab.sensor.SensorBase.num_instances` to obtain the number of instances of the asset
  or sensor in the simulation respectively.

Removed
^^^^^^^

* Removed dependencies on Isaac Sim view classes. It is no longer possible to use :attr:`root_view` and
  :attr:`body_view`. Instead use :attr:`root_physx_view` and :attr:`body_physx_view` to access the underlying
  PhysX views.


0.9.55 (2023-12-03)
~~~~~~~~~~~~~~~~~~~

Fixed
^^^^^

* Fixed the Nucleus directory path in the :attr:`isaaclab.utils.assets.NVIDIA_NUCLEUS_DIR`.
  Earlier, it was referring to the ``NVIDIA/Assets`` directory instead of ``NVIDIA``.


0.9.54 (2023-11-29)
~~~~~~~~~~~~~~~~~~~

Fixed
^^^^^

* Fixed pose computation in the :class:`isaaclab.sensors.Camera` class to obtain them from XFormPrimView
  instead of using ``UsdGeomCamera.ComputeLocalToWorldTransform`` method. The latter is not updated correctly
  during GPU simulation.
* Fixed initialization of the annotator info in the class :class:`isaaclab.sensors.Camera`. Previously
  all dicts had the same memory address which caused all annotators to have the same info.
* Fixed the conversion of ``uint32`` warp arrays inside the :meth:`isaaclab.utils.array.convert_to_torch`
  method. PyTorch does not support this type, so it is converted to ``int32`` before converting to PyTorch tensor.
* Added render call inside :meth:`isaaclab.sim.SimulationContext.reset` to initialize Replicator
  buffers when the simulation is reset.


0.9.53 (2023-11-29)
~~~~~~~~~~~~~~~~~~~

Changed
^^^^^^^

* Changed the behavior of passing :obj:`None` to the :class:`isaaclab.actuators.ActuatorBaseCfg`
  class. Earlier, they were resolved to fixed default values. Now, they imply that the values are loaded
  from the USD joint drive configuration.

Added
^^^^^

* Added setting of joint armature and friction quantities to the articulation class.


0.9.52 (2023-11-29)
~~~~~~~~~~~~~~~~~~~

Changed
^^^^^^^

* Changed the warning print in :meth:`isaaclab.sim.utils.apply_nested` method
  to be more descriptive. Earlier, it was printing a warning for every instanced prim.
  Now, it only prints a warning if it could not apply the attribute to any of the prims.

Added
^^^^^

* Added the method :meth:`isaaclab.utils.assets.retrieve_file_path` to
  obtain the absolute path of a file on the Nucleus server or locally.

Fixed
^^^^^

* Fixed hiding of STOP button in the :class:`AppLauncher` class when running the
  simulation in headless mode.
* Fixed a bug with :meth:`isaaclab.sim.utils.clone` failing when the input prim path
  had no parent (example: "/Table").


0.9.51 (2023-11-29)
~~~~~~~~~~~~~~~~~~~

Changed
^^^^^^^

* Changed the :meth:`isaaclab.sensor.SensorBase.update` method to always recompute the buffers if
  the sensor is in visualization mode.

Added
^^^^^

* Added available entities to the error message when accessing a non-existent entity in the
  :class:`InteractiveScene` class.
* Added a warning message when the user tries to reference an invalid prim in the :class:`FrameTransformer` sensor.


0.9.50 (2023-11-28)
~~~~~~~~~~~~~~~~~~~

Added
^^^^^

* Hid the ``STOP`` button in the UI when running standalone Python scripts. This is to prevent
  users from accidentally clicking the button and stopping the simulation. They should only be able to
  play and pause the simulation from the UI.

Removed
^^^^^^^

* Removed :attr:`isaaclab.sim.SimulationCfg.shutdown_app_on_stop`. The simulation is always rendering
  if it is stopped from the UI. The user needs to close the window or press ``Ctrl+C`` to close the simulation.


0.9.49 (2023-11-27)
~~~~~~~~~~~~~~~~~~~

Added
^^^^^

* Added an interface class, :class:`isaaclab.managers.ManagerTermBase`, to serve as the parent class
  for term implementations that are functional classes.
* Adapted all managers to support terms that are classes and not just functions clearer. This allows the user to
  create more complex terms that require additional state information.


0.9.48 (2023-11-24)
~~~~~~~~~~~~~~~~~~~

Fixed
^^^^^

* Fixed initialization of drift in the :class:`isaaclab.sensors.RayCasterCamera` class.


0.9.47 (2023-11-24)
~~~~~~~~~~~~~~~~~~~

Fixed
^^^^^

* Automated identification of the root prim in the :class:`isaaclab.assets.RigidObject` and
  :class:`isaaclab.assets.Articulation` classes. Earlier, the root prim was hard-coded to
  the spawn prim path. Now, the class searches for the root prim under the spawn prim path.


0.9.46 (2023-11-24)
~~~~~~~~~~~~~~~~~~~

Fixed
^^^^^

* Fixed a critical issue in the asset classes with writing states into physics handles.
  Earlier, the states were written over all the indices instead of the indices of the
  asset that were being updated. This caused the physics handles to refresh the states
  of all the assets in the scene, which is not desirable.


0.9.45 (2023-11-24)
~~~~~~~~~~~~~~~~~~~

Added
^^^^^

* Added :class:`isaaclab.command_generators.UniformPoseCommandGenerator` to generate
  poses in the asset's root frame by uniformly sampling from a given range.


0.9.44 (2023-11-16)
~~~~~~~~~~~~~~~~~~~

Added
^^^^^

* Added methods :meth:`reset` and :meth:`step` to the :class:`isaaclab.envs.BaseEnv`. This unifies
  the environment interface for simple standalone applications with the class.


0.9.43 (2023-11-16)
~~~~~~~~~~~~~~~~~~~

Fixed
^^^^^

* Replaced subscription of physics play and stop events in the :class:`isaaclab.assets.AssetBase` and
  :class:`isaaclab.sensors.SensorBase` classes with subscription to time-line play and stop events.
  This is to prevent issues in cases where physics first needs to perform mesh cooking and handles are not
  available immediately. For instance, with deformable meshes.


0.9.42 (2023-11-16)
~~~~~~~~~~~~~~~~~~~

Fixed
^^^^^

* Fixed setting of damping values from the configuration for :class:`ActuatorBase` class. Earlier,
  the stiffness values were being set into damping when a dictionary configuration was passed to the
  actuator model.
* Added dealing with :class:`int` and :class:`float` values in the configurations of :class:`ActuatorBase`.
  Earlier, a type-error was thrown when integer values were passed to the actuator model.


0.9.41 (2023-11-16)
~~~~~~~~~~~~~~~~~~~

Fixed
^^^^^

* Fixed the naming and shaping issues in the binary joint action term.


0.9.40 (2023-11-09)
~~~~~~~~~~~~~~~~~~~

Fixed
^^^^^

* Simplified the manual initialization of Isaac Sim :class:`ArticulationView` class. Earlier, we basically
  copied the code from the Isaac Sim source code. Now, we just call their initialize method.

Changed
^^^^^^^

* Changed the name of attribute :attr:`default_root_state_w` to :attr:`default_root_state`. The latter is
  more correct since the data is actually in the local environment frame and not the simulation world frame.


0.9.39 (2023-11-08)
~~~~~~~~~~~~~~~~~~~

Fixed
^^^^^

* Changed the reference of private ``_body_view`` variable inside the :class:`RigidObject` class
  to the public ``body_view`` property. For a rigid object, the private variable is not defined.


0.9.38 (2023-11-07)
~~~~~~~~~~~~~~~~~~~

Changed
^^^^^^^

* Upgraded the :class:`isaaclab.envs.RLTaskEnv` class to support Gym 0.29.0 environment definition.

Added
^^^^^

* Added computation of ``time_outs`` and ``terminated`` signals inside the termination manager. These follow the
  definition mentioned in `Gym 0.29.0 <https://gymnasium.farama.org/tutorials/gymnasium_basics/handling_time_limits/>`_.
* Added proper handling of observation and action spaces in the :class:`isaaclab.envs.RLTaskEnv` class.
  These now follow closely to how Gym VecEnv handles the spaces.


0.9.37 (2023-11-06)
~~~~~~~~~~~~~~~~~~~

Fixed
^^^^^

* Fixed broken visualization in :mod:`isaaclab.sensors.FrameTramsformer` class by overwriting the
  correct ``_debug_vis_callback`` function.
* Moved the visualization marker configurations of sensors to their respective sensor configuration classes.
  This allows users to set these configurations from the configuration object itself.


0.9.36 (2023-11-03)
~~~~~~~~~~~~~~~~~~~

Fixed
^^^^^

* Added explicit deleting of different managers in the :class:`isaaclab.envs.BaseEnv` and
  :class:`isaaclab.envs.RLTaskEnv` classes. This is required since deleting the managers
  is order-sensitive (many managers need to be deleted before the scene is deleted).


0.9.35 (2023-11-02)
~~~~~~~~~~~~~~~~~~~

Fixed
^^^^^

* Fixed the error: ``'str' object has no attribute '__module__'`` introduced by adding the future import inside the
  :mod:`isaaclab.utils.warp.kernels` module. Warp language does not support the ``__future__`` imports.


0.9.34 (2023-11-02)
~~~~~~~~~~~~~~~~~~~

Fixed
^^^^^

* Added missing import of ``from __future__ import annotations`` in the :mod:`isaaclab.utils.warp`
  module. This is needed to have a consistent behavior across Python versions.


0.9.33 (2023-11-02)
~~~~~~~~~~~~~~~~~~~

Fixed
^^^^^

* Fixed the :class:`isaaclab.command_generators.NullCommandGenerator` class. Earlier,
  it was having a runtime error due to infinity in the resampling time range. Now, the class just
  overrides the parent methods to perform no operations.


0.9.32 (2023-11-02)
~~~~~~~~~~~~~~~~~~~

Changed
^^^^^^^

* Renamed the :class:`isaaclab.envs.RLEnv` class to :class:`isaaclab.envs.RLTaskEnv` to
  avoid confusions in terminologies between environments and tasks.


0.9.31 (2023-11-02)
~~~~~~~~~~~~~~~~~~~

Added
^^^^^

* Added the :class:`isaaclab.sensors.RayCasterCamera` class, as a ray-casting based camera for
  "distance_to_camera", "distance_to_image_plane" and "normals" annotations. It has the same interface and
  functionalities as the USD Camera while it is on average 30% faster.


0.9.30 (2023-11-01)
~~~~~~~~~~~~~~~~~~~

Fixed
^^^^^

* Added skipping of None values in the :class:`InteractiveScene` class when creating the scene from configuration
  objects. Earlier, it was throwing an error when the user passed a None value for a scene element.
* Added ``kwargs`` to the :class:`RLEnv` class to allow passing additional arguments from gym registry function.
  This is now needed since the registry function passes args beyond the ones specified in the constructor.


0.9.29 (2023-11-01)
~~~~~~~~~~~~~~~~~~~

Fixed
^^^^^

* Fixed the material path resolution inside the :class:`isaaclab.sim.converters.UrdfConverter` class.
  With Isaac Sim 2023.1, the material paths from the importer are always saved as absolute paths. This caused
  issues when the generated USD file was moved to a different location. The fix now resolves the material paths
  relative to the USD file location.


0.9.28 (2023-11-01)
~~~~~~~~~~~~~~~~~~~

Changed
^^^^^^^

* Changed the way the :func:`isaaclab.sim.spawners.from_files.spawn_ground_plane` function sets the
  height of the ground. Earlier, it was reading the height from the configuration object. Now, it expects the
  desired transformation as inputs to the function. This makes it consistent with the other spawner functions.


0.9.27 (2023-10-31)
~~~~~~~~~~~~~~~~~~~

Changed
^^^^^^^

* Removed the default value of the argument ``camel_case`` in setters of USD attributes. This is to avoid
  confusion with the naming of the attributes in the USD file.

Fixed
^^^^^

* Fixed the selection of material prim in the :class:`isaaclab.sim.spawners.materials.spawn_preview_surface`
  method. Earlier, the created prim was being selected in the viewport which interfered with the selection of
  prims by the user.
* Updated :class:`isaaclab.sim.converters.MeshConverter` to use a different stage than the default stage
  for the conversion. This is to avoid the issue of the stage being closed when the conversion is done.


0.9.26 (2023-10-31)
~~~~~~~~~~~~~~~~~~~

Added
^^^^^

* Added the sensor implementation for :class:`isaaclab.sensors.FrameTransformer` class. Currently,
  it handles obtaining the transformation between two frames in the same articulation.


0.9.25 (2023-10-27)
~~~~~~~~~~~~~~~~~~~

Added
^^^^^

* Added the :mod:`isaaclab.envs.ui` module to put all the UI-related classes in one place. This currently
  implements the :class:`isaaclab.envs.ui.BaseEnvWindow` and :class:`isaaclab.envs.ui.RLEnvWindow`
  classes. Users can inherit from these classes to create their own UI windows.
* Added the attribute :attr:`isaaclab.envs.BaseEnvCfg.ui_window_class_type` to specify the UI window class
  to be used for the environment. This allows the user to specify their own UI window class to be used for the
  environment.


0.9.24 (2023-10-27)
~~~~~~~~~~~~~~~~~~~

Changed
^^^^^^^

* Changed the behavior of setting up debug visualization for assets, sensors and command generators.
  Earlier it was raising an error if debug visualization was not enabled in the configuration object.
  Now it checks whether debug visualization is implemented and only sets up the callback if it is
  implemented.


0.9.23 (2023-10-27)
~~~~~~~~~~~~~~~~~~~

Fixed
^^^^^

* Fixed a typo in the :class:`AssetBase` and :class:`SensorBase` that effected the class destructor.
  Earlier, a tuple was being created in the constructor instead of the actual object.


0.9.22 (2023-10-26)
~~~~~~~~~~~~~~~~~~~

Added
^^^^^

* Added a :class:`isaaclab.command_generators.NullCommandGenerator` class for no command environments.
  This is easier to work with than having checks for :obj:`None` in the command generator.

Fixed
^^^^^

* Moved the randomization manager to the :class:`isaaclab.envs.BaseEnv` class with the default
  settings to reset the scene to the defaults specified in the configurations of assets.
* Moved command generator to the :class:`isaaclab.envs.RlEnv` class to have all task-specification
  related classes in the same place.


0.9.21 (2023-10-26)
~~~~~~~~~~~~~~~~~~~

Fixed
^^^^^

* Decreased the priority of callbacks in asset and sensor base classes. This may help in preventing
  crashes when warm starting the simulation.
* Fixed no rendering mode when running the environment from the GUI. Earlier the function
  :meth:`SimulationContext.set_render_mode` was erroring out.


0.9.20 (2023-10-25)
~~~~~~~~~~~~~~~~~~~

Fixed
^^^^^

* Changed naming in :class:`isaaclab.sim.SimulationContext.RenderMode` to use ``NO_GUI_OR_RENDERING``
  and ``NO_RENDERING`` instead of ``HEADLESS`` for clarity.
* Changed :class:`isaaclab.sim.SimulationContext` to be capable of handling livestreaming and
  offscreen rendering.
* Changed :class:`isaaclab.app.AppLauncher` envvar ``VIEWPORT_RECORD`` to the more descriptive
  ``OFFSCREEN_RENDER``.


0.9.19 (2023-10-25)
~~~~~~~~~~~~~~~~~~~

Added
^^^^^

* Added Gym observation and action spaces for the :class:`isaaclab.envs.RLEnv` class.


0.9.18 (2023-10-23)
~~~~~~~~~~~~~~~~~~~

Added
^^^^^

* Created :class:`isaaclab.sim.converters.asset_converter.AssetConverter` to serve as a base
  class for all asset converters.
* Added :class:`isaaclab.sim.converters.mesh_converter.MeshConverter` to handle loading and conversion
  of mesh files (OBJ, STL and FBX) into USD format.
* Added script ``convert_mesh.py`` to ``source/tools`` to allow users to convert a mesh to USD via command line arguments.

Changed
^^^^^^^

* Renamed the submodule :mod:`isaaclab.sim.loaders` to :mod:`isaaclab.sim.converters` to be more
  general with the functionality of the module.
* Updated ``check_instanceable.py`` script to convert relative paths to absolute paths.


0.9.17 (2023-10-22)
~~~~~~~~~~~~~~~~~~~

Added
^^^^^

* Added setters and getters for term configurations in the :class:`RandomizationManager`, :class:`RewardManager`
  and :class:`TerminationManager` classes. This allows the user to modify the term configurations after the
  manager has been created.
* Added the method :meth:`compute_group` to the :class:`isaaclab.managers.ObservationManager` class to
  compute the observations for only a given group.
* Added the curriculum term for modifying reward weights after certain environment steps.


0.9.16 (2023-10-22)
~~~~~~~~~~~~~~~~~~~

Added
^^^^^

* Added support for keyword arguments for terms in the :class:`isaaclab.managers.ManagerBase`.

Fixed
^^^^^

* Fixed resetting of buffers in the :class:`TerminationManager` class. Earlier, the values were being set
  to ``0.0`` instead of ``False``.


0.9.15 (2023-10-22)
~~~~~~~~~~~~~~~~~~~

Added
^^^^^

* Added base yaw heading and body acceleration into :class:`isaaclab.assets.RigidObjectData` class.
  These quantities are computed inside the :class:`RigidObject` class.

Fixed
^^^^^

* Fixed the :meth:`isaaclab.assets.RigidObject.set_external_force_and_torque` method to correctly
  deal with the body indices.
* Fixed a bug in the :meth:`isaaclab.utils.math.wrap_to_pi` method to prevent self-assignment of
  the input tensor.


0.9.14 (2023-10-21)
~~~~~~~~~~~~~~~~~~~

Added
^^^^^

* Added 2-D drift (i.e. along x and y) to the :class:`isaaclab.sensors.RayCaster` class.
* Added flags to the :class:`isaaclab.sensors.ContactSensorCfg` to optionally obtain the
  sensor origin and air time information. Since these are not required by default, they are
  disabled by default.

Fixed
^^^^^

* Fixed the handling of contact sensor history buffer in the :class:`isaaclab.sensors.ContactSensor` class.
  Earlier, the buffer was not being updated correctly.


0.9.13 (2023-10-20)
~~~~~~~~~~~~~~~~~~~

Fixed
^^^^^

* Fixed the issue with double :obj:`Ellipsis` when indexing tensors with multiple dimensions.
  The fix now uses :obj:`slice(None)` instead of :obj:`Ellipsis` to index the tensors.


0.9.12 (2023-10-18)
~~~~~~~~~~~~~~~~~~~

Fixed
^^^^^

* Fixed bugs in actuator model implementation for actuator nets. Earlier the DC motor clipping was not working.
* Fixed bug in applying actuator model in the :class:`isaaclab.asset.Articulation` class. The new
  implementation caches the outputs from explicit actuator model into the ``joint_pos_*_sim`` buffer to
  avoid feedback loops in the tensor operation.


0.9.11 (2023-10-17)
~~~~~~~~~~~~~~~~~~~

Added
^^^^^

* Added the support for semantic tags into the :class:`isaaclab.sim.spawner.SpawnerCfg` class. This allows
  the user to specify the semantic tags for a prim when spawning it into the scene. It follows the same format as
  Omniverse Replicator.


0.9.10 (2023-10-16)
~~~~~~~~~~~~~~~~~~~

Added
^^^^^

* Added ``--livestream`` and ``--ros`` CLI args to :class:`isaaclab.app.AppLauncher` class.
* Added a static function :meth:`isaaclab.app.AppLauncher.add_app_launcher_args`, which
  appends the arguments needed for :class:`isaaclab.app.AppLauncher` to the argument parser.

Changed
^^^^^^^

* Within :class:`isaaclab.app.AppLauncher`, removed ``REMOTE_DEPLOYMENT`` env-var processing
  in the favor of ``HEADLESS`` and ``LIVESTREAM`` env-vars. These have clearer uses and better parity
  with the CLI args.


0.9.9 (2023-10-12)
~~~~~~~~~~~~~~~~~~

Added
^^^^^

* Added the property :attr:`isaaclab.assets.Articulation.is_fixed_base` to the articulation class to
  check if the base of the articulation is fixed or floating.
* Added the task-space action term corresponding to the differential inverse-kinematics controller.

Fixed
^^^^^

* Simplified the :class:`isaaclab.controllers.DifferentialIKController` to assume that user provides the
  correct end-effector poses and Jacobians. Earlier it was doing internal frame transformations which made the
  code more complicated and error-prone.


0.9.8 (2023-09-30)
~~~~~~~~~~~~~~~~~~

Fixed
^^^^^

* Fixed the boundedness of class objects that register callbacks into the simulator.
  These include devices, :class:`AssetBase`, :class:`SensorBase` and :class:`CommandGenerator`.
  The fix ensures that object gets deleted when the user deletes the object.


0.9.7 (2023-09-26)
~~~~~~~~~~~~~~~~~~

Fixed
^^^^^

* Modified the :class:`isaaclab.markers.VisualizationMarkers` to use the
  :class:`isaaclab.sim.spawner.SpawnerCfg` class instead of their
  own configuration objects. This makes it consistent with the other ways to spawn assets in the scene.

Added
^^^^^

* Added the method :meth:`copy` to configclass to allow copying of configuration objects.


0.9.6 (2023-09-26)
~~~~~~~~~~~~~~~~~~

Fixed
^^^^^

* Changed class-level configuration classes to refer to class types using ``class_type`` attribute instead
  of ``cls`` or ``cls_name``.


0.9.5 (2023-09-25)
~~~~~~~~~~~~~~~~~~

Changed
^^^^^^^

* Added future import of ``annotations`` to have a consistent behavior across Python versions.
* Removed the type-hinting from docstrings to simplify maintenance of the documentation. All type-hints are
  now in the code itself.


0.9.4 (2023-08-29)
~~~~~~~~~~~~~~~~~~

Added
^^^^^

* Added :class:`isaaclab.scene.InteractiveScene`, as the central scene unit that contains all entities
  that are part of the simulation. These include the terrain, sensors, articulations, rigid objects etc.
  The scene groups the common operations of these entities and allows to access them via their unique names.
* Added :mod:`isaaclab.envs` module that contains environment definitions that encapsulate the different
  general (scene, action manager, observation manager) and RL-specific (reward and termination manager) managers.
* Added :class:`isaaclab.managers.SceneEntityCfg` to handle which scene elements are required by the
  manager's terms. This allows the manager to parse useful information from the scene elements, such as the
  joint and body indices, and pass them to the term.
* Added :class:`isaaclab.sim.SimulationContext.RenderMode` to handle different rendering modes based on
  what the user wants to update (viewport, cameras, or UI elements).

Fixed
^^^^^

* Fixed the :class:`isaaclab.command_generators.CommandGeneratorBase` to register a debug visualization
  callback similar to how sensors and robots handle visualization.


0.9.3 (2023-08-23)
~~~~~~~~~~~~~~~~~~

Added
^^^^^

* Enabled the `faulthander <https://docs.python.org/3/library/faulthandler.html>`_ to catch segfaults and print
  the stack trace. This is enabled by default in the :class:`isaaclab.app.AppLauncher` class.

Fixed
^^^^^

* Re-added the :mod:`isaaclab.utils.kit` to the ``compat`` directory and fixed all the references to it.
* Fixed the deletion of Replicator nodes for the :class:`isaaclab.sensors.Camera` class. Earlier, the
  Replicator nodes were not being deleted when the camera was deleted. However, this does not prevent the random
  crashes that happen when the camera is deleted.
* Fixed the :meth:`isaaclab.utils.math.convert_quat` to support both numpy and torch tensors.

Changed
^^^^^^^

* Renamed all the scripts inside the ``test`` directory to follow the convention:

  * ``test_<module_name>.py``: Tests for the module ``<module_name>`` using unittest.
  * ``check_<module_name>``: Check for the module ``<module_name>`` using python main function.


0.9.2 (2023-08-22)
~~~~~~~~~~~~~~~~~~

Added
^^^^^

* Added the ability to color meshes in the :class:`isaaclab.terrain.TerrainGenerator` class. Currently,
  it only supports coloring the mesh randomly (``"random"``), based on the terrain height (``"height"``), and
  no coloring (``"none"``).

Fixed
^^^^^

* Modified the :class:`isaaclab.terrain.TerrainImporter` class to configure visual and physics materials
  based on the configuration object.


0.9.1 (2023-08-18)
~~~~~~~~~~~~~~~~~~

Added
^^^^^

* Introduced three different rotation conventions in the :class:`isaaclab.sensors.Camera` class. These
  conventions are:

  * ``opengl``: the camera is looking down the -Z axis with the +Y axis pointing up
  * ``ros``: the camera is looking down the +Z axis with the +Y axis pointing down
  * ``world``: the camera is looking along the +X axis with the -Z axis pointing down

  These can be used to declare the camera offset in :class:`isaaclab.sensors.CameraCfg.OffsetCfg` class
  and in :meth:`isaaclab.sensors.Camera.set_world_pose` method. Additionally, all conventions are
  saved to :class:`isaaclab.sensors.CameraData` class for easy access.

Changed
^^^^^^^

* Adapted all the sensor classes to follow a structure similar to the :class:`isaaclab.assets.AssetBase`.
  Hence, the spawning and initialization of sensors manually by the users is avoided.
* Removed the :meth:`debug_vis` function since that this functionality is handled by a render callback automatically
  (based on the passed configuration for the :class:`isaaclab.sensors.SensorBaseCfg.debug_vis` flag).


0.9.0 (2023-08-18)
~~~~~~~~~~~~~~~~~~

Added
^^^^^

* Introduces a new set of asset interfaces. These interfaces simplify the spawning of assets into the scene
  and initializing the physics handle by putting that inside post-startup physics callbacks. With this, users
  no longer need to worry about the :meth:`spawn` and :meth:`initialize` calls.
* Added utility methods to :mod:`isaaclab.utils.string` module that resolve regex expressions based
  on passed list of target keys.

Changed
^^^^^^^

* Renamed all references of joints in an articulation from "dof" to "joint". This makes it consistent with the
  terminology used in robotics.

Deprecated
^^^^^^^^^^

* Removed the previous modules for objects and robots. Instead the :class:`Articulation` and :class:`RigidObject`
  should be used.


0.8.12 (2023-08-18)
~~~~~~~~~~~~~~~~~~~

Added
^^^^^

* Added other properties provided by ``PhysicsScene`` to the :class:`isaaclab.sim.SimulationContext`
  class to allow setting CCD, solver iterations, etc.
* Added commonly used functions to the :class:`SimulationContext` class itself to avoid having additional
  imports from Isaac Sim when doing simple tasks such as setting camera view or retrieving the simulation settings.

Fixed
^^^^^

* Switched the notations of default buffer values in :class:`isaaclab.sim.PhysxCfg` from multiplication
  to scientific notation to avoid confusion with the values.


0.8.11 (2023-08-18)
~~~~~~~~~~~~~~~~~~~

Added
^^^^^

* Adds utility functions and configuration objects in the :mod:`isaaclab.sim.spawners`
  to create the following prims in the scene:

  * :mod:`isaaclab.sim.spawners.from_file`: Create a prim from a USD/URDF file.
  * :mod:`isaaclab.sim.spawners.shapes`: Create USDGeom prims for shapes (box, sphere, cylinder, capsule, etc.).
  * :mod:`isaaclab.sim.spawners.materials`: Create a visual or physics material prim.
  * :mod:`isaaclab.sim.spawners.lights`: Create a USDLux prim for different types of lights.
  * :mod:`isaaclab.sim.spawners.sensors`: Create a USD prim for supported sensors.

Changed
^^^^^^^

* Modified the :class:`SimulationContext` class to take the default physics material using the material spawn
  configuration object.


0.8.10 (2023-08-17)
~~~~~~~~~~~~~~~~~~~

Added
^^^^^

* Added methods for defining different physics-based schemas in the :mod:`isaaclab.sim.schemas` module.
  These methods allow creating the schema if it doesn't exist at the specified prim path and modify
  its properties based on the configuration object.


0.8.9 (2023-08-09)
~~~~~~~~~~~~~~~~~~

Changed
^^^^^^^

* Moved the :class:`isaaclab.asset_loader.UrdfLoader` class to the :mod:`isaaclab.sim.loaders`
  module to make it more accessible to the user.


0.8.8 (2023-08-09)
~~~~~~~~~~~~~~~~~~

Added
^^^^^

* Added configuration classes and functions for setting different physics-based schemas in the
  :mod:`isaaclab.sim.schemas` module. These allow modifying properties of the physics solver
  on the asset using configuration objects.


0.8.7 (2023-08-03)
~~~~~~~~~~~~~~~~~~

Fixed
^^^^^

* Added support for `__post_init__ <https://docs.python.org/3/library/dataclasses.html#post-init-processing>`_ in
  the :class:`isaaclab.utils.configclass` decorator.


0.8.6 (2023-08-03)
~~~~~~~~~~~~~~~~~~

Added
^^^^^

* Added support for callable classes in the :class:`isaaclab.managers.ManagerBase`.


0.8.5 (2023-08-03)
~~~~~~~~~~~~~~~~~~

Fixed
^^^^^

* Fixed the :class:`isaaclab.markers.Visualizationmarkers` class so that the markers are not visible in camera rendering mode.

Changed
^^^^^^^

* Simplified the creation of the point instancer in the :class:`isaaclab.markers.Visualizationmarkers` class. It now creates a new
  prim at the next available prim path if a prim already exists at the given path.


0.8.4 (2023-08-02)
~~~~~~~~~~~~~~~~~~

Added
^^^^^

* Added the :class:`isaaclab.sim.SimulationContext` class to the :mod:`isaaclab.sim` module.
  This class inherits from the :class:`isaacsim.core.api.simulation_context.SimulationContext` class and adds
  the ability to create a simulation context from a configuration object.


0.8.3 (2023-08-02)
~~~~~~~~~~~~~~~~~~

Changed
^^^^^^^

* Moved the :class:`ActuatorBase` class to the :mod:`isaaclab.actuators.actuator_base` module.
* Renamed the :mod:`isaaclab.actuators.actuator` module to :mod:`isaaclab.actuators.actuator_pd`
  to make it more explicit that it contains the PD actuator models.


0.8.2 (2023-08-02)
~~~~~~~~~~~~~~~~~~

Changed
^^^^^^^

* Cleaned up the :class:`isaaclab.terrain.TerrainImporter` class to take all the parameters from the configuration
  object. This makes it consistent with the other classes in the package.
* Moved the configuration classes for terrain generator and terrain importer into separate files to resolve circular
  dependency issues.


0.8.1 (2023-08-02)
~~~~~~~~~~~~~~~~~~

Fixed
^^^^^

* Added a hack into :class:`isaaclab.app.AppLauncher` class to remove Isaac Lab packages from the path before launching
  the simulation application. This prevents the warning messages that appears when the user launches the ``SimulationApp``.

Added
^^^^^

* Enabled necessary viewport extensions in the :class:`isaaclab.app.AppLauncher` class itself if ``VIEWPORT_ENABLED``
  flag is true.


0.8.0 (2023-07-26)
~~~~~~~~~~~~~~~~~~

Added
^^^^^

* Added the :class:`ActionManager` class to the :mod:`isaaclab.managers` module to handle actions in the
  environment through action terms.
* Added contact force history to the :class:`isaaclab.sensors.ContactSensor` class. The history is stored
  in the ``net_forces_w_history`` attribute of the sensor data.

Changed
^^^^^^^

* Implemented lazy update of buffers in the :class:`isaaclab.sensors.SensorBase` class. This allows the user
  to update the sensor data only when required, i.e. when the data is requested by the user. This helps avoid double
  computation of sensor data when a reset is called in the environment.

Deprecated
^^^^^^^^^^

* Removed the support for different backends in the sensor class. We only use Pytorch as the backend now.
* Removed the concept of actuator groups. They are now handled by the :class:`isaaclab.managers.ActionManager`
  class. The actuator models are now directly handled by the robot class itself.


0.7.4 (2023-07-26)
~~~~~~~~~~~~~~~~~~

Changed
^^^^^^^

* Changed the behavior of the :class:`isaaclab.terrains.TerrainImporter` class. It now expects the terrain
  type to be specified in the configuration object. This allows the user to specify everything in the configuration
  object and not have to do an explicit call to import a terrain.

Fixed
^^^^^

* Fixed setting of quaternion orientations inside the :class:`isaaclab.markers.Visualizationmarkers` class.
  Earlier, the orientation was being set into the point instancer in the wrong order (``wxyz`` instead of ``xyzw``).


0.7.3 (2023-07-25)
~~~~~~~~~~~~~~~~~~

Fixed
^^^^^

* Fixed the issue with multiple inheritance in the :class:`isaaclab.utils.configclass` decorator.
  Earlier, if the inheritance tree was more than one level deep and the lowest level configuration class was
  not updating its values from the middle level classes.


0.7.2 (2023-07-24)
~~~~~~~~~~~~~~~~~~

Added
^^^^^

* Added the method :meth:`replace` to the :class:`isaaclab.utils.configclass` decorator to allow
  creating a new configuration object with values replaced from keyword arguments. This function internally
  calls the `dataclasses.replace <https://docs.python.org/3/library/dataclasses.html#dataclasses.replace>`_.

Fixed
^^^^^

* Fixed the handling of class types as member values in the :meth:`isaaclab.utils.configclass`. Earlier it was
  throwing an error since class types were skipped in the if-else block.


0.7.1 (2023-07-22)
~~~~~~~~~~~~~~~~~~

Added
^^^^^

* Added the :class:`TerminationManager`, :class:`CurriculumManager`, and :class:`RandomizationManager` classes
  to the :mod:`isaaclab.managers` module to handle termination, curriculum, and randomization respectively.


0.7.0 (2023-07-22)
~~~~~~~~~~~~~~~~~~

Added
^^^^^

* Created a new :mod:`isaaclab.managers` module for all the managers related to the environment / scene.
  This includes the :class:`isaaclab.managers.ObservationManager` and :class:`isaaclab.managers.RewardManager`
  classes that were previously in the :mod:`isaaclab.utils.mdp` module.
* Added the :class:`isaaclab.managers.ManagerBase` class to handle the creation of managers.
* Added configuration classes for :class:`ObservationTermCfg` and :class:`RewardTermCfg` to allow easy creation of
  observation and reward terms.

Changed
^^^^^^^

* Changed the behavior of :class:`ObservationManager` and :class:`RewardManager` classes to accept the key ``func``
  in each configuration term to be a callable. This removes the need to inherit from the base class
  and allows more reusability of the functions across different environments.
* Moved the old managers to the :mod:`isaaclab.compat.utils.mdp` module.
* Modified the necessary scripts to use the :mod:`isaaclab.compat.utils.mdp` module.


0.6.2 (2023-07-21)
~~~~~~~~~~~~~~~~~~

Added
^^^^^

* Added the :mod:`isaaclab.command_generators` to generate different commands based on the desired task.
  It allows the user to generate commands for different tasks in the same environment without having to write
  custom code for each task.


0.6.1 (2023-07-16)
~~~~~~~~~~~~~~~~~~

Fixed
^^^^^

* Fixed the :meth:`isaaclab.utils.math.quat_apply_yaw` to compute the yaw quaternion correctly.

Added
^^^^^

* Added functions to convert string and callable objects in :mod:`isaaclab.utils.string`.


0.6.0 (2023-07-16)
~~~~~~~~~~~~~~~~~~

Added
^^^^^

* Added the argument :attr:`sort_keys` to the :meth:`isaaclab.utils.io.yaml.dump_yaml` method to allow
  enabling/disabling of sorting of keys in the output yaml file.

Fixed
^^^^^

* Fixed the ordering of terms in :mod:`isaaclab.utils.configclass` to be consistent in the order in which
  they are defined. Previously, the ordering was done alphabetically which made it inconsistent with the order in which
  the parameters were defined.

Changed
^^^^^^^

* Changed the default value of the argument :attr:`sort_keys` in the :meth:`isaaclab.utils.io.yaml.dump_yaml`
  method to ``False``.
* Moved the old config classes in :mod:`isaaclab.utils.configclass` to
  :mod:`isaaclab.compat.utils.configclass` so that users can still run their old code where alphabetical
  ordering was used.


0.5.0 (2023-07-04)
~~~~~~~~~~~~~~~~~~

Added
^^^^^

* Added a generalized :class:`isaaclab.sensors.SensorBase` class that leverages the ideas of views to
  handle multiple sensors in a single class.
* Added the classes :class:`isaaclab.sensors.RayCaster`, :class:`isaaclab.sensors.ContactSensor`,
  and :class:`isaaclab.sensors.Camera` that output a batched tensor of sensor data.

Changed
^^^^^^^

* Renamed the parameter ``sensor_tick`` to ``update_freq`` to make it more intuitive.
* Moved the old sensors in :mod:`isaaclab.sensors` to :mod:`isaaclab.compat.sensors`.
* Modified the standalone scripts to use the :mod:`isaaclab.compat.sensors` module.


0.4.4 (2023-07-05)
~~~~~~~~~~~~~~~~~~

Fixed
^^^^^

* Fixed the :meth:`isaaclab.terrains.trimesh.utils.make_plane` method to handle the case when the
  plane origin does not need to be centered.
* Added the :attr:`isaaclab.terrains.TerrainGeneratorCfg.seed` to make generation of terrains reproducible.
  The default value is ``None`` which means that the seed is not set.

Changed
^^^^^^^

* Changed the saving of ``origins`` in :class:`isaaclab.terrains.TerrainGenerator` class to be in CSV format
  instead of NPY format.


0.4.3 (2023-06-28)
~~~~~~~~~~~~~~~~~~

Added
^^^^^

* Added the :class:`isaaclab.markers.PointInstancerMarker` class that wraps around
  `UsdGeom.PointInstancer <https://graphics.pixar.com/usd/dev/api/class_usd_geom_point_instancer.html>`_
  to directly work with torch and numpy arrays.

Changed
^^^^^^^

* Moved the old markers in :mod:`isaaclab.markers` to :mod:`isaaclab.compat.markers`.
* Modified the standalone scripts to use the :mod:`isaaclab.compat.markers` module.


0.4.2 (2023-06-28)
~~~~~~~~~~~~~~~~~~

Added
^^^^^

* Added the sub-module :mod:`isaaclab.terrains` to allow procedural generation of terrains and supporting
  importing of terrains from different sources (meshes, usd files or default ground plane).


0.4.1 (2023-06-27)
~~~~~~~~~~~~~~~~~~

* Added the :class:`isaaclab.app.AppLauncher` class to allow controlled instantiation of
  the `SimulationApp <https://docs.omniverse.nvidia.com/py/isaacsim/source/isaacsim.simulation_app/docs/index.html>`_
  and extension loading for remote deployment and ROS bridges.

Changed
^^^^^^^

* Modified all standalone scripts to use the :class:`isaaclab.app.AppLauncher` class.


0.4.0 (2023-05-27)
~~~~~~~~~~~~~~~~~~

Added
^^^^^

* Added a helper class :class:`isaaclab.asset_loader.UrdfLoader` that converts a URDF file to instanceable USD
  file based on the input configuration object.


0.3.2 (2023-04-27)
~~~~~~~~~~~~~~~~~~

Fixed
^^^^^

* Added safe-printing of functions while using the :meth:`isaaclab.utils.dict.print_dict` function.


0.3.1 (2023-04-23)
~~~~~~~~~~~~~~~~~~

Added
^^^^^

* Added a modified version of ``lula_franka_gen.urdf`` which includes an end-effector frame.
* Added a standalone script ``play_rmpflow.py`` to show RMPFlow controller.

Fixed
^^^^^

* Fixed the splitting of commands in the :meth:`ActuatorGroup.compute` method. Earlier it was reshaping the
  commands to the shape ``(num_actuators, num_commands)`` which was causing the commands to be split incorrectly.
* Fixed the processing of actuator command in the :meth:`RobotBase._process_actuators_cfg` to deal with multiple
  command types when using "implicit" actuator group.

0.3.0 (2023-04-20)
~~~~~~~~~~~~~~~~~~

Fixed
^^^^^

* Added the destructor to the keyboard devices to unsubscribe from carb.

Added
^^^^^

* Added the :class:`Se2Gamepad` and :class:`Se3Gamepad` for gamepad teleoperation support.


0.2.8 (2023-04-10)
~~~~~~~~~~~~~~~~~~

Fixed
^^^^^

* Fixed bugs in :meth:`axis_angle_from_quat` in the ``isaaclab.utils.math`` to handle quaternion with negative w component.
* Fixed bugs in :meth:`subtract_frame_transforms` in the ``isaaclab.utils.math`` by adding the missing final rotation.


0.2.7 (2023-04-07)
~~~~~~~~~~~~~~~~~~

Fixed
^^^^^

* Fixed repetition in applying mimic multiplier for "p_abs" in the :class:`GripperActuatorGroup` class.
* Fixed bugs in :meth:`reset_buffers` in the :class:`RobotBase` and :class:`LeggedRobot` classes.

0.2.6 (2023-03-16)
~~~~~~~~~~~~~~~~~~

Added
^^^^^

* Added the :class:`CollisionPropertiesCfg` to rigid/articulated object and robot base classes.
* Added the :class:`PhysicsMaterialCfg` to the :class:`SingleArm` class for tool sites.

Changed
^^^^^^^

* Changed the default control mode of the :obj:`PANDA_HAND_MIMIC_GROUP_CFG` to be from ``"v_abs"`` to ``"p_abs"``.
  Using velocity control for the mimic group can cause the hand to move in a jerky manner.


0.2.5 (2023-03-08)
~~~~~~~~~~~~~~~~~~

Fixed
^^^^^

* Fixed the indices used for the Jacobian and dynamics quantities in the :class:`MobileManipulator` class.


0.2.4 (2023-03-04)
~~~~~~~~~~~~~~~~~~

Added
^^^^^

* Added :meth:`apply_nested_physics_material` to the ``isaaclab.utils.kit``.
* Added the :meth:`sample_cylinder` to sample points from a cylinder's surface.
* Added documentation about the issue in using instanceable asset as markers.

Fixed
^^^^^

* Simplified the physics material application in the rigid object and legged robot classes.

Removed
^^^^^^^

* Removed the ``geom_prim_rel_path`` argument in the :class:`RigidObjectCfg.MetaInfoCfg` class.


0.2.3 (2023-02-24)
~~~~~~~~~~~~~~~~~~

Fixed
^^^^^

* Fixed the end-effector body index used for getting the Jacobian in the :class:`SingleArm` and :class:`MobileManipulator` classes.


0.2.2 (2023-01-27)
~~~~~~~~~~~~~~~~~~

Fixed
^^^^^

* Fixed the :meth:`set_world_pose_ros` and :meth:`set_world_pose_from_view` in the :class:`Camera` class.

Deprecated
^^^^^^^^^^

* Removed the :meth:`set_world_pose_from_ypr` method from the :class:`Camera` class.


0.2.1 (2023-01-26)
~~~~~~~~~~~~~~~~~~

Fixed
^^^^^

* Fixed the :class:`Camera` class to support different fisheye projection types.


0.2.0 (2023-01-25)
~~~~~~~~~~~~~~~~~~

Added
^^^^^

* Added support for warp backend in camera utilities.
* Extended the ``play_camera.py`` with ``--gpu`` flag to use GPU replicator backend.

0.1.1 (2023-01-24)
~~~~~~~~~~~~~~~~~~

Fixed
^^^^^

* Fixed setting of physics material on the ground plane when using :meth:`isaaclab.utils.kit.create_ground_plane` function.


0.1.0 (2023-01-17)
~~~~~~~~~~~~~~~~~~

Added
^^^^^

* Initial release of the extension with experimental API.
* Available robot configurations:

  * **Quadrupeds:** Unitree A1, ANYmal B, ANYmal C
  * **Single-arm manipulators:** Franka Emika arm, UR5
  * **Mobile manipulators:** Clearpath Ridgeback with Franka Emika arm or UR5<|MERGE_RESOLUTION|>--- conflicted
+++ resolved
@@ -1,21 +1,23 @@
 Changelog
 ---------
 
-<<<<<<< HEAD
-0.X.0 (2025-06-29)
-=======
-0.40.22 (2025-07-11)
->>>>>>> 2884d4ee
-~~~~~~~~~~~~~~~~~~~~
-
-Added
-^^^^^
-
-<<<<<<< HEAD
+0.40.23 (2025-06-29)
+~~~~~~~~~~~~~~~~~~~~
+
+Added
+^^^^^
+
 * Added MangerBasedRLEnv support for composite gym observation spaces.
 * A test for the composite gym observation spaces in ManagerBasedRLEnv is added to ensure that the observation spaces
   are correctly configured base on the clip.
-=======
+
+
+0.40.22 (2025-07-11)
+~~~~~~~~~~~~~~~~~~~~
+
+Added
+^^^^^
+
 * Added :attr:`omni.isaac.lab.sensors.ContactSensorData.force_matrix_w_history` that tracks the history of the filtered contact forces in the world frame.
 
 
@@ -145,7 +147,6 @@
 
 * Updated gymnasium to v1.2.0. This update includes fixes for a memory leak that appears when recording
   videos with the ``--video`` flag.
->>>>>>> 2884d4ee
 
 
 0.40.11 (2025-06-27)
