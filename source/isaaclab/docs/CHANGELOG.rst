Changelog
---------

<<<<<<< HEAD
0.45.16 (2025-09-10)
~~~~~~~~~~~~~~~~~~~~
=======
0.46.0 (2025-09-06)
~~~~~~~~~~~~~~~~~~~
>>>>>>> 649ad88b

Added
^^^^^

<<<<<<< HEAD
* Add support for randomize joint friction coefficients in simulation based on IsaacSim 5.0.0.
=======
* Added argument :attr:`traverse_instance_prims` to :meth:`~isaaclab.sim.utils.get_all_matching_child_prims` and
  :meth:`~isaaclab.sim.utils.get_first_matching_child_prim` to control whether to traverse instance prims
  during the traversal. Earlier, instanced prims were skipped since :meth:`Usd.Prim.GetChildren` did not return
  instanced prims, which is now fixed.


Changed
^^^^^^^

* Made parsing of instanced prims in :meth:`~isaaclab.sim.utils.get_all_matching_child_prims` and
  :meth:`~isaaclab.sim.utils.get_first_matching_child_prim` as the default behavior.
* Added parsing of instanced prims in :meth:`~isaaclab.sim.utils.make_uninstanceable` to make all prims uninstanceable.

>>>>>>> 649ad88b

0.45.15 (2025-09-05)
~~~~~~~~~~~~~~~~~~~~

Added
^^^^^

* Added action terms for using RMPFlow in Manager-Based environments.


0.45.14 (2025-09-08)
~~~~~~~~~~~~~~~~~~~~

Added
^^^^^

* Added :class:`~isaaclab.ui.xr_widgets.TeleopVisualizationManager` and :class:`~isaaclab.ui.xr_widgets.XRVisualization`
  classes to provide real-time visualization of teleoperation and inverse kinematics status in XR environments.


0.45.13 (2025-09-08)
~~~~~~~~~~~~~~~~~~~~

Added
^^^^^

* Added :class:`~isaaclab.devices.openxr.manus_vive.ManusVive` to support teleoperation with Manus gloves and Vive trackers.


0.45.12 (2025-09-05)
~~~~~~~~~~~~~~~~~~~~

Added
^^^^^

* Added :class:`~isaaclab.envs.mdp.actions.SurfaceGripperBinaryAction` for supporting surface grippers in Manager-Based workflows.

Changed
^^^^^^^

* Added AssetBase inheritance for :class:`~isaaclab.assets.surface_gripper.SurfaceGripper`.


0.45.11 (2025-09-04)
~~~~~~~~~~~~~~~~~~~~

Fixed
^^^^^

* Fixes a high memory usage and perf slowdown issue in episode data by removing the use of torch.cat when appending to the episode data
  at each timestep. The use of torch.cat was causing the episode data to be copied at each timestep, which causes high memory usage and
  significant performance slowdown when recording longer episode data.
* Patches the configclass to allow validate dict with key is not a string.

Added
^^^^^

* Added optional episode metadata (ep_meta) to be stored in the HDF5 data attributes.
* Added option to record data pre-physics step.
* Added joint_target data to episode data. Joint target data can be optionally recorded by the user and replayed to improve
  determinism of replay.


0.45.10 (2025-09-02)
~~~~~~~~~~~~~~~~~~~~

Fixed
^^^^^

* Fixed regression in reach task configuration where the gripper command was being returned.
* Added :attr:`~isaaclab.devices.Se3GamepadCfg.gripper_term` to :class:`~isaaclab.devices.Se3GamepadCfg`
  to control whether the gamepad device should return a gripper command.
* Added :attr:`~isaaclab.devices.Se3SpaceMouseCfg.gripper_term` to :class:`~isaaclab.devices.Se3SpaceMouseCfg`
  to control whether the spacemouse device should return a gripper command.
* Added :attr:`~isaaclab.devices.Se3KeyboardCfg.gripper_term` to :class:`~isaaclab.devices.Se3KeyboardCfg`
  to control whether the keyboard device should return a gripper command.


0.45.9 (2025-08-27)
~~~~~~~~~~~~~~~~~~~

Fixed
^^^^^

* Fixed removing import of pink_ik controller from isaaclab.controllers which is causing pinocchio import error.


0.45.8 (2025-07-25)
~~~~~~~~~~~~~~~~~~~

Added
^^^^^

* Created :attr:`~isaaclab.controllers.pink_ik.PinkIKControllerCfg.target_eef_link_names` to :class:`~isaaclab.controllers.pink_ik.PinkIKControllerCfg`
  to specify the target end-effector link names for the pink inverse kinematics controller.

Changed
^^^^^^^

* Updated pink inverse kinematics controller configuration for the following tasks (Isaac-PickPlace-GR1T2, Isaac-NutPour-GR1T2, Isaac-ExhaustPipe-GR1T2)
  to increase end-effector tracking accuracy and speed. Also added a null-space regularizer that enables turning on of waist degrees-of-freedom.
* Improved the test_pink_ik script to more comprehensive test on controller accuracy. Also, migrated to use pytest. With the current IK controller
  improvements, our unit tests pass position and orientation accuracy test within **(1 mm, 1 degree)**. Previously, the position accuracy tolerances
  were set to **(30 mm, 10 degrees)**.
* Included a new config parameter :attr:`fail_on_ik_error` to :class:`~isaaclab.controllers.pink_ik.PinkIKControllerCfg`
  to control whether the IK controller raise an exception if robot joint limits are exceeded. In the case of an exception, the controller will hold the
  last joint position. This adds to stability of the controller and avoids operator experiencing what is perceived as sudden large delays in robot control.


0.45.7 (2025-08-21)
~~~~~~~~~~~~~~~~~~~

Added
^^^^^

* Added periodic logging when checking if a USD path exists on a Nucleus server
  to improve user experience when the checks takes a while.


0.45.6 (2025-08-22)
~~~~~~~~~~~~~~~~~~~

Fixed
^^^^^

* Fixed :meth:`~isaaclab.envs.mdp.events.randomize_rigid_body_com` to broadcasts the environment ids.


0.45.5 (2025-08-21)
~~~~~~~~~~~~~~~~~~~

Fixed
^^^^^

* Fixed :meth:`~isaaclab.assets.Articulation.write_joint_friction_coefficient_to_sim` to set the friction coefficients in the simulation.
* Fixed :meth:`~isaaclab.assets.Articulation.write_joint_dynamic_friction_coefficient_to_sim` to set the friction coefficients in the simulation.* Added :meth:`~isaaclab.envs.ManagerBasedEnvCfg.export_io_descriptors` to toggle the export of the IO descriptors.
* Fixed :meth:`~isaaclab.assets.Articulation.write_joint_viscous_friction_coefficient_to_sim` to set the friction coefficients in the simulation.



0.45.4 (2025-08-21)
~~~~~~~~~~~~~~~~~~~

Added
^^^^^

* Added unit tests for :class:`~isaaclab.sensor.sensor_base`


0.45.3 (2025-08-20)
~~~~~~~~~~~~~~~~~~~

Fixed
^^^^^

* Fixed :meth:`isaaclab.envs.mdp.terminations.joint_effort_out_of_limit` so that it correctly reports whether a joint
  effort limit has been violated. Previously, the implementation marked a violation when the applied and computed
  torques were equal; in fact, equality should indicate no violation, and vice versa.


0.45.2 (2025-08-18)
~~~~~~~~~~~~~~~~~~~

Added
^^^^^

* Added :meth:`~isaaclab.managers.ObservationManager.get_IO_descriptors` to export the IO descriptors for the observation manager.
* Added :meth:`~isaaclab.envs.ManagerBasedEnvCfg.io_descriptors_output_dir` to configure the directory to export the IO descriptors to.
* Added :meth:`~isaaclab.envs.ManagerBasedEnvCfg.export_io_descriptors` to toggle the export of the IO descriptors.
* Added the option to export the Observation and Action of the managed environments into a YAML file. This can be used to more easily
  deploy policies trained in Isaac Lab.


0.45.1 (2025-08-16)
~~~~~~~~~~~~~~~~~~~

Added
^^^^^

* Added validations for scale-based randomization ranges across mass, actuator, joint, and tendon parameters.

Changed
^^^^^^^

* Refactored randomization functions into classes with initialization-time checks to avoid runtime overhead.


0.45.0 (2025-08-07)
~~~~~~~~~~~~~~~~~~~

Added
^^^^^

* Added :attr:`~isaaclab.sensors.contact_sensor.ContactSensorCfg.track_contact_points` to toggle tracking of contact
  point locations between sensor bodies and filtered bodies.
* Added :attr:`~isaaclab.sensors.contact_sensor.ContactSensorCfg.max_contact_data_per_prim` to configure the maximum
  amount of contacts per sensor body.
* Added :attr:`~isaaclab.sensors.contact_sensor.ContactSensorData.contact_pos_w` data field for tracking contact point
  locations.


0.44.12 (2025-08-12)
~~~~~~~~~~~~~~~~~~~~

Fixed
^^^^^

* Fixed IndexError in :meth:`isaaclab.envs.mdp.events.reset_joints_by_scale`,
  :meth:`isaaclab.envs.mdp.events.reset_joints_by_offsets` by adding dimension to env_ids when indexing.


0.44.11 (2025-08-11)
~~~~~~~~~~~~~~~~~~~~

Fixed
^^^^^

* Fixed rendering preset mode when an experience CLI arg is provided.


0.44.10 (2025-08-06)
~~~~~~~~~~~~~~~~~~~~

Fixed
^^^^^

* Fixed the old termination manager in :class:`~isaaclab.managers.TerminationManager` term_done logging that
  logs the instantaneous term done count at reset. This let to inaccurate aggregation of termination count,
  obscuring the what really happening during the training. Instead we log the episodic term done.


0.44.9 (2025-07-30)
~~~~~~~~~~~~~~~~~~~

Added
^^^^^

* Added ``from __future__ import annotations`` to manager_based_rl_mimic_env.py to fix Sphinx
  doc warnings for IsaacLab Mimic docs.


0.44.8 (2025-07-30)
~~~~~~~~~~~~~~~~~~~

Fixed
^^^^^

* Improved handling of deprecated flag :attr:`~isaaclab.sensors.RayCasterCfg.attach_yaw_only`.
  Previously, the flag was only handled if it was set to True. This led to a bug where the yaw was not accounted for
  when the flag was set to False.
* Fixed the handling of interval-based events inside :class:`~isaaclab.managers.EventManager` to properly handle
  their resets. Previously, only class-based events were properly handled.


0.44.7 (2025-07-30)
~~~~~~~~~~~~~~~~~~~

Added
^^^^^

* Added a new argument ``is_global`` to :meth:`~isaaclab.assets.Articulation.set_external_force_and_torque`,
  :meth:`~isaaclab.assets.RigidObject.set_external_force_and_torque`, and
  :meth:`~isaaclab.assets.RigidObjectCollection.set_external_force_and_torque` allowing to set external wrenches
  in the global frame directly from the method call rather than having to set the frame in the configuration.

Removed
^^^^^^^^

* Removed :attr:`xxx_external_wrench_frame` flag from asset configuration classes in favor of direct argument
  passed to the :meth:`set_external_force_and_torque` function.


0.44.6 (2025-07-28)
~~~~~~~~~~~~~~~~~~~

Changed
^^^^^^^

* Tweak default behavior for rendering preset modes.


0.44.5 (2025-07-28)
~~~~~~~~~~~~~~~~~~~

Fixed
^^^^^

* Fixed :meth:`isaaclab.scene.reset_to` to properly accept None as valid argument.
* Added tests to verify that argument types.


0.44.4 (2025-07-22)
~~~~~~~~~~~~~~~~~~~

Added
^^^^^

* Added safe callbacks for stage in memory attaching.
* Remove on prim deletion callback workaround


0.44.3 (2025-07-21)
~~~~~~~~~~~~~~~~~~~

Fixed
^^^^^

* Fixed rendering preset mode regression.


0.44.2 (2025-07-22)
~~~~~~~~~~~~~~~~~~~

Changed
^^^^^^^

* Updated teleop scripts to print to console vs omni log.


0.44.1 (2025-07-17)
~~~~~~~~~~~~~~~~~~~

Changed
^^^^^^^

* Updated test_pink_ik.py test case to pytest format.


0.44.0 (2025-07-21)
~~~~~~~~~~~~~~~~~~~

Changed
^^^^^^^

* Changed the way clipping is handled for :class:`~isaaclab.actuator.DCMotor` for torque-speed points in when in
  negative power regions.

Added
^^^^^

* Added unit tests for :class:`~isaaclab.actuator.ImplicitActuator`, :class:`~isaaclab.actuator.IdealPDActuator`,
  and :class:`~isaaclab.actuator.DCMotor` independent of :class:`~isaaclab.assets.Articulation`


0.43.0 (2025-07-21)
~~~~~~~~~~~~~~~~~~~

Changed
^^^^^^^

* Updates torch version to 2.7.0 and torchvision to 0.22.0.
  Some dependencies now require torch>=2.6, and given the vulnerabilities in Torch 2.5.1,
  we are updating the torch version to 2.7.0 to also include Blackwell support. Since Isaac Sim 4.5 has not updated the
  torch version, we are now overwriting the torch installation step in isaaclab.sh when running ``./isaaclab.sh -i``.


0.42.26 (2025-06-29)
~~~~~~~~~~~~~~~~~~~~

Added
^^^^^

* Added MangerBasedRLEnv support for composite gym observation spaces.
* A test for the composite gym observation spaces in ManagerBasedRLEnv is added to ensure that the observation spaces
  are correctly configured base on the clip.


0.42.25 (2025-07-11)
~~~~~~~~~~~~~~~~~~~~

Added
^^^^^

* Added :attr:`~isaaclab.sensors.ContactSensorData.force_matrix_w_history` that tracks the history of the filtered
  contact forces in the world frame.


0.42.24 (2025-06-25)
~~~~~~~~~~~~~~~~~~~~

Added
^^^^^

* Added new curriculum mdp :func:`~isaaclab.envs.mdp.curriculums.modify_env_param` and
  :func:`~isaaclab.envs.mdp.curriculums.modify_env_param` that enables flexible changes to any configurations in the
  env instance


0.42.23 (2025-07-11)
~~~~~~~~~~~~~~~~~~~~

Fixed
^^^^^

* Fixed :meth:`isaaclab.envs.mdp.events.reset_joints_by_scale`, :meth:`isaaclab.envs.mdp.events.reset_joints_by_offsets`
  restricting the resetting joint indices be that user defined joint indices.


0.42.22 (2025-07-11)
~~~~~~~~~~~~~~~~~~~~

Fixed
^^^^^

* Fixed missing attribute in :class:`~isaaclab.sensors.ray_caster.RayCasterCamera` class and its reset method when no
  env_ids are passed.


0.42.21 (2025-07-09)
~~~~~~~~~~~~~~~~~~~~

Added
^^^^^

* Added input param ``update_history`` to :meth:`~isaaclab.managers.ObservationManager.compute`
  to control whether the history buffer should be updated.
* Added unit test for :class:`~isaaclab.envs.ManagerBasedEnv`.

Fixed
^^^^^

* Fixed :class:`~isaaclab.envs.ManagerBasedEnv` and :class:`~isaaclab.envs.ManagerBasedRLEnv` to not update the history
  buffer on recording.


0.42.20 (2025-07-10)
~~~~~~~~~~~~~~~~~~~~

Added
^^^^^

* Added unit tests for multiple math functions:
  :func:`~isaaclab.utils.math.scale_transform`.
  :func:`~isaaclab.utils.math.unscale_transform`.
  :func:`~isaaclab.utils.math.saturate`.
  :func:`~isaaclab.utils.math.normalize`.
  :func:`~isaaclab.utils.math.copysign`.
  :func:`~isaaclab.utils.math.convert_quat`.
  :func:`~isaaclab.utils.math.quat_conjugate`.
  :func:`~isaaclab.utils.math.quat_from_euler_xyz`.
  :func:`~isaaclab.utils.math.quat_from_matrix`.
  :func:`~isaaclab.utils.math.euler_xyz_from_quat`.
  :func:`~isaaclab.utils.math.matrix_from_euler`.
  :func:`~isaaclab.utils.math.quat_from_angle_axis`.
  :func:`~isaaclab.utils.math.axis_angle_from_quat`.
  :func:`~isaaclab.utils.math.skew_symmetric_matrix`.
  :func:`~isaaclab.utils.math.combine_transform`.
  :func:`~isaaclab.utils.math.subtract_transform`.
  :func:`~isaaclab.utils.math.compute_pose_error`.

Changed
^^^^^^^

* Changed the implementation of :func:`~isaaclab.utils.math.copysign` to better reflect the documented functionality.


0.42.19 (2025-07-09)
~~~~~~~~~~~~~~~~~~~~

Changed
^^^^^^^

* Added clone_in_fabric config flag to :class:`~isaaclab.scene.interactive_scene_cfg.InteractiveSceneCfg`
* Enable clone_in_fabric for envs which work with limited benchmark_non_rl.py script


0.42.18 (2025-07-07)
~~~~~~~~~~~~~~~~~~~~

Changed
^^^^^^^

* Changed texture and color randomization to use new replicator functional APIs.


0.42.17 (2025-07-08)
~~~~~~~~~~~~~~~~~~~~

Fixed
^^^^^

* Fixed hanging quat_rotate calls to point to quat_apply in :class:`~isaaclab.assets.articulation.ArticulationData` and
  :class:`~isaaclab.assets.articulation.RigidObjectCollectionData`


0.42.16 (2025-07-08)
~~~~~~~~~~~~~~~~~~~~

Added
^^^^^

* Added ability to set platform height independent of object height for trimesh terrains.


0.42.15 (2025-07-01)
~~~~~~~~~~~~~~~~~~~~

Added
^^^^^

* Added :attr:`abs_height_noise` and :attr:`rel_height_noise` to give minimum and maximum absolute and relative noise to
  :class:`isaaclab.terrrains.trimesh.MeshRepeatedObjectsTerrainCfg`
* Added deprecation warnings to the existing :attr:`max_height_noise` but still functions.


0.42.14 (2025-07-03)
~~~~~~~~~~~~~~~~~~~~

Fixed
^^^^^

* Fixed unittest tests that are floating inside pytests for articulation and rendering


0.42.13 (2025-07-07)
~~~~~~~~~~~~~~~~~~~~

Changed
^^^^^^^

* Updated gymnasium to v1.2.0. This update includes fixes for a memory leak that appears when recording
  videos with the ``--video`` flag.


0.42.12 (2025-06-27)
~~~~~~~~~~~~~~~~~~~~

Added
^^^^^

* Added unit test for :func:`~isaaclab.utils.math.quat_inv`.

Fixed
^^^^^

* Fixed the implementation mistake in :func:`~isaaclab.utils.math.quat_inv`.


0.42.11 (2025-06-25)
~~~~~~~~~~~~~~~~~~~~

Fixed
^^^^^

* Fixed :func:`~isaaclab.utils.dict.update_class_from_dict` preventing setting flat Iterables with different lengths.


0.42.10 (2025-06-25)
~~~~~~~~~~~~~~~~~~~~

Added
^^^^^

* Added ``sample_bias_per_component`` flag to :class:`~isaaclab.utils.noise.noise_model.NoiseModelWithAdditiveBias`
  to enable independent per-component bias sampling, which is now the default behavior. If set to False, the previous
  behavior of sharing the same bias value across all components is retained.


0.42.9 (2025-06-18)
~~~~~~~~~~~~~~~~~~~

Fixed
^^^^^

* Fixed data inconsistency between read_body, read_link, read_com when write_body, write_com, write_joint performed, in
  :class:`~isaaclab.assets.Articulation`, :class:`~isaaclab.assets.RigidObject`, and
  :class:`~isaaclab.assets.RigidObjectCollection`
* added pytest that check against these data consistencies


0.42.8 (2025-06-24)
~~~~~~~~~~~~~~~~~~~

Added
^^^^^

* :class:`~isaaclab.utils.noise.NoiseModel` support for manager-based workflows.

Changed
^^^^^^^

* Renamed :func:`~isaaclab.utils.noise.NoiseModel.apply` method to :func:`~isaaclab.utils.noise.NoiseModel.__call__`.


0.42.7 (2025-06-12)
~~~~~~~~~~~~~~~~~~~

Fixed
^^^^^

* Fixed potential issues in :func:`~isaaclab.envs.mdp.events.randomize_visual_texture_material` related to handling
  visual prims during texture randomization.


0.42.6 (2025-06-11)
~~~~~~~~~~~~~~~~~~~

Changed
^^^^^^^

* Remove deprecated usage of quat_rotate from articulation data class and replace with quat_apply.


0.42.5 (2025-05-22)
~~~~~~~~~~~~~~~~~~~

Fixed
^^^^^

* Fixed collision filtering logic for CPU simulation. The automatic collision filtering feature
  currently has limitations for CPU simulation. Collision filtering needs to be manually enabled when using
  CPU simulation.


0.42.4 (2025-06-03)
~~~~~~~~~~~~~~~~~~~

Changed
^^^^^^^

* Removes the hardcoding to :class:`~isaaclab.terrains.terrain_generator.TerrainGenerator` in
  :class:`~isaaclab.terrains.terrain_generator.TerrainImporter` and instead the ``class_type`` is used which is
  passed in the ``TerrainGeneratorCfg``.


0.42.3 (2025-03-20)
~~~~~~~~~~~~~~~~~~~

Changed
^^^^^^^

* Made separate data buffers for poses and velocities for the :class:`~isaaclab.assets.Articulation`,
  :class:`~isaaclab.assets.RigidObject`, and :class:`~isaaclab.assets.RigidObjectCollection` classes.
  Previously, the two data buffers were stored together in a single buffer requiring an additional
  concatenation operation when accessing the data.
* Cleaned up ordering of members inside the data classes for the assets to make them easier
  to comprehend. This reduced the code duplication within the class and made the class
  more readable.


0.42.2 (2025-05-31)
~~~~~~~~~~~~~~~~~~~

Added
^^^^^

* Updated gymnasium to >= 1.0
* Added support for specifying module:task_name as task name to avoid module import for ``gym.make``


0.42.1 (2025-06-02)
~~~~~~~~~~~~~~~~~~~

Added
^^^^^

* Added time observation functions to ~isaaclab.envs.mdp.observations module,
  :func:`~isaaclab.envs.mdp.observations.current_time_s` and :func:`~isaaclab.envs.mdp.observations.remaining_time_s`.

Changed
^^^^^^^

* Moved initialization of ``episode_length_buf`` outside of :meth:`load_managers()` of
  :class:`~isaaclab.envs.ManagerBasedRLEnv` to make it available for mdp functions.


0.42.0 (2025-06-02)
~~~~~~~~~~~~~~~~~~~

Added
^^^^^

* Added support for stage in memory and cloning in fabric. This will help improve performance for scene setup and lower
  overall startup time.


0.41.0 (2025-05-19)
~~~~~~~~~~~~~~~~~~~

Added
^^^^^

* Added simulation schemas for spatial tendons. These can be configured for assets imported
  from file formats.
* Added support for spatial tendons.


0.40.14 (2025-05-29)
~~~~~~~~~~~~~~~~~~~~

Added
^^^^^

* Added deprecation warning for :meth:`~isaaclab.utils.math.quat_rotate` and
  :meth:`~isaaclab.utils.math.quat_rotate_inverse`

Changed
^^^^^^^

* Changed all calls to :meth:`~isaaclab.utils.math.quat_rotate` and :meth:`~isaaclab.utils.math.quat_rotate_inverse` to
  :meth:`~isaaclab.utils.math.quat_apply` and :meth:`~isaaclab.utils.math.quat_apply_inverse` for speed.


0.40.13 (2025-05-19)
~~~~~~~~~~~~~~~~~~~~

Fixed
^^^^^

* Raising exceptions in step, render and reset if they occurred inside the initialization callbacks
  of assets and sensors.used from the experience files and the double definition is removed.


0.40.12 (2025-01-30)
~~~~~~~~~~~~~~~~~~~~

Added
^^^^^

* Added method :meth:`omni.isaac.lab.assets.AssetBase.set_visibility` to set the visibility of the asset
  in the simulation.


0.40.11 (2025-05-16)
~~~~~~~~~~~~~~~~~~~~

Added
^^^^^

* Added support for concatenation of observations along different dimensions in
  :class:`~isaaclab.managers.observation_manager.ObservationManager`.

Changed
^^^^^^^

* Updated the :class:`~isaaclab.managers.command_manager.CommandManager` to update the command counter after the
  resampling call.


0.40.10 (2025-05-16)
~~~~~~~~~~~~~~~~~~~~

Fixed
^^^^^

* Fixed penetration issue for negative border height in :class:`~isaaclab.terrains.terrain_generator.TerrainGeneratorCfg`.


0.40.9 (2025-05-20)
~~~~~~~~~~~~~~~~~~~

Changed
^^^^^^^

* Changed the implementation of :meth:`~isaaclab.utils.math.quat_box_minus`

Added
^^^^^

* Added :meth:`~isaaclab.utils.math.quat_box_plus`
* Added :meth:`~isaaclab.utils.math.rigid_body_twist_transform`


0.40.8 (2025-05-15)
~~~~~~~~~~~~~~~~~~~

Fixed
^^^^^

* Fixed :meth:`omni.isaac.lab.sensors.camera.camera.Camera.set_intrinsic_matrices` preventing setting of unused USD
  camera parameters.
* Fixed :meth:`omni.isaac.lab.sensors.camera.camera.Camera._update_intrinsic_matrices` preventing unused USD camera
  parameters from being used to calculate :attr:`omni.isaac.lab.sensors.camera.CameraData.intrinsic_matrices`
* Fixed :meth:`omni.isaac.lab.spawners.sensors.sensors_cfg.PinholeCameraCfg.from_intrinsic_matrix` preventing setting of
  unused USD camera parameters.


0.40.7 (2025-05-14)
~~~~~~~~~~~~~~~~~~~

* Added a new attribute :attr:`articulation_root_prim_path` to the :class:`~isaaclab.assets.ArticulationCfg` class
  to allow explicitly specifying the prim path of the articulation root.


0.40.6 (2025-05-14)
~~~~~~~~~~~~~~~~~~~

Changed
^^^^^^^

* Enabled external cameras in XR.


0.40.5 (2025-05-23)
~~~~~~~~~~~~~~~~~~~

Added
^^^^^

* Added feature for animation recording through baking physics operations into OVD files.


0.40.4 (2025-05-17)
~~~~~~~~~~~~~~~~~~~

Changed
^^^^^^^

* Changed livestreaming options to use ``LIVESTREAM=1`` for WebRTC over public networks and ``LIVESTREAM=2`` for WebRTC over private networks.


0.40.3 (2025-05-20)
~~~~~~~~~~~~~~~~~~~

Changed
^^^^^^^

* Made modifications to :func:`isaaclab.envs.mdp.image` to handle image normalization for normal maps.


0.40.2 (2025-05-14)
~~~~~~~~~~~~~~~~~~~

Changed
^^^^^^^

* Refactored remove_camera_configs to be a function that can be used in the record_demos and teleop scripts.


0.40.1 (2025-05-14)
~~~~~~~~~~~~~~~~~~~

Fixed
^^^^^

* Fixed spacemouse device add callback function to work with record_demos/teleop_se3_agent scripts.


0.40.0 (2025-05-03)
~~~~~~~~~~~~~~~~~~~

Added
^^^^^

* Added check in RecorderManager to ensure that the success indicator is only set if the termination manager is present.
* Added semantic tags in :func:`isaaclab.sim.spawners.from_files.spawn_ground_plane`.
  This allows for :attr:`semantic_segmentation_mapping` to be used when using the ground plane spawner.


0.39.0 (2025-04-01)
~~~~~~~~~~~~~~~~~~~

Added
^^^^^

* Added the :meth:`~isaaclab.env.mdp.observations.joint_effort`


0.38.0 (2025-04-01)
~~~~~~~~~~~~~~~~~~~

Added
^^^^^

* Added :meth:`~isaaclab.envs.mdp.observations.body_pose_w`
* Added :meth:`~isaaclab.envs.mdp.observations.body_projected_gravity_b`


0.37.5 (2025-05-12)
~~~~~~~~~~~~~~~~~~~

Added
^^^^^

* Added a new teleop configuration class :class:`~isaaclab.devices.DevicesCfg` to support multiple teleoperation
  devices declared in the environment configuration file.
* Implemented a factory function to create teleoperation devices based on the device configuration.


0.37.4 (2025-05-12)
~~~~~~~~~~~~~~~~~~~~

Changed
^^^^^^^

* Remove isaacsim.xr.openxr from openxr experience file.
* Use Performance AR profile for XR rendering.


0.37.3 (2025-05-08)
~~~~~~~~~~~~~~~~~~~~

Added
^^^^^

* Updated PINK task space action to record processed actions.
* Added new recorder term for recording post step processed actions.


0.37.2 (2025-05-06)
~~~~~~~~~~~~~~~~~~~~

Changed
^^^^^^^

* Migrated OpenXR device to use the new OpenXR handtracking API from omni.kit.xr.core.


0.37.1 (2025-05-05)
~~~~~~~~~~~~~~~~~~~~

Changed
^^^^^^^

* Removed xr rendering mode.


0.37.0 (2025-04-24)
~~~~~~~~~~~~~~~~~~~~

Changed
^^^^^^^

* Updated pytorch to latest 2.7.0 with cuda 12.8 for Blackwell support.
  Torch is now installed as part of the isaaclab.sh/bat scripts to ensure the correct version is installed.
* Removed :attr:`~isaaclab.sim.spawners.PhysicsMaterialCfg.improve_patch_friction` as it has been deprecated and removed from the simulation.
  The simulation will always behave as if this attribute is set to true.


0.36.23 (2025-04-24)
~~~~~~~~~~~~~~~~~~~~

Fixed
^^^^^

* Fixed ``return_latest_camera_pose`` option in :class:`~isaaclab.sensors.TiledCameraCfg` from not being used to the
  argument ``update_latest_camera_pose`` in :class:`~isaaclab.sensors.CameraCfg` with application in both
  :class:`~isaaclab.sensors.Camera` and :class:`~isaaclab.sensors.TiledCamera`.


0.36.22 (2025-04-23)
~~~~~~~~~~~~~~~~~~~~

Fixed
^^^^^^^

* Adds correct type check for ManagerTermBase class in event_manager.py.


0.36.21 (2025-04-15)
~~~~~~~~~~~~~~~~~~~~

Changed
^^^^^^^

* Removed direct call of qpsovlers library from pink_ik controller and changed solver from quadprog to osqp.


0.36.20 (2025-04-09)
~~~~~~~~~~~~~~~~~~~~

Changed
^^^^^^^

* Added call to set cuda device after each ``app.update()`` call in :class:`~isaaclab.sim.SimulationContext`.
  This is now required for multi-GPU workflows because some underlying logic in ``app.update()`` is modifying
  the cuda device, which results in NCCL errors on distributed setups.


0.36.19 (2025-04-01)
~~~~~~~~~~~~~~~~~~~~

Fixed
^^^^^

* Added check in RecorderManager to ensure that the success indicator is only set if the termination manager is present.


0.36.18 (2025-03-26)
~~~~~~~~~~~~~~~~~~~~

Added
^^^^^

* Added a dynamic text instruction widget that provides real-time feedback
  on the number of successful recordings during demonstration sessions.


0.36.17 (2025-03-26)
~~~~~~~~~~~~~~~~~~~~

Changed
^^^^^^^

* Added override in AppLauncher to apply patch for ``pxr.Gf.Matrix4d`` to work with Pinocchio 2.7.0.


0.36.16 (2025-03-25)
~~~~~~~~~~~~~~~~~~~~

Changed
^^^^^^^

* Modified rendering mode default behavior when the launcher arg :attr:`enable_cameras` is not set.


0.36.15 (2025-03-25)
~~~~~~~~~~~~~~~~~~~~

Added
^^^^^

* Added near plane distance configuration for XR device.


0.36.14 (2025-03-24)
~~~~~~~~~~~~~~~~~~~~

Changed
^^^^^^^

* Changed default render settings in :class:`~isaaclab.sim.SimulationCfg` to None, which means that
  the default settings will be used from the experience files and the double definition is removed.


0.36.13 (2025-03-24)
~~~~~~~~~~~~~~~~~~~~

Added
^^^^^

* Added headpose support to OpenXRDevice.


0.36.12 (2025-03-19)
~~~~~~~~~~~~~~~~~~~~

Added
^^^^^

* Added parameter to show warning if Pink IK solver fails to find a solution.


0.36.11 (2025-03-19)
~~~~~~~~~~~~~~~~~~~~

Fixed
^^^^^

* Fixed default behavior of :class:`~isaaclab.actuators.ImplicitActuator` if no :attr:`effort_limits_sim` or
  :attr:`effort_limit` is set.


0.36.10 (2025-03-17)
~~~~~~~~~~~~~~~~~~~~

Fixed
^^^^^

* App launcher to update the cli arguments if conditional defaults are used.


0.36.9 (2025-03-18)
~~~~~~~~~~~~~~~~~~~

Added
^^^^^^^

* Xr rendering mode, which is default when xr is used.


0.36.8 (2025-03-17)
~~~~~~~~~~~~~~~~~~~

Fixed
^^^^^

* Removed ``scalar_first`` from scipy function usage to support older versions of scipy.


0.36.7 (2025-03-14)
~~~~~~~~~~~~~~~~~~~

Fixed
^^^^^

* Changed the import structure to only import ``pinocchio`` when ``pink-ik`` or ``dex-retargeting`` is being used.
  This also solves for the problem that ``pink-ik`` and ``dex-retargeting`` are not supported in windows.
* Removed ``isaacsim.robot_motion.lula`` and ``isaacsim.robot_motion.motion_generation`` from the default loaded Isaac Sim extensions.
* Moved pink ik action config to a separate file.


0.36.6 (2025-03-13)
~~~~~~~~~~~~~~~~~~~

Fixed
^^^^^

* Worked around an issue where the render mode is set to ``"RayTracedLighting"`` instead of ``"RaytracedLighting"`` by
  some dependencies.


0.36.5 (2025-03-11)
~~~~~~~~~~~~~~~~~~~

Added
^^^^^^^

* Added 3 rendering mode presets: performance, balanced, and quality.
* Preset settings are stored in ``apps/rendering_modes``.
* Presets can be set with cli arg ``--rendering_mode`` or with :class:`RenderCfg`.
* Preset rendering settings can be overwritten with :class:`RenderCfg`.
* :class:`RenderCfg` supports all native RTX carb settings.

Changed
^^^^^^^
* :class:`RenderCfg` default settings are unset.


0.36.4 (2025-03-11)
~~~~~~~~~~~~~~~~~~~

Changed
^^^^^^^

* Updated the OpenXR kit file ``isaaclab.python.xr.openxr.kit`` to inherit from ``isaaclab.python.kit`` instead of
  ``isaaclab.python.rendering.kit`` which is not appropriate.


0.36.3 (2025-03-10)
~~~~~~~~~~~~~~~~~~~~

Changed
^^^^^^^

* Added the PinkIKController controller class that interfaces Isaac Lab with the Pink differential inverse kinematics solver
  to allow control of multiple links in a robot using a single solver.


0.36.2 (2025-03-07)
~~~~~~~~~~~~~~~~~~~~

Changed
^^^^^^^

* Allowed users to exit on 1 Ctrl+C instead of consecutive 2 key strokes.
* Allowed physics reset during simulation through :meth:`reset` in :class:`~isaaclab.sim.SimulationContext`.


0.36.1 (2025-03-10)
~~~~~~~~~~~~~~~~~~~

Added
^^^^^

* Added :attr:`semantic_segmentation_mapping` for camera configs to allow specifying colors for semantics.


0.36.0 (2025-03-07)
~~~~~~~~~~~~~~~~~~~

Removed
^^^^^^^

* Removed the storage of tri-meshes and warp meshes inside the :class:`~isaaclab.terrains.TerrainImporter` class.
  Initially these meshes were added for ray-casting purposes. However, since the ray-caster reads the terrains
  directly from the USD files, these meshes are no longer needed.
* Deprecated the :attr:`warp_meshes` and :attr:`meshes` attributes from the
  :class:`~isaaclab.terrains.TerrainImporter` class. These attributes now return an empty dictionary
  with a deprecation warning.

Changed
^^^^^^^

* Changed the prim path of the "plane" terrain inside the :class:`~isaaclab.terrains.TerrainImporter` class.
  Earlier, the terrain was imported directly as the importer's prim path. Now, the terrain is imported as
  ``{importer_prim_path}/{name}``, where ``name`` is the name of the terrain.


0.35.0 (2025-03-07)
~~~~~~~~~~~~~~~~~~~

* Improved documentation of various attributes in the :class:`~isaaclab.assets.ArticulationData` class to make
  it clearer which values represent the simulation and internal class values. In the new convention,
  the ``default_xxx`` attributes are whatever the user configured from their configuration of the articulation
  class, while the ``xxx`` attributes are the values from the simulation.
* Updated the soft joint position limits inside the :meth:`~isaaclab.assets.Articulation.write_joint_pos_limits_to_sim`
  method to use the new limits passed to the function.
* Added setting of :attr:`~isaaclab.assets.ArticulationData.default_joint_armature` and
  :attr:`~isaaclab.assets.ArticulationData.default_joint_friction` attributes in the
  :class:`~isaaclab.assets.Articulation` class based on user configuration.

Changed
^^^^^^^

* Removed unnecessary buffer creation operations inside the :class:`~isaaclab.assets.Articulation` class.
  Earlier, the class initialized a variety of buffer data with zeros and in the next function assigned
  them the value from PhysX. This made the code bulkier and more complex for no reason.
* Renamed parameters for a consistent nomenclature. These changes are backwards compatible with previous releases
  with a deprecation warning for the old names.

  * ``joint_velocity_limits`` → ``joint_vel_limits`` (to match attribute ``joint_vel`` and ``joint_vel_limits``)
  * ``joint_limits`` → ``joint_pos_limits`` (to match attribute ``joint_pos`` and ``soft_joint_pos_limits``)
  * ``default_joint_limits`` → ``default_joint_pos_limits``
  * ``write_joint_limits_to_sim`` → ``write_joint_position_limit_to_sim``
  * ``joint_friction`` → ``joint_friction_coeff``
  * ``default_joint_friction`` → ``default_joint_friction_coeff``
  * ``write_joint_friction_to_sim`` → ``write_joint_friction_coefficient_to_sim``
  * ``fixed_tendon_limit`` → ``fixed_tendon_pos_limits``
  * ``default_fixed_tendon_limit`` → ``default_fixed_tendon_pos_limits``
  * ``set_fixed_tendon_limit`` → ``set_fixed_tendon_position_limit``


0.34.13 (2025-03-06)
~~~~~~~~~~~~~~~~~~~~

Added
^^^^^

* Added a new event mode called "prestartup", which gets called right after the scene design is complete
  and before the simulation is played.
* Added a callback to resolve the scene entity configurations separately once the simulation plays,
  since the scene entities cannot be resolved before the simulation starts playing
  (as we currently rely on PhysX to provide us with the joint/body ordering)


0.34.12 (2025-03-06)
~~~~~~~~~~~~~~~~~~~~

Added
^^^^^

* Updated the mimic API :meth:`target_eef_pose_to_action` in :class:`isaaclab.envs.ManagerBasedRLMimicEnv` to take a dictionary of
  eef noise values instead of a single noise value.
* Added support for optional subtask constraints based on DexMimicGen to the mimic configuration class :class:`isaaclab.envs.MimicEnvCfg`.
* Enabled data compression in HDF5 dataset file handler :class:`isaaclab.utils.datasets.hdf5_dataset_file_handler.HDF5DatasetFileHandler`.


0.34.11 (2025-03-04)
~~~~~~~~~~~~~~~~~~~~

Fixed
^^^^^

* Fixed issue in :class:`~isaaclab.sensors.TiledCamera` and :class:`~isaaclab.sensors.Camera` where segmentation outputs only display the first tile
  when scene instancing is enabled. A workaround is added for now to disable instancing when segmentation
  outputs are requested.


0.34.10 (2025-03-04)
~~~~~~~~~~~~~~~~~~~~

Fixed
^^^^^

* Fixed the issue of misalignment in the motion vectors from the :class:`TiledCamera`
  with other modalities such as RGBA and depth.


0.34.9 (2025-03-04)
~~~~~~~~~~~~~~~~~~~

Added
^^^^^

* Added methods inside the :class:`omni.isaac.lab.assets.Articulation` class to set the joint
  position and velocity for the articulation. Previously, the joint position and velocity could
  only be set using the :meth:`omni.isaac.lab.assets.Articulation.write_joint_state_to_sim` method,
  which didn't allow setting the joint position and velocity separately.


0.34.8 (2025-03-02)
~~~~~~~~~~~~~~~~~~~

Fixed
^^^^^

* Fixed the propagation of the :attr:`activate_contact_sensors` attribute to the
  :class:`~isaaclab.sim.spawners.wrappers.wrappers_cfg.MultiAssetSpawnerCfg` class. Previously, this value
  was always set to False, which led to incorrect contact sensor settings for the spawned assets.


0.34.7 (2025-03-02)
~~~~~~~~~~~~~~~~~~~

Changed
^^^^^^^

* Enabled the physics flag for disabling contact processing in the :class:`~isaaclab.sim.SimulationContact`
  class. This means that by default, no contact reporting is done by the physics engine, which should provide
  a performance boost in simulations with no contact processing requirements.
* Disabled the physics flag for disabling contact processing in the :class:`~isaaclab.sensors.ContactSensor`
  class when the sensor is created to allow contact reporting for the sensor.

Removed
^^^^^^^

* Removed the attribute ``disable_contact_processing`` from :class:`~isaaclab.sim.SimulationContact`.


0.34.6 (2025-03-01)
~~~~~~~~~~~~~~~~~~~

Added
^^^^^

* Added a new attribute :attr:`is_implicit_model` to the :class:`isaaclab.actuators.ActuatorBase` class to
  indicate if the actuator model is implicit or explicit. This helps checking that the correct model type
  is being used when initializing the actuator models.

Fixed
^^^^^

* Added copy of configurations to :class:`~isaaclab.assets.AssetBase` and :class:`~isaaclab.sensors.SensorBase`
  to prevent modifications of the configurations from leaking outside of the classes.
* Fixed the case where setting velocity/effort limits for the simulation in the
  :class:`~isaaclab.actuators.ActuatorBaseCfg` class was not being used to update the actuator-specific
  velocity/effort limits.

Changed
^^^^^^^

* Moved warnings and checks for implicit actuator models to the :class:`~isaaclab.actuators.ImplicitActuator` class.
* Reverted to IsaacLab v1.3 behavior where :attr:`isaaclab.actuators.ImplicitActuatorCfg.velocity_limit`
  attribute was not used for setting the velocity limits in the simulation. This makes it possible to deploy
  policies from previous release without any changes. If users want to set the velocity limits for the simulation,
  they should use the :attr:`isaaclab.actuators.ImplicitActuatorCfg.velocity_limit_sim` attribute instead.


0.34.5 (2025-02-28)
~~~~~~~~~~~~~~~~~~~

Added
^^^^^

* Added IP address support for WebRTC livestream to allow specifying IP address to stream across networks.
  This feature requires an updated livestream extension, which is current only available in the pre-built Isaac Lab 2.0.1 docker image.
  Support for other Isaac Sim builds will become available in Isaac Sim 5.0.


0.34.4 (2025-02-27)
~~~~~~~~~~~~~~~~~~~~

Added
^^^^^

* Refactored retargeting code from Se3Handtracking class into separate modules for better modularity
* Added scaffolding for developing additional retargeters (e.g. dex)


0.34.3 (2025-02-26)
~~~~~~~~~~~~~~~~~~~

Added
^^^^^

* Enablec specifying the placement of the simulation when viewed in an XR device. This is achieved by
  adding an ``XrCfg`` environment configuration with ``anchor_pos`` and ``anchor_rot`` parameters.


0.34.2 (2025-02-21)
~~~~~~~~~~~~~~~~~~~

Fixed
^^^^^

* Fixed setting of root velocities inside the event term :meth:`reset_root_state_from_terrain`. Earlier, the indexing
  based on the environment IDs was missing.


0.34.1 (2025-02-17)
~~~~~~~~~~~~~~~~~~~

Fixed
^^^^^

* Ensured that the loaded torch JIT models inside actuator networks are correctly set to eval mode
  to prevent any unexpected behavior during inference.


0.34.0 (2025-02-14)
~~~~~~~~~~~~~~~~~~~

Fixed
^^^^^

* Added attributes :attr:`velocity_limits_sim` and :attr:`effort_limits_sim` to the
  :class:`isaaclab.actuators.ActuatorBaseCfg` class to separate solver limits from actuator limits.


0.33.17 (2025-02-13)
~~~~~~~~~~~~~~~~~~~~

Fixed
^^^^^

* Fixed Imu sensor based observations at first step by updating scene during initialization for
  :class:`~isaaclab.envs.ManagerBasedEnv`, :class:`~isaaclab.envs.DirectRLEnv`, and :class:`~isaaclab.envs.DirectMARLEnv`


0.33.16 (2025-02-09)
~~~~~~~~~~~~~~~~~~~~

Fixed
^^^^^

* Removes old deprecation warning from :attr:`isaaclab.assets.RigidObectData.body_state_w`


0.33.15 (2025-02-09)
~~~~~~~~~~~~~~~~~~~~

Fixed
^^^^^

* Fixed not updating the ``drift`` when calling :func:`~isaaclab.sensors.RayCaster.reset`


0.33.14 (2025-02-01)
~~~~~~~~~~~~~~~~~~~~

Fixed
^^^^^

* Fixed not updating the timestamp of ``body_link_state_w`` and ``body_com_state_w`` when ``write_root_pose_to_sim`` and ``write_joint_state_to_sim`` in the ``Articulation`` class are called.


0.33.13 (2025-01-30)
~~~~~~~~~~~~~~~~~~~~

* Fixed resampling of interval time left for the next event in the :class:`~isaaclab.managers.EventManager`
  class. Earlier, the time left for interval-based events was not being resampled on episodic resets. This led
  to the event being triggered at the wrong time after the reset.


0.33.12 (2025-01-28)
~~~~~~~~~~~~~~~~~~~~

Fixed
^^^^^

* Fixed missing import in ``line_plot.py``


0.33.11 (2025-01-25)
~~~~~~~~~~~~~~~~~~~~

Added
^^^^^

* Added :attr:`isaaclab.scene.InteractiveSceneCfg.filter_collisions` to allow specifying whether collision masking across environments is desired.

Changed
^^^^^^^

* Automatic collision filtering now happens as part of the replicate_physics call. When replicate_physics is not enabled, we call the previous
  ``filter_collisions`` API to mask collisions between environments.


0.33.10 (2025-01-22)
~~~~~~~~~~~~~~~~~~~~

Changed
^^^^^^^

* In :meth:`isaaclab.assets.Articulation.write_joint_limits_to_sim`, we previously added a check for if default joint positions exceed the
  new limits being set. When this is True, we log a warning message to indicate that the default joint positions will be clipped to be within
  the range of the new limits. However, the warning message can become overly verbose in a randomization setting where this API is called on
  every environment reset. We now default to only writing the message to info level logging if called within randomization, and expose a
  parameter that can be used to choose the logging level desired.


0.33.9 (2025-01-22)
~~~~~~~~~~~~~~~~~~~

Fixed
^^^^^

* Fixed typo in /physics/autoPopupSimulationOutputWindow setting in :class:`~isaaclab.sim.SimulationContext`


0.33.8 (2025-01-17)
~~~~~~~~~~~~~~~~~~~

Fixed
^^^^^

* Removed deprecation of :attr:`isaaclab.assets.ArticulationData.root_state_w` and
  :attr:`isaaclab.assets.ArticulationData.body_state_w` derived properties.
* Removed deprecation of :meth:`isaaclab.assets.Articulation.write_root_state_to_sim`.
* Replaced calls to :attr:`isaaclab.assets.ArticulationData.root_com_state_w` and
  :attr:`isaaclab.assets.ArticulationData.root_link_state_w` with corresponding calls to
  :attr:`isaaclab.assets.ArticulationData.root_state_w`.
* Replaced calls to :attr:`isaaclab.assets.ArticulationData.body_com_state_w` and
  :attr:`isaaclab.assets.ArticulationData.body_link_state_w` properties with corresponding calls to
  :attr:`isaaclab.assets.ArticulationData.body_state_w` properties.
* Removed deprecation of :attr:`isaaclab.assets.RigidObjectData.root_state_w` derived properties.
* Removed deprecation of :meth:`isaaclab.assets.RigidObject.write_root_state_to_sim`.
* Replaced calls to :attr:`isaaclab.assets.RigidObjectData.root_com_state_w` and
  :attr:`isaaclab.assets.RigidObjectData.root_link_state_w` properties with corresponding calls to
  :attr:`isaaclab.assets.RigidObjectData.root_state_w` properties.
* Removed deprecation of :attr:`isaaclab.assets.RigidObjectCollectionData.root_state_w` derived properties.
* Removed deprecation of :meth:`isaaclab.assets.RigidObjectCollection.write_root_state_to_sim`.
* Replaced calls to :attr:`isaaclab.assets.RigidObjectCollectionData.root_com_state_w` and
  :attr:`isaaclab.assets.RigidObjectData.root_link_state_w` properties with corresponding calls to
  :attr:`isaaclab.assets.RigidObjectData.root_state_w` properties.
* Fixed indexing issue in ``write_root_link_velocity_to_sim`` in :class:`isaaclab.assets.RigidObject`
* Fixed index broadcasting in ``write_object_link_velocity_to_sim`` and ``write_object_com_pose_to_sim`` in
  the :class:`isaaclab.assets.RigidObjectCollection` class.


0.33.7 (2025-01-14)
~~~~~~~~~~~~~~~~~~~

Fixed
^^^^^

* Fixed the respawn of only wrong object samples in :func:`repeated_objects_terrain` of :mod:`isaaclab.terrains.trimesh` module.
  Previously, the function was respawning all objects in the scene instead of only the wrong object samples, which in worst case
  could lead to infinite respawn loop.


0.33.6 (2025-01-16)
~~~~~~~~~~~~~~~~~~~

Changed
^^^^^^^

* Added initial unit tests for multiple tiled cameras, including tests for initialization, groundtruth annotators, different poses, and different resolutions.


0.33.5 (2025-01-13)
~~~~~~~~~~~~~~~~~~~

Changed
^^^^^^^

* Moved the definition of ``/persistent/isaac/asset_root/*`` settings from :class:`AppLauncher` to the app files.
  This is needed to prevent errors where ``isaaclab_assets`` was loaded prior to the carbonite setting being set.


0.33.4 (2025-01-10)
~~~~~~~~~~~~~~~~~~~

Changed
^^^^^^^

* Added an optional parameter in the :meth:`record_pre_reset` method in
  :class:`~isaaclab.managers.RecorderManager` to override the export config upon invoking.


0.33.3 (2025-01-08)
~~~~~~~~~~~~~~~~~~~

Fixed
^^^^^

* Fixed docstring in articulation data :class:`isaaclab.assets.ArticulationData`.
  In body properties sections, the second dimension should be num_bodies but was documented as 1.


0.33.2 (2025-01-02)
~~~~~~~~~~~~~~~~~~~

Added
^^^^^

* Added body tracking as an origin type to :class:`isaaclab.envs.ViewerCfg` and :class:`isaaclab.envs.ui.ViewportCameraController`.


0.33.1 (2024-12-26)
~~~~~~~~~~~~~~~~~~~

Changed
^^^^^^^

* Added kinematics initialization call for populating kinematic prim transforms to fabric for rendering.
* Added ``enable_env_ids`` flag for cloning and replication to replace collision filtering.


0.33.0 (2024-12-22)
~~~~~~~~~~~~~~~~~~~

Fixed
^^^^^

* Fixed populating default_joint_stiffness and default_joint_damping values for ImplicitActuator instances in :class:`isaaclab.assets.Articulation`


0.32.2 (2024-12-17)
~~~~~~~~~~~~~~~~~~~

Added
^^^^^

* Added null-space (position) control option to :class:`isaaclab.controllers.OperationalSpaceController`.
* Added test cases that uses null-space control for :class:`isaaclab.controllers.OperationalSpaceController`.
* Added information regarding null-space control to the tutorial script and documentation of
  :class:`isaaclab.controllers.OperationalSpaceController`.
* Added arguments to set specific null-space joint position targets within
  :class:`isaaclab.envs.mdp.actions.OperationalSpaceControllerAction` class.


0.32.1 (2024-12-17)
~~~~~~~~~~~~~~~~~~~

Changed
^^^^^^^

* Added a default and generic implementation of the :meth:`get_object_poses` function
  in the :class:`ManagerBasedRLMimicEnv` class.
* Added a ``EXPORT_NONE`` mode in the :class:`DatasetExportMode` class and updated
  :class:`~isaaclab.managers.RecorderManager` to enable recording without exporting
  the data to a file.


0.32.0 (2024-12-16)
~~~~~~~~~~~~~~~~~~~

Changed
^^^^^^^

* Previously, physx returns the rigid bodies and articulations velocities in the com of bodies rather than the
  link frame, while poses are in link frames. We now explicitly provide :attr:`body_link_state` and
  :attr:`body_com_state` APIs replacing the previous :attr:`body_state` API. Previous APIs are now marked as
  deprecated. Please update any code using the previous pose and velocity APIs to use the new
  ``*_link_*`` or ``*_com_*`` APIs in :attr:`isaaclab.assets.RigidBody`,
  :attr:`isaaclab.assets.RigidBodyCollection`, and :attr:`isaaclab.assets.Articulation`.


0.31.0 (2024-12-16)
~~~~~~~~~~~~~~~~~~~

Added
^^^^^

* Added :class:`ManagerBasedRLMimicEnv` and config classes for mimic data generation workflow for imitation learning.


0.30.3 (2024-12-16)
~~~~~~~~~~~~~~~~~~~

Fixed
^^^^^

* Fixed ordering of logging and resamping in the command manager, where we were logging the metrics
  after resampling the commands. This leads to incorrect logging of metrics when inside the resample call,
  the metrics tensors get reset.


0.30.2 (2024-12-16)
~~~~~~~~~~~~~~~~~~~

Fixed
^^^^^

* Fixed errors within the calculations of :class:`isaaclab.controllers.OperationalSpaceController`.

Added
^^^^^

* Added :class:`isaaclab.controllers.OperationalSpaceController` to API documentation.
* Added test cases for :class:`isaaclab.controllers.OperationalSpaceController`.
* Added a tutorial for :class:`isaaclab.controllers.OperationalSpaceController`.
* Added the implementation of :class:`isaaclab.envs.mdp.actions.OperationalSpaceControllerAction` class.


0.30.1 (2024-12-15)
~~~~~~~~~~~~~~~~~~~

Changed
^^^^^^^

* Added call to update articulation kinematics after reset to ensure states are updated for non-rendering sensors.
  Previously, some changes in reset such as modifying joint states would not be reflected in the rigid body
  states immediately after reset.


0.30.0 (2024-12-15)
~~~~~~~~~~~~~~~~~~~

Added
^^^^^

* Added UI interface to the Managers in the ManagerBasedEnv and MangerBasedRLEnv classes.
* Added UI widgets for :class:`LiveLinePlot` and :class:`ImagePlot`.
* Added ``ManagerLiveVisualizer/Cfg``: Given a ManagerBase (i.e. action_manager, observation_manager, etc) and a
  config file this class creates the the interface between managers and the UI.
* Added :class:`EnvLiveVisualizer`: A 'manager' of ManagerLiveVisualizer. This is added to the ManagerBasedEnv
  but is only called during the initialization of the managers in load_managers
* Added ``get_active_iterable_terms`` implementation methods to ActionManager, ObservationManager, CommandsManager,
  CurriculumManager, RewardManager, and TerminationManager. This method exports the active term data and labels
  for each manager and is called by ManagerLiveVisualizer.
* Additions to :class:`BaseEnvWindow` and :class:`RLEnvWindow` to register ManagerLiveVisualizer UI interfaces
  for the chosen managers.


0.29.0 (2024-12-15)
~~~~~~~~~~~~~~~~~~~

Added
^^^^^

* Added observation history computation to :class:`isaaclab.manager.observation_manager.ObservationManager`.
* Added ``history_length`` and ``flatten_history_dim`` configuration parameters to :class:`isaaclab.manager.manager_term_cfg.ObservationTermCfg`
* Added ``history_length`` and ``flatten_history_dim`` configuration parameters to :class:`isaaclab.manager.manager_term_cfg.ObservationGroupCfg`
* Added full buffer property to :class:`isaaclab.utils.buffers.circular_buffer.CircularBuffer`


0.28.4 (2024-12-15)
~~~~~~~~~~~~~~~~~~~

Added
^^^^^

* Added action clip to all :class:`isaaclab.envs.mdp.actions`.


0.28.3 (2024-12-14)
~~~~~~~~~~~~~~~~~~~

Changed
^^^^^^^

* Added check for error below threshold in state machines to ensure the state has been reached.


0.28.2 (2024-12-13)
~~~~~~~~~~~~~~~~~~~

Fixed
^^^^^

* Fixed the shape of ``quat_w`` in the ``apply_actions`` method of :attr:`~isaaclab.env.mdp.NonHolonomicAction`
  (previously (N,B,4), now (N,4) since the number of root bodies B is required to be 1). Previously ``apply_actions``
  errored because ``euler_xyz_from_quat`` requires inputs of shape (N,4).


0.28.1 (2024-12-13)
~~~~~~~~~~~~~~~~~~~

Fixed
^^^^^

* Fixed the internal buffers for ``set_external_force_and_torque`` where the buffer values would be stale if zero
  values are sent to the APIs.


0.28.0 (2024-12-12)
~~~~~~~~~~~~~~~~~~~

Changed
^^^^^^^

* Adapted the :class:`~isaaclab.sim.converters.UrdfConverter` to use the latest URDF converter API from Isaac Sim 4.5.
  The physics articulation root can now be set separately, and the joint drive gains can be set on a per joint basis.


0.27.33 (2024-12-11)
~~~~~~~~~~~~~~~~~~~~

Added
^^^^^

* Introduced an optional ``sensor_cfg`` parameter to the :meth:`~isaaclab.envs.mdp.rewards.base_height_l2` function,
  enabling the use of :class:`~isaaclab.sensors.RayCaster` for height adjustments. For flat terrains, the function
  retains its previous behavior.
* Improved documentation to clarify the usage of the :meth:`~isaaclab.envs.mdp.rewards.base_height_l2` function in
  both flat and rough terrain settings.


0.27.32 (2024-12-11)
~~~~~~~~~~~~~~~~~~~~

Fixed
^^^^^

* Modified :class:`isaaclab.envs.mdp.actions.DifferentialInverseKinematicsAction` class to use the geometric
  Jacobian computed w.r.t. to the root frame of the robot. This helps ensure that root pose does not affect the tracking.


0.27.31 (2024-12-09)
~~~~~~~~~~~~~~~~~~~~

Changed
^^^^^^^

* Introduced configuration options in :class:`Se3HandTracking` to:

  - Zero out rotation around the x/y axes
  - Apply smoothing and thresholding to position and rotation deltas for reduced jitter
  - Use wrist-based rotation reference as an alternative to fingertip-based rotation

* Switched the default position reference in :class:`Se3HandTracking` to the wrist joint pose, providing more stable
  relative-based positioning.


0.27.30 (2024-12-09)
~~~~~~~~~~~~~~~~~~~~

Fixed
^^^^^

* Fixed the initial state recorder term in :class:`isaaclab.envs.mdp.recorders.InitialStateRecorder` to
  return only the states of the specified environment IDs.


0.27.29 (2024-12-06)
~~~~~~~~~~~~~~~~~~~~

Fixed
^^^^^

* Fixed the enforcement of :attr:`~isaaclab.actuators.ActuatorBaseCfg.velocity_limits` at the
  :attr:`~isaaclab.assets.Articulation.root_physx_view` level.


0.27.28 (2024-12-06)
~~~~~~~~~~~~~~~~~~~~

Changed
^^^^^^^

* If a USD that contains an articulation root is loaded using a
  :attr:`isaaclab.assets.RigidBody` we now fail unless the articulation root is explicitly
  disabled. Using an articulation root for rigid bodies is not needed and decreases overall performance.


0.27.27 (2024-12-06)
~~~~~~~~~~~~~~~~~~~~

Fixed
^^^^^

* Corrected the projection types of fisheye camera in :class:`isaaclab.sim.spawners.sensors.sensors_cfg.FisheyeCameraCfg`.
  Earlier, the projection names used snakecase instead of camelcase.


0.27.26 (2024-12-06)
~~~~~~~~~~~~~~~~~~~~

Added
^^^^^

* Added option to define the clipping behavior for depth images generated by
  :class:`~isaaclab.sensors.RayCasterCamera`, :class:`~isaaclab.sensors.Camera`, and :class:`~isaaclab.sensors.TiledCamera`

Changed
^^^^^^^

* Unified the clipping behavior for the depth images of all camera implementations. Per default, all values exceeding
  the range are clipped to zero for both ``distance_to_image_plane`` and ``distance_to_camera`` depth images. Prev.
  :class:`~isaaclab.sensors.RayCasterCamera` clipped the values to the maximum value of the depth image,
  :class:`~isaaclab.sensors.Camera` did not clip them and had a different behavior for both types.


0.27.25 (2024-12-05)
~~~~~~~~~~~~~~~~~~~~

Fixed
^^^^^

* Fixed the condition in ``isaaclab.sh`` that checks whether ``pre-commit`` is installed before attempting installation.


0.27.24 (2024-12-05)
~~~~~~~~~~~~~~~~~~~~

Fixed
^^^^^

* Removed workaround in :class:`isaaclab.sensors.TiledCamera` and :class:`isaaclab.sensors.Camera`
  that was previously required to prevent frame offsets in renders. The denoiser setting is no longer
  automatically modified based on the resolution of the cameras.


0.27.23 (2024-12-04)
~~~~~~~~~~~~~~~~~~~~

Fixed
^^^^^

* Added the attributes :attr:`~isaaclab.envs.DirectRLEnvCfg.wait_for_textures` and
  :attr:`~isaaclab.envs.ManagerBasedEnvCfg.wait_for_textures` to enable assets loading check
  during :class:`~isaaclab.DirectRLEnv` and :class:`~isaaclab.ManagerBasedEnv` reset method when
  rtx sensors are added to the scene.


0.27.22 (2024-12-04)
~~~~~~~~~~~~~~~~~~~~

Fixed
^^^^^

* Fixed the order of the incoming parameters in :class:`isaaclab.envs.DirectMARLEnv` to correctly use
  ``NoiseModel`` in marl-envs.


0.27.21 (2024-12-04)
~~~~~~~~~~~~~~~~~~~~

Added
^^^^^

* Added :class:`~isaaclab.managers.RecorderManager` and its utility classes to record data from the simulation.
* Added :class:`~isaaclab.utils.datasets.EpisodeData` to store data for an episode.
* Added :class:`~isaaclab.utils.datasets.DatasetFileHandlerBase` as a base class for handling dataset files.
* Added :class:`~isaaclab.utils.datasets.HDF5DatasetFileHandler` as a dataset file handler implementation to
  export and load episodes from HDF5 files.
* Added ``record_demos.py`` script to record human-teleoperated demos for a specified task and export to an HDF5 file.
* Added ``replay_demos.py`` script to replay demos loaded from an HDF5 file.


0.27.20 (2024-12-02)
~~~~~~~~~~~~~~~~~~~~

Changed
^^^^^^^

* Changed :class:`isaaclab.envs.DirectMARLEnv` to inherit from ``Gymnasium.Env`` due to requirement from Gymnasium
  v1.0.0 requiring all environments to be a subclass of ``Gymnasium.Env`` when using the ``make`` interface.


0.27.19 (2024-12-02)
~~~~~~~~~~~~~~~~~~~~

Added
^^^^^

* Added ``isaaclab.utils.pretrained_checkpoints`` containing constants and utility functions used to manipulate
  paths and load checkpoints from Nucleus.


0.27.18 (2024-11-28)
~~~~~~~~~~~~~~~~~~~~

Changed
^^^^^^^

* Renamed Isaac Sim imports to follow Isaac Sim 4.5 naming conventions.


0.27.17 (2024-11-20)
~~~~~~~~~~~~~~~~~~~~

Added
^^^^^

* Added ``create_new_stage`` setting in :class:`~isaaclab.app.AppLauncher` to avoid creating a default new
  stage on startup in Isaac Sim. This helps reduce the startup time when launching Isaac Lab.


0.27.16 (2024-11-15)
~~~~~~~~~~~~~~~~~~~~

Added
^^^^^

* Added the class :class:`~isaaclab.devices.Se3HandTracking` which enables XR teleop for manipulators.


0.27.15 (2024-11-09)
~~~~~~~~~~~~~~~~~~~~

Fixed
^^^^^

* Fixed indexing in :meth:`isaaclab.assets.Articulation.write_joint_limits_to_sim` to correctly process
  non-None ``env_ids`` and ``joint_ids``.


0.27.14 (2024-10-23)
~~~~~~~~~~~~~~~~~~~~

Added
^^^^^

* Added the class :class:`~isaaclab.assets.RigidObjectCollection` which allows to spawn
  multiple objects in each environment and access/modify the quantities with a unified (env_ids, object_ids) API.


0.27.13 (2024-10-30)
~~~~~~~~~~~~~~~~~~~~

Added
^^^^^

* Added the attributes :attr:`~isaaclab.sim.converters.MeshConverterCfg.translation`, :attr:`~isaaclab.sim.converters.MeshConverterCfg.rotation`,
  :attr:`~isaaclab.sim.converters.MeshConverterCfg.scale` to translate, rotate, and scale meshes
  when importing them with :class:`~isaaclab.sim.converters.MeshConverter`.


0.27.12 (2024-11-04)
~~~~~~~~~~~~~~~~~~~~

Removed
^^^^^^^

* Removed TensorDict usage in favor of Python dictionary in sensors


0.27.11 (2024-10-31)
~~~~~~~~~~~~~~~~~~~~

Added
^^^^^

* Added support to define tuple of floats to scale observation terms by expanding the
  :attr:`isaaclab.managers.manager_term_cfg.ObservationManagerCfg.scale` attribute.


0.27.10 (2024-11-01)
~~~~~~~~~~~~~~~~~~~~

Changed
^^^^^^^

* Cached the PhysX view's joint paths before looping over them when processing fixed joint tendons
  inside the :class:`Articulation` class. This helps improve the processing time for the tendons.


0.27.9 (2024-11-01)
~~~~~~~~~~~~~~~~~~~

Added
^^^^^

* Added the :class:`isaaclab.utils.types.ArticulationActions` class to store the joint actions
  for an articulation. Earlier, the class from Isaac Sim was being used. However, it used a different
  type for the joint actions which was not compatible with the Isaac Lab framework.


0.27.8 (2024-11-01)
~~~~~~~~~~~~~~~~~~~

Fixed
^^^^^

* Added sanity check if the term is a valid type inside the command manager.
* Corrected the iteration over ``group_cfg_items`` inside the observation manager.


0.27.7 (2024-10-28)
~~~~~~~~~~~~~~~~~~~

Added
^^^^^

* Added frozen encoder feature extraction observation space with ResNet and Theia


0.27.6 (2024-10-25)
~~~~~~~~~~~~~~~~~~~

Fixed
^^^^^

* Fixed usage of ``meshes`` property in :class:`isaaclab.sensors.RayCasterCamera` to use ``self.meshes``
  instead of the undefined ``RayCaster.meshes``.
* Fixed issue in :class:`isaaclab.envs.ui.BaseEnvWindow` where undefined configs were being accessed when
  creating debug visualization elements in UI.


0.27.5 (2024-10-25)
~~~~~~~~~~~~~~~~~~~

Added
^^^^^

* Added utilities for serializing/deserializing Gymnasium spaces.


0.27.4 (2024-10-18)
~~~~~~~~~~~~~~~~~~~

Fixed
^^^^^

* Updated installation path instructions for Windows in the Isaac Lab documentation to remove redundancy in the
  use of %USERPROFILE% for path definitions.


0.27.3 (2024-10-22)
~~~~~~~~~~~~~~~~~~~

Fixed
^^^^^

* Fixed the issue with using list or tuples of ``configclass`` within a ``configclass``. Earlier, the list of
  configclass objects were not converted to dictionary properly when ``to_dict`` function was called.


0.27.2 (2024-10-21)
~~~~~~~~~~~~~~~~~~~

Added
^^^^^

* Added ``--kit_args`` to :class:`~isaaclab.app.AppLauncher` to allow passing command line arguments directly to
  Omniverse Kit SDK.


0.27.1 (2024-10-20)
~~~~~~~~~~~~~~~~~~~

Added
^^^^^

* Added :class:`~isaaclab.sim.RenderCfg` and the attribute :attr:`~isaaclab.sim.SimulationCfg.render` for
  specifying render related settings.


0.27.0 (2024-10-14)
~~~~~~~~~~~~~~~~~~~

Added
^^^^^

* Added a method to :class:`~isaaclab.utils.configclass` to check for attributes with values of
  type ``MISSING``. This is useful when the user wants to check if a certain attribute has been set or not.
* Added the configuration validation check inside the constructor of all the core classes
  (such as sensor base, asset base, scene and environment base classes).
* Added support for environments without commands by leaving the attribute
  :attr:`isaaclab.envs.ManagerBasedRLEnvCfg.commands` as None. Before, this had to be done using
  the class :class:`isaaclab.command_generators.NullCommandGenerator`.
* Moved the ``meshes`` attribute in the :class:`isaaclab.sensors.RayCaster` class from class variable to instance variable.
  This prevents the meshes to overwrite each other.


0.26.0 (2024-10-16)
~~~~~~~~~~~~~~~~~~~

Added
^^^^^

* Added Imu sensor implementation that directly accesses the physx view :class:`isaaclab.sensors.Imu`. The
  sensor comes with a configuration class :class:`isaaclab.sensors.ImuCfg` and data class
  :class:`isaaclab.sensors.ImuData`.
* Moved and renamed :meth:`isaaclab.sensors.camera.utils.convert_orientation_convention` to
  :meth:`isaaclab.utils.math.convert_camera_frame_orientation_convention`
* Moved :meth:`isaaclab.sensors.camera.utils.create_rotation_matrix_from_view` to
  :meth:`isaaclab.utils.math.create_rotation_matrix_from_view`


0.25.2 (2024-10-16)
~~~~~~~~~~~~~~~~~~~

Added
^^^^^

* Added support for different Gymnasium spaces (``Box``, ``Discrete``, ``MultiDiscrete``, ``Tuple`` and ``Dict``)
  to define observation, action and state spaces in the direct workflow.
* Added :meth:`sample_space` to environment utils to sample supported spaces where data containers are torch tensors.

Changed
^^^^^^^

* Mark the :attr:`num_observations`, :attr:`num_actions` and :attr:`num_states` in :class:`DirectRLEnvCfg` as deprecated
  in favor of :attr:`observation_space`, :attr:`action_space` and :attr:`state_space` respectively.
* Mark the :attr:`num_observations`, :attr:`num_actions` and :attr:`num_states` in :class:`DirectMARLEnvCfg` as deprecated
  in favor of :attr:`observation_spaces`, :attr:`action_spaces` and :attr:`state_space` respectively.


0.25.1 (2024-10-10)
~~~~~~~~~~~~~~~~~~~

Fixed
^^^^^

* Fixed potential issue where default joint positions can fall outside of the limits being set with Articulation's
  ``write_joint_limits_to_sim`` API.


0.25.0 (2024-10-06)
~~~~~~~~~~~~~~~~~~~

Added
^^^^^

* Added configuration classes for spawning assets from a list of individual asset configurations randomly
  at the specified prim paths.


0.24.20 (2024-10-07)
~~~~~~~~~~~~~~~~~~~~

Fixed
^^^^^

* Fixed the :meth:`isaaclab.envs.mdp.events.randomize_rigid_body_material` function to
  correctly sample friction and restitution from the given ranges.


0.24.19 (2024-10-05)
~~~~~~~~~~~~~~~~~~~~

Added
^^^^^

* Added new functionalities to the FrameTransformer to make it more general. It is now possible to track:

  * Target frames that aren't children of the source frame prim_path
  * Target frames that are based upon the source frame prim_path


0.24.18 (2024-10-04)
~~~~~~~~~~~~~~~~~~~~

Fixed
^^^^^

* Fixes parsing and application of ``size`` parameter for :class:`~isaaclab.sim.spawn.GroundPlaneCfg` to correctly
  scale the grid-based ground plane.


0.24.17 (2024-10-04)
~~~~~~~~~~~~~~~~~~~~

Fixed
^^^^^

* Fixed the deprecation notice for using ``pxr.Semantics``. The corresponding modules use ``Semantics`` module
  directly.


0.24.16 (2024-10-03)
~~~~~~~~~~~~~~~~~~~~

Changed
^^^^^^^

* Renamed the observation function :meth:`grab_images` to :meth:`image` to follow convention of noun-based naming.
* Renamed the function :meth:`convert_perspective_depth_to_orthogonal_depth` to a shorter name
  :meth:`isaaclab.utils.math.orthogonalize_perspective_depth`.


0.24.15 (2024-09-20)
~~~~~~~~~~~~~~~~~~~~

Added
^^^^^

* Added :meth:`grab_images` to be able to use images for an observation term in manager-based environments.


0.24.14 (2024-09-20)
~~~~~~~~~~~~~~~~~~~~

Added
^^^^^

* Added the method :meth:`convert_perspective_depth_to_orthogonal_depth` to convert perspective depth
  images to orthogonal depth images. This is useful for the :meth:`~isaaclab.utils.math.unproject_depth`,
  since it expects orthogonal depth images as inputs.


0.24.13 (2024-09-08)
~~~~~~~~~~~~~~~~~~~~

Changed
^^^^^^^

* Moved the configuration of visualization markers for the command terms to their respective configuration classes.
  This allows users to modify the markers for the command terms without having to modify the command term classes.


0.24.12 (2024-09-18)
~~~~~~~~~~~~~~~~~~~~

Fixed
^^^^^

* Fixed outdated fetching of articulation data by using the method ``update_articulations_kinematic`` in
  :class:`isaaclab.assets.ArticulationData`. Before if an articulation was moved during a reset, the pose of the
  links were outdated if fetched before the next physics step. Adding this method ensures that the pose of the links
  is always up-to-date. Similarly ``update_articulations_kinematic`` was added before any render step to ensure that the
  articulation displays correctly after a reset.


0.24.11 (2024-09-11)
~~~~~~~~~~~~~~~~~~~~

Added
^^^^^

* Added skrl's JAX environment variables to :class:`~isaaclab.app.AppLauncher`
  to support distributed multi-GPU and multi-node training using JAX


0.24.10 (2024-09-10)
~~~~~~~~~~~~~~~~~~~~

Added
^^^^^

* Added config class, support, and tests for MJCF conversion via standalone python scripts.


0.24.9 (2024-09-09)
~~~~~~~~~~~~~~~~~~~~

Added
^^^^^

* Added a seed parameter to the :attr:`isaaclab.envs.ManagerBasedEnvCfg` and :attr:`isaaclab.envs.DirectRLEnvCfg`
  classes to set the seed for the environment. This seed is used to initialize the random number generator for the environment.
* Adapted the workflow scripts to set the seed for the environment using the seed specified in the learning agent's configuration
  file or the command line argument. This ensures that the simulation results are reproducible across different runs.


0.24.8 (2024-09-08)
~~~~~~~~~~~~~~~~~~~

Changed
^^^^^^^

* Modified:meth:`quat_rotate` and :meth:`quat_rotate_inverse` operations to use :meth:`torch.einsum`
  for faster processing of high dimensional input tensors.


0.24.7 (2024-09-06)
~~~~~~~~~~~~~~~~~~~

Added
^^^^^

* Added support for property attributes in the :meth:``isaaclab.utils.configclass`` method.
  Earlier, the configclass decorator failed to parse the property attributes correctly and made them
  instance variables instead.


0.24.6 (2024-09-05)
~~~~~~~~~~~~~~~~~~~

Fixed
^^^^^

* Adapted the ``A`` and ``D`` button bindings inside :meth:`isaaclab.device.Se3Keyboard` to make them now
  more-intuitive to control the y-axis motion based on the right-hand rule.


0.24.5 (2024-08-29)
~~~~~~~~~~~~~~~~~~~

Added
^^^^^

* Added alternative data type "distance_to_camera" in :class:`isaaclab.sensors.TiledCamera` class to be
  consistent with all other cameras (equal to type "depth").


0.24.4 (2024-09-02)
~~~~~~~~~~~~~~~~~~~

Fixed
^^^^^

* Added missing SI units to the documentation of :class:`isaaclab.sensors.Camera` and
  :class:`isaaclab.sensors.RayCasterCamera`.
* Added test to check :attr:`isaaclab.sensors.RayCasterCamera.set_intrinsic_matrices`


0.24.3 (2024-08-29)
~~~~~~~~~~~~~~~~~~~

Fixed
^^^^^

* Fixed the support for class-bounded methods when creating a configclass
  out of them. Earlier, these methods were being made as instance methods
  which required initialization of the class to call the class-methods.


0.24.2 (2024-08-28)
~~~~~~~~~~~~~~~~~~~

Added
^^^^^

* Added a class method to initialize camera configurations with an intrinsic matrix in the
  :class:`isaaclab.sim.spawner.sensors.PinholeCameraCfg`
  :class:`isaaclab.sensors.ray_caster.patterns_cfg.PinholeCameraPatternCfg` classes.

Fixed
^^^^^

* Fixed the ray direction in :func:`isaaclab.sensors.ray_caster.patterns.patterns.pinhole_camera_pattern` to
  point to the center of the pixel instead of the top-left corner.
* Fixed the clipping of the "distance_to_image_plane" depth image obtained using the
  :class:`isaaclab.sensors.ray_caster.RayCasterCamera` class. Earlier, the depth image was being clipped
  before the depth image was generated. Now, the clipping is applied after the depth image is generated. This makes
  the behavior equal to the USD Camera.


0.24.1 (2024-08-21)
~~~~~~~~~~~~~~~~~~~

Changed
^^^^^^^

* Disabled default viewport in certain headless scenarios for better performance.


0.24.0 (2024-08-17)
~~~~~~~~~~~~~~~~~~~

Added
^^^^^

* Added additional annotators for :class:`isaaclab.sensors.camera.TiledCamera` class.

Changed
^^^^^^^

* Updated :class:`isaaclab.sensors.TiledCamera` to latest RTX tiled rendering API.
* Single channel outputs for :class:`isaaclab.sensors.TiledCamera`, :class:`isaaclab.sensors.Camera` and :class:`isaaclab.sensors.RayCasterCamera` now has shape (H, W, 1).
* Data type for RGB output for :class:`isaaclab.sensors.TiledCamera` changed from ``torch.float`` to ``torch.uint8``.
* Dimension of RGB output for :class:`isaaclab.sensors.Camera` changed from (H, W, 4) to (H, W, 3). Use type ``rgba`` to retrieve the previous dimension.


0.23.1 (2024-08-17)
~~~~~~~~~~~~~~~~~~~

Changed
^^^^^^^

* Updated torch to version 2.4.0.


0.23.0 (2024-08-16)
~~~~~~~~~~~~~~~~~~~

Added
^^^^^

* Added direct workflow base class :class:`isaaclab.envs.DirectMARLEnv` for multi-agent environments.


0.22.1 (2024-08-17)
~~~~~~~~~~~~~~~~~~~

Added
^^^^^

* Added APIs to interact with the physics simulation of deformable objects. This includes setting the
  material properties, setting kinematic targets, and getting the state of the deformable object.
  For more information, please refer to the :mod:`isaaclab.assets.DeformableObject` class.


0.22.0 (2024-08-14)
~~~~~~~~~~~~~~~~~~~

Added
^^^^^

* Added :mod:`~isaaclab.utils.modifiers` module to provide framework for configurable and custom
  observation data modifiers.
* Adapted the :class:`~isaaclab.managers.ObservationManager` class to support custom modifiers.
  These are applied to the observation data before applying any noise or scaling operations.


0.21.2 (2024-08-13)
~~~~~~~~~~~~~~~~~~~

Fixed
^^^^^

* Moved event mode-based checks in the :meth:`isaaclab.managers.EventManager.apply` method outside
  the loop that iterates over the event terms. This prevents unnecessary checks and improves readability.
* Fixed the logic for global and per environment interval times when using the "interval" mode inside the
  event manager. Earlier, the internal lists for these times were of unequal lengths which led to wrong indexing
  inside the loop that iterates over the event terms.


0.21.1 (2024-08-06)
~~~~~~~~~~~~~~~~~~~

* Added a flag to preserve joint ordering inside the :class:`isaaclab.envs.mdp.JointAction` action term.


0.21.0 (2024-08-05)
~~~~~~~~~~~~~~~~~~~

Added
^^^^^

* Added the command line argument ``--device`` in :class:`~isaaclab.app.AppLauncher`. Valid options are:

  * ``cpu``: Use CPU.
  * ``cuda``: Use GPU with device ID ``0``.
  * ``cuda:N``: Use GPU, where N is the device ID. For example, ``cuda:0``. The default value is ``cuda:0``.

Changed
^^^^^^^

* Simplified setting the device throughout the code by relying on :attr:`isaaclab.sim.SimulationCfg.device`
  to activate gpu/cpu pipelines.

Removed
^^^^^^^

* Removed the parameter :attr:`isaaclab.sim.SimulationCfg.use_gpu_pipeline`. This is now directly inferred from
  :attr:`isaaclab.sim.SimulationCfg.device`.
* Removed the command line input argument ``--device_id`` in :class:`~isaaclab.app.AppLauncher`. The device id can
  now be set using the ``--device`` argument, for example with ``--device cuda:0``.


0.20.8 (2024-08-02)
~~~~~~~~~~~~~~~~~~~

Fixed
^^^^^

* Fixed the handling of observation terms with different shapes in the
  :class:`~isaaclab.managers.ObservationManager` class. Earlier, the constructor would throw an error if the
  shapes of the observation terms were different. Now, this operation only happens when the terms in an observation
  group are being concatenated. Otherwise, the terms are stored as a dictionary of tensors.
* Improved the error message when the observation terms are not of the same shape in the
  :class:`~isaaclab.managers.ObservationManager` class and the terms are being concatenated.


0.20.7 (2024-08-02)
~~~~~~~~~~~~~~~~~~~

Changed
^^^^^^^

* Performance improvements for material randomization in events.

Added
^^^^^

* Added minimum randomization frequency for reset mode randomizations.


0.20.6 (2024-08-02)
~~~~~~~~~~~~~~~~~~~

Changed
^^^^^^^

* Removed the hierarchy from :class:`~isaaclab.assets.RigidObject` class to
  :class:`~isaaclab.assets.Articulation` class. Previously, the articulation class overrode  almost
  all the functions of the rigid object class making the hierarchy redundant. Now, the articulation class
  is a standalone class that does not inherit from the rigid object class. This does add some code
  duplication but the simplicity and clarity of the code is improved.


0.20.5 (2024-08-02)
~~~~~~~~~~~~~~~~~~~

Added
^^^^^

* Added :attr:`isaaclab.terrain.TerrainGeneratorCfg.border_height` to set the height of the border
  around the terrain.


0.20.4 (2024-08-02)
~~~~~~~~~~~~~~~~~~~

Fixed
^^^^^

* Fixed the caching of terrains when using the :class:`isaaclab.terrains.TerrainGenerator` class.
  Earlier, the random sampling of the difficulty levels led to different hash values for the same terrain
  configuration. This caused the terrains to be re-generated even when the same configuration was used.
  Now, the numpy random generator is seeded with the same seed to ensure that the difficulty levels are
  sampled in the same order between different runs.


0.20.3 (2024-08-02)
~~~~~~~~~~~~~~~~~~~

Fixed
^^^^^

* Fixed the setting of translation and orientation when spawning a mesh prim. Earlier, the translation
  and orientation was being applied both on the parent Xform and the mesh prim. This was causing the
  mesh prim to be offset by the translation and orientation of the parent Xform, which is not the intended
  behavior.


0.20.2 (2024-08-02)
~~~~~~~~~~~~~~~~~~~

Changed
^^^^^^^

* Modified the computation of body acceleration for rigid body data to use PhysX APIs instead of
  numerical finite-differencing. This removes the need for computation of body acceleration at
  every update call of the data buffer.


0.20.1 (2024-07-30)
~~~~~~~~~~~~~~~~~~~

Fixed
^^^^^

* Fixed the :meth:`isaaclab.utils.math.wrap_to_pi` method to handle the wrapping of angles correctly.
  Earlier, the method was not wrapping the angles to the range [-pi, pi] correctly when the angles were outside
  the range [-2*pi, 2*pi].


0.20.0 (2024-07-26)
~~~~~~~~~~~~~~~~~~~

Added
^^^^^

* Support for the Isaac Sim 4.1.0 release.

Removed
^^^^^^^

* The ``mdp.add_body_mass`` method in the events. Please use the
  :meth:`isaaclab.envs.mdp.randomize_rigid_body_mass` method instead.
* The classes ``managers.RandomizationManager`` and ``managers.RandomizationTermCfg`` are replaced with
  :class:`isaaclab.managers.EventManager` and :class:`isaaclab.managers.EventTermCfg` classes.
* The following properties in :class:`isaaclab.sensors.FrameTransformerData`:

  * ``target_rot_source`` --> :attr:`~isaaclab.sensors.FrameTransformerData.target_quat_w`
  * ``target_rot_w`` --> :attr:`~isaaclab.sensors.FrameTransformerData.target_quat_source`
  * ``source_rot_w`` --> :attr:`~isaaclab.sensors.FrameTransformerData.source_quat_w`

* The kit experience file ``isaaclab.backwards.compatible.kit``. This is followed by dropping the support for
  Isaac Sim 2023.1.1 completely.


0.19.4 (2024-07-13)
~~~~~~~~~~~~~~~~~~~

Fixed
^^^^^

* Added the call to "startup" events when using the :class:`~isaaclab.envs.ManagerBasedEnv` class.
  Earlier, the "startup" events were not being called when the environment was initialized. This issue
  did not occur when using the :class:`~isaaclab.envs.ManagerBasedRLEnv` class since the "startup"
  events were called in the constructor.


0.19.3 (2024-07-13)
~~~~~~~~~~~~~~~~~~~

Added
^^^^^

* Added schemas for setting and modifying deformable body properties on a USD prim.
* Added API to spawn a deformable body material in the simulation.
* Added APIs to spawn rigid and deformable meshes of primitive shapes (cone, cylinder, sphere, box, capsule)
  in the simulation. This is possible through the :mod:`isaaclab.sim.spawners.meshes` module.


0.19.2 (2024-07-05)
~~~~~~~~~~~~~~~~~~~

Changed
^^^^^^^

* Modified cloning scheme based on the attribute :attr:`~isaaclab.scene.InteractiveSceneCfg.replicate_physics`
  to determine whether environment is homogeneous or heterogeneous.


0.19.1 (2024-07-05)
~~~~~~~~~~~~~~~~~~~

Added
^^^^^

* Added a lidar pattern function :func:`~isaaclab.sensors.ray_caster.patterns.patterns.lidar_pattern` with
  corresponding config :class:`~isaaclab.sensors.ray_caster.patterns_cfg.LidarPatternCfg`.


0.19.0 (2024-07-04)
~~~~~~~~~~~~~~~~~~~

Fixed
^^^^^

* Fixed parsing of articulations with nested rigid links while using the :class:`isaaclab.assets.Articulation`
  class. Earlier, the class initialization failed when the articulation had nested rigid links since the rigid
  links were not being parsed correctly by the PhysX view.

Removed
^^^^^^^

* Removed the attribute :attr:`body_physx_view` from the :class:`isaaclab.assets.Articulation` and
  :class:`isaaclab.assets.RigidObject` classes. These were causing confusions when used with articulation
  view since the body names were not following the same ordering.
* Dropped support for Isaac Sim 2023.1.1. The minimum supported version is now Isaac Sim 4.0.0.


0.18.6 (2024-07-01)
~~~~~~~~~~~~~~~~~~~

Fixed
^^^^^

* Fixed the environment stepping logic. Earlier, the environments' rendering logic was updating the kit app which
  would in turn step the physics :attr:`isaaclab.sim.SimulationCfg.render_interval` times. Now, a render
  call only does rendering and does not step the physics.


0.18.5 (2024-06-26)
~~~~~~~~~~~~~~~~~~~

Fixed
^^^^^

* Fixed the gravity vector direction used inside the :class:`isaaclab.assets.RigidObjectData` class.
  Earlier, the gravity direction was hard-coded as (0, 0, -1) which may be different from the actual
  gravity direction in the simulation. Now, the gravity direction is obtained from the simulation context
  and used to compute the projection of the gravity vector on the object.


0.18.4 (2024-06-26)
~~~~~~~~~~~~~~~~~~~

Fixed
^^^^^

* Fixed double reference count of the physics sim view inside the asset classes. This was causing issues
  when destroying the asset class instance since the physics sim view was not being properly released.

Added
^^^^^

* Added the attribute :attr:`~isaaclab.assets.AssetBase.is_initialized` to check if the asset and sensor
  has been initialized properly. This can be used to ensure that the asset or sensor is ready to use in the simulation.


0.18.3 (2024-06-25)
~~~~~~~~~~~~~~~~~~~

Fixed
^^^^^

* Fixed the docstrings at multiple places related to the different buffer implementations inside the
  :mod:`isaaclab.utils.buffers` module. The docstrings were not clear and did not provide enough
  information about the classes and their methods.

Added
^^^^^

* Added the field for fixed tendom names in the :class:`isaaclab.assets.ArticulationData` class.
  Earlier, this information was not exposed which was inconsistent with other name related information
  such as joint or body names.

Changed
^^^^^^^

* Renamed the fields ``min_num_time_lags`` and ``max_num_time_lags`` to ``min_delay`` and
  ``max_delay`` in the :class:`isaaclab.actuators.DelayedPDActuatorCfg` class. This is to make
  the naming simpler to understand.


0.18.2 (2024-06-25)
~~~~~~~~~~~~~~~~~~~

Changed
^^^^^^^

* Moved the configuration for tile-rendered camera into its own file named ``tiled_camera_cfg.py``.
  This makes it easier to follow where the configuration is located and how it is related to the class.


0.18.1 (2024-06-25)
~~~~~~~~~~~~~~~~~~~

Changed
^^^^^^^

* Ensured that a parity between class and its configuration class is explicitly visible in the
  :mod:`isaaclab.envs` module. This makes it easier to follow where definitions are located and how
  they are related. This should not be a breaking change as the classes are still accessible through the same module.


0.18.0 (2024-06-13)
~~~~~~~~~~~~~~~~~~~

Fixed
^^^^^

* Fixed the rendering logic to render at the specified interval. Earlier, the substep parameter had no effect and rendering
  would happen once every env.step() when active.

Changed
^^^^^^^

* Renamed :attr:`isaaclab.sim.SimulationCfg.substeps` to :attr:`isaaclab.sim.SimulationCfg.render_interval`.
  The render logic is now integrated in the decimation loop of the environment.


0.17.13 (2024-06-13)
~~~~~~~~~~~~~~~~~~~~

Fixed
^^^^^

* Fixed the orientation reset logic in :func:`isaaclab.envs.mdp.events.reset_root_state_uniform` to make it relative to
  the default orientation. Earlier, the position was sampled relative to the default and the orientation not.


0.17.12 (2024-06-13)
~~~~~~~~~~~~~~~~~~~~

Added
^^^^^

* Added the class :class:`isaaclab.utils.buffers.TimestampedBuffer` to store timestamped data.

Changed
^^^^^^^

* Added time-stamped buffers in the classes :class:`isaaclab.assets.RigidObjectData` and :class:`isaaclab.assets.ArticulationData`
  to update some values lazily and avoid unnecessary computations between physics updates. Before, all the data was always
  updated at every step, even if it was not used by the task.


0.17.11 (2024-05-30)
~~~~~~~~~~~~~~~~~~~~

Fixed
^^^^^

* Fixed :class:`isaaclab.sensor.ContactSensor` not loading correctly in extension mode.
  Earlier, the :attr:`isaaclab.sensor.ContactSensor.body_physx_view` was not initialized when
  :meth:`isaaclab.sensor.ContactSensor._debug_vis_callback` is called which references it.


0.17.10 (2024-05-30)
~~~~~~~~~~~~~~~~~~~~

Fixed
^^^^^

* Fixed compound classes being directly assigned in ``default_factory`` generator method
  :meth:`isaaclab.utils.configclass._return_f`, which resulted in shared references such that modifications to
  compound objects were reflected across all instances generated from the same ``default_factory`` method.


0.17.9 (2024-05-30)
~~~~~~~~~~~~~~~~~~~

Added
^^^^^

* Added ``variants`` attribute to the :class:`isaaclab.sim.from_files.UsdFileCfg` class to select USD
  variants when loading assets from USD files.


0.17.8 (2024-05-28)
~~~~~~~~~~~~~~~~~~~

Fixed
^^^^^

* Implemented the reset methods in the action terms to avoid returning outdated data.


0.17.7 (2024-05-28)
~~~~~~~~~~~~~~~~~~~

Added
^^^^^

* Added debug visualization utilities in the :class:`isaaclab.managers.ActionManager` class.


0.17.6 (2024-05-27)
~~~~~~~~~~~~~~~~~~~

Added
^^^^^

* Added ``wp.init()`` call in Warp utils.


0.17.5 (2024-05-22)
~~~~~~~~~~~~~~~~~~~

Changed
^^^^^^^

* Websocket livestreaming is no longer supported. Valid livestream options are {0, 1, 2}.
* WebRTC livestream is now set with livestream=2.


0.17.4 (2024-05-17)
~~~~~~~~~~~~~~~~~~~

Changed
^^^^^^^

* Modified the noise functions to also support add, scale, and abs operations on the data. Added aliases
  to ensure backward compatibility with the previous functions.

  * Added :attr:`isaaclab.utils.noise.NoiseCfg.operation` for the different operations.
  * Renamed ``constant_bias_noise`` to :func:`isaaclab.utils.noise.constant_noise`.
  * Renamed ``additive_uniform_noise`` to :func:`isaaclab.utils.noise.uniform_noise`.
  * Renamed ``additive_gaussian_noise`` to :func:`isaaclab.utils.noise.gaussian_noise`.


0.17.3 (2024-05-15)
~~~~~~~~~~~~~~~~~~~

Fixed
^^^^^

* Set ``hide_ui`` flag in the app launcher for livestream.
* Fix native client livestream extensions.


0.17.2 (2024-05-09)
~~~~~~~~~~~~~~~~~~~

Changed
^^^^^^^

* Renamed ``_range`` to ``distribution_params`` in ``events.py`` for methods that defined a distribution.
* Apply additive/scaling randomization noise on default data instead of current data.
* Changed material bucketing logic to prevent exceeding 64k materials.

Fixed
^^^^^

* Fixed broadcasting issues with indexing when environment and joint IDs are provided.
* Fixed incorrect tensor dimensions when setting a subset of environments.

Added
^^^^^

* Added support for randomization of fixed tendon parameters.
* Added support for randomization of dof limits.
* Added support for randomization of gravity.
* Added support for Gaussian sampling.
* Added default buffers to Articulation/Rigid object data classes for randomization.


0.17.1 (2024-05-10)
~~~~~~~~~~~~~~~~~~~

Fixed
^^^^^

* Added attribute :attr:`isaaclab.sim.converters.UrdfConverterCfg.override_joint_dynamics` to properly parse
  joint dynamics in :class:`isaaclab.sim.converters.UrdfConverter`.


0.17.0 (2024-05-07)
~~~~~~~~~~~~~~~~~~~

Changed
^^^^^^^

* Renamed ``BaseEnv`` to :class:`isaaclab.envs.ManagerBasedEnv`.
* Renamed ``base_env.py`` to ``manager_based_env.py``.
* Renamed ``BaseEnvCfg`` to :class:`isaaclab.envs.ManagerBasedEnvCfg`.
* Renamed ``RLTaskEnv`` to :class:`isaaclab.envs.ManagerBasedRLEnv`.
* Renamed ``rl_task_env.py`` to ``manager_based_rl_env.py``.
* Renamed ``RLTaskEnvCfg`` to :class:`isaaclab.envs.ManagerBasedRLEnvCfg`.
* Renamed ``rl_task_env_cfg.py`` to ``rl_env_cfg.py``.
* Renamed ``OIGEEnv`` to :class:`isaaclab.envs.DirectRLEnv`.
* Renamed ``oige_env.py`` to ``direct_rl_env.py``.
* Renamed ``RLTaskEnvWindow`` to :class:`isaaclab.envs.ui.ManagerBasedRLEnvWindow`.
* Renamed ``rl_task_env_window.py`` to ``manager_based_rl_env_window.py``.
* Renamed all references of ``BaseEnv``, ``BaseEnvCfg``, ``RLTaskEnv``, ``RLTaskEnvCfg``,  ``OIGEEnv``, and ``RLTaskEnvWindow``.

Added
^^^^^

* Added direct workflow base class :class:`isaaclab.envs.DirectRLEnv`.


0.16.4 (2024-05-06)
~~~~~~~~~~~~~~~~~~~~

Changed
^^^^^^^

* Added :class:`isaaclab.sensors.TiledCamera` to support tiled rendering with RGB and depth.


0.16.3 (2024-04-26)
~~~~~~~~~~~~~~~~~~~

Fixed
^^^^^

* Fixed parsing of filter prim path expressions in the :class:`isaaclab.sensors.ContactSensor` class.
  Earlier, the filter prim paths given to the physics view was not being parsed since they were specified as
  regex expressions instead of glob expressions.


0.16.2 (2024-04-25)
~~~~~~~~~~~~~~~~~~~~

Changed
^^^^^^^

* Simplified the installation procedure, isaaclab -e is no longer needed
* Updated torch dependency to 2.2.2


0.16.1 (2024-04-20)
~~~~~~~~~~~~~~~~~~~

Added
^^^^^

* Added attribute :attr:`isaaclab.sim.ArticulationRootPropertiesCfg.fix_root_link` to fix the root link
  of an articulation to the world frame.


0.16.0 (2024-04-16)
~~~~~~~~~~~~~~~~~~~

Added
^^^^^

* Added the function :meth:`isaaclab.utils.math.quat_unique` to standardize quaternion representations,
  i.e. always have a non-negative real part.
* Added events terms for randomizing mass by scale, simulation joint properties (stiffness, damping, armature,
  and friction)

Fixed
^^^^^

* Added clamping of joint positions and velocities in event terms for resetting joints. The simulation does not
  throw an error if the set values are out of their range. Hence, users are expected to clamp them before setting.
* Fixed :class:`isaaclab.envs.mdp.EMAJointPositionToLimitsActionCfg` to smoothen the actions
  at environment frequency instead of simulation frequency.

* Renamed the following functions in :meth:`isaaclab.envs.mdp` to avoid confusions:

  * Observation: :meth:`joint_pos_norm` -> :meth:`joint_pos_limit_normalized`
  * Action: :class:`ExponentialMovingAverageJointPositionAction` -> :class:`EMAJointPositionToLimitsAction`
  * Termination: :meth:`base_height` -> :meth:`root_height_below_minimum`
  * Termination: :meth:`joint_pos_limit` -> :meth:`joint_pos_out_of_limit`
  * Termination: :meth:`joint_pos_manual_limit` -> :meth:`joint_pos_out_of_manual_limit`
  * Termination: :meth:`joint_vel_limit` -> :meth:`joint_vel_out_of_limit`
  * Termination: :meth:`joint_vel_manual_limit` -> :meth:`joint_vel_out_of_manual_limit`
  * Termination: :meth:`joint_torque_limit` -> :meth:`joint_effort_out_of_limit`

Deprecated
^^^^^^^^^^

* Deprecated the function :meth:`isaaclab.envs.mdp.add_body_mass` in favor of
  :meth:`isaaclab.envs.mdp.randomize_rigid_body_mass`. This supports randomizing the mass based on different
  operations (add, scale, or set) and sampling distributions.


0.15.13 (2024-04-16)
~~~~~~~~~~~~~~~~~~~~

Changed
^^^^^^^

* Improved startup performance by enabling rendering-based extensions only when necessary and caching of nucleus directory.
* Renamed the flag ``OFFSCREEN_RENDER`` or ``--offscreen_render`` to ``ENABLE_CAMERAS`` or ``--enable_cameras`` respectively.


0.15.12 (2024-04-16)
~~~~~~~~~~~~~~~~~~~~

Changed
^^^^^^^

* Replaced calls to the ``check_file_path`` function in the :mod:`isaaclab.sim.spawners.from_files`
  with the USD stage resolve identifier function. This helps speed up the loading of assets from file paths
  by avoiding Nucleus server calls.


0.15.11 (2024-04-15)
~~~~~~~~~~~~~~~~~~~~

Added
^^^^^

* Added the :meth:`isaaclab.sim.SimulationContext.has_rtx_sensors` method to check if any
  RTX-related sensors such as cameras have been created in the simulation. This is useful to determine
  if simulation requires RTX rendering during step or not.

Fixed
^^^^^

* Fixed the rendering of RTX-related sensors such as cameras inside the :class:`isaaclab.envs.RLTaskEnv` class.
  Earlier the rendering did not happen inside the step function, which caused the sensor data to be empty.


0.15.10 (2024-04-11)
~~~~~~~~~~~~~~~~~~~~

Fixed
^^^^^

* Fixed sharing of the same memory address between returned tensors from observation terms
  in the :class:`isaaclab.managers.ObservationManager` class. Earlier, the returned
  tensors could map to the same memory address, causing issues when the tensors were modified
  during scaling, clipping or other operations.


0.15.9 (2024-04-04)
~~~~~~~~~~~~~~~~~~~

Fixed
^^^^^

* Fixed assignment of individual termination terms inside the :class:`isaaclab.managers.TerminationManager`
  class. Earlier, the terms were being assigned their values through an OR operation which resulted in incorrect
  values. This regression was introduced in version 0.15.1.


0.15.8 (2024-04-02)
~~~~~~~~~~~~~~~~~~~

Added
^^^^^

* Added option to define ordering of points for the mesh-grid generation in the
  :func:`isaaclab.sensors.ray_caster.patterns.grid_pattern`. This parameter defaults to 'xy'
  for backward compatibility.


0.15.7 (2024-03-28)
~~~~~~~~~~~~~~~~~~~

Added
^^^^^

* Adds option to return indices/data in the specified query keys order in
  :class:`isaaclab.managers.SceneEntityCfg` class, and the respective
  :func:`isaaclab.utils.string.resolve_matching_names_values` and
  :func:`isaaclab.utils.string.resolve_matching_names` functions.


0.15.6 (2024-03-28)
~~~~~~~~~~~~~~~~~~~

Added
^^^^^

* Extended the :class:`isaaclab.app.AppLauncher` class to support the loading of experience files
  from the command line. This allows users to load a specific experience file when running the application
  (such as for multi-camera rendering or headless mode).

Changed
^^^^^^^

* Changed default loading of experience files in the :class:`isaaclab.app.AppLauncher` class from the ones
  provided by Isaac Sim to the ones provided in Isaac Lab's ``apps`` directory.


0.15.5 (2024-03-23)
~~~~~~~~~~~~~~~~~~~

Fixed
^^^^^

* Fixed the env origins in :meth:`_compute_env_origins_grid` of :class:`isaaclab.terrain.TerrainImporter`
  to match that obtained from the Isaac Sim :class:`isaacsim.core.cloner.GridCloner` class.

Added
^^^^^

* Added unit test to ensure consistency between environment origins generated by IsaacSim's Grid Cloner and those
  produced by the TerrainImporter.


0.15.4 (2024-03-22)
~~~~~~~~~~~~~~~~~~~

Fixed
^^^^^

* Fixed the :class:`isaaclab.envs.mdp.actions.NonHolonomicActionCfg` class to use
  the correct variable when applying actions.


0.15.3 (2024-03-21)
~~~~~~~~~~~~~~~~~~~

Added
^^^^^

* Added unit test to check that :class:`isaaclab.scene.InteractiveScene` entity data is not shared between separate instances.

Fixed
^^^^^

* Moved class variables in :class:`isaaclab.scene.InteractiveScene` to correctly  be assigned as
  instance variables.
* Removed custom ``__del__`` magic method from :class:`isaaclab.scene.InteractiveScene`.


0.15.2 (2024-03-21)
~~~~~~~~~~~~~~~~~~~

Fixed
^^^^^

* Added resolving of relative paths for the main asset USD file when using the
  :class:`isaaclab.sim.converters.UrdfConverter` class. This is to ensure that the material paths are
  resolved correctly when the main asset file is moved to a different location.


0.15.1 (2024-03-19)
~~~~~~~~~~~~~~~~~~~

Fixed
^^^^^

* Fixed the imitation learning workflow example script, updating Isaac Lab and Robomimic API calls.
* Removed the resetting of :attr:`_term_dones` in the :meth:`isaaclab.managers.TerminationManager.reset`.
  Previously, the environment cleared out all the terms. However, it impaired reading the specific term's values externally.


0.15.0 (2024-03-17)
~~~~~~~~~~~~~~~~~~~

Deprecated
^^^^^^^^^^

* Renamed :class:`isaaclab.managers.RandomizationManager` to :class:`isaaclab.managers.EventManager`
  class for clarification as the manager takes care of events such as reset in addition to pure randomizations.
* Renamed :class:`isaaclab.managers.RandomizationTermCfg` to :class:`isaaclab.managers.EventTermCfg`
  for consistency with the class name change.


0.14.1 (2024-03-16)
~~~~~~~~~~~~~~~~~~~

Added
^^^^^

* Added simulation schemas for joint drive and fixed tendons. These can be configured for assets imported
  from file formats.
* Added logging of tendon properties to the articulation class (if they are present in the USD prim).


0.14.0 (2024-03-15)
~~~~~~~~~~~~~~~~~~~

Fixed
^^^^^

* Fixed the ordering of body names used in the :class:`isaaclab.assets.Articulation` class. Earlier,
  the body names were not following the same ordering as the bodies in the articulation. This led
  to issues when using the body names to access data related to the links from the articulation view
  (such as Jacobians, mass matrices, etc.).

Removed
^^^^^^^

* Removed the attribute :attr:`body_physx_view` from the :class:`isaaclab.assets.RigidObject`
  and :class:`isaaclab.assets.Articulation` classes. These were causing confusions when used
  with articulation view since the body names were not following the same ordering.


0.13.1 (2024-03-14)
~~~~~~~~~~~~~~~~~~~

Removed
^^^^^^^

* Removed the :mod:`isaaclab.compat` module. This module was used to provide compatibility
  with older versions of Isaac Sim. It is no longer needed since we have most of the functionality
  absorbed into the main classes.


0.13.0 (2024-03-12)
~~~~~~~~~~~~~~~~~~~

Added
^^^^^

* Added support for the following data types inside the :class:`isaaclab.sensors.Camera` class:
  ``instance_segmentation_fast`` and ``instance_id_segmentation_fast``. These are GPU-supported annotations
  and are faster than the regular annotations.

Fixed
^^^^^

* Fixed handling of semantic filtering inside the :class:`isaaclab.sensors.Camera` class. Earlier,
  the annotator was given ``semanticTypes`` as an argument. However, with Isaac Sim 2023.1, the annotator
  does not accept this argument. Instead the mapping needs to be set to the synthetic data interface directly.
* Fixed the return shape of colored images for segmentation data types inside the
  :class:`isaaclab.sensors.Camera` class. Earlier, the images were always returned as ``int32``. Now,
  they are casted to ``uint8`` 4-channel array before returning if colorization is enabled for the annotation type.

Removed
^^^^^^^

* Dropped support for ``instance_segmentation`` and ``instance_id_segmentation`` annotations in the
  :class:`isaaclab.sensors.Camera` class. Their "fast" counterparts should be used instead.
* Renamed the argument :attr:`isaaclab.sensors.CameraCfg.semantic_types` to
  :attr:`isaaclab.sensors.CameraCfg.semantic_filter`. This is more aligned with Replicator's terminology
  for semantic filter predicates.
* Replaced the argument :attr:`isaaclab.sensors.CameraCfg.colorize` with separate colorized
  arguments for each annotation type (:attr:`~isaaclab.sensors.CameraCfg.colorize_instance_segmentation`,
  :attr:`~isaaclab.sensors.CameraCfg.colorize_instance_id_segmentation`, and
  :attr:`~isaaclab.sensors.CameraCfg.colorize_semantic_segmentation`).


0.12.4 (2024-03-11)
~~~~~~~~~~~~~~~~~~~

Fixed
^^^^^


* Adapted randomization terms to deal with ``slice`` for the body indices. Earlier, the terms were not
  able to handle the slice object and were throwing an error.
* Added ``slice`` type-hinting to all body and joint related methods in the rigid body and articulation
  classes. This is to make it clear that the methods can handle both list of indices and slices.


0.12.3 (2024-03-11)
~~~~~~~~~~~~~~~~~~~

Fixed
^^^^^

* Added signal handler to the :class:`isaaclab.app.AppLauncher` class to catch the ``SIGINT`` signal
  and close the application gracefully. This is to prevent the application from crashing when the user
  presses ``Ctrl+C`` to close the application.


0.12.2 (2024-03-10)
~~~~~~~~~~~~~~~~~~~

Added
^^^^^

* Added observation terms for states of a rigid object in world frame.
* Added randomization terms to set root state with randomized orientation and joint state within user-specified limits.
* Added reward term for penalizing specific termination terms.

Fixed
^^^^^

* Improved sampling of states inside randomization terms. Earlier, the code did multiple torch calls
  for sampling different components of the vector. Now, it uses a single call to sample the entire vector.


0.12.1 (2024-03-09)
~~~~~~~~~~~~~~~~~~~

Added
^^^^^

* Added an option to the last actions observation term to get a specific term by name from the action manager.
  If None, the behavior remains the same as before (the entire action is returned).


0.12.0 (2024-03-08)
~~~~~~~~~~~~~~~~~~~

Added
^^^^^

* Added functionality to sample flat patches on a generated terrain. This can be configured using
  :attr:`isaaclab.terrains.SubTerrainBaseCfg.flat_patch_sampling` attribute.
* Added a randomization function for setting terrain-aware root state. Through this, an asset can be
  reset to a randomly sampled flat patches.

Fixed
^^^^^

* Separated normal and terrain-base position commands. The terrain based commands rely on the
  terrain to sample flat patches for setting the target position.
* Fixed command resample termination function.

Changed
^^^^^^^

* Added the attribute :attr:`isaaclab.envs.mdp.commands.UniformVelocityCommandCfg.heading_control_stiffness`
  to control the stiffness of the heading control term in the velocity command term. Earlier, this was
  hard-coded to 0.5 inside the term.

Removed
^^^^^^^

* Removed the function :meth:`sample_new_targets` in the terrain importer. Instead the attribute
  :attr:`isaaclab.terrains.TerrainImporter.flat_patches` should be used to sample new targets.


0.11.3 (2024-03-04)
~~~~~~~~~~~~~~~~~~~

Fixed
^^^^^

* Corrects the functions :func:`isaaclab.utils.math.axis_angle_from_quat` and :func:`isaaclab.utils.math.quat_error_magnitude`
  to accept tensors of the form (..., 4) instead of (N, 4). This brings us in line with our documentation and also upgrades one of our functions
  to handle higher dimensions.


0.11.2 (2024-03-04)
~~~~~~~~~~~~~~~~~~~

Added
^^^^^

* Added checks for default joint position and joint velocity in the articulation class. This is to prevent
  users from configuring values for these quantities that might be outside the valid range from the simulation.


0.11.1 (2024-02-29)
~~~~~~~~~~~~~~~~~~~

Added
^^^^^

* Replaced the default values for ``joint_ids`` and ``body_ids`` from ``None`` to ``slice(None)``
  in the :class:`isaaclab.managers.SceneEntityCfg`.
* Adapted rewards and observations terms so that the users can query a subset of joints and bodies.


0.11.0 (2024-02-27)
~~~~~~~~~~~~~~~~~~~

Removed
^^^^^^^

* Dropped support for Isaac Sim<=2022.2. As part of this, removed the components of :class:`isaaclab.app.AppLauncher`
  which handled ROS extension loading. We no longer need them in Isaac Sim>=2023.1 to control the load order to avoid crashes.
* Upgraded Dockerfile to use ISAACSIM_VERSION=2023.1.1 by default.


0.10.28 (2024-02-29)
~~~~~~~~~~~~~~~~~~~~

Added
^^^^^

* Implemented relative and moving average joint position action terms. These allow the user to specify
  the target joint positions as relative to the current joint positions or as a moving average of the
  joint positions over a window of time.


0.10.27 (2024-02-28)
~~~~~~~~~~~~~~~~~~~~

Added
^^^^^

* Added UI feature to start and stop animation recording in the stage when running an environment.
  To enable this feature, please pass the argument ``--disable_fabric`` to the environment script to allow
  USD read/write operations. Be aware that this will slow down the simulation.


0.10.26 (2024-02-26)
~~~~~~~~~~~~~~~~~~~~

Added
^^^^^

* Added a viewport camera controller class to the :class:`isaaclab.envs.BaseEnv`. This is useful
  for applications where the user wants to render the viewport from different perspectives even when the
  simulation is running in headless mode.


0.10.25 (2024-02-26)
~~~~~~~~~~~~~~~~~~~~

Fixed
^^^^^

* Ensures that all path arguments in :mod:`isaaclab.sim.utils` are cast to ``str``. Previously,
  we had handled path types as strings without casting.


0.10.24 (2024-02-26)
~~~~~~~~~~~~~~~~~~~~

Added
^^^^^

* Added tracking of contact time in the :class:`isaaclab.sensors.ContactSensor` class. Previously,
  only the air time was being tracked.
* Added contact force threshold, :attr:`isaaclab.sensors.ContactSensorCfg.force_threshold`, to detect
  when the contact sensor is in contact. Previously, this was set to hard-coded 1.0 in the sensor class.


0.10.23 (2024-02-21)
~~~~~~~~~~~~~~~~~~~~

Fixed
^^^^^

* Fixes the order of size arguments in :meth:`isaaclab.terrains.height_field.random_uniform_terrain`. Previously, the function
  would crash if the size along x and y were not the same.


0.10.22 (2024-02-14)
~~~~~~~~~~~~~~~~~~~~

Fixed
^^^^^

* Fixed "divide by zero" bug in :class:`~isaaclab.sim.SimulationContext` when setting gravity vector.
  Now, it is correctly disabled when the gravity vector is set to zero.


0.10.21 (2024-02-12)
~~~~~~~~~~~~~~~~~~~~

Fixed
^^^^^

* Fixed the printing of articulation joint information when the articulation has only one joint.
  Earlier, the function was performing a squeeze operation on the tensor, which caused an error when
  trying to index the tensor of shape (1,).


0.10.20 (2024-02-12)
~~~~~~~~~~~~~~~~~~~~

Added
^^^^^

* Adds :attr:`isaaclab.sim.PhysxCfg.enable_enhanced_determinism` to enable improved
  determinism from PhysX. Please note this comes at the expense of performance.


0.10.19 (2024-02-08)
~~~~~~~~~~~~~~~~~~~~

Fixed
^^^^^

* Fixed environment closing so that articulations, objects, and sensors are cleared properly.


0.10.18 (2024-02-05)
~~~~~~~~~~~~~~~~~~~~

Fixed
^^^^^

* Pinned :mod:`torch` version to 2.0.1 in the setup.py to keep parity version of :mod:`torch` supplied by
  Isaac 2023.1.1, and prevent version incompatibility between :mod:`torch` ==2.2 and
  :mod:`typing-extensions` ==3.7.4.3


0.10.17 (2024-02-02)
~~~~~~~~~~~~~~~~~~~~

Fixed
^^^^^^

* Fixed carb setting ``/app/livestream/enabled`` to be set as False unless live-streaming is specified
  by :class:`isaaclab.app.AppLauncher` settings. This fixes the logic of :meth:`SimulationContext.render`,
  which depended on the config in previous versions of Isaac defaulting to false for this setting.


0.10.16 (2024-01-29)
~~~~~~~~~~~~~~~~~~~~

Added
^^^^^^

* Added an offset parameter to the height scan observation term. This allows the user to specify the
  height offset of the scan from the tracked body. Previously it was hard-coded to be 0.5.


0.10.15 (2024-01-29)
~~~~~~~~~~~~~~~~~~~~

Fixed
^^^^^

* Fixed joint torque computation for implicit actuators. Earlier, the torque was always zero for implicit
  actuators. Now, it is computed approximately by applying the PD law.


0.10.14 (2024-01-22)
~~~~~~~~~~~~~~~~~~~~

Fixed
^^^^^

* Fixed the tensor shape of :attr:`isaaclab.sensors.ContactSensorData.force_matrix_w`. Earlier, the reshaping
  led to a mismatch with the data obtained from PhysX.


0.10.13 (2024-01-15)
~~~~~~~~~~~~~~~~~~~~

Fixed
^^^^^

* Fixed running of environments with a single instance even if the :attr:`replicate_physics`` flag is set to True.


0.10.12 (2024-01-10)
~~~~~~~~~~~~~~~~~~~~

Fixed
^^^^^

* Fixed indexing of source and target frames in the :class:`isaaclab.sensors.FrameTransformer` class.
  Earlier, it always assumed that the source frame body is at index 0. Now, it uses the body index of the
  source frame to compute the transformation.

Deprecated
^^^^^^^^^^

* Renamed quantities in the :class:`isaaclab.sensors.FrameTransformerData` class to be more
  consistent with the terminology used in the asset classes. The following quantities are deprecated:

  * ``target_rot_w`` -> ``target_quat_w``
  * ``source_rot_w`` -> ``source_quat_w``
  * ``target_rot_source`` -> ``target_quat_source``


0.10.11 (2024-01-08)
~~~~~~~~~~~~~~~~~~~~

Fixed
^^^^^

* Fixed attribute error raised when calling the :class:`isaaclab.envs.mdp.TerrainBasedPositionCommand`
  command term.
* Added a dummy function in :class:`isaaclab.terrain.TerrainImporter` that returns environment
  origins as terrain-aware sampled targets. This function should be implemented by child classes based on
  the terrain type.


0.10.10 (2023-12-21)
~~~~~~~~~~~~~~~~~~~~

Fixed
^^^^^

* Fixed reliance on non-existent ``Viewport`` in :class:`isaaclab.sim.SimulationContext` when loading livestreaming
  by ensuring that the extension ``omni.kit.viewport.window`` is enabled in :class:`isaaclab.app.AppLauncher` when
  livestreaming is enabled


0.10.9 (2023-12-21)
~~~~~~~~~~~~~~~~~~~

Fixed
^^^^^

* Fixed invalidation of physics views inside the asset and sensor classes. Earlier, they were left initialized
  even when the simulation was stopped. This caused issues when closing the application.


0.10.8 (2023-12-20)
~~~~~~~~~~~~~~~~~~~

Fixed
^^^^^

* Fixed the :class:`isaaclab.envs.mdp.actions.DifferentialInverseKinematicsAction` class
  to account for the offset pose of the end-effector.


0.10.7 (2023-12-19)
~~~~~~~~~~~~~~~~~~~

Fixed
^^^^^

* Added a check to ray-cast and camera sensor classes to ensure that the sensor prim path does not
  have a regex expression at its leaf. For instance, ``/World/Robot/camera_.*`` is not supported
  for these sensor types. This behavior needs to be fixed in the future.


0.10.6 (2023-12-19)
~~~~~~~~~~~~~~~~~~~

Added
^^^^^

* Added support for using articulations as visualization markers. This disables all physics APIs from
  the articulation and allows the user to use it as a visualization marker. It is useful for creating
  visualization markers for the end-effectors or base of the robot.

Fixed
^^^^^

* Fixed hiding of debug markers from secondary images when using the
  :class:`isaaclab.markers.VisualizationMarkers` class. Earlier, the properties were applied on
  the XForm prim instead of the Mesh prim.


0.10.5 (2023-12-18)
~~~~~~~~~~~~~~~~~~~

Fixed
^^^^^

* Fixed test ``check_base_env_anymal_locomotion.py``, which
  previously called :func:`torch.jit.load` with the path to a policy (which would work
  for a local file), rather than calling
  :func:`isaaclab.utils.assets.read_file` on the path to get the file itself.


0.10.4 (2023-12-14)
~~~~~~~~~~~~~~~~~~~

Fixed
^^^^^

* Fixed potentially breaking import of omni.kit.widget.toolbar by ensuring that
  if live-stream is enabled, then the :mod:`omni.kit.widget.toolbar`
  extension is loaded.

0.10.3 (2023-12-12)
~~~~~~~~~~~~~~~~~~~

Added
^^^^^

* Added the attribute :attr:`isaaclab.actuators.ActuatorNetMLPCfg.input_order`
  to specify the order of the input tensors to the MLP network.

Fixed
^^^^^

* Fixed computation of metrics for the velocity command term. Earlier, the norm was being computed
  over the entire batch instead of the last dimension.
* Fixed the clipping inside the :class:`isaaclab.actuators.DCMotor` class. Earlier, it was
  not able to handle the case when configured saturation limit was set to None.


0.10.2 (2023-12-12)
~~~~~~~~~~~~~~~~~~~

Fixed
^^^^^

* Added a check in the simulation stop callback in the :class:`isaaclab.sim.SimulationContext` class
  to not render when an exception is raised. The while loop in the callback was preventing the application
  from closing when an exception was raised.


0.10.1 (2023-12-06)
~~~~~~~~~~~~~~~~~~~

Added
^^^^^

* Added command manager class with terms defined by :class:`isaaclab.managers.CommandTerm`. This
  allow for multiple types of command generators to be used in the same environment.


0.10.0 (2023-12-04)
~~~~~~~~~~~~~~~~~~~

Changed
^^^^^^^

* Modified the sensor and asset base classes to use the underlying PhysX views instead of Isaac Sim views.
  Using Isaac Sim classes led to a very high load time (of the order of minutes) when using a scene with
  many assets. This is because Isaac Sim supports USD paths which are slow and not required.

Added
^^^^^

* Added faster implementation of USD stage traversal methods inside the :class:`isaaclab.sim.utils` module.
* Added properties :attr:`isaaclab.assets.AssetBase.num_instances` and
  :attr:`isaaclab.sensor.SensorBase.num_instances` to obtain the number of instances of the asset
  or sensor in the simulation respectively.

Removed
^^^^^^^

* Removed dependencies on Isaac Sim view classes. It is no longer possible to use :attr:`root_view` and
  :attr:`body_view`. Instead use :attr:`root_physx_view` and :attr:`body_physx_view` to access the underlying
  PhysX views.


0.9.55 (2023-12-03)
~~~~~~~~~~~~~~~~~~~

Fixed
^^^^^

* Fixed the Nucleus directory path in the :attr:`isaaclab.utils.assets.NVIDIA_NUCLEUS_DIR`.
  Earlier, it was referring to the ``NVIDIA/Assets`` directory instead of ``NVIDIA``.


0.9.54 (2023-11-29)
~~~~~~~~~~~~~~~~~~~

Fixed
^^^^^

* Fixed pose computation in the :class:`isaaclab.sensors.Camera` class to obtain them from XFormPrimView
  instead of using ``UsdGeomCamera.ComputeLocalToWorldTransform`` method. The latter is not updated correctly
  during GPU simulation.
* Fixed initialization of the annotator info in the class :class:`isaaclab.sensors.Camera`. Previously
  all dicts had the same memory address which caused all annotators to have the same info.
* Fixed the conversion of ``uint32`` warp arrays inside the :meth:`isaaclab.utils.array.convert_to_torch`
  method. PyTorch does not support this type, so it is converted to ``int32`` before converting to PyTorch tensor.
* Added render call inside :meth:`isaaclab.sim.SimulationContext.reset` to initialize Replicator
  buffers when the simulation is reset.


0.9.53 (2023-11-29)
~~~~~~~~~~~~~~~~~~~

Changed
^^^^^^^

* Changed the behavior of passing :obj:`None` to the :class:`isaaclab.actuators.ActuatorBaseCfg`
  class. Earlier, they were resolved to fixed default values. Now, they imply that the values are loaded
  from the USD joint drive configuration.

Added
^^^^^

* Added setting of joint armature and friction quantities to the articulation class.


0.9.52 (2023-11-29)
~~~~~~~~~~~~~~~~~~~

Changed
^^^^^^^

* Changed the warning print in :meth:`isaaclab.sim.utils.apply_nested` method
  to be more descriptive. Earlier, it was printing a warning for every instanced prim.
  Now, it only prints a warning if it could not apply the attribute to any of the prims.

Added
^^^^^

* Added the method :meth:`isaaclab.utils.assets.retrieve_file_path` to
  obtain the absolute path of a file on the Nucleus server or locally.

Fixed
^^^^^

* Fixed hiding of STOP button in the :class:`AppLauncher` class when running the
  simulation in headless mode.
* Fixed a bug with :meth:`isaaclab.sim.utils.clone` failing when the input prim path
  had no parent (example: "/Table").


0.9.51 (2023-11-29)
~~~~~~~~~~~~~~~~~~~

Changed
^^^^^^^

* Changed the :meth:`isaaclab.sensor.SensorBase.update` method to always recompute the buffers if
  the sensor is in visualization mode.

Added
^^^^^

* Added available entities to the error message when accessing a non-existent entity in the
  :class:`InteractiveScene` class.
* Added a warning message when the user tries to reference an invalid prim in the :class:`FrameTransformer` sensor.


0.9.50 (2023-11-28)
~~~~~~~~~~~~~~~~~~~

Added
^^^^^

* Hid the ``STOP`` button in the UI when running standalone Python scripts. This is to prevent
  users from accidentally clicking the button and stopping the simulation. They should only be able to
  play and pause the simulation from the UI.

Removed
^^^^^^^

* Removed :attr:`isaaclab.sim.SimulationCfg.shutdown_app_on_stop`. The simulation is always rendering
  if it is stopped from the UI. The user needs to close the window or press ``Ctrl+C`` to close the simulation.


0.9.49 (2023-11-27)
~~~~~~~~~~~~~~~~~~~

Added
^^^^^

* Added an interface class, :class:`isaaclab.managers.ManagerTermBase`, to serve as the parent class
  for term implementations that are functional classes.
* Adapted all managers to support terms that are classes and not just functions clearer. This allows the user to
  create more complex terms that require additional state information.


0.9.48 (2023-11-24)
~~~~~~~~~~~~~~~~~~~

Fixed
^^^^^

* Fixed initialization of drift in the :class:`isaaclab.sensors.RayCasterCamera` class.


0.9.47 (2023-11-24)
~~~~~~~~~~~~~~~~~~~

Fixed
^^^^^

* Automated identification of the root prim in the :class:`isaaclab.assets.RigidObject` and
  :class:`isaaclab.assets.Articulation` classes. Earlier, the root prim was hard-coded to
  the spawn prim path. Now, the class searches for the root prim under the spawn prim path.


0.9.46 (2023-11-24)
~~~~~~~~~~~~~~~~~~~

Fixed
^^^^^

* Fixed a critical issue in the asset classes with writing states into physics handles.
  Earlier, the states were written over all the indices instead of the indices of the
  asset that were being updated. This caused the physics handles to refresh the states
  of all the assets in the scene, which is not desirable.


0.9.45 (2023-11-24)
~~~~~~~~~~~~~~~~~~~

Added
^^^^^

* Added :class:`isaaclab.command_generators.UniformPoseCommandGenerator` to generate
  poses in the asset's root frame by uniformly sampling from a given range.


0.9.44 (2023-11-16)
~~~~~~~~~~~~~~~~~~~

Added
^^^^^

* Added methods :meth:`reset` and :meth:`step` to the :class:`isaaclab.envs.BaseEnv`. This unifies
  the environment interface for simple standalone applications with the class.


0.9.43 (2023-11-16)
~~~~~~~~~~~~~~~~~~~

Fixed
^^^^^

* Replaced subscription of physics play and stop events in the :class:`isaaclab.assets.AssetBase` and
  :class:`isaaclab.sensors.SensorBase` classes with subscription to time-line play and stop events.
  This is to prevent issues in cases where physics first needs to perform mesh cooking and handles are not
  available immediately. For instance, with deformable meshes.


0.9.42 (2023-11-16)
~~~~~~~~~~~~~~~~~~~

Fixed
^^^^^

* Fixed setting of damping values from the configuration for :class:`ActuatorBase` class. Earlier,
  the stiffness values were being set into damping when a dictionary configuration was passed to the
  actuator model.
* Added dealing with :class:`int` and :class:`float` values in the configurations of :class:`ActuatorBase`.
  Earlier, a type-error was thrown when integer values were passed to the actuator model.


0.9.41 (2023-11-16)
~~~~~~~~~~~~~~~~~~~

Fixed
^^^^^

* Fixed the naming and shaping issues in the binary joint action term.


0.9.40 (2023-11-09)
~~~~~~~~~~~~~~~~~~~

Fixed
^^^^^

* Simplified the manual initialization of Isaac Sim :class:`ArticulationView` class. Earlier, we basically
  copied the code from the Isaac Sim source code. Now, we just call their initialize method.

Changed
^^^^^^^

* Changed the name of attribute :attr:`default_root_state_w` to :attr:`default_root_state`. The latter is
  more correct since the data is actually in the local environment frame and not the simulation world frame.


0.9.39 (2023-11-08)
~~~~~~~~~~~~~~~~~~~

Fixed
^^^^^

* Changed the reference of private ``_body_view`` variable inside the :class:`RigidObject` class
  to the public ``body_view`` property. For a rigid object, the private variable is not defined.


0.9.38 (2023-11-07)
~~~~~~~~~~~~~~~~~~~

Changed
^^^^^^^

* Upgraded the :class:`isaaclab.envs.RLTaskEnv` class to support Gym 0.29.0 environment definition.

Added
^^^^^

* Added computation of ``time_outs`` and ``terminated`` signals inside the termination manager. These follow the
  definition mentioned in `Gym 0.29.0 <https://gymnasium.farama.org/tutorials/gymnasium_basics/handling_time_limits/>`_.
* Added proper handling of observation and action spaces in the :class:`isaaclab.envs.RLTaskEnv` class.
  These now follow closely to how Gym VecEnv handles the spaces.


0.9.37 (2023-11-06)
~~~~~~~~~~~~~~~~~~~

Fixed
^^^^^

* Fixed broken visualization in :mod:`isaaclab.sensors.FrameTramsformer` class by overwriting the
  correct ``_debug_vis_callback`` function.
* Moved the visualization marker configurations of sensors to their respective sensor configuration classes.
  This allows users to set these configurations from the configuration object itself.


0.9.36 (2023-11-03)
~~~~~~~~~~~~~~~~~~~

Fixed
^^^^^

* Added explicit deleting of different managers in the :class:`isaaclab.envs.BaseEnv` and
  :class:`isaaclab.envs.RLTaskEnv` classes. This is required since deleting the managers
  is order-sensitive (many managers need to be deleted before the scene is deleted).


0.9.35 (2023-11-02)
~~~~~~~~~~~~~~~~~~~

Fixed
^^^^^

* Fixed the error: ``'str' object has no attribute '__module__'`` introduced by adding the future import inside the
  :mod:`isaaclab.utils.warp.kernels` module. Warp language does not support the ``__future__`` imports.


0.9.34 (2023-11-02)
~~~~~~~~~~~~~~~~~~~

Fixed
^^^^^

* Added missing import of ``from __future__ import annotations`` in the :mod:`isaaclab.utils.warp`
  module. This is needed to have a consistent behavior across Python versions.


0.9.33 (2023-11-02)
~~~~~~~~~~~~~~~~~~~

Fixed
^^^^^

* Fixed the :class:`isaaclab.command_generators.NullCommandGenerator` class. Earlier,
  it was having a runtime error due to infinity in the resampling time range. Now, the class just
  overrides the parent methods to perform no operations.


0.9.32 (2023-11-02)
~~~~~~~~~~~~~~~~~~~

Changed
^^^^^^^

* Renamed the :class:`isaaclab.envs.RLEnv` class to :class:`isaaclab.envs.RLTaskEnv` to
  avoid confusions in terminologies between environments and tasks.


0.9.31 (2023-11-02)
~~~~~~~~~~~~~~~~~~~

Added
^^^^^

* Added the :class:`isaaclab.sensors.RayCasterCamera` class, as a ray-casting based camera for
  "distance_to_camera", "distance_to_image_plane" and "normals" annotations. It has the same interface and
  functionalities as the USD Camera while it is on average 30% faster.


0.9.30 (2023-11-01)
~~~~~~~~~~~~~~~~~~~

Fixed
^^^^^

* Added skipping of None values in the :class:`InteractiveScene` class when creating the scene from configuration
  objects. Earlier, it was throwing an error when the user passed a None value for a scene element.
* Added ``kwargs`` to the :class:`RLEnv` class to allow passing additional arguments from gym registry function.
  This is now needed since the registry function passes args beyond the ones specified in the constructor.


0.9.29 (2023-11-01)
~~~~~~~~~~~~~~~~~~~

Fixed
^^^^^

* Fixed the material path resolution inside the :class:`isaaclab.sim.converters.UrdfConverter` class.
  With Isaac Sim 2023.1, the material paths from the importer are always saved as absolute paths. This caused
  issues when the generated USD file was moved to a different location. The fix now resolves the material paths
  relative to the USD file location.


0.9.28 (2023-11-01)
~~~~~~~~~~~~~~~~~~~

Changed
^^^^^^^

* Changed the way the :func:`isaaclab.sim.spawners.from_files.spawn_ground_plane` function sets the
  height of the ground. Earlier, it was reading the height from the configuration object. Now, it expects the
  desired transformation as inputs to the function. This makes it consistent with the other spawner functions.


0.9.27 (2023-10-31)
~~~~~~~~~~~~~~~~~~~

Changed
^^^^^^^

* Removed the default value of the argument ``camel_case`` in setters of USD attributes. This is to avoid
  confusion with the naming of the attributes in the USD file.

Fixed
^^^^^

* Fixed the selection of material prim in the :class:`isaaclab.sim.spawners.materials.spawn_preview_surface`
  method. Earlier, the created prim was being selected in the viewport which interfered with the selection of
  prims by the user.
* Updated :class:`isaaclab.sim.converters.MeshConverter` to use a different stage than the default stage
  for the conversion. This is to avoid the issue of the stage being closed when the conversion is done.


0.9.26 (2023-10-31)
~~~~~~~~~~~~~~~~~~~

Added
^^^^^

* Added the sensor implementation for :class:`isaaclab.sensors.FrameTransformer` class. Currently,
  it handles obtaining the transformation between two frames in the same articulation.


0.9.25 (2023-10-27)
~~~~~~~~~~~~~~~~~~~

Added
^^^^^

* Added the :mod:`isaaclab.envs.ui` module to put all the UI-related classes in one place. This currently
  implements the :class:`isaaclab.envs.ui.BaseEnvWindow` and :class:`isaaclab.envs.ui.RLEnvWindow`
  classes. Users can inherit from these classes to create their own UI windows.
* Added the attribute :attr:`isaaclab.envs.BaseEnvCfg.ui_window_class_type` to specify the UI window class
  to be used for the environment. This allows the user to specify their own UI window class to be used for the
  environment.


0.9.24 (2023-10-27)
~~~~~~~~~~~~~~~~~~~

Changed
^^^^^^^

* Changed the behavior of setting up debug visualization for assets, sensors and command generators.
  Earlier it was raising an error if debug visualization was not enabled in the configuration object.
  Now it checks whether debug visualization is implemented and only sets up the callback if it is
  implemented.


0.9.23 (2023-10-27)
~~~~~~~~~~~~~~~~~~~

Fixed
^^^^^

* Fixed a typo in the :class:`AssetBase` and :class:`SensorBase` that effected the class destructor.
  Earlier, a tuple was being created in the constructor instead of the actual object.


0.9.22 (2023-10-26)
~~~~~~~~~~~~~~~~~~~

Added
^^^^^

* Added a :class:`isaaclab.command_generators.NullCommandGenerator` class for no command environments.
  This is easier to work with than having checks for :obj:`None` in the command generator.

Fixed
^^^^^

* Moved the randomization manager to the :class:`isaaclab.envs.BaseEnv` class with the default
  settings to reset the scene to the defaults specified in the configurations of assets.
* Moved command generator to the :class:`isaaclab.envs.RlEnv` class to have all task-specification
  related classes in the same place.


0.9.21 (2023-10-26)
~~~~~~~~~~~~~~~~~~~

Fixed
^^^^^

* Decreased the priority of callbacks in asset and sensor base classes. This may help in preventing
  crashes when warm starting the simulation.
* Fixed no rendering mode when running the environment from the GUI. Earlier the function
  :meth:`SimulationContext.set_render_mode` was erroring out.


0.9.20 (2023-10-25)
~~~~~~~~~~~~~~~~~~~

Fixed
^^^^^

* Changed naming in :class:`isaaclab.sim.SimulationContext.RenderMode` to use ``NO_GUI_OR_RENDERING``
  and ``NO_RENDERING`` instead of ``HEADLESS`` for clarity.
* Changed :class:`isaaclab.sim.SimulationContext` to be capable of handling livestreaming and
  offscreen rendering.
* Changed :class:`isaaclab.app.AppLauncher` envvar ``VIEWPORT_RECORD`` to the more descriptive
  ``OFFSCREEN_RENDER``.


0.9.19 (2023-10-25)
~~~~~~~~~~~~~~~~~~~

Added
^^^^^

* Added Gym observation and action spaces for the :class:`isaaclab.envs.RLEnv` class.


0.9.18 (2023-10-23)
~~~~~~~~~~~~~~~~~~~

Added
^^^^^

* Created :class:`isaaclab.sim.converters.asset_converter.AssetConverter` to serve as a base
  class for all asset converters.
* Added :class:`isaaclab.sim.converters.mesh_converter.MeshConverter` to handle loading and conversion
  of mesh files (OBJ, STL and FBX) into USD format.
* Added script ``convert_mesh.py`` to ``source/tools`` to allow users to convert a mesh to USD via command line arguments.

Changed
^^^^^^^

* Renamed the submodule :mod:`isaaclab.sim.loaders` to :mod:`isaaclab.sim.converters` to be more
  general with the functionality of the module.
* Updated ``check_instanceable.py`` script to convert relative paths to absolute paths.


0.9.17 (2023-10-22)
~~~~~~~~~~~~~~~~~~~

Added
^^^^^

* Added setters and getters for term configurations in the :class:`RandomizationManager`, :class:`RewardManager`
  and :class:`TerminationManager` classes. This allows the user to modify the term configurations after the
  manager has been created.
* Added the method :meth:`compute_group` to the :class:`isaaclab.managers.ObservationManager` class to
  compute the observations for only a given group.
* Added the curriculum term for modifying reward weights after certain environment steps.


0.9.16 (2023-10-22)
~~~~~~~~~~~~~~~~~~~

Added
^^^^^

* Added support for keyword arguments for terms in the :class:`isaaclab.managers.ManagerBase`.

Fixed
^^^^^

* Fixed resetting of buffers in the :class:`TerminationManager` class. Earlier, the values were being set
  to ``0.0`` instead of ``False``.


0.9.15 (2023-10-22)
~~~~~~~~~~~~~~~~~~~

Added
^^^^^

* Added base yaw heading and body acceleration into :class:`isaaclab.assets.RigidObjectData` class.
  These quantities are computed inside the :class:`RigidObject` class.

Fixed
^^^^^

* Fixed the :meth:`isaaclab.assets.RigidObject.set_external_force_and_torque` method to correctly
  deal with the body indices.
* Fixed a bug in the :meth:`isaaclab.utils.math.wrap_to_pi` method to prevent self-assignment of
  the input tensor.


0.9.14 (2023-10-21)
~~~~~~~~~~~~~~~~~~~

Added
^^^^^

* Added 2-D drift (i.e. along x and y) to the :class:`isaaclab.sensors.RayCaster` class.
* Added flags to the :class:`isaaclab.sensors.ContactSensorCfg` to optionally obtain the
  sensor origin and air time information. Since these are not required by default, they are
  disabled by default.

Fixed
^^^^^

* Fixed the handling of contact sensor history buffer in the :class:`isaaclab.sensors.ContactSensor` class.
  Earlier, the buffer was not being updated correctly.


0.9.13 (2023-10-20)
~~~~~~~~~~~~~~~~~~~

Fixed
^^^^^

* Fixed the issue with double :obj:`Ellipsis` when indexing tensors with multiple dimensions.
  The fix now uses :obj:`slice(None)` instead of :obj:`Ellipsis` to index the tensors.


0.9.12 (2023-10-18)
~~~~~~~~~~~~~~~~~~~

Fixed
^^^^^

* Fixed bugs in actuator model implementation for actuator nets. Earlier the DC motor clipping was not working.
* Fixed bug in applying actuator model in the :class:`isaaclab.asset.Articulation` class. The new
  implementation caches the outputs from explicit actuator model into the ``joint_pos_*_sim`` buffer to
  avoid feedback loops in the tensor operation.


0.9.11 (2023-10-17)
~~~~~~~~~~~~~~~~~~~

Added
^^^^^

* Added the support for semantic tags into the :class:`isaaclab.sim.spawner.SpawnerCfg` class. This allows
  the user to specify the semantic tags for a prim when spawning it into the scene. It follows the same format as
  Omniverse Replicator.


0.9.10 (2023-10-16)
~~~~~~~~~~~~~~~~~~~

Added
^^^^^

* Added ``--livestream`` and ``--ros`` CLI args to :class:`isaaclab.app.AppLauncher` class.
* Added a static function :meth:`isaaclab.app.AppLauncher.add_app_launcher_args`, which
  appends the arguments needed for :class:`isaaclab.app.AppLauncher` to the argument parser.

Changed
^^^^^^^

* Within :class:`isaaclab.app.AppLauncher`, removed ``REMOTE_DEPLOYMENT`` env-var processing
  in the favor of ``HEADLESS`` and ``LIVESTREAM`` env-vars. These have clearer uses and better parity
  with the CLI args.


0.9.9 (2023-10-12)
~~~~~~~~~~~~~~~~~~

Added
^^^^^

* Added the property :attr:`isaaclab.assets.Articulation.is_fixed_base` to the articulation class to
  check if the base of the articulation is fixed or floating.
* Added the task-space action term corresponding to the differential inverse-kinematics controller.

Fixed
^^^^^

* Simplified the :class:`isaaclab.controllers.DifferentialIKController` to assume that user provides the
  correct end-effector poses and Jacobians. Earlier it was doing internal frame transformations which made the
  code more complicated and error-prone.


0.9.8 (2023-09-30)
~~~~~~~~~~~~~~~~~~

Fixed
^^^^^

* Fixed the boundedness of class objects that register callbacks into the simulator.
  These include devices, :class:`AssetBase`, :class:`SensorBase` and :class:`CommandGenerator`.
  The fix ensures that object gets deleted when the user deletes the object.


0.9.7 (2023-09-26)
~~~~~~~~~~~~~~~~~~

Fixed
^^^^^

* Modified the :class:`isaaclab.markers.VisualizationMarkers` to use the
  :class:`isaaclab.sim.spawner.SpawnerCfg` class instead of their
  own configuration objects. This makes it consistent with the other ways to spawn assets in the scene.

Added
^^^^^

* Added the method :meth:`copy` to configclass to allow copying of configuration objects.


0.9.6 (2023-09-26)
~~~~~~~~~~~~~~~~~~

Fixed
^^^^^

* Changed class-level configuration classes to refer to class types using ``class_type`` attribute instead
  of ``cls`` or ``cls_name``.


0.9.5 (2023-09-25)
~~~~~~~~~~~~~~~~~~

Changed
^^^^^^^

* Added future import of ``annotations`` to have a consistent behavior across Python versions.
* Removed the type-hinting from docstrings to simplify maintenance of the documentation. All type-hints are
  now in the code itself.


0.9.4 (2023-08-29)
~~~~~~~~~~~~~~~~~~

Added
^^^^^

* Added :class:`isaaclab.scene.InteractiveScene`, as the central scene unit that contains all entities
  that are part of the simulation. These include the terrain, sensors, articulations, rigid objects etc.
  The scene groups the common operations of these entities and allows to access them via their unique names.
* Added :mod:`isaaclab.envs` module that contains environment definitions that encapsulate the different
  general (scene, action manager, observation manager) and RL-specific (reward and termination manager) managers.
* Added :class:`isaaclab.managers.SceneEntityCfg` to handle which scene elements are required by the
  manager's terms. This allows the manager to parse useful information from the scene elements, such as the
  joint and body indices, and pass them to the term.
* Added :class:`isaaclab.sim.SimulationContext.RenderMode` to handle different rendering modes based on
  what the user wants to update (viewport, cameras, or UI elements).

Fixed
^^^^^

* Fixed the :class:`isaaclab.command_generators.CommandGeneratorBase` to register a debug visualization
  callback similar to how sensors and robots handle visualization.


0.9.3 (2023-08-23)
~~~~~~~~~~~~~~~~~~

Added
^^^^^

* Enabled the `faulthander <https://docs.python.org/3/library/faulthandler.html>`_ to catch segfaults and print
  the stack trace. This is enabled by default in the :class:`isaaclab.app.AppLauncher` class.

Fixed
^^^^^

* Re-added the :mod:`isaaclab.utils.kit` to the ``compat`` directory and fixed all the references to it.
* Fixed the deletion of Replicator nodes for the :class:`isaaclab.sensors.Camera` class. Earlier, the
  Replicator nodes were not being deleted when the camera was deleted. However, this does not prevent the random
  crashes that happen when the camera is deleted.
* Fixed the :meth:`isaaclab.utils.math.convert_quat` to support both numpy and torch tensors.

Changed
^^^^^^^

* Renamed all the scripts inside the ``test`` directory to follow the convention:

  * ``test_<module_name>.py``: Tests for the module ``<module_name>`` using unittest.
  * ``check_<module_name>``: Check for the module ``<module_name>`` using python main function.


0.9.2 (2023-08-22)
~~~~~~~~~~~~~~~~~~

Added
^^^^^

* Added the ability to color meshes in the :class:`isaaclab.terrain.TerrainGenerator` class. Currently,
  it only supports coloring the mesh randomly (``"random"``), based on the terrain height (``"height"``), and
  no coloring (``"none"``).

Fixed
^^^^^

* Modified the :class:`isaaclab.terrain.TerrainImporter` class to configure visual and physics materials
  based on the configuration object.


0.9.1 (2023-08-18)
~~~~~~~~~~~~~~~~~~

Added
^^^^^

* Introduced three different rotation conventions in the :class:`isaaclab.sensors.Camera` class. These
  conventions are:

  * ``opengl``: the camera is looking down the -Z axis with the +Y axis pointing up
  * ``ros``: the camera is looking down the +Z axis with the +Y axis pointing down
  * ``world``: the camera is looking along the +X axis with the -Z axis pointing down

  These can be used to declare the camera offset in :class:`isaaclab.sensors.CameraCfg.OffsetCfg` class
  and in :meth:`isaaclab.sensors.Camera.set_world_pose` method. Additionally, all conventions are
  saved to :class:`isaaclab.sensors.CameraData` class for easy access.

Changed
^^^^^^^

* Adapted all the sensor classes to follow a structure similar to the :class:`isaaclab.assets.AssetBase`.
  Hence, the spawning and initialization of sensors manually by the users is avoided.
* Removed the :meth:`debug_vis` function since that this functionality is handled by a render callback automatically
  (based on the passed configuration for the :class:`isaaclab.sensors.SensorBaseCfg.debug_vis` flag).


0.9.0 (2023-08-18)
~~~~~~~~~~~~~~~~~~

Added
^^^^^

* Introduces a new set of asset interfaces. These interfaces simplify the spawning of assets into the scene
  and initializing the physics handle by putting that inside post-startup physics callbacks. With this, users
  no longer need to worry about the :meth:`spawn` and :meth:`initialize` calls.
* Added utility methods to :mod:`isaaclab.utils.string` module that resolve regex expressions based
  on passed list of target keys.

Changed
^^^^^^^

* Renamed all references of joints in an articulation from "dof" to "joint". This makes it consistent with the
  terminology used in robotics.

Deprecated
^^^^^^^^^^

* Removed the previous modules for objects and robots. Instead the :class:`Articulation` and :class:`RigidObject`
  should be used.


0.8.12 (2023-08-18)
~~~~~~~~~~~~~~~~~~~

Added
^^^^^

* Added other properties provided by ``PhysicsScene`` to the :class:`isaaclab.sim.SimulationContext`
  class to allow setting CCD, solver iterations, etc.
* Added commonly used functions to the :class:`SimulationContext` class itself to avoid having additional
  imports from Isaac Sim when doing simple tasks such as setting camera view or retrieving the simulation settings.

Fixed
^^^^^

* Switched the notations of default buffer values in :class:`isaaclab.sim.PhysxCfg` from multiplication
  to scientific notation to avoid confusion with the values.


0.8.11 (2023-08-18)
~~~~~~~~~~~~~~~~~~~

Added
^^^^^

* Adds utility functions and configuration objects in the :mod:`isaaclab.sim.spawners`
  to create the following prims in the scene:

  * :mod:`isaaclab.sim.spawners.from_file`: Create a prim from a USD/URDF file.
  * :mod:`isaaclab.sim.spawners.shapes`: Create USDGeom prims for shapes (box, sphere, cylinder, capsule, etc.).
  * :mod:`isaaclab.sim.spawners.materials`: Create a visual or physics material prim.
  * :mod:`isaaclab.sim.spawners.lights`: Create a USDLux prim for different types of lights.
  * :mod:`isaaclab.sim.spawners.sensors`: Create a USD prim for supported sensors.

Changed
^^^^^^^

* Modified the :class:`SimulationContext` class to take the default physics material using the material spawn
  configuration object.


0.8.10 (2023-08-17)
~~~~~~~~~~~~~~~~~~~

Added
^^^^^

* Added methods for defining different physics-based schemas in the :mod:`isaaclab.sim.schemas` module.
  These methods allow creating the schema if it doesn't exist at the specified prim path and modify
  its properties based on the configuration object.


0.8.9 (2023-08-09)
~~~~~~~~~~~~~~~~~~

Changed
^^^^^^^

* Moved the :class:`isaaclab.asset_loader.UrdfLoader` class to the :mod:`isaaclab.sim.loaders`
  module to make it more accessible to the user.


0.8.8 (2023-08-09)
~~~~~~~~~~~~~~~~~~

Added
^^^^^

* Added configuration classes and functions for setting different physics-based schemas in the
  :mod:`isaaclab.sim.schemas` module. These allow modifying properties of the physics solver
  on the asset using configuration objects.


0.8.7 (2023-08-03)
~~~~~~~~~~~~~~~~~~

Fixed
^^^^^

* Added support for `__post_init__ <https://docs.python.org/3/library/dataclasses.html#post-init-processing>`_ in
  the :class:`isaaclab.utils.configclass` decorator.


0.8.6 (2023-08-03)
~~~~~~~~~~~~~~~~~~

Added
^^^^^

* Added support for callable classes in the :class:`isaaclab.managers.ManagerBase`.


0.8.5 (2023-08-03)
~~~~~~~~~~~~~~~~~~

Fixed
^^^^^

* Fixed the :class:`isaaclab.markers.Visualizationmarkers` class so that the markers are not visible in camera rendering mode.

Changed
^^^^^^^

* Simplified the creation of the point instancer in the :class:`isaaclab.markers.Visualizationmarkers` class. It now creates a new
  prim at the next available prim path if a prim already exists at the given path.


0.8.4 (2023-08-02)
~~~~~~~~~~~~~~~~~~

Added
^^^^^

* Added the :class:`isaaclab.sim.SimulationContext` class to the :mod:`isaaclab.sim` module.
  This class inherits from the :class:`isaacsim.core.api.simulation_context.SimulationContext` class and adds
  the ability to create a simulation context from a configuration object.


0.8.3 (2023-08-02)
~~~~~~~~~~~~~~~~~~

Changed
^^^^^^^

* Moved the :class:`ActuatorBase` class to the :mod:`isaaclab.actuators.actuator_base` module.
* Renamed the :mod:`isaaclab.actuators.actuator` module to :mod:`isaaclab.actuators.actuator_pd`
  to make it more explicit that it contains the PD actuator models.


0.8.2 (2023-08-02)
~~~~~~~~~~~~~~~~~~

Changed
^^^^^^^

* Cleaned up the :class:`isaaclab.terrain.TerrainImporter` class to take all the parameters from the configuration
  object. This makes it consistent with the other classes in the package.
* Moved the configuration classes for terrain generator and terrain importer into separate files to resolve circular
  dependency issues.


0.8.1 (2023-08-02)
~~~~~~~~~~~~~~~~~~

Fixed
^^^^^

* Added a hack into :class:`isaaclab.app.AppLauncher` class to remove Isaac Lab packages from the path before launching
  the simulation application. This prevents the warning messages that appears when the user launches the ``SimulationApp``.

Added
^^^^^

* Enabled necessary viewport extensions in the :class:`isaaclab.app.AppLauncher` class itself if ``VIEWPORT_ENABLED``
  flag is true.


0.8.0 (2023-07-26)
~~~~~~~~~~~~~~~~~~

Added
^^^^^

* Added the :class:`ActionManager` class to the :mod:`isaaclab.managers` module to handle actions in the
  environment through action terms.
* Added contact force history to the :class:`isaaclab.sensors.ContactSensor` class. The history is stored
  in the ``net_forces_w_history`` attribute of the sensor data.

Changed
^^^^^^^

* Implemented lazy update of buffers in the :class:`isaaclab.sensors.SensorBase` class. This allows the user
  to update the sensor data only when required, i.e. when the data is requested by the user. This helps avoid double
  computation of sensor data when a reset is called in the environment.

Deprecated
^^^^^^^^^^

* Removed the support for different backends in the sensor class. We only use Pytorch as the backend now.
* Removed the concept of actuator groups. They are now handled by the :class:`isaaclab.managers.ActionManager`
  class. The actuator models are now directly handled by the robot class itself.


0.7.4 (2023-07-26)
~~~~~~~~~~~~~~~~~~

Changed
^^^^^^^

* Changed the behavior of the :class:`isaaclab.terrains.TerrainImporter` class. It now expects the terrain
  type to be specified in the configuration object. This allows the user to specify everything in the configuration
  object and not have to do an explicit call to import a terrain.

Fixed
^^^^^

* Fixed setting of quaternion orientations inside the :class:`isaaclab.markers.Visualizationmarkers` class.
  Earlier, the orientation was being set into the point instancer in the wrong order (``wxyz`` instead of ``xyzw``).


0.7.3 (2023-07-25)
~~~~~~~~~~~~~~~~~~

Fixed
^^^^^

* Fixed the issue with multiple inheritance in the :class:`isaaclab.utils.configclass` decorator.
  Earlier, if the inheritance tree was more than one level deep and the lowest level configuration class was
  not updating its values from the middle level classes.


0.7.2 (2023-07-24)
~~~~~~~~~~~~~~~~~~

Added
^^^^^

* Added the method :meth:`replace` to the :class:`isaaclab.utils.configclass` decorator to allow
  creating a new configuration object with values replaced from keyword arguments. This function internally
  calls the `dataclasses.replace <https://docs.python.org/3/library/dataclasses.html#dataclasses.replace>`_.

Fixed
^^^^^

* Fixed the handling of class types as member values in the :meth:`isaaclab.utils.configclass`. Earlier it was
  throwing an error since class types were skipped in the if-else block.


0.7.1 (2023-07-22)
~~~~~~~~~~~~~~~~~~

Added
^^^^^

* Added the :class:`TerminationManager`, :class:`CurriculumManager`, and :class:`RandomizationManager` classes
  to the :mod:`isaaclab.managers` module to handle termination, curriculum, and randomization respectively.


0.7.0 (2023-07-22)
~~~~~~~~~~~~~~~~~~

Added
^^^^^

* Created a new :mod:`isaaclab.managers` module for all the managers related to the environment / scene.
  This includes the :class:`isaaclab.managers.ObservationManager` and :class:`isaaclab.managers.RewardManager`
  classes that were previously in the :mod:`isaaclab.utils.mdp` module.
* Added the :class:`isaaclab.managers.ManagerBase` class to handle the creation of managers.
* Added configuration classes for :class:`ObservationTermCfg` and :class:`RewardTermCfg` to allow easy creation of
  observation and reward terms.

Changed
^^^^^^^

* Changed the behavior of :class:`ObservationManager` and :class:`RewardManager` classes to accept the key ``func``
  in each configuration term to be a callable. This removes the need to inherit from the base class
  and allows more reusability of the functions across different environments.
* Moved the old managers to the :mod:`isaaclab.compat.utils.mdp` module.
* Modified the necessary scripts to use the :mod:`isaaclab.compat.utils.mdp` module.


0.6.2 (2023-07-21)
~~~~~~~~~~~~~~~~~~

Added
^^^^^

* Added the :mod:`isaaclab.command_generators` to generate different commands based on the desired task.
  It allows the user to generate commands for different tasks in the same environment without having to write
  custom code for each task.


0.6.1 (2023-07-16)
~~~~~~~~~~~~~~~~~~

Fixed
^^^^^

* Fixed the :meth:`isaaclab.utils.math.quat_apply_yaw` to compute the yaw quaternion correctly.

Added
^^^^^

* Added functions to convert string and callable objects in :mod:`isaaclab.utils.string`.


0.6.0 (2023-07-16)
~~~~~~~~~~~~~~~~~~

Added
^^^^^

* Added the argument :attr:`sort_keys` to the :meth:`isaaclab.utils.io.yaml.dump_yaml` method to allow
  enabling/disabling of sorting of keys in the output yaml file.

Fixed
^^^^^

* Fixed the ordering of terms in :mod:`isaaclab.utils.configclass` to be consistent in the order in which
  they are defined. Previously, the ordering was done alphabetically which made it inconsistent with the order in which
  the parameters were defined.

Changed
^^^^^^^

* Changed the default value of the argument :attr:`sort_keys` in the :meth:`isaaclab.utils.io.yaml.dump_yaml`
  method to ``False``.
* Moved the old config classes in :mod:`isaaclab.utils.configclass` to
  :mod:`isaaclab.compat.utils.configclass` so that users can still run their old code where alphabetical
  ordering was used.


0.5.0 (2023-07-04)
~~~~~~~~~~~~~~~~~~

Added
^^^^^

* Added a generalized :class:`isaaclab.sensors.SensorBase` class that leverages the ideas of views to
  handle multiple sensors in a single class.
* Added the classes :class:`isaaclab.sensors.RayCaster`, :class:`isaaclab.sensors.ContactSensor`,
  and :class:`isaaclab.sensors.Camera` that output a batched tensor of sensor data.

Changed
^^^^^^^

* Renamed the parameter ``sensor_tick`` to ``update_freq`` to make it more intuitive.
* Moved the old sensors in :mod:`isaaclab.sensors` to :mod:`isaaclab.compat.sensors`.
* Modified the standalone scripts to use the :mod:`isaaclab.compat.sensors` module.


0.4.4 (2023-07-05)
~~~~~~~~~~~~~~~~~~

Fixed
^^^^^

* Fixed the :meth:`isaaclab.terrains.trimesh.utils.make_plane` method to handle the case when the
  plane origin does not need to be centered.
* Added the :attr:`isaaclab.terrains.TerrainGeneratorCfg.seed` to make generation of terrains reproducible.
  The default value is ``None`` which means that the seed is not set.

Changed
^^^^^^^

* Changed the saving of ``origins`` in :class:`isaaclab.terrains.TerrainGenerator` class to be in CSV format
  instead of NPY format.


0.4.3 (2023-06-28)
~~~~~~~~~~~~~~~~~~

Added
^^^^^

* Added the :class:`isaaclab.markers.PointInstancerMarker` class that wraps around
  `UsdGeom.PointInstancer <https://graphics.pixar.com/usd/dev/api/class_usd_geom_point_instancer.html>`_
  to directly work with torch and numpy arrays.

Changed
^^^^^^^

* Moved the old markers in :mod:`isaaclab.markers` to :mod:`isaaclab.compat.markers`.
* Modified the standalone scripts to use the :mod:`isaaclab.compat.markers` module.


0.4.2 (2023-06-28)
~~~~~~~~~~~~~~~~~~

Added
^^^^^

* Added the sub-module :mod:`isaaclab.terrains` to allow procedural generation of terrains and supporting
  importing of terrains from different sources (meshes, usd files or default ground plane).


0.4.1 (2023-06-27)
~~~~~~~~~~~~~~~~~~

* Added the :class:`isaaclab.app.AppLauncher` class to allow controlled instantiation of
  the `SimulationApp <https://docs.omniverse.nvidia.com/py/isaacsim/source/isaacsim.simulation_app/docs/index.html>`_
  and extension loading for remote deployment and ROS bridges.

Changed
^^^^^^^

* Modified all standalone scripts to use the :class:`isaaclab.app.AppLauncher` class.


0.4.0 (2023-05-27)
~~~~~~~~~~~~~~~~~~

Added
^^^^^

* Added a helper class :class:`isaaclab.asset_loader.UrdfLoader` that converts a URDF file to instanceable USD
  file based on the input configuration object.


0.3.2 (2023-04-27)
~~~~~~~~~~~~~~~~~~

Fixed
^^^^^

* Added safe-printing of functions while using the :meth:`isaaclab.utils.dict.print_dict` function.


0.3.1 (2023-04-23)
~~~~~~~~~~~~~~~~~~

Added
^^^^^

* Added a modified version of ``lula_franka_gen.urdf`` which includes an end-effector frame.
* Added a standalone script ``play_rmpflow.py`` to show RMPFlow controller.

Fixed
^^^^^

* Fixed the splitting of commands in the :meth:`ActuatorGroup.compute` method. Earlier it was reshaping the
  commands to the shape ``(num_actuators, num_commands)`` which was causing the commands to be split incorrectly.
* Fixed the processing of actuator command in the :meth:`RobotBase._process_actuators_cfg` to deal with multiple
  command types when using "implicit" actuator group.

0.3.0 (2023-04-20)
~~~~~~~~~~~~~~~~~~

Fixed
^^^^^

* Added the destructor to the keyboard devices to unsubscribe from carb.

Added
^^^^^

* Added the :class:`Se2Gamepad` and :class:`Se3Gamepad` for gamepad teleoperation support.


0.2.8 (2023-04-10)
~~~~~~~~~~~~~~~~~~

Fixed
^^^^^

* Fixed bugs in :meth:`axis_angle_from_quat` in the ``isaaclab.utils.math`` to handle quaternion with negative w component.
* Fixed bugs in :meth:`subtract_frame_transforms` in the ``isaaclab.utils.math`` by adding the missing final rotation.


0.2.7 (2023-04-07)
~~~~~~~~~~~~~~~~~~

Fixed
^^^^^

* Fixed repetition in applying mimic multiplier for "p_abs" in the :class:`GripperActuatorGroup` class.
* Fixed bugs in :meth:`reset_buffers` in the :class:`RobotBase` and :class:`LeggedRobot` classes.

0.2.6 (2023-03-16)
~~~~~~~~~~~~~~~~~~

Added
^^^^^

* Added the :class:`CollisionPropertiesCfg` to rigid/articulated object and robot base classes.
* Added the :class:`PhysicsMaterialCfg` to the :class:`SingleArm` class for tool sites.

Changed
^^^^^^^

* Changed the default control mode of the :obj:`PANDA_HAND_MIMIC_GROUP_CFG` to be from ``"v_abs"`` to ``"p_abs"``.
  Using velocity control for the mimic group can cause the hand to move in a jerky manner.


0.2.5 (2023-03-08)
~~~~~~~~~~~~~~~~~~

Fixed
^^^^^

* Fixed the indices used for the Jacobian and dynamics quantities in the :class:`MobileManipulator` class.


0.2.4 (2023-03-04)
~~~~~~~~~~~~~~~~~~

Added
^^^^^

* Added :meth:`apply_nested_physics_material` to the ``isaaclab.utils.kit``.
* Added the :meth:`sample_cylinder` to sample points from a cylinder's surface.
* Added documentation about the issue in using instanceable asset as markers.

Fixed
^^^^^

* Simplified the physics material application in the rigid object and legged robot classes.

Removed
^^^^^^^

* Removed the ``geom_prim_rel_path`` argument in the :class:`RigidObjectCfg.MetaInfoCfg` class.


0.2.3 (2023-02-24)
~~~~~~~~~~~~~~~~~~

Fixed
^^^^^

* Fixed the end-effector body index used for getting the Jacobian in the :class:`SingleArm` and :class:`MobileManipulator` classes.


0.2.2 (2023-01-27)
~~~~~~~~~~~~~~~~~~

Fixed
^^^^^

* Fixed the :meth:`set_world_pose_ros` and :meth:`set_world_pose_from_view` in the :class:`Camera` class.

Deprecated
^^^^^^^^^^

* Removed the :meth:`set_world_pose_from_ypr` method from the :class:`Camera` class.


0.2.1 (2023-01-26)
~~~~~~~~~~~~~~~~~~

Fixed
^^^^^

* Fixed the :class:`Camera` class to support different fisheye projection types.


0.2.0 (2023-01-25)
~~~~~~~~~~~~~~~~~~

Added
^^^^^

* Added support for warp backend in camera utilities.
* Extended the ``play_camera.py`` with ``--gpu`` flag to use GPU replicator backend.

0.1.1 (2023-01-24)
~~~~~~~~~~~~~~~~~~

Fixed
^^^^^

* Fixed setting of physics material on the ground plane when using :meth:`isaaclab.utils.kit.create_ground_plane` function.


0.1.0 (2023-01-17)
~~~~~~~~~~~~~~~~~~

Added
^^^^^

* Initial release of the extension with experimental API.
* Available robot configurations:

  * **Quadrupeds:** Unitree A1, ANYmal B, ANYmal C
  * **Single-arm manipulators:** Franka Emika arm, UR5
  * **Mobile manipulators:** Clearpath Ridgeback with Franka Emika arm or UR5<|MERGE_RESOLUTION|>--- conflicted
+++ resolved
@@ -1,26 +1,27 @@
 Changelog
 ---------
 
-<<<<<<< HEAD
-0.45.16 (2025-09-10)
-~~~~~~~~~~~~~~~~~~~~
-=======
+0.46.1 (2025-09-11)
+~~~~~~~~~~~~~~~~~~~
+
+Added
+^^^^^
+
+* Modified setter to support for viscous and dynamic joint friction coefficients in articulation based on IsaacSim 5.0.
+* Added randomization of viscous and dynamic joint friction coefficients in event term.
+
+
 0.46.0 (2025-09-06)
 ~~~~~~~~~~~~~~~~~~~
->>>>>>> 649ad88b
-
-Added
-^^^^^
-
-<<<<<<< HEAD
-* Add support for randomize joint friction coefficients in simulation based on IsaacSim 5.0.0.
-=======
+
+Added
+^^^^^
+
 * Added argument :attr:`traverse_instance_prims` to :meth:`~isaaclab.sim.utils.get_all_matching_child_prims` and
   :meth:`~isaaclab.sim.utils.get_first_matching_child_prim` to control whether to traverse instance prims
   during the traversal. Earlier, instanced prims were skipped since :meth:`Usd.Prim.GetChildren` did not return
   instanced prims, which is now fixed.
 
-
 Changed
 ^^^^^^^
 
@@ -28,7 +29,6 @@
   :meth:`~isaaclab.sim.utils.get_first_matching_child_prim` as the default behavior.
 * Added parsing of instanced prims in :meth:`~isaaclab.sim.utils.make_uninstanceable` to make all prims uninstanceable.
 
->>>>>>> 649ad88b
 
 0.45.15 (2025-09-05)
 ~~~~~~~~~~~~~~~~~~~~
