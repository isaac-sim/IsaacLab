--- conflicted
+++ resolved
@@ -1,31 +1,30 @@
 Changelog
 ---------
 
-<<<<<<< HEAD
-=======
-0.48.3 (2025-11-13)
-~~~~~~~~~~~~~~~~~~~
-
-Changed
-^^^^^^^
-
-* Moved retargeter and device declaration out of factory and into the devices/retargeters themselves.
-
-
->>>>>>> ad441d97
-0.48.2 (2025-11-13)
-~~~~~~~~~~~~~~~~~~~
-
-Changed
-^^^^^^^
-
-<<<<<<< HEAD
+0.48.4 (2025-11-14)
+~~~~~~~~~~~~~~~~~~~
+
 * Refactored modules related to the actuator configs in order to remediate a circular import necessary to support future
   actuator drive model improvements.
-=======
+
+0.48.3 (2025-11-13)
+~~~~~~~~~~~~~~~~~~~
+
+Changed
+^^^^^^^
+
+* Moved retargeter and device declaration out of factory and into the devices/retargeters themselves.
+
+
+0.48.2 (2025-11-13)
+~~~~~~~~~~~~~~~~~~~
+
+Changed
+^^^^^^^
+
 * Changed from using :meth:`isaacsim.core.utils.torch.set_seed` to :meth:`~isaaclab.utils.seed.configure_seed`
 
->>>>>>> ad441d97
+
 
 0.48.1 (2025-11-10)
 ~~~~~~~~~~~~~~~~~~~
