--- conflicted
+++ resolved
@@ -1,17 +1,23 @@
 Changelog
 ---------
 
-<<<<<<< HEAD
+XXX
+~~~
+
+Changed
+^^^^^^^
+
+* Updated Isaac Lab to be compatible with Isaac Sim 6.0.0.
+* Updated the required Python version to 3.12 for Isaac Lab installation.
+* Updated the required PyTorch version to 2.9.0+cu128 and torchvision to 0.24.0 for Isaac Lab installation.
+
+
 0.48.3 (2025-11-13)
-=======
-0.49.0 (2025-11-12)
->>>>>>> 9338da95
-~~~~~~~~~~~~~~~~~~~
-
-Changed
-^^^^^^^
-
-<<<<<<< HEAD
+~~~~~~~~~~~~~~~~~~~
+
+Changed
+^^^^^^^
+
 * Moved retargeter and device declaration out of factory and into the devices/retargeters themselves.
 
 
@@ -35,11 +41,6 @@
 * Added demo script ``scripts/demos/haply_teleoperation.py`` and documentation guide in
   ``docs/source/how-to/haply_teleoperation.rst`` for Haply-based robot teleoperation.
 
-=======
-* Updated Isaac Lab to be compatible with Isaac Sim 6.0.0.
-* Updated the required Python version to 3.12 for Isaac Lab installation.
-* Updated the required PyTorch version to 2.9.0+cu128 and torchvision to 0.24.0 for Isaac Lab installation.
->>>>>>> 9338da95
 
 0.48.0 (2025-11-03)
 ~~~~~~~~~~~~~~~~~~~
