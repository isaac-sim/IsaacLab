--- conflicted
+++ resolved
@@ -1,7 +1,6 @@
 Changelog
 ---------
 
-<<<<<<< HEAD
 0.48.0 (2025-11-03)
 ~~~~~~~~~~~~~~~~~~~
 
@@ -16,7 +15,8 @@
 
 * Detected contacts are reported with the threshold of 0.0 (instead of 1.0). This increases the sensititfy of contact
   detection.
-=======
+
+
 0.47.7 (2025-10-31)
 ~~~~~~~~~~~~~~~~~~~
 
@@ -34,7 +34,6 @@
 ^^^^^
 
 * Fixed an issue in recurrent policy evaluation in RSL-RL framework where the recurrent state was not reset after an episode termination.
->>>>>>> ed680898
 
 
 0.47.5 (2025-10-30)
