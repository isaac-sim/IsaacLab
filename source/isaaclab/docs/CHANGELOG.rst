Changelog
---------

<<<<<<< HEAD
0.48.5 (2025-11-17)
=======
0.49.2 (2025-11-26)
~~~~~~~~~~~~~~~~~~~

Changed
^^^^^^^

* Changed import from ``isaacsim.core.utils.prims`` to ``isaaclab.sim.utils.prims`` across repo to reduce IsaacLab dependencies.


0.49.1 (2025-12-08)
>>>>>>> f17db880
~~~~~~~~~~~~~~~~~~~

Added
^^^^^

<<<<<<< HEAD
* Added :attr:`~isaaclab.sensors.contact_sensor.ContactSensorCfg.track_friction_forces` to toggle tracking of friction forces between sensor bodies and filtered bodies.
* Added :attr:`~isaaclab.sensors.contact_sensor.ContactSensorData.friction_forces_w` data field for tracking friction forces.
=======
  * Added write to file on close to :class:`~isaaclab.manager.RecorderManager`.
  * Added :attr:`~isaaclab.manager.RecorderManagerCfg.export_in_close` configuration parameter.
>>>>>>> f17db880


0.49.0 (2025-11-10)
~~~~~~~~~~~~~~~~~~~

Fixed
^^^^^

* Updated the URDF Importer version to 2.4.31 to avoid issues with merging joints on the latest URDF importer in Isaac Sim 5.1


0.48.9 (2025-11-21)
~~~~~~~~~~~~~~~~~~~

Added
^^^^^

* Add navigation state API to IsaacLabManagerBasedRLMimicEnv
* Add optional custom recorder config to MimicEnvCfg


0.48.8 (2025-10-15)
~~~~~~~~~~~~~~~~~~~

Added
^^^^^

* Added :attr:`preserve_order` flag to :class:`~isaaclab.envs.mdp.actions.actions_cfg.JointPositionToLimitsActionCfg`


0.48.7 (2025-11-25)
~~~~~~~~~~~~~~~~~~~

Changed
^^^^^^^

* Changed import from ``isaaclab.sim.utils`` to ``isaaclab.sim.utils.stage`` in ``isaaclab.devices.openxr.xr_anchor_utils.py``
  to properly propagate the Isaac Sim stage context.



0.48.6 (2025-11-18)
~~~~~~~~~~~~~~~~~~~

Added
^^^^^

* Added OpenXR motion controller support for the G1 robot locomanipulation environment
  ``Isaac-PickPlace-Locomanipulation-G1-Abs-v0``. This enables teleoperation using XR motion controllers
  in addition to hand tracking.
* Added :class:`OpenXRDeviceMotionController` for motion controller-based teleoperation with headset anchoring control.
* Added motion controller-specific retargeters:
  * :class:`G1TriHandControllerUpperBodyRetargeterCfg` for upper body and hand control using motion controllers.
  * :class:`G1LowerBodyStandingControllerRetargeterCfg` for lower body control using motion controllers.


0.48.5 (2025-11-14)
~~~~~~~~~~~~~~~~~~~

Changed
^^^^^^^

* Changed import from ``isaacsim.core.utils.stage`` to ``isaaclab.sim.utils.stage`` to reduce IsaacLab dependencies.


0.48.4 (2025-11-14)
~~~~~~~~~~~~~~~~~~~

Changed
^^^^^^^

* Refactored modules related to the actuator configs in order to remediate a circular import necessary to support future
  actuator drive model improvements.


0.48.3 (2025-11-13)
~~~~~~~~~~~~~~~~~~~

Changed
^^^^^^^

* Moved retargeter and device declaration out of factory and into the devices/retargeters themselves.


0.48.2 (2025-11-13)
~~~~~~~~~~~~~~~~~~~

Changed
^^^^^^^

* Changed from using :meth:`isaacsim.core.utils.torch.set_seed` to :meth:`~isaaclab.utils.seed.configure_seed`


0.48.1 (2025-11-10)
~~~~~~~~~~~~~~~~~~~

Added
^^^^^

* Added :class:`~isaaclab.devices.haply.HaplyDevice` class for SE(3) teleoperation with dual Haply Inverse3 and Versegrip devices,
  supporting robot manipulation with haptic feedback.
* Added demo script ``scripts/demos/haply_teleoperation.py`` and documentation guide in
  ``docs/source/how-to/haply_teleoperation.rst`` for Haply-based robot teleoperation.


0.48.0 (2025-11-03)
~~~~~~~~~~~~~~~~~~~

Changed
^^^^^^^

* Detected contacts are reported with the threshold of 0.0 (instead of 1.0). This increases the sensitivity of contact
  detection.

Fixed
^^^^^

* Removed passing the boolean flag to :meth:`isaaclab.sim.schemas.activate_contact_sensors` when activating contact
  sensors. This was incorrectly modifying the threshold attribute to 1.0 when contact sensors were activated.


0.47.11 (2025-11-03)
~~~~~~~~~~~~~~~~~~~~

Fixed
^^^^^

* Fixed the bug where effort limits were being overridden in :class:`~isaaclab.actuators.ActuatorBase` when the ``effort_limit`` parameter is set to None.
* Corrected the unit tests for three effort limit scenarios with proper assertions


0.47.10 (2025-11-06)
~~~~~~~~~~~~~~~~~~~~

Added
^^^^^

* Added ``num_rerenders_on_reset`` parameter to ManagerBasedEnvCfg and DirectRLEnvCfg to configure the number
  of render steps to perform after reset. This enables more control over DLSS rendering behavior after reset.

Changed
^^^^^^^

* Added deprecation warning for ``rerender_on_reset`` parameter in ManagerBasedEnv and DirectRLEnv.


0.47.9 (2025-11-05)
~~~~~~~~~~~~~~~~~~~

Changed
^^^^^^^

* Fixed termination term bookkeeping in :class:`~isaaclab.managers.TerminationManager`:
  per-step termination and last-episode termination bookkeeping are now separated.
  last-episode dones are now updated once per step from all term outputs, avoiding per-term overwrites
  and ensuring Episode_Termination metrics reflect the actual triggering terms.


0.47.8 (2025-11-06)
~~~~~~~~~~~~~~~~~~~

Added
^^^^^

* Added parameter :attr:`~isaaclab.terrains.TerrainImporterCfg.use_terrain_origins` to allow generated sub terrains with grid origins.


0.47.7 (2025-10-31)
~~~~~~~~~~~~~~~~~~~

Changed
^^^^^^^

* Changed Pink IK controller qpsolver from osqp to daqp.
* Changed Null Space matrix computation in Pink IK's Null Space Posture Task to a faster matrix pseudo inverse computation.


0.47.6 (2025-11-01)
~~~~~~~~~~~~~~~~~~~

Fixed
^^^^^

* Fixed an issue in recurrent policy evaluation in RSL-RL framework where the recurrent state was not reset after an episode termination.


0.47.5 (2025-10-30)
~~~~~~~~~~~~~~~~~~~

Changed
^^^^^^^

* Added docstrings notes to clarify the friction coefficient modeling in Isaac Sim 4.5 and 5.0.


0.47.4 (2025-10-30)
~~~~~~~~~~~~~~~~~~~

Changed
^^^^^^^

* Enhanced :meth:`~isaaclab.managers.RecorderManager.export_episodes` method to support customizable sequence of demo IDs:

  - Added argument ``demo_ids`` to :meth:`~isaaclab.managers.RecorderManager.export_episodes` to accept a sequence of integers
    for custom episode identifiers.

* Enhanced :meth:`~isaaclab.utils.datasets.HDF5DatasetFileHandler.write_episode` method to support customizable episode identifiers:

  - Added argument ``demo_id`` to :meth:`~isaaclab.utils.datasets.HDF5DatasetFileHandler.write_episode` to accept a custom integer
    for episode identifier.


0.47.3 (2025-10-22)
~~~~~~~~~~~~~~~~~~~

Fixed
^^^^^

* Fixed the data type conversion in :class:`~isaaclab.sensors.tiled_camera.TiledCamera` to
  support the correct data type when converting from numpy arrays to warp arrays on the CPU.


0.47.2 (2025-10-17)
~~~~~~~~~~~~~~~~~~~

Added
^^^^^

* Added :meth:`~isaaclab.sim.utils.resolve_prim_pose` to resolve the pose of a prim with respect to another prim.
* Added :meth:`~isaaclab.sim.utils.resolve_prim_scale` to resolve the scale of a prim in the world frame.


0.47.1 (2025-10-17)
~~~~~~~~~~~~~~~~~~~

Fixed
^^^^^

* Suppressed yourdfpy warnings when trying to load meshes from hand urdfs in dex_retargeting. These mesh files are not
  used by dex_retargeting, but the parser is incorrectly configured by dex_retargeting to load them anyway which results
  in warning spam.


0.47.0 (2025-10-14)
~~~~~~~~~~~~~~~~~~~

Changed
^^^^^^^

* Removed pickle utilities for saving and loading configurations as pickle contains security vulnerabilities in its APIs.
  Configurations can continue to be saved and loaded through yaml.


0.46.11 (2025-10-15)
~~~~~~~~~~~~~~~~~~~~

Added
^^^^^

* Added support for modifying the :attr:`/rtx/domeLight/upperLowerStrategy` Sim rendering setting.


0.46.10 (2025-10-13)
~~~~~~~~~~~~~~~~~~~~

Added
^^^^^

* Added ARM64 architecture for pink ik and dex-retargetting setup installations.


0.46.9 (2025-10-09)
~~~~~~~~~~~~~~~~~~~

Fixed
^^^^^

* Fixed :meth:`~isaaclab.devices.keyboard.se3_keyboard.Se3Keyboard.__del__` to use the correct method name
  for unsubscribing from keyboard events "unsubscribe_to_keyboard_events" instead of "unsubscribe_from_keyboard_events".


0.46.8 (2025-10-02)
~~~~~~~~~~~~~~~~~~~

Fixed
^^^^^

* Fixed scaling factor for retargeting of GR1T2 hand.


0.46.7 (2025-09-30)
~~~~~~~~~~~~~~~~~~~

Fixed
^^^^^

* Fixed finger joint indices with manus extension.


0.46.6 (2025-09-30)
~~~~~~~~~~~~~~~~~~~

Added
^^^^^

* Added argument :attr:`traverse_instance_prims` to :meth:`~isaaclab.sim.utils.get_all_matching_child_prims` and
  :meth:`~isaaclab.sim.utils.get_first_matching_child_prim` to control whether to traverse instance prims
  during the traversal. Earlier, instanced prims were skipped since :meth:`Usd.Prim.GetChildren` did not return
  instanced prims, which is now fixed.

Changed
^^^^^^^

* Made parsing of instanced prims in :meth:`~isaaclab.sim.utils.get_all_matching_child_prims` and
  :meth:`~isaaclab.sim.utils.get_first_matching_child_prim` as the default behavior.
* Added parsing of instanced prims in :meth:`~isaaclab.sim.utils.make_uninstanceable` to make all prims uninstanceable.


0.46.5 (2025-10-14)
~~~~~~~~~~~~~~~~~~~

Added
^^^^^

* Exposed parameter :attr:`~isaaclab.sim.spawners.PhysxCfg.solve_articulation_contact_last`
  to configure USD attribute ``physxscene:solveArticulationContactLast``. This parameter may
  help improve solver stability with grippers, which previously required reducing simulation time-steps.
  :class:`~isaaclab.sim.spawners.PhysxCfg`


0.46.4 (2025-10-06)
~~~~~~~~~~~~~~~~~~~

Changed
^^^^^^^

* Fixed :attr:`~isaaclab.sim.simulation_context.SimulationContext.device` to return the device from the configuration.
  Previously, it was returning the device from the simulation manager, which was causing a performance overhead.


0.46.3 (2025-09-17)
~~~~~~~~~~~~~~~~~~~

Added
^^^^^

* Modified setter to support for viscous and dynamic joint friction coefficients in articulation based on IsaacSim 5.0.
* Added randomization of viscous and dynamic joint friction coefficients in event term.


0.46.2 (2025-09-13)
~~~~~~~~~~~~~~~~~~~

Changed
^^^^^^^

* Fixed missing actuator indices in :meth:`~isaaclab.envs.mdp.events.randomize_actuator_gains`


0.46.1 (2025-09-10)
~~~~~~~~~~~~~~~~~~~

Changed
^^^^^^^

* Moved IO descriptors output directory to a subfolder under the task log directory.


0.46.0 (2025-09-06)
~~~~~~~~~~~~~~~~~~~

Added
^^^^^

* Added argument :attr:`traverse_instance_prims` to :meth:`~isaaclab.sim.utils.get_all_matching_child_prims` and
  :meth:`~isaaclab.sim.utils.get_first_matching_child_prim` to control whether to traverse instance prims
  during the traversal. Earlier, instanced prims were skipped since :meth:`Usd.Prim.GetChildren` did not return
  instanced prims, which is now fixed.

Changed
^^^^^^^

* Made parsing of instanced prims in :meth:`~isaaclab.sim.utils.get_all_matching_child_prims` and
  :meth:`~isaaclab.sim.utils.get_first_matching_child_prim` as the default behavior.
* Added parsing of instanced prims in :meth:`~isaaclab.sim.utils.make_uninstanceable` to make all prims uninstanceable.


0.45.16 (2025-09-06)
~~~~~~~~~~~~~~~~~~~~

Added
^^^^^

* Added teleoperation environments for Unitree G1. This includes an environment with lower body fixed and upper body
  controlled by IK, and an environment with the lower body controlled by a policy and the upper body controlled by IK.


0.45.15 (2025-09-05)
~~~~~~~~~~~~~~~~~~~~

Added
^^^^^

* Added action terms for using RMPFlow in Manager-Based environments.


0.45.14 (2025-09-08)
~~~~~~~~~~~~~~~~~~~~

Added
^^^^^

* Added :class:`~isaaclab.ui.xr_widgets.TeleopVisualizationManager` and :class:`~isaaclab.ui.xr_widgets.XRVisualization`
  classes to provide real-time visualization of teleoperation and inverse kinematics status in XR environments.


0.45.13 (2025-09-08)
~~~~~~~~~~~~~~~~~~~~

Added
^^^^^

* Added :class:`~isaaclab.devices.openxr.manus_vive.ManusVive` to support teleoperation with Manus gloves and Vive trackers.


0.45.12 (2025-09-05)
~~~~~~~~~~~~~~~~~~~~

Added
^^^^^

* Added :class:`~isaaclab.envs.mdp.actions.SurfaceGripperBinaryAction` for supporting surface grippers in Manager-Based workflows.

Changed
^^^^^^^

* Added AssetBase inheritance for :class:`~isaaclab.assets.surface_gripper.SurfaceGripper`.


0.45.11 (2025-09-04)
~~~~~~~~~~~~~~~~~~~~

Fixed
^^^^^

* Fixes a high memory usage and perf slowdown issue in episode data by removing the use of torch.cat when appending to the episode data
  at each timestep. The use of torch.cat was causing the episode data to be copied at each timestep, which causes high memory usage and
  significant performance slowdown when recording longer episode data.
* Patches the configclass to allow validate dict with key is not a string.

Added
^^^^^

* Added optional episode metadata (ep_meta) to be stored in the HDF5 data attributes.
* Added option to record data pre-physics step.
* Added joint_target data to episode data. Joint target data can be optionally recorded by the user and replayed to improve
  determinism of replay.


0.45.10 (2025-09-02)
~~~~~~~~~~~~~~~~~~~~

Fixed
^^^^^

* Fixed regression in reach task configuration where the gripper command was being returned.
* Added :attr:`~isaaclab.devices.Se3GamepadCfg.gripper_term` to :class:`~isaaclab.devices.Se3GamepadCfg`
  to control whether the gamepad device should return a gripper command.
* Added :attr:`~isaaclab.devices.Se3SpaceMouseCfg.gripper_term` to :class:`~isaaclab.devices.Se3SpaceMouseCfg`
  to control whether the spacemouse device should return a gripper command.
* Added :attr:`~isaaclab.devices.Se3KeyboardCfg.gripper_term` to :class:`~isaaclab.devices.Se3KeyboardCfg`
  to control whether the keyboard device should return a gripper command.


0.45.9 (2025-08-27)
~~~~~~~~~~~~~~~~~~~

Fixed
^^^^^

* Fixed removing import of pink_ik controller from isaaclab.controllers which is causing pinocchio import error.


0.45.8 (2025-07-25)
~~~~~~~~~~~~~~~~~~~

Added
^^^^^

* Created :attr:`~isaaclab.controllers.pink_ik.PinkIKControllerCfg.target_eef_link_names` to :class:`~isaaclab.controllers.pink_ik.PinkIKControllerCfg`
  to specify the target end-effector link names for the pink inverse kinematics controller.

Changed
^^^^^^^

* Updated pink inverse kinematics controller configuration for the following tasks (Isaac-PickPlace-GR1T2, Isaac-NutPour-GR1T2, Isaac-ExhaustPipe-GR1T2)
  to increase end-effector tracking accuracy and speed. Also added a null-space regularizer that enables turning on of waist degrees-of-freedom.
* Improved the test_pink_ik script to more comprehensive test on controller accuracy. Also, migrated to use pytest. With the current IK controller
  improvements, our unit tests pass position and orientation accuracy test within **(1 mm, 1 degree)**. Previously, the position accuracy tolerances
  were set to **(30 mm, 10 degrees)**.
* Included a new config parameter :attr:`fail_on_ik_error` to :class:`~isaaclab.controllers.pink_ik.PinkIKControllerCfg`
  to control whether the IK controller raise an exception if robot joint limits are exceeded. In the case of an exception, the controller will hold the
  last joint position. This adds to stability of the controller and avoids operator experiencing what is perceived as sudden large delays in robot control.


0.45.7 (2025-08-21)
~~~~~~~~~~~~~~~~~~~

Added
^^^^^

* Added periodic logging when checking if a USD path exists on a Nucleus server
  to improve user experience when the checks takes a while.


0.45.6 (2025-08-22)
~~~~~~~~~~~~~~~~~~~

Fixed
^^^^^

* Fixed :meth:`~isaaclab.envs.mdp.events.randomize_rigid_body_com` to broadcasts the environment ids.


0.45.5 (2025-08-21)
~~~~~~~~~~~~~~~~~~~

Fixed
^^^^^

* Fixed :meth:`~isaaclab.assets.Articulation.write_joint_friction_coefficient_to_sim` to set the friction coefficients in the simulation.
* Fixed :meth:`~isaaclab.assets.Articulation.write_joint_dynamic_friction_coefficient_to_sim` to set the friction coefficients in the simulation.* Added :meth:`~isaaclab.envs.ManagerBasedEnvCfg.export_io_descriptors` to toggle the export of the IO descriptors.
* Fixed :meth:`~isaaclab.assets.Articulation.write_joint_viscous_friction_coefficient_to_sim` to set the friction coefficients in the simulation.



0.45.4 (2025-08-21)
~~~~~~~~~~~~~~~~~~~

Added
^^^^^

* Added unit tests for :class:`~isaaclab.sensor.sensor_base`


0.45.3 (2025-08-20)
~~~~~~~~~~~~~~~~~~~

Fixed
^^^^^

* Fixed :meth:`isaaclab.envs.mdp.terminations.joint_effort_out_of_limit` so that it correctly reports whether a joint
  effort limit has been violated. Previously, the implementation marked a violation when the applied and computed
  torques were equal; in fact, equality should indicate no violation, and vice versa.


0.45.2 (2025-08-18)
~~~~~~~~~~~~~~~~~~~

Added
^^^^^

* Added :meth:`~isaaclab.managers.ObservationManager.get_IO_descriptors` to export the IO descriptors for the observation manager.
* Added :meth:`~isaaclab.envs.ManagerBasedEnvCfg.io_descriptors_output_dir` to configure the directory to export the IO descriptors to.
* Added :meth:`~isaaclab.envs.ManagerBasedEnvCfg.export_io_descriptors` to toggle the export of the IO descriptors.
* Added the option to export the Observation and Action of the managed environments into a YAML file. This can be used to more easily
  deploy policies trained in Isaac Lab.


0.45.1 (2025-08-16)
~~~~~~~~~~~~~~~~~~~

Added
^^^^^

* Added validations for scale-based randomization ranges across mass, actuator, joint, and tendon parameters.

Changed
^^^^^^^

* Refactored randomization functions into classes with initialization-time checks to avoid runtime overhead.


0.45.0 (2025-08-07)
~~~~~~~~~~~~~~~~~~~

Added
^^^^^

* Added :attr:`~isaaclab.sensors.contact_sensor.ContactSensorCfg.track_contact_points` to toggle tracking of contact
  point locations between sensor bodies and filtered bodies.
* Added :attr:`~isaaclab.sensors.contact_sensor.ContactSensorCfg.max_contact_data_per_prim` to configure the maximum
  amount of contacts per sensor body.
* Added :attr:`~isaaclab.sensors.contact_sensor.ContactSensorData.contact_pos_w` data field for tracking contact point
  locations.


0.44.12 (2025-08-12)
~~~~~~~~~~~~~~~~~~~~

Fixed
^^^^^

* Fixed IndexError in :meth:`isaaclab.envs.mdp.events.reset_joints_by_scale`,
  :meth:`isaaclab.envs.mdp.events.reset_joints_by_offsets` by adding dimension to env_ids when indexing.


0.44.11 (2025-08-11)
~~~~~~~~~~~~~~~~~~~~

Fixed
^^^^^

* Fixed rendering preset mode when an experience CLI arg is provided.


0.44.10 (2025-08-06)
~~~~~~~~~~~~~~~~~~~~

Fixed
^^^^^

* Fixed the old termination manager in :class:`~isaaclab.managers.TerminationManager` term_done logging that
  logs the instantaneous term done count at reset. This let to inaccurate aggregation of termination count,
  obscuring the what really happening during the training. Instead we log the episodic term done.


0.44.9 (2025-07-30)
~~~~~~~~~~~~~~~~~~~

Added
^^^^^

* Added ``from __future__ import annotations`` to manager_based_rl_mimic_env.py to fix Sphinx
  doc warnings for IsaacLab Mimic docs.


0.44.8 (2025-07-30)
~~~~~~~~~~~~~~~~~~~

Fixed
^^^^^

* Improved handling of deprecated flag :attr:`~isaaclab.sensors.RayCasterCfg.attach_yaw_only`.
  Previously, the flag was only handled if it was set to True. This led to a bug where the yaw was not accounted for
  when the flag was set to False.
* Fixed the handling of interval-based events inside :class:`~isaaclab.managers.EventManager` to properly handle
  their resets. Previously, only class-based events were properly handled.


0.44.7 (2025-07-30)
~~~~~~~~~~~~~~~~~~~

Added
^^^^^

* Added a new argument ``is_global`` to :meth:`~isaaclab.assets.Articulation.set_external_force_and_torque`,
  :meth:`~isaaclab.assets.RigidObject.set_external_force_and_torque`, and
  :meth:`~isaaclab.assets.RigidObjectCollection.set_external_force_and_torque` allowing to set external wrenches
  in the global frame directly from the method call rather than having to set the frame in the configuration.

Removed
^^^^^^^^

* Removed :attr:`xxx_external_wrench_frame` flag from asset configuration classes in favor of direct argument
  passed to the :meth:`set_external_force_and_torque` function.


0.44.6 (2025-07-28)
~~~~~~~~~~~~~~~~~~~

Changed
^^^^^^^

* Tweak default behavior for rendering preset modes.


0.44.5 (2025-07-28)
~~~~~~~~~~~~~~~~~~~

Fixed
^^^^^

* Fixed :meth:`isaaclab.scene.reset_to` to properly accept None as valid argument.
* Added tests to verify that argument types.


0.44.4 (2025-07-22)
~~~~~~~~~~~~~~~~~~~

Added
^^^^^

* Added safe callbacks for stage in memory attaching.
* Remove on prim deletion callback workaround


0.44.3 (2025-07-21)
~~~~~~~~~~~~~~~~~~~

Fixed
^^^^^

* Fixed rendering preset mode regression.


0.44.2 (2025-07-22)
~~~~~~~~~~~~~~~~~~~

Changed
^^^^^^^

* Updated teleop scripts to print to console vs omni log.


0.44.1 (2025-07-17)
~~~~~~~~~~~~~~~~~~~

Changed
^^^^^^^

* Updated test_pink_ik.py test case to pytest format.


0.44.0 (2025-07-21)
~~~~~~~~~~~~~~~~~~~

Changed
^^^^^^^

* Changed the way clipping is handled for :class:`~isaaclab.actuator.DCMotor` for torque-speed points in when in
  negative power regions.

Added
^^^^^

* Added unit tests for :class:`~isaaclab.actuator.ImplicitActuator`, :class:`~isaaclab.actuator.IdealPDActuator`,
  and :class:`~isaaclab.actuator.DCMotor` independent of :class:`~isaaclab.assets.Articulation`


0.43.0 (2025-07-21)
~~~~~~~~~~~~~~~~~~~

Changed
^^^^^^^

* Updates torch version to 2.7.0 and torchvision to 0.22.0.
  Some dependencies now require torch>=2.6, and given the vulnerabilities in Torch 2.5.1,
  we are updating the torch version to 2.7.0 to also include Blackwell support. Since Isaac Sim 4.5 has not updated the
  torch version, we are now overwriting the torch installation step in isaaclab.sh when running ``./isaaclab.sh -i``.


0.42.26 (2025-06-29)
~~~~~~~~~~~~~~~~~~~~

Added
^^^^^

* Added MangerBasedRLEnv support for composite gym observation spaces.
* A test for the composite gym observation spaces in ManagerBasedRLEnv is added to ensure that the observation spaces
  are correctly configured base on the clip.


0.42.25 (2025-07-11)
~~~~~~~~~~~~~~~~~~~~

Added
^^^^^

* Added :attr:`~isaaclab.sensors.ContactSensorData.force_matrix_w_history` that tracks the history of the filtered
  contact forces in the world frame.


0.42.24 (2025-06-25)
~~~~~~~~~~~~~~~~~~~~

Added
^^^^^

* Added new curriculum mdp :func:`~isaaclab.envs.mdp.curriculums.modify_env_param` and
  :func:`~isaaclab.envs.mdp.curriculums.modify_env_param` that enables flexible changes to any configurations in the
  env instance


0.42.23 (2025-07-11)
~~~~~~~~~~~~~~~~~~~~

Fixed
^^^^^

* Fixed :meth:`isaaclab.envs.mdp.events.reset_joints_by_scale`, :meth:`isaaclab.envs.mdp.events.reset_joints_by_offsets`
  restricting the resetting joint indices be that user defined joint indices.


0.42.22 (2025-07-11)
~~~~~~~~~~~~~~~~~~~~

Fixed
^^^^^

* Fixed missing attribute in :class:`~isaaclab.sensors.ray_caster.RayCasterCamera` class and its reset method when no
  env_ids are passed.


0.42.21 (2025-07-09)
~~~~~~~~~~~~~~~~~~~~

Added
^^^^^

* Added input param ``update_history`` to :meth:`~isaaclab.managers.ObservationManager.compute`
  to control whether the history buffer should be updated.
* Added unit test for :class:`~isaaclab.envs.ManagerBasedEnv`.

Fixed
^^^^^

* Fixed :class:`~isaaclab.envs.ManagerBasedEnv` and :class:`~isaaclab.envs.ManagerBasedRLEnv` to not update the history
  buffer on recording.


0.42.20 (2025-07-10)
~~~~~~~~~~~~~~~~~~~~

Added
^^^^^

* Added unit tests for multiple math functions:
  :func:`~isaaclab.utils.math.scale_transform`.
  :func:`~isaaclab.utils.math.unscale_transform`.
  :func:`~isaaclab.utils.math.saturate`.
  :func:`~isaaclab.utils.math.normalize`.
  :func:`~isaaclab.utils.math.copysign`.
  :func:`~isaaclab.utils.math.convert_quat`.
  :func:`~isaaclab.utils.math.quat_conjugate`.
  :func:`~isaaclab.utils.math.quat_from_euler_xyz`.
  :func:`~isaaclab.utils.math.quat_from_matrix`.
  :func:`~isaaclab.utils.math.euler_xyz_from_quat`.
  :func:`~isaaclab.utils.math.matrix_from_euler`.
  :func:`~isaaclab.utils.math.quat_from_angle_axis`.
  :func:`~isaaclab.utils.math.axis_angle_from_quat`.
  :func:`~isaaclab.utils.math.skew_symmetric_matrix`.
  :func:`~isaaclab.utils.math.combine_transform`.
  :func:`~isaaclab.utils.math.subtract_transform`.
  :func:`~isaaclab.utils.math.compute_pose_error`.

Changed
^^^^^^^

* Changed the implementation of :func:`~isaaclab.utils.math.copysign` to better reflect the documented functionality.


0.42.19 (2025-07-09)
~~~~~~~~~~~~~~~~~~~~

Changed
^^^^^^^

* Added clone_in_fabric config flag to :class:`~isaaclab.scene.interactive_scene_cfg.InteractiveSceneCfg`
* Enable clone_in_fabric for envs which work with limited benchmark_non_rl.py script


0.42.18 (2025-07-07)
~~~~~~~~~~~~~~~~~~~~

Changed
^^^^^^^

* Changed texture and color randomization to use new replicator functional APIs.


0.42.17 (2025-07-08)
~~~~~~~~~~~~~~~~~~~~

Fixed
^^^^^

* Fixed hanging quat_rotate calls to point to quat_apply in :class:`~isaaclab.assets.articulation.ArticulationData` and
  :class:`~isaaclab.assets.articulation.RigidObjectCollectionData`


0.42.16 (2025-07-08)
~~~~~~~~~~~~~~~~~~~~

Added
^^^^^

* Added ability to set platform height independent of object height for trimesh terrains.


0.42.15 (2025-07-01)
~~~~~~~~~~~~~~~~~~~~

Added
^^^^^

* Added :attr:`abs_height_noise` and :attr:`rel_height_noise` to give minimum and maximum absolute and relative noise to
  :class:`isaaclab.terrrains.trimesh.MeshRepeatedObjectsTerrainCfg`
* Added deprecation warnings to the existing :attr:`max_height_noise` but still functions.


0.42.14 (2025-07-03)
~~~~~~~~~~~~~~~~~~~~

Fixed
^^^^^

* Fixed unittest tests that are floating inside pytests for articulation and rendering


0.42.13 (2025-07-07)
~~~~~~~~~~~~~~~~~~~~

Changed
^^^^^^^

* Updated gymnasium to v1.2.0. This update includes fixes for a memory leak that appears when recording
  videos with the ``--video`` flag.


0.42.12 (2025-06-27)
~~~~~~~~~~~~~~~~~~~~

Added
^^^^^

* Added unit test for :func:`~isaaclab.utils.math.quat_inv`.

Fixed
^^^^^

* Fixed the implementation mistake in :func:`~isaaclab.utils.math.quat_inv`.


0.42.11 (2025-06-25)
~~~~~~~~~~~~~~~~~~~~

Fixed
^^^^^

* Fixed :func:`~isaaclab.utils.dict.update_class_from_dict` preventing setting flat Iterables with different lengths.


0.42.10 (2025-06-25)
~~~~~~~~~~~~~~~~~~~~

Added
^^^^^

* Added ``sample_bias_per_component`` flag to :class:`~isaaclab.utils.noise.noise_model.NoiseModelWithAdditiveBias`
  to enable independent per-component bias sampling, which is now the default behavior. If set to False, the previous
  behavior of sharing the same bias value across all components is retained.


0.42.9 (2025-06-18)
~~~~~~~~~~~~~~~~~~~

Fixed
^^^^^

* Fixed data inconsistency between read_body, read_link, read_com when write_body, write_com, write_joint performed, in
  :class:`~isaaclab.assets.Articulation`, :class:`~isaaclab.assets.RigidObject`, and
  :class:`~isaaclab.assets.RigidObjectCollection`
* added pytest that check against these data consistencies


0.42.8 (2025-06-24)
~~~~~~~~~~~~~~~~~~~

Added
^^^^^

* :class:`~isaaclab.utils.noise.NoiseModel` support for manager-based workflows.

Changed
^^^^^^^

* Renamed :func:`~isaaclab.utils.noise.NoiseModel.apply` method to :func:`~isaaclab.utils.noise.NoiseModel.__call__`.


0.42.7 (2025-06-12)
~~~~~~~~~~~~~~~~~~~

Fixed
^^^^^

* Fixed potential issues in :func:`~isaaclab.envs.mdp.events.randomize_visual_texture_material` related to handling
  visual prims during texture randomization.


0.42.6 (2025-06-11)
~~~~~~~~~~~~~~~~~~~

Changed
^^^^^^^

* Remove deprecated usage of quat_rotate from articulation data class and replace with quat_apply.


0.42.5 (2025-05-22)
~~~~~~~~~~~~~~~~~~~

Fixed
^^^^^

* Fixed collision filtering logic for CPU simulation. The automatic collision filtering feature
  currently has limitations for CPU simulation. Collision filtering needs to be manually enabled when using
  CPU simulation.


0.42.4 (2025-06-03)
~~~~~~~~~~~~~~~~~~~

Changed
^^^^^^^

* Removes the hardcoding to :class:`~isaaclab.terrains.terrain_generator.TerrainGenerator` in
  :class:`~isaaclab.terrains.terrain_generator.TerrainImporter` and instead the ``class_type`` is used which is
  passed in the ``TerrainGeneratorCfg``.


0.42.3 (2025-03-20)
~~~~~~~~~~~~~~~~~~~

Changed
^^^^^^^

* Made separate data buffers for poses and velocities for the :class:`~isaaclab.assets.Articulation`,
  :class:`~isaaclab.assets.RigidObject`, and :class:`~isaaclab.assets.RigidObjectCollection` classes.
  Previously, the two data buffers were stored together in a single buffer requiring an additional
  concatenation operation when accessing the data.
* Cleaned up ordering of members inside the data classes for the assets to make them easier
  to comprehend. This reduced the code duplication within the class and made the class
  more readable.


0.42.2 (2025-05-31)
~~~~~~~~~~~~~~~~~~~

Added
^^^^^

* Updated gymnasium to >= 1.0
* Added support for specifying module:task_name as task name to avoid module import for ``gym.make``


0.42.1 (2025-06-02)
~~~~~~~~~~~~~~~~~~~

Added
^^^^^

* Added time observation functions to ~isaaclab.envs.mdp.observations module,
  :func:`~isaaclab.envs.mdp.observations.current_time_s` and :func:`~isaaclab.envs.mdp.observations.remaining_time_s`.

Changed
^^^^^^^

* Moved initialization of ``episode_length_buf`` outside of :meth:`load_managers()` of
  :class:`~isaaclab.envs.ManagerBasedRLEnv` to make it available for mdp functions.


0.42.0 (2025-06-02)
~~~~~~~~~~~~~~~~~~~

Added
^^^^^

* Added support for stage in memory and cloning in fabric. This will help improve performance for scene setup and lower
  overall startup time.


0.41.0 (2025-05-19)
~~~~~~~~~~~~~~~~~~~

Added
^^^^^

* Added simulation schemas for spatial tendons. These can be configured for assets imported
  from file formats.
* Added support for spatial tendons.


0.40.14 (2025-05-29)
~~~~~~~~~~~~~~~~~~~~

Added
^^^^^

* Added deprecation warning for :meth:`~isaaclab.utils.math.quat_rotate` and
  :meth:`~isaaclab.utils.math.quat_rotate_inverse`

Changed
^^^^^^^

* Changed all calls to :meth:`~isaaclab.utils.math.quat_rotate` and :meth:`~isaaclab.utils.math.quat_rotate_inverse` to
  :meth:`~isaaclab.utils.math.quat_apply` and :meth:`~isaaclab.utils.math.quat_apply_inverse` for speed.


0.40.13 (2025-05-19)
~~~~~~~~~~~~~~~~~~~~

Fixed
^^^^^

* Raising exceptions in step, render and reset if they occurred inside the initialization callbacks
  of assets and sensors.used from the experience files and the double definition is removed.


0.40.12 (2025-01-30)
~~~~~~~~~~~~~~~~~~~~

Added
^^^^^

* Added method :meth:`omni.isaac.lab.assets.AssetBase.set_visibility` to set the visibility of the asset
  in the simulation.


0.40.11 (2025-05-16)
~~~~~~~~~~~~~~~~~~~~

Added
^^^^^

* Added support for concatenation of observations along different dimensions in
  :class:`~isaaclab.managers.observation_manager.ObservationManager`.

Changed
^^^^^^^

* Updated the :class:`~isaaclab.managers.command_manager.CommandManager` to update the command counter after the
  resampling call.


0.40.10 (2025-05-16)
~~~~~~~~~~~~~~~~~~~~

Fixed
^^^^^

* Fixed penetration issue for negative border height in :class:`~isaaclab.terrains.terrain_generator.TerrainGeneratorCfg`.


0.40.9 (2025-05-20)
~~~~~~~~~~~~~~~~~~~

Changed
^^^^^^^

* Changed the implementation of :meth:`~isaaclab.utils.math.quat_box_minus`

Added
^^^^^

* Added :meth:`~isaaclab.utils.math.quat_box_plus`
* Added :meth:`~isaaclab.utils.math.rigid_body_twist_transform`


0.40.8 (2025-05-15)
~~~~~~~~~~~~~~~~~~~

Fixed
^^^^^

* Fixed :meth:`omni.isaac.lab.sensors.camera.camera.Camera.set_intrinsic_matrices` preventing setting of unused USD
  camera parameters.
* Fixed :meth:`omni.isaac.lab.sensors.camera.camera.Camera._update_intrinsic_matrices` preventing unused USD camera
  parameters from being used to calculate :attr:`omni.isaac.lab.sensors.camera.CameraData.intrinsic_matrices`
* Fixed :meth:`omni.isaac.lab.spawners.sensors.sensors_cfg.PinholeCameraCfg.from_intrinsic_matrix` preventing setting of
  unused USD camera parameters.


0.40.7 (2025-05-14)
~~~~~~~~~~~~~~~~~~~

* Added a new attribute :attr:`articulation_root_prim_path` to the :class:`~isaaclab.assets.ArticulationCfg` class
  to allow explicitly specifying the prim path of the articulation root.


0.40.6 (2025-05-14)
~~~~~~~~~~~~~~~~~~~

Changed
^^^^^^^

* Enabled external cameras in XR.


0.40.5 (2025-05-23)
~~~~~~~~~~~~~~~~~~~

Added
^^^^^

* Added feature for animation recording through baking physics operations into OVD files.


0.40.4 (2025-05-17)
~~~~~~~~~~~~~~~~~~~

Changed
^^^^^^^

* Changed livestreaming options to use ``LIVESTREAM=1`` for WebRTC over public networks and ``LIVESTREAM=2`` for WebRTC over private networks.


0.40.3 (2025-05-20)
~~~~~~~~~~~~~~~~~~~

Changed
^^^^^^^

* Made modifications to :func:`isaaclab.envs.mdp.image` to handle image normalization for normal maps.


0.40.2 (2025-05-14)
~~~~~~~~~~~~~~~~~~~

Changed
^^^^^^^

* Refactored remove_camera_configs to be a function that can be used in the record_demos and teleop scripts.


0.40.1 (2025-05-14)
~~~~~~~~~~~~~~~~~~~

Fixed
^^^^^

* Fixed spacemouse device add callback function to work with record_demos/teleop_se3_agent scripts.


0.40.0 (2025-05-03)
~~~~~~~~~~~~~~~~~~~

Added
^^^^^

* Added check in RecorderManager to ensure that the success indicator is only set if the termination manager is present.
* Added semantic tags in :func:`isaaclab.sim.spawners.from_files.spawn_ground_plane`.
  This allows for :attr:`semantic_segmentation_mapping` to be used when using the ground plane spawner.


0.39.0 (2025-04-01)
~~~~~~~~~~~~~~~~~~~

Added
^^^^^

* Added the :meth:`~isaaclab.env.mdp.observations.joint_effort`


0.38.0 (2025-04-01)
~~~~~~~~~~~~~~~~~~~

Added
^^^^^

* Added :meth:`~isaaclab.envs.mdp.observations.body_pose_w`
* Added :meth:`~isaaclab.envs.mdp.observations.body_projected_gravity_b`


0.37.5 (2025-05-12)
~~~~~~~~~~~~~~~~~~~

Added
^^^^^

* Added a new teleop configuration class :class:`~isaaclab.devices.DevicesCfg` to support multiple teleoperation
  devices declared in the environment configuration file.
* Implemented a factory function to create teleoperation devices based on the device configuration.


0.37.4 (2025-05-12)
~~~~~~~~~~~~~~~~~~~~

Changed
^^^^^^^

* Remove isaacsim.xr.openxr from openxr experience file.
* Use Performance AR profile for XR rendering.


0.37.3 (2025-05-08)
~~~~~~~~~~~~~~~~~~~~

Added
^^^^^

* Updated PINK task space action to record processed actions.
* Added new recorder term for recording post step processed actions.


0.37.2 (2025-05-06)
~~~~~~~~~~~~~~~~~~~~

Changed
^^^^^^^

* Migrated OpenXR device to use the new OpenXR handtracking API from omni.kit.xr.core.


0.37.1 (2025-05-05)
~~~~~~~~~~~~~~~~~~~~

Changed
^^^^^^^

* Removed xr rendering mode.


0.37.0 (2025-04-24)
~~~~~~~~~~~~~~~~~~~~

Changed
^^^^^^^

* Updated pytorch to latest 2.7.0 with cuda 12.8 for Blackwell support.
  Torch is now installed as part of the isaaclab.sh/bat scripts to ensure the correct version is installed.
* Removed :attr:`~isaaclab.sim.spawners.PhysicsMaterialCfg.improve_patch_friction` as it has been deprecated and removed from the simulation.
  The simulation will always behave as if this attribute is set to true.


0.36.23 (2025-04-24)
~~~~~~~~~~~~~~~~~~~~

Fixed
^^^^^

* Fixed ``return_latest_camera_pose`` option in :class:`~isaaclab.sensors.TiledCameraCfg` from not being used to the
  argument ``update_latest_camera_pose`` in :class:`~isaaclab.sensors.CameraCfg` with application in both
  :class:`~isaaclab.sensors.Camera` and :class:`~isaaclab.sensors.TiledCamera`.


0.36.22 (2025-04-23)
~~~~~~~~~~~~~~~~~~~~

Fixed
^^^^^^^

* Adds correct type check for ManagerTermBase class in event_manager.py.


0.36.21 (2025-04-15)
~~~~~~~~~~~~~~~~~~~~

Changed
^^^^^^^

* Removed direct call of qpsovlers library from pink_ik controller and changed solver from quadprog to osqp.


0.36.20 (2025-04-09)
~~~~~~~~~~~~~~~~~~~~

Changed
^^^^^^^

* Added call to set cuda device after each ``app.update()`` call in :class:`~isaaclab.sim.SimulationContext`.
  This is now required for multi-GPU workflows because some underlying logic in ``app.update()`` is modifying
  the cuda device, which results in NCCL errors on distributed setups.


0.36.19 (2025-04-01)
~~~~~~~~~~~~~~~~~~~~

Fixed
^^^^^

* Added check in RecorderManager to ensure that the success indicator is only set if the termination manager is present.


0.36.18 (2025-03-26)
~~~~~~~~~~~~~~~~~~~~

Added
^^^^^

* Added a dynamic text instruction widget that provides real-time feedback
  on the number of successful recordings during demonstration sessions.


0.36.17 (2025-03-26)
~~~~~~~~~~~~~~~~~~~~

Changed
^^^^^^^

* Added override in AppLauncher to apply patch for ``pxr.Gf.Matrix4d`` to work with Pinocchio 2.7.0.


0.36.16 (2025-03-25)
~~~~~~~~~~~~~~~~~~~~

Changed
^^^^^^^

* Modified rendering mode default behavior when the launcher arg :attr:`enable_cameras` is not set.


0.36.15 (2025-03-25)
~~~~~~~~~~~~~~~~~~~~

Added
^^^^^

* Added near plane distance configuration for XR device.


0.36.14 (2025-03-24)
~~~~~~~~~~~~~~~~~~~~

Changed
^^^^^^^

* Changed default render settings in :class:`~isaaclab.sim.SimulationCfg` to None, which means that
  the default settings will be used from the experience files and the double definition is removed.


0.36.13 (2025-03-24)
~~~~~~~~~~~~~~~~~~~~

Added
^^^^^

* Added headpose support to OpenXRDevice.


0.36.12 (2025-03-19)
~~~~~~~~~~~~~~~~~~~~

Added
^^^^^

* Added parameter to show warning if Pink IK solver fails to find a solution.


0.36.11 (2025-03-19)
~~~~~~~~~~~~~~~~~~~~

Fixed
^^^^^

* Fixed default behavior of :class:`~isaaclab.actuators.ImplicitActuator` if no :attr:`effort_limits_sim` or
  :attr:`effort_limit` is set.


0.36.10 (2025-03-17)
~~~~~~~~~~~~~~~~~~~~

Fixed
^^^^^

* App launcher to update the cli arguments if conditional defaults are used.


0.36.9 (2025-03-18)
~~~~~~~~~~~~~~~~~~~

Added
^^^^^^^

* Xr rendering mode, which is default when xr is used.


0.36.8 (2025-03-17)
~~~~~~~~~~~~~~~~~~~

Fixed
^^^^^

* Removed ``scalar_first`` from scipy function usage to support older versions of scipy.


0.36.7 (2025-03-14)
~~~~~~~~~~~~~~~~~~~

Fixed
^^^^^

* Changed the import structure to only import ``pinocchio`` when ``pink-ik`` or ``dex-retargeting`` is being used.
  This also solves for the problem that ``pink-ik`` and ``dex-retargeting`` are not supported in windows.
* Removed ``isaacsim.robot_motion.lula`` and ``isaacsim.robot_motion.motion_generation`` from the default loaded Isaac Sim extensions.
* Moved pink ik action config to a separate file.


0.36.6 (2025-03-13)
~~~~~~~~~~~~~~~~~~~

Fixed
^^^^^

* Worked around an issue where the render mode is set to ``"RayTracedLighting"`` instead of ``"RaytracedLighting"`` by
  some dependencies.


0.36.5 (2025-03-11)
~~~~~~~~~~~~~~~~~~~

Added
^^^^^^^

* Added 3 rendering mode presets: performance, balanced, and quality.
* Preset settings are stored in ``apps/rendering_modes``.
* Presets can be set with cli arg ``--rendering_mode`` or with :class:`RenderCfg`.
* Preset rendering settings can be overwritten with :class:`RenderCfg`.
* :class:`RenderCfg` supports all native RTX carb settings.

Changed
^^^^^^^
* :class:`RenderCfg` default settings are unset.


0.36.4 (2025-03-11)
~~~~~~~~~~~~~~~~~~~

Changed
^^^^^^^

* Updated the OpenXR kit file ``isaaclab.python.xr.openxr.kit`` to inherit from ``isaaclab.python.kit`` instead of
  ``isaaclab.python.rendering.kit`` which is not appropriate.


0.36.3 (2025-03-10)
~~~~~~~~~~~~~~~~~~~~

Changed
^^^^^^^

* Added the PinkIKController controller class that interfaces Isaac Lab with the Pink differential inverse kinematics solver
  to allow control of multiple links in a robot using a single solver.


0.36.2 (2025-03-07)
~~~~~~~~~~~~~~~~~~~~

Changed
^^^^^^^

* Allowed users to exit on 1 Ctrl+C instead of consecutive 2 key strokes.
* Allowed physics reset during simulation through :meth:`reset` in :class:`~isaaclab.sim.SimulationContext`.


0.36.1 (2025-03-10)
~~~~~~~~~~~~~~~~~~~

Added
^^^^^

* Added :attr:`semantic_segmentation_mapping` for camera configs to allow specifying colors for semantics.


0.36.0 (2025-03-07)
~~~~~~~~~~~~~~~~~~~

Removed
^^^^^^^

* Removed the storage of tri-meshes and warp meshes inside the :class:`~isaaclab.terrains.TerrainImporter` class.
  Initially these meshes were added for ray-casting purposes. However, since the ray-caster reads the terrains
  directly from the USD files, these meshes are no longer needed.
* Deprecated the :attr:`warp_meshes` and :attr:`meshes` attributes from the
  :class:`~isaaclab.terrains.TerrainImporter` class. These attributes now return an empty dictionary
  with a deprecation warning.

Changed
^^^^^^^

* Changed the prim path of the "plane" terrain inside the :class:`~isaaclab.terrains.TerrainImporter` class.
  Earlier, the terrain was imported directly as the importer's prim path. Now, the terrain is imported as
  ``{importer_prim_path}/{name}``, where ``name`` is the name of the terrain.


0.35.0 (2025-03-07)
~~~~~~~~~~~~~~~~~~~

* Improved documentation of various attributes in the :class:`~isaaclab.assets.ArticulationData` class to make
  it clearer which values represent the simulation and internal class values. In the new convention,
  the ``default_xxx`` attributes are whatever the user configured from their configuration of the articulation
  class, while the ``xxx`` attributes are the values from the simulation.
* Updated the soft joint position limits inside the :meth:`~isaaclab.assets.Articulation.write_joint_pos_limits_to_sim`
  method to use the new limits passed to the function.
* Added setting of :attr:`~isaaclab.assets.ArticulationData.default_joint_armature` and
  :attr:`~isaaclab.assets.ArticulationData.default_joint_friction` attributes in the
  :class:`~isaaclab.assets.Articulation` class based on user configuration.

Changed
^^^^^^^

* Removed unnecessary buffer creation operations inside the :class:`~isaaclab.assets.Articulation` class.
  Earlier, the class initialized a variety of buffer data with zeros and in the next function assigned
  them the value from PhysX. This made the code bulkier and more complex for no reason.
* Renamed parameters for a consistent nomenclature. These changes are backwards compatible with previous releases
  with a deprecation warning for the old names.

  * ``joint_velocity_limits`` → ``joint_vel_limits`` (to match attribute ``joint_vel`` and ``joint_vel_limits``)
  * ``joint_limits`` → ``joint_pos_limits`` (to match attribute ``joint_pos`` and ``soft_joint_pos_limits``)
  * ``default_joint_limits`` → ``default_joint_pos_limits``
  * ``write_joint_limits_to_sim`` → ``write_joint_position_limit_to_sim``
  * ``joint_friction`` → ``joint_friction_coeff``
  * ``default_joint_friction`` → ``default_joint_friction_coeff``
  * ``write_joint_friction_to_sim`` → ``write_joint_friction_coefficient_to_sim``
  * ``fixed_tendon_limit`` → ``fixed_tendon_pos_limits``
  * ``default_fixed_tendon_limit`` → ``default_fixed_tendon_pos_limits``
  * ``set_fixed_tendon_limit`` → ``set_fixed_tendon_position_limit``


0.34.13 (2025-03-06)
~~~~~~~~~~~~~~~~~~~~

Added
^^^^^

* Added a new event mode called "prestartup", which gets called right after the scene design is complete
  and before the simulation is played.
* Added a callback to resolve the scene entity configurations separately once the simulation plays,
  since the scene entities cannot be resolved before the simulation starts playing
  (as we currently rely on PhysX to provide us with the joint/body ordering)


0.34.12 (2025-03-06)
~~~~~~~~~~~~~~~~~~~~

Added
^^^^^

* Updated the mimic API :meth:`target_eef_pose_to_action` in :class:`isaaclab.envs.ManagerBasedRLMimicEnv` to take a dictionary of
  eef noise values instead of a single noise value.
* Added support for optional subtask constraints based on DexMimicGen to the mimic configuration class :class:`isaaclab.envs.MimicEnvCfg`.
* Enabled data compression in HDF5 dataset file handler :class:`isaaclab.utils.datasets.hdf5_dataset_file_handler.HDF5DatasetFileHandler`.


0.34.11 (2025-03-04)
~~~~~~~~~~~~~~~~~~~~

Fixed
^^^^^

* Fixed issue in :class:`~isaaclab.sensors.TiledCamera` and :class:`~isaaclab.sensors.Camera` where segmentation outputs only display the first tile
  when scene instancing is enabled. A workaround is added for now to disable instancing when segmentation
  outputs are requested.


0.34.10 (2025-03-04)
~~~~~~~~~~~~~~~~~~~~

Fixed
^^^^^

* Fixed the issue of misalignment in the motion vectors from the :class:`TiledCamera`
  with other modalities such as RGBA and depth.


0.34.9 (2025-03-04)
~~~~~~~~~~~~~~~~~~~

Added
^^^^^

* Added methods inside the :class:`omni.isaac.lab.assets.Articulation` class to set the joint
  position and velocity for the articulation. Previously, the joint position and velocity could
  only be set using the :meth:`omni.isaac.lab.assets.Articulation.write_joint_state_to_sim` method,
  which didn't allow setting the joint position and velocity separately.


0.34.8 (2025-03-02)
~~~~~~~~~~~~~~~~~~~

Fixed
^^^^^

* Fixed the propagation of the :attr:`activate_contact_sensors` attribute to the
  :class:`~isaaclab.sim.spawners.wrappers.wrappers_cfg.MultiAssetSpawnerCfg` class. Previously, this value
  was always set to False, which led to incorrect contact sensor settings for the spawned assets.


0.34.7 (2025-03-02)
~~~~~~~~~~~~~~~~~~~

Changed
^^^^^^^

* Enabled the physics flag for disabling contact processing in the :class:`~isaaclab.sim.SimulationContact`
  class. This means that by default, no contact reporting is done by the physics engine, which should provide
  a performance boost in simulations with no contact processing requirements.
* Disabled the physics flag for disabling contact processing in the :class:`~isaaclab.sensors.ContactSensor`
  class when the sensor is created to allow contact reporting for the sensor.

Removed
^^^^^^^

* Removed the attribute ``disable_contact_processing`` from :class:`~isaaclab.sim.SimulationContact`.


0.34.6 (2025-03-01)
~~~~~~~~~~~~~~~~~~~

Added
^^^^^

* Added a new attribute :attr:`is_implicit_model` to the :class:`isaaclab.actuators.ActuatorBase` class to
  indicate if the actuator model is implicit or explicit. This helps checking that the correct model type
  is being used when initializing the actuator models.

Fixed
^^^^^

* Added copy of configurations to :class:`~isaaclab.assets.AssetBase` and :class:`~isaaclab.sensors.SensorBase`
  to prevent modifications of the configurations from leaking outside of the classes.
* Fixed the case where setting velocity/effort limits for the simulation in the
  :class:`~isaaclab.actuators.ActuatorBaseCfg` class was not being used to update the actuator-specific
  velocity/effort limits.

Changed
^^^^^^^

* Moved warnings and checks for implicit actuator models to the :class:`~isaaclab.actuators.ImplicitActuator` class.
* Reverted to IsaacLab v1.3 behavior where :attr:`isaaclab.actuators.ImplicitActuatorCfg.velocity_limit`
  attribute was not used for setting the velocity limits in the simulation. This makes it possible to deploy
  policies from previous release without any changes. If users want to set the velocity limits for the simulation,
  they should use the :attr:`isaaclab.actuators.ImplicitActuatorCfg.velocity_limit_sim` attribute instead.


0.34.5 (2025-02-28)
~~~~~~~~~~~~~~~~~~~

Added
^^^^^

* Added IP address support for WebRTC livestream to allow specifying IP address to stream across networks.
  This feature requires an updated livestream extension, which is current only available in the pre-built Isaac Lab 2.0.1 docker image.
  Support for other Isaac Sim builds will become available in Isaac Sim 5.0.


0.34.4 (2025-02-27)
~~~~~~~~~~~~~~~~~~~~

Added
^^^^^

* Refactored retargeting code from Se3Handtracking class into separate modules for better modularity
* Added scaffolding for developing additional retargeters (e.g. dex)


0.34.3 (2025-02-26)
~~~~~~~~~~~~~~~~~~~

Added
^^^^^

* Enablec specifying the placement of the simulation when viewed in an XR device. This is achieved by
  adding an ``XrCfg`` environment configuration with ``anchor_pos`` and ``anchor_rot`` parameters.


0.34.2 (2025-02-21)
~~~~~~~~~~~~~~~~~~~

Fixed
^^^^^

* Fixed setting of root velocities inside the event term :meth:`reset_root_state_from_terrain`. Earlier, the indexing
  based on the environment IDs was missing.


0.34.1 (2025-02-17)
~~~~~~~~~~~~~~~~~~~

Fixed
^^^^^

* Ensured that the loaded torch JIT models inside actuator networks are correctly set to eval mode
  to prevent any unexpected behavior during inference.


0.34.0 (2025-02-14)
~~~~~~~~~~~~~~~~~~~

Fixed
^^^^^

* Added attributes :attr:`velocity_limits_sim` and :attr:`effort_limits_sim` to the
  :class:`isaaclab.actuators.ActuatorBaseCfg` class to separate solver limits from actuator limits.


0.33.17 (2025-02-13)
~~~~~~~~~~~~~~~~~~~~

Fixed
^^^^^

* Fixed Imu sensor based observations at first step by updating scene during initialization for
  :class:`~isaaclab.envs.ManagerBasedEnv`, :class:`~isaaclab.envs.DirectRLEnv`, and :class:`~isaaclab.envs.DirectMARLEnv`


0.33.16 (2025-02-09)
~~~~~~~~~~~~~~~~~~~~

Fixed
^^^^^

* Removes old deprecation warning from :attr:`isaaclab.assets.RigidObectData.body_state_w`


0.33.15 (2025-02-09)
~~~~~~~~~~~~~~~~~~~~

Fixed
^^^^^

* Fixed not updating the ``drift`` when calling :func:`~isaaclab.sensors.RayCaster.reset`


0.33.14 (2025-02-01)
~~~~~~~~~~~~~~~~~~~~

Fixed
^^^^^

* Fixed not updating the timestamp of ``body_link_state_w`` and ``body_com_state_w`` when ``write_root_pose_to_sim`` and ``write_joint_state_to_sim`` in the ``Articulation`` class are called.


0.33.13 (2025-01-30)
~~~~~~~~~~~~~~~~~~~~

* Fixed resampling of interval time left for the next event in the :class:`~isaaclab.managers.EventManager`
  class. Earlier, the time left for interval-based events was not being resampled on episodic resets. This led
  to the event being triggered at the wrong time after the reset.


0.33.12 (2025-01-28)
~~~~~~~~~~~~~~~~~~~~

Fixed
^^^^^

* Fixed missing import in ``line_plot.py``


0.33.11 (2025-01-25)
~~~~~~~~~~~~~~~~~~~~

Added
^^^^^

* Added :attr:`isaaclab.scene.InteractiveSceneCfg.filter_collisions` to allow specifying whether collision masking across environments is desired.

Changed
^^^^^^^

* Automatic collision filtering now happens as part of the replicate_physics call. When replicate_physics is not enabled, we call the previous
  ``filter_collisions`` API to mask collisions between environments.


0.33.10 (2025-01-22)
~~~~~~~~~~~~~~~~~~~~

Changed
^^^^^^^

* In :meth:`isaaclab.assets.Articulation.write_joint_limits_to_sim`, we previously added a check for if default joint positions exceed the
  new limits being set. When this is True, we log a warning message to indicate that the default joint positions will be clipped to be within
  the range of the new limits. However, the warning message can become overly verbose in a randomization setting where this API is called on
  every environment reset. We now default to only writing the message to info level logging if called within randomization, and expose a
  parameter that can be used to choose the logging level desired.


0.33.9 (2025-01-22)
~~~~~~~~~~~~~~~~~~~

Fixed
^^^^^

* Fixed typo in /physics/autoPopupSimulationOutputWindow setting in :class:`~isaaclab.sim.SimulationContext`


0.33.8 (2025-01-17)
~~~~~~~~~~~~~~~~~~~

Fixed
^^^^^

* Removed deprecation of :attr:`isaaclab.assets.ArticulationData.root_state_w` and
  :attr:`isaaclab.assets.ArticulationData.body_state_w` derived properties.
* Removed deprecation of :meth:`isaaclab.assets.Articulation.write_root_state_to_sim`.
* Replaced calls to :attr:`isaaclab.assets.ArticulationData.root_com_state_w` and
  :attr:`isaaclab.assets.ArticulationData.root_link_state_w` with corresponding calls to
  :attr:`isaaclab.assets.ArticulationData.root_state_w`.
* Replaced calls to :attr:`isaaclab.assets.ArticulationData.body_com_state_w` and
  :attr:`isaaclab.assets.ArticulationData.body_link_state_w` properties with corresponding calls to
  :attr:`isaaclab.assets.ArticulationData.body_state_w` properties.
* Removed deprecation of :attr:`isaaclab.assets.RigidObjectData.root_state_w` derived properties.
* Removed deprecation of :meth:`isaaclab.assets.RigidObject.write_root_state_to_sim`.
* Replaced calls to :attr:`isaaclab.assets.RigidObjectData.root_com_state_w` and
  :attr:`isaaclab.assets.RigidObjectData.root_link_state_w` properties with corresponding calls to
  :attr:`isaaclab.assets.RigidObjectData.root_state_w` properties.
* Removed deprecation of :attr:`isaaclab.assets.RigidObjectCollectionData.root_state_w` derived properties.
* Removed deprecation of :meth:`isaaclab.assets.RigidObjectCollection.write_root_state_to_sim`.
* Replaced calls to :attr:`isaaclab.assets.RigidObjectCollectionData.root_com_state_w` and
  :attr:`isaaclab.assets.RigidObjectData.root_link_state_w` properties with corresponding calls to
  :attr:`isaaclab.assets.RigidObjectData.root_state_w` properties.
* Fixed indexing issue in ``write_root_link_velocity_to_sim`` in :class:`isaaclab.assets.RigidObject`
* Fixed index broadcasting in ``write_object_link_velocity_to_sim`` and ``write_object_com_pose_to_sim`` in
  the :class:`isaaclab.assets.RigidObjectCollection` class.


0.33.7 (2025-01-14)
~~~~~~~~~~~~~~~~~~~

Fixed
^^^^^

* Fixed the respawn of only wrong object samples in :func:`repeated_objects_terrain` of :mod:`isaaclab.terrains.trimesh` module.
  Previously, the function was respawning all objects in the scene instead of only the wrong object samples, which in worst case
  could lead to infinite respawn loop.


0.33.6 (2025-01-16)
~~~~~~~~~~~~~~~~~~~

Changed
^^^^^^^

* Added initial unit tests for multiple tiled cameras, including tests for initialization, groundtruth annotators, different poses, and different resolutions.


0.33.5 (2025-01-13)
~~~~~~~~~~~~~~~~~~~

Changed
^^^^^^^

* Moved the definition of ``/persistent/isaac/asset_root/*`` settings from :class:`AppLauncher` to the app files.
  This is needed to prevent errors where ``isaaclab_assets`` was loaded prior to the carbonite setting being set.


0.33.4 (2025-01-10)
~~~~~~~~~~~~~~~~~~~

Changed
^^^^^^^

* Added an optional parameter in the :meth:`record_pre_reset` method in
  :class:`~isaaclab.managers.RecorderManager` to override the export config upon invoking.


0.33.3 (2025-01-08)
~~~~~~~~~~~~~~~~~~~

Fixed
^^^^^

* Fixed docstring in articulation data :class:`isaaclab.assets.ArticulationData`.
  In body properties sections, the second dimension should be num_bodies but was documented as 1.


0.33.2 (2025-01-02)
~~~~~~~~~~~~~~~~~~~

Added
^^^^^

* Added body tracking as an origin type to :class:`isaaclab.envs.ViewerCfg` and :class:`isaaclab.envs.ui.ViewportCameraController`.


0.33.1 (2024-12-26)
~~~~~~~~~~~~~~~~~~~

Changed
^^^^^^^

* Added kinematics initialization call for populating kinematic prim transforms to fabric for rendering.
* Added ``enable_env_ids`` flag for cloning and replication to replace collision filtering.


0.33.0 (2024-12-22)
~~~~~~~~~~~~~~~~~~~

Fixed
^^^^^

* Fixed populating default_joint_stiffness and default_joint_damping values for ImplicitActuator instances in :class:`isaaclab.assets.Articulation`


0.32.2 (2024-12-17)
~~~~~~~~~~~~~~~~~~~

Added
^^^^^

* Added null-space (position) control option to :class:`isaaclab.controllers.OperationalSpaceController`.
* Added test cases that uses null-space control for :class:`isaaclab.controllers.OperationalSpaceController`.
* Added information regarding null-space control to the tutorial script and documentation of
  :class:`isaaclab.controllers.OperationalSpaceController`.
* Added arguments to set specific null-space joint position targets within
  :class:`isaaclab.envs.mdp.actions.OperationalSpaceControllerAction` class.


0.32.1 (2024-12-17)
~~~~~~~~~~~~~~~~~~~

Changed
^^^^^^^

* Added a default and generic implementation of the :meth:`get_object_poses` function
  in the :class:`ManagerBasedRLMimicEnv` class.
* Added a ``EXPORT_NONE`` mode in the :class:`DatasetExportMode` class and updated
  :class:`~isaaclab.managers.RecorderManager` to enable recording without exporting
  the data to a file.


0.32.0 (2024-12-16)
~~~~~~~~~~~~~~~~~~~

Changed
^^^^^^^

* Previously, physx returns the rigid bodies and articulations velocities in the com of bodies rather than the
  link frame, while poses are in link frames. We now explicitly provide :attr:`body_link_state` and
  :attr:`body_com_state` APIs replacing the previous :attr:`body_state` API. Previous APIs are now marked as
  deprecated. Please update any code using the previous pose and velocity APIs to use the new
  ``*_link_*`` or ``*_com_*`` APIs in :attr:`isaaclab.assets.RigidBody`,
  :attr:`isaaclab.assets.RigidBodyCollection`, and :attr:`isaaclab.assets.Articulation`.


0.31.0 (2024-12-16)
~~~~~~~~~~~~~~~~~~~

Added
^^^^^

* Added :class:`ManagerBasedRLMimicEnv` and config classes for mimic data generation workflow for imitation learning.


0.30.3 (2024-12-16)
~~~~~~~~~~~~~~~~~~~

Fixed
^^^^^

* Fixed ordering of logging and resamping in the command manager, where we were logging the metrics
  after resampling the commands. This leads to incorrect logging of metrics when inside the resample call,
  the metrics tensors get reset.


0.30.2 (2024-12-16)
~~~~~~~~~~~~~~~~~~~

Fixed
^^^^^

* Fixed errors within the calculations of :class:`isaaclab.controllers.OperationalSpaceController`.

Added
^^^^^

* Added :class:`isaaclab.controllers.OperationalSpaceController` to API documentation.
* Added test cases for :class:`isaaclab.controllers.OperationalSpaceController`.
* Added a tutorial for :class:`isaaclab.controllers.OperationalSpaceController`.
* Added the implementation of :class:`isaaclab.envs.mdp.actions.OperationalSpaceControllerAction` class.


0.30.1 (2024-12-15)
~~~~~~~~~~~~~~~~~~~

Changed
^^^^^^^

* Added call to update articulation kinematics after reset to ensure states are updated for non-rendering sensors.
  Previously, some changes in reset such as modifying joint states would not be reflected in the rigid body
  states immediately after reset.


0.30.0 (2024-12-15)
~~~~~~~~~~~~~~~~~~~

Added
^^^^^

* Added UI interface to the Managers in the ManagerBasedEnv and MangerBasedRLEnv classes.
* Added UI widgets for :class:`LiveLinePlot` and :class:`ImagePlot`.
* Added ``ManagerLiveVisualizer/Cfg``: Given a ManagerBase (i.e. action_manager, observation_manager, etc) and a
  config file this class creates the the interface between managers and the UI.
* Added :class:`EnvLiveVisualizer`: A 'manager' of ManagerLiveVisualizer. This is added to the ManagerBasedEnv
  but is only called during the initialization of the managers in load_managers
* Added ``get_active_iterable_terms`` implementation methods to ActionManager, ObservationManager, CommandsManager,
  CurriculumManager, RewardManager, and TerminationManager. This method exports the active term data and labels
  for each manager and is called by ManagerLiveVisualizer.
* Additions to :class:`BaseEnvWindow` and :class:`RLEnvWindow` to register ManagerLiveVisualizer UI interfaces
  for the chosen managers.


0.29.0 (2024-12-15)
~~~~~~~~~~~~~~~~~~~

Added
^^^^^

* Added observation history computation to :class:`isaaclab.manager.observation_manager.ObservationManager`.
* Added ``history_length`` and ``flatten_history_dim`` configuration parameters to :class:`isaaclab.manager.manager_term_cfg.ObservationTermCfg`
* Added ``history_length`` and ``flatten_history_dim`` configuration parameters to :class:`isaaclab.manager.manager_term_cfg.ObservationGroupCfg`
* Added full buffer property to :class:`isaaclab.utils.buffers.circular_buffer.CircularBuffer`


0.28.4 (2024-12-15)
~~~~~~~~~~~~~~~~~~~

Added
^^^^^

* Added action clip to all :class:`isaaclab.envs.mdp.actions`.


0.28.3 (2024-12-14)
~~~~~~~~~~~~~~~~~~~

Changed
^^^^^^^

* Added check for error below threshold in state machines to ensure the state has been reached.


0.28.2 (2024-12-13)
~~~~~~~~~~~~~~~~~~~

Fixed
^^^^^

* Fixed the shape of ``quat_w`` in the ``apply_actions`` method of :attr:`~isaaclab.env.mdp.NonHolonomicAction`
  (previously (N,B,4), now (N,4) since the number of root bodies B is required to be 1). Previously ``apply_actions``
  errored because ``euler_xyz_from_quat`` requires inputs of shape (N,4).


0.28.1 (2024-12-13)
~~~~~~~~~~~~~~~~~~~

Fixed
^^^^^

* Fixed the internal buffers for ``set_external_force_and_torque`` where the buffer values would be stale if zero
  values are sent to the APIs.


0.28.0 (2024-12-12)
~~~~~~~~~~~~~~~~~~~

Changed
^^^^^^^

* Adapted the :class:`~isaaclab.sim.converters.UrdfConverter` to use the latest URDF converter API from Isaac Sim 4.5.
  The physics articulation root can now be set separately, and the joint drive gains can be set on a per joint basis.


0.27.33 (2024-12-11)
~~~~~~~~~~~~~~~~~~~~

Added
^^^^^

* Introduced an optional ``sensor_cfg`` parameter to the :meth:`~isaaclab.envs.mdp.rewards.base_height_l2` function,
  enabling the use of :class:`~isaaclab.sensors.RayCaster` for height adjustments. For flat terrains, the function
  retains its previous behavior.
* Improved documentation to clarify the usage of the :meth:`~isaaclab.envs.mdp.rewards.base_height_l2` function in
  both flat and rough terrain settings.


0.27.32 (2024-12-11)
~~~~~~~~~~~~~~~~~~~~

Fixed
^^^^^

* Modified :class:`isaaclab.envs.mdp.actions.DifferentialInverseKinematicsAction` class to use the geometric
  Jacobian computed w.r.t. to the root frame of the robot. This helps ensure that root pose does not affect the tracking.


0.27.31 (2024-12-09)
~~~~~~~~~~~~~~~~~~~~

Changed
^^^^^^^

* Introduced configuration options in :class:`Se3HandTracking` to:

  - Zero out rotation around the x/y axes
  - Apply smoothing and thresholding to position and rotation deltas for reduced jitter
  - Use wrist-based rotation reference as an alternative to fingertip-based rotation

* Switched the default position reference in :class:`Se3HandTracking` to the wrist joint pose, providing more stable
  relative-based positioning.


0.27.30 (2024-12-09)
~~~~~~~~~~~~~~~~~~~~

Fixed
^^^^^

* Fixed the initial state recorder term in :class:`isaaclab.envs.mdp.recorders.InitialStateRecorder` to
  return only the states of the specified environment IDs.


0.27.29 (2024-12-06)
~~~~~~~~~~~~~~~~~~~~

Fixed
^^^^^

* Fixed the enforcement of :attr:`~isaaclab.actuators.ActuatorBaseCfg.velocity_limits` at the
  :attr:`~isaaclab.assets.Articulation.root_physx_view` level.


0.27.28 (2024-12-06)
~~~~~~~~~~~~~~~~~~~~

Changed
^^^^^^^

* If a USD that contains an articulation root is loaded using a
  :attr:`isaaclab.assets.RigidBody` we now fail unless the articulation root is explicitly
  disabled. Using an articulation root for rigid bodies is not needed and decreases overall performance.


0.27.27 (2024-12-06)
~~~~~~~~~~~~~~~~~~~~

Fixed
^^^^^

* Corrected the projection types of fisheye camera in :class:`isaaclab.sim.spawners.sensors.sensors_cfg.FisheyeCameraCfg`.
  Earlier, the projection names used snakecase instead of camelcase.


0.27.26 (2024-12-06)
~~~~~~~~~~~~~~~~~~~~

Added
^^^^^

* Added option to define the clipping behavior for depth images generated by
  :class:`~isaaclab.sensors.RayCasterCamera`, :class:`~isaaclab.sensors.Camera`, and :class:`~isaaclab.sensors.TiledCamera`

Changed
^^^^^^^

* Unified the clipping behavior for the depth images of all camera implementations. Per default, all values exceeding
  the range are clipped to zero for both ``distance_to_image_plane`` and ``distance_to_camera`` depth images. Prev.
  :class:`~isaaclab.sensors.RayCasterCamera` clipped the values to the maximum value of the depth image,
  :class:`~isaaclab.sensors.Camera` did not clip them and had a different behavior for both types.


0.27.25 (2024-12-05)
~~~~~~~~~~~~~~~~~~~~

Fixed
^^^^^

* Fixed the condition in ``isaaclab.sh`` that checks whether ``pre-commit`` is installed before attempting installation.


0.27.24 (2024-12-05)
~~~~~~~~~~~~~~~~~~~~

Fixed
^^^^^

* Removed workaround in :class:`isaaclab.sensors.TiledCamera` and :class:`isaaclab.sensors.Camera`
  that was previously required to prevent frame offsets in renders. The denoiser setting is no longer
  automatically modified based on the resolution of the cameras.


0.27.23 (2024-12-04)
~~~~~~~~~~~~~~~~~~~~

Fixed
^^^^^

* Added the attributes :attr:`~isaaclab.envs.DirectRLEnvCfg.wait_for_textures` and
  :attr:`~isaaclab.envs.ManagerBasedEnvCfg.wait_for_textures` to enable assets loading check
  during :class:`~isaaclab.DirectRLEnv` and :class:`~isaaclab.ManagerBasedEnv` reset method when
  rtx sensors are added to the scene.


0.27.22 (2024-12-04)
~~~~~~~~~~~~~~~~~~~~

Fixed
^^^^^

* Fixed the order of the incoming parameters in :class:`isaaclab.envs.DirectMARLEnv` to correctly use
  ``NoiseModel`` in marl-envs.


0.27.21 (2024-12-04)
~~~~~~~~~~~~~~~~~~~~

Added
^^^^^

* Added :class:`~isaaclab.managers.RecorderManager` and its utility classes to record data from the simulation.
* Added :class:`~isaaclab.utils.datasets.EpisodeData` to store data for an episode.
* Added :class:`~isaaclab.utils.datasets.DatasetFileHandlerBase` as a base class for handling dataset files.
* Added :class:`~isaaclab.utils.datasets.HDF5DatasetFileHandler` as a dataset file handler implementation to
  export and load episodes from HDF5 files.
* Added ``record_demos.py`` script to record human-teleoperated demos for a specified task and export to an HDF5 file.
* Added ``replay_demos.py`` script to replay demos loaded from an HDF5 file.


0.27.20 (2024-12-02)
~~~~~~~~~~~~~~~~~~~~

Changed
^^^^^^^

* Changed :class:`isaaclab.envs.DirectMARLEnv` to inherit from ``Gymnasium.Env`` due to requirement from Gymnasium
  v1.0.0 requiring all environments to be a subclass of ``Gymnasium.Env`` when using the ``make`` interface.


0.27.19 (2024-12-02)
~~~~~~~~~~~~~~~~~~~~

Added
^^^^^

* Added ``isaaclab.utils.pretrained_checkpoints`` containing constants and utility functions used to manipulate
  paths and load checkpoints from Nucleus.


0.27.18 (2024-11-28)
~~~~~~~~~~~~~~~~~~~~

Changed
^^^^^^^

* Renamed Isaac Sim imports to follow Isaac Sim 4.5 naming conventions.


0.27.17 (2024-11-20)
~~~~~~~~~~~~~~~~~~~~

Added
^^^^^

* Added ``create_new_stage`` setting in :class:`~isaaclab.app.AppLauncher` to avoid creating a default new
  stage on startup in Isaac Sim. This helps reduce the startup time when launching Isaac Lab.


0.27.16 (2024-11-15)
~~~~~~~~~~~~~~~~~~~~

Added
^^^^^

* Added the class :class:`~isaaclab.devices.Se3HandTracking` which enables XR teleop for manipulators.


0.27.15 (2024-11-09)
~~~~~~~~~~~~~~~~~~~~

Fixed
^^^^^

* Fixed indexing in :meth:`isaaclab.assets.Articulation.write_joint_limits_to_sim` to correctly process
  non-None ``env_ids`` and ``joint_ids``.


0.27.14 (2024-10-23)
~~~~~~~~~~~~~~~~~~~~

Added
^^^^^

* Added the class :class:`~isaaclab.assets.RigidObjectCollection` which allows to spawn
  multiple objects in each environment and access/modify the quantities with a unified (env_ids, object_ids) API.


0.27.13 (2024-10-30)
~~~~~~~~~~~~~~~~~~~~

Added
^^^^^

* Added the attributes :attr:`~isaaclab.sim.converters.MeshConverterCfg.translation`, :attr:`~isaaclab.sim.converters.MeshConverterCfg.rotation`,
  :attr:`~isaaclab.sim.converters.MeshConverterCfg.scale` to translate, rotate, and scale meshes
  when importing them with :class:`~isaaclab.sim.converters.MeshConverter`.


0.27.12 (2024-11-04)
~~~~~~~~~~~~~~~~~~~~

Removed
^^^^^^^

* Removed TensorDict usage in favor of Python dictionary in sensors


0.27.11 (2024-10-31)
~~~~~~~~~~~~~~~~~~~~

Added
^^^^^

* Added support to define tuple of floats to scale observation terms by expanding the
  :attr:`isaaclab.managers.manager_term_cfg.ObservationManagerCfg.scale` attribute.


0.27.10 (2024-11-01)
~~~~~~~~~~~~~~~~~~~~

Changed
^^^^^^^

* Cached the PhysX view's joint paths before looping over them when processing fixed joint tendons
  inside the :class:`Articulation` class. This helps improve the processing time for the tendons.


0.27.9 (2024-11-01)
~~~~~~~~~~~~~~~~~~~

Added
^^^^^

* Added the :class:`isaaclab.utils.types.ArticulationActions` class to store the joint actions
  for an articulation. Earlier, the class from Isaac Sim was being used. However, it used a different
  type for the joint actions which was not compatible with the Isaac Lab framework.


0.27.8 (2024-11-01)
~~~~~~~~~~~~~~~~~~~

Fixed
^^^^^

* Added sanity check if the term is a valid type inside the command manager.
* Corrected the iteration over ``group_cfg_items`` inside the observation manager.


0.27.7 (2024-10-28)
~~~~~~~~~~~~~~~~~~~

Added
^^^^^

* Added frozen encoder feature extraction observation space with ResNet and Theia


0.27.6 (2024-10-25)
~~~~~~~~~~~~~~~~~~~

Fixed
^^^^^

* Fixed usage of ``meshes`` property in :class:`isaaclab.sensors.RayCasterCamera` to use ``self.meshes``
  instead of the undefined ``RayCaster.meshes``.
* Fixed issue in :class:`isaaclab.envs.ui.BaseEnvWindow` where undefined configs were being accessed when
  creating debug visualization elements in UI.


0.27.5 (2024-10-25)
~~~~~~~~~~~~~~~~~~~

Added
^^^^^

* Added utilities for serializing/deserializing Gymnasium spaces.


0.27.4 (2024-10-18)
~~~~~~~~~~~~~~~~~~~

Fixed
^^^^^

* Updated installation path instructions for Windows in the Isaac Lab documentation to remove redundancy in the
  use of %USERPROFILE% for path definitions.


0.27.3 (2024-10-22)
~~~~~~~~~~~~~~~~~~~

Fixed
^^^^^

* Fixed the issue with using list or tuples of ``configclass`` within a ``configclass``. Earlier, the list of
  configclass objects were not converted to dictionary properly when ``to_dict`` function was called.


0.27.2 (2024-10-21)
~~~~~~~~~~~~~~~~~~~

Added
^^^^^

* Added ``--kit_args`` to :class:`~isaaclab.app.AppLauncher` to allow passing command line arguments directly to
  Omniverse Kit SDK.


0.27.1 (2024-10-20)
~~~~~~~~~~~~~~~~~~~

Added
^^^^^

* Added :class:`~isaaclab.sim.RenderCfg` and the attribute :attr:`~isaaclab.sim.SimulationCfg.render` for
  specifying render related settings.


0.27.0 (2024-10-14)
~~~~~~~~~~~~~~~~~~~

Added
^^^^^

* Added a method to :class:`~isaaclab.utils.configclass` to check for attributes with values of
  type ``MISSING``. This is useful when the user wants to check if a certain attribute has been set or not.
* Added the configuration validation check inside the constructor of all the core classes
  (such as sensor base, asset base, scene and environment base classes).
* Added support for environments without commands by leaving the attribute
  :attr:`isaaclab.envs.ManagerBasedRLEnvCfg.commands` as None. Before, this had to be done using
  the class :class:`isaaclab.command_generators.NullCommandGenerator`.
* Moved the ``meshes`` attribute in the :class:`isaaclab.sensors.RayCaster` class from class variable to instance variable.
  This prevents the meshes to overwrite each other.


0.26.0 (2024-10-16)
~~~~~~~~~~~~~~~~~~~

Added
^^^^^

* Added Imu sensor implementation that directly accesses the physx view :class:`isaaclab.sensors.Imu`. The
  sensor comes with a configuration class :class:`isaaclab.sensors.ImuCfg` and data class
  :class:`isaaclab.sensors.ImuData`.
* Moved and renamed :meth:`isaaclab.sensors.camera.utils.convert_orientation_convention` to
  :meth:`isaaclab.utils.math.convert_camera_frame_orientation_convention`
* Moved :meth:`isaaclab.sensors.camera.utils.create_rotation_matrix_from_view` to
  :meth:`isaaclab.utils.math.create_rotation_matrix_from_view`


0.25.2 (2024-10-16)
~~~~~~~~~~~~~~~~~~~

Added
^^^^^

* Added support for different Gymnasium spaces (``Box``, ``Discrete``, ``MultiDiscrete``, ``Tuple`` and ``Dict``)
  to define observation, action and state spaces in the direct workflow.
* Added :meth:`sample_space` to environment utils to sample supported spaces where data containers are torch tensors.

Changed
^^^^^^^

* Mark the :attr:`num_observations`, :attr:`num_actions` and :attr:`num_states` in :class:`DirectRLEnvCfg` as deprecated
  in favor of :attr:`observation_space`, :attr:`action_space` and :attr:`state_space` respectively.
* Mark the :attr:`num_observations`, :attr:`num_actions` and :attr:`num_states` in :class:`DirectMARLEnvCfg` as deprecated
  in favor of :attr:`observation_spaces`, :attr:`action_spaces` and :attr:`state_space` respectively.


0.25.1 (2024-10-10)
~~~~~~~~~~~~~~~~~~~

Fixed
^^^^^

* Fixed potential issue where default joint positions can fall outside of the limits being set with Articulation's
  ``write_joint_limits_to_sim`` API.


0.25.0 (2024-10-06)
~~~~~~~~~~~~~~~~~~~

Added
^^^^^

* Added configuration classes for spawning assets from a list of individual asset configurations randomly
  at the specified prim paths.


0.24.20 (2024-10-07)
~~~~~~~~~~~~~~~~~~~~

Fixed
^^^^^

* Fixed the :meth:`isaaclab.envs.mdp.events.randomize_rigid_body_material` function to
  correctly sample friction and restitution from the given ranges.


0.24.19 (2024-10-05)
~~~~~~~~~~~~~~~~~~~~

Added
^^^^^

* Added new functionalities to the FrameTransformer to make it more general. It is now possible to track:

  * Target frames that aren't children of the source frame prim_path
  * Target frames that are based upon the source frame prim_path


0.24.18 (2024-10-04)
~~~~~~~~~~~~~~~~~~~~

Fixed
^^^^^

* Fixes parsing and application of ``size`` parameter for :class:`~isaaclab.sim.spawn.GroundPlaneCfg` to correctly
  scale the grid-based ground plane.


0.24.17 (2024-10-04)
~~~~~~~~~~~~~~~~~~~~

Fixed
^^^^^

* Fixed the deprecation notice for using ``pxr.Semantics``. The corresponding modules use ``Semantics`` module
  directly.


0.24.16 (2024-10-03)
~~~~~~~~~~~~~~~~~~~~

Changed
^^^^^^^

* Renamed the observation function :meth:`grab_images` to :meth:`image` to follow convention of noun-based naming.
* Renamed the function :meth:`convert_perspective_depth_to_orthogonal_depth` to a shorter name
  :meth:`isaaclab.utils.math.orthogonalize_perspective_depth`.


0.24.15 (2024-09-20)
~~~~~~~~~~~~~~~~~~~~

Added
^^^^^

* Added :meth:`grab_images` to be able to use images for an observation term in manager-based environments.


0.24.14 (2024-09-20)
~~~~~~~~~~~~~~~~~~~~

Added
^^^^^

* Added the method :meth:`convert_perspective_depth_to_orthogonal_depth` to convert perspective depth
  images to orthogonal depth images. This is useful for the :meth:`~isaaclab.utils.math.unproject_depth`,
  since it expects orthogonal depth images as inputs.


0.24.13 (2024-09-08)
~~~~~~~~~~~~~~~~~~~~

Changed
^^^^^^^

* Moved the configuration of visualization markers for the command terms to their respective configuration classes.
  This allows users to modify the markers for the command terms without having to modify the command term classes.


0.24.12 (2024-09-18)
~~~~~~~~~~~~~~~~~~~~

Fixed
^^^^^

* Fixed outdated fetching of articulation data by using the method ``update_articulations_kinematic`` in
  :class:`isaaclab.assets.ArticulationData`. Before if an articulation was moved during a reset, the pose of the
  links were outdated if fetched before the next physics step. Adding this method ensures that the pose of the links
  is always up-to-date. Similarly ``update_articulations_kinematic`` was added before any render step to ensure that the
  articulation displays correctly after a reset.


0.24.11 (2024-09-11)
~~~~~~~~~~~~~~~~~~~~

Added
^^^^^

* Added skrl's JAX environment variables to :class:`~isaaclab.app.AppLauncher`
  to support distributed multi-GPU and multi-node training using JAX


0.24.10 (2024-09-10)
~~~~~~~~~~~~~~~~~~~~

Added
^^^^^

* Added config class, support, and tests for MJCF conversion via standalone python scripts.


0.24.9 (2024-09-09)
~~~~~~~~~~~~~~~~~~~~

Added
^^^^^

* Added a seed parameter to the :attr:`isaaclab.envs.ManagerBasedEnvCfg` and :attr:`isaaclab.envs.DirectRLEnvCfg`
  classes to set the seed for the environment. This seed is used to initialize the random number generator for the environment.
* Adapted the workflow scripts to set the seed for the environment using the seed specified in the learning agent's configuration
  file or the command line argument. This ensures that the simulation results are reproducible across different runs.


0.24.8 (2024-09-08)
~~~~~~~~~~~~~~~~~~~

Changed
^^^^^^^

* Modified:meth:`quat_rotate` and :meth:`quat_rotate_inverse` operations to use :meth:`torch.einsum`
  for faster processing of high dimensional input tensors.


0.24.7 (2024-09-06)
~~~~~~~~~~~~~~~~~~~

Added
^^^^^

* Added support for property attributes in the :meth:``isaaclab.utils.configclass`` method.
  Earlier, the configclass decorator failed to parse the property attributes correctly and made them
  instance variables instead.


0.24.6 (2024-09-05)
~~~~~~~~~~~~~~~~~~~

Fixed
^^^^^

* Adapted the ``A`` and ``D`` button bindings inside :meth:`isaaclab.device.Se3Keyboard` to make them now
  more-intuitive to control the y-axis motion based on the right-hand rule.


0.24.5 (2024-08-29)
~~~~~~~~~~~~~~~~~~~

Added
^^^^^

* Added alternative data type "distance_to_camera" in :class:`isaaclab.sensors.TiledCamera` class to be
  consistent with all other cameras (equal to type "depth").


0.24.4 (2024-09-02)
~~~~~~~~~~~~~~~~~~~

Fixed
^^^^^

* Added missing SI units to the documentation of :class:`isaaclab.sensors.Camera` and
  :class:`isaaclab.sensors.RayCasterCamera`.
* Added test to check :attr:`isaaclab.sensors.RayCasterCamera.set_intrinsic_matrices`


0.24.3 (2024-08-29)
~~~~~~~~~~~~~~~~~~~

Fixed
^^^^^

* Fixed the support for class-bounded methods when creating a configclass
  out of them. Earlier, these methods were being made as instance methods
  which required initialization of the class to call the class-methods.


0.24.2 (2024-08-28)
~~~~~~~~~~~~~~~~~~~

Added
^^^^^

* Added a class method to initialize camera configurations with an intrinsic matrix in the
  :class:`isaaclab.sim.spawner.sensors.PinholeCameraCfg`
  :class:`isaaclab.sensors.ray_caster.patterns_cfg.PinholeCameraPatternCfg` classes.

Fixed
^^^^^

* Fixed the ray direction in :func:`isaaclab.sensors.ray_caster.patterns.patterns.pinhole_camera_pattern` to
  point to the center of the pixel instead of the top-left corner.
* Fixed the clipping of the "distance_to_image_plane" depth image obtained using the
  :class:`isaaclab.sensors.ray_caster.RayCasterCamera` class. Earlier, the depth image was being clipped
  before the depth image was generated. Now, the clipping is applied after the depth image is generated. This makes
  the behavior equal to the USD Camera.


0.24.1 (2024-08-21)
~~~~~~~~~~~~~~~~~~~

Changed
^^^^^^^

* Disabled default viewport in certain headless scenarios for better performance.


0.24.0 (2024-08-17)
~~~~~~~~~~~~~~~~~~~

Added
^^^^^

* Added additional annotators for :class:`isaaclab.sensors.camera.TiledCamera` class.

Changed
^^^^^^^

* Updated :class:`isaaclab.sensors.TiledCamera` to latest RTX tiled rendering API.
* Single channel outputs for :class:`isaaclab.sensors.TiledCamera`, :class:`isaaclab.sensors.Camera` and :class:`isaaclab.sensors.RayCasterCamera` now has shape (H, W, 1).
* Data type for RGB output for :class:`isaaclab.sensors.TiledCamera` changed from ``torch.float`` to ``torch.uint8``.
* Dimension of RGB output for :class:`isaaclab.sensors.Camera` changed from (H, W, 4) to (H, W, 3). Use type ``rgba`` to retrieve the previous dimension.


0.23.1 (2024-08-17)
~~~~~~~~~~~~~~~~~~~

Changed
^^^^^^^

* Updated torch to version 2.4.0.


0.23.0 (2024-08-16)
~~~~~~~~~~~~~~~~~~~

Added
^^^^^

* Added direct workflow base class :class:`isaaclab.envs.DirectMARLEnv` for multi-agent environments.


0.22.1 (2024-08-17)
~~~~~~~~~~~~~~~~~~~

Added
^^^^^

* Added APIs to interact with the physics simulation of deformable objects. This includes setting the
  material properties, setting kinematic targets, and getting the state of the deformable object.
  For more information, please refer to the :mod:`isaaclab.assets.DeformableObject` class.


0.22.0 (2024-08-14)
~~~~~~~~~~~~~~~~~~~

Added
^^^^^

* Added :mod:`~isaaclab.utils.modifiers` module to provide framework for configurable and custom
  observation data modifiers.
* Adapted the :class:`~isaaclab.managers.ObservationManager` class to support custom modifiers.
  These are applied to the observation data before applying any noise or scaling operations.


0.21.2 (2024-08-13)
~~~~~~~~~~~~~~~~~~~

Fixed
^^^^^

* Moved event mode-based checks in the :meth:`isaaclab.managers.EventManager.apply` method outside
  the loop that iterates over the event terms. This prevents unnecessary checks and improves readability.
* Fixed the logic for global and per environment interval times when using the "interval" mode inside the
  event manager. Earlier, the internal lists for these times were of unequal lengths which led to wrong indexing
  inside the loop that iterates over the event terms.


0.21.1 (2024-08-06)
~~~~~~~~~~~~~~~~~~~

* Added a flag to preserve joint ordering inside the :class:`isaaclab.envs.mdp.JointAction` action term.


0.21.0 (2024-08-05)
~~~~~~~~~~~~~~~~~~~

Added
^^^^^

* Added the command line argument ``--device`` in :class:`~isaaclab.app.AppLauncher`. Valid options are:

  * ``cpu``: Use CPU.
  * ``cuda``: Use GPU with device ID ``0``.
  * ``cuda:N``: Use GPU, where N is the device ID. For example, ``cuda:0``. The default value is ``cuda:0``.

Changed
^^^^^^^

* Simplified setting the device throughout the code by relying on :attr:`isaaclab.sim.SimulationCfg.device`
  to activate gpu/cpu pipelines.

Removed
^^^^^^^

* Removed the parameter :attr:`isaaclab.sim.SimulationCfg.use_gpu_pipeline`. This is now directly inferred from
  :attr:`isaaclab.sim.SimulationCfg.device`.
* Removed the command line input argument ``--device_id`` in :class:`~isaaclab.app.AppLauncher`. The device id can
  now be set using the ``--device`` argument, for example with ``--device cuda:0``.


0.20.8 (2024-08-02)
~~~~~~~~~~~~~~~~~~~

Fixed
^^^^^

* Fixed the handling of observation terms with different shapes in the
  :class:`~isaaclab.managers.ObservationManager` class. Earlier, the constructor would throw an error if the
  shapes of the observation terms were different. Now, this operation only happens when the terms in an observation
  group are being concatenated. Otherwise, the terms are stored as a dictionary of tensors.
* Improved the error message when the observation terms are not of the same shape in the
  :class:`~isaaclab.managers.ObservationManager` class and the terms are being concatenated.


0.20.7 (2024-08-02)
~~~~~~~~~~~~~~~~~~~

Changed
^^^^^^^

* Performance improvements for material randomization in events.

Added
^^^^^

* Added minimum randomization frequency for reset mode randomizations.


0.20.6 (2024-08-02)
~~~~~~~~~~~~~~~~~~~

Changed
^^^^^^^

* Removed the hierarchy from :class:`~isaaclab.assets.RigidObject` class to
  :class:`~isaaclab.assets.Articulation` class. Previously, the articulation class overrode  almost
  all the functions of the rigid object class making the hierarchy redundant. Now, the articulation class
  is a standalone class that does not inherit from the rigid object class. This does add some code
  duplication but the simplicity and clarity of the code is improved.


0.20.5 (2024-08-02)
~~~~~~~~~~~~~~~~~~~

Added
^^^^^

* Added :attr:`isaaclab.terrain.TerrainGeneratorCfg.border_height` to set the height of the border
  around the terrain.


0.20.4 (2024-08-02)
~~~~~~~~~~~~~~~~~~~

Fixed
^^^^^

* Fixed the caching of terrains when using the :class:`isaaclab.terrains.TerrainGenerator` class.
  Earlier, the random sampling of the difficulty levels led to different hash values for the same terrain
  configuration. This caused the terrains to be re-generated even when the same configuration was used.
  Now, the numpy random generator is seeded with the same seed to ensure that the difficulty levels are
  sampled in the same order between different runs.


0.20.3 (2024-08-02)
~~~~~~~~~~~~~~~~~~~

Fixed
^^^^^

* Fixed the setting of translation and orientation when spawning a mesh prim. Earlier, the translation
  and orientation was being applied both on the parent Xform and the mesh prim. This was causing the
  mesh prim to be offset by the translation and orientation of the parent Xform, which is not the intended
  behavior.


0.20.2 (2024-08-02)
~~~~~~~~~~~~~~~~~~~

Changed
^^^^^^^

* Modified the computation of body acceleration for rigid body data to use PhysX APIs instead of
  numerical finite-differencing. This removes the need for computation of body acceleration at
  every update call of the data buffer.


0.20.1 (2024-07-30)
~~~~~~~~~~~~~~~~~~~

Fixed
^^^^^

* Fixed the :meth:`isaaclab.utils.math.wrap_to_pi` method to handle the wrapping of angles correctly.
  Earlier, the method was not wrapping the angles to the range [-pi, pi] correctly when the angles were outside
  the range [-2*pi, 2*pi].


0.20.0 (2024-07-26)
~~~~~~~~~~~~~~~~~~~

Added
^^^^^

* Support for the Isaac Sim 4.1.0 release.

Removed
^^^^^^^

* The ``mdp.add_body_mass`` method in the events. Please use the
  :meth:`isaaclab.envs.mdp.randomize_rigid_body_mass` method instead.
* The classes ``managers.RandomizationManager`` and ``managers.RandomizationTermCfg`` are replaced with
  :class:`isaaclab.managers.EventManager` and :class:`isaaclab.managers.EventTermCfg` classes.
* The following properties in :class:`isaaclab.sensors.FrameTransformerData`:

  * ``target_rot_source`` --> :attr:`~isaaclab.sensors.FrameTransformerData.target_quat_w`
  * ``target_rot_w`` --> :attr:`~isaaclab.sensors.FrameTransformerData.target_quat_source`
  * ``source_rot_w`` --> :attr:`~isaaclab.sensors.FrameTransformerData.source_quat_w`

* The kit experience file ``isaaclab.backwards.compatible.kit``. This is followed by dropping the support for
  Isaac Sim 2023.1.1 completely.


0.19.4 (2024-07-13)
~~~~~~~~~~~~~~~~~~~

Fixed
^^^^^

* Added the call to "startup" events when using the :class:`~isaaclab.envs.ManagerBasedEnv` class.
  Earlier, the "startup" events were not being called when the environment was initialized. This issue
  did not occur when using the :class:`~isaaclab.envs.ManagerBasedRLEnv` class since the "startup"
  events were called in the constructor.


0.19.3 (2024-07-13)
~~~~~~~~~~~~~~~~~~~

Added
^^^^^

* Added schemas for setting and modifying deformable body properties on a USD prim.
* Added API to spawn a deformable body material in the simulation.
* Added APIs to spawn rigid and deformable meshes of primitive shapes (cone, cylinder, sphere, box, capsule)
  in the simulation. This is possible through the :mod:`isaaclab.sim.spawners.meshes` module.


0.19.2 (2024-07-05)
~~~~~~~~~~~~~~~~~~~

Changed
^^^^^^^

* Modified cloning scheme based on the attribute :attr:`~isaaclab.scene.InteractiveSceneCfg.replicate_physics`
  to determine whether environment is homogeneous or heterogeneous.


0.19.1 (2024-07-05)
~~~~~~~~~~~~~~~~~~~

Added
^^^^^

* Added a lidar pattern function :func:`~isaaclab.sensors.ray_caster.patterns.patterns.lidar_pattern` with
  corresponding config :class:`~isaaclab.sensors.ray_caster.patterns_cfg.LidarPatternCfg`.


0.19.0 (2024-07-04)
~~~~~~~~~~~~~~~~~~~

Fixed
^^^^^

* Fixed parsing of articulations with nested rigid links while using the :class:`isaaclab.assets.Articulation`
  class. Earlier, the class initialization failed when the articulation had nested rigid links since the rigid
  links were not being parsed correctly by the PhysX view.

Removed
^^^^^^^

* Removed the attribute :attr:`body_physx_view` from the :class:`isaaclab.assets.Articulation` and
  :class:`isaaclab.assets.RigidObject` classes. These were causing confusions when used with articulation
  view since the body names were not following the same ordering.
* Dropped support for Isaac Sim 2023.1.1. The minimum supported version is now Isaac Sim 4.0.0.


0.18.6 (2024-07-01)
~~~~~~~~~~~~~~~~~~~

Fixed
^^^^^

* Fixed the environment stepping logic. Earlier, the environments' rendering logic was updating the kit app which
  would in turn step the physics :attr:`isaaclab.sim.SimulationCfg.render_interval` times. Now, a render
  call only does rendering and does not step the physics.


0.18.5 (2024-06-26)
~~~~~~~~~~~~~~~~~~~

Fixed
^^^^^

* Fixed the gravity vector direction used inside the :class:`isaaclab.assets.RigidObjectData` class.
  Earlier, the gravity direction was hard-coded as (0, 0, -1) which may be different from the actual
  gravity direction in the simulation. Now, the gravity direction is obtained from the simulation context
  and used to compute the projection of the gravity vector on the object.


0.18.4 (2024-06-26)
~~~~~~~~~~~~~~~~~~~

Fixed
^^^^^

* Fixed double reference count of the physics sim view inside the asset classes. This was causing issues
  when destroying the asset class instance since the physics sim view was not being properly released.

Added
^^^^^

* Added the attribute :attr:`~isaaclab.assets.AssetBase.is_initialized` to check if the asset and sensor
  has been initialized properly. This can be used to ensure that the asset or sensor is ready to use in the simulation.


0.18.3 (2024-06-25)
~~~~~~~~~~~~~~~~~~~

Fixed
^^^^^

* Fixed the docstrings at multiple places related to the different buffer implementations inside the
  :mod:`isaaclab.utils.buffers` module. The docstrings were not clear and did not provide enough
  information about the classes and their methods.

Added
^^^^^

* Added the field for fixed tendom names in the :class:`isaaclab.assets.ArticulationData` class.
  Earlier, this information was not exposed which was inconsistent with other name related information
  such as joint or body names.

Changed
^^^^^^^

* Renamed the fields ``min_num_time_lags`` and ``max_num_time_lags`` to ``min_delay`` and
  ``max_delay`` in the :class:`isaaclab.actuators.DelayedPDActuatorCfg` class. This is to make
  the naming simpler to understand.


0.18.2 (2024-06-25)
~~~~~~~~~~~~~~~~~~~

Changed
^^^^^^^

* Moved the configuration for tile-rendered camera into its own file named ``tiled_camera_cfg.py``.
  This makes it easier to follow where the configuration is located and how it is related to the class.


0.18.1 (2024-06-25)
~~~~~~~~~~~~~~~~~~~

Changed
^^^^^^^

* Ensured that a parity between class and its configuration class is explicitly visible in the
  :mod:`isaaclab.envs` module. This makes it easier to follow where definitions are located and how
  they are related. This should not be a breaking change as the classes are still accessible through the same module.


0.18.0 (2024-06-13)
~~~~~~~~~~~~~~~~~~~

Fixed
^^^^^

* Fixed the rendering logic to render at the specified interval. Earlier, the substep parameter had no effect and rendering
  would happen once every env.step() when active.

Changed
^^^^^^^

* Renamed :attr:`isaaclab.sim.SimulationCfg.substeps` to :attr:`isaaclab.sim.SimulationCfg.render_interval`.
  The render logic is now integrated in the decimation loop of the environment.


0.17.13 (2024-06-13)
~~~~~~~~~~~~~~~~~~~~

Fixed
^^^^^

* Fixed the orientation reset logic in :func:`isaaclab.envs.mdp.events.reset_root_state_uniform` to make it relative to
  the default orientation. Earlier, the position was sampled relative to the default and the orientation not.


0.17.12 (2024-06-13)
~~~~~~~~~~~~~~~~~~~~

Added
^^^^^

* Added the class :class:`isaaclab.utils.buffers.TimestampedBuffer` to store timestamped data.

Changed
^^^^^^^

* Added time-stamped buffers in the classes :class:`isaaclab.assets.RigidObjectData` and :class:`isaaclab.assets.ArticulationData`
  to update some values lazily and avoid unnecessary computations between physics updates. Before, all the data was always
  updated at every step, even if it was not used by the task.


0.17.11 (2024-05-30)
~~~~~~~~~~~~~~~~~~~~

Fixed
^^^^^

* Fixed :class:`isaaclab.sensor.ContactSensor` not loading correctly in extension mode.
  Earlier, the :attr:`isaaclab.sensor.ContactSensor.body_physx_view` was not initialized when
  :meth:`isaaclab.sensor.ContactSensor._debug_vis_callback` is called which references it.


0.17.10 (2024-05-30)
~~~~~~~~~~~~~~~~~~~~

Fixed
^^^^^

* Fixed compound classes being directly assigned in ``default_factory`` generator method
  :meth:`isaaclab.utils.configclass._return_f`, which resulted in shared references such that modifications to
  compound objects were reflected across all instances generated from the same ``default_factory`` method.


0.17.9 (2024-05-30)
~~~~~~~~~~~~~~~~~~~

Added
^^^^^

* Added ``variants`` attribute to the :class:`isaaclab.sim.from_files.UsdFileCfg` class to select USD
  variants when loading assets from USD files.


0.17.8 (2024-05-28)
~~~~~~~~~~~~~~~~~~~

Fixed
^^^^^

* Implemented the reset methods in the action terms to avoid returning outdated data.


0.17.7 (2024-05-28)
~~~~~~~~~~~~~~~~~~~

Added
^^^^^

* Added debug visualization utilities in the :class:`isaaclab.managers.ActionManager` class.


0.17.6 (2024-05-27)
~~~~~~~~~~~~~~~~~~~

Added
^^^^^

* Added ``wp.init()`` call in Warp utils.


0.17.5 (2024-05-22)
~~~~~~~~~~~~~~~~~~~

Changed
^^^^^^^

* Websocket livestreaming is no longer supported. Valid livestream options are {0, 1, 2}.
* WebRTC livestream is now set with livestream=2.


0.17.4 (2024-05-17)
~~~~~~~~~~~~~~~~~~~

Changed
^^^^^^^

* Modified the noise functions to also support add, scale, and abs operations on the data. Added aliases
  to ensure backward compatibility with the previous functions.

  * Added :attr:`isaaclab.utils.noise.NoiseCfg.operation` for the different operations.
  * Renamed ``constant_bias_noise`` to :func:`isaaclab.utils.noise.constant_noise`.
  * Renamed ``additive_uniform_noise`` to :func:`isaaclab.utils.noise.uniform_noise`.
  * Renamed ``additive_gaussian_noise`` to :func:`isaaclab.utils.noise.gaussian_noise`.


0.17.3 (2024-05-15)
~~~~~~~~~~~~~~~~~~~

Fixed
^^^^^

* Set ``hide_ui`` flag in the app launcher for livestream.
* Fix native client livestream extensions.


0.17.2 (2024-05-09)
~~~~~~~~~~~~~~~~~~~

Changed
^^^^^^^

* Renamed ``_range`` to ``distribution_params`` in ``events.py`` for methods that defined a distribution.
* Apply additive/scaling randomization noise on default data instead of current data.
* Changed material bucketing logic to prevent exceeding 64k materials.

Fixed
^^^^^

* Fixed broadcasting issues with indexing when environment and joint IDs are provided.
* Fixed incorrect tensor dimensions when setting a subset of environments.

Added
^^^^^

* Added support for randomization of fixed tendon parameters.
* Added support for randomization of dof limits.
* Added support for randomization of gravity.
* Added support for Gaussian sampling.
* Added default buffers to Articulation/Rigid object data classes for randomization.


0.17.1 (2024-05-10)
~~~~~~~~~~~~~~~~~~~

Fixed
^^^^^

* Added attribute :attr:`isaaclab.sim.converters.UrdfConverterCfg.override_joint_dynamics` to properly parse
  joint dynamics in :class:`isaaclab.sim.converters.UrdfConverter`.


0.17.0 (2024-05-07)
~~~~~~~~~~~~~~~~~~~

Changed
^^^^^^^

* Renamed ``BaseEnv`` to :class:`isaaclab.envs.ManagerBasedEnv`.
* Renamed ``base_env.py`` to ``manager_based_env.py``.
* Renamed ``BaseEnvCfg`` to :class:`isaaclab.envs.ManagerBasedEnvCfg`.
* Renamed ``RLTaskEnv`` to :class:`isaaclab.envs.ManagerBasedRLEnv`.
* Renamed ``rl_task_env.py`` to ``manager_based_rl_env.py``.
* Renamed ``RLTaskEnvCfg`` to :class:`isaaclab.envs.ManagerBasedRLEnvCfg`.
* Renamed ``rl_task_env_cfg.py`` to ``rl_env_cfg.py``.
* Renamed ``OIGEEnv`` to :class:`isaaclab.envs.DirectRLEnv`.
* Renamed ``oige_env.py`` to ``direct_rl_env.py``.
* Renamed ``RLTaskEnvWindow`` to :class:`isaaclab.envs.ui.ManagerBasedRLEnvWindow`.
* Renamed ``rl_task_env_window.py`` to ``manager_based_rl_env_window.py``.
* Renamed all references of ``BaseEnv``, ``BaseEnvCfg``, ``RLTaskEnv``, ``RLTaskEnvCfg``,  ``OIGEEnv``, and ``RLTaskEnvWindow``.

Added
^^^^^

* Added direct workflow base class :class:`isaaclab.envs.DirectRLEnv`.


0.16.4 (2024-05-06)
~~~~~~~~~~~~~~~~~~~~

Changed
^^^^^^^

* Added :class:`isaaclab.sensors.TiledCamera` to support tiled rendering with RGB and depth.


0.16.3 (2024-04-26)
~~~~~~~~~~~~~~~~~~~

Fixed
^^^^^

* Fixed parsing of filter prim path expressions in the :class:`isaaclab.sensors.ContactSensor` class.
  Earlier, the filter prim paths given to the physics view was not being parsed since they were specified as
  regex expressions instead of glob expressions.


0.16.2 (2024-04-25)
~~~~~~~~~~~~~~~~~~~~

Changed
^^^^^^^

* Simplified the installation procedure, isaaclab -e is no longer needed
* Updated torch dependency to 2.2.2


0.16.1 (2024-04-20)
~~~~~~~~~~~~~~~~~~~

Added
^^^^^

* Added attribute :attr:`isaaclab.sim.ArticulationRootPropertiesCfg.fix_root_link` to fix the root link
  of an articulation to the world frame.


0.16.0 (2024-04-16)
~~~~~~~~~~~~~~~~~~~

Added
^^^^^

* Added the function :meth:`isaaclab.utils.math.quat_unique` to standardize quaternion representations,
  i.e. always have a non-negative real part.
* Added events terms for randomizing mass by scale, simulation joint properties (stiffness, damping, armature,
  and friction)

Fixed
^^^^^

* Added clamping of joint positions and velocities in event terms for resetting joints. The simulation does not
  throw an error if the set values are out of their range. Hence, users are expected to clamp them before setting.
* Fixed :class:`isaaclab.envs.mdp.EMAJointPositionToLimitsActionCfg` to smoothen the actions
  at environment frequency instead of simulation frequency.

* Renamed the following functions in :meth:`isaaclab.envs.mdp` to avoid confusions:

  * Observation: :meth:`joint_pos_norm` -> :meth:`joint_pos_limit_normalized`
  * Action: :class:`ExponentialMovingAverageJointPositionAction` -> :class:`EMAJointPositionToLimitsAction`
  * Termination: :meth:`base_height` -> :meth:`root_height_below_minimum`
  * Termination: :meth:`joint_pos_limit` -> :meth:`joint_pos_out_of_limit`
  * Termination: :meth:`joint_pos_manual_limit` -> :meth:`joint_pos_out_of_manual_limit`
  * Termination: :meth:`joint_vel_limit` -> :meth:`joint_vel_out_of_limit`
  * Termination: :meth:`joint_vel_manual_limit` -> :meth:`joint_vel_out_of_manual_limit`
  * Termination: :meth:`joint_torque_limit` -> :meth:`joint_effort_out_of_limit`

Deprecated
^^^^^^^^^^

* Deprecated the function :meth:`isaaclab.envs.mdp.add_body_mass` in favor of
  :meth:`isaaclab.envs.mdp.randomize_rigid_body_mass`. This supports randomizing the mass based on different
  operations (add, scale, or set) and sampling distributions.


0.15.13 (2024-04-16)
~~~~~~~~~~~~~~~~~~~~

Changed
^^^^^^^

* Improved startup performance by enabling rendering-based extensions only when necessary and caching of nucleus directory.
* Renamed the flag ``OFFSCREEN_RENDER`` or ``--offscreen_render`` to ``ENABLE_CAMERAS`` or ``--enable_cameras`` respectively.


0.15.12 (2024-04-16)
~~~~~~~~~~~~~~~~~~~~

Changed
^^^^^^^

* Replaced calls to the ``check_file_path`` function in the :mod:`isaaclab.sim.spawners.from_files`
  with the USD stage resolve identifier function. This helps speed up the loading of assets from file paths
  by avoiding Nucleus server calls.


0.15.11 (2024-04-15)
~~~~~~~~~~~~~~~~~~~~

Added
^^^^^

* Added the :meth:`isaaclab.sim.SimulationContext.has_rtx_sensors` method to check if any
  RTX-related sensors such as cameras have been created in the simulation. This is useful to determine
  if simulation requires RTX rendering during step or not.

Fixed
^^^^^

* Fixed the rendering of RTX-related sensors such as cameras inside the :class:`isaaclab.envs.RLTaskEnv` class.
  Earlier the rendering did not happen inside the step function, which caused the sensor data to be empty.


0.15.10 (2024-04-11)
~~~~~~~~~~~~~~~~~~~~

Fixed
^^^^^

* Fixed sharing of the same memory address between returned tensors from observation terms
  in the :class:`isaaclab.managers.ObservationManager` class. Earlier, the returned
  tensors could map to the same memory address, causing issues when the tensors were modified
  during scaling, clipping or other operations.


0.15.9 (2024-04-04)
~~~~~~~~~~~~~~~~~~~

Fixed
^^^^^

* Fixed assignment of individual termination terms inside the :class:`isaaclab.managers.TerminationManager`
  class. Earlier, the terms were being assigned their values through an OR operation which resulted in incorrect
  values. This regression was introduced in version 0.15.1.


0.15.8 (2024-04-02)
~~~~~~~~~~~~~~~~~~~

Added
^^^^^

* Added option to define ordering of points for the mesh-grid generation in the
  :func:`isaaclab.sensors.ray_caster.patterns.grid_pattern`. This parameter defaults to 'xy'
  for backward compatibility.


0.15.7 (2024-03-28)
~~~~~~~~~~~~~~~~~~~

Added
^^^^^

* Adds option to return indices/data in the specified query keys order in
  :class:`isaaclab.managers.SceneEntityCfg` class, and the respective
  :func:`isaaclab.utils.string.resolve_matching_names_values` and
  :func:`isaaclab.utils.string.resolve_matching_names` functions.


0.15.6 (2024-03-28)
~~~~~~~~~~~~~~~~~~~

Added
^^^^^

* Extended the :class:`isaaclab.app.AppLauncher` class to support the loading of experience files
  from the command line. This allows users to load a specific experience file when running the application
  (such as for multi-camera rendering or headless mode).

Changed
^^^^^^^

* Changed default loading of experience files in the :class:`isaaclab.app.AppLauncher` class from the ones
  provided by Isaac Sim to the ones provided in Isaac Lab's ``apps`` directory.


0.15.5 (2024-03-23)
~~~~~~~~~~~~~~~~~~~

Fixed
^^^^^

* Fixed the env origins in :meth:`_compute_env_origins_grid` of :class:`isaaclab.terrain.TerrainImporter`
  to match that obtained from the Isaac Sim :class:`isaacsim.core.cloner.GridCloner` class.

Added
^^^^^

* Added unit test to ensure consistency between environment origins generated by IsaacSim's Grid Cloner and those
  produced by the TerrainImporter.


0.15.4 (2024-03-22)
~~~~~~~~~~~~~~~~~~~

Fixed
^^^^^

* Fixed the :class:`isaaclab.envs.mdp.actions.NonHolonomicActionCfg` class to use
  the correct variable when applying actions.


0.15.3 (2024-03-21)
~~~~~~~~~~~~~~~~~~~

Added
^^^^^

* Added unit test to check that :class:`isaaclab.scene.InteractiveScene` entity data is not shared between separate instances.

Fixed
^^^^^

* Moved class variables in :class:`isaaclab.scene.InteractiveScene` to correctly  be assigned as
  instance variables.
* Removed custom ``__del__`` magic method from :class:`isaaclab.scene.InteractiveScene`.


0.15.2 (2024-03-21)
~~~~~~~~~~~~~~~~~~~

Fixed
^^^^^

* Added resolving of relative paths for the main asset USD file when using the
  :class:`isaaclab.sim.converters.UrdfConverter` class. This is to ensure that the material paths are
  resolved correctly when the main asset file is moved to a different location.


0.15.1 (2024-03-19)
~~~~~~~~~~~~~~~~~~~

Fixed
^^^^^

* Fixed the imitation learning workflow example script, updating Isaac Lab and Robomimic API calls.
* Removed the resetting of :attr:`_term_dones` in the :meth:`isaaclab.managers.TerminationManager.reset`.
  Previously, the environment cleared out all the terms. However, it impaired reading the specific term's values externally.


0.15.0 (2024-03-17)
~~~~~~~~~~~~~~~~~~~

Deprecated
^^^^^^^^^^

* Renamed :class:`isaaclab.managers.RandomizationManager` to :class:`isaaclab.managers.EventManager`
  class for clarification as the manager takes care of events such as reset in addition to pure randomizations.
* Renamed :class:`isaaclab.managers.RandomizationTermCfg` to :class:`isaaclab.managers.EventTermCfg`
  for consistency with the class name change.


0.14.1 (2024-03-16)
~~~~~~~~~~~~~~~~~~~

Added
^^^^^

* Added simulation schemas for joint drive and fixed tendons. These can be configured for assets imported
  from file formats.
* Added logging of tendon properties to the articulation class (if they are present in the USD prim).


0.14.0 (2024-03-15)
~~~~~~~~~~~~~~~~~~~

Fixed
^^^^^

* Fixed the ordering of body names used in the :class:`isaaclab.assets.Articulation` class. Earlier,
  the body names were not following the same ordering as the bodies in the articulation. This led
  to issues when using the body names to access data related to the links from the articulation view
  (such as Jacobians, mass matrices, etc.).

Removed
^^^^^^^

* Removed the attribute :attr:`body_physx_view` from the :class:`isaaclab.assets.RigidObject`
  and :class:`isaaclab.assets.Articulation` classes. These were causing confusions when used
  with articulation view since the body names were not following the same ordering.


0.13.1 (2024-03-14)
~~~~~~~~~~~~~~~~~~~

Removed
^^^^^^^

* Removed the :mod:`isaaclab.compat` module. This module was used to provide compatibility
  with older versions of Isaac Sim. It is no longer needed since we have most of the functionality
  absorbed into the main classes.


0.13.0 (2024-03-12)
~~~~~~~~~~~~~~~~~~~

Added
^^^^^

* Added support for the following data types inside the :class:`isaaclab.sensors.Camera` class:
  ``instance_segmentation_fast`` and ``instance_id_segmentation_fast``. These are GPU-supported annotations
  and are faster than the regular annotations.

Fixed
^^^^^

* Fixed handling of semantic filtering inside the :class:`isaaclab.sensors.Camera` class. Earlier,
  the annotator was given ``semanticTypes`` as an argument. However, with Isaac Sim 2023.1, the annotator
  does not accept this argument. Instead the mapping needs to be set to the synthetic data interface directly.
* Fixed the return shape of colored images for segmentation data types inside the
  :class:`isaaclab.sensors.Camera` class. Earlier, the images were always returned as ``int32``. Now,
  they are casted to ``uint8`` 4-channel array before returning if colorization is enabled for the annotation type.

Removed
^^^^^^^

* Dropped support for ``instance_segmentation`` and ``instance_id_segmentation`` annotations in the
  :class:`isaaclab.sensors.Camera` class. Their "fast" counterparts should be used instead.
* Renamed the argument :attr:`isaaclab.sensors.CameraCfg.semantic_types` to
  :attr:`isaaclab.sensors.CameraCfg.semantic_filter`. This is more aligned with Replicator's terminology
  for semantic filter predicates.
* Replaced the argument :attr:`isaaclab.sensors.CameraCfg.colorize` with separate colorized
  arguments for each annotation type (:attr:`~isaaclab.sensors.CameraCfg.colorize_instance_segmentation`,
  :attr:`~isaaclab.sensors.CameraCfg.colorize_instance_id_segmentation`, and
  :attr:`~isaaclab.sensors.CameraCfg.colorize_semantic_segmentation`).


0.12.4 (2024-03-11)
~~~~~~~~~~~~~~~~~~~

Fixed
^^^^^


* Adapted randomization terms to deal with ``slice`` for the body indices. Earlier, the terms were not
  able to handle the slice object and were throwing an error.
* Added ``slice`` type-hinting to all body and joint related methods in the rigid body and articulation
  classes. This is to make it clear that the methods can handle both list of indices and slices.


0.12.3 (2024-03-11)
~~~~~~~~~~~~~~~~~~~

Fixed
^^^^^

* Added signal handler to the :class:`isaaclab.app.AppLauncher` class to catch the ``SIGINT`` signal
  and close the application gracefully. This is to prevent the application from crashing when the user
  presses ``Ctrl+C`` to close the application.


0.12.2 (2024-03-10)
~~~~~~~~~~~~~~~~~~~

Added
^^^^^

* Added observation terms for states of a rigid object in world frame.
* Added randomization terms to set root state with randomized orientation and joint state within user-specified limits.
* Added reward term for penalizing specific termination terms.

Fixed
^^^^^

* Improved sampling of states inside randomization terms. Earlier, the code did multiple torch calls
  for sampling different components of the vector. Now, it uses a single call to sample the entire vector.


0.12.1 (2024-03-09)
~~~~~~~~~~~~~~~~~~~

Added
^^^^^

* Added an option to the last actions observation term to get a specific term by name from the action manager.
  If None, the behavior remains the same as before (the entire action is returned).


0.12.0 (2024-03-08)
~~~~~~~~~~~~~~~~~~~

Added
^^^^^

* Added functionality to sample flat patches on a generated terrain. This can be configured using
  :attr:`isaaclab.terrains.SubTerrainBaseCfg.flat_patch_sampling` attribute.
* Added a randomization function for setting terrain-aware root state. Through this, an asset can be
  reset to a randomly sampled flat patches.

Fixed
^^^^^

* Separated normal and terrain-base position commands. The terrain based commands rely on the
  terrain to sample flat patches for setting the target position.
* Fixed command resample termination function.

Changed
^^^^^^^

* Added the attribute :attr:`isaaclab.envs.mdp.commands.UniformVelocityCommandCfg.heading_control_stiffness`
  to control the stiffness of the heading control term in the velocity command term. Earlier, this was
  hard-coded to 0.5 inside the term.

Removed
^^^^^^^

* Removed the function :meth:`sample_new_targets` in the terrain importer. Instead the attribute
  :attr:`isaaclab.terrains.TerrainImporter.flat_patches` should be used to sample new targets.


0.11.3 (2024-03-04)
~~~~~~~~~~~~~~~~~~~

Fixed
^^^^^

* Corrects the functions :func:`isaaclab.utils.math.axis_angle_from_quat` and :func:`isaaclab.utils.math.quat_error_magnitude`
  to accept tensors of the form (..., 4) instead of (N, 4). This brings us in line with our documentation and also upgrades one of our functions
  to handle higher dimensions.


0.11.2 (2024-03-04)
~~~~~~~~~~~~~~~~~~~

Added
^^^^^

* Added checks for default joint position and joint velocity in the articulation class. This is to prevent
  users from configuring values for these quantities that might be outside the valid range from the simulation.


0.11.1 (2024-02-29)
~~~~~~~~~~~~~~~~~~~

Added
^^^^^

* Replaced the default values for ``joint_ids`` and ``body_ids`` from ``None`` to ``slice(None)``
  in the :class:`isaaclab.managers.SceneEntityCfg`.
* Adapted rewards and observations terms so that the users can query a subset of joints and bodies.


0.11.0 (2024-02-27)
~~~~~~~~~~~~~~~~~~~

Removed
^^^^^^^

* Dropped support for Isaac Sim<=2022.2. As part of this, removed the components of :class:`isaaclab.app.AppLauncher`
  which handled ROS extension loading. We no longer need them in Isaac Sim>=2023.1 to control the load order to avoid crashes.
* Upgraded Dockerfile to use ISAACSIM_VERSION=2023.1.1 by default.


0.10.28 (2024-02-29)
~~~~~~~~~~~~~~~~~~~~

Added
^^^^^

* Implemented relative and moving average joint position action terms. These allow the user to specify
  the target joint positions as relative to the current joint positions or as a moving average of the
  joint positions over a window of time.


0.10.27 (2024-02-28)
~~~~~~~~~~~~~~~~~~~~

Added
^^^^^

* Added UI feature to start and stop animation recording in the stage when running an environment.
  To enable this feature, please pass the argument ``--disable_fabric`` to the environment script to allow
  USD read/write operations. Be aware that this will slow down the simulation.


0.10.26 (2024-02-26)
~~~~~~~~~~~~~~~~~~~~

Added
^^^^^

* Added a viewport camera controller class to the :class:`isaaclab.envs.BaseEnv`. This is useful
  for applications where the user wants to render the viewport from different perspectives even when the
  simulation is running in headless mode.


0.10.25 (2024-02-26)
~~~~~~~~~~~~~~~~~~~~

Fixed
^^^^^

* Ensures that all path arguments in :mod:`isaaclab.sim.utils` are cast to ``str``. Previously,
  we had handled path types as strings without casting.


0.10.24 (2024-02-26)
~~~~~~~~~~~~~~~~~~~~

Added
^^^^^

* Added tracking of contact time in the :class:`isaaclab.sensors.ContactSensor` class. Previously,
  only the air time was being tracked.
* Added contact force threshold, :attr:`isaaclab.sensors.ContactSensorCfg.force_threshold`, to detect
  when the contact sensor is in contact. Previously, this was set to hard-coded 1.0 in the sensor class.


0.10.23 (2024-02-21)
~~~~~~~~~~~~~~~~~~~~

Fixed
^^^^^

* Fixes the order of size arguments in :meth:`isaaclab.terrains.height_field.random_uniform_terrain`. Previously, the function
  would crash if the size along x and y were not the same.


0.10.22 (2024-02-14)
~~~~~~~~~~~~~~~~~~~~

Fixed
^^^^^

* Fixed "divide by zero" bug in :class:`~isaaclab.sim.SimulationContext` when setting gravity vector.
  Now, it is correctly disabled when the gravity vector is set to zero.


0.10.21 (2024-02-12)
~~~~~~~~~~~~~~~~~~~~

Fixed
^^^^^

* Fixed the printing of articulation joint information when the articulation has only one joint.
  Earlier, the function was performing a squeeze operation on the tensor, which caused an error when
  trying to index the tensor of shape (1,).


0.10.20 (2024-02-12)
~~~~~~~~~~~~~~~~~~~~

Added
^^^^^

* Adds :attr:`isaaclab.sim.PhysxCfg.enable_enhanced_determinism` to enable improved
  determinism from PhysX. Please note this comes at the expense of performance.


0.10.19 (2024-02-08)
~~~~~~~~~~~~~~~~~~~~

Fixed
^^^^^

* Fixed environment closing so that articulations, objects, and sensors are cleared properly.


0.10.18 (2024-02-05)
~~~~~~~~~~~~~~~~~~~~

Fixed
^^^^^

* Pinned :mod:`torch` version to 2.0.1 in the setup.py to keep parity version of :mod:`torch` supplied by
  Isaac 2023.1.1, and prevent version incompatibility between :mod:`torch` ==2.2 and
  :mod:`typing-extensions` ==3.7.4.3


0.10.17 (2024-02-02)
~~~~~~~~~~~~~~~~~~~~

Fixed
^^^^^^

* Fixed carb setting ``/app/livestream/enabled`` to be set as False unless live-streaming is specified
  by :class:`isaaclab.app.AppLauncher` settings. This fixes the logic of :meth:`SimulationContext.render`,
  which depended on the config in previous versions of Isaac defaulting to false for this setting.


0.10.16 (2024-01-29)
~~~~~~~~~~~~~~~~~~~~

Added
^^^^^^

* Added an offset parameter to the height scan observation term. This allows the user to specify the
  height offset of the scan from the tracked body. Previously it was hard-coded to be 0.5.


0.10.15 (2024-01-29)
~~~~~~~~~~~~~~~~~~~~

Fixed
^^^^^

* Fixed joint torque computation for implicit actuators. Earlier, the torque was always zero for implicit
  actuators. Now, it is computed approximately by applying the PD law.


0.10.14 (2024-01-22)
~~~~~~~~~~~~~~~~~~~~

Fixed
^^^^^

* Fixed the tensor shape of :attr:`isaaclab.sensors.ContactSensorData.force_matrix_w`. Earlier, the reshaping
  led to a mismatch with the data obtained from PhysX.


0.10.13 (2024-01-15)
~~~~~~~~~~~~~~~~~~~~

Fixed
^^^^^

* Fixed running of environments with a single instance even if the :attr:`replicate_physics`` flag is set to True.


0.10.12 (2024-01-10)
~~~~~~~~~~~~~~~~~~~~

Fixed
^^^^^

* Fixed indexing of source and target frames in the :class:`isaaclab.sensors.FrameTransformer` class.
  Earlier, it always assumed that the source frame body is at index 0. Now, it uses the body index of the
  source frame to compute the transformation.

Deprecated
^^^^^^^^^^

* Renamed quantities in the :class:`isaaclab.sensors.FrameTransformerData` class to be more
  consistent with the terminology used in the asset classes. The following quantities are deprecated:

  * ``target_rot_w`` -> ``target_quat_w``
  * ``source_rot_w`` -> ``source_quat_w``
  * ``target_rot_source`` -> ``target_quat_source``


0.10.11 (2024-01-08)
~~~~~~~~~~~~~~~~~~~~

Fixed
^^^^^

* Fixed attribute error raised when calling the :class:`isaaclab.envs.mdp.TerrainBasedPositionCommand`
  command term.
* Added a dummy function in :class:`isaaclab.terrain.TerrainImporter` that returns environment
  origins as terrain-aware sampled targets. This function should be implemented by child classes based on
  the terrain type.


0.10.10 (2023-12-21)
~~~~~~~~~~~~~~~~~~~~

Fixed
^^^^^

* Fixed reliance on non-existent ``Viewport`` in :class:`isaaclab.sim.SimulationContext` when loading livestreaming
  by ensuring that the extension ``omni.kit.viewport.window`` is enabled in :class:`isaaclab.app.AppLauncher` when
  livestreaming is enabled


0.10.9 (2023-12-21)
~~~~~~~~~~~~~~~~~~~

Fixed
^^^^^

* Fixed invalidation of physics views inside the asset and sensor classes. Earlier, they were left initialized
  even when the simulation was stopped. This caused issues when closing the application.


0.10.8 (2023-12-20)
~~~~~~~~~~~~~~~~~~~

Fixed
^^^^^

* Fixed the :class:`isaaclab.envs.mdp.actions.DifferentialInverseKinematicsAction` class
  to account for the offset pose of the end-effector.


0.10.7 (2023-12-19)
~~~~~~~~~~~~~~~~~~~

Fixed
^^^^^

* Added a check to ray-cast and camera sensor classes to ensure that the sensor prim path does not
  have a regex expression at its leaf. For instance, ``/World/Robot/camera_.*`` is not supported
  for these sensor types. This behavior needs to be fixed in the future.


0.10.6 (2023-12-19)
~~~~~~~~~~~~~~~~~~~

Added
^^^^^

* Added support for using articulations as visualization markers. This disables all physics APIs from
  the articulation and allows the user to use it as a visualization marker. It is useful for creating
  visualization markers for the end-effectors or base of the robot.

Fixed
^^^^^

* Fixed hiding of debug markers from secondary images when using the
  :class:`isaaclab.markers.VisualizationMarkers` class. Earlier, the properties were applied on
  the XForm prim instead of the Mesh prim.


0.10.5 (2023-12-18)
~~~~~~~~~~~~~~~~~~~

Fixed
^^^^^

* Fixed test ``check_base_env_anymal_locomotion.py``, which
  previously called :func:`torch.jit.load` with the path to a policy (which would work
  for a local file), rather than calling
  :func:`isaaclab.utils.assets.read_file` on the path to get the file itself.


0.10.4 (2023-12-14)
~~~~~~~~~~~~~~~~~~~

Fixed
^^^^^

* Fixed potentially breaking import of omni.kit.widget.toolbar by ensuring that
  if live-stream is enabled, then the :mod:`omni.kit.widget.toolbar`
  extension is loaded.

0.10.3 (2023-12-12)
~~~~~~~~~~~~~~~~~~~

Added
^^^^^

* Added the attribute :attr:`isaaclab.actuators.ActuatorNetMLPCfg.input_order`
  to specify the order of the input tensors to the MLP network.

Fixed
^^^^^

* Fixed computation of metrics for the velocity command term. Earlier, the norm was being computed
  over the entire batch instead of the last dimension.
* Fixed the clipping inside the :class:`isaaclab.actuators.DCMotor` class. Earlier, it was
  not able to handle the case when configured saturation limit was set to None.


0.10.2 (2023-12-12)
~~~~~~~~~~~~~~~~~~~

Fixed
^^^^^

* Added a check in the simulation stop callback in the :class:`isaaclab.sim.SimulationContext` class
  to not render when an exception is raised. The while loop in the callback was preventing the application
  from closing when an exception was raised.


0.10.1 (2023-12-06)
~~~~~~~~~~~~~~~~~~~

Added
^^^^^

* Added command manager class with terms defined by :class:`isaaclab.managers.CommandTerm`. This
  allow for multiple types of command generators to be used in the same environment.


0.10.0 (2023-12-04)
~~~~~~~~~~~~~~~~~~~

Changed
^^^^^^^

* Modified the sensor and asset base classes to use the underlying PhysX views instead of Isaac Sim views.
  Using Isaac Sim classes led to a very high load time (of the order of minutes) when using a scene with
  many assets. This is because Isaac Sim supports USD paths which are slow and not required.

Added
^^^^^

* Added faster implementation of USD stage traversal methods inside the :class:`isaaclab.sim.utils` module.
* Added properties :attr:`isaaclab.assets.AssetBase.num_instances` and
  :attr:`isaaclab.sensor.SensorBase.num_instances` to obtain the number of instances of the asset
  or sensor in the simulation respectively.

Removed
^^^^^^^

* Removed dependencies on Isaac Sim view classes. It is no longer possible to use :attr:`root_view` and
  :attr:`body_view`. Instead use :attr:`root_physx_view` and :attr:`body_physx_view` to access the underlying
  PhysX views.


0.9.55 (2023-12-03)
~~~~~~~~~~~~~~~~~~~

Fixed
^^^^^

* Fixed the Nucleus directory path in the :attr:`isaaclab.utils.assets.NVIDIA_NUCLEUS_DIR`.
  Earlier, it was referring to the ``NVIDIA/Assets`` directory instead of ``NVIDIA``.


0.9.54 (2023-11-29)
~~~~~~~~~~~~~~~~~~~

Fixed
^^^^^

* Fixed pose computation in the :class:`isaaclab.sensors.Camera` class to obtain them from XFormPrimView
  instead of using ``UsdGeomCamera.ComputeLocalToWorldTransform`` method. The latter is not updated correctly
  during GPU simulation.
* Fixed initialization of the annotator info in the class :class:`isaaclab.sensors.Camera`. Previously
  all dicts had the same memory address which caused all annotators to have the same info.
* Fixed the conversion of ``uint32`` warp arrays inside the :meth:`isaaclab.utils.array.convert_to_torch`
  method. PyTorch does not support this type, so it is converted to ``int32`` before converting to PyTorch tensor.
* Added render call inside :meth:`isaaclab.sim.SimulationContext.reset` to initialize Replicator
  buffers when the simulation is reset.


0.9.53 (2023-11-29)
~~~~~~~~~~~~~~~~~~~

Changed
^^^^^^^

* Changed the behavior of passing :obj:`None` to the :class:`isaaclab.actuators.ActuatorBaseCfg`
  class. Earlier, they were resolved to fixed default values. Now, they imply that the values are loaded
  from the USD joint drive configuration.

Added
^^^^^

* Added setting of joint armature and friction quantities to the articulation class.


0.9.52 (2023-11-29)
~~~~~~~~~~~~~~~~~~~

Changed
^^^^^^^

* Changed the warning print in :meth:`isaaclab.sim.utils.apply_nested` method
  to be more descriptive. Earlier, it was printing a warning for every instanced prim.
  Now, it only prints a warning if it could not apply the attribute to any of the prims.

Added
^^^^^

* Added the method :meth:`isaaclab.utils.assets.retrieve_file_path` to
  obtain the absolute path of a file on the Nucleus server or locally.

Fixed
^^^^^

* Fixed hiding of STOP button in the :class:`AppLauncher` class when running the
  simulation in headless mode.
* Fixed a bug with :meth:`isaaclab.sim.utils.clone` failing when the input prim path
  had no parent (example: "/Table").


0.9.51 (2023-11-29)
~~~~~~~~~~~~~~~~~~~

Changed
^^^^^^^

* Changed the :meth:`isaaclab.sensor.SensorBase.update` method to always recompute the buffers if
  the sensor is in visualization mode.

Added
^^^^^

* Added available entities to the error message when accessing a non-existent entity in the
  :class:`InteractiveScene` class.
* Added a warning message when the user tries to reference an invalid prim in the :class:`FrameTransformer` sensor.


0.9.50 (2023-11-28)
~~~~~~~~~~~~~~~~~~~

Added
^^^^^

* Hid the ``STOP`` button in the UI when running standalone Python scripts. This is to prevent
  users from accidentally clicking the button and stopping the simulation. They should only be able to
  play and pause the simulation from the UI.

Removed
^^^^^^^

* Removed :attr:`isaaclab.sim.SimulationCfg.shutdown_app_on_stop`. The simulation is always rendering
  if it is stopped from the UI. The user needs to close the window or press ``Ctrl+C`` to close the simulation.


0.9.49 (2023-11-27)
~~~~~~~~~~~~~~~~~~~

Added
^^^^^

* Added an interface class, :class:`isaaclab.managers.ManagerTermBase`, to serve as the parent class
  for term implementations that are functional classes.
* Adapted all managers to support terms that are classes and not just functions clearer. This allows the user to
  create more complex terms that require additional state information.


0.9.48 (2023-11-24)
~~~~~~~~~~~~~~~~~~~

Fixed
^^^^^

* Fixed initialization of drift in the :class:`isaaclab.sensors.RayCasterCamera` class.


0.9.47 (2023-11-24)
~~~~~~~~~~~~~~~~~~~

Fixed
^^^^^

* Automated identification of the root prim in the :class:`isaaclab.assets.RigidObject` and
  :class:`isaaclab.assets.Articulation` classes. Earlier, the root prim was hard-coded to
  the spawn prim path. Now, the class searches for the root prim under the spawn prim path.


0.9.46 (2023-11-24)
~~~~~~~~~~~~~~~~~~~

Fixed
^^^^^

* Fixed a critical issue in the asset classes with writing states into physics handles.
  Earlier, the states were written over all the indices instead of the indices of the
  asset that were being updated. This caused the physics handles to refresh the states
  of all the assets in the scene, which is not desirable.


0.9.45 (2023-11-24)
~~~~~~~~~~~~~~~~~~~

Added
^^^^^

* Added :class:`isaaclab.command_generators.UniformPoseCommandGenerator` to generate
  poses in the asset's root frame by uniformly sampling from a given range.


0.9.44 (2023-11-16)
~~~~~~~~~~~~~~~~~~~

Added
^^^^^

* Added methods :meth:`reset` and :meth:`step` to the :class:`isaaclab.envs.BaseEnv`. This unifies
  the environment interface for simple standalone applications with the class.


0.9.43 (2023-11-16)
~~~~~~~~~~~~~~~~~~~

Fixed
^^^^^

* Replaced subscription of physics play and stop events in the :class:`isaaclab.assets.AssetBase` and
  :class:`isaaclab.sensors.SensorBase` classes with subscription to time-line play and stop events.
  This is to prevent issues in cases where physics first needs to perform mesh cooking and handles are not
  available immediately. For instance, with deformable meshes.


0.9.42 (2023-11-16)
~~~~~~~~~~~~~~~~~~~

Fixed
^^^^^

* Fixed setting of damping values from the configuration for :class:`ActuatorBase` class. Earlier,
  the stiffness values were being set into damping when a dictionary configuration was passed to the
  actuator model.
* Added dealing with :class:`int` and :class:`float` values in the configurations of :class:`ActuatorBase`.
  Earlier, a type-error was thrown when integer values were passed to the actuator model.


0.9.41 (2023-11-16)
~~~~~~~~~~~~~~~~~~~

Fixed
^^^^^

* Fixed the naming and shaping issues in the binary joint action term.


0.9.40 (2023-11-09)
~~~~~~~~~~~~~~~~~~~

Fixed
^^^^^

* Simplified the manual initialization of Isaac Sim :class:`ArticulationView` class. Earlier, we basically
  copied the code from the Isaac Sim source code. Now, we just call their initialize method.

Changed
^^^^^^^

* Changed the name of attribute :attr:`default_root_state_w` to :attr:`default_root_state`. The latter is
  more correct since the data is actually in the local environment frame and not the simulation world frame.


0.9.39 (2023-11-08)
~~~~~~~~~~~~~~~~~~~

Fixed
^^^^^

* Changed the reference of private ``_body_view`` variable inside the :class:`RigidObject` class
  to the public ``body_view`` property. For a rigid object, the private variable is not defined.


0.9.38 (2023-11-07)
~~~~~~~~~~~~~~~~~~~

Changed
^^^^^^^

* Upgraded the :class:`isaaclab.envs.RLTaskEnv` class to support Gym 0.29.0 environment definition.

Added
^^^^^

* Added computation of ``time_outs`` and ``terminated`` signals inside the termination manager. These follow the
  definition mentioned in `Gym 0.29.0 <https://gymnasium.farama.org/tutorials/gymnasium_basics/handling_time_limits/>`_.
* Added proper handling of observation and action spaces in the :class:`isaaclab.envs.RLTaskEnv` class.
  These now follow closely to how Gym VecEnv handles the spaces.


0.9.37 (2023-11-06)
~~~~~~~~~~~~~~~~~~~

Fixed
^^^^^

* Fixed broken visualization in :mod:`isaaclab.sensors.FrameTramsformer` class by overwriting the
  correct ``_debug_vis_callback`` function.
* Moved the visualization marker configurations of sensors to their respective sensor configuration classes.
  This allows users to set these configurations from the configuration object itself.


0.9.36 (2023-11-03)
~~~~~~~~~~~~~~~~~~~

Fixed
^^^^^

* Added explicit deleting of different managers in the :class:`isaaclab.envs.BaseEnv` and
  :class:`isaaclab.envs.RLTaskEnv` classes. This is required since deleting the managers
  is order-sensitive (many managers need to be deleted before the scene is deleted).


0.9.35 (2023-11-02)
~~~~~~~~~~~~~~~~~~~

Fixed
^^^^^

* Fixed the error: ``'str' object has no attribute '__module__'`` introduced by adding the future import inside the
  :mod:`isaaclab.utils.warp.kernels` module. Warp language does not support the ``__future__`` imports.


0.9.34 (2023-11-02)
~~~~~~~~~~~~~~~~~~~

Fixed
^^^^^

* Added missing import of ``from __future__ import annotations`` in the :mod:`isaaclab.utils.warp`
  module. This is needed to have a consistent behavior across Python versions.


0.9.33 (2023-11-02)
~~~~~~~~~~~~~~~~~~~

Fixed
^^^^^

* Fixed the :class:`isaaclab.command_generators.NullCommandGenerator` class. Earlier,
  it was having a runtime error due to infinity in the resampling time range. Now, the class just
  overrides the parent methods to perform no operations.


0.9.32 (2023-11-02)
~~~~~~~~~~~~~~~~~~~

Changed
^^^^^^^

* Renamed the :class:`isaaclab.envs.RLEnv` class to :class:`isaaclab.envs.RLTaskEnv` to
  avoid confusions in terminologies between environments and tasks.


0.9.31 (2023-11-02)
~~~~~~~~~~~~~~~~~~~

Added
^^^^^

* Added the :class:`isaaclab.sensors.RayCasterCamera` class, as a ray-casting based camera for
  "distance_to_camera", "distance_to_image_plane" and "normals" annotations. It has the same interface and
  functionalities as the USD Camera while it is on average 30% faster.


0.9.30 (2023-11-01)
~~~~~~~~~~~~~~~~~~~

Fixed
^^^^^

* Added skipping of None values in the :class:`InteractiveScene` class when creating the scene from configuration
  objects. Earlier, it was throwing an error when the user passed a None value for a scene element.
* Added ``kwargs`` to the :class:`RLEnv` class to allow passing additional arguments from gym registry function.
  This is now needed since the registry function passes args beyond the ones specified in the constructor.


0.9.29 (2023-11-01)
~~~~~~~~~~~~~~~~~~~

Fixed
^^^^^

* Fixed the material path resolution inside the :class:`isaaclab.sim.converters.UrdfConverter` class.
  With Isaac Sim 2023.1, the material paths from the importer are always saved as absolute paths. This caused
  issues when the generated USD file was moved to a different location. The fix now resolves the material paths
  relative to the USD file location.


0.9.28 (2023-11-01)
~~~~~~~~~~~~~~~~~~~

Changed
^^^^^^^

* Changed the way the :func:`isaaclab.sim.spawners.from_files.spawn_ground_plane` function sets the
  height of the ground. Earlier, it was reading the height from the configuration object. Now, it expects the
  desired transformation as inputs to the function. This makes it consistent with the other spawner functions.


0.9.27 (2023-10-31)
~~~~~~~~~~~~~~~~~~~

Changed
^^^^^^^

* Removed the default value of the argument ``camel_case`` in setters of USD attributes. This is to avoid
  confusion with the naming of the attributes in the USD file.

Fixed
^^^^^

* Fixed the selection of material prim in the :class:`isaaclab.sim.spawners.materials.spawn_preview_surface`
  method. Earlier, the created prim was being selected in the viewport which interfered with the selection of
  prims by the user.
* Updated :class:`isaaclab.sim.converters.MeshConverter` to use a different stage than the default stage
  for the conversion. This is to avoid the issue of the stage being closed when the conversion is done.


0.9.26 (2023-10-31)
~~~~~~~~~~~~~~~~~~~

Added
^^^^^

* Added the sensor implementation for :class:`isaaclab.sensors.FrameTransformer` class. Currently,
  it handles obtaining the transformation between two frames in the same articulation.


0.9.25 (2023-10-27)
~~~~~~~~~~~~~~~~~~~

Added
^^^^^

* Added the :mod:`isaaclab.envs.ui` module to put all the UI-related classes in one place. This currently
  implements the :class:`isaaclab.envs.ui.BaseEnvWindow` and :class:`isaaclab.envs.ui.RLEnvWindow`
  classes. Users can inherit from these classes to create their own UI windows.
* Added the attribute :attr:`isaaclab.envs.BaseEnvCfg.ui_window_class_type` to specify the UI window class
  to be used for the environment. This allows the user to specify their own UI window class to be used for the
  environment.


0.9.24 (2023-10-27)
~~~~~~~~~~~~~~~~~~~

Changed
^^^^^^^

* Changed the behavior of setting up debug visualization for assets, sensors and command generators.
  Earlier it was raising an error if debug visualization was not enabled in the configuration object.
  Now it checks whether debug visualization is implemented and only sets up the callback if it is
  implemented.


0.9.23 (2023-10-27)
~~~~~~~~~~~~~~~~~~~

Fixed
^^^^^

* Fixed a typo in the :class:`AssetBase` and :class:`SensorBase` that effected the class destructor.
  Earlier, a tuple was being created in the constructor instead of the actual object.


0.9.22 (2023-10-26)
~~~~~~~~~~~~~~~~~~~

Added
^^^^^

* Added a :class:`isaaclab.command_generators.NullCommandGenerator` class for no command environments.
  This is easier to work with than having checks for :obj:`None` in the command generator.

Fixed
^^^^^

* Moved the randomization manager to the :class:`isaaclab.envs.BaseEnv` class with the default
  settings to reset the scene to the defaults specified in the configurations of assets.
* Moved command generator to the :class:`isaaclab.envs.RlEnv` class to have all task-specification
  related classes in the same place.


0.9.21 (2023-10-26)
~~~~~~~~~~~~~~~~~~~

Fixed
^^^^^

* Decreased the priority of callbacks in asset and sensor base classes. This may help in preventing
  crashes when warm starting the simulation.
* Fixed no rendering mode when running the environment from the GUI. Earlier the function
  :meth:`SimulationContext.set_render_mode` was erroring out.


0.9.20 (2023-10-25)
~~~~~~~~~~~~~~~~~~~

Fixed
^^^^^

* Changed naming in :class:`isaaclab.sim.SimulationContext.RenderMode` to use ``NO_GUI_OR_RENDERING``
  and ``NO_RENDERING`` instead of ``HEADLESS`` for clarity.
* Changed :class:`isaaclab.sim.SimulationContext` to be capable of handling livestreaming and
  offscreen rendering.
* Changed :class:`isaaclab.app.AppLauncher` envvar ``VIEWPORT_RECORD`` to the more descriptive
  ``OFFSCREEN_RENDER``.


0.9.19 (2023-10-25)
~~~~~~~~~~~~~~~~~~~

Added
^^^^^

* Added Gym observation and action spaces for the :class:`isaaclab.envs.RLEnv` class.


0.9.18 (2023-10-23)
~~~~~~~~~~~~~~~~~~~

Added
^^^^^

* Created :class:`isaaclab.sim.converters.asset_converter.AssetConverter` to serve as a base
  class for all asset converters.
* Added :class:`isaaclab.sim.converters.mesh_converter.MeshConverter` to handle loading and conversion
  of mesh files (OBJ, STL and FBX) into USD format.
* Added script ``convert_mesh.py`` to ``source/tools`` to allow users to convert a mesh to USD via command line arguments.

Changed
^^^^^^^

* Renamed the submodule :mod:`isaaclab.sim.loaders` to :mod:`isaaclab.sim.converters` to be more
  general with the functionality of the module.
* Updated ``check_instanceable.py`` script to convert relative paths to absolute paths.


0.9.17 (2023-10-22)
~~~~~~~~~~~~~~~~~~~

Added
^^^^^

* Added setters and getters for term configurations in the :class:`RandomizationManager`, :class:`RewardManager`
  and :class:`TerminationManager` classes. This allows the user to modify the term configurations after the
  manager has been created.
* Added the method :meth:`compute_group` to the :class:`isaaclab.managers.ObservationManager` class to
  compute the observations for only a given group.
* Added the curriculum term for modifying reward weights after certain environment steps.


0.9.16 (2023-10-22)
~~~~~~~~~~~~~~~~~~~

Added
^^^^^

* Added support for keyword arguments for terms in the :class:`isaaclab.managers.ManagerBase`.

Fixed
^^^^^

* Fixed resetting of buffers in the :class:`TerminationManager` class. Earlier, the values were being set
  to ``0.0`` instead of ``False``.


0.9.15 (2023-10-22)
~~~~~~~~~~~~~~~~~~~

Added
^^^^^

* Added base yaw heading and body acceleration into :class:`isaaclab.assets.RigidObjectData` class.
  These quantities are computed inside the :class:`RigidObject` class.

Fixed
^^^^^

* Fixed the :meth:`isaaclab.assets.RigidObject.set_external_force_and_torque` method to correctly
  deal with the body indices.
* Fixed a bug in the :meth:`isaaclab.utils.math.wrap_to_pi` method to prevent self-assignment of
  the input tensor.


0.9.14 (2023-10-21)
~~~~~~~~~~~~~~~~~~~

Added
^^^^^

* Added 2-D drift (i.e. along x and y) to the :class:`isaaclab.sensors.RayCaster` class.
* Added flags to the :class:`isaaclab.sensors.ContactSensorCfg` to optionally obtain the
  sensor origin and air time information. Since these are not required by default, they are
  disabled by default.

Fixed
^^^^^

* Fixed the handling of contact sensor history buffer in the :class:`isaaclab.sensors.ContactSensor` class.
  Earlier, the buffer was not being updated correctly.


0.9.13 (2023-10-20)
~~~~~~~~~~~~~~~~~~~

Fixed
^^^^^

* Fixed the issue with double :obj:`Ellipsis` when indexing tensors with multiple dimensions.
  The fix now uses :obj:`slice(None)` instead of :obj:`Ellipsis` to index the tensors.


0.9.12 (2023-10-18)
~~~~~~~~~~~~~~~~~~~

Fixed
^^^^^

* Fixed bugs in actuator model implementation for actuator nets. Earlier the DC motor clipping was not working.
* Fixed bug in applying actuator model in the :class:`isaaclab.asset.Articulation` class. The new
  implementation caches the outputs from explicit actuator model into the ``joint_pos_*_sim`` buffer to
  avoid feedback loops in the tensor operation.


0.9.11 (2023-10-17)
~~~~~~~~~~~~~~~~~~~

Added
^^^^^

* Added the support for semantic tags into the :class:`isaaclab.sim.spawner.SpawnerCfg` class. This allows
  the user to specify the semantic tags for a prim when spawning it into the scene. It follows the same format as
  Omniverse Replicator.


0.9.10 (2023-10-16)
~~~~~~~~~~~~~~~~~~~

Added
^^^^^

* Added ``--livestream`` and ``--ros`` CLI args to :class:`isaaclab.app.AppLauncher` class.
* Added a static function :meth:`isaaclab.app.AppLauncher.add_app_launcher_args`, which
  appends the arguments needed for :class:`isaaclab.app.AppLauncher` to the argument parser.

Changed
^^^^^^^

* Within :class:`isaaclab.app.AppLauncher`, removed ``REMOTE_DEPLOYMENT`` env-var processing
  in the favor of ``HEADLESS`` and ``LIVESTREAM`` env-vars. These have clearer uses and better parity
  with the CLI args.


0.9.9 (2023-10-12)
~~~~~~~~~~~~~~~~~~

Added
^^^^^

* Added the property :attr:`isaaclab.assets.Articulation.is_fixed_base` to the articulation class to
  check if the base of the articulation is fixed or floating.
* Added the task-space action term corresponding to the differential inverse-kinematics controller.

Fixed
^^^^^

* Simplified the :class:`isaaclab.controllers.DifferentialIKController` to assume that user provides the
  correct end-effector poses and Jacobians. Earlier it was doing internal frame transformations which made the
  code more complicated and error-prone.


0.9.8 (2023-09-30)
~~~~~~~~~~~~~~~~~~

Fixed
^^^^^

* Fixed the boundedness of class objects that register callbacks into the simulator.
  These include devices, :class:`AssetBase`, :class:`SensorBase` and :class:`CommandGenerator`.
  The fix ensures that object gets deleted when the user deletes the object.


0.9.7 (2023-09-26)
~~~~~~~~~~~~~~~~~~

Fixed
^^^^^

* Modified the :class:`isaaclab.markers.VisualizationMarkers` to use the
  :class:`isaaclab.sim.spawner.SpawnerCfg` class instead of their
  own configuration objects. This makes it consistent with the other ways to spawn assets in the scene.

Added
^^^^^

* Added the method :meth:`copy` to configclass to allow copying of configuration objects.


0.9.6 (2023-09-26)
~~~~~~~~~~~~~~~~~~

Fixed
^^^^^

* Changed class-level configuration classes to refer to class types using ``class_type`` attribute instead
  of ``cls`` or ``cls_name``.


0.9.5 (2023-09-25)
~~~~~~~~~~~~~~~~~~

Changed
^^^^^^^

* Added future import of ``annotations`` to have a consistent behavior across Python versions.
* Removed the type-hinting from docstrings to simplify maintenance of the documentation. All type-hints are
  now in the code itself.


0.9.4 (2023-08-29)
~~~~~~~~~~~~~~~~~~

Added
^^^^^

* Added :class:`isaaclab.scene.InteractiveScene`, as the central scene unit that contains all entities
  that are part of the simulation. These include the terrain, sensors, articulations, rigid objects etc.
  The scene groups the common operations of these entities and allows to access them via their unique names.
* Added :mod:`isaaclab.envs` module that contains environment definitions that encapsulate the different
  general (scene, action manager, observation manager) and RL-specific (reward and termination manager) managers.
* Added :class:`isaaclab.managers.SceneEntityCfg` to handle which scene elements are required by the
  manager's terms. This allows the manager to parse useful information from the scene elements, such as the
  joint and body indices, and pass them to the term.
* Added :class:`isaaclab.sim.SimulationContext.RenderMode` to handle different rendering modes based on
  what the user wants to update (viewport, cameras, or UI elements).

Fixed
^^^^^

* Fixed the :class:`isaaclab.command_generators.CommandGeneratorBase` to register a debug visualization
  callback similar to how sensors and robots handle visualization.


0.9.3 (2023-08-23)
~~~~~~~~~~~~~~~~~~

Added
^^^^^

* Enabled the `faulthander <https://docs.python.org/3/library/faulthandler.html>`_ to catch segfaults and print
  the stack trace. This is enabled by default in the :class:`isaaclab.app.AppLauncher` class.

Fixed
^^^^^

* Re-added the :mod:`isaaclab.utils.kit` to the ``compat`` directory and fixed all the references to it.
* Fixed the deletion of Replicator nodes for the :class:`isaaclab.sensors.Camera` class. Earlier, the
  Replicator nodes were not being deleted when the camera was deleted. However, this does not prevent the random
  crashes that happen when the camera is deleted.
* Fixed the :meth:`isaaclab.utils.math.convert_quat` to support both numpy and torch tensors.

Changed
^^^^^^^

* Renamed all the scripts inside the ``test`` directory to follow the convention:

  * ``test_<module_name>.py``: Tests for the module ``<module_name>`` using unittest.
  * ``check_<module_name>``: Check for the module ``<module_name>`` using python main function.


0.9.2 (2023-08-22)
~~~~~~~~~~~~~~~~~~

Added
^^^^^

* Added the ability to color meshes in the :class:`isaaclab.terrain.TerrainGenerator` class. Currently,
  it only supports coloring the mesh randomly (``"random"``), based on the terrain height (``"height"``), and
  no coloring (``"none"``).

Fixed
^^^^^

* Modified the :class:`isaaclab.terrain.TerrainImporter` class to configure visual and physics materials
  based on the configuration object.


0.9.1 (2023-08-18)
~~~~~~~~~~~~~~~~~~

Added
^^^^^

* Introduced three different rotation conventions in the :class:`isaaclab.sensors.Camera` class. These
  conventions are:

  * ``opengl``: the camera is looking down the -Z axis with the +Y axis pointing up
  * ``ros``: the camera is looking down the +Z axis with the +Y axis pointing down
  * ``world``: the camera is looking along the +X axis with the -Z axis pointing down

  These can be used to declare the camera offset in :class:`isaaclab.sensors.CameraCfg.OffsetCfg` class
  and in :meth:`isaaclab.sensors.Camera.set_world_pose` method. Additionally, all conventions are
  saved to :class:`isaaclab.sensors.CameraData` class for easy access.

Changed
^^^^^^^

* Adapted all the sensor classes to follow a structure similar to the :class:`isaaclab.assets.AssetBase`.
  Hence, the spawning and initialization of sensors manually by the users is avoided.
* Removed the :meth:`debug_vis` function since that this functionality is handled by a render callback automatically
  (based on the passed configuration for the :class:`isaaclab.sensors.SensorBaseCfg.debug_vis` flag).


0.9.0 (2023-08-18)
~~~~~~~~~~~~~~~~~~

Added
^^^^^

* Introduces a new set of asset interfaces. These interfaces simplify the spawning of assets into the scene
  and initializing the physics handle by putting that inside post-startup physics callbacks. With this, users
  no longer need to worry about the :meth:`spawn` and :meth:`initialize` calls.
* Added utility methods to :mod:`isaaclab.utils.string` module that resolve regex expressions based
  on passed list of target keys.

Changed
^^^^^^^

* Renamed all references of joints in an articulation from "dof" to "joint". This makes it consistent with the
  terminology used in robotics.

Deprecated
^^^^^^^^^^

* Removed the previous modules for objects and robots. Instead the :class:`Articulation` and :class:`RigidObject`
  should be used.


0.8.12 (2023-08-18)
~~~~~~~~~~~~~~~~~~~

Added
^^^^^

* Added other properties provided by ``PhysicsScene`` to the :class:`isaaclab.sim.SimulationContext`
  class to allow setting CCD, solver iterations, etc.
* Added commonly used functions to the :class:`SimulationContext` class itself to avoid having additional
  imports from Isaac Sim when doing simple tasks such as setting camera view or retrieving the simulation settings.

Fixed
^^^^^

* Switched the notations of default buffer values in :class:`isaaclab.sim.PhysxCfg` from multiplication
  to scientific notation to avoid confusion with the values.


0.8.11 (2023-08-18)
~~~~~~~~~~~~~~~~~~~

Added
^^^^^

* Adds utility functions and configuration objects in the :mod:`isaaclab.sim.spawners`
  to create the following prims in the scene:

  * :mod:`isaaclab.sim.spawners.from_file`: Create a prim from a USD/URDF file.
  * :mod:`isaaclab.sim.spawners.shapes`: Create USDGeom prims for shapes (box, sphere, cylinder, capsule, etc.).
  * :mod:`isaaclab.sim.spawners.materials`: Create a visual or physics material prim.
  * :mod:`isaaclab.sim.spawners.lights`: Create a USDLux prim for different types of lights.
  * :mod:`isaaclab.sim.spawners.sensors`: Create a USD prim for supported sensors.

Changed
^^^^^^^

* Modified the :class:`SimulationContext` class to take the default physics material using the material spawn
  configuration object.


0.8.10 (2023-08-17)
~~~~~~~~~~~~~~~~~~~

Added
^^^^^

* Added methods for defining different physics-based schemas in the :mod:`isaaclab.sim.schemas` module.
  These methods allow creating the schema if it doesn't exist at the specified prim path and modify
  its properties based on the configuration object.


0.8.9 (2023-08-09)
~~~~~~~~~~~~~~~~~~

Changed
^^^^^^^

* Moved the :class:`isaaclab.asset_loader.UrdfLoader` class to the :mod:`isaaclab.sim.loaders`
  module to make it more accessible to the user.


0.8.8 (2023-08-09)
~~~~~~~~~~~~~~~~~~

Added
^^^^^

* Added configuration classes and functions for setting different physics-based schemas in the
  :mod:`isaaclab.sim.schemas` module. These allow modifying properties of the physics solver
  on the asset using configuration objects.


0.8.7 (2023-08-03)
~~~~~~~~~~~~~~~~~~

Fixed
^^^^^

* Added support for `__post_init__ <https://docs.python.org/3/library/dataclasses.html#post-init-processing>`_ in
  the :class:`isaaclab.utils.configclass` decorator.


0.8.6 (2023-08-03)
~~~~~~~~~~~~~~~~~~

Added
^^^^^

* Added support for callable classes in the :class:`isaaclab.managers.ManagerBase`.


0.8.5 (2023-08-03)
~~~~~~~~~~~~~~~~~~

Fixed
^^^^^

* Fixed the :class:`isaaclab.markers.Visualizationmarkers` class so that the markers are not visible in camera rendering mode.

Changed
^^^^^^^

* Simplified the creation of the point instancer in the :class:`isaaclab.markers.Visualizationmarkers` class. It now creates a new
  prim at the next available prim path if a prim already exists at the given path.


0.8.4 (2023-08-02)
~~~~~~~~~~~~~~~~~~

Added
^^^^^

* Added the :class:`isaaclab.sim.SimulationContext` class to the :mod:`isaaclab.sim` module.
  This class inherits from the :class:`isaacsim.core.api.simulation_context.SimulationContext` class and adds
  the ability to create a simulation context from a configuration object.


0.8.3 (2023-08-02)
~~~~~~~~~~~~~~~~~~

Changed
^^^^^^^

* Moved the :class:`ActuatorBase` class to the :mod:`isaaclab.actuators.actuator_base` module.
* Renamed the :mod:`isaaclab.actuators.actuator` module to :mod:`isaaclab.actuators.actuator_pd`
  to make it more explicit that it contains the PD actuator models.


0.8.2 (2023-08-02)
~~~~~~~~~~~~~~~~~~

Changed
^^^^^^^

* Cleaned up the :class:`isaaclab.terrain.TerrainImporter` class to take all the parameters from the configuration
  object. This makes it consistent with the other classes in the package.
* Moved the configuration classes for terrain generator and terrain importer into separate files to resolve circular
  dependency issues.


0.8.1 (2023-08-02)
~~~~~~~~~~~~~~~~~~

Fixed
^^^^^

* Added a hack into :class:`isaaclab.app.AppLauncher` class to remove Isaac Lab packages from the path before launching
  the simulation application. This prevents the warning messages that appears when the user launches the ``SimulationApp``.

Added
^^^^^

* Enabled necessary viewport extensions in the :class:`isaaclab.app.AppLauncher` class itself if ``VIEWPORT_ENABLED``
  flag is true.


0.8.0 (2023-07-26)
~~~~~~~~~~~~~~~~~~

Added
^^^^^

* Added the :class:`ActionManager` class to the :mod:`isaaclab.managers` module to handle actions in the
  environment through action terms.
* Added contact force history to the :class:`isaaclab.sensors.ContactSensor` class. The history is stored
  in the ``net_forces_w_history`` attribute of the sensor data.

Changed
^^^^^^^

* Implemented lazy update of buffers in the :class:`isaaclab.sensors.SensorBase` class. This allows the user
  to update the sensor data only when required, i.e. when the data is requested by the user. This helps avoid double
  computation of sensor data when a reset is called in the environment.

Deprecated
^^^^^^^^^^

* Removed the support for different backends in the sensor class. We only use Pytorch as the backend now.
* Removed the concept of actuator groups. They are now handled by the :class:`isaaclab.managers.ActionManager`
  class. The actuator models are now directly handled by the robot class itself.


0.7.4 (2023-07-26)
~~~~~~~~~~~~~~~~~~

Changed
^^^^^^^

* Changed the behavior of the :class:`isaaclab.terrains.TerrainImporter` class. It now expects the terrain
  type to be specified in the configuration object. This allows the user to specify everything in the configuration
  object and not have to do an explicit call to import a terrain.

Fixed
^^^^^

* Fixed setting of quaternion orientations inside the :class:`isaaclab.markers.Visualizationmarkers` class.
  Earlier, the orientation was being set into the point instancer in the wrong order (``wxyz`` instead of ``xyzw``).


0.7.3 (2023-07-25)
~~~~~~~~~~~~~~~~~~

Fixed
^^^^^

* Fixed the issue with multiple inheritance in the :class:`isaaclab.utils.configclass` decorator.
  Earlier, if the inheritance tree was more than one level deep and the lowest level configuration class was
  not updating its values from the middle level classes.


0.7.2 (2023-07-24)
~~~~~~~~~~~~~~~~~~

Added
^^^^^

* Added the method :meth:`replace` to the :class:`isaaclab.utils.configclass` decorator to allow
  creating a new configuration object with values replaced from keyword arguments. This function internally
  calls the `dataclasses.replace <https://docs.python.org/3/library/dataclasses.html#dataclasses.replace>`_.

Fixed
^^^^^

* Fixed the handling of class types as member values in the :meth:`isaaclab.utils.configclass`. Earlier it was
  throwing an error since class types were skipped in the if-else block.


0.7.1 (2023-07-22)
~~~~~~~~~~~~~~~~~~

Added
^^^^^

* Added the :class:`TerminationManager`, :class:`CurriculumManager`, and :class:`RandomizationManager` classes
  to the :mod:`isaaclab.managers` module to handle termination, curriculum, and randomization respectively.


0.7.0 (2023-07-22)
~~~~~~~~~~~~~~~~~~

Added
^^^^^

* Created a new :mod:`isaaclab.managers` module for all the managers related to the environment / scene.
  This includes the :class:`isaaclab.managers.ObservationManager` and :class:`isaaclab.managers.RewardManager`
  classes that were previously in the :mod:`isaaclab.utils.mdp` module.
* Added the :class:`isaaclab.managers.ManagerBase` class to handle the creation of managers.
* Added configuration classes for :class:`ObservationTermCfg` and :class:`RewardTermCfg` to allow easy creation of
  observation and reward terms.

Changed
^^^^^^^

* Changed the behavior of :class:`ObservationManager` and :class:`RewardManager` classes to accept the key ``func``
  in each configuration term to be a callable. This removes the need to inherit from the base class
  and allows more reusability of the functions across different environments.
* Moved the old managers to the :mod:`isaaclab.compat.utils.mdp` module.
* Modified the necessary scripts to use the :mod:`isaaclab.compat.utils.mdp` module.


0.6.2 (2023-07-21)
~~~~~~~~~~~~~~~~~~

Added
^^^^^

* Added the :mod:`isaaclab.command_generators` to generate different commands based on the desired task.
  It allows the user to generate commands for different tasks in the same environment without having to write
  custom code for each task.


0.6.1 (2023-07-16)
~~~~~~~~~~~~~~~~~~

Fixed
^^^^^

* Fixed the :meth:`isaaclab.utils.math.quat_apply_yaw` to compute the yaw quaternion correctly.

Added
^^^^^

* Added functions to convert string and callable objects in :mod:`isaaclab.utils.string`.


0.6.0 (2023-07-16)
~~~~~~~~~~~~~~~~~~

Added
^^^^^

* Added the argument :attr:`sort_keys` to the :meth:`isaaclab.utils.io.yaml.dump_yaml` method to allow
  enabling/disabling of sorting of keys in the output yaml file.

Fixed
^^^^^

* Fixed the ordering of terms in :mod:`isaaclab.utils.configclass` to be consistent in the order in which
  they are defined. Previously, the ordering was done alphabetically which made it inconsistent with the order in which
  the parameters were defined.

Changed
^^^^^^^

* Changed the default value of the argument :attr:`sort_keys` in the :meth:`isaaclab.utils.io.yaml.dump_yaml`
  method to ``False``.
* Moved the old config classes in :mod:`isaaclab.utils.configclass` to
  :mod:`isaaclab.compat.utils.configclass` so that users can still run their old code where alphabetical
  ordering was used.


0.5.0 (2023-07-04)
~~~~~~~~~~~~~~~~~~

Added
^^^^^

* Added a generalized :class:`isaaclab.sensors.SensorBase` class that leverages the ideas of views to
  handle multiple sensors in a single class.
* Added the classes :class:`isaaclab.sensors.RayCaster`, :class:`isaaclab.sensors.ContactSensor`,
  and :class:`isaaclab.sensors.Camera` that output a batched tensor of sensor data.

Changed
^^^^^^^

* Renamed the parameter ``sensor_tick`` to ``update_freq`` to make it more intuitive.
* Moved the old sensors in :mod:`isaaclab.sensors` to :mod:`isaaclab.compat.sensors`.
* Modified the standalone scripts to use the :mod:`isaaclab.compat.sensors` module.


0.4.4 (2023-07-05)
~~~~~~~~~~~~~~~~~~

Fixed
^^^^^

* Fixed the :meth:`isaaclab.terrains.trimesh.utils.make_plane` method to handle the case when the
  plane origin does not need to be centered.
* Added the :attr:`isaaclab.terrains.TerrainGeneratorCfg.seed` to make generation of terrains reproducible.
  The default value is ``None`` which means that the seed is not set.

Changed
^^^^^^^

* Changed the saving of ``origins`` in :class:`isaaclab.terrains.TerrainGenerator` class to be in CSV format
  instead of NPY format.


0.4.3 (2023-06-28)
~~~~~~~~~~~~~~~~~~

Added
^^^^^

* Added the :class:`isaaclab.markers.PointInstancerMarker` class that wraps around
  `UsdGeom.PointInstancer <https://graphics.pixar.com/usd/dev/api/class_usd_geom_point_instancer.html>`_
  to directly work with torch and numpy arrays.

Changed
^^^^^^^

* Moved the old markers in :mod:`isaaclab.markers` to :mod:`isaaclab.compat.markers`.
* Modified the standalone scripts to use the :mod:`isaaclab.compat.markers` module.


0.4.2 (2023-06-28)
~~~~~~~~~~~~~~~~~~

Added
^^^^^

* Added the sub-module :mod:`isaaclab.terrains` to allow procedural generation of terrains and supporting
  importing of terrains from different sources (meshes, usd files or default ground plane).


0.4.1 (2023-06-27)
~~~~~~~~~~~~~~~~~~

* Added the :class:`isaaclab.app.AppLauncher` class to allow controlled instantiation of
  the SimulationApp and extension loading for remote deployment and ROS bridges.

Changed
^^^^^^^

* Modified all standalone scripts to use the :class:`isaaclab.app.AppLauncher` class.


0.4.0 (2023-05-27)
~~~~~~~~~~~~~~~~~~

Added
^^^^^

* Added a helper class :class:`isaaclab.asset_loader.UrdfLoader` that converts a URDF file to instanceable USD
  file based on the input configuration object.


0.3.2 (2023-04-27)
~~~~~~~~~~~~~~~~~~

Fixed
^^^^^

* Added safe-printing of functions while using the :meth:`isaaclab.utils.dict.print_dict` function.


0.3.1 (2023-04-23)
~~~~~~~~~~~~~~~~~~

Added
^^^^^

* Added a modified version of ``lula_franka_gen.urdf`` which includes an end-effector frame.
* Added a standalone script ``play_rmpflow.py`` to show RMPFlow controller.

Fixed
^^^^^

* Fixed the splitting of commands in the :meth:`ActuatorGroup.compute` method. Earlier it was reshaping the
  commands to the shape ``(num_actuators, num_commands)`` which was causing the commands to be split incorrectly.
* Fixed the processing of actuator command in the :meth:`RobotBase._process_actuators_cfg` to deal with multiple
  command types when using "implicit" actuator group.

0.3.0 (2023-04-20)
~~~~~~~~~~~~~~~~~~

Fixed
^^^^^

* Added the destructor to the keyboard devices to unsubscribe from carb.

Added
^^^^^

* Added the :class:`Se2Gamepad` and :class:`Se3Gamepad` for gamepad teleoperation support.


0.2.8 (2023-04-10)
~~~~~~~~~~~~~~~~~~

Fixed
^^^^^

* Fixed bugs in :meth:`axis_angle_from_quat` in the ``isaaclab.utils.math`` to handle quaternion with negative w component.
* Fixed bugs in :meth:`subtract_frame_transforms` in the ``isaaclab.utils.math`` by adding the missing final rotation.


0.2.7 (2023-04-07)
~~~~~~~~~~~~~~~~~~

Fixed
^^^^^

* Fixed repetition in applying mimic multiplier for "p_abs" in the :class:`GripperActuatorGroup` class.
* Fixed bugs in :meth:`reset_buffers` in the :class:`RobotBase` and :class:`LeggedRobot` classes.

0.2.6 (2023-03-16)
~~~~~~~~~~~~~~~~~~

Added
^^^^^

* Added the :class:`CollisionPropertiesCfg` to rigid/articulated object and robot base classes.
* Added the :class:`PhysicsMaterialCfg` to the :class:`SingleArm` class for tool sites.

Changed
^^^^^^^

* Changed the default control mode of the :obj:`PANDA_HAND_MIMIC_GROUP_CFG` to be from ``"v_abs"`` to ``"p_abs"``.
  Using velocity control for the mimic group can cause the hand to move in a jerky manner.


0.2.5 (2023-03-08)
~~~~~~~~~~~~~~~~~~

Fixed
^^^^^

* Fixed the indices used for the Jacobian and dynamics quantities in the :class:`MobileManipulator` class.


0.2.4 (2023-03-04)
~~~~~~~~~~~~~~~~~~

Added
^^^^^

* Added :meth:`apply_nested_physics_material` to the ``isaaclab.utils.kit``.
* Added the :meth:`sample_cylinder` to sample points from a cylinder's surface.
* Added documentation about the issue in using instanceable asset as markers.

Fixed
^^^^^

* Simplified the physics material application in the rigid object and legged robot classes.

Removed
^^^^^^^

* Removed the ``geom_prim_rel_path`` argument in the :class:`RigidObjectCfg.MetaInfoCfg` class.


0.2.3 (2023-02-24)
~~~~~~~~~~~~~~~~~~

Fixed
^^^^^

* Fixed the end-effector body index used for getting the Jacobian in the :class:`SingleArm` and :class:`MobileManipulator` classes.


0.2.2 (2023-01-27)
~~~~~~~~~~~~~~~~~~

Fixed
^^^^^

* Fixed the :meth:`set_world_pose_ros` and :meth:`set_world_pose_from_view` in the :class:`Camera` class.

Deprecated
^^^^^^^^^^

* Removed the :meth:`set_world_pose_from_ypr` method from the :class:`Camera` class.


0.2.1 (2023-01-26)
~~~~~~~~~~~~~~~~~~

Fixed
^^^^^

* Fixed the :class:`Camera` class to support different fisheye projection types.


0.2.0 (2023-01-25)
~~~~~~~~~~~~~~~~~~

Added
^^^^^

* Added support for warp backend in camera utilities.
* Extended the ``play_camera.py`` with ``--gpu`` flag to use GPU replicator backend.

0.1.1 (2023-01-24)
~~~~~~~~~~~~~~~~~~

Fixed
^^^^^

* Fixed setting of physics material on the ground plane when using :meth:`isaaclab.utils.kit.create_ground_plane` function.


0.1.0 (2023-01-17)
~~~~~~~~~~~~~~~~~~

Added
^^^^^

* Initial release of the extension with experimental API.
* Available robot configurations:

  * **Quadrupeds:** Unitree A1, ANYmal B, ANYmal C
  * **Single-arm manipulators:** Franka Emika arm, UR5
  * **Mobile manipulators:** Clearpath Ridgeback with Franka Emika arm or UR5<|MERGE_RESOLUTION|>--- conflicted
+++ resolved
@@ -1,32 +1,22 @@
 Changelog
 ---------
 
-<<<<<<< HEAD
-0.48.5 (2025-11-17)
-=======
-0.49.2 (2025-11-26)
-~~~~~~~~~~~~~~~~~~~
-
-Changed
-^^^^^^^
-
-* Changed import from ``isaacsim.core.utils.prims`` to ``isaaclab.sim.utils.prims`` across repo to reduce IsaacLab dependencies.
-
-
-0.49.1 (2025-12-08)
->>>>>>> f17db880
-~~~~~~~~~~~~~~~~~~~
-
-Added
-^^^^^
-
-<<<<<<< HEAD
+0.49.2 (2025-11-17)
+~~~~~~~~~~~~~~~~~~~
+
+Added
+^^^^^
+
 * Added :attr:`~isaaclab.sensors.contact_sensor.ContactSensorCfg.track_friction_forces` to toggle tracking of friction forces between sensor bodies and filtered bodies.
 * Added :attr:`~isaaclab.sensors.contact_sensor.ContactSensorData.friction_forces_w` data field for tracking friction forces.
-=======
-  * Added write to file on close to :class:`~isaaclab.manager.RecorderManager`.
-  * Added :attr:`~isaaclab.manager.RecorderManagerCfg.export_in_close` configuration parameter.
->>>>>>> f17db880
+
+0.49.1 (2025-11-26)
+~~~~~~~~~~~~~~~~~~~
+
+Changed
+^^^^^^^
+
+* Changed import from ``isaacsim.core.utils.prims`` to ``isaaclab.sim.utils.prims`` across repo to reduce IsaacLab dependencies.
 
 
 0.49.0 (2025-11-10)
