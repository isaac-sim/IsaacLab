--- conflicted
+++ resolved
@@ -1,10 +1,22 @@
 Changelog
 ---------
 
-<<<<<<< HEAD
-
-0.47.8 (2025-11-04)
-=======
+
+0.47.10 (2025-11-06)
+~~~~~~~~~~~~~~~~~~~~
+
+Added
+^^^^^
+
+* Added ``num_rerenders_on_reset`` parameter to ManagerBasedEnvCfg and DirectRLEnvCfg to configure the number
+  of render steps to perform after reset. This enables more control over DLSS rendering behavior after reset.
+
+Changed
+^^^^^^^
+
+* Added deprecation warning for ``rerender_on_reset`` parameter in ManagerBasedEnv and DirectRLEnv.
+
+
 0.47.9 (2025-11-05)
 ~~~~~~~~~~~~~~~~~~~
 
@@ -18,23 +30,12 @@
 
 
 0.47.8 (2025-11-06)
->>>>>>> f4982455
-~~~~~~~~~~~~~~~~~~~
-
-Added
-^^^^^
-
-<<<<<<< HEAD
-* Added ``num_rerenders_on_reset`` parameter to ManagerBasedEnvCfg and DirectRLEnvCfg to configure the number
-  of render steps to perform after reset. This enables more control over DLSS rendering behavior after reset.
-
-Changed
-^^^^^^^
-
-* Added deprecation warning for ``rerender_on_reset`` parameter in ManagerBasedEnv and DirectRLEnv.
-=======
+~~~~~~~~~~~~~~~~~~~
+
+Added
+^^^^^
+
 * Added parameter :attr:`~isaaclab.terrains.TerrainImporterCfg.use_terrain_origins` to allow generated sub terrains with grid origins.
->>>>>>> f4982455
 
 
 0.47.7 (2025-10-31)
