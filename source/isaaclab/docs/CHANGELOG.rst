Changelog
---------

<<<<<<< HEAD
0.39.4 (2025-01-30)
~~~~~~~~~~~~~~~~~~~

Added
^^^^^

* Added method :meth:`omni.isaac.lab.assets.AssetBase.set_visibility` to set the visibility of the asset
  in the simulation.
=======
0.39.4 (2025-05-16)
~~~~~~~~~~~~~~~~~~~

Fixed
^^^^^

* Fixed penetration issue for negative border height in :class:`~isaaclab.terrains.terrain_generator.TerrainGeneratorCfg`.
>>>>>>> 963b53b9


0.39.3 (2025-05-16)
~~~~~~~~~~~~~~~~~~~

Changed
^^^^^^^

* Changed the implementation of :meth:`~isaaclab.utils.math.quat_box_minus`

Added
^^^^^

* Added :meth:`~isaaclab.utils.math.quat_box_plus`
* Added :meth:`~isaaclab.utils.math.rigid_body_twist_transform`


0.39.2 (2025-05-15)
~~~~~~~~~~~~~~~~~~~

Fixed
^^^^^

* Fixed :meth:`omni.isaac.lab.sensors.camera.camera.Camera.set_intrinsic_matrices` preventing setting of unused USD
  camera parameters.
* Fixed :meth:`omni.isaac.lab.sensors.camera.camera.Camera._update_intrinsic_matrices` preventing unused USD camera
  parameters from being used to calculate :attr:`omni.isaac.lab.sensors.camera.CameraData.intrinsic_matrices`
* Fixed :meth:`omni.isaac.lab.spawners.sensors.sensors_cfg.PinholeCameraCfg.from_intrinsic_matrix` preventing setting of
  unused USD camera parameters.


0.39.1 (2025-05-14)
~~~~~~~~~~~~~~~~~~~

Added
^^^^^

* Added a new attribute :attr:`articulation_root_prim_path` to the :class:`~isaaclab.assets.ArticulationCfg` class
  to allow explicitly specifying the prim path of the articulation root.


0.39.0 (2025-05-03)
~~~~~~~~~~~~~~~~~~~

Added
^^^^^

* Added check in RecorderManager to ensure that the success indicator is only set if the termination manager is present.
* Added semantic tags in :func:`isaaclab.sim.spawners.from_files.spawn_ground_plane`.
  This allows for :attr:`semantic_segmentation_mapping` to be used when using the ground plane spawner.


0.38.0 (2025-04-01)
~~~~~~~~~~~~~~~~~~~

Added
~~~~~

* Added the :meth:`~isaaclab.env.mdp.observations.joint_effort`


0.37.0 (2025-04-01)
~~~~~~~~~~~~~~~~~~~

Added
^^^^^

* Added :meth:`~isaaclab.envs.mdp.observations.body_pose_w`
* Added :meth:`~isaaclab.envs.mdp.observations.body_projected_gravity_b`


0.36.23 (2025-04-24)
~~~~~~~~~~~~~~~~~~~~

Fixed
^^^^^

* Fixed ``return_latest_camera_pose`` option in :class:`~isaaclab.sensors.TiledCameraCfg` from not being used to the
  argument ``update_latest_camera_pose`` in :class:`~isaaclab.sensors.CameraCfg` with application in both
  :class:`~isaaclab.sensors.Camera` and :class:`~isaaclab.sensors.TiledCamera`.


0.36.22 (2025-04-23)
~~~~~~~~~~~~~~~~~~~~

Fixed
^^^^^^^

* Adds correct type check for ManagerTermBase class in event_manager.py.


0.36.21 (2025-04-15)
~~~~~~~~~~~~~~~~~~~~

Changed
^^^^^^^

* Removed direct call of qpsovlers library from pink_ik controller and changed solver from quadprog to osqp.


0.36.20 (2025-04-09)
~~~~~~~~~~~~~~~~~~~~

Changed
^^^^^^^

* Added call to set cuda device after each ``app.update()`` call in :class:`~isaaclab.sim.SimulationContext`.
  This is now required for multi-GPU workflows because some underlying logic in ``app.update()`` is modifying
  the cuda device, which results in NCCL errors on distributed setups.


0.36.19 (2025-04-01)
~~~~~~~~~~~~~~~~~~~~

Fixed
^^^^^

* Added check in RecorderManager to ensure that the success indicator is only set if the termination manager is present.


0.36.18 (2025-03-26)
~~~~~~~~~~~~~~~~~~~~

Added
^^^^^

* Added a dynamic text instruction widget that provides real-time feedback
  on the number of successful recordings during demonstration sessions.


0.36.17 (2025-03-26)
~~~~~~~~~~~~~~~~~~~~

Changed
^^^^^^^

* Added override in AppLauncher to apply patch for ``pxr.Gf.Matrix4d`` to work with Pinocchio 2.7.0.


0.36.16 (2025-03-25)
~~~~~~~~~~~~~~~~~~~~

Changed
^^^^^^^

* Modified rendering mode default behavior when the launcher arg :attr:`enable_cameras` is not set.


0.36.15 (2025-03-25)
~~~~~~~~~~~~~~~~~~~~

Added
^^^^^

* Added near plane distance configuration for XR device.


0.36.14 (2025-03-24)
~~~~~~~~~~~~~~~~~~~~

Changed
^^^^^^^

* Changed default render settings in :class:`~isaaclab.sim.SimulationCfg` to None, which means that
  the default settings will be used from the experience files and the double definition is removed.


0.36.13 (2025-03-24)
~~~~~~~~~~~~~~~~~~~~

Added
^^^^^

* Added headpose support to OpenXRDevice.


0.36.12 (2025-03-19)
~~~~~~~~~~~~~~~~~~~~

Added
^^^^^

* Added parameter to show warning if Pink IK solver fails to find a solution.


0.36.11 (2025-03-19)
~~~~~~~~~~~~~~~~~~~~

Fixed
^^^^^

* Fixed default behavior of :class:`~isaaclab.actuators.ImplicitActuator` if no :attr:`effort_limits_sim` or
  :attr:`effort_limit` is set.


0.36.10 (2025-03-17)
~~~~~~~~~~~~~~~~~~~~

Fixed
^^^^^

* App launcher to update the cli arguments if conditional defaults are used.


0.36.9 (2025-03-18)
~~~~~~~~~~~~~~~~~~~

Added
^^^^^^^

* Xr rendering mode, which is default when xr is used.


0.36.8 (2025-03-17)
~~~~~~~~~~~~~~~~~~~

Fixed
^^^^^

* Removed ``scalar_first`` from scipy function usage to support older versions of scipy.


0.36.7 (2025-03-14)
~~~~~~~~~~~~~~~~~~~

Fixed
^^^^^

* Changed the import structure to only import ``pinocchio`` when ``pink-ik`` or ``dex-retargeting`` is being used.
  This also solves for the problem that ``pink-ik`` and ``dex-retargeting`` are not supported in windows.
* Removed ``isaacsim.robot_motion.lula`` and ``isaacsim.robot_motion.motion_generation`` from the default loaded Isaac Sim extensions.
* Moved pink ik action config to a separate file.


0.36.6 (2025-03-13)
~~~~~~~~~~~~~~~~~~~

Fixed
^^^^^

* Worked around an issue where the render mode is set to ``"RayTracedLighting"`` instead of ``"RaytracedLighting"`` by
  some dependencies.


0.36.5 (2025-03-11)
~~~~~~~~~~~~~~~~~~~

Added
^^^^^^^

* Added 3 rendering mode presets: performance, balanced, and quality.
* Preset settings are stored in ``apps/rendering_modes``.
* Presets can be set with cli arg ``--rendering_mode`` or with :class:`RenderCfg`.
* Preset rendering settings can be overwritten with :class:`RenderCfg`.
* :class:`RenderCfg` supports all native RTX carb settings.

Changed
^^^^^^^
* :class:`RenderCfg` default settings are unset.


0.36.4 (2025-03-11)
~~~~~~~~~~~~~~~~~~~

Changed
^^^^^^^

* Updated the OpenXR kit file ``isaaclab.python.xr.openxr.kit`` to inherit from ``isaaclab.python.kit`` instead of
  ``isaaclab.python.rendering.kit`` which is not appropriate.


0.36.3 (2025-03-10)
~~~~~~~~~~~~~~~~~~~~

Changed
^^^^^^^

* Added the PinkIKController controller class that interfaces Isaac Lab with the Pink differential inverse kinematics solver
  to allow control of multiple links in a robot using a single solver.


0.36.2 (2025-03-07)
~~~~~~~~~~~~~~~~~~~~

Changed
^^^^^^^

* Allowed users to exit on 1 Ctrl+C instead of consecutive 2 key strokes.
* Allowed physics reset during simulation through :meth:`reset` in :class:`~isaaclab.sim.SimulationContext`.


0.36.1 (2025-03-10)
~~~~~~~~~~~~~~~~~~~

Added
^^^^^

* Added :attr:`semantic_segmentation_mapping` for camera configs to allow specifying colors for semantics.


0.36.0 (2025-03-07)
~~~~~~~~~~~~~~~~~~~

Removed
^^^^^^^

* Removed the storage of tri-meshes and warp meshes inside the :class:`~isaaclab.terrains.TerrainImporter` class.
  Initially these meshes were added for ray-casting purposes. However, since the ray-caster reads the terrains
  directly from the USD files, these meshes are no longer needed.
* Deprecated the :attr:`warp_meshes` and :attr:`meshes` attributes from the
  :class:`~isaaclab.terrains.TerrainImporter` class. These attributes now return an empty dictionary
  with a deprecation warning.

Changed
^^^^^^^

* Changed the prim path of the "plane" terrain inside the :class:`~isaaclab.terrains.TerrainImporter` class.
  Earlier, the terrain was imported directly as the importer's prim path. Now, the terrain is imported as
  ``{importer_prim_path}/{name}``, where ``name`` is the name of the terrain.


0.35.0 (2025-03-07)
~~~~~~~~~~~~~~~~~~~

* Improved documentation of various attributes in the :class:`~isaaclab.assets.ArticulationData` class to make
  it clearer which values represent the simulation and internal class values. In the new convention,
  the ``default_xxx`` attributes are whatever the user configured from their configuration of the articulation
  class, while the ``xxx`` attributes are the values from the simulation.
* Updated the soft joint position limits inside the :meth:`~isaaclab.assets.Articulation.write_joint_pos_limits_to_sim`
  method to use the new limits passed to the function.
* Added setting of :attr:`~isaaclab.assets.ArticulationData.default_joint_armature` and
  :attr:`~isaaclab.assets.ArticulationData.default_joint_friction` attributes in the
  :class:`~isaaclab.assets.Articulation` class based on user configuration.

Changed
^^^^^^^

* Removed unnecessary buffer creation operations inside the :class:`~isaaclab.assets.Articulation` class.
  Earlier, the class initialized a variety of buffer data with zeros and in the next function assigned
  them the value from PhysX. This made the code bulkier and more complex for no reason.
* Renamed parameters for a consistent nomenclature. These changes are backwards compatible with previous releases
  with a deprecation warning for the old names.

  * ``joint_velocity_limits`` → ``joint_vel_limits`` (to match attribute ``joint_vel`` and ``joint_vel_limits``)
  * ``joint_limits`` → ``joint_pos_limits`` (to match attribute ``joint_pos`` and ``soft_joint_pos_limits``)
  * ``default_joint_limits`` → ``default_joint_pos_limits``
  * ``write_joint_limits_to_sim`` → ``write_joint_position_limit_to_sim``
  * ``joint_friction`` → ``joint_friction_coeff``
  * ``default_joint_friction`` → ``default_joint_friction_coeff``
  * ``write_joint_friction_to_sim`` → ``write_joint_friction_coefficient_to_sim``
  * ``fixed_tendon_limit`` → ``fixed_tendon_pos_limits``
  * ``default_fixed_tendon_limit`` → ``default_fixed_tendon_pos_limits``
  * ``set_fixed_tendon_limit`` → ``set_fixed_tendon_position_limit``


0.34.13 (2025-03-06)
~~~~~~~~~~~~~~~~~~~~

Added
^^^^^

* Added a new event mode called "prestartup", which gets called right after the scene design is complete
  and before the simulation is played.
* Added a callback to resolve the scene entity configurations separately once the simulation plays,
  since the scene entities cannot be resolved before the simulation starts playing
  (as we currently rely on PhysX to provide us with the joint/body ordering)


0.34.12 (2025-03-06)
~~~~~~~~~~~~~~~~~~~~

Added
^^^^^

* Updated the mimic API :meth:`target_eef_pose_to_action` in :class:`isaaclab.envs.ManagerBasedRLMimicEnv` to take a dictionary of
  eef noise values instead of a single noise value.
* Added support for optional subtask constraints based on DexMimicGen to the mimic configuration class :class:`isaaclab.envs.MimicEnvCfg`.
* Enabled data compression in HDF5 dataset file handler :class:`isaaclab.utils.datasets.hdf5_dataset_file_handler.HDF5DatasetFileHandler`.


0.34.11 (2025-03-04)
~~~~~~~~~~~~~~~~~~~~

Fixed
^^^^^

* Fixed issue in :class:`~isaaclab.sensors.TiledCamera` and :class:`~isaaclab.sensors.Camera` where segmentation outputs only display the first tile
  when scene instancing is enabled. A workaround is added for now to disable instancing when segmentation
  outputs are requested.


0.34.10 (2025-03-04)
~~~~~~~~~~~~~~~~~~~~

Fixed
^^^^^

* Fixed the issue of misalignment in the motion vectors from the :class:`TiledCamera`
  with other modalities such as RGBA and depth.


0.34.9 (2025-03-04)
~~~~~~~~~~~~~~~~~~~

Added
^^^^^

* Added methods inside the :class:`omni.isaac.lab.assets.Articulation` class to set the joint
  position and velocity for the articulation. Previously, the joint position and velocity could
  only be set using the :meth:`omni.isaac.lab.assets.Articulation.write_joint_state_to_sim` method,
  which didn't allow setting the joint position and velocity separately.


0.34.8 (2025-03-02)
~~~~~~~~~~~~~~~~~~~

Fixed
^^^^^

* Fixed the propagation of the :attr:`activate_contact_sensors` attribute to the
  :class:`~isaaclab.sim.spawners.wrappers.wrappers_cfg.MultiAssetSpawnerCfg` class. Previously, this value
  was always set to False, which led to incorrect contact sensor settings for the spawned assets.


0.34.7 (2025-03-02)
~~~~~~~~~~~~~~~~~~~

Changed
^^^^^^^

* Enabled the physics flag for disabling contact processing in the :class:`~isaaclab.sim.SimulationContact`
  class. This means that by default, no contact reporting is done by the physics engine, which should provide
  a performance boost in simulations with no contact processing requirements.
* Disabled the physics flag for disabling contact processing in the :class:`~isaaclab.sensors.ContactSensor`
  class when the sensor is created to allow contact reporting for the sensor.

Removed
^^^^^^^

* Removed the attribute ``disable_contact_processing`` from :class:`~isaaclab.sim.SimulationContact`.


0.34.6 (2025-03-01)
~~~~~~~~~~~~~~~~~~~

Added
^^^^^

* Added a new attribute :attr:`is_implicit_model` to the :class:`isaaclab.actuators.ActuatorBase` class to
  indicate if the actuator model is implicit or explicit. This helps checking that the correct model type
  is being used when initializing the actuator models.

Fixed
^^^^^

* Added copy of configurations to :class:`~isaaclab.assets.AssetBase` and :class:`~isaaclab.sensors.SensorBase`
  to prevent modifications of the configurations from leaking outside of the classes.
* Fixed the case where setting velocity/effort limits for the simulation in the
  :class:`~isaaclab.actuators.ActuatorBaseCfg` class was not being used to update the actuator-specific
  velocity/effort limits.

Changed
^^^^^^^

* Moved warnings and checks for implicit actuator models to the :class:`~isaaclab.actuators.ImplicitActuator` class.
* Reverted to IsaacLab v1.3 behavior where :attr:`isaaclab.actuators.ImplicitActuatorCfg.velocity_limit`
  attribute was not used for setting the velocity limits in the simulation. This makes it possible to deploy
  policies from previous release without any changes. If users want to set the velocity limits for the simulation,
  they should use the :attr:`isaaclab.actuators.ImplicitActuatorCfg.velocity_limit_sim` attribute instead.


0.34.5 (2025-02-28)
~~~~~~~~~~~~~~~~~~~

Added
^^^^^

* Added IP address support for WebRTC livestream to allow specifying IP address to stream across networks.
  This feature requires an updated livestream extension, which is current only available in the pre-built Isaac Lab 2.0.1 docker image.
  Support for other Isaac Sim builds will become available in Isaac Sim 5.0.


0.34.4 (2025-02-27)
~~~~~~~~~~~~~~~~~~~~

Added
^^^^^

* Refactored retargeting code from Se3Handtracking class into separate modules for better modularity
* Added scaffolding for developing additional retargeters (e.g. dex)


0.34.3 (2025-02-26)
~~~~~~~~~~~~~~~~~~~

Added
^^^^^

* Enablec specifying the placement of the simulation when viewed in an XR device. This is achieved by
  adding an ``XrCfg`` environment configuration with ``anchor_pos`` and ``anchor_rot`` parameters.


0.34.2 (2025-02-21)
~~~~~~~~~~~~~~~~~~~

Fixed
^^^^^

* Fixed setting of root velocities inside the event term :meth:`reset_root_state_from_terrain`. Earlier, the indexing
  based on the environment IDs was missing.


0.34.1 (2025-02-17)
~~~~~~~~~~~~~~~~~~~

Fixed
^^^^^

* Ensured that the loaded torch JIT models inside actuator networks are correctly set to eval mode
  to prevent any unexpected behavior during inference.


0.34.0 (2025-02-14)
~~~~~~~~~~~~~~~~~~~

Fixed
^^^^^

* Added attributes :attr:`velocity_limits_sim` and :attr:`effort_limits_sim` to the
  :class:`isaaclab.actuators.ActuatorBaseCfg` class to separate solver limits from actuator limits.


0.33.17 (2025-02-13)
~~~~~~~~~~~~~~~~~~~~

Fixed
^^^^^

* Fixed Imu sensor based observations at first step by updating scene during initialization for
  :class:`~isaaclab.envs.ManagerBasedEnv`, :class:`~isaaclab.envs.DirectRLEnv`, and :class:`~isaaclab.envs.DirectMARLEnv`


0.33.16 (2025-02-09)
~~~~~~~~~~~~~~~~~~~~

Fixed
^^^^^

* Removes old deprecation warning from :attr:`isaaclab.assets.RigidObectData.body_state_w`


0.33.15 (2025-02-09)
~~~~~~~~~~~~~~~~~~~~

Fixed
^^^^^

* Fixed not updating the ``drift`` when calling :func:`~isaaclab.sensors.RayCaster.reset`


0.33.14 (2025-02-01)
~~~~~~~~~~~~~~~~~~~~

Fixed
^^^^^

* Fixed not updating the timestamp of ``body_link_state_w`` and ``body_com_state_w`` when ``write_root_pose_to_sim`` and ``write_joint_state_to_sim`` in the ``Articulation`` class are called.


0.33.13 (2025-01-30)
~~~~~~~~~~~~~~~~~~~~

* Fixed resampling of interval time left for the next event in the :class:`~isaaclab.managers.EventManager`
  class. Earlier, the time left for interval-based events was not being resampled on episodic resets. This led
  to the event being triggered at the wrong time after the reset.


0.33.12 (2025-01-28)
~~~~~~~~~~~~~~~~~~~~

Fixed
^^^^^

* Fixed missing import in ``line_plot.py``


0.33.11 (2025-01-25)
~~~~~~~~~~~~~~~~~~~~

Added
^^^^^

* Added :attr:`isaaclab.scene.InteractiveSceneCfg.filter_collisions` to allow specifying whether collision masking across environments is desired.

Changed
^^^^^^^

* Automatic collision filtering now happens as part of the replicate_physics call. When replicate_physics is not enabled, we call the previous
  ``filter_collisions`` API to mask collisions between environments.


0.33.10 (2025-01-22)
~~~~~~~~~~~~~~~~~~~~

Changed
^^^^^^^

* In :meth:`isaaclab.assets.Articulation.write_joint_limits_to_sim`, we previously added a check for if default joint positions exceed the
  new limits being set. When this is True, we log a warning message to indicate that the default joint positions will be clipped to be within
  the range of the new limits. However, the warning message can become overly verbose in a randomization setting where this API is called on
  every environment reset. We now default to only writing the message to info level logging if called within randomization, and expose a
  parameter that can be used to choose the logging level desired.


0.33.9 (2025-01-22)
~~~~~~~~~~~~~~~~~~~

Fixed
^^^^^

* Fixed typo in /physics/autoPopupSimulationOutputWindow setting in :class:`~isaaclab.sim.SimulationContext`


0.33.8 (2025-01-17)
~~~~~~~~~~~~~~~~~~~

Fixed
^^^^^

* Removed deprecation of :attr:`isaaclab.assets.ArticulationData.root_state_w` and
  :attr:`isaaclab.assets.ArticulationData.body_state_w` derived properties.
* Removed deprecation of :meth:`isaaclab.assets.Articulation.write_root_state_to_sim`.
* Replaced calls to :attr:`isaaclab.assets.ArticulationData.root_com_state_w` and
  :attr:`isaaclab.assets.ArticulationData.root_link_state_w` with corresponding calls to
  :attr:`isaaclab.assets.ArticulationData.root_state_w`.
* Replaced calls to :attr:`isaaclab.assets.ArticulationData.body_com_state_w` and
  :attr:`isaaclab.assets.ArticulationData.body_link_state_w` properties with corresponding calls to
  :attr:`isaaclab.assets.ArticulationData.body_state_w` properties.
* Removed deprecation of :attr:`isaaclab.assets.RigidObjectData.root_state_w` derived properties.
* Removed deprecation of :meth:`isaaclab.assets.RigidObject.write_root_state_to_sim`.
* Replaced calls to :attr:`isaaclab.assets.RigidObjectData.root_com_state_w` and
  :attr:`isaaclab.assets.RigidObjectData.root_link_state_w` properties with corresponding calls to
  :attr:`isaaclab.assets.RigidObjectData.root_state_w` properties.
* Removed deprecation of :attr:`isaaclab.assets.RigidObjectCollectionData.root_state_w` derived properties.
* Removed deprecation of :meth:`isaaclab.assets.RigidObjectCollection.write_root_state_to_sim`.
* Replaced calls to :attr:`isaaclab.assets.RigidObjectCollectionData.root_com_state_w` and
  :attr:`isaaclab.assets.RigidObjectData.root_link_state_w` properties with corresponding calls to
  :attr:`isaaclab.assets.RigidObjectData.root_state_w` properties.
* Fixed indexing issue in ``write_root_link_velocity_to_sim`` in :class:`isaaclab.assets.RigidObject`
* Fixed index broadcasting in ``write_object_link_velocity_to_sim`` and ``write_object_com_pose_to_sim`` in
  the :class:`isaaclab.assets.RigidObjectCollection` class.


0.33.7 (2025-01-14)
~~~~~~~~~~~~~~~~~~~

Fixed
^^^^^

* Fixed the respawn of only wrong object samples in :func:`repeated_objects_terrain` of :mod:`isaaclab.terrains.trimesh` module.
  Previously, the function was respawning all objects in the scene instead of only the wrong object samples, which in worst case
  could lead to infinite respawn loop.


0.33.6 (2025-01-16)
~~~~~~~~~~~~~~~~~~~

Changed
^^^^^^^

* Added initial unit tests for multiple tiled cameras, including tests for initialization, groundtruth annotators, different poses, and different resolutions.


0.33.5 (2025-01-13)
~~~~~~~~~~~~~~~~~~~

Changed
^^^^^^^

* Moved the definition of ``/persistent/isaac/asset_root/*`` settings from :class:`AppLauncher` to the app files.
  This is needed to prevent errors where ``isaaclab_assets`` was loaded prior to the carbonite setting being set.


0.33.4 (2025-01-10)
~~~~~~~~~~~~~~~~~~~

Changed
^^^^^^^

* Added an optional parameter in the :meth:`record_pre_reset` method in
  :class:`~isaaclab.managers.RecorderManager` to override the export config upon invoking.


0.33.3 (2025-01-08)
~~~~~~~~~~~~~~~~~~~

Fixed
^^^^^

* Fixed docstring in articulation data :class:`isaaclab.assets.ArticulationData`.
  In body properties sections, the second dimension should be num_bodies but was documented as 1.


0.33.2 (2025-01-02)
~~~~~~~~~~~~~~~~~~~

Added
^^^^^

* Added body tracking as an origin type to :class:`isaaclab.envs.ViewerCfg` and :class:`isaaclab.envs.ui.ViewportCameraController`.


0.33.1 (2024-12-26)
~~~~~~~~~~~~~~~~~~~

Changed
^^^^^^^

* Added kinematics initialization call for populating kinematic prim transforms to fabric for rendering.
* Added ``enable_env_ids`` flag for cloning and replication to replace collision filtering.


0.33.0 (2024-12-22)
~~~~~~~~~~~~~~~~~~~

Fixed
^^^^^

* Fixed populating default_joint_stiffness and default_joint_damping values for ImplicitActuator instances in :class:`isaaclab.assets.Articulation`


0.32.2 (2024-12-17)
~~~~~~~~~~~~~~~~~~~

Added
^^^^^

* Added null-space (position) control option to :class:`isaaclab.controllers.OperationalSpaceController`.
* Added test cases that uses null-space control for :class:`isaaclab.controllers.OperationalSpaceController`.
* Added information regarding null-space control to the tutorial script and documentation of
  :class:`isaaclab.controllers.OperationalSpaceController`.
* Added arguments to set specific null-space joint position targets within
  :class:`isaaclab.envs.mdp.actions.OperationalSpaceControllerAction` class.


0.32.1 (2024-12-17)
~~~~~~~~~~~~~~~~~~~

Changed
^^^^^^^

* Added a default and generic implementation of the :meth:`get_object_poses` function
  in the :class:`ManagerBasedRLMimicEnv` class.
* Added a ``EXPORT_NONE`` mode in the :class:`DatasetExportMode` class and updated
  :class:`~isaaclab.managers.RecorderManager` to enable recording without exporting
  the data to a file.


0.32.0 (2024-12-16)
~~~~~~~~~~~~~~~~~~~

Changed
^^^^^^^

* Previously, physx returns the rigid bodies and articulations velocities in the com of bodies rather than the link frame, while poses are in link frames. We now explicitly provide :attr:`body_link_state` and :attr:`body_com_state` APIs replacing the previous :attr:`body_state` API. Previous APIs are now marked as deprecated. Please update any code using the previous pose and velocity APIs to use the new ``*_link_*`` or ``*_com_*`` APIs in :attr:`isaaclab.assets.RigidBody`, :attr:`isaaclab.assets.RigidBodyCollection`, and :attr:`isaaclab.assets.Articulation`.


0.31.0 (2024-12-16)
~~~~~~~~~~~~~~~~~~~

Added
^^^^^

* Added :class:`ManagerBasedRLMimicEnv` and config classes for mimic data generation workflow for imitation learning.


0.30.3 (2024-12-16)
~~~~~~~~~~~~~~~~~~~

Fixed
^^^^^

* Fixed ordering of logging and resamping in the command manager, where we were logging the metrics after resampling the commands.
  This leads to incorrect logging of metrics when inside the resample call, the metrics tensors get reset.


0.30.2 (2024-12-16)
~~~~~~~~~~~~~~~~~~~

Fixed
^^^^^

* Fixed errors within the calculations of :class:`isaaclab.controllers.OperationalSpaceController`.

Added
^^^^^

* Added :class:`isaaclab.controllers.OperationalSpaceController` to API documentation.
* Added test cases for :class:`isaaclab.controllers.OperationalSpaceController`.
* Added a tutorial for :class:`isaaclab.controllers.OperationalSpaceController`.
* Added the implementation of :class:`isaaclab.envs.mdp.actions.OperationalSpaceControllerAction` class.


0.30.1 (2024-12-15)
~~~~~~~~~~~~~~~~~~~

Changed
^^^^^^^

* Added call to update articulation kinematics after reset to ensure states are updated for non-rendering sensors. Previously, some changes
  in reset such as modifying joint states would not be reflected in the rigid body states immediately after reset.


0.30.0 (2024-12-15)
~~~~~~~~~~~~~~~~~~~

Added
^^^^^

* Added UI interface to the Managers in the ManagerBasedEnv and MangerBasedRLEnv classes.
* Added UI widgets for :class:`LiveLinePlot` and :class:`ImagePlot`.
* Added ``ManagerLiveVisualizer/Cfg``: Given a ManagerBase (i.e. action_manager, observation_manager, etc) and a config file this class creates
  the the interface between managers and the UI.
* Added :class:`EnvLiveVisualizer`: A 'manager' of ManagerLiveVisualizer. This is added to the ManagerBasedEnv but is only called during
  the initialization of the managers in load_managers
* Added ``get_active_iterable_terms`` implementation methods to ActionManager, ObservationManager, CommandsManager, CurriculumManager,
  RewardManager, and TerminationManager. This method exports the active term data and labels for each manager and is called by ManagerLiveVisualizer.
* Additions to :class:`BaseEnvWindow` and :class:`RLEnvWindow` to register ManagerLiveVisualizer UI interfaces for the chosen managers.


0.29.0 (2024-12-15)
~~~~~~~~~~~~~~~~~~~

Added
^^^^^

* Added observation history computation to :class:`isaaclab.manager.observation_manager.ObservationManager`.
* Added ``history_length`` and ``flatten_history_dim`` configuration parameters to :class:`isaaclab.manager.manager_term_cfg.ObservationTermCfg`
* Added ``history_length`` and ``flatten_history_dim`` configuration parameters to :class:`isaaclab.manager.manager_term_cfg.ObservationGroupCfg`
* Added full buffer property to :class:`isaaclab.utils.buffers.circular_buffer.CircularBuffer`


0.28.4 (2024-12-15)
~~~~~~~~~~~~~~~~~~~

Added
^^^^^

* Added action clip to all :class:`isaaclab.envs.mdp.actions`.


0.28.3 (2024-12-14)
~~~~~~~~~~~~~~~~~~~

Changed
^^^^^^^

* Added check for error below threshold in state machines to ensure the state has been reached.


0.28.2 (2024-12-13)
~~~~~~~~~~~~~~~~~~~

Fixed
^^^^^

* Fixed the shape of ``quat_w`` in the ``apply_actions`` method of :attr:`~isaaclab.env.mdp.NonHolonomicAction`
  (previously (N,B,4), now (N,4) since the number of root bodies B is required to be 1). Previously ``apply_actions`` errored
  because ``euler_xyz_from_quat`` requires inputs of shape (N,4).


0.28.1 (2024-12-13)
~~~~~~~~~~~~~~~~~~~

Fixed
^^^^^

* Fixed the internal buffers for ``set_external_force_and_torque`` where the buffer values would be stale if zero values are sent to the APIs.


0.28.0 (2024-12-12)
~~~~~~~~~~~~~~~~~~~

Changed
^^^^^^^

* Adapted the :class:`~isaaclab.sim.converters.UrdfConverter` to use the latest URDF converter API from Isaac Sim 4.5. The
  physics articulation root can now be set separately, and the joint drive gains can be set on a per joint basis.


0.27.33 (2024-12-11)
~~~~~~~~~~~~~~~~~~~~

Added
^^^^^

* Introduced an optional ``sensor_cfg`` parameter to the :meth:`~isaaclab.envs.mdp.rewards.base_height_l2` function, enabling the use of
  :class:`~isaaclab.sensors.RayCaster` for height adjustments. For flat terrains, the function retains its previous behavior.
* Improved documentation to clarify the usage of the :meth:`~isaaclab.envs.mdp.rewards.base_height_l2` function in both flat and rough terrain settings.


0.27.32 (2024-12-11)
~~~~~~~~~~~~~~~~~~~~

Fixed
^^^^^

* Modified :class:`isaaclab.envs.mdp.actions.DifferentialInverseKinematicsAction` class to use the geometric
  Jacobian computed w.r.t. to the root frame of the robot. This helps ensure that root pose does not affect the tracking.


0.27.31 (2024-12-09)
~~~~~~~~~~~~~~~~~~~~

Changed
^^^^^^^

* Introduced configuration options in :class:`Se3HandTracking` to:
  - Zero out rotation around the x/y axes
  - Apply smoothing and thresholding to position and rotation deltas for reduced jitter
  - Use wrist-based rotation reference as an alternative to fingertip-based rotation

* Switched the default position reference in :class:`Se3HandTracking` to the wrist joint pose, providing more stable relative-based positioning.


0.27.30 (2024-12-09)
~~~~~~~~~~~~~~~~~~~~

Fixed
^^^^^

* Fixed the initial state recorder term in :class:`isaaclab.envs.mdp.recorders.InitialStateRecorder` to
  return only the states of the specified environment IDs.


0.27.29 (2024-12-06)
~~~~~~~~~~~~~~~~~~~~

Fixed
^^^^^

* Fixed the enforcement of :attr:`~isaaclab.actuators.ActuatorBaseCfg.velocity_limits` at the
  :attr:`~isaaclab.assets.Articulation.root_physx_view` level.


0.27.28 (2024-12-06)
~~~~~~~~~~~~~~~~~~~~

Changed
^^^^^^^

* If a USD that contains an articulation root is loaded using a
  :attr:`isaaclab.assets.RigidBody` we now fail unless the articulation root is explicitly
  disabled. Using an articulation root for rigid bodies is not needed and decreases overall performance.


0.27.27 (2024-12-06)
~~~~~~~~~~~~~~~~~~~~

Fixed
^^^^^

* Corrected the projection types of fisheye camera in :class:`isaaclab.sim.spawners.sensors.sensors_cfg.FisheyeCameraCfg`.
  Earlier, the projection names used snakecase instead of camelcase.


0.27.26 (2024-12-06)
~~~~~~~~~~~~~~~~~~~~

Added
^^^^^

* Added option to define the clipping behavior for depth images generated by
  :class:`~isaaclab.sensors.RayCasterCamera`, :class:`~isaaclab.sensors.Camera`, and :class:`~isaaclab.sensors.TiledCamera`

Changed
^^^^^^^

* Unified the clipping behavior for the depth images of all camera implementations. Per default, all values exceeding
  the range are clipped to zero for both ``distance_to_image_plane`` and ``distance_to_camera`` depth images. Prev.
  :class:`~isaaclab.sensors.RayCasterCamera` clipped the values to the maximum value of the depth image,
  :class:`~isaaclab.sensors.Camera` did not clip them and had a different behavior for both types.


0.27.25 (2024-12-05)
~~~~~~~~~~~~~~~~~~~~

Fixed
^^^^^

* Fixed the condition in ``isaaclab.sh`` that checks whether ``pre-commit`` is installed before attempting installation.


0.27.24 (2024-12-05)
~~~~~~~~~~~~~~~~~~~~

Fixed
^^^^^

* Removed workaround in :class:`isaaclab.sensors.TiledCamera` and :class:`isaaclab.sensors.Camera`
  that was previously required to prevent frame offsets in renders. The denoiser setting is no longer
  automatically modified based on the resolution of the cameras.


0.27.23 (2024-12-04)
~~~~~~~~~~~~~~~~~~~~

Fixed
^^^^^

* Added the attributes :attr:`~isaaclab.envs.DirectRLEnvCfg.wait_for_textures` and :attr:`~isaaclab.envs.ManagerBasedEnvCfg.wait_for_textures`
  to enable assets loading check during :class:`~isaaclab.DirectRLEnv` and :class:`~isaaclab.ManagerBasedEnv` reset method when rtx sensors are added to the scene.


0.27.22 (2024-12-04)
~~~~~~~~~~~~~~~~~~~~

Fixed
^^^^^

* Fixed the order of the incoming parameters in :class:`isaaclab.envs.DirectMARLEnv` to correctly use ``NoiseModel`` in marl-envs.


0.27.21 (2024-12-04)
~~~~~~~~~~~~~~~~~~~~

Added
^^^^^

* Added :class:`~isaaclab.managers.RecorderManager` and its utility classes to record data from the simulation.
* Added :class:`~isaaclab.utils.datasets.EpisodeData` to store data for an episode.
* Added :class:`~isaaclab.utils.datasets.DatasetFileHandlerBase` as a base class for handling dataset files.
* Added :class:`~isaaclab.utils.datasets.HDF5DatasetFileHandler` as a dataset file handler implementation to
  export and load episodes from HDF5 files.
* Added ``record_demos.py`` script to record human-teleoperated demos for a specified task and export to an HDF5 file.
* Added ``replay_demos.py`` script to replay demos loaded from an HDF5 file.


0.27.20 (2024-12-02)
~~~~~~~~~~~~~~~~~~~~

Changed
^^^^^^^

* Changed :class:`isaaclab.envs.DirectMARLEnv` to inherit from ``Gymnasium.Env`` due to requirement from Gymnasium v1.0.0 requiring all environments to be a subclass of ``Gymnasium.Env`` when using the ``make`` interface.


0.27.19 (2024-12-02)
~~~~~~~~~~~~~~~~~~~~

Added
^^^^^

* Added ``isaaclab.utils.pretrained_checkpoints`` containing constants and utility functions used to manipulate
  paths and load checkpoints from Nucleus.


0.27.18 (2024-11-28)
~~~~~~~~~~~~~~~~~~~~

Changed
^^^^^^^

* Renamed Isaac Sim imports to follow Isaac Sim 4.5 naming conventions.


0.27.17 (2024-11-20)
~~~~~~~~~~~~~~~~~~~~

Added
^^^^^

* Added ``create_new_stage`` setting in :class:`~isaaclab.app.AppLauncher` to avoid creating a default new stage on startup in Isaac Sim. This helps reduce the startup time when launching Isaac Lab.


0.27.16 (2024-11-15)
~~~~~~~~~~~~~~~~~~~~

Added
^^^^^

* Added the class :class:`~isaaclab.devices.Se3HandTracking` which enables XR teleop for manipulators.


0.27.15 (2024-11-09)
~~~~~~~~~~~~~~~~~~~~

Fixed
^^^^^

* Fixed indexing in :meth:`isaaclab.assets.Articulation.write_joint_limits_to_sim` to correctly process non-None ``env_ids`` and ``joint_ids``.


0.27.14 (2024-10-23)
~~~~~~~~~~~~~~~~~~~~

Added
^^^^^

* Added the class :class:`~isaaclab.assets.RigidObjectCollection` which allows to spawn
  multiple objects in each environment and access/modify the quantities with a unified (env_ids, object_ids) API.


0.27.13 (2024-10-30)
~~~~~~~~~~~~~~~~~~~~

Added
^^^^^

* Added the attributes :attr:`~isaaclab.sim.converters.MeshConverterCfg.translation`, :attr:`~isaaclab.sim.converters.MeshConverterCfg.rotation`,
  :attr:`~isaaclab.sim.converters.MeshConverterCfg.scale` to translate, rotate, and scale meshes
  when importing them with :class:`~isaaclab.sim.converters.MeshConverter`.


0.27.12 (2024-11-04)
~~~~~~~~~~~~~~~~~~~~

Removed
^^^^^^^

* Removed TensorDict usage in favor of Python dictionary in sensors


0.27.11 (2024-10-31)
~~~~~~~~~~~~~~~~~~~~

Added
^^^^^

* Added support to define tuple of floats to scale observation terms by expanding the
  :attr:`isaaclab.managers.manager_term_cfg.ObservationManagerCfg.scale` attribute.


0.27.10 (2024-11-01)
~~~~~~~~~~~~~~~~~~~~

Changed
^^^^^^^

* Cached the PhysX view's joint paths before looping over them when processing fixed joint tendons
  inside the :class:`Articulation` class. This helps improve the processing time for the tendons.


0.27.9 (2024-11-01)
~~~~~~~~~~~~~~~~~~~

Added
^^^^^

* Added the :class:`isaaclab.utils.types.ArticulationActions` class to store the joint actions
  for an articulation. Earlier, the class from Isaac Sim was being used. However, it used a different
  type for the joint actions which was not compatible with the Isaac Lab framework.


0.27.8 (2024-11-01)
~~~~~~~~~~~~~~~~~~~

Fixed
^^^^^

* Added sanity check if the term is a valid type inside the command manager.
* Corrected the iteration over ``group_cfg_items`` inside the observation manager.


0.27.7 (2024-10-28)
~~~~~~~~~~~~~~~~~~~

Added
^^^^^

* Added frozen encoder feature extraction observation space with ResNet and Theia


0.27.6 (2024-10-25)
~~~~~~~~~~~~~~~~~~~

Fixed
^^^^^

* Fixed usage of ``meshes`` property in :class:`isaaclab.sensors.RayCasterCamera` to use ``self.meshes`` instead of the undefined ``RayCaster.meshes``.
* Fixed issue in :class:`isaaclab.envs.ui.BaseEnvWindow` where undefined configs were being accessed when creating debug visualization elements in UI.


0.27.5 (2024-10-25)
~~~~~~~~~~~~~~~~~~~

Added
^^^^^

* Added utilities for serializing/deserializing Gymnasium spaces.


0.27.4 (2024-10-18)
~~~~~~~~~~~~~~~~~~~

Fixed
^^^^^

* Updated installation path instructions for Windows in the Isaac Lab documentation to remove redundancy in the use of %USERPROFILE% for path definitions.


0.27.3 (2024-10-22)
~~~~~~~~~~~~~~~~~~~

Fixed
^^^^^

* Fixed the issue with using list or tuples of ``configclass`` within a ``configclass``. Earlier, the list of
  configclass objects were not converted to dictionary properly when ``to_dict`` function was called.


0.27.2 (2024-10-21)
~~~~~~~~~~~~~~~~~~~

Added
^^^^^

* Added ``--kit_args`` to :class:`~isaaclab.app.AppLauncher` to allow passing command line arguments directly to Omniverse Kit SDK.


0.27.1 (2024-10-20)
~~~~~~~~~~~~~~~~~~~

Added
^^^^^

* Added :class:`~isaaclab.sim.RenderCfg` and the attribute :attr:`~isaaclab.sim.SimulationCfg.render` for
  specifying render related settings.


0.27.0 (2024-10-14)
~~~~~~~~~~~~~~~~~~~

Added
^^^^^

* Added a method to :class:`~isaaclab.utils.configclass` to check for attributes with values of
  type ``MISSING``. This is useful when the user wants to check if a certain attribute has been set or not.
* Added the configuration validation check inside the constructor of all the core classes
  (such as sensor base, asset base, scene and environment base classes).
* Added support for environments without commands by leaving the attribute
  :attr:`isaaclab.envs.ManagerBasedRLEnvCfg.commands` as None. Before, this had to be done using
  the class :class:`isaaclab.command_generators.NullCommandGenerator`.
* Moved the ``meshes`` attribute in the :class:`isaaclab.sensors.RayCaster` class from class variable to instance variable.
  This prevents the meshes to overwrite each other.


0.26.0 (2024-10-16)
~~~~~~~~~~~~~~~~~~~

Added
^^^^^

* Added Imu sensor implementation that directly accesses the physx view :class:`isaaclab.sensors.Imu`. The
  sensor comes with a configuration class :class:`isaaclab.sensors.ImuCfg` and data class
  :class:`isaaclab.sensors.ImuData`.
* Moved and renamed :meth:`isaaclab.sensors.camera.utils.convert_orientation_convention` to :meth:`isaaclab.utils.math.convert_camera_frame_orientation_convention`
* Moved :meth:`isaaclab.sensors.camera.utils.create_rotation_matrix_from_view` to :meth:`isaaclab.utils.math.create_rotation_matrix_from_view`


0.25.2 (2024-10-16)
~~~~~~~~~~~~~~~~~~~

Added
^^^^^

* Added support for different Gymnasium spaces (``Box``, ``Discrete``, ``MultiDiscrete``, ``Tuple`` and ``Dict``)
  to define observation, action and state spaces in the direct workflow.
* Added :meth:`sample_space` to environment utils to sample supported spaces where data containers are torch tensors.

Changed
^^^^^^^

* Mark the :attr:`num_observations`, :attr:`num_actions` and :attr:`num_states` in :class:`DirectRLEnvCfg` as deprecated
  in favor of :attr:`observation_space`, :attr:`action_space` and :attr:`state_space` respectively.
* Mark the :attr:`num_observations`, :attr:`num_actions` and :attr:`num_states` in :class:`DirectMARLEnvCfg` as deprecated
  in favor of :attr:`observation_spaces`, :attr:`action_spaces` and :attr:`state_space` respectively.


0.25.1 (2024-10-10)
~~~~~~~~~~~~~~~~~~~

Fixed
^^^^^

* Fixed potential issue where default joint positions can fall outside of the limits being set with Articulation's
  ``write_joint_limits_to_sim`` API.


0.25.0 (2024-10-06)
~~~~~~~~~~~~~~~~~~~

Added
^^^^^

* Added configuration classes for spawning assets from a list of individual asset configurations randomly
  at the specified prim paths.


0.24.20 (2024-10-07)
~~~~~~~~~~~~~~~~~~~~

Fixed
^^^^^

* Fixed the :meth:`isaaclab.envs.mdp.events.randomize_rigid_body_material` function to
  correctly sample friction and restitution from the given ranges.


0.24.19 (2024-10-05)
~~~~~~~~~~~~~~~~~~~~

Added
^^^^^

* Added new functionalities to the FrameTransformer to make it more general. It is now possible to track:

  * Target frames that aren't children of the source frame prim_path
  * Target frames that are based upon the source frame prim_path


0.24.18 (2024-10-04)
~~~~~~~~~~~~~~~~~~~~

Fixed
^^^^^

* Fixes parsing and application of ``size`` parameter for :class:`~isaaclab.sim.spawn.GroundPlaneCfg` to correctly
  scale the grid-based ground plane.


0.24.17 (2024-10-04)
~~~~~~~~~~~~~~~~~~~~

Fixed
^^^^^

* Fixed the deprecation notice for using ``pxr.Semantics``. The corresponding modules use ``Semantics`` module
  directly.


0.24.16 (2024-10-03)
~~~~~~~~~~~~~~~~~~~~

Changed
^^^^^^^

* Renamed the observation function :meth:`grab_images` to :meth:`image` to follow convention of noun-based naming.
* Renamed the function :meth:`convert_perspective_depth_to_orthogonal_depth` to a shorter name
  :meth:`isaaclab.utils.math.orthogonalize_perspective_depth`.


0.24.15 (2024-09-20)
~~~~~~~~~~~~~~~~~~~~

Added
^^^^^

* Added :meth:`grab_images` to be able to use images for an observation term in manager-based environments.


0.24.14 (2024-09-20)
~~~~~~~~~~~~~~~~~~~~

Added
^^^^^

* Added the method :meth:`convert_perspective_depth_to_orthogonal_depth` to convert perspective depth
  images to orthogonal depth images. This is useful for the :meth:`~isaaclab.utils.math.unproject_depth`,
  since it expects orthogonal depth images as inputs.


0.24.13 (2024-09-08)
~~~~~~~~~~~~~~~~~~~~

Changed
^^^^^^^

* Moved the configuration of visualization markers for the command terms to their respective configuration classes.
  This allows users to modify the markers for the command terms without having to modify the command term classes.


0.24.12 (2024-09-18)
~~~~~~~~~~~~~~~~~~~~

Fixed
^^^^^

* Fixed outdated fetching of articulation data by using the method ``update_articulations_kinematic`` in
  :class:`isaaclab.assets.ArticulationData`. Before if an articulation was moved during a reset, the pose of the
  links were outdated if fetched before the next physics step. Adding this method ensures that the pose of the links
  is always up-to-date. Similarly ``update_articulations_kinematic`` was added before any render step to ensure that the
  articulation displays correctly after a reset.


0.24.11 (2024-09-11)
~~~~~~~~~~~~~~~~~~~~

Added
^^^^^

* Added skrl's JAX environment variables to :class:`~isaaclab.app.AppLauncher`
  to support distributed multi-GPU and multi-node training using JAX


0.24.10 (2024-09-10)
~~~~~~~~~~~~~~~~~~~~

Added
^^^^^

* Added config class, support, and tests for MJCF conversion via standalone python scripts.


0.24.9 (2024-09-09)
~~~~~~~~~~~~~~~~~~~~

Added
^^^^^

* Added a seed parameter to the :attr:`isaaclab.envs.ManagerBasedEnvCfg` and :attr:`isaaclab.envs.DirectRLEnvCfg`
  classes to set the seed for the environment. This seed is used to initialize the random number generator for the environment.
* Adapted the workflow scripts to set the seed for the environment using the seed specified in the learning agent's configuration
  file or the command line argument. This ensures that the simulation results are reproducible across different runs.


0.24.8 (2024-09-08)
~~~~~~~~~~~~~~~~~~~

Changed
^^^^^^^

* Modified:meth:`quat_rotate` and :meth:`quat_rotate_inverse` operations to use :meth:`torch.einsum`
  for faster processing of high dimensional input tensors.


0.24.7 (2024-09-06)
~~~~~~~~~~~~~~~~~~~

Added
^^^^^

* Added support for property attributes in the :meth:``isaaclab.utils.configclass`` method.
  Earlier, the configclass decorator failed to parse the property attributes correctly and made them
  instance variables instead.


0.24.6 (2024-09-05)
~~~~~~~~~~~~~~~~~~~

Fixed
^^^^^

* Adapted the ``A`` and ``D`` button bindings inside :meth:`isaaclab.device.Se3Keyboard` to make them now
  more-intuitive to control the y-axis motion based on the right-hand rule.


0.24.5 (2024-08-29)
~~~~~~~~~~~~~~~~~~~

Added
^^^^^

* Added alternative data type "distance_to_camera" in :class:`isaaclab.sensors.TiledCamera` class to be
  consistent with all other cameras (equal to type "depth").


0.24.4 (2024-09-02)
~~~~~~~~~~~~~~~~~~~

Fixed
^^^^^

* Added missing SI units to the documentation of :class:`isaaclab.sensors.Camera` and
  :class:`isaaclab.sensors.RayCasterCamera`.
* Added test to check :attr:`isaaclab.sensors.RayCasterCamera.set_intrinsic_matrices`


0.24.3 (2024-08-29)
~~~~~~~~~~~~~~~~~~~

Fixed
^^^^^

* Fixed the support for class-bounded methods when creating a configclass
  out of them. Earlier, these methods were being made as instance methods
  which required initialization of the class to call the class-methods.


0.24.2 (2024-08-28)
~~~~~~~~~~~~~~~~~~~

Added
^^^^^

* Added a class method to initialize camera configurations with an intrinsic matrix in the
  :class:`isaaclab.sim.spawner.sensors.PinholeCameraCfg`
  :class:`isaaclab.sensors.ray_caster.patterns_cfg.PinholeCameraPatternCfg` classes.

Fixed
^^^^^

* Fixed the ray direction in :func:`isaaclab.sensors.ray_caster.patterns.patterns.pinhole_camera_pattern` to
  point to the center of the pixel instead of the top-left corner.
* Fixed the clipping of the "distance_to_image_plane" depth image obtained using the
  :class:`isaaclab.sensors.ray_caster.RayCasterCamera` class. Earlier, the depth image was being clipped
  before the depth image was generated. Now, the clipping is applied after the depth image is generated. This makes
  the behavior equal to the USD Camera.


0.24.1 (2024-08-21)
~~~~~~~~~~~~~~~~~~~

Changed
^^^^^^^

* Disabled default viewport in certain headless scenarios for better performance.


0.24.0 (2024-08-17)
~~~~~~~~~~~~~~~~~~~

Added
^^^^^

* Added additional annotators for :class:`isaaclab.sensors.camera.TiledCamera` class.

Changed
^^^^^^^

* Updated :class:`isaaclab.sensors.TiledCamera` to latest RTX tiled rendering API.
* Single channel outputs for :class:`isaaclab.sensors.TiledCamera`, :class:`isaaclab.sensors.Camera` and :class:`isaaclab.sensors.RayCasterCamera` now has shape (H, W, 1).
* Data type for RGB output for :class:`isaaclab.sensors.TiledCamera` changed from ``torch.float`` to ``torch.uint8``.
* Dimension of RGB output for :class:`isaaclab.sensors.Camera` changed from (H, W, 4) to (H, W, 3). Use type ``rgba`` to retrieve the previous dimension.


0.23.1 (2024-08-17)
~~~~~~~~~~~~~~~~~~~

Changed
^^^^^^^

* Updated torch to version 2.4.0.


0.23.0 (2024-08-16)
~~~~~~~~~~~~~~~~~~~

Added
^^^^^

* Added direct workflow base class :class:`isaaclab.envs.DirectMARLEnv` for multi-agent environments.


0.22.1 (2024-08-17)
~~~~~~~~~~~~~~~~~~~

Added
^^^^^

* Added APIs to interact with the physics simulation of deformable objects. This includes setting the
  material properties, setting kinematic targets, and getting the state of the deformable object.
  For more information, please refer to the :mod:`isaaclab.assets.DeformableObject` class.


0.22.0 (2024-08-14)
~~~~~~~~~~~~~~~~~~~

Added
^^^^^

* Added :mod:`~isaaclab.utils.modifiers` module to provide framework for configurable and custom
  observation data modifiers.
* Adapted the :class:`~isaaclab.managers.ObservationManager` class to support custom modifiers.
  These are applied to the observation data before applying any noise or scaling operations.


0.21.2 (2024-08-13)
~~~~~~~~~~~~~~~~~~~

Fixed
^^^^^

* Moved event mode-based checks in the :meth:`isaaclab.managers.EventManager.apply` method outside
  the loop that iterates over the event terms. This prevents unnecessary checks and improves readability.
* Fixed the logic for global and per environment interval times when using the "interval" mode inside the
  event manager. Earlier, the internal lists for these times were of unequal lengths which led to wrong indexing
  inside the loop that iterates over the event terms.


0.21.1 (2024-08-06)
~~~~~~~~~~~~~~~~~~~

* Added a flag to preserve joint ordering inside the :class:`isaaclab.envs.mdp.JointAction` action term.


0.21.0 (2024-08-05)
~~~~~~~~~~~~~~~~~~~

Added
^^^^^

* Added the command line argument ``--device`` in :class:`~isaaclab.app.AppLauncher`. Valid options are:

  * ``cpu``: Use CPU.
  * ``cuda``: Use GPU with device ID ``0``.
  * ``cuda:N``: Use GPU, where N is the device ID. For example, ``cuda:0``. The default value is ``cuda:0``.

Changed
^^^^^^^

* Simplified setting the device throughout the code by relying on :attr:`isaaclab.sim.SimulationCfg.device`
  to activate gpu/cpu pipelines.

Removed
^^^^^^^

* Removed the parameter :attr:`isaaclab.sim.SimulationCfg.use_gpu_pipeline`. This is now directly inferred from
  :attr:`isaaclab.sim.SimulationCfg.device`.
* Removed the command line input argument ``--device_id`` in :class:`~isaaclab.app.AppLauncher`. The device id can
  now be set using the ``--device`` argument, for example with ``--device cuda:0``.


0.20.8 (2024-08-02)
~~~~~~~~~~~~~~~~~~~

Fixed
^^^^^

* Fixed the handling of observation terms with different shapes in the
  :class:`~isaaclab.managers.ObservationManager` class. Earlier, the constructor would throw an error if the
  shapes of the observation terms were different. Now, this operation only happens when the terms in an observation
  group are being concatenated. Otherwise, the terms are stored as a dictionary of tensors.
* Improved the error message when the observation terms are not of the same shape in the
  :class:`~isaaclab.managers.ObservationManager` class and the terms are being concatenated.


0.20.7 (2024-08-02)
~~~~~~~~~~~~~~~~~~~

Changed
^^^^^^^

* Performance improvements for material randomization in events.

Added
^^^^^

* Added minimum randomization frequency for reset mode randomizations.


0.20.6 (2024-08-02)
~~~~~~~~~~~~~~~~~~~

Changed
^^^^^^^

* Removed the hierarchy from :class:`~isaaclab.assets.RigidObject` class to
  :class:`~isaaclab.assets.Articulation` class. Previously, the articulation class overrode  almost
  all the functions of the rigid object class making the hierarchy redundant. Now, the articulation class
  is a standalone class that does not inherit from the rigid object class. This does add some code
  duplication but the simplicity and clarity of the code is improved.


0.20.5 (2024-08-02)
~~~~~~~~~~~~~~~~~~~

Added
^^^^^

* Added :attr:`isaaclab.terrain.TerrainGeneratorCfg.border_height` to set the height of the border
  around the terrain.


0.20.4 (2024-08-02)
~~~~~~~~~~~~~~~~~~~

Fixed
^^^^^

* Fixed the caching of terrains when using the :class:`isaaclab.terrains.TerrainGenerator` class.
  Earlier, the random sampling of the difficulty levels led to different hash values for the same terrain
  configuration. This caused the terrains to be re-generated even when the same configuration was used.
  Now, the numpy random generator is seeded with the same seed to ensure that the difficulty levels are
  sampled in the same order between different runs.


0.20.3 (2024-08-02)
~~~~~~~~~~~~~~~~~~~

Fixed
^^^^^

* Fixed the setting of translation and orientation when spawning a mesh prim. Earlier, the translation
  and orientation was being applied both on the parent Xform and the mesh prim. This was causing the
  mesh prim to be offset by the translation and orientation of the parent Xform, which is not the intended
  behavior.


0.20.2 (2024-08-02)
~~~~~~~~~~~~~~~~~~~

Changed
^^^^^^^

* Modified the computation of body acceleration for rigid body data to use PhysX APIs instead of
  numerical finite-differencing. This removes the need for computation of body acceleration at
  every update call of the data buffer.


0.20.1 (2024-07-30)
~~~~~~~~~~~~~~~~~~~

Fixed
^^^^^

* Fixed the :meth:`isaaclab.utils.math.wrap_to_pi` method to handle the wrapping of angles correctly.
  Earlier, the method was not wrapping the angles to the range [-pi, pi] correctly when the angles were outside
  the range [-2*pi, 2*pi].


0.20.0 (2024-07-26)
~~~~~~~~~~~~~~~~~~~

Added
^^^^^

* Support for the Isaac Sim 4.1.0 release.

Removed
^^^^^^^

* The ``mdp.add_body_mass`` method in the events. Please use the
  :meth:`isaaclab.envs.mdp.randomize_rigid_body_mass` method instead.
* The classes ``managers.RandomizationManager`` and ``managers.RandomizationTermCfg`` are replaced with
  :class:`isaaclab.managers.EventManager` and :class:`isaaclab.managers.EventTermCfg` classes.
* The following properties in :class:`isaaclab.sensors.FrameTransformerData`:

  * ``target_rot_source`` --> :attr:`~isaaclab.sensors.FrameTransformerData.target_quat_w`
  * ``target_rot_w`` --> :attr:`~isaaclab.sensors.FrameTransformerData.target_quat_source`
  * ``source_rot_w`` --> :attr:`~isaaclab.sensors.FrameTransformerData.source_quat_w`

* The kit experience file ``isaaclab.backwards.compatible.kit``. This is followed by dropping the support for
  Isaac Sim 2023.1.1 completely.


0.19.4 (2024-07-13)
~~~~~~~~~~~~~~~~~~~

Fixed
^^^^^

* Added the call to "startup" events when using the :class:`~isaaclab.envs.ManagerBasedEnv` class.
  Earlier, the "startup" events were not being called when the environment was initialized. This issue
  did not occur when using the :class:`~isaaclab.envs.ManagerBasedRLEnv` class since the "startup"
  events were called in the constructor.


0.19.3 (2024-07-13)
~~~~~~~~~~~~~~~~~~~

Added
^^^^^

* Added schemas for setting and modifying deformable body properties on a USD prim.
* Added API to spawn a deformable body material in the simulation.
* Added APIs to spawn rigid and deformable meshes of primitive shapes (cone, cylinder, sphere, box, capsule)
  in the simulation. This is possible through the :mod:`isaaclab.sim.spawners.meshes` module.


0.19.2 (2024-07-05)
~~~~~~~~~~~~~~~~~~~

Changed
^^^^^^^

* Modified cloning scheme based on the attribute :attr:`~isaaclab.scene.InteractiveSceneCfg.replicate_physics`
  to determine whether environment is homogeneous or heterogeneous.


0.19.1 (2024-07-05)
~~~~~~~~~~~~~~~~~~~

Added
^^^^^

* Added a lidar pattern function :func:`~isaaclab.sensors.ray_caster.patterns.patterns.lidar_pattern` with
  corresponding config :class:`~isaaclab.sensors.ray_caster.patterns_cfg.LidarPatternCfg`.


0.19.0 (2024-07-04)
~~~~~~~~~~~~~~~~~~~

Fixed
^^^^^

* Fixed parsing of articulations with nested rigid links while using the :class:`isaaclab.assets.Articulation`
  class. Earlier, the class initialization failed when the articulation had nested rigid links since the rigid
  links were not being parsed correctly by the PhysX view.

Removed
^^^^^^^

* Removed the attribute :attr:`body_physx_view` from the :class:`isaaclab.assets.Articulation` and
  :class:`isaaclab.assets.RigidObject` classes. These were causing confusions when used with articulation
  view since the body names were not following the same ordering.
* Dropped support for Isaac Sim 2023.1.1. The minimum supported version is now Isaac Sim 4.0.0.


0.18.6 (2024-07-01)
~~~~~~~~~~~~~~~~~~~

Fixed
^^^^^

* Fixed the environment stepping logic. Earlier, the environments' rendering logic was updating the kit app which
  would in turn step the physics :attr:`isaaclab.sim.SimulationCfg.render_interval` times. Now, a render
  call only does rendering and does not step the physics.


0.18.5 (2024-06-26)
~~~~~~~~~~~~~~~~~~~

Fixed
^^^^^

* Fixed the gravity vector direction used inside the :class:`isaaclab.assets.RigidObjectData` class.
  Earlier, the gravity direction was hard-coded as (0, 0, -1) which may be different from the actual
  gravity direction in the simulation. Now, the gravity direction is obtained from the simulation context
  and used to compute the projection of the gravity vector on the object.


0.18.4 (2024-06-26)
~~~~~~~~~~~~~~~~~~~

Fixed
^^^^^

* Fixed double reference count of the physics sim view inside the asset classes. This was causing issues
  when destroying the asset class instance since the physics sim view was not being properly released.

Added
^^^^^

* Added the attribute :attr:`~isaaclab.assets.AssetBase.is_initialized` to check if the asset and sensor
  has been initialized properly. This can be used to ensure that the asset or sensor is ready to use in the simulation.


0.18.3 (2024-06-25)
~~~~~~~~~~~~~~~~~~~

Fixed
^^^^^

* Fixed the docstrings at multiple places related to the different buffer implementations inside the
  :mod:`isaaclab.utils.buffers` module. The docstrings were not clear and did not provide enough
  information about the classes and their methods.

Added
^^^^^

* Added the field for fixed tendom names in the :class:`isaaclab.assets.ArticulationData` class.
  Earlier, this information was not exposed which was inconsistent with other name related information
  such as joint or body names.

Changed
^^^^^^^

* Renamed the fields ``min_num_time_lags`` and ``max_num_time_lags`` to ``min_delay`` and
  ``max_delay`` in the :class:`isaaclab.actuators.DelayedPDActuatorCfg` class. This is to make
  the naming simpler to understand.


0.18.2 (2024-06-25)
~~~~~~~~~~~~~~~~~~~

Changed
^^^^^^^

* Moved the configuration for tile-rendered camera into its own file named ``tiled_camera_cfg.py``.
  This makes it easier to follow where the configuration is located and how it is related to the class.


0.18.1 (2024-06-25)
~~~~~~~~~~~~~~~~~~~

Changed
^^^^^^^

* Ensured that a parity between class and its configuration class is explicitly visible in the
  :mod:`isaaclab.envs` module. This makes it easier to follow where definitions are located and how
  they are related. This should not be a breaking change as the classes are still accessible through the same module.


0.18.0 (2024-06-13)
~~~~~~~~~~~~~~~~~~~

Fixed
^^^^^

* Fixed the rendering logic to render at the specified interval. Earlier, the substep parameter had no effect and rendering
  would happen once every env.step() when active.

Changed
^^^^^^^

* Renamed :attr:`isaaclab.sim.SimulationCfg.substeps` to :attr:`isaaclab.sim.SimulationCfg.render_interval`.
  The render logic is now integrated in the decimation loop of the environment.


0.17.13 (2024-06-13)
~~~~~~~~~~~~~~~~~~~~

Fixed
^^^^^

* Fixed the orientation reset logic in :func:`isaaclab.envs.mdp.events.reset_root_state_uniform` to make it relative to
  the default orientation. Earlier, the position was sampled relative to the default and the orientation not.


0.17.12 (2024-06-13)
~~~~~~~~~~~~~~~~~~~~

Added
^^^^^

* Added the class :class:`isaaclab.utils.buffers.TimestampedBuffer` to store timestamped data.

Changed
^^^^^^^

* Added time-stamped buffers in the classes :class:`isaaclab.assets.RigidObjectData` and :class:`isaaclab.assets.ArticulationData`
  to update some values lazily and avoid unnecessary computations between physics updates. Before, all the data was always
  updated at every step, even if it was not used by the task.


0.17.11 (2024-05-30)
~~~~~~~~~~~~~~~~~~~~

Fixed
^^^^^

* Fixed :class:`isaaclab.sensor.ContactSensor` not loading correctly in extension mode.
  Earlier, the :attr:`isaaclab.sensor.ContactSensor.body_physx_view` was not initialized when
  :meth:`isaaclab.sensor.ContactSensor._debug_vis_callback` is called which references it.


0.17.10 (2024-05-30)
~~~~~~~~~~~~~~~~~~~~

Fixed
^^^^^

* Fixed compound classes being directly assigned in ``default_factory`` generator method
  :meth:`isaaclab.utils.configclass._return_f`, which resulted in shared references such that modifications to
  compound objects were reflected across all instances generated from the same ``default_factory`` method.


0.17.9 (2024-05-30)
~~~~~~~~~~~~~~~~~~~

Added
^^^^^

* Added ``variants`` attribute to the :class:`isaaclab.sim.from_files.UsdFileCfg` class to select USD
  variants when loading assets from USD files.


0.17.8 (2024-05-28)
~~~~~~~~~~~~~~~~~~~

Fixed
^^^^^

* Implemented the reset methods in the action terms to avoid returning outdated data.


0.17.7 (2024-05-28)
~~~~~~~~~~~~~~~~~~~

Added
^^^^^

* Added debug visualization utilities in the :class:`isaaclab.managers.ActionManager` class.


0.17.6 (2024-05-27)
~~~~~~~~~~~~~~~~~~~

Added
^^^^^

* Added ``wp.init()`` call in Warp utils.


0.17.5 (2024-05-22)
~~~~~~~~~~~~~~~~~~~

Changed
^^^^^^^

* Websocket livestreaming is no longer supported. Valid livestream options are {0, 1, 2}.
* WebRTC livestream is now set with livestream=2.


0.17.4 (2024-05-17)
~~~~~~~~~~~~~~~~~~~

Changed
^^^^^^^

* Modified the noise functions to also support add, scale, and abs operations on the data. Added aliases
  to ensure backward compatibility with the previous functions.

  * Added :attr:`isaaclab.utils.noise.NoiseCfg.operation` for the different operations.
  * Renamed ``constant_bias_noise`` to :func:`isaaclab.utils.noise.constant_noise`.
  * Renamed ``additive_uniform_noise`` to :func:`isaaclab.utils.noise.uniform_noise`.
  * Renamed ``additive_gaussian_noise`` to :func:`isaaclab.utils.noise.gaussian_noise`.


0.17.3 (2024-05-15)
~~~~~~~~~~~~~~~~~~~

Fixed
^^^^^

* Set ``hide_ui`` flag in the app launcher for livestream.
* Fix native client livestream extensions.


0.17.2 (2024-05-09)
~~~~~~~~~~~~~~~~~~~

Changed
^^^^^^^

* Renamed ``_range`` to ``distribution_params`` in ``events.py`` for methods that defined a distribution.
* Apply additive/scaling randomization noise on default data instead of current data.
* Changed material bucketing logic to prevent exceeding 64k materials.

Fixed
^^^^^

* Fixed broadcasting issues with indexing when environment and joint IDs are provided.
* Fixed incorrect tensor dimensions when setting a subset of environments.

Added
^^^^^

* Added support for randomization of fixed tendon parameters.
* Added support for randomization of dof limits.
* Added support for randomization of gravity.
* Added support for Gaussian sampling.
* Added default buffers to Articulation/Rigid object data classes for randomization.


0.17.1 (2024-05-10)
~~~~~~~~~~~~~~~~~~~

Fixed
^^^^^

* Added attribute :attr:`isaaclab.sim.converters.UrdfConverterCfg.override_joint_dynamics` to properly parse
  joint dynamics in :class:`isaaclab.sim.converters.UrdfConverter`.


0.17.0 (2024-05-07)
~~~~~~~~~~~~~~~~~~~

Changed
^^^^^^^

* Renamed ``BaseEnv`` to :class:`isaaclab.envs.ManagerBasedEnv`.
* Renamed ``base_env.py`` to ``manager_based_env.py``.
* Renamed ``BaseEnvCfg`` to :class:`isaaclab.envs.ManagerBasedEnvCfg`.
* Renamed ``RLTaskEnv`` to :class:`isaaclab.envs.ManagerBasedRLEnv`.
* Renamed ``rl_task_env.py`` to ``manager_based_rl_env.py``.
* Renamed ``RLTaskEnvCfg`` to :class:`isaaclab.envs.ManagerBasedRLEnvCfg`.
* Renamed ``rl_task_env_cfg.py`` to ``rl_env_cfg.py``.
* Renamed ``OIGEEnv`` to :class:`isaaclab.envs.DirectRLEnv`.
* Renamed ``oige_env.py`` to ``direct_rl_env.py``.
* Renamed ``RLTaskEnvWindow`` to :class:`isaaclab.envs.ui.ManagerBasedRLEnvWindow`.
* Renamed ``rl_task_env_window.py`` to ``manager_based_rl_env_window.py``.
* Renamed all references of ``BaseEnv``, ``BaseEnvCfg``, ``RLTaskEnv``, ``RLTaskEnvCfg``,  ``OIGEEnv``, and ``RLTaskEnvWindow``.

Added
^^^^^

* Added direct workflow base class :class:`isaaclab.envs.DirectRLEnv`.


0.16.4 (2024-05-06)
~~~~~~~~~~~~~~~~~~~~

Changed
^^^^^^^

* Added :class:`isaaclab.sensors.TiledCamera` to support tiled rendering with RGB and depth.


0.16.3 (2024-04-26)
~~~~~~~~~~~~~~~~~~~

Fixed
^^^^^

* Fixed parsing of filter prim path expressions in the :class:`isaaclab.sensors.ContactSensor` class.
  Earlier, the filter prim paths given to the physics view was not being parsed since they were specified as
  regex expressions instead of glob expressions.


0.16.2 (2024-04-25)
~~~~~~~~~~~~~~~~~~~~

Changed
^^^^^^^

* Simplified the installation procedure, isaaclab -e is no longer needed
* Updated torch dependency to 2.2.2


0.16.1 (2024-04-20)
~~~~~~~~~~~~~~~~~~~

Added
^^^^^

* Added attribute :attr:`isaaclab.sim.ArticulationRootPropertiesCfg.fix_root_link` to fix the root link
  of an articulation to the world frame.


0.16.0 (2024-04-16)
~~~~~~~~~~~~~~~~~~~

Added
^^^^^

* Added the function :meth:`isaaclab.utils.math.quat_unique` to standardize quaternion representations,
  i.e. always have a non-negative real part.
* Added events terms for randomizing mass by scale, simulation joint properties (stiffness, damping, armature,
  and friction)

Fixed
^^^^^

* Added clamping of joint positions and velocities in event terms for resetting joints. The simulation does not
  throw an error if the set values are out of their range. Hence, users are expected to clamp them before setting.
* Fixed :class:`isaaclab.envs.mdp.EMAJointPositionToLimitsActionCfg` to smoothen the actions
  at environment frequency instead of simulation frequency.

* Renamed the following functions in :meth:`isaaclab.envs.mdp` to avoid confusions:

  * Observation: :meth:`joint_pos_norm` -> :meth:`joint_pos_limit_normalized`
  * Action: :class:`ExponentialMovingAverageJointPositionAction` -> :class:`EMAJointPositionToLimitsAction`
  * Termination: :meth:`base_height` -> :meth:`root_height_below_minimum`
  * Termination: :meth:`joint_pos_limit` -> :meth:`joint_pos_out_of_limit`
  * Termination: :meth:`joint_pos_manual_limit` -> :meth:`joint_pos_out_of_manual_limit`
  * Termination: :meth:`joint_vel_limit` -> :meth:`joint_vel_out_of_limit`
  * Termination: :meth:`joint_vel_manual_limit` -> :meth:`joint_vel_out_of_manual_limit`
  * Termination: :meth:`joint_torque_limit` -> :meth:`joint_effort_out_of_limit`

Deprecated
^^^^^^^^^^

* Deprecated the function :meth:`isaaclab.envs.mdp.add_body_mass` in favor of
  :meth:`isaaclab.envs.mdp.randomize_rigid_body_mass`. This supports randomizing the mass based on different
  operations (add, scale, or set) and sampling distributions.


0.15.13 (2024-04-16)
~~~~~~~~~~~~~~~~~~~~

Changed
^^^^^^^

* Improved startup performance by enabling rendering-based extensions only when necessary and caching of nucleus directory.
* Renamed the flag ``OFFSCREEN_RENDER`` or ``--offscreen_render`` to ``ENABLE_CAMERAS`` or ``--enable_cameras`` respectively.


0.15.12 (2024-04-16)
~~~~~~~~~~~~~~~~~~~~

Changed
^^^^^^^

* Replaced calls to the ``check_file_path`` function in the :mod:`isaaclab.sim.spawners.from_files`
  with the USD stage resolve identifier function. This helps speed up the loading of assets from file paths
  by avoiding Nucleus server calls.


0.15.11 (2024-04-15)
~~~~~~~~~~~~~~~~~~~~

Added
^^^^^

* Added the :meth:`isaaclab.sim.SimulationContext.has_rtx_sensors` method to check if any
  RTX-related sensors such as cameras have been created in the simulation. This is useful to determine
  if simulation requires RTX rendering during step or not.

Fixed
^^^^^

* Fixed the rendering of RTX-related sensors such as cameras inside the :class:`isaaclab.envs.RLTaskEnv` class.
  Earlier the rendering did not happen inside the step function, which caused the sensor data to be empty.


0.15.10 (2024-04-11)
~~~~~~~~~~~~~~~~~~~~

Fixed
^^^^^

* Fixed sharing of the same memory address between returned tensors from observation terms
  in the :class:`isaaclab.managers.ObservationManager` class. Earlier, the returned
  tensors could map to the same memory address, causing issues when the tensors were modified
  during scaling, clipping or other operations.


0.15.9 (2024-04-04)
~~~~~~~~~~~~~~~~~~~

Fixed
^^^^^

* Fixed assignment of individual termination terms inside the :class:`isaaclab.managers.TerminationManager`
  class. Earlier, the terms were being assigned their values through an OR operation which resulted in incorrect
  values. This regression was introduced in version 0.15.1.


0.15.8 (2024-04-02)
~~~~~~~~~~~~~~~~~~~

Added
^^^^^

* Added option to define ordering of points for the mesh-grid generation in the
  :func:`isaaclab.sensors.ray_caster.patterns.grid_pattern`. This parameter defaults to 'xy'
  for backward compatibility.


0.15.7 (2024-03-28)
~~~~~~~~~~~~~~~~~~~

Added
^^^^^

* Adds option to return indices/data in the specified query keys order in
  :class:`isaaclab.managers.SceneEntityCfg` class, and the respective
  :func:`isaaclab.utils.string.resolve_matching_names_values` and
  :func:`isaaclab.utils.string.resolve_matching_names` functions.


0.15.6 (2024-03-28)
~~~~~~~~~~~~~~~~~~~

Added
^^^^^

* Extended the :class:`isaaclab.app.AppLauncher` class to support the loading of experience files
  from the command line. This allows users to load a specific experience file when running the application
  (such as for multi-camera rendering or headless mode).

Changed
^^^^^^^

* Changed default loading of experience files in the :class:`isaaclab.app.AppLauncher` class from the ones
  provided by Isaac Sim to the ones provided in Isaac Lab's ``apps`` directory.


0.15.5 (2024-03-23)
~~~~~~~~~~~~~~~~~~~

Fixed
^^^^^

* Fixed the env origins in :meth:`_compute_env_origins_grid` of :class:`isaaclab.terrain.TerrainImporter`
  to match that obtained from the Isaac Sim :class:`isaacsim.core.cloner.GridCloner` class.

Added
^^^^^

* Added unit test to ensure consistency between environment origins generated by IsaacSim's Grid Cloner and those
  produced by the TerrainImporter.


0.15.4 (2024-03-22)
~~~~~~~~~~~~~~~~~~~

Fixed
^^^^^

* Fixed the :class:`isaaclab.envs.mdp.actions.NonHolonomicActionCfg` class to use
  the correct variable when applying actions.


0.15.3 (2024-03-21)
~~~~~~~~~~~~~~~~~~~

Added
^^^^^

* Added unit test to check that :class:`isaaclab.scene.InteractiveScene` entity data is not shared between separate instances.

Fixed
^^^^^

* Moved class variables in :class:`isaaclab.scene.InteractiveScene` to correctly  be assigned as
  instance variables.
* Removed custom ``__del__`` magic method from :class:`isaaclab.scene.InteractiveScene`.


0.15.2 (2024-03-21)
~~~~~~~~~~~~~~~~~~~

Fixed
^^^^^

* Added resolving of relative paths for the main asset USD file when using the
  :class:`isaaclab.sim.converters.UrdfConverter` class. This is to ensure that the material paths are
  resolved correctly when the main asset file is moved to a different location.


0.15.1 (2024-03-19)
~~~~~~~~~~~~~~~~~~~

Fixed
^^^^^

* Fixed the imitation learning workflow example script, updating Isaac Lab and Robomimic API calls.
* Removed the resetting of :attr:`_term_dones` in the :meth:`isaaclab.managers.TerminationManager.reset`.
  Previously, the environment cleared out all the terms. However, it impaired reading the specific term's values externally.


0.15.0 (2024-03-17)
~~~~~~~~~~~~~~~~~~~

Deprecated
^^^^^^^^^^

* Renamed :class:`isaaclab.managers.RandomizationManager` to :class:`isaaclab.managers.EventManager`
  class for clarification as the manager takes care of events such as reset in addition to pure randomizations.
* Renamed :class:`isaaclab.managers.RandomizationTermCfg` to :class:`isaaclab.managers.EventTermCfg`
  for consistency with the class name change.


0.14.1 (2024-03-16)
~~~~~~~~~~~~~~~~~~~

Added
^^^^^

* Added simulation schemas for joint drive and fixed tendons. These can be configured for assets imported
  from file formats.
* Added logging of tendon properties to the articulation class (if they are present in the USD prim).


0.14.0 (2024-03-15)
~~~~~~~~~~~~~~~~~~~

Fixed
^^^^^

* Fixed the ordering of body names used in the :class:`isaaclab.assets.Articulation` class. Earlier,
  the body names were not following the same ordering as the bodies in the articulation. This led
  to issues when using the body names to access data related to the links from the articulation view
  (such as Jacobians, mass matrices, etc.).

Removed
^^^^^^^

* Removed the attribute :attr:`body_physx_view` from the :class:`isaaclab.assets.RigidObject`
  and :class:`isaaclab.assets.Articulation` classes. These were causing confusions when used
  with articulation view since the body names were not following the same ordering.


0.13.1 (2024-03-14)
~~~~~~~~~~~~~~~~~~~

Removed
^^^^^^^

* Removed the :mod:`isaaclab.compat` module. This module was used to provide compatibility
  with older versions of Isaac Sim. It is no longer needed since we have most of the functionality
  absorbed into the main classes.


0.13.0 (2024-03-12)
~~~~~~~~~~~~~~~~~~~

Added
^^^^^

* Added support for the following data types inside the :class:`isaaclab.sensors.Camera` class:
  ``instance_segmentation_fast`` and ``instance_id_segmentation_fast``. These are GPU-supported annotations
  and are faster than the regular annotations.

Fixed
^^^^^

* Fixed handling of semantic filtering inside the :class:`isaaclab.sensors.Camera` class. Earlier,
  the annotator was given ``semanticTypes`` as an argument. However, with Isaac Sim 2023.1, the annotator
  does not accept this argument. Instead the mapping needs to be set to the synthetic data interface directly.
* Fixed the return shape of colored images for segmentation data types inside the
  :class:`isaaclab.sensors.Camera` class. Earlier, the images were always returned as ``int32``. Now,
  they are casted to ``uint8`` 4-channel array before returning if colorization is enabled for the annotation type.

Removed
^^^^^^^

* Dropped support for ``instance_segmentation`` and ``instance_id_segmentation`` annotations in the
  :class:`isaaclab.sensors.Camera` class. Their "fast" counterparts should be used instead.
* Renamed the argument :attr:`isaaclab.sensors.CameraCfg.semantic_types` to
  :attr:`isaaclab.sensors.CameraCfg.semantic_filter`. This is more aligned with Replicator's terminology
  for semantic filter predicates.
* Replaced the argument :attr:`isaaclab.sensors.CameraCfg.colorize` with separate colorized
  arguments for each annotation type (:attr:`~isaaclab.sensors.CameraCfg.colorize_instance_segmentation`,
  :attr:`~isaaclab.sensors.CameraCfg.colorize_instance_id_segmentation`, and
  :attr:`~isaaclab.sensors.CameraCfg.colorize_semantic_segmentation`).


0.12.4 (2024-03-11)
~~~~~~~~~~~~~~~~~~~

Fixed
^^^^^


* Adapted randomization terms to deal with ``slice`` for the body indices. Earlier, the terms were not
  able to handle the slice object and were throwing an error.
* Added ``slice`` type-hinting to all body and joint related methods in the rigid body and articulation
  classes. This is to make it clear that the methods can handle both list of indices and slices.


0.12.3 (2024-03-11)
~~~~~~~~~~~~~~~~~~~

Fixed
^^^^^

* Added signal handler to the :class:`isaaclab.app.AppLauncher` class to catch the ``SIGINT`` signal
  and close the application gracefully. This is to prevent the application from crashing when the user
  presses ``Ctrl+C`` to close the application.


0.12.2 (2024-03-10)
~~~~~~~~~~~~~~~~~~~

Added
^^^^^

* Added observation terms for states of a rigid object in world frame.
* Added randomization terms to set root state with randomized orientation and joint state within user-specified limits.
* Added reward term for penalizing specific termination terms.

Fixed
^^^^^

* Improved sampling of states inside randomization terms. Earlier, the code did multiple torch calls
  for sampling different components of the vector. Now, it uses a single call to sample the entire vector.


0.12.1 (2024-03-09)
~~~~~~~~~~~~~~~~~~~

Added
^^^^^

* Added an option to the last actions observation term to get a specific term by name from the action manager.
  If None, the behavior remains the same as before (the entire action is returned).


0.12.0 (2024-03-08)
~~~~~~~~~~~~~~~~~~~

Added
^^^^^

* Added functionality to sample flat patches on a generated terrain. This can be configured using
  :attr:`isaaclab.terrains.SubTerrainBaseCfg.flat_patch_sampling` attribute.
* Added a randomization function for setting terrain-aware root state. Through this, an asset can be
  reset to a randomly sampled flat patches.

Fixed
^^^^^

* Separated normal and terrain-base position commands. The terrain based commands rely on the
  terrain to sample flat patches for setting the target position.
* Fixed command resample termination function.

Changed
^^^^^^^

* Added the attribute :attr:`isaaclab.envs.mdp.commands.UniformVelocityCommandCfg.heading_control_stiffness`
  to control the stiffness of the heading control term in the velocity command term. Earlier, this was
  hard-coded to 0.5 inside the term.

Removed
^^^^^^^

* Removed the function :meth:`sample_new_targets` in the terrain importer. Instead the attribute
  :attr:`isaaclab.terrains.TerrainImporter.flat_patches` should be used to sample new targets.


0.11.3 (2024-03-04)
~~~~~~~~~~~~~~~~~~~

Fixed
^^^^^

* Corrects the functions :func:`isaaclab.utils.math.axis_angle_from_quat` and :func:`isaaclab.utils.math.quat_error_magnitude`
  to accept tensors of the form (..., 4) instead of (N, 4). This brings us in line with our documentation and also upgrades one of our functions
  to handle higher dimensions.


0.11.2 (2024-03-04)
~~~~~~~~~~~~~~~~~~~

Added
^^^^^

* Added checks for default joint position and joint velocity in the articulation class. This is to prevent
  users from configuring values for these quantities that might be outside the valid range from the simulation.


0.11.1 (2024-02-29)
~~~~~~~~~~~~~~~~~~~

Added
^^^^^

* Replaced the default values for ``joint_ids`` and ``body_ids`` from ``None`` to ``slice(None)``
  in the :class:`isaaclab.managers.SceneEntityCfg`.
* Adapted rewards and observations terms so that the users can query a subset of joints and bodies.


0.11.0 (2024-02-27)
~~~~~~~~~~~~~~~~~~~

Removed
^^^^^^^

* Dropped support for Isaac Sim<=2022.2. As part of this, removed the components of :class:`isaaclab.app.AppLauncher`
  which handled ROS extension loading. We no longer need them in Isaac Sim>=2023.1 to control the load order to avoid crashes.
* Upgraded Dockerfile to use ISAACSIM_VERSION=2023.1.1 by default.


0.10.28 (2024-02-29)
~~~~~~~~~~~~~~~~~~~~

Added
^^^^^

* Implemented relative and moving average joint position action terms. These allow the user to specify
  the target joint positions as relative to the current joint positions or as a moving average of the
  joint positions over a window of time.


0.10.27 (2024-02-28)
~~~~~~~~~~~~~~~~~~~~

Added
^^^^^

* Added UI feature to start and stop animation recording in the stage when running an environment.
  To enable this feature, please pass the argument ``--disable_fabric`` to the environment script to allow
  USD read/write operations. Be aware that this will slow down the simulation.


0.10.26 (2024-02-26)
~~~~~~~~~~~~~~~~~~~~

Added
^^^^^

* Added a viewport camera controller class to the :class:`isaaclab.envs.BaseEnv`. This is useful
  for applications where the user wants to render the viewport from different perspectives even when the
  simulation is running in headless mode.


0.10.25 (2024-02-26)
~~~~~~~~~~~~~~~~~~~~

Fixed
^^^^^

* Ensures that all path arguments in :mod:`isaaclab.sim.utils` are cast to ``str``. Previously,
  we had handled path types as strings without casting.


0.10.24 (2024-02-26)
~~~~~~~~~~~~~~~~~~~~

Added
^^^^^

* Added tracking of contact time in the :class:`isaaclab.sensors.ContactSensor` class. Previously,
  only the air time was being tracked.
* Added contact force threshold, :attr:`isaaclab.sensors.ContactSensorCfg.force_threshold`, to detect
  when the contact sensor is in contact. Previously, this was set to hard-coded 1.0 in the sensor class.


0.10.23 (2024-02-21)
~~~~~~~~~~~~~~~~~~~~

Fixed
^^^^^

* Fixes the order of size arguments in :meth:`isaaclab.terrains.height_field.random_uniform_terrain`. Previously, the function
  would crash if the size along x and y were not the same.


0.10.22 (2024-02-14)
~~~~~~~~~~~~~~~~~~~~

Fixed
^^^^^

* Fixed "divide by zero" bug in :class:`~isaaclab.sim.SimulationContext` when setting gravity vector.
  Now, it is correctly disabled when the gravity vector is set to zero.


0.10.21 (2024-02-12)
~~~~~~~~~~~~~~~~~~~~

Fixed
^^^^^

* Fixed the printing of articulation joint information when the articulation has only one joint.
  Earlier, the function was performing a squeeze operation on the tensor, which caused an error when
  trying to index the tensor of shape (1,).


0.10.20 (2024-02-12)
~~~~~~~~~~~~~~~~~~~~

Added
^^^^^

* Adds :attr:`isaaclab.sim.PhysxCfg.enable_enhanced_determinism` to enable improved
  determinism from PhysX. Please note this comes at the expense of performance.


0.10.19 (2024-02-08)
~~~~~~~~~~~~~~~~~~~~

Fixed
^^^^^

* Fixed environment closing so that articulations, objects, and sensors are cleared properly.


0.10.18 (2024-02-05)
~~~~~~~~~~~~~~~~~~~~

Fixed
^^^^^

* Pinned :mod:`torch` version to 2.0.1 in the setup.py to keep parity version of :mod:`torch` supplied by
  Isaac 2023.1.1, and prevent version incompatibility between :mod:`torch` ==2.2 and
  :mod:`typing-extensions` ==3.7.4.3


0.10.17 (2024-02-02)
~~~~~~~~~~~~~~~~~~~~

Fixed
^^^^^^

* Fixed carb setting ``/app/livestream/enabled`` to be set as False unless live-streaming is specified
  by :class:`isaaclab.app.AppLauncher` settings. This fixes the logic of :meth:`SimulationContext.render`,
  which depended on the config in previous versions of Isaac defaulting to false for this setting.


0.10.16 (2024-01-29)
~~~~~~~~~~~~~~~~~~~~

Added
^^^^^^

* Added an offset parameter to the height scan observation term. This allows the user to specify the
  height offset of the scan from the tracked body. Previously it was hard-coded to be 0.5.


0.10.15 (2024-01-29)
~~~~~~~~~~~~~~~~~~~~

Fixed
^^^^^

* Fixed joint torque computation for implicit actuators. Earlier, the torque was always zero for implicit
  actuators. Now, it is computed approximately by applying the PD law.


0.10.14 (2024-01-22)
~~~~~~~~~~~~~~~~~~~~

Fixed
^^^^^

* Fixed the tensor shape of :attr:`isaaclab.sensors.ContactSensorData.force_matrix_w`. Earlier, the reshaping
  led to a mismatch with the data obtained from PhysX.


0.10.13 (2024-01-15)
~~~~~~~~~~~~~~~~~~~~

Fixed
^^^^^

* Fixed running of environments with a single instance even if the :attr:`replicate_physics`` flag is set to True.


0.10.12 (2024-01-10)
~~~~~~~~~~~~~~~~~~~~

Fixed
^^^^^

* Fixed indexing of source and target frames in the :class:`isaaclab.sensors.FrameTransformer` class.
  Earlier, it always assumed that the source frame body is at index 0. Now, it uses the body index of the
  source frame to compute the transformation.

Deprecated
^^^^^^^^^^

* Renamed quantities in the :class:`isaaclab.sensors.FrameTransformerData` class to be more
  consistent with the terminology used in the asset classes. The following quantities are deprecated:

  * ``target_rot_w`` -> ``target_quat_w``
  * ``source_rot_w`` -> ``source_quat_w``
  * ``target_rot_source`` -> ``target_quat_source``


0.10.11 (2024-01-08)
~~~~~~~~~~~~~~~~~~~~

Fixed
^^^^^

* Fixed attribute error raised when calling the :class:`isaaclab.envs.mdp.TerrainBasedPositionCommand`
  command term.
* Added a dummy function in :class:`isaaclab.terrain.TerrainImporter` that returns environment
  origins as terrain-aware sampled targets. This function should be implemented by child classes based on
  the terrain type.


0.10.10 (2023-12-21)
~~~~~~~~~~~~~~~~~~~~

Fixed
^^^^^

* Fixed reliance on non-existent ``Viewport`` in :class:`isaaclab.sim.SimulationContext` when loading livestreaming
  by ensuring that the extension ``omni.kit.viewport.window`` is enabled in :class:`isaaclab.app.AppLauncher` when
  livestreaming is enabled


0.10.9 (2023-12-21)
~~~~~~~~~~~~~~~~~~~

Fixed
^^^^^

* Fixed invalidation of physics views inside the asset and sensor classes. Earlier, they were left initialized
  even when the simulation was stopped. This caused issues when closing the application.


0.10.8 (2023-12-20)
~~~~~~~~~~~~~~~~~~~

Fixed
^^^^^

* Fixed the :class:`isaaclab.envs.mdp.actions.DifferentialInverseKinematicsAction` class
  to account for the offset pose of the end-effector.


0.10.7 (2023-12-19)
~~~~~~~~~~~~~~~~~~~

Fixed
^^^^^

* Added a check to ray-cast and camera sensor classes to ensure that the sensor prim path does not
  have a regex expression at its leaf. For instance, ``/World/Robot/camera_.*`` is not supported
  for these sensor types. This behavior needs to be fixed in the future.


0.10.6 (2023-12-19)
~~~~~~~~~~~~~~~~~~~

Added
^^^^^

* Added support for using articulations as visualization markers. This disables all physics APIs from
  the articulation and allows the user to use it as a visualization marker. It is useful for creating
  visualization markers for the end-effectors or base of the robot.

Fixed
^^^^^

* Fixed hiding of debug markers from secondary images when using the
  :class:`isaaclab.markers.VisualizationMarkers` class. Earlier, the properties were applied on
  the XForm prim instead of the Mesh prim.


0.10.5 (2023-12-18)
~~~~~~~~~~~~~~~~~~~

Fixed
^^^^^

* Fixed test ``check_base_env_anymal_locomotion.py``, which
  previously called :func:`torch.jit.load` with the path to a policy (which would work
  for a local file), rather than calling
  :func:`isaaclab.utils.assets.read_file` on the path to get the file itself.


0.10.4 (2023-12-14)
~~~~~~~~~~~~~~~~~~~

Fixed
^^^^^

* Fixed potentially breaking import of omni.kit.widget.toolbar by ensuring that
  if live-stream is enabled, then the :mod:`omni.kit.widget.toolbar`
  extension is loaded.

0.10.3 (2023-12-12)
~~~~~~~~~~~~~~~~~~~

Added
^^^^^

* Added the attribute :attr:`isaaclab.actuators.ActuatorNetMLPCfg.input_order`
  to specify the order of the input tensors to the MLP network.

Fixed
^^^^^

* Fixed computation of metrics for the velocity command term. Earlier, the norm was being computed
  over the entire batch instead of the last dimension.
* Fixed the clipping inside the :class:`isaaclab.actuators.DCMotor` class. Earlier, it was
  not able to handle the case when configured saturation limit was set to None.


0.10.2 (2023-12-12)
~~~~~~~~~~~~~~~~~~~

Fixed
^^^^^

* Added a check in the simulation stop callback in the :class:`isaaclab.sim.SimulationContext` class
  to not render when an exception is raised. The while loop in the callback was preventing the application
  from closing when an exception was raised.


0.10.1 (2023-12-06)
~~~~~~~~~~~~~~~~~~~

Added
^^^^^

* Added command manager class with terms defined by :class:`isaaclab.managers.CommandTerm`. This
  allow for multiple types of command generators to be used in the same environment.


0.10.0 (2023-12-04)
~~~~~~~~~~~~~~~~~~~

Changed
^^^^^^^

* Modified the sensor and asset base classes to use the underlying PhysX views instead of Isaac Sim views.
  Using Isaac Sim classes led to a very high load time (of the order of minutes) when using a scene with
  many assets. This is because Isaac Sim supports USD paths which are slow and not required.

Added
^^^^^

* Added faster implementation of USD stage traversal methods inside the :class:`isaaclab.sim.utils` module.
* Added properties :attr:`isaaclab.assets.AssetBase.num_instances` and
  :attr:`isaaclab.sensor.SensorBase.num_instances` to obtain the number of instances of the asset
  or sensor in the simulation respectively.

Removed
^^^^^^^

* Removed dependencies on Isaac Sim view classes. It is no longer possible to use :attr:`root_view` and
  :attr:`body_view`. Instead use :attr:`root_physx_view` and :attr:`body_physx_view` to access the underlying
  PhysX views.


0.9.55 (2023-12-03)
~~~~~~~~~~~~~~~~~~~

Fixed
^^^^^

* Fixed the Nucleus directory path in the :attr:`isaaclab.utils.assets.NVIDIA_NUCLEUS_DIR`.
  Earlier, it was referring to the ``NVIDIA/Assets`` directory instead of ``NVIDIA``.


0.9.54 (2023-11-29)
~~~~~~~~~~~~~~~~~~~

Fixed
^^^^^

* Fixed pose computation in the :class:`isaaclab.sensors.Camera` class to obtain them from XFormPrimView
  instead of using ``UsdGeomCamera.ComputeLocalToWorldTransform`` method. The latter is not updated correctly
  during GPU simulation.
* Fixed initialization of the annotator info in the class :class:`isaaclab.sensors.Camera`. Previously
  all dicts had the same memory address which caused all annotators to have the same info.
* Fixed the conversion of ``uint32`` warp arrays inside the :meth:`isaaclab.utils.array.convert_to_torch`
  method. PyTorch does not support this type, so it is converted to ``int32`` before converting to PyTorch tensor.
* Added render call inside :meth:`isaaclab.sim.SimulationContext.reset` to initialize Replicator
  buffers when the simulation is reset.


0.9.53 (2023-11-29)
~~~~~~~~~~~~~~~~~~~

Changed
^^^^^^^

* Changed the behavior of passing :obj:`None` to the :class:`isaaclab.actuators.ActuatorBaseCfg`
  class. Earlier, they were resolved to fixed default values. Now, they imply that the values are loaded
  from the USD joint drive configuration.

Added
^^^^^

* Added setting of joint armature and friction quantities to the articulation class.


0.9.52 (2023-11-29)
~~~~~~~~~~~~~~~~~~~

Changed
^^^^^^^

* Changed the warning print in :meth:`isaaclab.sim.utils.apply_nested` method
  to be more descriptive. Earlier, it was printing a warning for every instanced prim.
  Now, it only prints a warning if it could not apply the attribute to any of the prims.

Added
^^^^^

* Added the method :meth:`isaaclab.utils.assets.retrieve_file_path` to
  obtain the absolute path of a file on the Nucleus server or locally.

Fixed
^^^^^

* Fixed hiding of STOP button in the :class:`AppLauncher` class when running the
  simulation in headless mode.
* Fixed a bug with :meth:`isaaclab.sim.utils.clone` failing when the input prim path
  had no parent (example: "/Table").


0.9.51 (2023-11-29)
~~~~~~~~~~~~~~~~~~~

Changed
^^^^^^^

* Changed the :meth:`isaaclab.sensor.SensorBase.update` method to always recompute the buffers if
  the sensor is in visualization mode.

Added
^^^^^

* Added available entities to the error message when accessing a non-existent entity in the
  :class:`InteractiveScene` class.
* Added a warning message when the user tries to reference an invalid prim in the :class:`FrameTransformer` sensor.


0.9.50 (2023-11-28)
~~~~~~~~~~~~~~~~~~~

Added
^^^^^

* Hid the ``STOP`` button in the UI when running standalone Python scripts. This is to prevent
  users from accidentally clicking the button and stopping the simulation. They should only be able to
  play and pause the simulation from the UI.

Removed
^^^^^^^

* Removed :attr:`isaaclab.sim.SimulationCfg.shutdown_app_on_stop`. The simulation is always rendering
  if it is stopped from the UI. The user needs to close the window or press ``Ctrl+C`` to close the simulation.


0.9.49 (2023-11-27)
~~~~~~~~~~~~~~~~~~~

Added
^^^^^

* Added an interface class, :class:`isaaclab.managers.ManagerTermBase`, to serve as the parent class
  for term implementations that are functional classes.
* Adapted all managers to support terms that are classes and not just functions clearer. This allows the user to
  create more complex terms that require additional state information.


0.9.48 (2023-11-24)
~~~~~~~~~~~~~~~~~~~

Fixed
^^^^^

* Fixed initialization of drift in the :class:`isaaclab.sensors.RayCasterCamera` class.


0.9.47 (2023-11-24)
~~~~~~~~~~~~~~~~~~~

Fixed
^^^^^

* Automated identification of the root prim in the :class:`isaaclab.assets.RigidObject` and
  :class:`isaaclab.assets.Articulation` classes. Earlier, the root prim was hard-coded to
  the spawn prim path. Now, the class searches for the root prim under the spawn prim path.


0.9.46 (2023-11-24)
~~~~~~~~~~~~~~~~~~~

Fixed
^^^^^

* Fixed a critical issue in the asset classes with writing states into physics handles.
  Earlier, the states were written over all the indices instead of the indices of the
  asset that were being updated. This caused the physics handles to refresh the states
  of all the assets in the scene, which is not desirable.


0.9.45 (2023-11-24)
~~~~~~~~~~~~~~~~~~~

Added
^^^^^

* Added :class:`isaaclab.command_generators.UniformPoseCommandGenerator` to generate
  poses in the asset's root frame by uniformly sampling from a given range.


0.9.44 (2023-11-16)
~~~~~~~~~~~~~~~~~~~

Added
^^^^^

* Added methods :meth:`reset` and :meth:`step` to the :class:`isaaclab.envs.BaseEnv`. This unifies
  the environment interface for simple standalone applications with the class.


0.9.43 (2023-11-16)
~~~~~~~~~~~~~~~~~~~

Fixed
^^^^^

* Replaced subscription of physics play and stop events in the :class:`isaaclab.assets.AssetBase` and
  :class:`isaaclab.sensors.SensorBase` classes with subscription to time-line play and stop events.
  This is to prevent issues in cases where physics first needs to perform mesh cooking and handles are not
  available immediately. For instance, with deformable meshes.


0.9.42 (2023-11-16)
~~~~~~~~~~~~~~~~~~~

Fixed
^^^^^

* Fixed setting of damping values from the configuration for :class:`ActuatorBase` class. Earlier,
  the stiffness values were being set into damping when a dictionary configuration was passed to the
  actuator model.
* Added dealing with :class:`int` and :class:`float` values in the configurations of :class:`ActuatorBase`.
  Earlier, a type-error was thrown when integer values were passed to the actuator model.


0.9.41 (2023-11-16)
~~~~~~~~~~~~~~~~~~~

Fixed
^^^^^

* Fixed the naming and shaping issues in the binary joint action term.


0.9.40 (2023-11-09)
~~~~~~~~~~~~~~~~~~~

Fixed
^^^^^

* Simplified the manual initialization of Isaac Sim :class:`ArticulationView` class. Earlier, we basically
  copied the code from the Isaac Sim source code. Now, we just call their initialize method.

Changed
^^^^^^^

* Changed the name of attribute :attr:`default_root_state_w` to :attr:`default_root_state`. The latter is
  more correct since the data is actually in the local environment frame and not the simulation world frame.


0.9.39 (2023-11-08)
~~~~~~~~~~~~~~~~~~~

Fixed
^^^^^

* Changed the reference of private ``_body_view`` variable inside the :class:`RigidObject` class
  to the public ``body_view`` property. For a rigid object, the private variable is not defined.


0.9.38 (2023-11-07)
~~~~~~~~~~~~~~~~~~~

Changed
^^^^^^^

* Upgraded the :class:`isaaclab.envs.RLTaskEnv` class to support Gym 0.29.0 environment definition.

Added
^^^^^

* Added computation of ``time_outs`` and ``terminated`` signals inside the termination manager. These follow the
  definition mentioned in `Gym 0.29.0 <https://gymnasium.farama.org/tutorials/gymnasium_basics/handling_time_limits/>`_.
* Added proper handling of observation and action spaces in the :class:`isaaclab.envs.RLTaskEnv` class.
  These now follow closely to how Gym VecEnv handles the spaces.


0.9.37 (2023-11-06)
~~~~~~~~~~~~~~~~~~~

Fixed
^^^^^

* Fixed broken visualization in :mod:`isaaclab.sensors.FrameTramsformer` class by overwriting the
  correct ``_debug_vis_callback`` function.
* Moved the visualization marker configurations of sensors to their respective sensor configuration classes.
  This allows users to set these configurations from the configuration object itself.


0.9.36 (2023-11-03)
~~~~~~~~~~~~~~~~~~~

Fixed
^^^^^

* Added explicit deleting of different managers in the :class:`isaaclab.envs.BaseEnv` and
  :class:`isaaclab.envs.RLTaskEnv` classes. This is required since deleting the managers
  is order-sensitive (many managers need to be deleted before the scene is deleted).


0.9.35 (2023-11-02)
~~~~~~~~~~~~~~~~~~~

Fixed
^^^^^

* Fixed the error: ``'str' object has no attribute '__module__'`` introduced by adding the future import inside the
  :mod:`isaaclab.utils.warp.kernels` module. Warp language does not support the ``__future__`` imports.


0.9.34 (2023-11-02)
~~~~~~~~~~~~~~~~~~~

Fixed
^^^^^

* Added missing import of ``from __future__ import annotations`` in the :mod:`isaaclab.utils.warp`
  module. This is needed to have a consistent behavior across Python versions.


0.9.33 (2023-11-02)
~~~~~~~~~~~~~~~~~~~

Fixed
^^^^^

* Fixed the :class:`isaaclab.command_generators.NullCommandGenerator` class. Earlier,
  it was having a runtime error due to infinity in the resampling time range. Now, the class just
  overrides the parent methods to perform no operations.


0.9.32 (2023-11-02)
~~~~~~~~~~~~~~~~~~~

Changed
^^^^^^^

* Renamed the :class:`isaaclab.envs.RLEnv` class to :class:`isaaclab.envs.RLTaskEnv` to
  avoid confusions in terminologies between environments and tasks.


0.9.31 (2023-11-02)
~~~~~~~~~~~~~~~~~~~

Added
^^^^^

* Added the :class:`isaaclab.sensors.RayCasterCamera` class, as a ray-casting based camera for
  "distance_to_camera", "distance_to_image_plane" and "normals" annotations. It has the same interface and
  functionalities as the USD Camera while it is on average 30% faster.


0.9.30 (2023-11-01)
~~~~~~~~~~~~~~~~~~~

Fixed
^^^^^

* Added skipping of None values in the :class:`InteractiveScene` class when creating the scene from configuration
  objects. Earlier, it was throwing an error when the user passed a None value for a scene element.
* Added ``kwargs`` to the :class:`RLEnv` class to allow passing additional arguments from gym registry function.
  This is now needed since the registry function passes args beyond the ones specified in the constructor.


0.9.29 (2023-11-01)
~~~~~~~~~~~~~~~~~~~

Fixed
^^^^^

* Fixed the material path resolution inside the :class:`isaaclab.sim.converters.UrdfConverter` class.
  With Isaac Sim 2023.1, the material paths from the importer are always saved as absolute paths. This caused
  issues when the generated USD file was moved to a different location. The fix now resolves the material paths
  relative to the USD file location.


0.9.28 (2023-11-01)
~~~~~~~~~~~~~~~~~~~

Changed
^^^^^^^

* Changed the way the :func:`isaaclab.sim.spawners.from_files.spawn_ground_plane` function sets the
  height of the ground. Earlier, it was reading the height from the configuration object. Now, it expects the
  desired transformation as inputs to the function. This makes it consistent with the other spawner functions.


0.9.27 (2023-10-31)
~~~~~~~~~~~~~~~~~~~

Changed
^^^^^^^

* Removed the default value of the argument ``camel_case`` in setters of USD attributes. This is to avoid
  confusion with the naming of the attributes in the USD file.

Fixed
^^^^^

* Fixed the selection of material prim in the :class:`isaaclab.sim.spawners.materials.spawn_preview_surface`
  method. Earlier, the created prim was being selected in the viewport which interfered with the selection of
  prims by the user.
* Updated :class:`isaaclab.sim.converters.MeshConverter` to use a different stage than the default stage
  for the conversion. This is to avoid the issue of the stage being closed when the conversion is done.


0.9.26 (2023-10-31)
~~~~~~~~~~~~~~~~~~~

Added
^^^^^

* Added the sensor implementation for :class:`isaaclab.sensors.FrameTransformer` class. Currently,
  it handles obtaining the transformation between two frames in the same articulation.


0.9.25 (2023-10-27)
~~~~~~~~~~~~~~~~~~~

Added
^^^^^

* Added the :mod:`isaaclab.envs.ui` module to put all the UI-related classes in one place. This currently
  implements the :class:`isaaclab.envs.ui.BaseEnvWindow` and :class:`isaaclab.envs.ui.RLEnvWindow`
  classes. Users can inherit from these classes to create their own UI windows.
* Added the attribute :attr:`isaaclab.envs.BaseEnvCfg.ui_window_class_type` to specify the UI window class
  to be used for the environment. This allows the user to specify their own UI window class to be used for the
  environment.


0.9.24 (2023-10-27)
~~~~~~~~~~~~~~~~~~~

Changed
^^^^^^^

* Changed the behavior of setting up debug visualization for assets, sensors and command generators.
  Earlier it was raising an error if debug visualization was not enabled in the configuration object.
  Now it checks whether debug visualization is implemented and only sets up the callback if it is
  implemented.


0.9.23 (2023-10-27)
~~~~~~~~~~~~~~~~~~~

Fixed
^^^^^

* Fixed a typo in the :class:`AssetBase` and :class:`SensorBase` that effected the class destructor.
  Earlier, a tuple was being created in the constructor instead of the actual object.


0.9.22 (2023-10-26)
~~~~~~~~~~~~~~~~~~~

Added
^^^^^

* Added a :class:`isaaclab.command_generators.NullCommandGenerator` class for no command environments.
  This is easier to work with than having checks for :obj:`None` in the command generator.

Fixed
^^^^^

* Moved the randomization manager to the :class:`isaaclab.envs.BaseEnv` class with the default
  settings to reset the scene to the defaults specified in the configurations of assets.
* Moved command generator to the :class:`isaaclab.envs.RlEnv` class to have all task-specification
  related classes in the same place.


0.9.21 (2023-10-26)
~~~~~~~~~~~~~~~~~~~

Fixed
^^^^^

* Decreased the priority of callbacks in asset and sensor base classes. This may help in preventing
  crashes when warm starting the simulation.
* Fixed no rendering mode when running the environment from the GUI. Earlier the function
  :meth:`SimulationContext.set_render_mode` was erroring out.


0.9.20 (2023-10-25)
~~~~~~~~~~~~~~~~~~~

Fixed
^^^^^

* Changed naming in :class:`isaaclab.sim.SimulationContext.RenderMode` to use ``NO_GUI_OR_RENDERING``
  and ``NO_RENDERING`` instead of ``HEADLESS`` for clarity.
* Changed :class:`isaaclab.sim.SimulationContext` to be capable of handling livestreaming and
  offscreen rendering.
* Changed :class:`isaaclab.app.AppLauncher` envvar ``VIEWPORT_RECORD`` to the more descriptive
  ``OFFSCREEN_RENDER``.


0.9.19 (2023-10-25)
~~~~~~~~~~~~~~~~~~~

Added
^^^^^

* Added Gym observation and action spaces for the :class:`isaaclab.envs.RLEnv` class.


0.9.18 (2023-10-23)
~~~~~~~~~~~~~~~~~~~

Added
^^^^^

* Created :class:`isaaclab.sim.converters.asset_converter.AssetConverter` to serve as a base
  class for all asset converters.
* Added :class:`isaaclab.sim.converters.mesh_converter.MeshConverter` to handle loading and conversion
  of mesh files (OBJ, STL and FBX) into USD format.
* Added script ``convert_mesh.py`` to ``source/tools`` to allow users to convert a mesh to USD via command line arguments.

Changed
^^^^^^^

* Renamed the submodule :mod:`isaaclab.sim.loaders` to :mod:`isaaclab.sim.converters` to be more
  general with the functionality of the module.
* Updated ``check_instanceable.py`` script to convert relative paths to absolute paths.


0.9.17 (2023-10-22)
~~~~~~~~~~~~~~~~~~~

Added
^^^^^

* Added setters and getters for term configurations in the :class:`RandomizationManager`, :class:`RewardManager`
  and :class:`TerminationManager` classes. This allows the user to modify the term configurations after the
  manager has been created.
* Added the method :meth:`compute_group` to the :class:`isaaclab.managers.ObservationManager` class to
  compute the observations for only a given group.
* Added the curriculum term for modifying reward weights after certain environment steps.


0.9.16 (2023-10-22)
~~~~~~~~~~~~~~~~~~~

Added
^^^^^

* Added support for keyword arguments for terms in the :class:`isaaclab.managers.ManagerBase`.

Fixed
^^^^^

* Fixed resetting of buffers in the :class:`TerminationManager` class. Earlier, the values were being set
  to ``0.0`` instead of ``False``.


0.9.15 (2023-10-22)
~~~~~~~~~~~~~~~~~~~

Added
^^^^^

* Added base yaw heading and body acceleration into :class:`isaaclab.assets.RigidObjectData` class.
  These quantities are computed inside the :class:`RigidObject` class.

Fixed
^^^^^

* Fixed the :meth:`isaaclab.assets.RigidObject.set_external_force_and_torque` method to correctly
  deal with the body indices.
* Fixed a bug in the :meth:`isaaclab.utils.math.wrap_to_pi` method to prevent self-assignment of
  the input tensor.


0.9.14 (2023-10-21)
~~~~~~~~~~~~~~~~~~~

Added
^^^^^

* Added 2-D drift (i.e. along x and y) to the :class:`isaaclab.sensors.RayCaster` class.
* Added flags to the :class:`isaaclab.sensors.ContactSensorCfg` to optionally obtain the
  sensor origin and air time information. Since these are not required by default, they are
  disabled by default.

Fixed
^^^^^

* Fixed the handling of contact sensor history buffer in the :class:`isaaclab.sensors.ContactSensor` class.
  Earlier, the buffer was not being updated correctly.


0.9.13 (2023-10-20)
~~~~~~~~~~~~~~~~~~~

Fixed
^^^^^

* Fixed the issue with double :obj:`Ellipsis` when indexing tensors with multiple dimensions.
  The fix now uses :obj:`slice(None)` instead of :obj:`Ellipsis` to index the tensors.


0.9.12 (2023-10-18)
~~~~~~~~~~~~~~~~~~~

Fixed
^^^^^

* Fixed bugs in actuator model implementation for actuator nets. Earlier the DC motor clipping was not working.
* Fixed bug in applying actuator model in the :class:`isaaclab.asset.Articulation` class. The new
  implementation caches the outputs from explicit actuator model into the ``joint_pos_*_sim`` buffer to
  avoid feedback loops in the tensor operation.


0.9.11 (2023-10-17)
~~~~~~~~~~~~~~~~~~~

Added
^^^^^

* Added the support for semantic tags into the :class:`isaaclab.sim.spawner.SpawnerCfg` class. This allows
  the user to specify the semantic tags for a prim when spawning it into the scene. It follows the same format as
  Omniverse Replicator.


0.9.10 (2023-10-16)
~~~~~~~~~~~~~~~~~~~

Added
^^^^^

* Added ``--livestream`` and ``--ros`` CLI args to :class:`isaaclab.app.AppLauncher` class.
* Added a static function :meth:`isaaclab.app.AppLauncher.add_app_launcher_args`, which
  appends the arguments needed for :class:`isaaclab.app.AppLauncher` to the argument parser.

Changed
^^^^^^^

* Within :class:`isaaclab.app.AppLauncher`, removed ``REMOTE_DEPLOYMENT`` env-var processing
  in the favor of ``HEADLESS`` and ``LIVESTREAM`` env-vars. These have clearer uses and better parity
  with the CLI args.


0.9.9 (2023-10-12)
~~~~~~~~~~~~~~~~~~

Added
^^^^^

* Added the property :attr:`isaaclab.assets.Articulation.is_fixed_base` to the articulation class to
  check if the base of the articulation is fixed or floating.
* Added the task-space action term corresponding to the differential inverse-kinematics controller.

Fixed
^^^^^

* Simplified the :class:`isaaclab.controllers.DifferentialIKController` to assume that user provides the
  correct end-effector poses and Jacobians. Earlier it was doing internal frame transformations which made the
  code more complicated and error-prone.


0.9.8 (2023-09-30)
~~~~~~~~~~~~~~~~~~

Fixed
^^^^^

* Fixed the boundedness of class objects that register callbacks into the simulator.
  These include devices, :class:`AssetBase`, :class:`SensorBase` and :class:`CommandGenerator`.
  The fix ensures that object gets deleted when the user deletes the object.


0.9.7 (2023-09-26)
~~~~~~~~~~~~~~~~~~

Fixed
^^^^^

* Modified the :class:`isaaclab.markers.VisualizationMarkers` to use the
  :class:`isaaclab.sim.spawner.SpawnerCfg` class instead of their
  own configuration objects. This makes it consistent with the other ways to spawn assets in the scene.

Added
^^^^^

* Added the method :meth:`copy` to configclass to allow copying of configuration objects.


0.9.6 (2023-09-26)
~~~~~~~~~~~~~~~~~~

Fixed
^^^^^

* Changed class-level configuration classes to refer to class types using ``class_type`` attribute instead
  of ``cls`` or ``cls_name``.


0.9.5 (2023-09-25)
~~~~~~~~~~~~~~~~~~

Changed
^^^^^^^

* Added future import of ``annotations`` to have a consistent behavior across Python versions.
* Removed the type-hinting from docstrings to simplify maintenance of the documentation. All type-hints are
  now in the code itself.


0.9.4 (2023-08-29)
~~~~~~~~~~~~~~~~~~

Added
^^^^^

* Added :class:`isaaclab.scene.InteractiveScene`, as the central scene unit that contains all entities
  that are part of the simulation. These include the terrain, sensors, articulations, rigid objects etc.
  The scene groups the common operations of these entities and allows to access them via their unique names.
* Added :mod:`isaaclab.envs` module that contains environment definitions that encapsulate the different
  general (scene, action manager, observation manager) and RL-specific (reward and termination manager) managers.
* Added :class:`isaaclab.managers.SceneEntityCfg` to handle which scene elements are required by the
  manager's terms. This allows the manager to parse useful information from the scene elements, such as the
  joint and body indices, and pass them to the term.
* Added :class:`isaaclab.sim.SimulationContext.RenderMode` to handle different rendering modes based on
  what the user wants to update (viewport, cameras, or UI elements).

Fixed
^^^^^

* Fixed the :class:`isaaclab.command_generators.CommandGeneratorBase` to register a debug visualization
  callback similar to how sensors and robots handle visualization.


0.9.3 (2023-08-23)
~~~~~~~~~~~~~~~~~~

Added
^^^^^

* Enabled the `faulthander <https://docs.python.org/3/library/faulthandler.html>`_ to catch segfaults and print
  the stack trace. This is enabled by default in the :class:`isaaclab.app.AppLauncher` class.

Fixed
^^^^^

* Re-added the :mod:`isaaclab.utils.kit` to the ``compat`` directory and fixed all the references to it.
* Fixed the deletion of Replicator nodes for the :class:`isaaclab.sensors.Camera` class. Earlier, the
  Replicator nodes were not being deleted when the camera was deleted. However, this does not prevent the random
  crashes that happen when the camera is deleted.
* Fixed the :meth:`isaaclab.utils.math.convert_quat` to support both numpy and torch tensors.

Changed
^^^^^^^

* Renamed all the scripts inside the ``test`` directory to follow the convention:

  * ``test_<module_name>.py``: Tests for the module ``<module_name>`` using unittest.
  * ``check_<module_name>``: Check for the module ``<module_name>`` using python main function.


0.9.2 (2023-08-22)
~~~~~~~~~~~~~~~~~~

Added
^^^^^

* Added the ability to color meshes in the :class:`isaaclab.terrain.TerrainGenerator` class. Currently,
  it only supports coloring the mesh randomly (``"random"``), based on the terrain height (``"height"``), and
  no coloring (``"none"``).

Fixed
^^^^^

* Modified the :class:`isaaclab.terrain.TerrainImporter` class to configure visual and physics materials
  based on the configuration object.


0.9.1 (2023-08-18)
~~~~~~~~~~~~~~~~~~

Added
^^^^^

* Introduced three different rotation conventions in the :class:`isaaclab.sensors.Camera` class. These
  conventions are:

  * ``opengl``: the camera is looking down the -Z axis with the +Y axis pointing up
  * ``ros``: the camera is looking down the +Z axis with the +Y axis pointing down
  * ``world``: the camera is looking along the +X axis with the -Z axis pointing down

  These can be used to declare the camera offset in :class:`isaaclab.sensors.CameraCfg.OffsetCfg` class
  and in :meth:`isaaclab.sensors.Camera.set_world_pose` method. Additionally, all conventions are
  saved to :class:`isaaclab.sensors.CameraData` class for easy access.

Changed
^^^^^^^

* Adapted all the sensor classes to follow a structure similar to the :class:`isaaclab.assets.AssetBase`.
  Hence, the spawning and initialization of sensors manually by the users is avoided.
* Removed the :meth:`debug_vis` function since that this functionality is handled by a render callback automatically
  (based on the passed configuration for the :class:`isaaclab.sensors.SensorBaseCfg.debug_vis` flag).


0.9.0 (2023-08-18)
~~~~~~~~~~~~~~~~~~

Added
^^^^^

* Introduces a new set of asset interfaces. These interfaces simplify the spawning of assets into the scene
  and initializing the physics handle by putting that inside post-startup physics callbacks. With this, users
  no longer need to worry about the :meth:`spawn` and :meth:`initialize` calls.
* Added utility methods to :mod:`isaaclab.utils.string` module that resolve regex expressions based
  on passed list of target keys.

Changed
^^^^^^^

* Renamed all references of joints in an articulation from "dof" to "joint". This makes it consistent with the
  terminology used in robotics.

Deprecated
^^^^^^^^^^

* Removed the previous modules for objects and robots. Instead the :class:`Articulation` and :class:`RigidObject`
  should be used.


0.8.12 (2023-08-18)
~~~~~~~~~~~~~~~~~~~

Added
^^^^^

* Added other properties provided by ``PhysicsScene`` to the :class:`isaaclab.sim.SimulationContext`
  class to allow setting CCD, solver iterations, etc.
* Added commonly used functions to the :class:`SimulationContext` class itself to avoid having additional
  imports from Isaac Sim when doing simple tasks such as setting camera view or retrieving the simulation settings.

Fixed
^^^^^

* Switched the notations of default buffer values in :class:`isaaclab.sim.PhysxCfg` from multiplication
  to scientific notation to avoid confusion with the values.


0.8.11 (2023-08-18)
~~~~~~~~~~~~~~~~~~~

Added
^^^^^

* Adds utility functions and configuration objects in the :mod:`isaaclab.sim.spawners`
  to create the following prims in the scene:

  * :mod:`isaaclab.sim.spawners.from_file`: Create a prim from a USD/URDF file.
  * :mod:`isaaclab.sim.spawners.shapes`: Create USDGeom prims for shapes (box, sphere, cylinder, capsule, etc.).
  * :mod:`isaaclab.sim.spawners.materials`: Create a visual or physics material prim.
  * :mod:`isaaclab.sim.spawners.lights`: Create a USDLux prim for different types of lights.
  * :mod:`isaaclab.sim.spawners.sensors`: Create a USD prim for supported sensors.

Changed
^^^^^^^

* Modified the :class:`SimulationContext` class to take the default physics material using the material spawn
  configuration object.


0.8.10 (2023-08-17)
~~~~~~~~~~~~~~~~~~~

Added
^^^^^

* Added methods for defining different physics-based schemas in the :mod:`isaaclab.sim.schemas` module.
  These methods allow creating the schema if it doesn't exist at the specified prim path and modify
  its properties based on the configuration object.


0.8.9 (2023-08-09)
~~~~~~~~~~~~~~~~~~

Changed
^^^^^^^

* Moved the :class:`isaaclab.asset_loader.UrdfLoader` class to the :mod:`isaaclab.sim.loaders`
  module to make it more accessible to the user.


0.8.8 (2023-08-09)
~~~~~~~~~~~~~~~~~~

Added
^^^^^

* Added configuration classes and functions for setting different physics-based schemas in the
  :mod:`isaaclab.sim.schemas` module. These allow modifying properties of the physics solver
  on the asset using configuration objects.


0.8.7 (2023-08-03)
~~~~~~~~~~~~~~~~~~

Fixed
^^^^^

* Added support for `__post_init__ <https://docs.python.org/3/library/dataclasses.html#post-init-processing>`_ in
  the :class:`isaaclab.utils.configclass` decorator.


0.8.6 (2023-08-03)
~~~~~~~~~~~~~~~~~~

Added
^^^^^

* Added support for callable classes in the :class:`isaaclab.managers.ManagerBase`.


0.8.5 (2023-08-03)
~~~~~~~~~~~~~~~~~~

Fixed
^^^^^

* Fixed the :class:`isaaclab.markers.Visualizationmarkers` class so that the markers are not visible in camera rendering mode.

Changed
^^^^^^^

* Simplified the creation of the point instancer in the :class:`isaaclab.markers.Visualizationmarkers` class. It now creates a new
  prim at the next available prim path if a prim already exists at the given path.


0.8.4 (2023-08-02)
~~~~~~~~~~~~~~~~~~

Added
^^^^^

* Added the :class:`isaaclab.sim.SimulationContext` class to the :mod:`isaaclab.sim` module.
  This class inherits from the :class:`isaacsim.core.api.simulation_context.SimulationContext` class and adds
  the ability to create a simulation context from a configuration object.


0.8.3 (2023-08-02)
~~~~~~~~~~~~~~~~~~

Changed
^^^^^^^

* Moved the :class:`ActuatorBase` class to the :mod:`isaaclab.actuators.actuator_base` module.
* Renamed the :mod:`isaaclab.actuators.actuator` module to :mod:`isaaclab.actuators.actuator_pd`
  to make it more explicit that it contains the PD actuator models.


0.8.2 (2023-08-02)
~~~~~~~~~~~~~~~~~~

Changed
^^^^^^^

* Cleaned up the :class:`isaaclab.terrain.TerrainImporter` class to take all the parameters from the configuration
  object. This makes it consistent with the other classes in the package.
* Moved the configuration classes for terrain generator and terrain importer into separate files to resolve circular
  dependency issues.


0.8.1 (2023-08-02)
~~~~~~~~~~~~~~~~~~

Fixed
^^^^^

* Added a hack into :class:`isaaclab.app.AppLauncher` class to remove Isaac Lab packages from the path before launching
  the simulation application. This prevents the warning messages that appears when the user launches the ``SimulationApp``.

Added
^^^^^

* Enabled necessary viewport extensions in the :class:`isaaclab.app.AppLauncher` class itself if ``VIEWPORT_ENABLED``
  flag is true.


0.8.0 (2023-07-26)
~~~~~~~~~~~~~~~~~~

Added
^^^^^

* Added the :class:`ActionManager` class to the :mod:`isaaclab.managers` module to handle actions in the
  environment through action terms.
* Added contact force history to the :class:`isaaclab.sensors.ContactSensor` class. The history is stored
  in the ``net_forces_w_history`` attribute of the sensor data.

Changed
^^^^^^^

* Implemented lazy update of buffers in the :class:`isaaclab.sensors.SensorBase` class. This allows the user
  to update the sensor data only when required, i.e. when the data is requested by the user. This helps avoid double
  computation of sensor data when a reset is called in the environment.

Deprecated
^^^^^^^^^^

* Removed the support for different backends in the sensor class. We only use Pytorch as the backend now.
* Removed the concept of actuator groups. They are now handled by the :class:`isaaclab.managers.ActionManager`
  class. The actuator models are now directly handled by the robot class itself.


0.7.4 (2023-07-26)
~~~~~~~~~~~~~~~~~~

Changed
^^^^^^^

* Changed the behavior of the :class:`isaaclab.terrains.TerrainImporter` class. It now expects the terrain
  type to be specified in the configuration object. This allows the user to specify everything in the configuration
  object and not have to do an explicit call to import a terrain.

Fixed
^^^^^

* Fixed setting of quaternion orientations inside the :class:`isaaclab.markers.Visualizationmarkers` class.
  Earlier, the orientation was being set into the point instancer in the wrong order (``wxyz`` instead of ``xyzw``).


0.7.3 (2023-07-25)
~~~~~~~~~~~~~~~~~~

Fixed
^^^^^

* Fixed the issue with multiple inheritance in the :class:`isaaclab.utils.configclass` decorator.
  Earlier, if the inheritance tree was more than one level deep and the lowest level configuration class was
  not updating its values from the middle level classes.


0.7.2 (2023-07-24)
~~~~~~~~~~~~~~~~~~

Added
^^^^^

* Added the method :meth:`replace` to the :class:`isaaclab.utils.configclass` decorator to allow
  creating a new configuration object with values replaced from keyword arguments. This function internally
  calls the `dataclasses.replace <https://docs.python.org/3/library/dataclasses.html#dataclasses.replace>`_.

Fixed
^^^^^

* Fixed the handling of class types as member values in the :meth:`isaaclab.utils.configclass`. Earlier it was
  throwing an error since class types were skipped in the if-else block.


0.7.1 (2023-07-22)
~~~~~~~~~~~~~~~~~~

Added
^^^^^

* Added the :class:`TerminationManager`, :class:`CurriculumManager`, and :class:`RandomizationManager` classes
  to the :mod:`isaaclab.managers` module to handle termination, curriculum, and randomization respectively.


0.7.0 (2023-07-22)
~~~~~~~~~~~~~~~~~~

Added
^^^^^

* Created a new :mod:`isaaclab.managers` module for all the managers related to the environment / scene.
  This includes the :class:`isaaclab.managers.ObservationManager` and :class:`isaaclab.managers.RewardManager`
  classes that were previously in the :mod:`isaaclab.utils.mdp` module.
* Added the :class:`isaaclab.managers.ManagerBase` class to handle the creation of managers.
* Added configuration classes for :class:`ObservationTermCfg` and :class:`RewardTermCfg` to allow easy creation of
  observation and reward terms.

Changed
^^^^^^^

* Changed the behavior of :class:`ObservationManager` and :class:`RewardManager` classes to accept the key ``func``
  in each configuration term to be a callable. This removes the need to inherit from the base class
  and allows more reusability of the functions across different environments.
* Moved the old managers to the :mod:`isaaclab.compat.utils.mdp` module.
* Modified the necessary scripts to use the :mod:`isaaclab.compat.utils.mdp` module.


0.6.2 (2023-07-21)
~~~~~~~~~~~~~~~~~~

Added
^^^^^

* Added the :mod:`isaaclab.command_generators` to generate different commands based on the desired task.
  It allows the user to generate commands for different tasks in the same environment without having to write
  custom code for each task.


0.6.1 (2023-07-16)
~~~~~~~~~~~~~~~~~~

Fixed
^^^^^

* Fixed the :meth:`isaaclab.utils.math.quat_apply_yaw` to compute the yaw quaternion correctly.

Added
^^^^^

* Added functions to convert string and callable objects in :mod:`isaaclab.utils.string`.


0.6.0 (2023-07-16)
~~~~~~~~~~~~~~~~~~

Added
^^^^^

* Added the argument :attr:`sort_keys` to the :meth:`isaaclab.utils.io.yaml.dump_yaml` method to allow
  enabling/disabling of sorting of keys in the output yaml file.

Fixed
^^^^^

* Fixed the ordering of terms in :mod:`isaaclab.utils.configclass` to be consistent in the order in which
  they are defined. Previously, the ordering was done alphabetically which made it inconsistent with the order in which
  the parameters were defined.

Changed
^^^^^^^

* Changed the default value of the argument :attr:`sort_keys` in the :meth:`isaaclab.utils.io.yaml.dump_yaml`
  method to ``False``.
* Moved the old config classes in :mod:`isaaclab.utils.configclass` to
  :mod:`isaaclab.compat.utils.configclass` so that users can still run their old code where alphabetical
  ordering was used.


0.5.0 (2023-07-04)
~~~~~~~~~~~~~~~~~~

Added
^^^^^

* Added a generalized :class:`isaaclab.sensors.SensorBase` class that leverages the ideas of views to
  handle multiple sensors in a single class.
* Added the classes :class:`isaaclab.sensors.RayCaster`, :class:`isaaclab.sensors.ContactSensor`,
  and :class:`isaaclab.sensors.Camera` that output a batched tensor of sensor data.

Changed
^^^^^^^

* Renamed the parameter ``sensor_tick`` to ``update_freq`` to make it more intuitive.
* Moved the old sensors in :mod:`isaaclab.sensors` to :mod:`isaaclab.compat.sensors`.
* Modified the standalone scripts to use the :mod:`isaaclab.compat.sensors` module.


0.4.4 (2023-07-05)
~~~~~~~~~~~~~~~~~~

Fixed
^^^^^

* Fixed the :meth:`isaaclab.terrains.trimesh.utils.make_plane` method to handle the case when the
  plane origin does not need to be centered.
* Added the :attr:`isaaclab.terrains.TerrainGeneratorCfg.seed` to make generation of terrains reproducible.
  The default value is ``None`` which means that the seed is not set.

Changed
^^^^^^^

* Changed the saving of ``origins`` in :class:`isaaclab.terrains.TerrainGenerator` class to be in CSV format
  instead of NPY format.


0.4.3 (2023-06-28)
~~~~~~~~~~~~~~~~~~

Added
^^^^^

* Added the :class:`isaaclab.markers.PointInstancerMarker` class that wraps around
  `UsdGeom.PointInstancer <https://graphics.pixar.com/usd/dev/api/class_usd_geom_point_instancer.html>`_
  to directly work with torch and numpy arrays.

Changed
^^^^^^^

* Moved the old markers in :mod:`isaaclab.markers` to :mod:`isaaclab.compat.markers`.
* Modified the standalone scripts to use the :mod:`isaaclab.compat.markers` module.


0.4.2 (2023-06-28)
~~~~~~~~~~~~~~~~~~

Added
^^^^^

* Added the sub-module :mod:`isaaclab.terrains` to allow procedural generation of terrains and supporting
  importing of terrains from different sources (meshes, usd files or default ground plane).


0.4.1 (2023-06-27)
~~~~~~~~~~~~~~~~~~

* Added the :class:`isaaclab.app.AppLauncher` class to allow controlled instantiation of
  the `SimulationApp <https://docs.omniverse.nvidia.com/py/isaacsim/source/isaacsim.simulation_app/docs/index.html>`_
  and extension loading for remote deployment and ROS bridges.

Changed
^^^^^^^

* Modified all standalone scripts to use the :class:`isaaclab.app.AppLauncher` class.


0.4.0 (2023-05-27)
~~~~~~~~~~~~~~~~~~

Added
^^^^^

* Added a helper class :class:`isaaclab.asset_loader.UrdfLoader` that converts a URDF file to instanceable USD
  file based on the input configuration object.


0.3.2 (2023-04-27)
~~~~~~~~~~~~~~~~~~

Fixed
^^^^^

* Added safe-printing of functions while using the :meth:`isaaclab.utils.dict.print_dict` function.


0.3.1 (2023-04-23)
~~~~~~~~~~~~~~~~~~

Added
^^^^^

* Added a modified version of ``lula_franka_gen.urdf`` which includes an end-effector frame.
* Added a standalone script ``play_rmpflow.py`` to show RMPFlow controller.

Fixed
^^^^^

* Fixed the splitting of commands in the :meth:`ActuatorGroup.compute` method. Earlier it was reshaping the
  commands to the shape ``(num_actuators, num_commands)`` which was causing the commands to be split incorrectly.
* Fixed the processing of actuator command in the :meth:`RobotBase._process_actuators_cfg` to deal with multiple
  command types when using "implicit" actuator group.

0.3.0 (2023-04-20)
~~~~~~~~~~~~~~~~~~

Fixed
^^^^^

* Added the destructor to the keyboard devices to unsubscribe from carb.

Added
^^^^^

* Added the :class:`Se2Gamepad` and :class:`Se3Gamepad` for gamepad teleoperation support.


0.2.8 (2023-04-10)
~~~~~~~~~~~~~~~~~~

Fixed
^^^^^

* Fixed bugs in :meth:`axis_angle_from_quat` in the ``isaaclab.utils.math`` to handle quaternion with negative w component.
* Fixed bugs in :meth:`subtract_frame_transforms` in the ``isaaclab.utils.math`` by adding the missing final rotation.


0.2.7 (2023-04-07)
~~~~~~~~~~~~~~~~~~

Fixed
^^^^^

* Fixed repetition in applying mimic multiplier for "p_abs" in the :class:`GripperActuatorGroup` class.
* Fixed bugs in :meth:`reset_buffers` in the :class:`RobotBase` and :class:`LeggedRobot` classes.

0.2.6 (2023-03-16)
~~~~~~~~~~~~~~~~~~

Added
^^^^^

* Added the :class:`CollisionPropertiesCfg` to rigid/articulated object and robot base classes.
* Added the :class:`PhysicsMaterialCfg` to the :class:`SingleArm` class for tool sites.

Changed
^^^^^^^

* Changed the default control mode of the :obj:`PANDA_HAND_MIMIC_GROUP_CFG` to be from ``"v_abs"`` to ``"p_abs"``.
  Using velocity control for the mimic group can cause the hand to move in a jerky manner.


0.2.5 (2023-03-08)
~~~~~~~~~~~~~~~~~~

Fixed
^^^^^

* Fixed the indices used for the Jacobian and dynamics quantities in the :class:`MobileManipulator` class.


0.2.4 (2023-03-04)
~~~~~~~~~~~~~~~~~~

Added
^^^^^

* Added :meth:`apply_nested_physics_material` to the ``isaaclab.utils.kit``.
* Added the :meth:`sample_cylinder` to sample points from a cylinder's surface.
* Added documentation about the issue in using instanceable asset as markers.

Fixed
^^^^^

* Simplified the physics material application in the rigid object and legged robot classes.

Removed
^^^^^^^

* Removed the ``geom_prim_rel_path`` argument in the :class:`RigidObjectCfg.MetaInfoCfg` class.


0.2.3 (2023-02-24)
~~~~~~~~~~~~~~~~~~

Fixed
^^^^^

* Fixed the end-effector body index used for getting the Jacobian in the :class:`SingleArm` and :class:`MobileManipulator` classes.


0.2.2 (2023-01-27)
~~~~~~~~~~~~~~~~~~

Fixed
^^^^^

* Fixed the :meth:`set_world_pose_ros` and :meth:`set_world_pose_from_view` in the :class:`Camera` class.

Deprecated
^^^^^^^^^^

* Removed the :meth:`set_world_pose_from_ypr` method from the :class:`Camera` class.


0.2.1 (2023-01-26)
~~~~~~~~~~~~~~~~~~

Fixed
^^^^^

* Fixed the :class:`Camera` class to support different fisheye projection types.


0.2.0 (2023-01-25)
~~~~~~~~~~~~~~~~~~

Added
^^^^^

* Added support for warp backend in camera utilities.
* Extended the ``play_camera.py`` with ``--gpu`` flag to use GPU replicator backend.

0.1.1 (2023-01-24)
~~~~~~~~~~~~~~~~~~

Fixed
^^^^^

* Fixed setting of physics material on the ground plane when using :meth:`isaaclab.utils.kit.create_ground_plane` function.


0.1.0 (2023-01-17)
~~~~~~~~~~~~~~~~~~

Added
^^^^^

* Initial release of the extension with experimental API.
* Available robot configurations:

  * **Quadrupeds:** Unitree A1, ANYmal B, ANYmal C
  * **Single-arm manipulators:** Franka Emika arm, UR5
  * **Mobile manipulators:** Clearpath Ridgeback with Franka Emika arm or UR5<|MERGE_RESOLUTION|>--- conflicted
+++ resolved
@@ -1,8 +1,7 @@
 Changelog
 ---------
 
-<<<<<<< HEAD
-0.39.4 (2025-01-30)
+0.39.5 (2025-01-30)
 ~~~~~~~~~~~~~~~~~~~
 
 Added
@@ -10,7 +9,8 @@
 
 * Added method :meth:`omni.isaac.lab.assets.AssetBase.set_visibility` to set the visibility of the asset
   in the simulation.
-=======
+
+
 0.39.4 (2025-05-16)
 ~~~~~~~~~~~~~~~~~~~
 
@@ -18,7 +18,6 @@
 ^^^^^
 
 * Fixed penetration issue for negative border height in :class:`~isaaclab.terrains.terrain_generator.TerrainGeneratorCfg`.
->>>>>>> 963b53b9
 
 
 0.39.3 (2025-05-16)
