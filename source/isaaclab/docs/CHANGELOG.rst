Changelog
---------

<<<<<<< HEAD

0.44.10 (2025-08-12)
=======
0.44.11 (2025-08-11)
~~~~~~~~~~~~~~~~~~~

Fixed
^^^^^

* Fixed rendering preset mode when an experience CLI arg is provided.


0.44.10 (2025-08-06)
>>>>>>> 5ca0c323
~~~~~~~~~~~~~~~~~~~

Fixed
^^^^^

<<<<<<< HEAD
* Fixed IndexError in :meth:`isaaclab.envs.mdp.events.reset_joints_by_scale`,
  :meth:`isaaclab.envs.mdp.events.reset_joints_by_offsets` by adding dimension to env_ids when indexing.
=======
* Fixed the old termination manager in :class:`~isaaclab.managers.TerminationManager` term_done logging that logs the
instantaneous term done count at reset. This let to inaccurate aggregation of termination count, obscuring the what really
happeningduring the traing. Instead we log the episodic term done.
>>>>>>> 5ca0c323


0.44.9 (2025-07-30)
~~~~~~~~~~~~~~~~~~~

Added
^^^^^

* Added ``from __future__ import annotations`` to manager_based_rl_mimic_env.py to fix Sphinx
  doc warnings for IsaacLab Mimic docs.


0.44.8 (2025-07-30)
~~~~~~~~~~~~~~~~~~~

Fixed
^^^^^

* Improved handling of deprecated flag :attr:`~isaaclab.sensors.RayCasterCfg.attach_yaw_only`.
  Previously, the flag was only handled if it was set to True. This led to a bug where the yaw was not accounted for
  when the flag was set to False.
* Fixed the handling of interval-based events inside :class:`~isaaclab.managers.EventManager` to properly handle
  their resets. Previously, only class-based events were properly handled.


0.44.7 (2025-07-30)
~~~~~~~~~~~~~~~~~~~

Added
^^^^^

* Added a new argument ``is_global`` to :meth:`~isaaclab.assets.Articulation.set_external_force_and_torque`,
  :meth:`~isaaclab.assets.RigidObject.set_external_force_and_torque`, and
  :meth:`~isaaclab.assets.RigidObjectCollection.set_external_force_and_torque` allowing to set external wrenches
  in the global frame directly from the method call rather than having to set the frame in the configuration.

Removed
^^^^^^^^

* Removed :attr:`xxx_external_wrench_frame` flag from asset configuration classes in favor of direct argument
  passed to the :meth:`set_external_force_and_torque` function.


0.44.6 (2025-07-28)
~~~~~~~~~~~~~~~~~~~

Changed
^^^^^^^

* Tweak default behavior for rendering preset modes.


0.44.5 (2025-07-28)
~~~~~~~~~~~~~~~~~~~

Fixed
^^^^^

* Fixed :meth:`isaaclab.scene.reset_to` to properly accept None as valid argument.
* Added tests to verify that argument types.


0.44.4 (2025-07-22)
~~~~~~~~~~~~~~~~~~~

Added
^^^^^

* Added safe callbacks for stage in memory attaching.
* Remove on prim deletion callback workaround


0.44.3 (2025-07-21)
~~~~~~~~~~~~~~~~~~~

Fixed
^^^^^

* Fixed rendering preset mode regression.


0.44.2 (2025-07-22)
~~~~~~~~~~~~~~~~~~~

Changed
^^^^^^^

* Updated teleop scripts to print to console vs omni log.


0.44.1 (2025-07-17)
~~~~~~~~~~~~~~~~~~~

Changed
^^^^^^^

* Updated test_pink_ik.py test case to pytest format.


0.44.0 (2025-07-21)
~~~~~~~~~~~~~~~~~~~

Changed
^^^^^^^

* Changed the way clipping is handled for :class:`~isaaclab.actuator.DCMotor` for torque-speed points in when in
  negative power regions.

Added
^^^^^

* Added unit tests for :class:`~isaaclab.actuator.ImplicitActuator`, :class:`~isaaclab.actuator.IdealPDActuator`,
  and :class:`~isaaclab.actuator.DCMotor` independent of :class:`~isaaclab.assets.Articulation`


0.43.0 (2025-07-21)
~~~~~~~~~~~~~~~~~~~

Changed
^^^^^^^

* Updates torch version to 2.7.0 and torchvision to 0.22.0.
  Some dependencies now require torch>=2.6, and given the vulnerabilities in Torch 2.5.1,
  we are updating the torch version to 2.7.0 to also include Blackwell support. Since Isaac Sim 4.5 has not updated the
  torch version, we are now overwriting the torch installation step in isaaclab.sh when running ``./isaaclab.sh -i``.


0.42.26 (2025-06-29)
~~~~~~~~~~~~~~~~~~~~

Added
^^^^^

* Added MangerBasedRLEnv support for composite gym observation spaces.
* A test for the composite gym observation spaces in ManagerBasedRLEnv is added to ensure that the observation spaces
  are correctly configured base on the clip.


0.42.25 (2025-07-11)
~~~~~~~~~~~~~~~~~~~~

Added
^^^^^

* Added :attr:`~isaaclab.sensors.ContactSensorData.force_matrix_w_history` that tracks the history of the filtered
  contact forces in the world frame.


0.42.24 (2025-06-25)
~~~~~~~~~~~~~~~~~~~~

Added
^^^^^

* Added new curriculum mdp :func:`~isaaclab.envs.mdp.curriculums.modify_env_param` and
  :func:`~isaaclab.envs.mdp.curriculums.modify_env_param` that enables flexible changes to any configurations in the
  env instance


0.42.23 (2025-07-11)
~~~~~~~~~~~~~~~~~~~~

Fixed
^^^^^

* Fixed :meth:`isaaclab.envs.mdp.events.reset_joints_by_scale`, :meth:`isaaclab.envs.mdp.events.reset_joints_by_offsets`
  restricting the resetting joint indices be that user defined joint indices.


0.42.22 (2025-07-11)
~~~~~~~~~~~~~~~~~~~~

Fixed
^^^^^

* Fixed missing attribute in :class:`~isaaclab.sensors.ray_caster.RayCasterCamera` class and its reset method when no
  env_ids are passed.


0.42.21 (2025-07-09)
~~~~~~~~~~~~~~~~~~~~

Added
^^^^^

* Added input param ``update_history`` to :meth:`~isaaclab.managers.ObservationManager.compute`
  to control whether the history buffer should be updated.
* Added unit test for :class:`~isaaclab.envs.ManagerBasedEnv`.

Fixed
^^^^^

* Fixed :class:`~isaaclab.envs.ManagerBasedEnv` and :class:`~isaaclab.envs.ManagerBasedRLEnv` to not update the history
  buffer on recording.


0.42.20 (2025-07-10)
~~~~~~~~~~~~~~~~~~~~

Added
^^^^^

* Added unit tests for multiple math functions:
  :func:`~isaaclab.utils.math.scale_transform`.
  :func:`~isaaclab.utils.math.unscale_transform`.
  :func:`~isaaclab.utils.math.saturate`.
  :func:`~isaaclab.utils.math.normalize`.
  :func:`~isaaclab.utils.math.copysign`.
  :func:`~isaaclab.utils.math.convert_quat`.
  :func:`~isaaclab.utils.math.quat_conjugate`.
  :func:`~isaaclab.utils.math.quat_from_euler_xyz`.
  :func:`~isaaclab.utils.math.quat_from_matrix`.
  :func:`~isaaclab.utils.math.euler_xyz_from_quat`.
  :func:`~isaaclab.utils.math.matrix_from_euler`.
  :func:`~isaaclab.utils.math.quat_from_angle_axis`.
  :func:`~isaaclab.utils.math.axis_angle_from_quat`.
  :func:`~isaaclab.utils.math.skew_symmetric_matrix`.
  :func:`~isaaclab.utils.math.combine_transform`.
  :func:`~isaaclab.utils.math.subtract_transform`.
  :func:`~isaaclab.utils.math.compute_pose_error`.

Changed
^^^^^^^

* Changed the implementation of :func:`~isaaclab.utils.math.copysign` to better reflect the documented functionality.


0.42.19 (2025-07-09)
~~~~~~~~~~~~~~~~~~~~

Changed
^^^^^^^

* Added clone_in_fabric config flag to :class:`~isaaclab.scene.interactive_scene_cfg.InteractiveSceneCfg`
* Enable clone_in_fabric for envs which work with limited benchmark_non_rl.py script


0.42.18 (2025-07-07)
~~~~~~~~~~~~~~~~~~~~

Changed
^^^^^^^

* Changed texture and color randomization to use new replicator functional APIs.


0.42.17 (2025-07-08)
~~~~~~~~~~~~~~~~~~~~

Fixed
^^^^^

* Fixed hanging quat_rotate calls to point to quat_apply in :class:`~isaaclab.assets.articulation.ArticulationData` and
  :class:`~isaaclab.assets.articulation.RigidObjectCollectionData`


0.42.16 (2025-07-08)
~~~~~~~~~~~~~~~~~~~~

Added
^^^^^

* Added ability to set platform height independent of object height for trimesh terrains.


0.42.15 (2025-07-01)
~~~~~~~~~~~~~~~~~~~~

Added
^^^^^

* Added :attr:`abs_height_noise` and :attr:`rel_height_noise` to give minimum and maximum absolute and relative noise to
  :class:`isaaclab.terrrains.trimesh.MeshRepeatedObjectsTerrainCfg`
* Added deprecation warnings to the existing :attr:`max_height_noise` but still functions.


0.42.14 (2025-07-03)
~~~~~~~~~~~~~~~~~~~~

Fixed
^^^^^

* Fixed unittest tests that are floating inside pytests for articulation and rendering


0.42.13 (2025-07-07)
~~~~~~~~~~~~~~~~~~~~

Changed
^^^^^^^

* Updated gymnasium to v1.2.0. This update includes fixes for a memory leak that appears when recording
  videos with the ``--video`` flag.


0.42.12 (2025-06-27)
~~~~~~~~~~~~~~~~~~~~

Added
^^^^^


* Added unit test for :func:`~isaaclab.utils.math.quat_inv`.

Fixed
^^^^^

* Fixed the implementation mistake in :func:`~isaaclab.utils.math.quat_inv`.


0.42.11 (2025-06-25)
~~~~~~~~~~~~~~~~~~~~

Fixed
^^^^^

* Fixed :func:`~isaaclab.utils.dict.update_class_from_dict` preventing setting flat Iterables with different lengths.


0.42.10 (2025-06-25)
~~~~~~~~~~~~~~~~~~~~

Added
^^^^^

* Added ``sample_bias_per_component`` flag to :class:`~isaaclab.utils.noise.noise_model.NoiseModelWithAdditiveBias`
  to enable independent per-component bias sampling, which is now the default behavior. If set to False, the previous
  behavior of sharing the same bias value across all components is retained.


0.42.9 (2025-06-18)
~~~~~~~~~~~~~~~~~~~

Fixed
^^^^^

* Fixed data inconsistency between read_body, read_link, read_com when write_body, write_com, write_joint performed, in
  :class:`~isaaclab.assets.Articulation`, :class:`~isaaclab.assets.RigidObject`, and
  :class:`~isaaclab.assets.RigidObjectCollection`
* added pytest that check against these data consistencies


0.42.8 (2025-06-24)
~~~~~~~~~~~~~~~~~~~

Added
^^^^^

* :class:`~isaaclab.utils.noise.NoiseModel` support for manager-based workflows.

Changed
^^^^^^^

* Renamed :func:`~isaaclab.utils.noise.NoiseModel.apply` method to :func:`~isaaclab.utils.noise.NoiseModel.__call__`.


0.42.7 (2025-06-12)
~~~~~~~~~~~~~~~~~~~

Fixed
^^^^^

* Fixed potential issues in :func:`~isaaclab.envs.mdp.events.randomize_visual_texture_material` related to handling
  visual prims during texture randomization.


0.42.6 (2025-06-11)
~~~~~~~~~~~~~~~~~~~

Changed
^^^^^^^

* Remove deprecated usage of quat_rotate from articulation data class and replace with quat_apply.


0.42.5 (2025-05-22)
~~~~~~~~~~~~~~~~~~~

Fixed
^^^^^

* Fixed collision filtering logic for CPU simulation. The automatic collision filtering feature
  currently has limitations for CPU simulation. Collision filtering needs to be manually enabled when using
  CPU simulation.


0.42.4 (2025-06-03)
~~~~~~~~~~~~~~~~~~~

Changed
^^^^^^^

* Removes the hardcoding to :class:`~isaaclab.terrains.terrain_generator.TerrainGenerator` in
  :class:`~isaaclab.terrains.terrain_generator.TerrainImporter` and instead the ``class_type`` is used which is
  passed in the ``TerrainGeneratorCfg``.


0.42.3 (2025-03-20)
~~~~~~~~~~~~~~~~~~~

Changed
^^^^^^^

* Made separate data buffers for poses and velocities for the :class:`~isaaclab.assets.Articulation`,
  :class:`~isaaclab.assets.RigidObject`, and :class:`~isaaclab.assets.RigidObjectCollection` classes.
  Previously, the two data buffers were stored together in a single buffer requiring an additional
  concatenation operation when accessing the data.
* Cleaned up ordering of members inside the data classes for the assets to make them easier
  to comprehend. This reduced the code duplication within the class and made the class
  more readable.


0.42.2 (2025-05-31)
~~~~~~~~~~~~~~~~~~~

Added
^^^^^

* Updated gymnasium to >= 1.0
* Added support for specifying module:task_name as task name to avoid module import for ``gym.make``


0.42.1 (2025-06-02)
~~~~~~~~~~~~~~~~~~~

Added
^^^^^

* Added time observation functions to ~isaaclab.envs.mdp.observations module,
  :func:`~isaaclab.envs.mdp.observations.current_time_s` and :func:`~isaaclab.envs.mdp.observations.remaining_time_s`.

Changed
^^^^^^^

* Moved initialization of ``episode_length_buf`` outside of :meth:`load_managers()` of
  :class:`~isaaclab.envs.ManagerBasedRLEnv` to make it available for mdp functions.


0.42.0 (2025-06-02)
~~~~~~~~~~~~~~~~~~~

Added
^^^^^

* Added support for stage in memory and cloning in fabric. This will help improve performance for scene setup and lower
  overall startup time.


0.41.0 (2025-05-19)
~~~~~~~~~~~~~~~~~~~

Added
^^^^^

* Added simulation schemas for spatial tendons. These can be configured for assets imported
  from file formats.
* Added support for spatial tendons.


0.40.14 (2025-05-29)
~~~~~~~~~~~~~~~~~~~~

Added
^^^^^

* Added deprecation warning for :meth:`~isaaclab.utils.math.quat_rotate` and
  :meth:`~isaaclab.utils.math.quat_rotate_inverse`

Changed
^^^^^^^

* Changed all calls to :meth:`~isaaclab.utils.math.quat_rotate` and :meth:`~isaaclab.utils.math.quat_rotate_inverse` to
  :meth:`~isaaclab.utils.math.quat_apply` and :meth:`~isaaclab.utils.math.quat_apply_inverse` for speed.


0.40.13 (2025-05-19)
~~~~~~~~~~~~~~~~~~~~

Fixed
^^^^^

* Raising exceptions in step, render and reset if they occurred inside the initialization callbacks
  of assets and sensors.used from the experience files and the double definition is removed.


0.40.12 (2025-01-30)
~~~~~~~~~~~~~~~~~~~~

Added
^^^^^

* Added method :meth:`omni.isaac.lab.assets.AssetBase.set_visibility` to set the visibility of the asset
  in the simulation.


0.40.11 (2025-05-16)
~~~~~~~~~~~~~~~~~~~~

Added
^^^^^

* Added support for concatenation of observations along different dimensions in
  :class:`~isaaclab.managers.observation_manager.ObservationManager`.

Changed
^^^^^^^

* Updated the :class:`~isaaclab.managers.command_manager.CommandManager` to update the command counter after the
  resampling call.


0.40.10 (2025-05-16)
~~~~~~~~~~~~~~~~~~~~

Fixed
^^^^^

* Fixed penetration issue for negative border height in :class:`~isaaclab.terrains.terrain_generator.TerrainGeneratorCfg`.


0.40.9 (2025-05-20)
~~~~~~~~~~~~~~~~~~~

Changed
^^^^^^^

* Changed the implementation of :meth:`~isaaclab.utils.math.quat_box_minus`

Added
^^^^^

* Added :meth:`~isaaclab.utils.math.quat_box_plus`
* Added :meth:`~isaaclab.utils.math.rigid_body_twist_transform`


0.40.8 (2025-05-15)
~~~~~~~~~~~~~~~~~~~

Fixed
^^^^^

* Fixed :meth:`omni.isaac.lab.sensors.camera.camera.Camera.set_intrinsic_matrices` preventing setting of unused USD
  camera parameters.
* Fixed :meth:`omni.isaac.lab.sensors.camera.camera.Camera._update_intrinsic_matrices` preventing unused USD camera
  parameters from being used to calculate :attr:`omni.isaac.lab.sensors.camera.CameraData.intrinsic_matrices`
* Fixed :meth:`omni.isaac.lab.spawners.sensors.sensors_cfg.PinholeCameraCfg.from_intrinsic_matrix` preventing setting of
  unused USD camera parameters.


0.40.7 (2025-05-14)
~~~~~~~~~~~~~~~~~~~

* Added a new attribute :attr:`articulation_root_prim_path` to the :class:`~isaaclab.assets.ArticulationCfg` class
  to allow explicitly specifying the prim path of the articulation root.


0.40.6 (2025-05-14)
~~~~~~~~~~~~~~~~~~~

Changed
^^^^^^^

* Enabled external cameras in XR.


0.40.5 (2025-05-23)
~~~~~~~~~~~~~~~~~~~

Added
^^^^^

* Added feature for animation recording through baking physics operations into OVD files.


0.40.4 (2025-05-17)
~~~~~~~~~~~~~~~~~~~

Changed
^^^^^^^

* Changed livestreaming options to use ``LIVESTREAM=1`` for WebRTC over public networks and ``LIVESTREAM=2`` for WebRTC over private networks.


0.40.3 (2025-05-20)
~~~~~~~~~~~~~~~~~~~

Changed
^^^^^^^

* Made modifications to :func:`isaaclab.envs.mdp.image` to handle image normalization for normal maps.


0.40.2 (2025-05-14)
~~~~~~~~~~~~~~~~~~~

Changed
^^^^^^^

* Refactored remove_camera_configs to be a function that can be used in the record_demos and teleop scripts.


0.40.1 (2025-05-14)
~~~~~~~~~~~~~~~~~~~

Fixed
^^^^^

* Fixed spacemouse device add callback function to work with record_demos/teleop_se3_agent scripts.


0.40.0 (2025-05-03)
~~~~~~~~~~~~~~~~~~~

Added
^^^^^

* Added check in RecorderManager to ensure that the success indicator is only set if the termination manager is present.
* Added semantic tags in :func:`isaaclab.sim.spawners.from_files.spawn_ground_plane`.
  This allows for :attr:`semantic_segmentation_mapping` to be used when using the ground plane spawner.


0.39.0 (2025-04-01)
~~~~~~~~~~~~~~~~~~~

Added
^^^^^

* Added the :meth:`~isaaclab.env.mdp.observations.joint_effort`


0.38.0 (2025-04-01)
~~~~~~~~~~~~~~~~~~~

Added
^^^^^

* Added :meth:`~isaaclab.envs.mdp.observations.body_pose_w`
* Added :meth:`~isaaclab.envs.mdp.observations.body_projected_gravity_b`


0.37.5 (2025-05-12)
~~~~~~~~~~~~~~~~~~~

Added
^^^^^

* Added a new teleop configuration class :class:`~isaaclab.devices.DevicesCfg` to support multiple teleoperation
  devices declared in the environment configuration file.
* Implemented a factory function to create teleoperation devices based on the device configuration.


0.37.4 (2025-05-12)
~~~~~~~~~~~~~~~~~~~~

Changed
^^^^^^^

* Remove isaacsim.xr.openxr from openxr experience file.
* Use Performance AR profile for XR rendering.


0.37.3 (2025-05-08)
~~~~~~~~~~~~~~~~~~~~

Added
^^^^^

* Updated PINK task space action to record processed actions.
* Added new recorder term for recording post step processed actions.


0.37.2 (2025-05-06)
~~~~~~~~~~~~~~~~~~~~

Changed
^^^^^^^

* Migrated OpenXR device to use the new OpenXR handtracking API from omni.kit.xr.core.


0.37.1 (2025-05-05)
~~~~~~~~~~~~~~~~~~~~

Changed
^^^^^^^

* Removed xr rendering mode.


0.37.0 (2025-04-24)
~~~~~~~~~~~~~~~~~~~~

Changed
^^^^^^^

* Updated pytorch to latest 2.7.0 with cuda 12.8 for Blackwell support.
  Torch is now installed as part of the isaaclab.sh/bat scripts to ensure the correct version is installed.
* Removed :attr:`~isaaclab.sim.spawners.PhysicsMaterialCfg.improve_patch_friction` as it has been deprecated and removed from the simulation.
  The simulation will always behave as if this attribute is set to true.


0.36.23 (2025-04-24)
~~~~~~~~~~~~~~~~~~~~

Fixed
^^^^^

* Fixed ``return_latest_camera_pose`` option in :class:`~isaaclab.sensors.TiledCameraCfg` from not being used to the
  argument ``update_latest_camera_pose`` in :class:`~isaaclab.sensors.CameraCfg` with application in both
  :class:`~isaaclab.sensors.Camera` and :class:`~isaaclab.sensors.TiledCamera`.


0.36.22 (2025-04-23)
~~~~~~~~~~~~~~~~~~~~

Fixed
^^^^^^^

* Adds correct type check for ManagerTermBase class in event_manager.py.


0.36.21 (2025-04-15)
~~~~~~~~~~~~~~~~~~~~

Changed
^^^^^^^

* Removed direct call of qpsovlers library from pink_ik controller and changed solver from quadprog to osqp.


0.36.20 (2025-04-09)
~~~~~~~~~~~~~~~~~~~~

Changed
^^^^^^^

* Added call to set cuda device after each ``app.update()`` call in :class:`~isaaclab.sim.SimulationContext`.
  This is now required for multi-GPU workflows because some underlying logic in ``app.update()`` is modifying
  the cuda device, which results in NCCL errors on distributed setups.


0.36.19 (2025-04-01)
~~~~~~~~~~~~~~~~~~~~

Fixed
^^^^^

* Added check in RecorderManager to ensure that the success indicator is only set if the termination manager is present.


0.36.18 (2025-03-26)
~~~~~~~~~~~~~~~~~~~~

Added
^^^^^

* Added a dynamic text instruction widget that provides real-time feedback
  on the number of successful recordings during demonstration sessions.


0.36.17 (2025-03-26)
~~~~~~~~~~~~~~~~~~~~

Changed
^^^^^^^

* Added override in AppLauncher to apply patch for ``pxr.Gf.Matrix4d`` to work with Pinocchio 2.7.0.


0.36.16 (2025-03-25)
~~~~~~~~~~~~~~~~~~~~

Changed
^^^^^^^

* Modified rendering mode default behavior when the launcher arg :attr:`enable_cameras` is not set.


0.36.15 (2025-03-25)
~~~~~~~~~~~~~~~~~~~~

Added
^^^^^

* Added near plane distance configuration for XR device.


0.36.14 (2025-03-24)
~~~~~~~~~~~~~~~~~~~~

Changed
^^^^^^^

* Changed default render settings in :class:`~isaaclab.sim.SimulationCfg` to None, which means that
  the default settings will be used from the experience files and the double definition is removed.


0.36.13 (2025-03-24)
~~~~~~~~~~~~~~~~~~~~

Added
^^^^^

* Added headpose support to OpenXRDevice.


0.36.12 (2025-03-19)
~~~~~~~~~~~~~~~~~~~~

Added
^^^^^

* Added parameter to show warning if Pink IK solver fails to find a solution.


0.36.11 (2025-03-19)
~~~~~~~~~~~~~~~~~~~~

Fixed
^^^^^

* Fixed default behavior of :class:`~isaaclab.actuators.ImplicitActuator` if no :attr:`effort_limits_sim` or
  :attr:`effort_limit` is set.


0.36.10 (2025-03-17)
~~~~~~~~~~~~~~~~~~~~

Fixed
^^^^^

* App launcher to update the cli arguments if conditional defaults are used.


0.36.9 (2025-03-18)
~~~~~~~~~~~~~~~~~~~

Added
^^^^^^^

* Xr rendering mode, which is default when xr is used.


0.36.8 (2025-03-17)
~~~~~~~~~~~~~~~~~~~

Fixed
^^^^^

* Removed ``scalar_first`` from scipy function usage to support older versions of scipy.


0.36.7 (2025-03-14)
~~~~~~~~~~~~~~~~~~~

Fixed
^^^^^

* Changed the import structure to only import ``pinocchio`` when ``pink-ik`` or ``dex-retargeting`` is being used.
  This also solves for the problem that ``pink-ik`` and ``dex-retargeting`` are not supported in windows.
* Removed ``isaacsim.robot_motion.lula`` and ``isaacsim.robot_motion.motion_generation`` from the default loaded Isaac Sim extensions.
* Moved pink ik action config to a separate file.


0.36.6 (2025-03-13)
~~~~~~~~~~~~~~~~~~~

Fixed
^^^^^

* Worked around an issue where the render mode is set to ``"RayTracedLighting"`` instead of ``"RaytracedLighting"`` by
  some dependencies.


0.36.5 (2025-03-11)
~~~~~~~~~~~~~~~~~~~

Added
^^^^^^^

* Added 3 rendering mode presets: performance, balanced, and quality.
* Preset settings are stored in ``apps/rendering_modes``.
* Presets can be set with cli arg ``--rendering_mode`` or with :class:`RenderCfg`.
* Preset rendering settings can be overwritten with :class:`RenderCfg`.
* :class:`RenderCfg` supports all native RTX carb settings.

Changed
^^^^^^^
* :class:`RenderCfg` default settings are unset.


0.36.4 (2025-03-11)
~~~~~~~~~~~~~~~~~~~

Changed
^^^^^^^

* Updated the OpenXR kit file ``isaaclab.python.xr.openxr.kit`` to inherit from ``isaaclab.python.kit`` instead of
  ``isaaclab.python.rendering.kit`` which is not appropriate.


0.36.3 (2025-03-10)
~~~~~~~~~~~~~~~~~~~~

Changed
^^^^^^^

* Added the PinkIKController controller class that interfaces Isaac Lab with the Pink differential inverse kinematics solver
  to allow control of multiple links in a robot using a single solver.


0.36.2 (2025-03-07)
~~~~~~~~~~~~~~~~~~~~

Changed
^^^^^^^

* Allowed users to exit on 1 Ctrl+C instead of consecutive 2 key strokes.
* Allowed physics reset during simulation through :meth:`reset` in :class:`~isaaclab.sim.SimulationContext`.


0.36.1 (2025-03-10)
~~~~~~~~~~~~~~~~~~~

Added
^^^^^

* Added :attr:`semantic_segmentation_mapping` for camera configs to allow specifying colors for semantics.


0.36.0 (2025-03-07)
~~~~~~~~~~~~~~~~~~~

Removed
^^^^^^^

* Removed the storage of tri-meshes and warp meshes inside the :class:`~isaaclab.terrains.TerrainImporter` class.
  Initially these meshes were added for ray-casting purposes. However, since the ray-caster reads the terrains
  directly from the USD files, these meshes are no longer needed.
* Deprecated the :attr:`warp_meshes` and :attr:`meshes` attributes from the
  :class:`~isaaclab.terrains.TerrainImporter` class. These attributes now return an empty dictionary
  with a deprecation warning.

Changed
^^^^^^^

* Changed the prim path of the "plane" terrain inside the :class:`~isaaclab.terrains.TerrainImporter` class.
  Earlier, the terrain was imported directly as the importer's prim path. Now, the terrain is imported as
  ``{importer_prim_path}/{name}``, where ``name`` is the name of the terrain.


0.35.0 (2025-03-07)
~~~~~~~~~~~~~~~~~~~

* Improved documentation of various attributes in the :class:`~isaaclab.assets.ArticulationData` class to make
  it clearer which values represent the simulation and internal class values. In the new convention,
  the ``default_xxx`` attributes are whatever the user configured from their configuration of the articulation
  class, while the ``xxx`` attributes are the values from the simulation.
* Updated the soft joint position limits inside the :meth:`~isaaclab.assets.Articulation.write_joint_pos_limits_to_sim`
  method to use the new limits passed to the function.
* Added setting of :attr:`~isaaclab.assets.ArticulationData.default_joint_armature` and
  :attr:`~isaaclab.assets.ArticulationData.default_joint_friction` attributes in the
  :class:`~isaaclab.assets.Articulation` class based on user configuration.

Changed
^^^^^^^

* Removed unnecessary buffer creation operations inside the :class:`~isaaclab.assets.Articulation` class.
  Earlier, the class initialized a variety of buffer data with zeros and in the next function assigned
  them the value from PhysX. This made the code bulkier and more complex for no reason.
* Renamed parameters for a consistent nomenclature. These changes are backwards compatible with previous releases
  with a deprecation warning for the old names.

  * ``joint_velocity_limits`` → ``joint_vel_limits`` (to match attribute ``joint_vel`` and ``joint_vel_limits``)
  * ``joint_limits`` → ``joint_pos_limits`` (to match attribute ``joint_pos`` and ``soft_joint_pos_limits``)
  * ``default_joint_limits`` → ``default_joint_pos_limits``
  * ``write_joint_limits_to_sim`` → ``write_joint_position_limit_to_sim``
  * ``joint_friction`` → ``joint_friction_coeff``
  * ``default_joint_friction`` → ``default_joint_friction_coeff``
  * ``write_joint_friction_to_sim`` → ``write_joint_friction_coefficient_to_sim``
  * ``fixed_tendon_limit`` → ``fixed_tendon_pos_limits``
  * ``default_fixed_tendon_limit`` → ``default_fixed_tendon_pos_limits``
  * ``set_fixed_tendon_limit`` → ``set_fixed_tendon_position_limit``


0.34.13 (2025-03-06)
~~~~~~~~~~~~~~~~~~~~

Added
^^^^^

* Added a new event mode called "prestartup", which gets called right after the scene design is complete
  and before the simulation is played.
* Added a callback to resolve the scene entity configurations separately once the simulation plays,
  since the scene entities cannot be resolved before the simulation starts playing
  (as we currently rely on PhysX to provide us with the joint/body ordering)


0.34.12 (2025-03-06)
~~~~~~~~~~~~~~~~~~~~

Added
^^^^^

* Updated the mimic API :meth:`target_eef_pose_to_action` in :class:`isaaclab.envs.ManagerBasedRLMimicEnv` to take a dictionary of
  eef noise values instead of a single noise value.
* Added support for optional subtask constraints based on DexMimicGen to the mimic configuration class :class:`isaaclab.envs.MimicEnvCfg`.
* Enabled data compression in HDF5 dataset file handler :class:`isaaclab.utils.datasets.hdf5_dataset_file_handler.HDF5DatasetFileHandler`.


0.34.11 (2025-03-04)
~~~~~~~~~~~~~~~~~~~~

Fixed
^^^^^

* Fixed issue in :class:`~isaaclab.sensors.TiledCamera` and :class:`~isaaclab.sensors.Camera` where segmentation outputs only display the first tile
  when scene instancing is enabled. A workaround is added for now to disable instancing when segmentation
  outputs are requested.


0.34.10 (2025-03-04)
~~~~~~~~~~~~~~~~~~~~

Fixed
^^^^^

* Fixed the issue of misalignment in the motion vectors from the :class:`TiledCamera`
  with other modalities such as RGBA and depth.


0.34.9 (2025-03-04)
~~~~~~~~~~~~~~~~~~~

Added
^^^^^

* Added methods inside the :class:`omni.isaac.lab.assets.Articulation` class to set the joint
  position and velocity for the articulation. Previously, the joint position and velocity could
  only be set using the :meth:`omni.isaac.lab.assets.Articulation.write_joint_state_to_sim` method,
  which didn't allow setting the joint position and velocity separately.


0.34.8 (2025-03-02)
~~~~~~~~~~~~~~~~~~~

Fixed
^^^^^

* Fixed the propagation of the :attr:`activate_contact_sensors` attribute to the
  :class:`~isaaclab.sim.spawners.wrappers.wrappers_cfg.MultiAssetSpawnerCfg` class. Previously, this value
  was always set to False, which led to incorrect contact sensor settings for the spawned assets.


0.34.7 (2025-03-02)
~~~~~~~~~~~~~~~~~~~

Changed
^^^^^^^

* Enabled the physics flag for disabling contact processing in the :class:`~isaaclab.sim.SimulationContact`
  class. This means that by default, no contact reporting is done by the physics engine, which should provide
  a performance boost in simulations with no contact processing requirements.
* Disabled the physics flag for disabling contact processing in the :class:`~isaaclab.sensors.ContactSensor`
  class when the sensor is created to allow contact reporting for the sensor.

Removed
^^^^^^^

* Removed the attribute ``disable_contact_processing`` from :class:`~isaaclab.sim.SimulationContact`.


0.34.6 (2025-03-01)
~~~~~~~~~~~~~~~~~~~

Added
^^^^^

* Added a new attribute :attr:`is_implicit_model` to the :class:`isaaclab.actuators.ActuatorBase` class to
  indicate if the actuator model is implicit or explicit. This helps checking that the correct model type
  is being used when initializing the actuator models.

Fixed
^^^^^

* Added copy of configurations to :class:`~isaaclab.assets.AssetBase` and :class:`~isaaclab.sensors.SensorBase`
  to prevent modifications of the configurations from leaking outside of the classes.
* Fixed the case where setting velocity/effort limits for the simulation in the
  :class:`~isaaclab.actuators.ActuatorBaseCfg` class was not being used to update the actuator-specific
  velocity/effort limits.

Changed
^^^^^^^

* Moved warnings and checks for implicit actuator models to the :class:`~isaaclab.actuators.ImplicitActuator` class.
* Reverted to IsaacLab v1.3 behavior where :attr:`isaaclab.actuators.ImplicitActuatorCfg.velocity_limit`
  attribute was not used for setting the velocity limits in the simulation. This makes it possible to deploy
  policies from previous release without any changes. If users want to set the velocity limits for the simulation,
  they should use the :attr:`isaaclab.actuators.ImplicitActuatorCfg.velocity_limit_sim` attribute instead.


0.34.5 (2025-02-28)
~~~~~~~~~~~~~~~~~~~

Added
^^^^^

* Added IP address support for WebRTC livestream to allow specifying IP address to stream across networks.
  This feature requires an updated livestream extension, which is current only available in the pre-built Isaac Lab 2.0.1 docker image.
  Support for other Isaac Sim builds will become available in Isaac Sim 5.0.


0.34.4 (2025-02-27)
~~~~~~~~~~~~~~~~~~~~

Added
^^^^^

* Refactored retargeting code from Se3Handtracking class into separate modules for better modularity
* Added scaffolding for developing additional retargeters (e.g. dex)


0.34.3 (2025-02-26)
~~~~~~~~~~~~~~~~~~~

Added
^^^^^

* Enablec specifying the placement of the simulation when viewed in an XR device. This is achieved by
  adding an ``XrCfg`` environment configuration with ``anchor_pos`` and ``anchor_rot`` parameters.


0.34.2 (2025-02-21)
~~~~~~~~~~~~~~~~~~~

Fixed
^^^^^

* Fixed setting of root velocities inside the event term :meth:`reset_root_state_from_terrain`. Earlier, the indexing
  based on the environment IDs was missing.


0.34.1 (2025-02-17)
~~~~~~~~~~~~~~~~~~~

Fixed
^^^^^

* Ensured that the loaded torch JIT models inside actuator networks are correctly set to eval mode
  to prevent any unexpected behavior during inference.


0.34.0 (2025-02-14)
~~~~~~~~~~~~~~~~~~~

Fixed
^^^^^

* Added attributes :attr:`velocity_limits_sim` and :attr:`effort_limits_sim` to the
  :class:`isaaclab.actuators.ActuatorBaseCfg` class to separate solver limits from actuator limits.


0.33.17 (2025-02-13)
~~~~~~~~~~~~~~~~~~~~

Fixed
^^^^^

* Fixed Imu sensor based observations at first step by updating scene during initialization for
  :class:`~isaaclab.envs.ManagerBasedEnv`, :class:`~isaaclab.envs.DirectRLEnv`, and :class:`~isaaclab.envs.DirectMARLEnv`


0.33.16 (2025-02-09)
~~~~~~~~~~~~~~~~~~~~

Fixed
^^^^^

* Removes old deprecation warning from :attr:`isaaclab.assets.RigidObectData.body_state_w`


0.33.15 (2025-02-09)
~~~~~~~~~~~~~~~~~~~~

Fixed
^^^^^

* Fixed not updating the ``drift`` when calling :func:`~isaaclab.sensors.RayCaster.reset`


0.33.14 (2025-02-01)
~~~~~~~~~~~~~~~~~~~~

Fixed
^^^^^

* Fixed not updating the timestamp of ``body_link_state_w`` and ``body_com_state_w`` when ``write_root_pose_to_sim`` and ``write_joint_state_to_sim`` in the ``Articulation`` class are called.


0.33.13 (2025-01-30)
~~~~~~~~~~~~~~~~~~~~

* Fixed resampling of interval time left for the next event in the :class:`~isaaclab.managers.EventManager`
  class. Earlier, the time left for interval-based events was not being resampled on episodic resets. This led
  to the event being triggered at the wrong time after the reset.


0.33.12 (2025-01-28)
~~~~~~~~~~~~~~~~~~~~

Fixed
^^^^^

* Fixed missing import in ``line_plot.py``


0.33.11 (2025-01-25)
~~~~~~~~~~~~~~~~~~~~

Added
^^^^^

* Added :attr:`isaaclab.scene.InteractiveSceneCfg.filter_collisions` to allow specifying whether collision masking across environments is desired.

Changed
^^^^^^^

* Automatic collision filtering now happens as part of the replicate_physics call. When replicate_physics is not enabled, we call the previous
  ``filter_collisions`` API to mask collisions between environments.


0.33.10 (2025-01-22)
~~~~~~~~~~~~~~~~~~~~

Changed
^^^^^^^

* In :meth:`isaaclab.assets.Articulation.write_joint_limits_to_sim`, we previously added a check for if default joint positions exceed the
  new limits being set. When this is True, we log a warning message to indicate that the default joint positions will be clipped to be within
  the range of the new limits. However, the warning message can become overly verbose in a randomization setting where this API is called on
  every environment reset. We now default to only writing the message to info level logging if called within randomization, and expose a
  parameter that can be used to choose the logging level desired.


0.33.9 (2025-01-22)
~~~~~~~~~~~~~~~~~~~

Fixed
^^^^^

* Fixed typo in /physics/autoPopupSimulationOutputWindow setting in :class:`~isaaclab.sim.SimulationContext`


0.33.8 (2025-01-17)
~~~~~~~~~~~~~~~~~~~

Fixed
^^^^^

* Removed deprecation of :attr:`isaaclab.assets.ArticulationData.root_state_w` and
  :attr:`isaaclab.assets.ArticulationData.body_state_w` derived properties.
* Removed deprecation of :meth:`isaaclab.assets.Articulation.write_root_state_to_sim`.
* Replaced calls to :attr:`isaaclab.assets.ArticulationData.root_com_state_w` and
  :attr:`isaaclab.assets.ArticulationData.root_link_state_w` with corresponding calls to
  :attr:`isaaclab.assets.ArticulationData.root_state_w`.
* Replaced calls to :attr:`isaaclab.assets.ArticulationData.body_com_state_w` and
  :attr:`isaaclab.assets.ArticulationData.body_link_state_w` properties with corresponding calls to
  :attr:`isaaclab.assets.ArticulationData.body_state_w` properties.
* Removed deprecation of :attr:`isaaclab.assets.RigidObjectData.root_state_w` derived properties.
* Removed deprecation of :meth:`isaaclab.assets.RigidObject.write_root_state_to_sim`.
* Replaced calls to :attr:`isaaclab.assets.RigidObjectData.root_com_state_w` and
  :attr:`isaaclab.assets.RigidObjectData.root_link_state_w` properties with corresponding calls to
  :attr:`isaaclab.assets.RigidObjectData.root_state_w` properties.
* Removed deprecation of :attr:`isaaclab.assets.RigidObjectCollectionData.root_state_w` derived properties.
* Removed deprecation of :meth:`isaaclab.assets.RigidObjectCollection.write_root_state_to_sim`.
* Replaced calls to :attr:`isaaclab.assets.RigidObjectCollectionData.root_com_state_w` and
  :attr:`isaaclab.assets.RigidObjectData.root_link_state_w` properties with corresponding calls to
  :attr:`isaaclab.assets.RigidObjectData.root_state_w` properties.
* Fixed indexing issue in ``write_root_link_velocity_to_sim`` in :class:`isaaclab.assets.RigidObject`
* Fixed index broadcasting in ``write_object_link_velocity_to_sim`` and ``write_object_com_pose_to_sim`` in
  the :class:`isaaclab.assets.RigidObjectCollection` class.


0.33.7 (2025-01-14)
~~~~~~~~~~~~~~~~~~~

Fixed
^^^^^

* Fixed the respawn of only wrong object samples in :func:`repeated_objects_terrain` of :mod:`isaaclab.terrains.trimesh` module.
  Previously, the function was respawning all objects in the scene instead of only the wrong object samples, which in worst case
  could lead to infinite respawn loop.


0.33.6 (2025-01-16)
~~~~~~~~~~~~~~~~~~~

Changed
^^^^^^^

* Added initial unit tests for multiple tiled cameras, including tests for initialization, groundtruth annotators, different poses, and different resolutions.


0.33.5 (2025-01-13)
~~~~~~~~~~~~~~~~~~~

Changed
^^^^^^^

* Moved the definition of ``/persistent/isaac/asset_root/*`` settings from :class:`AppLauncher` to the app files.
  This is needed to prevent errors where ``isaaclab_assets`` was loaded prior to the carbonite setting being set.


0.33.4 (2025-01-10)
~~~~~~~~~~~~~~~~~~~

Changed
^^^^^^^

* Added an optional parameter in the :meth:`record_pre_reset` method in
  :class:`~isaaclab.managers.RecorderManager` to override the export config upon invoking.


0.33.3 (2025-01-08)
~~~~~~~~~~~~~~~~~~~

Fixed
^^^^^

* Fixed docstring in articulation data :class:`isaaclab.assets.ArticulationData`.
  In body properties sections, the second dimension should be num_bodies but was documented as 1.


0.33.2 (2025-01-02)
~~~~~~~~~~~~~~~~~~~

Added
^^^^^

* Added body tracking as an origin type to :class:`isaaclab.envs.ViewerCfg` and :class:`isaaclab.envs.ui.ViewportCameraController`.


0.33.1 (2024-12-26)
~~~~~~~~~~~~~~~~~~~

Changed
^^^^^^^

* Added kinematics initialization call for populating kinematic prim transforms to fabric for rendering.
* Added ``enable_env_ids`` flag for cloning and replication to replace collision filtering.


0.33.0 (2024-12-22)
~~~~~~~~~~~~~~~~~~~

Fixed
^^^^^

* Fixed populating default_joint_stiffness and default_joint_damping values for ImplicitActuator instances in :class:`isaaclab.assets.Articulation`


0.32.2 (2024-12-17)
~~~~~~~~~~~~~~~~~~~

Added
^^^^^

* Added null-space (position) control option to :class:`isaaclab.controllers.OperationalSpaceController`.
* Added test cases that uses null-space control for :class:`isaaclab.controllers.OperationalSpaceController`.
* Added information regarding null-space control to the tutorial script and documentation of
  :class:`isaaclab.controllers.OperationalSpaceController`.
* Added arguments to set specific null-space joint position targets within
  :class:`isaaclab.envs.mdp.actions.OperationalSpaceControllerAction` class.


0.32.1 (2024-12-17)
~~~~~~~~~~~~~~~~~~~

Changed
^^^^^^^

* Added a default and generic implementation of the :meth:`get_object_poses` function
  in the :class:`ManagerBasedRLMimicEnv` class.
* Added a ``EXPORT_NONE`` mode in the :class:`DatasetExportMode` class and updated
  :class:`~isaaclab.managers.RecorderManager` to enable recording without exporting
  the data to a file.


0.32.0 (2024-12-16)
~~~~~~~~~~~~~~~~~~~

Changed
^^^^^^^

* Previously, physx returns the rigid bodies and articulations velocities in the com of bodies rather than the
  link frame, while poses are in link frames. We now explicitly provide :attr:`body_link_state` and
  :attr:`body_com_state` APIs replacing the previous :attr:`body_state` API. Previous APIs are now marked as
  deprecated. Please update any code using the previous pose and velocity APIs to use the new
  ``*_link_*`` or ``*_com_*`` APIs in :attr:`isaaclab.assets.RigidBody`,
  :attr:`isaaclab.assets.RigidBodyCollection`, and :attr:`isaaclab.assets.Articulation`.


0.31.0 (2024-12-16)
~~~~~~~~~~~~~~~~~~~

Added
^^^^^

* Added :class:`ManagerBasedRLMimicEnv` and config classes for mimic data generation workflow for imitation learning.


0.30.3 (2024-12-16)
~~~~~~~~~~~~~~~~~~~

Fixed
^^^^^

* Fixed ordering of logging and resamping in the command manager, where we were logging the metrics
  after resampling the commands. This leads to incorrect logging of metrics when inside the resample call,
  the metrics tensors get reset.


0.30.2 (2024-12-16)
~~~~~~~~~~~~~~~~~~~

Fixed
^^^^^

* Fixed errors within the calculations of :class:`isaaclab.controllers.OperationalSpaceController`.

Added
^^^^^

* Added :class:`isaaclab.controllers.OperationalSpaceController` to API documentation.
* Added test cases for :class:`isaaclab.controllers.OperationalSpaceController`.
* Added a tutorial for :class:`isaaclab.controllers.OperationalSpaceController`.
* Added the implementation of :class:`isaaclab.envs.mdp.actions.OperationalSpaceControllerAction` class.


0.30.1 (2024-12-15)
~~~~~~~~~~~~~~~~~~~

Changed
^^^^^^^

* Added call to update articulation kinematics after reset to ensure states are updated for non-rendering sensors.
  Previously, some changes in reset such as modifying joint states would not be reflected in the rigid body
  states immediately after reset.


0.30.0 (2024-12-15)
~~~~~~~~~~~~~~~~~~~

Added
^^^^^

* Added UI interface to the Managers in the ManagerBasedEnv and MangerBasedRLEnv classes.
* Added UI widgets for :class:`LiveLinePlot` and :class:`ImagePlot`.
* Added ``ManagerLiveVisualizer/Cfg``: Given a ManagerBase (i.e. action_manager, observation_manager, etc) and a
  config file this class creates the the interface between managers and the UI.
* Added :class:`EnvLiveVisualizer`: A 'manager' of ManagerLiveVisualizer. This is added to the ManagerBasedEnv
  but is only called during the initialization of the managers in load_managers
* Added ``get_active_iterable_terms`` implementation methods to ActionManager, ObservationManager, CommandsManager,
  CurriculumManager, RewardManager, and TerminationManager. This method exports the active term data and labels
  for each manager and is called by ManagerLiveVisualizer.
* Additions to :class:`BaseEnvWindow` and :class:`RLEnvWindow` to register ManagerLiveVisualizer UI interfaces
  for the chosen managers.


0.29.0 (2024-12-15)
~~~~~~~~~~~~~~~~~~~

Added
^^^^^

* Added observation history computation to :class:`isaaclab.manager.observation_manager.ObservationManager`.
* Added ``history_length`` and ``flatten_history_dim`` configuration parameters to :class:`isaaclab.manager.manager_term_cfg.ObservationTermCfg`
* Added ``history_length`` and ``flatten_history_dim`` configuration parameters to :class:`isaaclab.manager.manager_term_cfg.ObservationGroupCfg`
* Added full buffer property to :class:`isaaclab.utils.buffers.circular_buffer.CircularBuffer`


0.28.4 (2024-12-15)
~~~~~~~~~~~~~~~~~~~

Added
^^^^^

* Added action clip to all :class:`isaaclab.envs.mdp.actions`.


0.28.3 (2024-12-14)
~~~~~~~~~~~~~~~~~~~

Changed
^^^^^^^

* Added check for error below threshold in state machines to ensure the state has been reached.


0.28.2 (2024-12-13)
~~~~~~~~~~~~~~~~~~~

Fixed
^^^^^

* Fixed the shape of ``quat_w`` in the ``apply_actions`` method of :attr:`~isaaclab.env.mdp.NonHolonomicAction`
  (previously (N,B,4), now (N,4) since the number of root bodies B is required to be 1). Previously ``apply_actions``
  errored because ``euler_xyz_from_quat`` requires inputs of shape (N,4).


0.28.1 (2024-12-13)
~~~~~~~~~~~~~~~~~~~

Fixed
^^^^^

* Fixed the internal buffers for ``set_external_force_and_torque`` where the buffer values would be stale if zero
  values are sent to the APIs.


0.28.0 (2024-12-12)
~~~~~~~~~~~~~~~~~~~

Changed
^^^^^^^

* Adapted the :class:`~isaaclab.sim.converters.UrdfConverter` to use the latest URDF converter API from Isaac Sim 4.5.
  The physics articulation root can now be set separately, and the joint drive gains can be set on a per joint basis.


0.27.33 (2024-12-11)
~~~~~~~~~~~~~~~~~~~~

Added
^^^^^

* Introduced an optional ``sensor_cfg`` parameter to the :meth:`~isaaclab.envs.mdp.rewards.base_height_l2` function,
  enabling the use of :class:`~isaaclab.sensors.RayCaster` for height adjustments. For flat terrains, the function
  retains its previous behavior.
* Improved documentation to clarify the usage of the :meth:`~isaaclab.envs.mdp.rewards.base_height_l2` function in
  both flat and rough terrain settings.


0.27.32 (2024-12-11)
~~~~~~~~~~~~~~~~~~~~

Fixed
^^^^^

* Modified :class:`isaaclab.envs.mdp.actions.DifferentialInverseKinematicsAction` class to use the geometric
  Jacobian computed w.r.t. to the root frame of the robot. This helps ensure that root pose does not affect the tracking.


0.27.31 (2024-12-09)
~~~~~~~~~~~~~~~~~~~~

Changed
^^^^^^^

* Introduced configuration options in :class:`Se3HandTracking` to:

  - Zero out rotation around the x/y axes
  - Apply smoothing and thresholding to position and rotation deltas for reduced jitter
  - Use wrist-based rotation reference as an alternative to fingertip-based rotation

* Switched the default position reference in :class:`Se3HandTracking` to the wrist joint pose, providing more stable
  relative-based positioning.


0.27.30 (2024-12-09)
~~~~~~~~~~~~~~~~~~~~

Fixed
^^^^^

* Fixed the initial state recorder term in :class:`isaaclab.envs.mdp.recorders.InitialStateRecorder` to
  return only the states of the specified environment IDs.


0.27.29 (2024-12-06)
~~~~~~~~~~~~~~~~~~~~

Fixed
^^^^^

* Fixed the enforcement of :attr:`~isaaclab.actuators.ActuatorBaseCfg.velocity_limits` at the
  :attr:`~isaaclab.assets.Articulation.root_physx_view` level.


0.27.28 (2024-12-06)
~~~~~~~~~~~~~~~~~~~~

Changed
^^^^^^^

* If a USD that contains an articulation root is loaded using a
  :attr:`isaaclab.assets.RigidBody` we now fail unless the articulation root is explicitly
  disabled. Using an articulation root for rigid bodies is not needed and decreases overall performance.


0.27.27 (2024-12-06)
~~~~~~~~~~~~~~~~~~~~

Fixed
^^^^^

* Corrected the projection types of fisheye camera in :class:`isaaclab.sim.spawners.sensors.sensors_cfg.FisheyeCameraCfg`.
  Earlier, the projection names used snakecase instead of camelcase.


0.27.26 (2024-12-06)
~~~~~~~~~~~~~~~~~~~~

Added
^^^^^

* Added option to define the clipping behavior for depth images generated by
  :class:`~isaaclab.sensors.RayCasterCamera`, :class:`~isaaclab.sensors.Camera`, and :class:`~isaaclab.sensors.TiledCamera`

Changed
^^^^^^^

* Unified the clipping behavior for the depth images of all camera implementations. Per default, all values exceeding
  the range are clipped to zero for both ``distance_to_image_plane`` and ``distance_to_camera`` depth images. Prev.
  :class:`~isaaclab.sensors.RayCasterCamera` clipped the values to the maximum value of the depth image,
  :class:`~isaaclab.sensors.Camera` did not clip them and had a different behavior for both types.


0.27.25 (2024-12-05)
~~~~~~~~~~~~~~~~~~~~

Fixed
^^^^^

* Fixed the condition in ``isaaclab.sh`` that checks whether ``pre-commit`` is installed before attempting installation.


0.27.24 (2024-12-05)
~~~~~~~~~~~~~~~~~~~~

Fixed
^^^^^

* Removed workaround in :class:`isaaclab.sensors.TiledCamera` and :class:`isaaclab.sensors.Camera`
  that was previously required to prevent frame offsets in renders. The denoiser setting is no longer
  automatically modified based on the resolution of the cameras.


0.27.23 (2024-12-04)
~~~~~~~~~~~~~~~~~~~~

Fixed
^^^^^

* Added the attributes :attr:`~isaaclab.envs.DirectRLEnvCfg.wait_for_textures` and
  :attr:`~isaaclab.envs.ManagerBasedEnvCfg.wait_for_textures` to enable assets loading check
  during :class:`~isaaclab.DirectRLEnv` and :class:`~isaaclab.ManagerBasedEnv` reset method when
  rtx sensors are added to the scene.


0.27.22 (2024-12-04)
~~~~~~~~~~~~~~~~~~~~

Fixed
^^^^^

* Fixed the order of the incoming parameters in :class:`isaaclab.envs.DirectMARLEnv` to correctly use
  ``NoiseModel`` in marl-envs.


0.27.21 (2024-12-04)
~~~~~~~~~~~~~~~~~~~~

Added
^^^^^

* Added :class:`~isaaclab.managers.RecorderManager` and its utility classes to record data from the simulation.
* Added :class:`~isaaclab.utils.datasets.EpisodeData` to store data for an episode.
* Added :class:`~isaaclab.utils.datasets.DatasetFileHandlerBase` as a base class for handling dataset files.
* Added :class:`~isaaclab.utils.datasets.HDF5DatasetFileHandler` as a dataset file handler implementation to
  export and load episodes from HDF5 files.
* Added ``record_demos.py`` script to record human-teleoperated demos for a specified task and export to an HDF5 file.
* Added ``replay_demos.py`` script to replay demos loaded from an HDF5 file.


0.27.20 (2024-12-02)
~~~~~~~~~~~~~~~~~~~~

Changed
^^^^^^^

* Changed :class:`isaaclab.envs.DirectMARLEnv` to inherit from ``Gymnasium.Env`` due to requirement from Gymnasium
  v1.0.0 requiring all environments to be a subclass of ``Gymnasium.Env`` when using the ``make`` interface.


0.27.19 (2024-12-02)
~~~~~~~~~~~~~~~~~~~~

Added
^^^^^

* Added ``isaaclab.utils.pretrained_checkpoints`` containing constants and utility functions used to manipulate
  paths and load checkpoints from Nucleus.


0.27.18 (2024-11-28)
~~~~~~~~~~~~~~~~~~~~

Changed
^^^^^^^

* Renamed Isaac Sim imports to follow Isaac Sim 4.5 naming conventions.


0.27.17 (2024-11-20)
~~~~~~~~~~~~~~~~~~~~

Added
^^^^^

* Added ``create_new_stage`` setting in :class:`~isaaclab.app.AppLauncher` to avoid creating a default new
  stage on startup in Isaac Sim. This helps reduce the startup time when launching Isaac Lab.


0.27.16 (2024-11-15)
~~~~~~~~~~~~~~~~~~~~

Added
^^^^^

* Added the class :class:`~isaaclab.devices.Se3HandTracking` which enables XR teleop for manipulators.


0.27.15 (2024-11-09)
~~~~~~~~~~~~~~~~~~~~

Fixed
^^^^^

* Fixed indexing in :meth:`isaaclab.assets.Articulation.write_joint_limits_to_sim` to correctly process
  non-None ``env_ids`` and ``joint_ids``.


0.27.14 (2024-10-23)
~~~~~~~~~~~~~~~~~~~~

Added
^^^^^

* Added the class :class:`~isaaclab.assets.RigidObjectCollection` which allows to spawn
  multiple objects in each environment and access/modify the quantities with a unified (env_ids, object_ids) API.


0.27.13 (2024-10-30)
~~~~~~~~~~~~~~~~~~~~

Added
^^^^^

* Added the attributes :attr:`~isaaclab.sim.converters.MeshConverterCfg.translation`, :attr:`~isaaclab.sim.converters.MeshConverterCfg.rotation`,
  :attr:`~isaaclab.sim.converters.MeshConverterCfg.scale` to translate, rotate, and scale meshes
  when importing them with :class:`~isaaclab.sim.converters.MeshConverter`.


0.27.12 (2024-11-04)
~~~~~~~~~~~~~~~~~~~~

Removed
^^^^^^^

* Removed TensorDict usage in favor of Python dictionary in sensors


0.27.11 (2024-10-31)
~~~~~~~~~~~~~~~~~~~~

Added
^^^^^

* Added support to define tuple of floats to scale observation terms by expanding the
  :attr:`isaaclab.managers.manager_term_cfg.ObservationManagerCfg.scale` attribute.


0.27.10 (2024-11-01)
~~~~~~~~~~~~~~~~~~~~

Changed
^^^^^^^

* Cached the PhysX view's joint paths before looping over them when processing fixed joint tendons
  inside the :class:`Articulation` class. This helps improve the processing time for the tendons.


0.27.9 (2024-11-01)
~~~~~~~~~~~~~~~~~~~

Added
^^^^^

* Added the :class:`isaaclab.utils.types.ArticulationActions` class to store the joint actions
  for an articulation. Earlier, the class from Isaac Sim was being used. However, it used a different
  type for the joint actions which was not compatible with the Isaac Lab framework.


0.27.8 (2024-11-01)
~~~~~~~~~~~~~~~~~~~

Fixed
^^^^^

* Added sanity check if the term is a valid type inside the command manager.
* Corrected the iteration over ``group_cfg_items`` inside the observation manager.


0.27.7 (2024-10-28)
~~~~~~~~~~~~~~~~~~~

Added
^^^^^

* Added frozen encoder feature extraction observation space with ResNet and Theia


0.27.6 (2024-10-25)
~~~~~~~~~~~~~~~~~~~

Fixed
^^^^^

* Fixed usage of ``meshes`` property in :class:`isaaclab.sensors.RayCasterCamera` to use ``self.meshes``
  instead of the undefined ``RayCaster.meshes``.
* Fixed issue in :class:`isaaclab.envs.ui.BaseEnvWindow` where undefined configs were being accessed when
  creating debug visualization elements in UI.


0.27.5 (2024-10-25)
~~~~~~~~~~~~~~~~~~~

Added
^^^^^

* Added utilities for serializing/deserializing Gymnasium spaces.


0.27.4 (2024-10-18)
~~~~~~~~~~~~~~~~~~~

Fixed
^^^^^

* Updated installation path instructions for Windows in the Isaac Lab documentation to remove redundancy in the
  use of %USERPROFILE% for path definitions.


0.27.3 (2024-10-22)
~~~~~~~~~~~~~~~~~~~

Fixed
^^^^^

* Fixed the issue with using list or tuples of ``configclass`` within a ``configclass``. Earlier, the list of
  configclass objects were not converted to dictionary properly when ``to_dict`` function was called.


0.27.2 (2024-10-21)
~~~~~~~~~~~~~~~~~~~

Added
^^^^^

* Added ``--kit_args`` to :class:`~isaaclab.app.AppLauncher` to allow passing command line arguments directly to
  Omniverse Kit SDK.


0.27.1 (2024-10-20)
~~~~~~~~~~~~~~~~~~~

Added
^^^^^

* Added :class:`~isaaclab.sim.RenderCfg` and the attribute :attr:`~isaaclab.sim.SimulationCfg.render` for
  specifying render related settings.


0.27.0 (2024-10-14)
~~~~~~~~~~~~~~~~~~~

Added
^^^^^

* Added a method to :class:`~isaaclab.utils.configclass` to check for attributes with values of
  type ``MISSING``. This is useful when the user wants to check if a certain attribute has been set or not.
* Added the configuration validation check inside the constructor of all the core classes
  (such as sensor base, asset base, scene and environment base classes).
* Added support for environments without commands by leaving the attribute
  :attr:`isaaclab.envs.ManagerBasedRLEnvCfg.commands` as None. Before, this had to be done using
  the class :class:`isaaclab.command_generators.NullCommandGenerator`.
* Moved the ``meshes`` attribute in the :class:`isaaclab.sensors.RayCaster` class from class variable to instance variable.
  This prevents the meshes to overwrite each other.


0.26.0 (2024-10-16)
~~~~~~~~~~~~~~~~~~~

Added
^^^^^

* Added Imu sensor implementation that directly accesses the physx view :class:`isaaclab.sensors.Imu`. The
  sensor comes with a configuration class :class:`isaaclab.sensors.ImuCfg` and data class
  :class:`isaaclab.sensors.ImuData`.
* Moved and renamed :meth:`isaaclab.sensors.camera.utils.convert_orientation_convention` to
  :meth:`isaaclab.utils.math.convert_camera_frame_orientation_convention`
* Moved :meth:`isaaclab.sensors.camera.utils.create_rotation_matrix_from_view` to
  :meth:`isaaclab.utils.math.create_rotation_matrix_from_view`


0.25.2 (2024-10-16)
~~~~~~~~~~~~~~~~~~~

Added
^^^^^

* Added support for different Gymnasium spaces (``Box``, ``Discrete``, ``MultiDiscrete``, ``Tuple`` and ``Dict``)
  to define observation, action and state spaces in the direct workflow.
* Added :meth:`sample_space` to environment utils to sample supported spaces where data containers are torch tensors.

Changed
^^^^^^^

* Mark the :attr:`num_observations`, :attr:`num_actions` and :attr:`num_states` in :class:`DirectRLEnvCfg` as deprecated
  in favor of :attr:`observation_space`, :attr:`action_space` and :attr:`state_space` respectively.
* Mark the :attr:`num_observations`, :attr:`num_actions` and :attr:`num_states` in :class:`DirectMARLEnvCfg` as deprecated
  in favor of :attr:`observation_spaces`, :attr:`action_spaces` and :attr:`state_space` respectively.


0.25.1 (2024-10-10)
~~~~~~~~~~~~~~~~~~~

Fixed
^^^^^

* Fixed potential issue where default joint positions can fall outside of the limits being set with Articulation's
  ``write_joint_limits_to_sim`` API.


0.25.0 (2024-10-06)
~~~~~~~~~~~~~~~~~~~

Added
^^^^^

* Added configuration classes for spawning assets from a list of individual asset configurations randomly
  at the specified prim paths.


0.24.20 (2024-10-07)
~~~~~~~~~~~~~~~~~~~~

Fixed
^^^^^

* Fixed the :meth:`isaaclab.envs.mdp.events.randomize_rigid_body_material` function to
  correctly sample friction and restitution from the given ranges.


0.24.19 (2024-10-05)
~~~~~~~~~~~~~~~~~~~~

Added
^^^^^

* Added new functionalities to the FrameTransformer to make it more general. It is now possible to track:

  * Target frames that aren't children of the source frame prim_path
  * Target frames that are based upon the source frame prim_path


0.24.18 (2024-10-04)
~~~~~~~~~~~~~~~~~~~~

Fixed
^^^^^

* Fixes parsing and application of ``size`` parameter for :class:`~isaaclab.sim.spawn.GroundPlaneCfg` to correctly
  scale the grid-based ground plane.


0.24.17 (2024-10-04)
~~~~~~~~~~~~~~~~~~~~

Fixed
^^^^^

* Fixed the deprecation notice for using ``pxr.Semantics``. The corresponding modules use ``Semantics`` module
  directly.


0.24.16 (2024-10-03)
~~~~~~~~~~~~~~~~~~~~

Changed
^^^^^^^

* Renamed the observation function :meth:`grab_images` to :meth:`image` to follow convention of noun-based naming.
* Renamed the function :meth:`convert_perspective_depth_to_orthogonal_depth` to a shorter name
  :meth:`isaaclab.utils.math.orthogonalize_perspective_depth`.


0.24.15 (2024-09-20)
~~~~~~~~~~~~~~~~~~~~

Added
^^^^^

* Added :meth:`grab_images` to be able to use images for an observation term in manager-based environments.


0.24.14 (2024-09-20)
~~~~~~~~~~~~~~~~~~~~

Added
^^^^^

* Added the method :meth:`convert_perspective_depth_to_orthogonal_depth` to convert perspective depth
  images to orthogonal depth images. This is useful for the :meth:`~isaaclab.utils.math.unproject_depth`,
  since it expects orthogonal depth images as inputs.


0.24.13 (2024-09-08)
~~~~~~~~~~~~~~~~~~~~

Changed
^^^^^^^

* Moved the configuration of visualization markers for the command terms to their respective configuration classes.
  This allows users to modify the markers for the command terms without having to modify the command term classes.


0.24.12 (2024-09-18)
~~~~~~~~~~~~~~~~~~~~

Fixed
^^^^^

* Fixed outdated fetching of articulation data by using the method ``update_articulations_kinematic`` in
  :class:`isaaclab.assets.ArticulationData`. Before if an articulation was moved during a reset, the pose of the
  links were outdated if fetched before the next physics step. Adding this method ensures that the pose of the links
  is always up-to-date. Similarly ``update_articulations_kinematic`` was added before any render step to ensure that the
  articulation displays correctly after a reset.


0.24.11 (2024-09-11)
~~~~~~~~~~~~~~~~~~~~

Added
^^^^^

* Added skrl's JAX environment variables to :class:`~isaaclab.app.AppLauncher`
  to support distributed multi-GPU and multi-node training using JAX


0.24.10 (2024-09-10)
~~~~~~~~~~~~~~~~~~~~

Added
^^^^^

* Added config class, support, and tests for MJCF conversion via standalone python scripts.


0.24.9 (2024-09-09)
~~~~~~~~~~~~~~~~~~~~

Added
^^^^^

* Added a seed parameter to the :attr:`isaaclab.envs.ManagerBasedEnvCfg` and :attr:`isaaclab.envs.DirectRLEnvCfg`
  classes to set the seed for the environment. This seed is used to initialize the random number generator for the environment.
* Adapted the workflow scripts to set the seed for the environment using the seed specified in the learning agent's configuration
  file or the command line argument. This ensures that the simulation results are reproducible across different runs.


0.24.8 (2024-09-08)
~~~~~~~~~~~~~~~~~~~

Changed
^^^^^^^

* Modified:meth:`quat_rotate` and :meth:`quat_rotate_inverse` operations to use :meth:`torch.einsum`
  for faster processing of high dimensional input tensors.


0.24.7 (2024-09-06)
~~~~~~~~~~~~~~~~~~~

Added
^^^^^

* Added support for property attributes in the :meth:``isaaclab.utils.configclass`` method.
  Earlier, the configclass decorator failed to parse the property attributes correctly and made them
  instance variables instead.


0.24.6 (2024-09-05)
~~~~~~~~~~~~~~~~~~~

Fixed
^^^^^

* Adapted the ``A`` and ``D`` button bindings inside :meth:`isaaclab.device.Se3Keyboard` to make them now
  more-intuitive to control the y-axis motion based on the right-hand rule.


0.24.5 (2024-08-29)
~~~~~~~~~~~~~~~~~~~

Added
^^^^^

* Added alternative data type "distance_to_camera" in :class:`isaaclab.sensors.TiledCamera` class to be
  consistent with all other cameras (equal to type "depth").


0.24.4 (2024-09-02)
~~~~~~~~~~~~~~~~~~~

Fixed
^^^^^

* Added missing SI units to the documentation of :class:`isaaclab.sensors.Camera` and
  :class:`isaaclab.sensors.RayCasterCamera`.
* Added test to check :attr:`isaaclab.sensors.RayCasterCamera.set_intrinsic_matrices`


0.24.3 (2024-08-29)
~~~~~~~~~~~~~~~~~~~

Fixed
^^^^^

* Fixed the support for class-bounded methods when creating a configclass
  out of them. Earlier, these methods were being made as instance methods
  which required initialization of the class to call the class-methods.


0.24.2 (2024-08-28)
~~~~~~~~~~~~~~~~~~~

Added
^^^^^

* Added a class method to initialize camera configurations with an intrinsic matrix in the
  :class:`isaaclab.sim.spawner.sensors.PinholeCameraCfg`
  :class:`isaaclab.sensors.ray_caster.patterns_cfg.PinholeCameraPatternCfg` classes.

Fixed
^^^^^

* Fixed the ray direction in :func:`isaaclab.sensors.ray_caster.patterns.patterns.pinhole_camera_pattern` to
  point to the center of the pixel instead of the top-left corner.
* Fixed the clipping of the "distance_to_image_plane" depth image obtained using the
  :class:`isaaclab.sensors.ray_caster.RayCasterCamera` class. Earlier, the depth image was being clipped
  before the depth image was generated. Now, the clipping is applied after the depth image is generated. This makes
  the behavior equal to the USD Camera.


0.24.1 (2024-08-21)
~~~~~~~~~~~~~~~~~~~

Changed
^^^^^^^

* Disabled default viewport in certain headless scenarios for better performance.


0.24.0 (2024-08-17)
~~~~~~~~~~~~~~~~~~~

Added
^^^^^

* Added additional annotators for :class:`isaaclab.sensors.camera.TiledCamera` class.

Changed
^^^^^^^

* Updated :class:`isaaclab.sensors.TiledCamera` to latest RTX tiled rendering API.
* Single channel outputs for :class:`isaaclab.sensors.TiledCamera`, :class:`isaaclab.sensors.Camera` and :class:`isaaclab.sensors.RayCasterCamera` now has shape (H, W, 1).
* Data type for RGB output for :class:`isaaclab.sensors.TiledCamera` changed from ``torch.float`` to ``torch.uint8``.
* Dimension of RGB output for :class:`isaaclab.sensors.Camera` changed from (H, W, 4) to (H, W, 3). Use type ``rgba`` to retrieve the previous dimension.


0.23.1 (2024-08-17)
~~~~~~~~~~~~~~~~~~~

Changed
^^^^^^^

* Updated torch to version 2.4.0.


0.23.0 (2024-08-16)
~~~~~~~~~~~~~~~~~~~

Added
^^^^^

* Added direct workflow base class :class:`isaaclab.envs.DirectMARLEnv` for multi-agent environments.


0.22.1 (2024-08-17)
~~~~~~~~~~~~~~~~~~~

Added
^^^^^

* Added APIs to interact with the physics simulation of deformable objects. This includes setting the
  material properties, setting kinematic targets, and getting the state of the deformable object.
  For more information, please refer to the :mod:`isaaclab.assets.DeformableObject` class.


0.22.0 (2024-08-14)
~~~~~~~~~~~~~~~~~~~

Added
^^^^^

* Added :mod:`~isaaclab.utils.modifiers` module to provide framework for configurable and custom
  observation data modifiers.
* Adapted the :class:`~isaaclab.managers.ObservationManager` class to support custom modifiers.
  These are applied to the observation data before applying any noise or scaling operations.


0.21.2 (2024-08-13)
~~~~~~~~~~~~~~~~~~~

Fixed
^^^^^

* Moved event mode-based checks in the :meth:`isaaclab.managers.EventManager.apply` method outside
  the loop that iterates over the event terms. This prevents unnecessary checks and improves readability.
* Fixed the logic for global and per environment interval times when using the "interval" mode inside the
  event manager. Earlier, the internal lists for these times were of unequal lengths which led to wrong indexing
  inside the loop that iterates over the event terms.


0.21.1 (2024-08-06)
~~~~~~~~~~~~~~~~~~~

* Added a flag to preserve joint ordering inside the :class:`isaaclab.envs.mdp.JointAction` action term.


0.21.0 (2024-08-05)
~~~~~~~~~~~~~~~~~~~

Added
^^^^^

* Added the command line argument ``--device`` in :class:`~isaaclab.app.AppLauncher`. Valid options are:

  * ``cpu``: Use CPU.
  * ``cuda``: Use GPU with device ID ``0``.
  * ``cuda:N``: Use GPU, where N is the device ID. For example, ``cuda:0``. The default value is ``cuda:0``.

Changed
^^^^^^^

* Simplified setting the device throughout the code by relying on :attr:`isaaclab.sim.SimulationCfg.device`
  to activate gpu/cpu pipelines.

Removed
^^^^^^^

* Removed the parameter :attr:`isaaclab.sim.SimulationCfg.use_gpu_pipeline`. This is now directly inferred from
  :attr:`isaaclab.sim.SimulationCfg.device`.
* Removed the command line input argument ``--device_id`` in :class:`~isaaclab.app.AppLauncher`. The device id can
  now be set using the ``--device`` argument, for example with ``--device cuda:0``.


0.20.8 (2024-08-02)
~~~~~~~~~~~~~~~~~~~

Fixed
^^^^^

* Fixed the handling of observation terms with different shapes in the
  :class:`~isaaclab.managers.ObservationManager` class. Earlier, the constructor would throw an error if the
  shapes of the observation terms were different. Now, this operation only happens when the terms in an observation
  group are being concatenated. Otherwise, the terms are stored as a dictionary of tensors.
* Improved the error message when the observation terms are not of the same shape in the
  :class:`~isaaclab.managers.ObservationManager` class and the terms are being concatenated.


0.20.7 (2024-08-02)
~~~~~~~~~~~~~~~~~~~

Changed
^^^^^^^

* Performance improvements for material randomization in events.

Added
^^^^^

* Added minimum randomization frequency for reset mode randomizations.


0.20.6 (2024-08-02)
~~~~~~~~~~~~~~~~~~~

Changed
^^^^^^^

* Removed the hierarchy from :class:`~isaaclab.assets.RigidObject` class to
  :class:`~isaaclab.assets.Articulation` class. Previously, the articulation class overrode  almost
  all the functions of the rigid object class making the hierarchy redundant. Now, the articulation class
  is a standalone class that does not inherit from the rigid object class. This does add some code
  duplication but the simplicity and clarity of the code is improved.


0.20.5 (2024-08-02)
~~~~~~~~~~~~~~~~~~~

Added
^^^^^

* Added :attr:`isaaclab.terrain.TerrainGeneratorCfg.border_height` to set the height of the border
  around the terrain.


0.20.4 (2024-08-02)
~~~~~~~~~~~~~~~~~~~

Fixed
^^^^^

* Fixed the caching of terrains when using the :class:`isaaclab.terrains.TerrainGenerator` class.
  Earlier, the random sampling of the difficulty levels led to different hash values for the same terrain
  configuration. This caused the terrains to be re-generated even when the same configuration was used.
  Now, the numpy random generator is seeded with the same seed to ensure that the difficulty levels are
  sampled in the same order between different runs.


0.20.3 (2024-08-02)
~~~~~~~~~~~~~~~~~~~

Fixed
^^^^^

* Fixed the setting of translation and orientation when spawning a mesh prim. Earlier, the translation
  and orientation was being applied both on the parent Xform and the mesh prim. This was causing the
  mesh prim to be offset by the translation and orientation of the parent Xform, which is not the intended
  behavior.


0.20.2 (2024-08-02)
~~~~~~~~~~~~~~~~~~~

Changed
^^^^^^^

* Modified the computation of body acceleration for rigid body data to use PhysX APIs instead of
  numerical finite-differencing. This removes the need for computation of body acceleration at
  every update call of the data buffer.


0.20.1 (2024-07-30)
~~~~~~~~~~~~~~~~~~~

Fixed
^^^^^

* Fixed the :meth:`isaaclab.utils.math.wrap_to_pi` method to handle the wrapping of angles correctly.
  Earlier, the method was not wrapping the angles to the range [-pi, pi] correctly when the angles were outside
  the range [-2*pi, 2*pi].


0.20.0 (2024-07-26)
~~~~~~~~~~~~~~~~~~~

Added
^^^^^

* Support for the Isaac Sim 4.1.0 release.

Removed
^^^^^^^

* The ``mdp.add_body_mass`` method in the events. Please use the
  :meth:`isaaclab.envs.mdp.randomize_rigid_body_mass` method instead.
* The classes ``managers.RandomizationManager`` and ``managers.RandomizationTermCfg`` are replaced with
  :class:`isaaclab.managers.EventManager` and :class:`isaaclab.managers.EventTermCfg` classes.
* The following properties in :class:`isaaclab.sensors.FrameTransformerData`:

  * ``target_rot_source`` --> :attr:`~isaaclab.sensors.FrameTransformerData.target_quat_w`
  * ``target_rot_w`` --> :attr:`~isaaclab.sensors.FrameTransformerData.target_quat_source`
  * ``source_rot_w`` --> :attr:`~isaaclab.sensors.FrameTransformerData.source_quat_w`

* The kit experience file ``isaaclab.backwards.compatible.kit``. This is followed by dropping the support for
  Isaac Sim 2023.1.1 completely.


0.19.4 (2024-07-13)
~~~~~~~~~~~~~~~~~~~

Fixed
^^^^^

* Added the call to "startup" events when using the :class:`~isaaclab.envs.ManagerBasedEnv` class.
  Earlier, the "startup" events were not being called when the environment was initialized. This issue
  did not occur when using the :class:`~isaaclab.envs.ManagerBasedRLEnv` class since the "startup"
  events were called in the constructor.


0.19.3 (2024-07-13)
~~~~~~~~~~~~~~~~~~~

Added
^^^^^

* Added schemas for setting and modifying deformable body properties on a USD prim.
* Added API to spawn a deformable body material in the simulation.
* Added APIs to spawn rigid and deformable meshes of primitive shapes (cone, cylinder, sphere, box, capsule)
  in the simulation. This is possible through the :mod:`isaaclab.sim.spawners.meshes` module.


0.19.2 (2024-07-05)
~~~~~~~~~~~~~~~~~~~

Changed
^^^^^^^

* Modified cloning scheme based on the attribute :attr:`~isaaclab.scene.InteractiveSceneCfg.replicate_physics`
  to determine whether environment is homogeneous or heterogeneous.


0.19.1 (2024-07-05)
~~~~~~~~~~~~~~~~~~~

Added
^^^^^

* Added a lidar pattern function :func:`~isaaclab.sensors.ray_caster.patterns.patterns.lidar_pattern` with
  corresponding config :class:`~isaaclab.sensors.ray_caster.patterns_cfg.LidarPatternCfg`.


0.19.0 (2024-07-04)
~~~~~~~~~~~~~~~~~~~

Fixed
^^^^^

* Fixed parsing of articulations with nested rigid links while using the :class:`isaaclab.assets.Articulation`
  class. Earlier, the class initialization failed when the articulation had nested rigid links since the rigid
  links were not being parsed correctly by the PhysX view.

Removed
^^^^^^^

* Removed the attribute :attr:`body_physx_view` from the :class:`isaaclab.assets.Articulation` and
  :class:`isaaclab.assets.RigidObject` classes. These were causing confusions when used with articulation
  view since the body names were not following the same ordering.
* Dropped support for Isaac Sim 2023.1.1. The minimum supported version is now Isaac Sim 4.0.0.


0.18.6 (2024-07-01)
~~~~~~~~~~~~~~~~~~~

Fixed
^^^^^

* Fixed the environment stepping logic. Earlier, the environments' rendering logic was updating the kit app which
  would in turn step the physics :attr:`isaaclab.sim.SimulationCfg.render_interval` times. Now, a render
  call only does rendering and does not step the physics.


0.18.5 (2024-06-26)
~~~~~~~~~~~~~~~~~~~

Fixed
^^^^^

* Fixed the gravity vector direction used inside the :class:`isaaclab.assets.RigidObjectData` class.
  Earlier, the gravity direction was hard-coded as (0, 0, -1) which may be different from the actual
  gravity direction in the simulation. Now, the gravity direction is obtained from the simulation context
  and used to compute the projection of the gravity vector on the object.


0.18.4 (2024-06-26)
~~~~~~~~~~~~~~~~~~~

Fixed
^^^^^

* Fixed double reference count of the physics sim view inside the asset classes. This was causing issues
  when destroying the asset class instance since the physics sim view was not being properly released.

Added
^^^^^

* Added the attribute :attr:`~isaaclab.assets.AssetBase.is_initialized` to check if the asset and sensor
  has been initialized properly. This can be used to ensure that the asset or sensor is ready to use in the simulation.


0.18.3 (2024-06-25)
~~~~~~~~~~~~~~~~~~~

Fixed
^^^^^

* Fixed the docstrings at multiple places related to the different buffer implementations inside the
  :mod:`isaaclab.utils.buffers` module. The docstrings were not clear and did not provide enough
  information about the classes and their methods.

Added
^^^^^

* Added the field for fixed tendom names in the :class:`isaaclab.assets.ArticulationData` class.
  Earlier, this information was not exposed which was inconsistent with other name related information
  such as joint or body names.

Changed
^^^^^^^

* Renamed the fields ``min_num_time_lags`` and ``max_num_time_lags`` to ``min_delay`` and
  ``max_delay`` in the :class:`isaaclab.actuators.DelayedPDActuatorCfg` class. This is to make
  the naming simpler to understand.


0.18.2 (2024-06-25)
~~~~~~~~~~~~~~~~~~~

Changed
^^^^^^^

* Moved the configuration for tile-rendered camera into its own file named ``tiled_camera_cfg.py``.
  This makes it easier to follow where the configuration is located and how it is related to the class.


0.18.1 (2024-06-25)
~~~~~~~~~~~~~~~~~~~

Changed
^^^^^^^

* Ensured that a parity between class and its configuration class is explicitly visible in the
  :mod:`isaaclab.envs` module. This makes it easier to follow where definitions are located and how
  they are related. This should not be a breaking change as the classes are still accessible through the same module.


0.18.0 (2024-06-13)
~~~~~~~~~~~~~~~~~~~

Fixed
^^^^^

* Fixed the rendering logic to render at the specified interval. Earlier, the substep parameter had no effect and rendering
  would happen once every env.step() when active.

Changed
^^^^^^^

* Renamed :attr:`isaaclab.sim.SimulationCfg.substeps` to :attr:`isaaclab.sim.SimulationCfg.render_interval`.
  The render logic is now integrated in the decimation loop of the environment.


0.17.13 (2024-06-13)
~~~~~~~~~~~~~~~~~~~~

Fixed
^^^^^

* Fixed the orientation reset logic in :func:`isaaclab.envs.mdp.events.reset_root_state_uniform` to make it relative to
  the default orientation. Earlier, the position was sampled relative to the default and the orientation not.


0.17.12 (2024-06-13)
~~~~~~~~~~~~~~~~~~~~

Added
^^^^^

* Added the class :class:`isaaclab.utils.buffers.TimestampedBuffer` to store timestamped data.

Changed
^^^^^^^

* Added time-stamped buffers in the classes :class:`isaaclab.assets.RigidObjectData` and :class:`isaaclab.assets.ArticulationData`
  to update some values lazily and avoid unnecessary computations between physics updates. Before, all the data was always
  updated at every step, even if it was not used by the task.


0.17.11 (2024-05-30)
~~~~~~~~~~~~~~~~~~~~

Fixed
^^^^^

* Fixed :class:`isaaclab.sensor.ContactSensor` not loading correctly in extension mode.
  Earlier, the :attr:`isaaclab.sensor.ContactSensor.body_physx_view` was not initialized when
  :meth:`isaaclab.sensor.ContactSensor._debug_vis_callback` is called which references it.


0.17.10 (2024-05-30)
~~~~~~~~~~~~~~~~~~~~

Fixed
^^^^^

* Fixed compound classes being directly assigned in ``default_factory`` generator method
  :meth:`isaaclab.utils.configclass._return_f`, which resulted in shared references such that modifications to
  compound objects were reflected across all instances generated from the same ``default_factory`` method.


0.17.9 (2024-05-30)
~~~~~~~~~~~~~~~~~~~

Added
^^^^^

* Added ``variants`` attribute to the :class:`isaaclab.sim.from_files.UsdFileCfg` class to select USD
  variants when loading assets from USD files.


0.17.8 (2024-05-28)
~~~~~~~~~~~~~~~~~~~

Fixed
^^^^^

* Implemented the reset methods in the action terms to avoid returning outdated data.


0.17.7 (2024-05-28)
~~~~~~~~~~~~~~~~~~~

Added
^^^^^

* Added debug visualization utilities in the :class:`isaaclab.managers.ActionManager` class.


0.17.6 (2024-05-27)
~~~~~~~~~~~~~~~~~~~

Added
^^^^^

* Added ``wp.init()`` call in Warp utils.


0.17.5 (2024-05-22)
~~~~~~~~~~~~~~~~~~~

Changed
^^^^^^^

* Websocket livestreaming is no longer supported. Valid livestream options are {0, 1, 2}.
* WebRTC livestream is now set with livestream=2.


0.17.4 (2024-05-17)
~~~~~~~~~~~~~~~~~~~

Changed
^^^^^^^

* Modified the noise functions to also support add, scale, and abs operations on the data. Added aliases
  to ensure backward compatibility with the previous functions.

  * Added :attr:`isaaclab.utils.noise.NoiseCfg.operation` for the different operations.
  * Renamed ``constant_bias_noise`` to :func:`isaaclab.utils.noise.constant_noise`.
  * Renamed ``additive_uniform_noise`` to :func:`isaaclab.utils.noise.uniform_noise`.
  * Renamed ``additive_gaussian_noise`` to :func:`isaaclab.utils.noise.gaussian_noise`.


0.17.3 (2024-05-15)
~~~~~~~~~~~~~~~~~~~

Fixed
^^^^^

* Set ``hide_ui`` flag in the app launcher for livestream.
* Fix native client livestream extensions.


0.17.2 (2024-05-09)
~~~~~~~~~~~~~~~~~~~

Changed
^^^^^^^

* Renamed ``_range`` to ``distribution_params`` in ``events.py`` for methods that defined a distribution.
* Apply additive/scaling randomization noise on default data instead of current data.
* Changed material bucketing logic to prevent exceeding 64k materials.

Fixed
^^^^^

* Fixed broadcasting issues with indexing when environment and joint IDs are provided.
* Fixed incorrect tensor dimensions when setting a subset of environments.

Added
^^^^^

* Added support for randomization of fixed tendon parameters.
* Added support for randomization of dof limits.
* Added support for randomization of gravity.
* Added support for Gaussian sampling.
* Added default buffers to Articulation/Rigid object data classes for randomization.


0.17.1 (2024-05-10)
~~~~~~~~~~~~~~~~~~~

Fixed
^^^^^

* Added attribute :attr:`isaaclab.sim.converters.UrdfConverterCfg.override_joint_dynamics` to properly parse
  joint dynamics in :class:`isaaclab.sim.converters.UrdfConverter`.


0.17.0 (2024-05-07)
~~~~~~~~~~~~~~~~~~~

Changed
^^^^^^^

* Renamed ``BaseEnv`` to :class:`isaaclab.envs.ManagerBasedEnv`.
* Renamed ``base_env.py`` to ``manager_based_env.py``.
* Renamed ``BaseEnvCfg`` to :class:`isaaclab.envs.ManagerBasedEnvCfg`.
* Renamed ``RLTaskEnv`` to :class:`isaaclab.envs.ManagerBasedRLEnv`.
* Renamed ``rl_task_env.py`` to ``manager_based_rl_env.py``.
* Renamed ``RLTaskEnvCfg`` to :class:`isaaclab.envs.ManagerBasedRLEnvCfg`.
* Renamed ``rl_task_env_cfg.py`` to ``rl_env_cfg.py``.
* Renamed ``OIGEEnv`` to :class:`isaaclab.envs.DirectRLEnv`.
* Renamed ``oige_env.py`` to ``direct_rl_env.py``.
* Renamed ``RLTaskEnvWindow`` to :class:`isaaclab.envs.ui.ManagerBasedRLEnvWindow`.
* Renamed ``rl_task_env_window.py`` to ``manager_based_rl_env_window.py``.
* Renamed all references of ``BaseEnv``, ``BaseEnvCfg``, ``RLTaskEnv``, ``RLTaskEnvCfg``,  ``OIGEEnv``, and ``RLTaskEnvWindow``.

Added
^^^^^

* Added direct workflow base class :class:`isaaclab.envs.DirectRLEnv`.


0.16.4 (2024-05-06)
~~~~~~~~~~~~~~~~~~~~

Changed
^^^^^^^

* Added :class:`isaaclab.sensors.TiledCamera` to support tiled rendering with RGB and depth.


0.16.3 (2024-04-26)
~~~~~~~~~~~~~~~~~~~

Fixed
^^^^^

* Fixed parsing of filter prim path expressions in the :class:`isaaclab.sensors.ContactSensor` class.
  Earlier, the filter prim paths given to the physics view was not being parsed since they were specified as
  regex expressions instead of glob expressions.


0.16.2 (2024-04-25)
~~~~~~~~~~~~~~~~~~~~

Changed
^^^^^^^

* Simplified the installation procedure, isaaclab -e is no longer needed
* Updated torch dependency to 2.2.2


0.16.1 (2024-04-20)
~~~~~~~~~~~~~~~~~~~

Added
^^^^^

* Added attribute :attr:`isaaclab.sim.ArticulationRootPropertiesCfg.fix_root_link` to fix the root link
  of an articulation to the world frame.


0.16.0 (2024-04-16)
~~~~~~~~~~~~~~~~~~~

Added
^^^^^

* Added the function :meth:`isaaclab.utils.math.quat_unique` to standardize quaternion representations,
  i.e. always have a non-negative real part.
* Added events terms for randomizing mass by scale, simulation joint properties (stiffness, damping, armature,
  and friction)

Fixed
^^^^^

* Added clamping of joint positions and velocities in event terms for resetting joints. The simulation does not
  throw an error if the set values are out of their range. Hence, users are expected to clamp them before setting.
* Fixed :class:`isaaclab.envs.mdp.EMAJointPositionToLimitsActionCfg` to smoothen the actions
  at environment frequency instead of simulation frequency.

* Renamed the following functions in :meth:`isaaclab.envs.mdp` to avoid confusions:

  * Observation: :meth:`joint_pos_norm` -> :meth:`joint_pos_limit_normalized`
  * Action: :class:`ExponentialMovingAverageJointPositionAction` -> :class:`EMAJointPositionToLimitsAction`
  * Termination: :meth:`base_height` -> :meth:`root_height_below_minimum`
  * Termination: :meth:`joint_pos_limit` -> :meth:`joint_pos_out_of_limit`
  * Termination: :meth:`joint_pos_manual_limit` -> :meth:`joint_pos_out_of_manual_limit`
  * Termination: :meth:`joint_vel_limit` -> :meth:`joint_vel_out_of_limit`
  * Termination: :meth:`joint_vel_manual_limit` -> :meth:`joint_vel_out_of_manual_limit`
  * Termination: :meth:`joint_torque_limit` -> :meth:`joint_effort_out_of_limit`

Deprecated
^^^^^^^^^^

* Deprecated the function :meth:`isaaclab.envs.mdp.add_body_mass` in favor of
  :meth:`isaaclab.envs.mdp.randomize_rigid_body_mass`. This supports randomizing the mass based on different
  operations (add, scale, or set) and sampling distributions.


0.15.13 (2024-04-16)
~~~~~~~~~~~~~~~~~~~~

Changed
^^^^^^^

* Improved startup performance by enabling rendering-based extensions only when necessary and caching of nucleus directory.
* Renamed the flag ``OFFSCREEN_RENDER`` or ``--offscreen_render`` to ``ENABLE_CAMERAS`` or ``--enable_cameras`` respectively.


0.15.12 (2024-04-16)
~~~~~~~~~~~~~~~~~~~~

Changed
^^^^^^^

* Replaced calls to the ``check_file_path`` function in the :mod:`isaaclab.sim.spawners.from_files`
  with the USD stage resolve identifier function. This helps speed up the loading of assets from file paths
  by avoiding Nucleus server calls.


0.15.11 (2024-04-15)
~~~~~~~~~~~~~~~~~~~~

Added
^^^^^

* Added the :meth:`isaaclab.sim.SimulationContext.has_rtx_sensors` method to check if any
  RTX-related sensors such as cameras have been created in the simulation. This is useful to determine
  if simulation requires RTX rendering during step or not.

Fixed
^^^^^

* Fixed the rendering of RTX-related sensors such as cameras inside the :class:`isaaclab.envs.RLTaskEnv` class.
  Earlier the rendering did not happen inside the step function, which caused the sensor data to be empty.


0.15.10 (2024-04-11)
~~~~~~~~~~~~~~~~~~~~

Fixed
^^^^^

* Fixed sharing of the same memory address between returned tensors from observation terms
  in the :class:`isaaclab.managers.ObservationManager` class. Earlier, the returned
  tensors could map to the same memory address, causing issues when the tensors were modified
  during scaling, clipping or other operations.


0.15.9 (2024-04-04)
~~~~~~~~~~~~~~~~~~~

Fixed
^^^^^

* Fixed assignment of individual termination terms inside the :class:`isaaclab.managers.TerminationManager`
  class. Earlier, the terms were being assigned their values through an OR operation which resulted in incorrect
  values. This regression was introduced in version 0.15.1.


0.15.8 (2024-04-02)
~~~~~~~~~~~~~~~~~~~

Added
^^^^^

* Added option to define ordering of points for the mesh-grid generation in the
  :func:`isaaclab.sensors.ray_caster.patterns.grid_pattern`. This parameter defaults to 'xy'
  for backward compatibility.


0.15.7 (2024-03-28)
~~~~~~~~~~~~~~~~~~~

Added
^^^^^

* Adds option to return indices/data in the specified query keys order in
  :class:`isaaclab.managers.SceneEntityCfg` class, and the respective
  :func:`isaaclab.utils.string.resolve_matching_names_values` and
  :func:`isaaclab.utils.string.resolve_matching_names` functions.


0.15.6 (2024-03-28)
~~~~~~~~~~~~~~~~~~~

Added
^^^^^

* Extended the :class:`isaaclab.app.AppLauncher` class to support the loading of experience files
  from the command line. This allows users to load a specific experience file when running the application
  (such as for multi-camera rendering or headless mode).

Changed
^^^^^^^

* Changed default loading of experience files in the :class:`isaaclab.app.AppLauncher` class from the ones
  provided by Isaac Sim to the ones provided in Isaac Lab's ``apps`` directory.


0.15.5 (2024-03-23)
~~~~~~~~~~~~~~~~~~~

Fixed
^^^^^

* Fixed the env origins in :meth:`_compute_env_origins_grid` of :class:`isaaclab.terrain.TerrainImporter`
  to match that obtained from the Isaac Sim :class:`isaacsim.core.cloner.GridCloner` class.

Added
^^^^^

* Added unit test to ensure consistency between environment origins generated by IsaacSim's Grid Cloner and those
  produced by the TerrainImporter.


0.15.4 (2024-03-22)
~~~~~~~~~~~~~~~~~~~

Fixed
^^^^^

* Fixed the :class:`isaaclab.envs.mdp.actions.NonHolonomicActionCfg` class to use
  the correct variable when applying actions.


0.15.3 (2024-03-21)
~~~~~~~~~~~~~~~~~~~

Added
^^^^^

* Added unit test to check that :class:`isaaclab.scene.InteractiveScene` entity data is not shared between separate instances.

Fixed
^^^^^

* Moved class variables in :class:`isaaclab.scene.InteractiveScene` to correctly  be assigned as
  instance variables.
* Removed custom ``__del__`` magic method from :class:`isaaclab.scene.InteractiveScene`.


0.15.2 (2024-03-21)
~~~~~~~~~~~~~~~~~~~

Fixed
^^^^^

* Added resolving of relative paths for the main asset USD file when using the
  :class:`isaaclab.sim.converters.UrdfConverter` class. This is to ensure that the material paths are
  resolved correctly when the main asset file is moved to a different location.


0.15.1 (2024-03-19)
~~~~~~~~~~~~~~~~~~~

Fixed
^^^^^

* Fixed the imitation learning workflow example script, updating Isaac Lab and Robomimic API calls.
* Removed the resetting of :attr:`_term_dones` in the :meth:`isaaclab.managers.TerminationManager.reset`.
  Previously, the environment cleared out all the terms. However, it impaired reading the specific term's values externally.


0.15.0 (2024-03-17)
~~~~~~~~~~~~~~~~~~~

Deprecated
^^^^^^^^^^

* Renamed :class:`isaaclab.managers.RandomizationManager` to :class:`isaaclab.managers.EventManager`
  class for clarification as the manager takes care of events such as reset in addition to pure randomizations.
* Renamed :class:`isaaclab.managers.RandomizationTermCfg` to :class:`isaaclab.managers.EventTermCfg`
  for consistency with the class name change.


0.14.1 (2024-03-16)
~~~~~~~~~~~~~~~~~~~

Added
^^^^^

* Added simulation schemas for joint drive and fixed tendons. These can be configured for assets imported
  from file formats.
* Added logging of tendon properties to the articulation class (if they are present in the USD prim).


0.14.0 (2024-03-15)
~~~~~~~~~~~~~~~~~~~

Fixed
^^^^^

* Fixed the ordering of body names used in the :class:`isaaclab.assets.Articulation` class. Earlier,
  the body names were not following the same ordering as the bodies in the articulation. This led
  to issues when using the body names to access data related to the links from the articulation view
  (such as Jacobians, mass matrices, etc.).

Removed
^^^^^^^

* Removed the attribute :attr:`body_physx_view` from the :class:`isaaclab.assets.RigidObject`
  and :class:`isaaclab.assets.Articulation` classes. These were causing confusions when used
  with articulation view since the body names were not following the same ordering.


0.13.1 (2024-03-14)
~~~~~~~~~~~~~~~~~~~

Removed
^^^^^^^

* Removed the :mod:`isaaclab.compat` module. This module was used to provide compatibility
  with older versions of Isaac Sim. It is no longer needed since we have most of the functionality
  absorbed into the main classes.


0.13.0 (2024-03-12)
~~~~~~~~~~~~~~~~~~~

Added
^^^^^

* Added support for the following data types inside the :class:`isaaclab.sensors.Camera` class:
  ``instance_segmentation_fast`` and ``instance_id_segmentation_fast``. These are GPU-supported annotations
  and are faster than the regular annotations.

Fixed
^^^^^

* Fixed handling of semantic filtering inside the :class:`isaaclab.sensors.Camera` class. Earlier,
  the annotator was given ``semanticTypes`` as an argument. However, with Isaac Sim 2023.1, the annotator
  does not accept this argument. Instead the mapping needs to be set to the synthetic data interface directly.
* Fixed the return shape of colored images for segmentation data types inside the
  :class:`isaaclab.sensors.Camera` class. Earlier, the images were always returned as ``int32``. Now,
  they are casted to ``uint8`` 4-channel array before returning if colorization is enabled for the annotation type.

Removed
^^^^^^^

* Dropped support for ``instance_segmentation`` and ``instance_id_segmentation`` annotations in the
  :class:`isaaclab.sensors.Camera` class. Their "fast" counterparts should be used instead.
* Renamed the argument :attr:`isaaclab.sensors.CameraCfg.semantic_types` to
  :attr:`isaaclab.sensors.CameraCfg.semantic_filter`. This is more aligned with Replicator's terminology
  for semantic filter predicates.
* Replaced the argument :attr:`isaaclab.sensors.CameraCfg.colorize` with separate colorized
  arguments for each annotation type (:attr:`~isaaclab.sensors.CameraCfg.colorize_instance_segmentation`,
  :attr:`~isaaclab.sensors.CameraCfg.colorize_instance_id_segmentation`, and
  :attr:`~isaaclab.sensors.CameraCfg.colorize_semantic_segmentation`).


0.12.4 (2024-03-11)
~~~~~~~~~~~~~~~~~~~

Fixed
^^^^^


* Adapted randomization terms to deal with ``slice`` for the body indices. Earlier, the terms were not
  able to handle the slice object and were throwing an error.
* Added ``slice`` type-hinting to all body and joint related methods in the rigid body and articulation
  classes. This is to make it clear that the methods can handle both list of indices and slices.


0.12.3 (2024-03-11)
~~~~~~~~~~~~~~~~~~~

Fixed
^^^^^

* Added signal handler to the :class:`isaaclab.app.AppLauncher` class to catch the ``SIGINT`` signal
  and close the application gracefully. This is to prevent the application from crashing when the user
  presses ``Ctrl+C`` to close the application.


0.12.2 (2024-03-10)
~~~~~~~~~~~~~~~~~~~

Added
^^^^^

* Added observation terms for states of a rigid object in world frame.
* Added randomization terms to set root state with randomized orientation and joint state within user-specified limits.
* Added reward term for penalizing specific termination terms.

Fixed
^^^^^

* Improved sampling of states inside randomization terms. Earlier, the code did multiple torch calls
  for sampling different components of the vector. Now, it uses a single call to sample the entire vector.


0.12.1 (2024-03-09)
~~~~~~~~~~~~~~~~~~~

Added
^^^^^

* Added an option to the last actions observation term to get a specific term by name from the action manager.
  If None, the behavior remains the same as before (the entire action is returned).


0.12.0 (2024-03-08)
~~~~~~~~~~~~~~~~~~~

Added
^^^^^

* Added functionality to sample flat patches on a generated terrain. This can be configured using
  :attr:`isaaclab.terrains.SubTerrainBaseCfg.flat_patch_sampling` attribute.
* Added a randomization function for setting terrain-aware root state. Through this, an asset can be
  reset to a randomly sampled flat patches.

Fixed
^^^^^

* Separated normal and terrain-base position commands. The terrain based commands rely on the
  terrain to sample flat patches for setting the target position.
* Fixed command resample termination function.

Changed
^^^^^^^

* Added the attribute :attr:`isaaclab.envs.mdp.commands.UniformVelocityCommandCfg.heading_control_stiffness`
  to control the stiffness of the heading control term in the velocity command term. Earlier, this was
  hard-coded to 0.5 inside the term.

Removed
^^^^^^^

* Removed the function :meth:`sample_new_targets` in the terrain importer. Instead the attribute
  :attr:`isaaclab.terrains.TerrainImporter.flat_patches` should be used to sample new targets.


0.11.3 (2024-03-04)
~~~~~~~~~~~~~~~~~~~

Fixed
^^^^^

* Corrects the functions :func:`isaaclab.utils.math.axis_angle_from_quat` and :func:`isaaclab.utils.math.quat_error_magnitude`
  to accept tensors of the form (..., 4) instead of (N, 4). This brings us in line with our documentation and also upgrades one of our functions
  to handle higher dimensions.


0.11.2 (2024-03-04)
~~~~~~~~~~~~~~~~~~~

Added
^^^^^

* Added checks for default joint position and joint velocity in the articulation class. This is to prevent
  users from configuring values for these quantities that might be outside the valid range from the simulation.


0.11.1 (2024-02-29)
~~~~~~~~~~~~~~~~~~~

Added
^^^^^

* Replaced the default values for ``joint_ids`` and ``body_ids`` from ``None`` to ``slice(None)``
  in the :class:`isaaclab.managers.SceneEntityCfg`.
* Adapted rewards and observations terms so that the users can query a subset of joints and bodies.


0.11.0 (2024-02-27)
~~~~~~~~~~~~~~~~~~~

Removed
^^^^^^^

* Dropped support for Isaac Sim<=2022.2. As part of this, removed the components of :class:`isaaclab.app.AppLauncher`
  which handled ROS extension loading. We no longer need them in Isaac Sim>=2023.1 to control the load order to avoid crashes.
* Upgraded Dockerfile to use ISAACSIM_VERSION=2023.1.1 by default.


0.10.28 (2024-02-29)
~~~~~~~~~~~~~~~~~~~~

Added
^^^^^

* Implemented relative and moving average joint position action terms. These allow the user to specify
  the target joint positions as relative to the current joint positions or as a moving average of the
  joint positions over a window of time.


0.10.27 (2024-02-28)
~~~~~~~~~~~~~~~~~~~~

Added
^^^^^

* Added UI feature to start and stop animation recording in the stage when running an environment.
  To enable this feature, please pass the argument ``--disable_fabric`` to the environment script to allow
  USD read/write operations. Be aware that this will slow down the simulation.


0.10.26 (2024-02-26)
~~~~~~~~~~~~~~~~~~~~

Added
^^^^^

* Added a viewport camera controller class to the :class:`isaaclab.envs.BaseEnv`. This is useful
  for applications where the user wants to render the viewport from different perspectives even when the
  simulation is running in headless mode.


0.10.25 (2024-02-26)
~~~~~~~~~~~~~~~~~~~~

Fixed
^^^^^

* Ensures that all path arguments in :mod:`isaaclab.sim.utils` are cast to ``str``. Previously,
  we had handled path types as strings without casting.


0.10.24 (2024-02-26)
~~~~~~~~~~~~~~~~~~~~

Added
^^^^^

* Added tracking of contact time in the :class:`isaaclab.sensors.ContactSensor` class. Previously,
  only the air time was being tracked.
* Added contact force threshold, :attr:`isaaclab.sensors.ContactSensorCfg.force_threshold`, to detect
  when the contact sensor is in contact. Previously, this was set to hard-coded 1.0 in the sensor class.


0.10.23 (2024-02-21)
~~~~~~~~~~~~~~~~~~~~

Fixed
^^^^^

* Fixes the order of size arguments in :meth:`isaaclab.terrains.height_field.random_uniform_terrain`. Previously, the function
  would crash if the size along x and y were not the same.


0.10.22 (2024-02-14)
~~~~~~~~~~~~~~~~~~~~

Fixed
^^^^^

* Fixed "divide by zero" bug in :class:`~isaaclab.sim.SimulationContext` when setting gravity vector.
  Now, it is correctly disabled when the gravity vector is set to zero.


0.10.21 (2024-02-12)
~~~~~~~~~~~~~~~~~~~~

Fixed
^^^^^

* Fixed the printing of articulation joint information when the articulation has only one joint.
  Earlier, the function was performing a squeeze operation on the tensor, which caused an error when
  trying to index the tensor of shape (1,).


0.10.20 (2024-02-12)
~~~~~~~~~~~~~~~~~~~~

Added
^^^^^

* Adds :attr:`isaaclab.sim.PhysxCfg.enable_enhanced_determinism` to enable improved
  determinism from PhysX. Please note this comes at the expense of performance.


0.10.19 (2024-02-08)
~~~~~~~~~~~~~~~~~~~~

Fixed
^^^^^

* Fixed environment closing so that articulations, objects, and sensors are cleared properly.


0.10.18 (2024-02-05)
~~~~~~~~~~~~~~~~~~~~

Fixed
^^^^^

* Pinned :mod:`torch` version to 2.0.1 in the setup.py to keep parity version of :mod:`torch` supplied by
  Isaac 2023.1.1, and prevent version incompatibility between :mod:`torch` ==2.2 and
  :mod:`typing-extensions` ==3.7.4.3


0.10.17 (2024-02-02)
~~~~~~~~~~~~~~~~~~~~

Fixed
^^^^^^

* Fixed carb setting ``/app/livestream/enabled`` to be set as False unless live-streaming is specified
  by :class:`isaaclab.app.AppLauncher` settings. This fixes the logic of :meth:`SimulationContext.render`,
  which depended on the config in previous versions of Isaac defaulting to false for this setting.


0.10.16 (2024-01-29)
~~~~~~~~~~~~~~~~~~~~

Added
^^^^^^

* Added an offset parameter to the height scan observation term. This allows the user to specify the
  height offset of the scan from the tracked body. Previously it was hard-coded to be 0.5.


0.10.15 (2024-01-29)
~~~~~~~~~~~~~~~~~~~~

Fixed
^^^^^

* Fixed joint torque computation for implicit actuators. Earlier, the torque was always zero for implicit
  actuators. Now, it is computed approximately by applying the PD law.


0.10.14 (2024-01-22)
~~~~~~~~~~~~~~~~~~~~

Fixed
^^^^^

* Fixed the tensor shape of :attr:`isaaclab.sensors.ContactSensorData.force_matrix_w`. Earlier, the reshaping
  led to a mismatch with the data obtained from PhysX.


0.10.13 (2024-01-15)
~~~~~~~~~~~~~~~~~~~~

Fixed
^^^^^

* Fixed running of environments with a single instance even if the :attr:`replicate_physics`` flag is set to True.


0.10.12 (2024-01-10)
~~~~~~~~~~~~~~~~~~~~

Fixed
^^^^^

* Fixed indexing of source and target frames in the :class:`isaaclab.sensors.FrameTransformer` class.
  Earlier, it always assumed that the source frame body is at index 0. Now, it uses the body index of the
  source frame to compute the transformation.

Deprecated
^^^^^^^^^^

* Renamed quantities in the :class:`isaaclab.sensors.FrameTransformerData` class to be more
  consistent with the terminology used in the asset classes. The following quantities are deprecated:

  * ``target_rot_w`` -> ``target_quat_w``
  * ``source_rot_w`` -> ``source_quat_w``
  * ``target_rot_source`` -> ``target_quat_source``


0.10.11 (2024-01-08)
~~~~~~~~~~~~~~~~~~~~

Fixed
^^^^^

* Fixed attribute error raised when calling the :class:`isaaclab.envs.mdp.TerrainBasedPositionCommand`
  command term.
* Added a dummy function in :class:`isaaclab.terrain.TerrainImporter` that returns environment
  origins as terrain-aware sampled targets. This function should be implemented by child classes based on
  the terrain type.


0.10.10 (2023-12-21)
~~~~~~~~~~~~~~~~~~~~

Fixed
^^^^^

* Fixed reliance on non-existent ``Viewport`` in :class:`isaaclab.sim.SimulationContext` when loading livestreaming
  by ensuring that the extension ``omni.kit.viewport.window`` is enabled in :class:`isaaclab.app.AppLauncher` when
  livestreaming is enabled


0.10.9 (2023-12-21)
~~~~~~~~~~~~~~~~~~~

Fixed
^^^^^

* Fixed invalidation of physics views inside the asset and sensor classes. Earlier, they were left initialized
  even when the simulation was stopped. This caused issues when closing the application.


0.10.8 (2023-12-20)
~~~~~~~~~~~~~~~~~~~

Fixed
^^^^^

* Fixed the :class:`isaaclab.envs.mdp.actions.DifferentialInverseKinematicsAction` class
  to account for the offset pose of the end-effector.


0.10.7 (2023-12-19)
~~~~~~~~~~~~~~~~~~~

Fixed
^^^^^

* Added a check to ray-cast and camera sensor classes to ensure that the sensor prim path does not
  have a regex expression at its leaf. For instance, ``/World/Robot/camera_.*`` is not supported
  for these sensor types. This behavior needs to be fixed in the future.


0.10.6 (2023-12-19)
~~~~~~~~~~~~~~~~~~~

Added
^^^^^

* Added support for using articulations as visualization markers. This disables all physics APIs from
  the articulation and allows the user to use it as a visualization marker. It is useful for creating
  visualization markers for the end-effectors or base of the robot.

Fixed
^^^^^

* Fixed hiding of debug markers from secondary images when using the
  :class:`isaaclab.markers.VisualizationMarkers` class. Earlier, the properties were applied on
  the XForm prim instead of the Mesh prim.


0.10.5 (2023-12-18)
~~~~~~~~~~~~~~~~~~~

Fixed
^^^^^

* Fixed test ``check_base_env_anymal_locomotion.py``, which
  previously called :func:`torch.jit.load` with the path to a policy (which would work
  for a local file), rather than calling
  :func:`isaaclab.utils.assets.read_file` on the path to get the file itself.


0.10.4 (2023-12-14)
~~~~~~~~~~~~~~~~~~~

Fixed
^^^^^

* Fixed potentially breaking import of omni.kit.widget.toolbar by ensuring that
  if live-stream is enabled, then the :mod:`omni.kit.widget.toolbar`
  extension is loaded.

0.10.3 (2023-12-12)
~~~~~~~~~~~~~~~~~~~

Added
^^^^^

* Added the attribute :attr:`isaaclab.actuators.ActuatorNetMLPCfg.input_order`
  to specify the order of the input tensors to the MLP network.

Fixed
^^^^^

* Fixed computation of metrics for the velocity command term. Earlier, the norm was being computed
  over the entire batch instead of the last dimension.
* Fixed the clipping inside the :class:`isaaclab.actuators.DCMotor` class. Earlier, it was
  not able to handle the case when configured saturation limit was set to None.


0.10.2 (2023-12-12)
~~~~~~~~~~~~~~~~~~~

Fixed
^^^^^

* Added a check in the simulation stop callback in the :class:`isaaclab.sim.SimulationContext` class
  to not render when an exception is raised. The while loop in the callback was preventing the application
  from closing when an exception was raised.


0.10.1 (2023-12-06)
~~~~~~~~~~~~~~~~~~~

Added
^^^^^

* Added command manager class with terms defined by :class:`isaaclab.managers.CommandTerm`. This
  allow for multiple types of command generators to be used in the same environment.


0.10.0 (2023-12-04)
~~~~~~~~~~~~~~~~~~~

Changed
^^^^^^^

* Modified the sensor and asset base classes to use the underlying PhysX views instead of Isaac Sim views.
  Using Isaac Sim classes led to a very high load time (of the order of minutes) when using a scene with
  many assets. This is because Isaac Sim supports USD paths which are slow and not required.

Added
^^^^^

* Added faster implementation of USD stage traversal methods inside the :class:`isaaclab.sim.utils` module.
* Added properties :attr:`isaaclab.assets.AssetBase.num_instances` and
  :attr:`isaaclab.sensor.SensorBase.num_instances` to obtain the number of instances of the asset
  or sensor in the simulation respectively.

Removed
^^^^^^^

* Removed dependencies on Isaac Sim view classes. It is no longer possible to use :attr:`root_view` and
  :attr:`body_view`. Instead use :attr:`root_physx_view` and :attr:`body_physx_view` to access the underlying
  PhysX views.


0.9.55 (2023-12-03)
~~~~~~~~~~~~~~~~~~~

Fixed
^^^^^

* Fixed the Nucleus directory path in the :attr:`isaaclab.utils.assets.NVIDIA_NUCLEUS_DIR`.
  Earlier, it was referring to the ``NVIDIA/Assets`` directory instead of ``NVIDIA``.


0.9.54 (2023-11-29)
~~~~~~~~~~~~~~~~~~~

Fixed
^^^^^

* Fixed pose computation in the :class:`isaaclab.sensors.Camera` class to obtain them from XFormPrimView
  instead of using ``UsdGeomCamera.ComputeLocalToWorldTransform`` method. The latter is not updated correctly
  during GPU simulation.
* Fixed initialization of the annotator info in the class :class:`isaaclab.sensors.Camera`. Previously
  all dicts had the same memory address which caused all annotators to have the same info.
* Fixed the conversion of ``uint32`` warp arrays inside the :meth:`isaaclab.utils.array.convert_to_torch`
  method. PyTorch does not support this type, so it is converted to ``int32`` before converting to PyTorch tensor.
* Added render call inside :meth:`isaaclab.sim.SimulationContext.reset` to initialize Replicator
  buffers when the simulation is reset.


0.9.53 (2023-11-29)
~~~~~~~~~~~~~~~~~~~

Changed
^^^^^^^

* Changed the behavior of passing :obj:`None` to the :class:`isaaclab.actuators.ActuatorBaseCfg`
  class. Earlier, they were resolved to fixed default values. Now, they imply that the values are loaded
  from the USD joint drive configuration.

Added
^^^^^

* Added setting of joint armature and friction quantities to the articulation class.


0.9.52 (2023-11-29)
~~~~~~~~~~~~~~~~~~~

Changed
^^^^^^^

* Changed the warning print in :meth:`isaaclab.sim.utils.apply_nested` method
  to be more descriptive. Earlier, it was printing a warning for every instanced prim.
  Now, it only prints a warning if it could not apply the attribute to any of the prims.

Added
^^^^^

* Added the method :meth:`isaaclab.utils.assets.retrieve_file_path` to
  obtain the absolute path of a file on the Nucleus server or locally.

Fixed
^^^^^

* Fixed hiding of STOP button in the :class:`AppLauncher` class when running the
  simulation in headless mode.
* Fixed a bug with :meth:`isaaclab.sim.utils.clone` failing when the input prim path
  had no parent (example: "/Table").


0.9.51 (2023-11-29)
~~~~~~~~~~~~~~~~~~~

Changed
^^^^^^^

* Changed the :meth:`isaaclab.sensor.SensorBase.update` method to always recompute the buffers if
  the sensor is in visualization mode.

Added
^^^^^

* Added available entities to the error message when accessing a non-existent entity in the
  :class:`InteractiveScene` class.
* Added a warning message when the user tries to reference an invalid prim in the :class:`FrameTransformer` sensor.


0.9.50 (2023-11-28)
~~~~~~~~~~~~~~~~~~~

Added
^^^^^

* Hid the ``STOP`` button in the UI when running standalone Python scripts. This is to prevent
  users from accidentally clicking the button and stopping the simulation. They should only be able to
  play and pause the simulation from the UI.

Removed
^^^^^^^

* Removed :attr:`isaaclab.sim.SimulationCfg.shutdown_app_on_stop`. The simulation is always rendering
  if it is stopped from the UI. The user needs to close the window or press ``Ctrl+C`` to close the simulation.


0.9.49 (2023-11-27)
~~~~~~~~~~~~~~~~~~~

Added
^^^^^

* Added an interface class, :class:`isaaclab.managers.ManagerTermBase`, to serve as the parent class
  for term implementations that are functional classes.
* Adapted all managers to support terms that are classes and not just functions clearer. This allows the user to
  create more complex terms that require additional state information.


0.9.48 (2023-11-24)
~~~~~~~~~~~~~~~~~~~

Fixed
^^^^^

* Fixed initialization of drift in the :class:`isaaclab.sensors.RayCasterCamera` class.


0.9.47 (2023-11-24)
~~~~~~~~~~~~~~~~~~~

Fixed
^^^^^

* Automated identification of the root prim in the :class:`isaaclab.assets.RigidObject` and
  :class:`isaaclab.assets.Articulation` classes. Earlier, the root prim was hard-coded to
  the spawn prim path. Now, the class searches for the root prim under the spawn prim path.


0.9.46 (2023-11-24)
~~~~~~~~~~~~~~~~~~~

Fixed
^^^^^

* Fixed a critical issue in the asset classes with writing states into physics handles.
  Earlier, the states were written over all the indices instead of the indices of the
  asset that were being updated. This caused the physics handles to refresh the states
  of all the assets in the scene, which is not desirable.


0.9.45 (2023-11-24)
~~~~~~~~~~~~~~~~~~~

Added
^^^^^

* Added :class:`isaaclab.command_generators.UniformPoseCommandGenerator` to generate
  poses in the asset's root frame by uniformly sampling from a given range.


0.9.44 (2023-11-16)
~~~~~~~~~~~~~~~~~~~

Added
^^^^^

* Added methods :meth:`reset` and :meth:`step` to the :class:`isaaclab.envs.BaseEnv`. This unifies
  the environment interface for simple standalone applications with the class.


0.9.43 (2023-11-16)
~~~~~~~~~~~~~~~~~~~

Fixed
^^^^^

* Replaced subscription of physics play and stop events in the :class:`isaaclab.assets.AssetBase` and
  :class:`isaaclab.sensors.SensorBase` classes with subscription to time-line play and stop events.
  This is to prevent issues in cases where physics first needs to perform mesh cooking and handles are not
  available immediately. For instance, with deformable meshes.


0.9.42 (2023-11-16)
~~~~~~~~~~~~~~~~~~~

Fixed
^^^^^

* Fixed setting of damping values from the configuration for :class:`ActuatorBase` class. Earlier,
  the stiffness values were being set into damping when a dictionary configuration was passed to the
  actuator model.
* Added dealing with :class:`int` and :class:`float` values in the configurations of :class:`ActuatorBase`.
  Earlier, a type-error was thrown when integer values were passed to the actuator model.


0.9.41 (2023-11-16)
~~~~~~~~~~~~~~~~~~~

Fixed
^^^^^

* Fixed the naming and shaping issues in the binary joint action term.


0.9.40 (2023-11-09)
~~~~~~~~~~~~~~~~~~~

Fixed
^^^^^

* Simplified the manual initialization of Isaac Sim :class:`ArticulationView` class. Earlier, we basically
  copied the code from the Isaac Sim source code. Now, we just call their initialize method.

Changed
^^^^^^^

* Changed the name of attribute :attr:`default_root_state_w` to :attr:`default_root_state`. The latter is
  more correct since the data is actually in the local environment frame and not the simulation world frame.


0.9.39 (2023-11-08)
~~~~~~~~~~~~~~~~~~~

Fixed
^^^^^

* Changed the reference of private ``_body_view`` variable inside the :class:`RigidObject` class
  to the public ``body_view`` property. For a rigid object, the private variable is not defined.


0.9.38 (2023-11-07)
~~~~~~~~~~~~~~~~~~~

Changed
^^^^^^^

* Upgraded the :class:`isaaclab.envs.RLTaskEnv` class to support Gym 0.29.0 environment definition.

Added
^^^^^

* Added computation of ``time_outs`` and ``terminated`` signals inside the termination manager. These follow the
  definition mentioned in `Gym 0.29.0 <https://gymnasium.farama.org/tutorials/gymnasium_basics/handling_time_limits/>`_.
* Added proper handling of observation and action spaces in the :class:`isaaclab.envs.RLTaskEnv` class.
  These now follow closely to how Gym VecEnv handles the spaces.


0.9.37 (2023-11-06)
~~~~~~~~~~~~~~~~~~~

Fixed
^^^^^

* Fixed broken visualization in :mod:`isaaclab.sensors.FrameTramsformer` class by overwriting the
  correct ``_debug_vis_callback`` function.
* Moved the visualization marker configurations of sensors to their respective sensor configuration classes.
  This allows users to set these configurations from the configuration object itself.


0.9.36 (2023-11-03)
~~~~~~~~~~~~~~~~~~~

Fixed
^^^^^

* Added explicit deleting of different managers in the :class:`isaaclab.envs.BaseEnv` and
  :class:`isaaclab.envs.RLTaskEnv` classes. This is required since deleting the managers
  is order-sensitive (many managers need to be deleted before the scene is deleted).


0.9.35 (2023-11-02)
~~~~~~~~~~~~~~~~~~~

Fixed
^^^^^

* Fixed the error: ``'str' object has no attribute '__module__'`` introduced by adding the future import inside the
  :mod:`isaaclab.utils.warp.kernels` module. Warp language does not support the ``__future__`` imports.


0.9.34 (2023-11-02)
~~~~~~~~~~~~~~~~~~~

Fixed
^^^^^

* Added missing import of ``from __future__ import annotations`` in the :mod:`isaaclab.utils.warp`
  module. This is needed to have a consistent behavior across Python versions.


0.9.33 (2023-11-02)
~~~~~~~~~~~~~~~~~~~

Fixed
^^^^^

* Fixed the :class:`isaaclab.command_generators.NullCommandGenerator` class. Earlier,
  it was having a runtime error due to infinity in the resampling time range. Now, the class just
  overrides the parent methods to perform no operations.


0.9.32 (2023-11-02)
~~~~~~~~~~~~~~~~~~~

Changed
^^^^^^^

* Renamed the :class:`isaaclab.envs.RLEnv` class to :class:`isaaclab.envs.RLTaskEnv` to
  avoid confusions in terminologies between environments and tasks.


0.9.31 (2023-11-02)
~~~~~~~~~~~~~~~~~~~

Added
^^^^^

* Added the :class:`isaaclab.sensors.RayCasterCamera` class, as a ray-casting based camera for
  "distance_to_camera", "distance_to_image_plane" and "normals" annotations. It has the same interface and
  functionalities as the USD Camera while it is on average 30% faster.


0.9.30 (2023-11-01)
~~~~~~~~~~~~~~~~~~~

Fixed
^^^^^

* Added skipping of None values in the :class:`InteractiveScene` class when creating the scene from configuration
  objects. Earlier, it was throwing an error when the user passed a None value for a scene element.
* Added ``kwargs`` to the :class:`RLEnv` class to allow passing additional arguments from gym registry function.
  This is now needed since the registry function passes args beyond the ones specified in the constructor.


0.9.29 (2023-11-01)
~~~~~~~~~~~~~~~~~~~

Fixed
^^^^^

* Fixed the material path resolution inside the :class:`isaaclab.sim.converters.UrdfConverter` class.
  With Isaac Sim 2023.1, the material paths from the importer are always saved as absolute paths. This caused
  issues when the generated USD file was moved to a different location. The fix now resolves the material paths
  relative to the USD file location.


0.9.28 (2023-11-01)
~~~~~~~~~~~~~~~~~~~

Changed
^^^^^^^

* Changed the way the :func:`isaaclab.sim.spawners.from_files.spawn_ground_plane` function sets the
  height of the ground. Earlier, it was reading the height from the configuration object. Now, it expects the
  desired transformation as inputs to the function. This makes it consistent with the other spawner functions.


0.9.27 (2023-10-31)
~~~~~~~~~~~~~~~~~~~

Changed
^^^^^^^

* Removed the default value of the argument ``camel_case`` in setters of USD attributes. This is to avoid
  confusion with the naming of the attributes in the USD file.

Fixed
^^^^^

* Fixed the selection of material prim in the :class:`isaaclab.sim.spawners.materials.spawn_preview_surface`
  method. Earlier, the created prim was being selected in the viewport which interfered with the selection of
  prims by the user.
* Updated :class:`isaaclab.sim.converters.MeshConverter` to use a different stage than the default stage
  for the conversion. This is to avoid the issue of the stage being closed when the conversion is done.


0.9.26 (2023-10-31)
~~~~~~~~~~~~~~~~~~~

Added
^^^^^

* Added the sensor implementation for :class:`isaaclab.sensors.FrameTransformer` class. Currently,
  it handles obtaining the transformation between two frames in the same articulation.


0.9.25 (2023-10-27)
~~~~~~~~~~~~~~~~~~~

Added
^^^^^

* Added the :mod:`isaaclab.envs.ui` module to put all the UI-related classes in one place. This currently
  implements the :class:`isaaclab.envs.ui.BaseEnvWindow` and :class:`isaaclab.envs.ui.RLEnvWindow`
  classes. Users can inherit from these classes to create their own UI windows.
* Added the attribute :attr:`isaaclab.envs.BaseEnvCfg.ui_window_class_type` to specify the UI window class
  to be used for the environment. This allows the user to specify their own UI window class to be used for the
  environment.


0.9.24 (2023-10-27)
~~~~~~~~~~~~~~~~~~~

Changed
^^^^^^^

* Changed the behavior of setting up debug visualization for assets, sensors and command generators.
  Earlier it was raising an error if debug visualization was not enabled in the configuration object.
  Now it checks whether debug visualization is implemented and only sets up the callback if it is
  implemented.


0.9.23 (2023-10-27)
~~~~~~~~~~~~~~~~~~~

Fixed
^^^^^

* Fixed a typo in the :class:`AssetBase` and :class:`SensorBase` that effected the class destructor.
  Earlier, a tuple was being created in the constructor instead of the actual object.


0.9.22 (2023-10-26)
~~~~~~~~~~~~~~~~~~~

Added
^^^^^

* Added a :class:`isaaclab.command_generators.NullCommandGenerator` class for no command environments.
  This is easier to work with than having checks for :obj:`None` in the command generator.

Fixed
^^^^^

* Moved the randomization manager to the :class:`isaaclab.envs.BaseEnv` class with the default
  settings to reset the scene to the defaults specified in the configurations of assets.
* Moved command generator to the :class:`isaaclab.envs.RlEnv` class to have all task-specification
  related classes in the same place.


0.9.21 (2023-10-26)
~~~~~~~~~~~~~~~~~~~

Fixed
^^^^^

* Decreased the priority of callbacks in asset and sensor base classes. This may help in preventing
  crashes when warm starting the simulation.
* Fixed no rendering mode when running the environment from the GUI. Earlier the function
  :meth:`SimulationContext.set_render_mode` was erroring out.


0.9.20 (2023-10-25)
~~~~~~~~~~~~~~~~~~~

Fixed
^^^^^

* Changed naming in :class:`isaaclab.sim.SimulationContext.RenderMode` to use ``NO_GUI_OR_RENDERING``
  and ``NO_RENDERING`` instead of ``HEADLESS`` for clarity.
* Changed :class:`isaaclab.sim.SimulationContext` to be capable of handling livestreaming and
  offscreen rendering.
* Changed :class:`isaaclab.app.AppLauncher` envvar ``VIEWPORT_RECORD`` to the more descriptive
  ``OFFSCREEN_RENDER``.


0.9.19 (2023-10-25)
~~~~~~~~~~~~~~~~~~~

Added
^^^^^

* Added Gym observation and action spaces for the :class:`isaaclab.envs.RLEnv` class.


0.9.18 (2023-10-23)
~~~~~~~~~~~~~~~~~~~

Added
^^^^^

* Created :class:`isaaclab.sim.converters.asset_converter.AssetConverter` to serve as a base
  class for all asset converters.
* Added :class:`isaaclab.sim.converters.mesh_converter.MeshConverter` to handle loading and conversion
  of mesh files (OBJ, STL and FBX) into USD format.
* Added script ``convert_mesh.py`` to ``source/tools`` to allow users to convert a mesh to USD via command line arguments.

Changed
^^^^^^^

* Renamed the submodule :mod:`isaaclab.sim.loaders` to :mod:`isaaclab.sim.converters` to be more
  general with the functionality of the module.
* Updated ``check_instanceable.py`` script to convert relative paths to absolute paths.


0.9.17 (2023-10-22)
~~~~~~~~~~~~~~~~~~~

Added
^^^^^

* Added setters and getters for term configurations in the :class:`RandomizationManager`, :class:`RewardManager`
  and :class:`TerminationManager` classes. This allows the user to modify the term configurations after the
  manager has been created.
* Added the method :meth:`compute_group` to the :class:`isaaclab.managers.ObservationManager` class to
  compute the observations for only a given group.
* Added the curriculum term for modifying reward weights after certain environment steps.


0.9.16 (2023-10-22)
~~~~~~~~~~~~~~~~~~~

Added
^^^^^

* Added support for keyword arguments for terms in the :class:`isaaclab.managers.ManagerBase`.

Fixed
^^^^^

* Fixed resetting of buffers in the :class:`TerminationManager` class. Earlier, the values were being set
  to ``0.0`` instead of ``False``.


0.9.15 (2023-10-22)
~~~~~~~~~~~~~~~~~~~

Added
^^^^^

* Added base yaw heading and body acceleration into :class:`isaaclab.assets.RigidObjectData` class.
  These quantities are computed inside the :class:`RigidObject` class.

Fixed
^^^^^

* Fixed the :meth:`isaaclab.assets.RigidObject.set_external_force_and_torque` method to correctly
  deal with the body indices.
* Fixed a bug in the :meth:`isaaclab.utils.math.wrap_to_pi` method to prevent self-assignment of
  the input tensor.


0.9.14 (2023-10-21)
~~~~~~~~~~~~~~~~~~~

Added
^^^^^

* Added 2-D drift (i.e. along x and y) to the :class:`isaaclab.sensors.RayCaster` class.
* Added flags to the :class:`isaaclab.sensors.ContactSensorCfg` to optionally obtain the
  sensor origin and air time information. Since these are not required by default, they are
  disabled by default.

Fixed
^^^^^

* Fixed the handling of contact sensor history buffer in the :class:`isaaclab.sensors.ContactSensor` class.
  Earlier, the buffer was not being updated correctly.


0.9.13 (2023-10-20)
~~~~~~~~~~~~~~~~~~~

Fixed
^^^^^

* Fixed the issue with double :obj:`Ellipsis` when indexing tensors with multiple dimensions.
  The fix now uses :obj:`slice(None)` instead of :obj:`Ellipsis` to index the tensors.


0.9.12 (2023-10-18)
~~~~~~~~~~~~~~~~~~~

Fixed
^^^^^

* Fixed bugs in actuator model implementation for actuator nets. Earlier the DC motor clipping was not working.
* Fixed bug in applying actuator model in the :class:`isaaclab.asset.Articulation` class. The new
  implementation caches the outputs from explicit actuator model into the ``joint_pos_*_sim`` buffer to
  avoid feedback loops in the tensor operation.


0.9.11 (2023-10-17)
~~~~~~~~~~~~~~~~~~~

Added
^^^^^

* Added the support for semantic tags into the :class:`isaaclab.sim.spawner.SpawnerCfg` class. This allows
  the user to specify the semantic tags for a prim when spawning it into the scene. It follows the same format as
  Omniverse Replicator.


0.9.10 (2023-10-16)
~~~~~~~~~~~~~~~~~~~

Added
^^^^^

* Added ``--livestream`` and ``--ros`` CLI args to :class:`isaaclab.app.AppLauncher` class.
* Added a static function :meth:`isaaclab.app.AppLauncher.add_app_launcher_args`, which
  appends the arguments needed for :class:`isaaclab.app.AppLauncher` to the argument parser.

Changed
^^^^^^^

* Within :class:`isaaclab.app.AppLauncher`, removed ``REMOTE_DEPLOYMENT`` env-var processing
  in the favor of ``HEADLESS`` and ``LIVESTREAM`` env-vars. These have clearer uses and better parity
  with the CLI args.


0.9.9 (2023-10-12)
~~~~~~~~~~~~~~~~~~

Added
^^^^^

* Added the property :attr:`isaaclab.assets.Articulation.is_fixed_base` to the articulation class to
  check if the base of the articulation is fixed or floating.
* Added the task-space action term corresponding to the differential inverse-kinematics controller.

Fixed
^^^^^

* Simplified the :class:`isaaclab.controllers.DifferentialIKController` to assume that user provides the
  correct end-effector poses and Jacobians. Earlier it was doing internal frame transformations which made the
  code more complicated and error-prone.


0.9.8 (2023-09-30)
~~~~~~~~~~~~~~~~~~

Fixed
^^^^^

* Fixed the boundedness of class objects that register callbacks into the simulator.
  These include devices, :class:`AssetBase`, :class:`SensorBase` and :class:`CommandGenerator`.
  The fix ensures that object gets deleted when the user deletes the object.


0.9.7 (2023-09-26)
~~~~~~~~~~~~~~~~~~

Fixed
^^^^^

* Modified the :class:`isaaclab.markers.VisualizationMarkers` to use the
  :class:`isaaclab.sim.spawner.SpawnerCfg` class instead of their
  own configuration objects. This makes it consistent with the other ways to spawn assets in the scene.

Added
^^^^^

* Added the method :meth:`copy` to configclass to allow copying of configuration objects.


0.9.6 (2023-09-26)
~~~~~~~~~~~~~~~~~~

Fixed
^^^^^

* Changed class-level configuration classes to refer to class types using ``class_type`` attribute instead
  of ``cls`` or ``cls_name``.


0.9.5 (2023-09-25)
~~~~~~~~~~~~~~~~~~

Changed
^^^^^^^

* Added future import of ``annotations`` to have a consistent behavior across Python versions.
* Removed the type-hinting from docstrings to simplify maintenance of the documentation. All type-hints are
  now in the code itself.


0.9.4 (2023-08-29)
~~~~~~~~~~~~~~~~~~

Added
^^^^^

* Added :class:`isaaclab.scene.InteractiveScene`, as the central scene unit that contains all entities
  that are part of the simulation. These include the terrain, sensors, articulations, rigid objects etc.
  The scene groups the common operations of these entities and allows to access them via their unique names.
* Added :mod:`isaaclab.envs` module that contains environment definitions that encapsulate the different
  general (scene, action manager, observation manager) and RL-specific (reward and termination manager) managers.
* Added :class:`isaaclab.managers.SceneEntityCfg` to handle which scene elements are required by the
  manager's terms. This allows the manager to parse useful information from the scene elements, such as the
  joint and body indices, and pass them to the term.
* Added :class:`isaaclab.sim.SimulationContext.RenderMode` to handle different rendering modes based on
  what the user wants to update (viewport, cameras, or UI elements).

Fixed
^^^^^

* Fixed the :class:`isaaclab.command_generators.CommandGeneratorBase` to register a debug visualization
  callback similar to how sensors and robots handle visualization.


0.9.3 (2023-08-23)
~~~~~~~~~~~~~~~~~~

Added
^^^^^

* Enabled the `faulthander <https://docs.python.org/3/library/faulthandler.html>`_ to catch segfaults and print
  the stack trace. This is enabled by default in the :class:`isaaclab.app.AppLauncher` class.

Fixed
^^^^^

* Re-added the :mod:`isaaclab.utils.kit` to the ``compat`` directory and fixed all the references to it.
* Fixed the deletion of Replicator nodes for the :class:`isaaclab.sensors.Camera` class. Earlier, the
  Replicator nodes were not being deleted when the camera was deleted. However, this does not prevent the random
  crashes that happen when the camera is deleted.
* Fixed the :meth:`isaaclab.utils.math.convert_quat` to support both numpy and torch tensors.

Changed
^^^^^^^

* Renamed all the scripts inside the ``test`` directory to follow the convention:

  * ``test_<module_name>.py``: Tests for the module ``<module_name>`` using unittest.
  * ``check_<module_name>``: Check for the module ``<module_name>`` using python main function.


0.9.2 (2023-08-22)
~~~~~~~~~~~~~~~~~~

Added
^^^^^

* Added the ability to color meshes in the :class:`isaaclab.terrain.TerrainGenerator` class. Currently,
  it only supports coloring the mesh randomly (``"random"``), based on the terrain height (``"height"``), and
  no coloring (``"none"``).

Fixed
^^^^^

* Modified the :class:`isaaclab.terrain.TerrainImporter` class to configure visual and physics materials
  based on the configuration object.


0.9.1 (2023-08-18)
~~~~~~~~~~~~~~~~~~

Added
^^^^^

* Introduced three different rotation conventions in the :class:`isaaclab.sensors.Camera` class. These
  conventions are:

  * ``opengl``: the camera is looking down the -Z axis with the +Y axis pointing up
  * ``ros``: the camera is looking down the +Z axis with the +Y axis pointing down
  * ``world``: the camera is looking along the +X axis with the -Z axis pointing down

  These can be used to declare the camera offset in :class:`isaaclab.sensors.CameraCfg.OffsetCfg` class
  and in :meth:`isaaclab.sensors.Camera.set_world_pose` method. Additionally, all conventions are
  saved to :class:`isaaclab.sensors.CameraData` class for easy access.

Changed
^^^^^^^

* Adapted all the sensor classes to follow a structure similar to the :class:`isaaclab.assets.AssetBase`.
  Hence, the spawning and initialization of sensors manually by the users is avoided.
* Removed the :meth:`debug_vis` function since that this functionality is handled by a render callback automatically
  (based on the passed configuration for the :class:`isaaclab.sensors.SensorBaseCfg.debug_vis` flag).


0.9.0 (2023-08-18)
~~~~~~~~~~~~~~~~~~

Added
^^^^^

* Introduces a new set of asset interfaces. These interfaces simplify the spawning of assets into the scene
  and initializing the physics handle by putting that inside post-startup physics callbacks. With this, users
  no longer need to worry about the :meth:`spawn` and :meth:`initialize` calls.
* Added utility methods to :mod:`isaaclab.utils.string` module that resolve regex expressions based
  on passed list of target keys.

Changed
^^^^^^^

* Renamed all references of joints in an articulation from "dof" to "joint". This makes it consistent with the
  terminology used in robotics.

Deprecated
^^^^^^^^^^

* Removed the previous modules for objects and robots. Instead the :class:`Articulation` and :class:`RigidObject`
  should be used.


0.8.12 (2023-08-18)
~~~~~~~~~~~~~~~~~~~

Added
^^^^^

* Added other properties provided by ``PhysicsScene`` to the :class:`isaaclab.sim.SimulationContext`
  class to allow setting CCD, solver iterations, etc.
* Added commonly used functions to the :class:`SimulationContext` class itself to avoid having additional
  imports from Isaac Sim when doing simple tasks such as setting camera view or retrieving the simulation settings.

Fixed
^^^^^

* Switched the notations of default buffer values in :class:`isaaclab.sim.PhysxCfg` from multiplication
  to scientific notation to avoid confusion with the values.


0.8.11 (2023-08-18)
~~~~~~~~~~~~~~~~~~~

Added
^^^^^

* Adds utility functions and configuration objects in the :mod:`isaaclab.sim.spawners`
  to create the following prims in the scene:

  * :mod:`isaaclab.sim.spawners.from_file`: Create a prim from a USD/URDF file.
  * :mod:`isaaclab.sim.spawners.shapes`: Create USDGeom prims for shapes (box, sphere, cylinder, capsule, etc.).
  * :mod:`isaaclab.sim.spawners.materials`: Create a visual or physics material prim.
  * :mod:`isaaclab.sim.spawners.lights`: Create a USDLux prim for different types of lights.
  * :mod:`isaaclab.sim.spawners.sensors`: Create a USD prim for supported sensors.

Changed
^^^^^^^

* Modified the :class:`SimulationContext` class to take the default physics material using the material spawn
  configuration object.


0.8.10 (2023-08-17)
~~~~~~~~~~~~~~~~~~~

Added
^^^^^

* Added methods for defining different physics-based schemas in the :mod:`isaaclab.sim.schemas` module.
  These methods allow creating the schema if it doesn't exist at the specified prim path and modify
  its properties based on the configuration object.


0.8.9 (2023-08-09)
~~~~~~~~~~~~~~~~~~

Changed
^^^^^^^

* Moved the :class:`isaaclab.asset_loader.UrdfLoader` class to the :mod:`isaaclab.sim.loaders`
  module to make it more accessible to the user.


0.8.8 (2023-08-09)
~~~~~~~~~~~~~~~~~~

Added
^^^^^

* Added configuration classes and functions for setting different physics-based schemas in the
  :mod:`isaaclab.sim.schemas` module. These allow modifying properties of the physics solver
  on the asset using configuration objects.


0.8.7 (2023-08-03)
~~~~~~~~~~~~~~~~~~

Fixed
^^^^^

* Added support for `__post_init__ <https://docs.python.org/3/library/dataclasses.html#post-init-processing>`_ in
  the :class:`isaaclab.utils.configclass` decorator.


0.8.6 (2023-08-03)
~~~~~~~~~~~~~~~~~~

Added
^^^^^

* Added support for callable classes in the :class:`isaaclab.managers.ManagerBase`.


0.8.5 (2023-08-03)
~~~~~~~~~~~~~~~~~~

Fixed
^^^^^

* Fixed the :class:`isaaclab.markers.Visualizationmarkers` class so that the markers are not visible in camera rendering mode.

Changed
^^^^^^^

* Simplified the creation of the point instancer in the :class:`isaaclab.markers.Visualizationmarkers` class. It now creates a new
  prim at the next available prim path if a prim already exists at the given path.


0.8.4 (2023-08-02)
~~~~~~~~~~~~~~~~~~

Added
^^^^^

* Added the :class:`isaaclab.sim.SimulationContext` class to the :mod:`isaaclab.sim` module.
  This class inherits from the :class:`isaacsim.core.api.simulation_context.SimulationContext` class and adds
  the ability to create a simulation context from a configuration object.


0.8.3 (2023-08-02)
~~~~~~~~~~~~~~~~~~

Changed
^^^^^^^

* Moved the :class:`ActuatorBase` class to the :mod:`isaaclab.actuators.actuator_base` module.
* Renamed the :mod:`isaaclab.actuators.actuator` module to :mod:`isaaclab.actuators.actuator_pd`
  to make it more explicit that it contains the PD actuator models.


0.8.2 (2023-08-02)
~~~~~~~~~~~~~~~~~~

Changed
^^^^^^^

* Cleaned up the :class:`isaaclab.terrain.TerrainImporter` class to take all the parameters from the configuration
  object. This makes it consistent with the other classes in the package.
* Moved the configuration classes for terrain generator and terrain importer into separate files to resolve circular
  dependency issues.


0.8.1 (2023-08-02)
~~~~~~~~~~~~~~~~~~

Fixed
^^^^^

* Added a hack into :class:`isaaclab.app.AppLauncher` class to remove Isaac Lab packages from the path before launching
  the simulation application. This prevents the warning messages that appears when the user launches the ``SimulationApp``.

Added
^^^^^

* Enabled necessary viewport extensions in the :class:`isaaclab.app.AppLauncher` class itself if ``VIEWPORT_ENABLED``
  flag is true.


0.8.0 (2023-07-26)
~~~~~~~~~~~~~~~~~~

Added
^^^^^

* Added the :class:`ActionManager` class to the :mod:`isaaclab.managers` module to handle actions in the
  environment through action terms.
* Added contact force history to the :class:`isaaclab.sensors.ContactSensor` class. The history is stored
  in the ``net_forces_w_history`` attribute of the sensor data.

Changed
^^^^^^^

* Implemented lazy update of buffers in the :class:`isaaclab.sensors.SensorBase` class. This allows the user
  to update the sensor data only when required, i.e. when the data is requested by the user. This helps avoid double
  computation of sensor data when a reset is called in the environment.

Deprecated
^^^^^^^^^^

* Removed the support for different backends in the sensor class. We only use Pytorch as the backend now.
* Removed the concept of actuator groups. They are now handled by the :class:`isaaclab.managers.ActionManager`
  class. The actuator models are now directly handled by the robot class itself.


0.7.4 (2023-07-26)
~~~~~~~~~~~~~~~~~~

Changed
^^^^^^^

* Changed the behavior of the :class:`isaaclab.terrains.TerrainImporter` class. It now expects the terrain
  type to be specified in the configuration object. This allows the user to specify everything in the configuration
  object and not have to do an explicit call to import a terrain.

Fixed
^^^^^

* Fixed setting of quaternion orientations inside the :class:`isaaclab.markers.Visualizationmarkers` class.
  Earlier, the orientation was being set into the point instancer in the wrong order (``wxyz`` instead of ``xyzw``).


0.7.3 (2023-07-25)
~~~~~~~~~~~~~~~~~~

Fixed
^^^^^

* Fixed the issue with multiple inheritance in the :class:`isaaclab.utils.configclass` decorator.
  Earlier, if the inheritance tree was more than one level deep and the lowest level configuration class was
  not updating its values from the middle level classes.


0.7.2 (2023-07-24)
~~~~~~~~~~~~~~~~~~

Added
^^^^^

* Added the method :meth:`replace` to the :class:`isaaclab.utils.configclass` decorator to allow
  creating a new configuration object with values replaced from keyword arguments. This function internally
  calls the `dataclasses.replace <https://docs.python.org/3/library/dataclasses.html#dataclasses.replace>`_.

Fixed
^^^^^

* Fixed the handling of class types as member values in the :meth:`isaaclab.utils.configclass`. Earlier it was
  throwing an error since class types were skipped in the if-else block.


0.7.1 (2023-07-22)
~~~~~~~~~~~~~~~~~~

Added
^^^^^

* Added the :class:`TerminationManager`, :class:`CurriculumManager`, and :class:`RandomizationManager` classes
  to the :mod:`isaaclab.managers` module to handle termination, curriculum, and randomization respectively.


0.7.0 (2023-07-22)
~~~~~~~~~~~~~~~~~~

Added
^^^^^

* Created a new :mod:`isaaclab.managers` module for all the managers related to the environment / scene.
  This includes the :class:`isaaclab.managers.ObservationManager` and :class:`isaaclab.managers.RewardManager`
  classes that were previously in the :mod:`isaaclab.utils.mdp` module.
* Added the :class:`isaaclab.managers.ManagerBase` class to handle the creation of managers.
* Added configuration classes for :class:`ObservationTermCfg` and :class:`RewardTermCfg` to allow easy creation of
  observation and reward terms.

Changed
^^^^^^^

* Changed the behavior of :class:`ObservationManager` and :class:`RewardManager` classes to accept the key ``func``
  in each configuration term to be a callable. This removes the need to inherit from the base class
  and allows more reusability of the functions across different environments.
* Moved the old managers to the :mod:`isaaclab.compat.utils.mdp` module.
* Modified the necessary scripts to use the :mod:`isaaclab.compat.utils.mdp` module.


0.6.2 (2023-07-21)
~~~~~~~~~~~~~~~~~~

Added
^^^^^

* Added the :mod:`isaaclab.command_generators` to generate different commands based on the desired task.
  It allows the user to generate commands for different tasks in the same environment without having to write
  custom code for each task.


0.6.1 (2023-07-16)
~~~~~~~~~~~~~~~~~~

Fixed
^^^^^

* Fixed the :meth:`isaaclab.utils.math.quat_apply_yaw` to compute the yaw quaternion correctly.

Added
^^^^^

* Added functions to convert string and callable objects in :mod:`isaaclab.utils.string`.


0.6.0 (2023-07-16)
~~~~~~~~~~~~~~~~~~

Added
^^^^^

* Added the argument :attr:`sort_keys` to the :meth:`isaaclab.utils.io.yaml.dump_yaml` method to allow
  enabling/disabling of sorting of keys in the output yaml file.

Fixed
^^^^^

* Fixed the ordering of terms in :mod:`isaaclab.utils.configclass` to be consistent in the order in which
  they are defined. Previously, the ordering was done alphabetically which made it inconsistent with the order in which
  the parameters were defined.

Changed
^^^^^^^

* Changed the default value of the argument :attr:`sort_keys` in the :meth:`isaaclab.utils.io.yaml.dump_yaml`
  method to ``False``.
* Moved the old config classes in :mod:`isaaclab.utils.configclass` to
  :mod:`isaaclab.compat.utils.configclass` so that users can still run their old code where alphabetical
  ordering was used.


0.5.0 (2023-07-04)
~~~~~~~~~~~~~~~~~~

Added
^^^^^

* Added a generalized :class:`isaaclab.sensors.SensorBase` class that leverages the ideas of views to
  handle multiple sensors in a single class.
* Added the classes :class:`isaaclab.sensors.RayCaster`, :class:`isaaclab.sensors.ContactSensor`,
  and :class:`isaaclab.sensors.Camera` that output a batched tensor of sensor data.

Changed
^^^^^^^

* Renamed the parameter ``sensor_tick`` to ``update_freq`` to make it more intuitive.
* Moved the old sensors in :mod:`isaaclab.sensors` to :mod:`isaaclab.compat.sensors`.
* Modified the standalone scripts to use the :mod:`isaaclab.compat.sensors` module.


0.4.4 (2023-07-05)
~~~~~~~~~~~~~~~~~~

Fixed
^^^^^

* Fixed the :meth:`isaaclab.terrains.trimesh.utils.make_plane` method to handle the case when the
  plane origin does not need to be centered.
* Added the :attr:`isaaclab.terrains.TerrainGeneratorCfg.seed` to make generation of terrains reproducible.
  The default value is ``None`` which means that the seed is not set.

Changed
^^^^^^^

* Changed the saving of ``origins`` in :class:`isaaclab.terrains.TerrainGenerator` class to be in CSV format
  instead of NPY format.


0.4.3 (2023-06-28)
~~~~~~~~~~~~~~~~~~

Added
^^^^^

* Added the :class:`isaaclab.markers.PointInstancerMarker` class that wraps around
  `UsdGeom.PointInstancer <https://graphics.pixar.com/usd/dev/api/class_usd_geom_point_instancer.html>`_
  to directly work with torch and numpy arrays.

Changed
^^^^^^^

* Moved the old markers in :mod:`isaaclab.markers` to :mod:`isaaclab.compat.markers`.
* Modified the standalone scripts to use the :mod:`isaaclab.compat.markers` module.


0.4.2 (2023-06-28)
~~~~~~~~~~~~~~~~~~

Added
^^^^^

* Added the sub-module :mod:`isaaclab.terrains` to allow procedural generation of terrains and supporting
  importing of terrains from different sources (meshes, usd files or default ground plane).


0.4.1 (2023-06-27)
~~~~~~~~~~~~~~~~~~

* Added the :class:`isaaclab.app.AppLauncher` class to allow controlled instantiation of
  the `SimulationApp <https://docs.omniverse.nvidia.com/py/isaacsim/source/isaacsim.simulation_app/docs/index.html>`_
  and extension loading for remote deployment and ROS bridges.

Changed
^^^^^^^

* Modified all standalone scripts to use the :class:`isaaclab.app.AppLauncher` class.


0.4.0 (2023-05-27)
~~~~~~~~~~~~~~~~~~

Added
^^^^^

* Added a helper class :class:`isaaclab.asset_loader.UrdfLoader` that converts a URDF file to instanceable USD
  file based on the input configuration object.


0.3.2 (2023-04-27)
~~~~~~~~~~~~~~~~~~

Fixed
^^^^^

* Added safe-printing of functions while using the :meth:`isaaclab.utils.dict.print_dict` function.


0.3.1 (2023-04-23)
~~~~~~~~~~~~~~~~~~

Added
^^^^^

* Added a modified version of ``lula_franka_gen.urdf`` which includes an end-effector frame.
* Added a standalone script ``play_rmpflow.py`` to show RMPFlow controller.

Fixed
^^^^^

* Fixed the splitting of commands in the :meth:`ActuatorGroup.compute` method. Earlier it was reshaping the
  commands to the shape ``(num_actuators, num_commands)`` which was causing the commands to be split incorrectly.
* Fixed the processing of actuator command in the :meth:`RobotBase._process_actuators_cfg` to deal with multiple
  command types when using "implicit" actuator group.

0.3.0 (2023-04-20)
~~~~~~~~~~~~~~~~~~

Fixed
^^^^^

* Added the destructor to the keyboard devices to unsubscribe from carb.

Added
^^^^^

* Added the :class:`Se2Gamepad` and :class:`Se3Gamepad` for gamepad teleoperation support.


0.2.8 (2023-04-10)
~~~~~~~~~~~~~~~~~~

Fixed
^^^^^

* Fixed bugs in :meth:`axis_angle_from_quat` in the ``isaaclab.utils.math`` to handle quaternion with negative w component.
* Fixed bugs in :meth:`subtract_frame_transforms` in the ``isaaclab.utils.math`` by adding the missing final rotation.


0.2.7 (2023-04-07)
~~~~~~~~~~~~~~~~~~

Fixed
^^^^^

* Fixed repetition in applying mimic multiplier for "p_abs" in the :class:`GripperActuatorGroup` class.
* Fixed bugs in :meth:`reset_buffers` in the :class:`RobotBase` and :class:`LeggedRobot` classes.

0.2.6 (2023-03-16)
~~~~~~~~~~~~~~~~~~

Added
^^^^^

* Added the :class:`CollisionPropertiesCfg` to rigid/articulated object and robot base classes.
* Added the :class:`PhysicsMaterialCfg` to the :class:`SingleArm` class for tool sites.

Changed
^^^^^^^

* Changed the default control mode of the :obj:`PANDA_HAND_MIMIC_GROUP_CFG` to be from ``"v_abs"`` to ``"p_abs"``.
  Using velocity control for the mimic group can cause the hand to move in a jerky manner.


0.2.5 (2023-03-08)
~~~~~~~~~~~~~~~~~~

Fixed
^^^^^

* Fixed the indices used for the Jacobian and dynamics quantities in the :class:`MobileManipulator` class.


0.2.4 (2023-03-04)
~~~~~~~~~~~~~~~~~~

Added
^^^^^

* Added :meth:`apply_nested_physics_material` to the ``isaaclab.utils.kit``.
* Added the :meth:`sample_cylinder` to sample points from a cylinder's surface.
* Added documentation about the issue in using instanceable asset as markers.

Fixed
^^^^^

* Simplified the physics material application in the rigid object and legged robot classes.

Removed
^^^^^^^

* Removed the ``geom_prim_rel_path`` argument in the :class:`RigidObjectCfg.MetaInfoCfg` class.


0.2.3 (2023-02-24)
~~~~~~~~~~~~~~~~~~

Fixed
^^^^^

* Fixed the end-effector body index used for getting the Jacobian in the :class:`SingleArm` and :class:`MobileManipulator` classes.


0.2.2 (2023-01-27)
~~~~~~~~~~~~~~~~~~

Fixed
^^^^^

* Fixed the :meth:`set_world_pose_ros` and :meth:`set_world_pose_from_view` in the :class:`Camera` class.

Deprecated
^^^^^^^^^^

* Removed the :meth:`set_world_pose_from_ypr` method from the :class:`Camera` class.


0.2.1 (2023-01-26)
~~~~~~~~~~~~~~~~~~

Fixed
^^^^^

* Fixed the :class:`Camera` class to support different fisheye projection types.


0.2.0 (2023-01-25)
~~~~~~~~~~~~~~~~~~

Added
^^^^^

* Added support for warp backend in camera utilities.
* Extended the ``play_camera.py`` with ``--gpu`` flag to use GPU replicator backend.

0.1.1 (2023-01-24)
~~~~~~~~~~~~~~~~~~

Fixed
^^^^^

* Fixed setting of physics material on the ground plane when using :meth:`isaaclab.utils.kit.create_ground_plane` function.


0.1.0 (2023-01-17)
~~~~~~~~~~~~~~~~~~

Added
^^^^^

* Initial release of the extension with experimental API.
* Available robot configurations:

  * **Quadrupeds:** Unitree A1, ANYmal B, ANYmal C
  * **Single-arm manipulators:** Franka Emika arm, UR5
  * **Mobile manipulators:** Clearpath Ridgeback with Franka Emika arm or UR5<|MERGE_RESOLUTION|>--- conflicted
+++ resolved
@@ -1,34 +1,34 @@
 Changelog
 ---------
 
-<<<<<<< HEAD
-
 0.44.10 (2025-08-12)
-=======
-0.44.11 (2025-08-11)
-~~~~~~~~~~~~~~~~~~~
-
-Fixed
-^^^^^
-
-* Fixed rendering preset mode when an experience CLI arg is provided.
-
-
-0.44.10 (2025-08-06)
->>>>>>> 5ca0c323
-~~~~~~~~~~~~~~~~~~~
-
-Fixed
-^^^^^
-
-<<<<<<< HEAD
+~~~~~~~~~~~~~~~~~~~
+
+Fixed
+^^^^^
+
 * Fixed IndexError in :meth:`isaaclab.envs.mdp.events.reset_joints_by_scale`,
   :meth:`isaaclab.envs.mdp.events.reset_joints_by_offsets` by adding dimension to env_ids when indexing.
-=======
+
+
+0.44.11 (2025-08-11)
+~~~~~~~~~~~~~~~~~~~
+
+Fixed
+^^^^^
+
+* Fixed rendering preset mode when an experience CLI arg is provided.
+
+
+0.44.10 (2025-08-06)
+~~~~~~~~~~~~~~~~~~~
+
+Fixed
+^^^^^
+
 * Fixed the old termination manager in :class:`~isaaclab.managers.TerminationManager` term_done logging that logs the
 instantaneous term done count at reset. This let to inaccurate aggregation of termination count, obscuring the what really
 happeningduring the traing. Instead we log the episodic term done.
->>>>>>> 5ca0c323
 
 
 0.44.9 (2025-07-30)
