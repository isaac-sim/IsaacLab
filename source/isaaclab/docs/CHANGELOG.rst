--- conflicted
+++ resolved
@@ -1,21 +1,23 @@
 Changelog
 ---------
 
-<<<<<<< HEAD
-0.40.2 (2025-06-03)
-=======
-0.40.3 (2025-03-20)
->>>>>>> 18c4718d
-~~~~~~~~~~~~~~~~~~~
-
-Changed
-^^^^^^^
-
-<<<<<<< HEAD
+0.40.4 (2025-06-03)
+~~~~~~~~~~~~~~~~~~~
+
+Changed
+^^^^^^^
+
 * Removes the hardcoding to :class:`~isaaclab.terrains.terrain_generator.TerrainGenerator` in
   :class:`~isaaclab.terrains.terrain_generator.TerrainImporter` and instead the ``class_type`` is used which is
   passed in the ``TerrainGeneratorCfg``.
-=======
+
+
+0.40.3 (2025-03-20)
+~~~~~~~~~~~~~~~~~~~
+
+Changed
+^^^^^^^
+
 * Made separate data buffers for poses and velocities for the :class:`~isaaclab.assets.Articulation`,
   :class:`~isaaclab.assets.RigidObject`, and :class:`~isaaclab.assets.RigidObjectCollection` classes.
   Previously, the two data buffers were stored together in a single buffer requiring an additional
@@ -33,7 +35,6 @@
 
 * Updated gymnasium to >= 1.0
 * Added support for specifying module:task_name as task name to avoid module import for ``gym.make``
->>>>>>> 18c4718d
 
 
 0.40.1 (2025-06-02)
