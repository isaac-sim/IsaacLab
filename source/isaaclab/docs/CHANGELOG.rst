Changelog
---------

<<<<<<< HEAD
0.47.4 (2025-10-28)
=======
0.47.4 (2025-10-30)
>>>>>>> 6f59b88f
~~~~~~~~~~~~~~~~~~~

Changed
^^^^^^^

<<<<<<< HEAD
* Added docstrings notes to clarify the friction coefficient modeling in Isaac Sim 4.5 and 5.0.
=======
* Enhanced :meth:`~isaaclab.managers.RecorderManager.export_episodes` method to support customizable sequence of demo IDs:

  - Added argument ``demo_ids`` to :meth:`~isaaclab.managers.RecorderManager.export_episodes` to accept a sequence of integers
    for custom episode identifiers.

* Enhanced :meth:`~isaaclab.utils.datasets.HDF5DatasetFileHandler.write_episode` method to support customizable episode identifiers:

  - Added argument ``demo_id`` to :meth:`~isaaclab.utils.datasets.HDF5DatasetFileHandler.write_episode` to accept a custom integer
    for episode identifier.
>>>>>>> 6f59b88f


0.47.3 (2025-10-22)
~~~~~~~~~~~~~~~~~~~

Changed
^^^^^^^

* Fixed the data type conversion in :class:`~isaaclab.sensors.tiled_camera.TiledCamera` to
  support the correct data type when converting from numpy arrays to warp arrays on the CPU.


0.47.2 (2025-10-17)
~~~~~~~~~~~~~~~~~~~

Added
^^^^^

* Added :meth:`~isaaclab.sim.utils.resolve_prim_pose` to resolve the pose of a prim with respect to another prim.
* Added :meth:`~isaaclab.sim.utils.resolve_prim_scale` to resolve the scale of a prim in the world frame.


0.47.1 (2025-10-17)
~~~~~~~~~~~~~~~~~~~

Fixed
^^^^^

* Suppressed yourdfpy warnings when trying to load meshes from hand urdfs in dex_retargeting. These mesh files are not
  used by dex_retargeting, but the parser is incorrectly configured by dex_retargeting to load them anyway which results
  in warning spam.


0.47.0 (2025-10-14)
~~~~~~~~~~~~~~~~~~~

Changed
^^^^^^^

* Removed pickle utilities for saving and loading configurations as pickle contains security vulnerabilities in its APIs.
  Configurations can continue to be saved and loaded through yaml.


0.46.11 (2025-10-15)
~~~~~~~~~~~~~~~~~~~~

Added
^^^^^

* Added support for modifying the :attr:`/rtx/domeLight/upperLowerStrategy` Sim rendering setting.


0.46.10 (2025-10-13)
~~~~~~~~~~~~~~~~~~~~

Added
^^^^^

* Added ARM64 architecture for pink ik and dex-retargetting setup installations.


0.46.9 (2025-10-09)
~~~~~~~~~~~~~~~~~~~

Fixed
^^^^^

* Fixed :meth:`~isaaclab.devices.keyboard.se3_keyboard.Se3Keyboard.__del__` to use the correct method name
  for unsubscribing from keyboard events "unsubscribe_to_keyboard_events" instead of "unsubscribe_from_keyboard_events".


0.46.8 (2025-10-02)
~~~~~~~~~~~~~~~~~~~

Fixed
^^^^^

* Fixed scaling factor for retargeting of GR1T2 hand.


0.46.7 (2025-09-30)
~~~~~~~~~~~~~~~~~~~

Fixed
^^^^^

* Fixed finger joint indices with manus extension.


0.46.6 (2025-09-30)
~~~~~~~~~~~~~~~~~~~

Added
^^^^^

* Added argument :attr:`traverse_instance_prims` to :meth:`~isaaclab.sim.utils.get_all_matching_child_prims` and
  :meth:`~isaaclab.sim.utils.get_first_matching_child_prim` to control whether to traverse instance prims
  during the traversal. Earlier, instanced prims were skipped since :meth:`Usd.Prim.GetChildren` did not return
  instanced prims, which is now fixed.

Changed
^^^^^^^

* Made parsing of instanced prims in :meth:`~isaaclab.sim.utils.get_all_matching_child_prims` and
  :meth:`~isaaclab.sim.utils.get_first_matching_child_prim` as the default behavior.
* Added parsing of instanced prims in :meth:`~isaaclab.sim.utils.make_uninstanceable` to make all prims uninstanceable.


0.46.5 (2025-10-14)
~~~~~~~~~~~~~~~~~~~

Added
^^^^^

* Exposed parameter :attr:`~isaaclab.sim.spawners.PhysxCfg.solve_articulation_contact_last`
  to configure USD attribute ``physxscene:solveArticulationContactLast``. This parameter may
  help improve solver stability with grippers, which previously required reducing simulation time-steps.
  :class:`~isaaclab.sim.spawners.PhysxCfg`


0.46.4 (2025-10-06)
~~~~~~~~~~~~~~~~~~~

Changed
^^^^^^^

* Fixed :attr:`~isaaclab.sim.simulation_context.SimulationContext.device` to return the device from the configuration.
  Previously, it was returning the device from the simulation manager, which was causing a performance overhead.


0.46.3 (2025-09-17)
~~~~~~~~~~~~~~~~~~~

Added
^^^^^

* Modified setter to support for viscous and dynamic joint friction coefficients in articulation based on IsaacSim 5.0.
* Added randomization of viscous and dynamic joint friction coefficients in event term.


0.46.2 (2025-09-13)
~~~~~~~~~~~~~~~~~~~

Changed
^^^^^^^

* Fixed missing actuator indices in :meth:`~isaaclab.envs.mdp.events.randomize_actuator_gains`


0.46.1 (2025-09-10)
~~~~~~~~~~~~~~~~~~~

Changed
^^^^^^^

* Moved IO descriptors output directory to a subfolder under the task log directory.


0.46.0 (2025-09-06)
~~~~~~~~~~~~~~~~~~~

Added
^^^^^

* Added argument :attr:`traverse_instance_prims` to :meth:`~isaaclab.sim.utils.get_all_matching_child_prims` and
  :meth:`~isaaclab.sim.utils.get_first_matching_child_prim` to control whether to traverse instance prims
  during the traversal. Earlier, instanced prims were skipped since :meth:`Usd.Prim.GetChildren` did not return
  instanced prims, which is now fixed.

Changed
^^^^^^^

* Made parsing of instanced prims in :meth:`~isaaclab.sim.utils.get_all_matching_child_prims` and
  :meth:`~isaaclab.sim.utils.get_first_matching_child_prim` as the default behavior.
* Added parsing of instanced prims in :meth:`~isaaclab.sim.utils.make_uninstanceable` to make all prims uninstanceable.


0.45.16 (2025-09-06)
~~~~~~~~~~~~~~~~~~~~

Added
^^^^^

* Added teleoperation environments for Unitree G1. This includes an environment with lower body fixed and upper body
  controlled by IK, and an environment with the lower body controlled by a policy and the upper body controlled by IK.


0.45.15 (2025-09-05)
~~~~~~~~~~~~~~~~~~~~

Added
^^^^^

* Added action terms for using RMPFlow in Manager-Based environments.


0.45.14 (2025-09-08)
~~~~~~~~~~~~~~~~~~~~

Added
^^^^^

* Added :class:`~isaaclab.ui.xr_widgets.TeleopVisualizationManager` and :class:`~isaaclab.ui.xr_widgets.XRVisualization`
  classes to provide real-time visualization of teleoperation and inverse kinematics status in XR environments.


0.45.13 (2025-09-08)
~~~~~~~~~~~~~~~~~~~~

Added
^^^^^

* Added :class:`~isaaclab.devices.openxr.manus_vive.ManusVive` to support teleoperation with Manus gloves and Vive trackers.


0.45.12 (2025-09-05)
~~~~~~~~~~~~~~~~~~~~

Added
^^^^^

* Added :class:`~isaaclab.envs.mdp.actions.SurfaceGripperBinaryAction` for supporting surface grippers in Manager-Based workflows.

Changed
^^^^^^^

* Added AssetBase inheritance for :class:`~isaaclab.assets.surface_gripper.SurfaceGripper`.


0.45.11 (2025-09-04)
~~~~~~~~~~~~~~~~~~~~

Fixed
^^^^^

* Fixes a high memory usage and perf slowdown issue in episode data by removing the use of torch.cat when appending to the episode data
  at each timestep. The use of torch.cat was causing the episode data to be copied at each timestep, which causes high memory usage and
  significant performance slowdown when recording longer episode data.
* Patches the configclass to allow validate dict with key is not a string.

Added
^^^^^

* Added optional episode metadata (ep_meta) to be stored in the HDF5 data attributes.
* Added option to record data pre-physics step.
* Added joint_target data to episode data. Joint target data can be optionally recorded by the user and replayed to improve
  determinism of replay.


0.45.10 (2025-09-02)
~~~~~~~~~~~~~~~~~~~~

Fixed
^^^^^

* Fixed regression in reach task configuration where the gripper command was being returned.
* Added :attr:`~isaaclab.devices.Se3GamepadCfg.gripper_term` to :class:`~isaaclab.devices.Se3GamepadCfg`
  to control whether the gamepad device should return a gripper command.
* Added :attr:`~isaaclab.devices.Se3SpaceMouseCfg.gripper_term` to :class:`~isaaclab.devices.Se3SpaceMouseCfg`
  to control whether the spacemouse device should return a gripper command.
* Added :attr:`~isaaclab.devices.Se3KeyboardCfg.gripper_term` to :class:`~isaaclab.devices.Se3KeyboardCfg`
  to control whether the keyboard device should return a gripper command.


0.45.9 (2025-08-27)
~~~~~~~~~~~~~~~~~~~

Fixed
^^^^^

* Fixed removing import of pink_ik controller from isaaclab.controllers which is causing pinocchio import error.


0.45.8 (2025-07-25)
~~~~~~~~~~~~~~~~~~~

Added
^^^^^

* Created :attr:`~isaaclab.controllers.pink_ik.PinkIKControllerCfg.target_eef_link_names` to :class:`~isaaclab.controllers.pink_ik.PinkIKControllerCfg`
  to specify the target end-effector link names for the pink inverse kinematics controller.

Changed
^^^^^^^

* Updated pink inverse kinematics controller configuration for the following tasks (Isaac-PickPlace-GR1T2, Isaac-NutPour-GR1T2, Isaac-ExhaustPipe-GR1T2)
  to increase end-effector tracking accuracy and speed. Also added a null-space regularizer that enables turning on of waist degrees-of-freedom.
* Improved the test_pink_ik script to more comprehensive test on controller accuracy. Also, migrated to use pytest. With the current IK controller
  improvements, our unit tests pass position and orientation accuracy test within **(1 mm, 1 degree)**. Previously, the position accuracy tolerances
  were set to **(30 mm, 10 degrees)**.
* Included a new config parameter :attr:`fail_on_ik_error` to :class:`~isaaclab.controllers.pink_ik.PinkIKControllerCfg`
  to control whether the IK controller raise an exception if robot joint limits are exceeded. In the case of an exception, the controller will hold the
  last joint position. This adds to stability of the controller and avoids operator experiencing what is perceived as sudden large delays in robot control.


0.45.7 (2025-08-21)
~~~~~~~~~~~~~~~~~~~

Added
^^^^^

* Added periodic logging when checking if a USD path exists on a Nucleus server
  to improve user experience when the checks takes a while.


0.45.6 (2025-08-22)
~~~~~~~~~~~~~~~~~~~

Fixed
^^^^^

* Fixed :meth:`~isaaclab.envs.mdp.events.randomize_rigid_body_com` to broadcasts the environment ids.


0.45.5 (2025-08-21)
~~~~~~~~~~~~~~~~~~~

Fixed
^^^^^

* Fixed :meth:`~isaaclab.assets.Articulation.write_joint_friction_coefficient_to_sim` to set the friction coefficients in the simulation.
* Fixed :meth:`~isaaclab.assets.Articulation.write_joint_dynamic_friction_coefficient_to_sim` to set the friction coefficients in the simulation.* Added :meth:`~isaaclab.envs.ManagerBasedEnvCfg.export_io_descriptors` to toggle the export of the IO descriptors.
* Fixed :meth:`~isaaclab.assets.Articulation.write_joint_viscous_friction_coefficient_to_sim` to set the friction coefficients in the simulation.



0.45.4 (2025-08-21)
~~~~~~~~~~~~~~~~~~~

Added
^^^^^

* Added unit tests for :class:`~isaaclab.sensor.sensor_base`


0.45.3 (2025-08-20)
~~~~~~~~~~~~~~~~~~~

Fixed
^^^^^

* Fixed :meth:`isaaclab.envs.mdp.terminations.joint_effort_out_of_limit` so that it correctly reports whether a joint
  effort limit has been violated. Previously, the implementation marked a violation when the applied and computed
  torques were equal; in fact, equality should indicate no violation, and vice versa.


0.45.2 (2025-08-18)
~~~~~~~~~~~~~~~~~~~

Added
^^^^^

* Added :meth:`~isaaclab.managers.ObservationManager.get_IO_descriptors` to export the IO descriptors for the observation manager.
* Added :meth:`~isaaclab.envs.ManagerBasedEnvCfg.io_descriptors_output_dir` to configure the directory to export the IO descriptors to.
* Added :meth:`~isaaclab.envs.ManagerBasedEnvCfg.export_io_descriptors` to toggle the export of the IO descriptors.
* Added the option to export the Observation and Action of the managed environments into a YAML file. This can be used to more easily
  deploy policies trained in Isaac Lab.


0.45.1 (2025-08-16)
~~~~~~~~~~~~~~~~~~~

Added
^^^^^

* Added validations for scale-based randomization ranges across mass, actuator, joint, and tendon parameters.

Changed
^^^^^^^

* Refactored randomization functions into classes with initialization-time checks to avoid runtime overhead.


0.45.0 (2025-08-07)
~~~~~~~~~~~~~~~~~~~

Added
^^^^^

* Added :attr:`~isaaclab.sensors.contact_sensor.ContactSensorCfg.track_contact_points` to toggle tracking of contact
  point locations between sensor bodies and filtered bodies.
* Added :attr:`~isaaclab.sensors.contact_sensor.ContactSensorCfg.max_contact_data_per_prim` to configure the maximum
  amount of contacts per sensor body.
* Added :attr:`~isaaclab.sensors.contact_sensor.ContactSensorData.contact_pos_w` data field for tracking contact point
  locations.


0.44.12 (2025-08-12)
~~~~~~~~~~~~~~~~~~~~

Fixed
^^^^^

* Fixed IndexError in :meth:`isaaclab.envs.mdp.events.reset_joints_by_scale`,
  :meth:`isaaclab.envs.mdp.events.reset_joints_by_offsets` by adding dimension to env_ids when indexing.


0.44.11 (2025-08-11)
~~~~~~~~~~~~~~~~~~~~

Fixed
^^^^^

* Fixed rendering preset mode when an experience CLI arg is provided.


0.44.10 (2025-08-06)
~~~~~~~~~~~~~~~~~~~~

Fixed
^^^^^

* Fixed the old termination manager in :class:`~isaaclab.managers.TerminationManager` term_done logging that
  logs the instantaneous term done count at reset. This let to inaccurate aggregation of termination count,
  obscuring the what really happening during the training. Instead we log the episodic term done.


0.44.9 (2025-07-30)
~~~~~~~~~~~~~~~~~~~

Added
^^^^^

* Added ``from __future__ import annotations`` to manager_based_rl_mimic_env.py to fix Sphinx
  doc warnings for IsaacLab Mimic docs.


0.44.8 (2025-07-30)
~~~~~~~~~~~~~~~~~~~

Fixed
^^^^^

* Improved handling of deprecated flag :attr:`~isaaclab.sensors.RayCasterCfg.attach_yaw_only`.
  Previously, the flag was only handled if it was set to True. This led to a bug where the yaw was not accounted for
  when the flag was set to False.
* Fixed the handling of interval-based events inside :class:`~isaaclab.managers.EventManager` to properly handle
  their resets. Previously, only class-based events were properly handled.


0.44.7 (2025-07-30)
~~~~~~~~~~~~~~~~~~~

Added
^^^^^

* Added a new argument ``is_global`` to :meth:`~isaaclab.assets.Articulation.set_external_force_and_torque`,
  :meth:`~isaaclab.assets.RigidObject.set_external_force_and_torque`, and
  :meth:`~isaaclab.assets.RigidObjectCollection.set_external_force_and_torque` allowing to set external wrenches
  in the global frame directly from the method call rather than having to set the frame in the configuration.

Removed
^^^^^^^^

* Removed :attr:`xxx_external_wrench_frame` flag from asset configuration classes in favor of direct argument
  passed to the :meth:`set_external_force_and_torque` function.


0.44.6 (2025-07-28)
~~~~~~~~~~~~~~~~~~~

Changed
^^^^^^^

* Tweak default behavior for rendering preset modes.


0.44.5 (2025-07-28)
~~~~~~~~~~~~~~~~~~~

Fixed
^^^^^

* Fixed :meth:`isaaclab.scene.reset_to` to properly accept None as valid argument.
* Added tests to verify that argument types.


0.44.4 (2025-07-22)
~~~~~~~~~~~~~~~~~~~

Added
^^^^^

* Added safe callbacks for stage in memory attaching.
* Remove on prim deletion callback workaround


0.44.3 (2025-07-21)
~~~~~~~~~~~~~~~~~~~

Fixed
^^^^^

* Fixed rendering preset mode regression.


0.44.2 (2025-07-22)
~~~~~~~~~~~~~~~~~~~

Changed
^^^^^^^

* Updated teleop scripts to print to console vs omni log.


0.44.1 (2025-07-17)
~~~~~~~~~~~~~~~~~~~

Changed
^^^^^^^

* Updated test_pink_ik.py test case to pytest format.


0.44.0 (2025-07-21)
~~~~~~~~~~~~~~~~~~~

Changed
^^^^^^^

* Changed the way clipping is handled for :class:`~isaaclab.actuator.DCMotor` for torque-speed points in when in
  negative power regions.

Added
^^^^^

* Added unit tests for :class:`~isaaclab.actuator.ImplicitActuator`, :class:`~isaaclab.actuator.IdealPDActuator`,
  and :class:`~isaaclab.actuator.DCMotor` independent of :class:`~isaaclab.assets.Articulation`


0.43.0 (2025-07-21)
~~~~~~~~~~~~~~~~~~~

Changed
^^^^^^^

* Updates torch version to 2.7.0 and torchvision to 0.22.0.
  Some dependencies now require torch>=2.6, and given the vulnerabilities in Torch 2.5.1,
  we are updating the torch version to 2.7.0 to also include Blackwell support. Since Isaac Sim 4.5 has not updated the
  torch version, we are now overwriting the torch installation step in isaaclab.sh when running ``./isaaclab.sh -i``.


0.42.26 (2025-06-29)
~~~~~~~~~~~~~~~~~~~~

Added
^^^^^

* Added MangerBasedRLEnv support for composite gym observation spaces.
* A test for the composite gym observation spaces in ManagerBasedRLEnv is added to ensure that the observation spaces
  are correctly configured base on the clip.


0.42.25 (2025-07-11)
~~~~~~~~~~~~~~~~~~~~

Added
^^^^^

* Added :attr:`~isaaclab.sensors.ContactSensorData.force_matrix_w_history` that tracks the history of the filtered
  contact forces in the world frame.


0.42.24 (2025-06-25)
~~~~~~~~~~~~~~~~~~~~

Added
^^^^^

* Added new curriculum mdp :func:`~isaaclab.envs.mdp.curriculums.modify_env_param` and
  :func:`~isaaclab.envs.mdp.curriculums.modify_env_param` that enables flexible changes to any configurations in the
  env instance


0.42.23 (2025-07-11)
~~~~~~~~~~~~~~~~~~~~

Fixed
^^^^^

* Fixed :meth:`isaaclab.envs.mdp.events.reset_joints_by_scale`, :meth:`isaaclab.envs.mdp.events.reset_joints_by_offsets`
  restricting the resetting joint indices be that user defined joint indices.


0.42.22 (2025-07-11)
~~~~~~~~~~~~~~~~~~~~

Fixed
^^^^^

* Fixed missing attribute in :class:`~isaaclab.sensors.ray_caster.RayCasterCamera` class and its reset method when no
  env_ids are passed.


0.42.21 (2025-07-09)
~~~~~~~~~~~~~~~~~~~~

Added
^^^^^

* Added input param ``update_history`` to :meth:`~isaaclab.managers.ObservationManager.compute`
  to control whether the history buffer should be updated.
* Added unit test for :class:`~isaaclab.envs.ManagerBasedEnv`.

Fixed
^^^^^

* Fixed :class:`~isaaclab.envs.ManagerBasedEnv` and :class:`~isaaclab.envs.ManagerBasedRLEnv` to not update the history
  buffer on recording.


0.42.20 (2025-07-10)
~~~~~~~~~~~~~~~~~~~~

Added
^^^^^

* Added unit tests for multiple math functions:
  :func:`~isaaclab.utils.math.scale_transform`.
  :func:`~isaaclab.utils.math.unscale_transform`.
  :func:`~isaaclab.utils.math.saturate`.
  :func:`~isaaclab.utils.math.normalize`.
  :func:`~isaaclab.utils.math.copysign`.
  :func:`~isaaclab.utils.math.convert_quat`.
  :func:`~isaaclab.utils.math.quat_conjugate`.
  :func:`~isaaclab.utils.math.quat_from_euler_xyz`.
  :func:`~isaaclab.utils.math.quat_from_matrix`.
  :func:`~isaaclab.utils.math.euler_xyz_from_quat`.
  :func:`~isaaclab.utils.math.matrix_from_euler`.
  :func:`~isaaclab.utils.math.quat_from_angle_axis`.
  :func:`~isaaclab.utils.math.axis_angle_from_quat`.
  :func:`~isaaclab.utils.math.skew_symmetric_matrix`.
  :func:`~isaaclab.utils.math.combine_transform`.
  :func:`~isaaclab.utils.math.subtract_transform`.
  :func:`~isaaclab.utils.math.compute_pose_error`.

Changed
^^^^^^^

* Changed the implementation of :func:`~isaaclab.utils.math.copysign` to better reflect the documented functionality.


0.42.19 (2025-07-09)
~~~~~~~~~~~~~~~~~~~~

Changed
^^^^^^^

* Added clone_in_fabric config flag to :class:`~isaaclab.scene.interactive_scene_cfg.InteractiveSceneCfg`
* Enable clone_in_fabric for envs which work with limited benchmark_non_rl.py script


0.42.18 (2025-07-07)
~~~~~~~~~~~~~~~~~~~~

Changed
^^^^^^^

* Changed texture and color randomization to use new replicator functional APIs.


0.42.17 (2025-07-08)
~~~~~~~~~~~~~~~~~~~~

Fixed
^^^^^

* Fixed hanging quat_rotate calls to point to quat_apply in :class:`~isaaclab.assets.articulation.ArticulationData` and
  :class:`~isaaclab.assets.articulation.RigidObjectCollectionData`


0.42.16 (2025-07-08)
~~~~~~~~~~~~~~~~~~~~

Added
^^^^^

* Added ability to set platform height independent of object height for trimesh terrains.


0.42.15 (2025-07-01)
~~~~~~~~~~~~~~~~~~~~

Added
^^^^^

* Added :attr:`abs_height_noise` and :attr:`rel_height_noise` to give minimum and maximum absolute and relative noise to
  :class:`isaaclab.terrrains.trimesh.MeshRepeatedObjectsTerrainCfg`
* Added deprecation warnings to the existing :attr:`max_height_noise` but still functions.


0.42.14 (2025-07-03)
~~~~~~~~~~~~~~~~~~~~

Fixed
^^^^^

* Fixed unittest tests that are floating inside pytests for articulation and rendering


0.42.13 (2025-07-07)
~~~~~~~~~~~~~~~~~~~~

Changed
^^^^^^^

* Updated gymnasium to v1.2.0. This update includes fixes for a memory leak that appears when recording
  videos with the ``--video`` flag.


0.42.12 (2025-06-27)
~~~~~~~~~~~~~~~~~~~~

Added
^^^^^

* Added unit test for :func:`~isaaclab.utils.math.quat_inv`.

Fixed
^^^^^

* Fixed the implementation mistake in :func:`~isaaclab.utils.math.quat_inv`.


0.42.11 (2025-06-25)
~~~~~~~~~~~~~~~~~~~~

Fixed
^^^^^

* Fixed :func:`~isaaclab.utils.dict.update_class_from_dict` preventing setting flat Iterables with different lengths.


0.42.10 (2025-06-25)
~~~~~~~~~~~~~~~~~~~~

Added
^^^^^

* Added ``sample_bias_per_component`` flag to :class:`~isaaclab.utils.noise.noise_model.NoiseModelWithAdditiveBias`
  to enable independent per-component bias sampling, which is now the default behavior. If set to False, the previous
  behavior of sharing the same bias value across all components is retained.


0.42.9 (2025-06-18)
~~~~~~~~~~~~~~~~~~~

Fixed
^^^^^

* Fixed data inconsistency between read_body, read_link, read_com when write_body, write_com, write_joint performed, in
  :class:`~isaaclab.assets.Articulation`, :class:`~isaaclab.assets.RigidObject`, and
  :class:`~isaaclab.assets.RigidObjectCollection`
* added pytest that check against these data consistencies


0.42.8 (2025-06-24)
~~~~~~~~~~~~~~~~~~~

Added
^^^^^

* :class:`~isaaclab.utils.noise.NoiseModel` support for manager-based workflows.

Changed
^^^^^^^

* Renamed :func:`~isaaclab.utils.noise.NoiseModel.apply` method to :func:`~isaaclab.utils.noise.NoiseModel.__call__`.


0.42.7 (2025-06-12)
~~~~~~~~~~~~~~~~~~~

Fixed
^^^^^

* Fixed potential issues in :func:`~isaaclab.envs.mdp.events.randomize_visual_texture_material` related to handling
  visual prims during texture randomization.


0.42.6 (2025-06-11)
~~~~~~~~~~~~~~~~~~~

Changed
^^^^^^^

* Remove deprecated usage of quat_rotate from articulation data class and replace with quat_apply.


0.42.5 (2025-05-22)
~~~~~~~~~~~~~~~~~~~

Fixed
^^^^^

* Fixed collision filtering logic for CPU simulation. The automatic collision filtering feature
  currently has limitations for CPU simulation. Collision filtering needs to be manually enabled when using
  CPU simulation.


0.42.4 (2025-06-03)
~~~~~~~~~~~~~~~~~~~

Changed
^^^^^^^

* Removes the hardcoding to :class:`~isaaclab.terrains.terrain_generator.TerrainGenerator` in
  :class:`~isaaclab.terrains.terrain_generator.TerrainImporter` and instead the ``class_type`` is used which is
  passed in the ``TerrainGeneratorCfg``.


0.42.3 (2025-03-20)
~~~~~~~~~~~~~~~~~~~

Changed
^^^^^^^

* Made separate data buffers for poses and velocities for the :class:`~isaaclab.assets.Articulation`,
  :class:`~isaaclab.assets.RigidObject`, and :class:`~isaaclab.assets.RigidObjectCollection` classes.
  Previously, the two data buffers were stored together in a single buffer requiring an additional
  concatenation operation when accessing the data.
* Cleaned up ordering of members inside the data classes for the assets to make them easier
  to comprehend. This reduced the code duplication within the class and made the class
  more readable.


0.42.2 (2025-05-31)
~~~~~~~~~~~~~~~~~~~

Added
^^^^^

* Updated gymnasium to >= 1.0
* Added support for specifying module:task_name as task name to avoid module import for ``gym.make``


0.42.1 (2025-06-02)
~~~~~~~~~~~~~~~~~~~

Added
^^^^^

* Added time observation functions to ~isaaclab.envs.mdp.observations module,
  :func:`~isaaclab.envs.mdp.observations.current_time_s` and :func:`~isaaclab.envs.mdp.observations.remaining_time_s`.

Changed
^^^^^^^

* Moved initialization of ``episode_length_buf`` outside of :meth:`load_managers()` of
  :class:`~isaaclab.envs.ManagerBasedRLEnv` to make it available for mdp functions.


0.42.0 (2025-06-02)
~~~~~~~~~~~~~~~~~~~

Added
^^^^^

* Added support for stage in memory and cloning in fabric. This will help improve performance for scene setup and lower
  overall startup time.


0.41.0 (2025-05-19)
~~~~~~~~~~~~~~~~~~~

Added
^^^^^

* Added simulation schemas for spatial tendons. These can be configured for assets imported
  from file formats.
* Added support for spatial tendons.


0.40.14 (2025-05-29)
~~~~~~~~~~~~~~~~~~~~

Added
^^^^^

* Added deprecation warning for :meth:`~isaaclab.utils.math.quat_rotate` and
  :meth:`~isaaclab.utils.math.quat_rotate_inverse`

Changed
^^^^^^^

* Changed all calls to :meth:`~isaaclab.utils.math.quat_rotate` and :meth:`~isaaclab.utils.math.quat_rotate_inverse` to
  :meth:`~isaaclab.utils.math.quat_apply` and :meth:`~isaaclab.utils.math.quat_apply_inverse` for speed.


0.40.13 (2025-05-19)
~~~~~~~~~~~~~~~~~~~~

Fixed
^^^^^

* Raising exceptions in step, render and reset if they occurred inside the initialization callbacks
  of assets and sensors.used from the experience files and the double definition is removed.


0.40.12 (2025-01-30)
~~~~~~~~~~~~~~~~~~~~

Added
^^^^^

* Added method :meth:`omni.isaac.lab.assets.AssetBase.set_visibility` to set the visibility of the asset
  in the simulation.


0.40.11 (2025-05-16)
~~~~~~~~~~~~~~~~~~~~

Added
^^^^^

* Added support for concatenation of observations along different dimensions in
  :class:`~isaaclab.managers.observation_manager.ObservationManager`.

Changed
^^^^^^^

* Updated the :class:`~isaaclab.managers.command_manager.CommandManager` to update the command counter after the
  resampling call.


0.40.10 (2025-05-16)
~~~~~~~~~~~~~~~~~~~~

Fixed
^^^^^

* Fixed penetration issue for negative border height in :class:`~isaaclab.terrains.terrain_generator.TerrainGeneratorCfg`.


0.40.9 (2025-05-20)
~~~~~~~~~~~~~~~~~~~

Changed
^^^^^^^

* Changed the implementation of :meth:`~isaaclab.utils.math.quat_box_minus`

Added
^^^^^

* Added :meth:`~isaaclab.utils.math.quat_box_plus`
* Added :meth:`~isaaclab.utils.math.rigid_body_twist_transform`


0.40.8 (2025-05-15)
~~~~~~~~~~~~~~~~~~~

Fixed
^^^^^

* Fixed :meth:`omni.isaac.lab.sensors.camera.camera.Camera.set_intrinsic_matrices` preventing setting of unused USD
  camera parameters.
* Fixed :meth:`omni.isaac.lab.sensors.camera.camera.Camera._update_intrinsic_matrices` preventing unused USD camera
  parameters from being used to calculate :attr:`omni.isaac.lab.sensors.camera.CameraData.intrinsic_matrices`
* Fixed :meth:`omni.isaac.lab.spawners.sensors.sensors_cfg.PinholeCameraCfg.from_intrinsic_matrix` preventing setting of
  unused USD camera parameters.


0.40.7 (2025-05-14)
~~~~~~~~~~~~~~~~~~~

* Added a new attribute :attr:`articulation_root_prim_path` to the :class:`~isaaclab.assets.ArticulationCfg` class
  to allow explicitly specifying the prim path of the articulation root.


0.40.6 (2025-05-14)
~~~~~~~~~~~~~~~~~~~

Changed
^^^^^^^

* Enabled external cameras in XR.


0.40.5 (2025-05-23)
~~~~~~~~~~~~~~~~~~~

Added
^^^^^

* Added feature for animation recording through baking physics operations into OVD files.


0.40.4 (2025-05-17)
~~~~~~~~~~~~~~~~~~~

Changed
^^^^^^^

* Changed livestreaming options to use ``LIVESTREAM=1`` for WebRTC over public networks and ``LIVESTREAM=2`` for WebRTC over private networks.


0.40.3 (2025-05-20)
~~~~~~~~~~~~~~~~~~~

Changed
^^^^^^^

* Made modifications to :func:`isaaclab.envs.mdp.image` to handle image normalization for normal maps.


0.40.2 (2025-05-14)
~~~~~~~~~~~~~~~~~~~

Changed
^^^^^^^

* Refactored remove_camera_configs to be a function that can be used in the record_demos and teleop scripts.


0.40.1 (2025-05-14)
~~~~~~~~~~~~~~~~~~~

Fixed
^^^^^

* Fixed spacemouse device add callback function to work with record_demos/teleop_se3_agent scripts.


0.40.0 (2025-05-03)
~~~~~~~~~~~~~~~~~~~

Added
^^^^^

* Added check in RecorderManager to ensure that the success indicator is only set if the termination manager is present.
* Added semantic tags in :func:`isaaclab.sim.spawners.from_files.spawn_ground_plane`.
  This allows for :attr:`semantic_segmentation_mapping` to be used when using the ground plane spawner.


0.39.0 (2025-04-01)
~~~~~~~~~~~~~~~~~~~

Added
^^^^^

* Added the :meth:`~isaaclab.env.mdp.observations.joint_effort`


0.38.0 (2025-04-01)
~~~~~~~~~~~~~~~~~~~

Added
^^^^^

* Added :meth:`~isaaclab.envs.mdp.observations.body_pose_w`
* Added :meth:`~isaaclab.envs.mdp.observations.body_projected_gravity_b`


0.37.5 (2025-05-12)
~~~~~~~~~~~~~~~~~~~

Added
^^^^^

* Added a new teleop configuration class :class:`~isaaclab.devices.DevicesCfg` to support multiple teleoperation
  devices declared in the environment configuration file.
* Implemented a factory function to create teleoperation devices based on the device configuration.


0.37.4 (2025-05-12)
~~~~~~~~~~~~~~~~~~~~

Changed
^^^^^^^

* Remove isaacsim.xr.openxr from openxr experience file.
* Use Performance AR profile for XR rendering.


0.37.3 (2025-05-08)
~~~~~~~~~~~~~~~~~~~~

Added
^^^^^

* Updated PINK task space action to record processed actions.
* Added new recorder term for recording post step processed actions.


0.37.2 (2025-05-06)
~~~~~~~~~~~~~~~~~~~~

Changed
^^^^^^^

* Migrated OpenXR device to use the new OpenXR handtracking API from omni.kit.xr.core.


0.37.1 (2025-05-05)
~~~~~~~~~~~~~~~~~~~~

Changed
^^^^^^^

* Removed xr rendering mode.


0.37.0 (2025-04-24)
~~~~~~~~~~~~~~~~~~~~

Changed
^^^^^^^

* Updated pytorch to latest 2.7.0 with cuda 12.8 for Blackwell support.
  Torch is now installed as part of the isaaclab.sh/bat scripts to ensure the correct version is installed.
* Removed :attr:`~isaaclab.sim.spawners.PhysicsMaterialCfg.improve_patch_friction` as it has been deprecated and removed from the simulation.
  The simulation will always behave as if this attribute is set to true.


0.36.23 (2025-04-24)
~~~~~~~~~~~~~~~~~~~~

Fixed
^^^^^

* Fixed ``return_latest_camera_pose`` option in :class:`~isaaclab.sensors.TiledCameraCfg` from not being used to the
  argument ``update_latest_camera_pose`` in :class:`~isaaclab.sensors.CameraCfg` with application in both
  :class:`~isaaclab.sensors.Camera` and :class:`~isaaclab.sensors.TiledCamera`.


0.36.22 (2025-04-23)
~~~~~~~~~~~~~~~~~~~~

Fixed
^^^^^^^

* Adds correct type check for ManagerTermBase class in event_manager.py.


0.36.21 (2025-04-15)
~~~~~~~~~~~~~~~~~~~~

Changed
^^^^^^^

* Removed direct call of qpsovlers library from pink_ik controller and changed solver from quadprog to osqp.


0.36.20 (2025-04-09)
~~~~~~~~~~~~~~~~~~~~

Changed
^^^^^^^

* Added call to set cuda device after each ``app.update()`` call in :class:`~isaaclab.sim.SimulationContext`.
  This is now required for multi-GPU workflows because some underlying logic in ``app.update()`` is modifying
  the cuda device, which results in NCCL errors on distributed setups.


0.36.19 (2025-04-01)
~~~~~~~~~~~~~~~~~~~~

Fixed
^^^^^

* Added check in RecorderManager to ensure that the success indicator is only set if the termination manager is present.


0.36.18 (2025-03-26)
~~~~~~~~~~~~~~~~~~~~

Added
^^^^^

* Added a dynamic text instruction widget that provides real-time feedback
  on the number of successful recordings during demonstration sessions.


0.36.17 (2025-03-26)
~~~~~~~~~~~~~~~~~~~~

Changed
^^^^^^^

* Added override in AppLauncher to apply patch for ``pxr.Gf.Matrix4d`` to work with Pinocchio 2.7.0.


0.36.16 (2025-03-25)
~~~~~~~~~~~~~~~~~~~~

Changed
^^^^^^^

* Modified rendering mode default behavior when the launcher arg :attr:`enable_cameras` is not set.


0.36.15 (2025-03-25)
~~~~~~~~~~~~~~~~~~~~

Added
^^^^^

* Added near plane distance configuration for XR device.


0.36.14 (2025-03-24)
~~~~~~~~~~~~~~~~~~~~

Changed
^^^^^^^

* Changed default render settings in :class:`~isaaclab.sim.SimulationCfg` to None, which means that
  the default settings will be used from the experience files and the double definition is removed.


0.36.13 (2025-03-24)
~~~~~~~~~~~~~~~~~~~~

Added
^^^^^

* Added headpose support to OpenXRDevice.


0.36.12 (2025-03-19)
~~~~~~~~~~~~~~~~~~~~

Added
^^^^^

* Added parameter to show warning if Pink IK solver fails to find a solution.


0.36.11 (2025-03-19)
~~~~~~~~~~~~~~~~~~~~

Fixed
^^^^^

* Fixed default behavior of :class:`~isaaclab.actuators.ImplicitActuator` if no :attr:`effort_limits_sim` or
  :attr:`effort_limit` is set.


0.36.10 (2025-03-17)
~~~~~~~~~~~~~~~~~~~~

Fixed
^^^^^

* App launcher to update the cli arguments if conditional defaults are used.


0.36.9 (2025-03-18)
~~~~~~~~~~~~~~~~~~~

Added
^^^^^^^

* Xr rendering mode, which is default when xr is used.


0.36.8 (2025-03-17)
~~~~~~~~~~~~~~~~~~~

Fixed
^^^^^

* Removed ``scalar_first`` from scipy function usage to support older versions of scipy.


0.36.7 (2025-03-14)
~~~~~~~~~~~~~~~~~~~

Fixed
^^^^^

* Changed the import structure to only import ``pinocchio`` when ``pink-ik`` or ``dex-retargeting`` is being used.
  This also solves for the problem that ``pink-ik`` and ``dex-retargeting`` are not supported in windows.
* Removed ``isaacsim.robot_motion.lula`` and ``isaacsim.robot_motion.motion_generation`` from the default loaded Isaac Sim extensions.
* Moved pink ik action config to a separate file.


0.36.6 (2025-03-13)
~~~~~~~~~~~~~~~~~~~

Fixed
^^^^^

* Worked around an issue where the render mode is set to ``"RayTracedLighting"`` instead of ``"RaytracedLighting"`` by
  some dependencies.


0.36.5 (2025-03-11)
~~~~~~~~~~~~~~~~~~~

Added
^^^^^^^

* Added 3 rendering mode presets: performance, balanced, and quality.
* Preset settings are stored in ``apps/rendering_modes``.
* Presets can be set with cli arg ``--rendering_mode`` or with :class:`RenderCfg`.
* Preset rendering settings can be overwritten with :class:`RenderCfg`.
* :class:`RenderCfg` supports all native RTX carb settings.

Changed
^^^^^^^
* :class:`RenderCfg` default settings are unset.


0.36.4 (2025-03-11)
~~~~~~~~~~~~~~~~~~~

Changed
^^^^^^^

* Updated the OpenXR kit file ``isaaclab.python.xr.openxr.kit`` to inherit from ``isaaclab.python.kit`` instead of
  ``isaaclab.python.rendering.kit`` which is not appropriate.


0.36.3 (2025-03-10)
~~~~~~~~~~~~~~~~~~~~

Changed
^^^^^^^

* Added the PinkIKController controller class that interfaces Isaac Lab with the Pink differential inverse kinematics solver
  to allow control of multiple links in a robot using a single solver.


0.36.2 (2025-03-07)
~~~~~~~~~~~~~~~~~~~~

Changed
^^^^^^^

* Allowed users to exit on 1 Ctrl+C instead of consecutive 2 key strokes.
* Allowed physics reset during simulation through :meth:`reset` in :class:`~isaaclab.sim.SimulationContext`.


0.36.1 (2025-03-10)
~~~~~~~~~~~~~~~~~~~

Added
^^^^^

* Added :attr:`semantic_segmentation_mapping` for camera configs to allow specifying colors for semantics.


0.36.0 (2025-03-07)
~~~~~~~~~~~~~~~~~~~

Removed
^^^^^^^

* Removed the storage of tri-meshes and warp meshes inside the :class:`~isaaclab.terrains.TerrainImporter` class.
  Initially these meshes were added for ray-casting purposes. However, since the ray-caster reads the terrains
  directly from the USD files, these meshes are no longer needed.
* Deprecated the :attr:`warp_meshes` and :attr:`meshes` attributes from the
  :class:`~isaaclab.terrains.TerrainImporter` class. These attributes now return an empty dictionary
  with a deprecation warning.

Changed
^^^^^^^

* Changed the prim path of the "plane" terrain inside the :class:`~isaaclab.terrains.TerrainImporter` class.
  Earlier, the terrain was imported directly as the importer's prim path. Now, the terrain is imported as
  ``{importer_prim_path}/{name}``, where ``name`` is the name of the terrain.


0.35.0 (2025-03-07)
~~~~~~~~~~~~~~~~~~~

* Improved documentation of various attributes in the :class:`~isaaclab.assets.ArticulationData` class to make
  it clearer which values represent the simulation and internal class values. In the new convention,
  the ``default_xxx`` attributes are whatever the user configured from their configuration of the articulation
  class, while the ``xxx`` attributes are the values from the simulation.
* Updated the soft joint position limits inside the :meth:`~isaaclab.assets.Articulation.write_joint_pos_limits_to_sim`
  method to use the new limits passed to the function.
* Added setting of :attr:`~isaaclab.assets.ArticulationData.default_joint_armature` and
  :attr:`~isaaclab.assets.ArticulationData.default_joint_friction` attributes in the
  :class:`~isaaclab.assets.Articulation` class based on user configuration.

Changed
^^^^^^^

* Removed unnecessary buffer creation operations inside the :class:`~isaaclab.assets.Articulation` class.
  Earlier, the class initialized a variety of buffer data with zeros and in the next function assigned
  them the value from PhysX. This made the code bulkier and more complex for no reason.
* Renamed parameters for a consistent nomenclature. These changes are backwards compatible with previous releases
  with a deprecation warning for the old names.

  * ``joint_velocity_limits`` → ``joint_vel_limits`` (to match attribute ``joint_vel`` and ``joint_vel_limits``)
  * ``joint_limits`` → ``joint_pos_limits`` (to match attribute ``joint_pos`` and ``soft_joint_pos_limits``)
  * ``default_joint_limits`` → ``default_joint_pos_limits``
  * ``write_joint_limits_to_sim`` → ``write_joint_position_limit_to_sim``
  * ``joint_friction`` → ``joint_friction_coeff``
  * ``default_joint_friction`` → ``default_joint_friction_coeff``
  * ``write_joint_friction_to_sim`` → ``write_joint_friction_coefficient_to_sim``
  * ``fixed_tendon_limit`` → ``fixed_tendon_pos_limits``
  * ``default_fixed_tendon_limit`` → ``default_fixed_tendon_pos_limits``
  * ``set_fixed_tendon_limit`` → ``set_fixed_tendon_position_limit``


0.34.13 (2025-03-06)
~~~~~~~~~~~~~~~~~~~~

Added
^^^^^

* Added a new event mode called "prestartup", which gets called right after the scene design is complete
  and before the simulation is played.
* Added a callback to resolve the scene entity configurations separately once the simulation plays,
  since the scene entities cannot be resolved before the simulation starts playing
  (as we currently rely on PhysX to provide us with the joint/body ordering)


0.34.12 (2025-03-06)
~~~~~~~~~~~~~~~~~~~~

Added
^^^^^

* Updated the mimic API :meth:`target_eef_pose_to_action` in :class:`isaaclab.envs.ManagerBasedRLMimicEnv` to take a dictionary of
  eef noise values instead of a single noise value.
* Added support for optional subtask constraints based on DexMimicGen to the mimic configuration class :class:`isaaclab.envs.MimicEnvCfg`.
* Enabled data compression in HDF5 dataset file handler :class:`isaaclab.utils.datasets.hdf5_dataset_file_handler.HDF5DatasetFileHandler`.


0.34.11 (2025-03-04)
~~~~~~~~~~~~~~~~~~~~

Fixed
^^^^^

* Fixed issue in :class:`~isaaclab.sensors.TiledCamera` and :class:`~isaaclab.sensors.Camera` where segmentation outputs only display the first tile
  when scene instancing is enabled. A workaround is added for now to disable instancing when segmentation
  outputs are requested.


0.34.10 (2025-03-04)
~~~~~~~~~~~~~~~~~~~~

Fixed
^^^^^

* Fixed the issue of misalignment in the motion vectors from the :class:`TiledCamera`
  with other modalities such as RGBA and depth.


0.34.9 (2025-03-04)
~~~~~~~~~~~~~~~~~~~

Added
^^^^^

* Added methods inside the :class:`omni.isaac.lab.assets.Articulation` class to set the joint
  position and velocity for the articulation. Previously, the joint position and velocity could
  only be set using the :meth:`omni.isaac.lab.assets.Articulation.write_joint_state_to_sim` method,
  which didn't allow setting the joint position and velocity separately.


0.34.8 (2025-03-02)
~~~~~~~~~~~~~~~~~~~

Fixed
^^^^^

* Fixed the propagation of the :attr:`activate_contact_sensors` attribute to the
  :class:`~isaaclab.sim.spawners.wrappers.wrappers_cfg.MultiAssetSpawnerCfg` class. Previously, this value
  was always set to False, which led to incorrect contact sensor settings for the spawned assets.


0.34.7 (2025-03-02)
~~~~~~~~~~~~~~~~~~~

Changed
^^^^^^^

* Enabled the physics flag for disabling contact processing in the :class:`~isaaclab.sim.SimulationContact`
  class. This means that by default, no contact reporting is done by the physics engine, which should provide
  a performance boost in simulations with no contact processing requirements.
* Disabled the physics flag for disabling contact processing in the :class:`~isaaclab.sensors.ContactSensor`
  class when the sensor is created to allow contact reporting for the sensor.

Removed
^^^^^^^

* Removed the attribute ``disable_contact_processing`` from :class:`~isaaclab.sim.SimulationContact`.


0.34.6 (2025-03-01)
~~~~~~~~~~~~~~~~~~~

Added
^^^^^

* Added a new attribute :attr:`is_implicit_model` to the :class:`isaaclab.actuators.ActuatorBase` class to
  indicate if the actuator model is implicit or explicit. This helps checking that the correct model type
  is being used when initializing the actuator models.

Fixed
^^^^^

* Added copy of configurations to :class:`~isaaclab.assets.AssetBase` and :class:`~isaaclab.sensors.SensorBase`
  to prevent modifications of the configurations from leaking outside of the classes.
* Fixed the case where setting velocity/effort limits for the simulation in the
  :class:`~isaaclab.actuators.ActuatorBaseCfg` class was not being used to update the actuator-specific
  velocity/effort limits.

Changed
^^^^^^^

* Moved warnings and checks for implicit actuator models to the :class:`~isaaclab.actuators.ImplicitActuator` class.
* Reverted to IsaacLab v1.3 behavior where :attr:`isaaclab.actuators.ImplicitActuatorCfg.velocity_limit`
  attribute was not used for setting the velocity limits in the simulation. This makes it possible to deploy
  policies from previous release without any changes. If users want to set the velocity limits for the simulation,
  they should use the :attr:`isaaclab.actuators.ImplicitActuatorCfg.velocity_limit_sim` attribute instead.


0.34.5 (2025-02-28)
~~~~~~~~~~~~~~~~~~~

Added
^^^^^

* Added IP address support for WebRTC livestream to allow specifying IP address to stream across networks.
  This feature requires an updated livestream extension, which is current only available in the pre-built Isaac Lab 2.0.1 docker image.
  Support for other Isaac Sim builds will become available in Isaac Sim 5.0.


0.34.4 (2025-02-27)
~~~~~~~~~~~~~~~~~~~~

Added
^^^^^

* Refactored retargeting code from Se3Handtracking class into separate modules for better modularity
* Added scaffolding for developing additional retargeters (e.g. dex)


0.34.3 (2025-02-26)
~~~~~~~~~~~~~~~~~~~

Added
^^^^^

* Enablec specifying the placement of the simulation when viewed in an XR device. This is achieved by
  adding an ``XrCfg`` environment configuration with ``anchor_pos`` and ``anchor_rot`` parameters.


0.34.2 (2025-02-21)
~~~~~~~~~~~~~~~~~~~

Fixed
^^^^^

* Fixed setting of root velocities inside the event term :meth:`reset_root_state_from_terrain`. Earlier, the indexing
  based on the environment IDs was missing.


0.34.1 (2025-02-17)
~~~~~~~~~~~~~~~~~~~

Fixed
^^^^^

* Ensured that the loaded torch JIT models inside actuator networks are correctly set to eval mode
  to prevent any unexpected behavior during inference.


0.34.0 (2025-02-14)
~~~~~~~~~~~~~~~~~~~

Fixed
^^^^^

* Added attributes :attr:`velocity_limits_sim` and :attr:`effort_limits_sim` to the
  :class:`isaaclab.actuators.ActuatorBaseCfg` class to separate solver limits from actuator limits.


0.33.17 (2025-02-13)
~~~~~~~~~~~~~~~~~~~~

Fixed
^^^^^

* Fixed Imu sensor based observations at first step by updating scene during initialization for
  :class:`~isaaclab.envs.ManagerBasedEnv`, :class:`~isaaclab.envs.DirectRLEnv`, and :class:`~isaaclab.envs.DirectMARLEnv`


0.33.16 (2025-02-09)
~~~~~~~~~~~~~~~~~~~~

Fixed
^^^^^

* Removes old deprecation warning from :attr:`isaaclab.assets.RigidObectData.body_state_w`


0.33.15 (2025-02-09)
~~~~~~~~~~~~~~~~~~~~

Fixed
^^^^^

* Fixed not updating the ``drift`` when calling :func:`~isaaclab.sensors.RayCaster.reset`


0.33.14 (2025-02-01)
~~~~~~~~~~~~~~~~~~~~

Fixed
^^^^^

* Fixed not updating the timestamp of ``body_link_state_w`` and ``body_com_state_w`` when ``write_root_pose_to_sim`` and ``write_joint_state_to_sim`` in the ``Articulation`` class are called.


0.33.13 (2025-01-30)
~~~~~~~~~~~~~~~~~~~~

* Fixed resampling of interval time left for the next event in the :class:`~isaaclab.managers.EventManager`
  class. Earlier, the time left for interval-based events was not being resampled on episodic resets. This led
  to the event being triggered at the wrong time after the reset.


0.33.12 (2025-01-28)
~~~~~~~~~~~~~~~~~~~~

Fixed
^^^^^

* Fixed missing import in ``line_plot.py``


0.33.11 (2025-01-25)
~~~~~~~~~~~~~~~~~~~~

Added
^^^^^

* Added :attr:`isaaclab.scene.InteractiveSceneCfg.filter_collisions` to allow specifying whether collision masking across environments is desired.

Changed
^^^^^^^

* Automatic collision filtering now happens as part of the replicate_physics call. When replicate_physics is not enabled, we call the previous
  ``filter_collisions`` API to mask collisions between environments.


0.33.10 (2025-01-22)
~~~~~~~~~~~~~~~~~~~~

Changed
^^^^^^^

* In :meth:`isaaclab.assets.Articulation.write_joint_limits_to_sim`, we previously added a check for if default joint positions exceed the
  new limits being set. When this is True, we log a warning message to indicate that the default joint positions will be clipped to be within
  the range of the new limits. However, the warning message can become overly verbose in a randomization setting where this API is called on
  every environment reset. We now default to only writing the message to info level logging if called within randomization, and expose a
  parameter that can be used to choose the logging level desired.


0.33.9 (2025-01-22)
~~~~~~~~~~~~~~~~~~~

Fixed
^^^^^

* Fixed typo in /physics/autoPopupSimulationOutputWindow setting in :class:`~isaaclab.sim.SimulationContext`


0.33.8 (2025-01-17)
~~~~~~~~~~~~~~~~~~~

Fixed
^^^^^

* Removed deprecation of :attr:`isaaclab.assets.ArticulationData.root_state_w` and
  :attr:`isaaclab.assets.ArticulationData.body_state_w` derived properties.
* Removed deprecation of :meth:`isaaclab.assets.Articulation.write_root_state_to_sim`.
* Replaced calls to :attr:`isaaclab.assets.ArticulationData.root_com_state_w` and
  :attr:`isaaclab.assets.ArticulationData.root_link_state_w` with corresponding calls to
  :attr:`isaaclab.assets.ArticulationData.root_state_w`.
* Replaced calls to :attr:`isaaclab.assets.ArticulationData.body_com_state_w` and
  :attr:`isaaclab.assets.ArticulationData.body_link_state_w` properties with corresponding calls to
  :attr:`isaaclab.assets.ArticulationData.body_state_w` properties.
* Removed deprecation of :attr:`isaaclab.assets.RigidObjectData.root_state_w` derived properties.
* Removed deprecation of :meth:`isaaclab.assets.RigidObject.write_root_state_to_sim`.
* Replaced calls to :attr:`isaaclab.assets.RigidObjectData.root_com_state_w` and
  :attr:`isaaclab.assets.RigidObjectData.root_link_state_w` properties with corresponding calls to
  :attr:`isaaclab.assets.RigidObjectData.root_state_w` properties.
* Removed deprecation of :attr:`isaaclab.assets.RigidObjectCollectionData.root_state_w` derived properties.
* Removed deprecation of :meth:`isaaclab.assets.RigidObjectCollection.write_root_state_to_sim`.
* Replaced calls to :attr:`isaaclab.assets.RigidObjectCollectionData.root_com_state_w` and
  :attr:`isaaclab.assets.RigidObjectData.root_link_state_w` properties with corresponding calls to
  :attr:`isaaclab.assets.RigidObjectData.root_state_w` properties.
* Fixed indexing issue in ``write_root_link_velocity_to_sim`` in :class:`isaaclab.assets.RigidObject`
* Fixed index broadcasting in ``write_object_link_velocity_to_sim`` and ``write_object_com_pose_to_sim`` in
  the :class:`isaaclab.assets.RigidObjectCollection` class.


0.33.7 (2025-01-14)
~~~~~~~~~~~~~~~~~~~

Fixed
^^^^^

* Fixed the respawn of only wrong object samples in :func:`repeated_objects_terrain` of :mod:`isaaclab.terrains.trimesh` module.
  Previously, the function was respawning all objects in the scene instead of only the wrong object samples, which in worst case
  could lead to infinite respawn loop.


0.33.6 (2025-01-16)
~~~~~~~~~~~~~~~~~~~

Changed
^^^^^^^

* Added initial unit tests for multiple tiled cameras, including tests for initialization, groundtruth annotators, different poses, and different resolutions.


0.33.5 (2025-01-13)
~~~~~~~~~~~~~~~~~~~

Changed
^^^^^^^

* Moved the definition of ``/persistent/isaac/asset_root/*`` settings from :class:`AppLauncher` to the app files.
  This is needed to prevent errors where ``isaaclab_assets`` was loaded prior to the carbonite setting being set.


0.33.4 (2025-01-10)
~~~~~~~~~~~~~~~~~~~

Changed
^^^^^^^

* Added an optional parameter in the :meth:`record_pre_reset` method in
  :class:`~isaaclab.managers.RecorderManager` to override the export config upon invoking.


0.33.3 (2025-01-08)
~~~~~~~~~~~~~~~~~~~

Fixed
^^^^^

* Fixed docstring in articulation data :class:`isaaclab.assets.ArticulationData`.
  In body properties sections, the second dimension should be num_bodies but was documented as 1.


0.33.2 (2025-01-02)
~~~~~~~~~~~~~~~~~~~

Added
^^^^^

* Added body tracking as an origin type to :class:`isaaclab.envs.ViewerCfg` and :class:`isaaclab.envs.ui.ViewportCameraController`.


0.33.1 (2024-12-26)
~~~~~~~~~~~~~~~~~~~

Changed
^^^^^^^

* Added kinematics initialization call for populating kinematic prim transforms to fabric for rendering.
* Added ``enable_env_ids`` flag for cloning and replication to replace collision filtering.


0.33.0 (2024-12-22)
~~~~~~~~~~~~~~~~~~~

Fixed
^^^^^

* Fixed populating default_joint_stiffness and default_joint_damping values for ImplicitActuator instances in :class:`isaaclab.assets.Articulation`


0.32.2 (2024-12-17)
~~~~~~~~~~~~~~~~~~~

Added
^^^^^

* Added null-space (position) control option to :class:`isaaclab.controllers.OperationalSpaceController`.
* Added test cases that uses null-space control for :class:`isaaclab.controllers.OperationalSpaceController`.
* Added information regarding null-space control to the tutorial script and documentation of
  :class:`isaaclab.controllers.OperationalSpaceController`.
* Added arguments to set specific null-space joint position targets within
  :class:`isaaclab.envs.mdp.actions.OperationalSpaceControllerAction` class.


0.32.1 (2024-12-17)
~~~~~~~~~~~~~~~~~~~

Changed
^^^^^^^

* Added a default and generic implementation of the :meth:`get_object_poses` function
  in the :class:`ManagerBasedRLMimicEnv` class.
* Added a ``EXPORT_NONE`` mode in the :class:`DatasetExportMode` class and updated
  :class:`~isaaclab.managers.RecorderManager` to enable recording without exporting
  the data to a file.


0.32.0 (2024-12-16)
~~~~~~~~~~~~~~~~~~~

Changed
^^^^^^^

* Previously, physx returns the rigid bodies and articulations velocities in the com of bodies rather than the
  link frame, while poses are in link frames. We now explicitly provide :attr:`body_link_state` and
  :attr:`body_com_state` APIs replacing the previous :attr:`body_state` API. Previous APIs are now marked as
  deprecated. Please update any code using the previous pose and velocity APIs to use the new
  ``*_link_*`` or ``*_com_*`` APIs in :attr:`isaaclab.assets.RigidBody`,
  :attr:`isaaclab.assets.RigidBodyCollection`, and :attr:`isaaclab.assets.Articulation`.


0.31.0 (2024-12-16)
~~~~~~~~~~~~~~~~~~~

Added
^^^^^

* Added :class:`ManagerBasedRLMimicEnv` and config classes for mimic data generation workflow for imitation learning.


0.30.3 (2024-12-16)
~~~~~~~~~~~~~~~~~~~

Fixed
^^^^^

* Fixed ordering of logging and resamping in the command manager, where we were logging the metrics
  after resampling the commands. This leads to incorrect logging of metrics when inside the resample call,
  the metrics tensors get reset.


0.30.2 (2024-12-16)
~~~~~~~~~~~~~~~~~~~

Fixed
^^^^^

* Fixed errors within the calculations of :class:`isaaclab.controllers.OperationalSpaceController`.

Added
^^^^^

* Added :class:`isaaclab.controllers.OperationalSpaceController` to API documentation.
* Added test cases for :class:`isaaclab.controllers.OperationalSpaceController`.
* Added a tutorial for :class:`isaaclab.controllers.OperationalSpaceController`.
* Added the implementation of :class:`isaaclab.envs.mdp.actions.OperationalSpaceControllerAction` class.


0.30.1 (2024-12-15)
~~~~~~~~~~~~~~~~~~~

Changed
^^^^^^^

* Added call to update articulation kinematics after reset to ensure states are updated for non-rendering sensors.
  Previously, some changes in reset such as modifying joint states would not be reflected in the rigid body
  states immediately after reset.


0.30.0 (2024-12-15)
~~~~~~~~~~~~~~~~~~~

Added
^^^^^

* Added UI interface to the Managers in the ManagerBasedEnv and MangerBasedRLEnv classes.
* Added UI widgets for :class:`LiveLinePlot` and :class:`ImagePlot`.
* Added ``ManagerLiveVisualizer/Cfg``: Given a ManagerBase (i.e. action_manager, observation_manager, etc) and a
  config file this class creates the the interface between managers and the UI.
* Added :class:`EnvLiveVisualizer`: A 'manager' of ManagerLiveVisualizer. This is added to the ManagerBasedEnv
  but is only called during the initialization of the managers in load_managers
* Added ``get_active_iterable_terms`` implementation methods to ActionManager, ObservationManager, CommandsManager,
  CurriculumManager, RewardManager, and TerminationManager. This method exports the active term data and labels
  for each manager and is called by ManagerLiveVisualizer.
* Additions to :class:`BaseEnvWindow` and :class:`RLEnvWindow` to register ManagerLiveVisualizer UI interfaces
  for the chosen managers.


0.29.0 (2024-12-15)
~~~~~~~~~~~~~~~~~~~

Added
^^^^^

* Added observation history computation to :class:`isaaclab.manager.observation_manager.ObservationManager`.
* Added ``history_length`` and ``flatten_history_dim`` configuration parameters to :class:`isaaclab.manager.manager_term_cfg.ObservationTermCfg`
* Added ``history_length`` and ``flatten_history_dim`` configuration parameters to :class:`isaaclab.manager.manager_term_cfg.ObservationGroupCfg`
* Added full buffer property to :class:`isaaclab.utils.buffers.circular_buffer.CircularBuffer`


0.28.4 (2024-12-15)
~~~~~~~~~~~~~~~~~~~

Added
^^^^^

* Added action clip to all :class:`isaaclab.envs.mdp.actions`.


0.28.3 (2024-12-14)
~~~~~~~~~~~~~~~~~~~

Changed
^^^^^^^

* Added check for error below threshold in state machines to ensure the state has been reached.


0.28.2 (2024-12-13)
~~~~~~~~~~~~~~~~~~~

Fixed
^^^^^

* Fixed the shape of ``quat_w`` in the ``apply_actions`` method of :attr:`~isaaclab.env.mdp.NonHolonomicAction`
  (previously (N,B,4), now (N,4) since the number of root bodies B is required to be 1). Previously ``apply_actions``
  errored because ``euler_xyz_from_quat`` requires inputs of shape (N,4).


0.28.1 (2024-12-13)
~~~~~~~~~~~~~~~~~~~

Fixed
^^^^^

* Fixed the internal buffers for ``set_external_force_and_torque`` where the buffer values would be stale if zero
  values are sent to the APIs.


0.28.0 (2024-12-12)
~~~~~~~~~~~~~~~~~~~

Changed
^^^^^^^

* Adapted the :class:`~isaaclab.sim.converters.UrdfConverter` to use the latest URDF converter API from Isaac Sim 4.5.
  The physics articulation root can now be set separately, and the joint drive gains can be set on a per joint basis.


0.27.33 (2024-12-11)
~~~~~~~~~~~~~~~~~~~~

Added
^^^^^

* Introduced an optional ``sensor_cfg`` parameter to the :meth:`~isaaclab.envs.mdp.rewards.base_height_l2` function,
  enabling the use of :class:`~isaaclab.sensors.RayCaster` for height adjustments. For flat terrains, the function
  retains its previous behavior.
* Improved documentation to clarify the usage of the :meth:`~isaaclab.envs.mdp.rewards.base_height_l2` function in
  both flat and rough terrain settings.


0.27.32 (2024-12-11)
~~~~~~~~~~~~~~~~~~~~

Fixed
^^^^^

* Modified :class:`isaaclab.envs.mdp.actions.DifferentialInverseKinematicsAction` class to use the geometric
  Jacobian computed w.r.t. to the root frame of the robot. This helps ensure that root pose does not affect the tracking.


0.27.31 (2024-12-09)
~~~~~~~~~~~~~~~~~~~~

Changed
^^^^^^^

* Introduced configuration options in :class:`Se3HandTracking` to:

  - Zero out rotation around the x/y axes
  - Apply smoothing and thresholding to position and rotation deltas for reduced jitter
  - Use wrist-based rotation reference as an alternative to fingertip-based rotation

* Switched the default position reference in :class:`Se3HandTracking` to the wrist joint pose, providing more stable
  relative-based positioning.


0.27.30 (2024-12-09)
~~~~~~~~~~~~~~~~~~~~

Fixed
^^^^^

* Fixed the initial state recorder term in :class:`isaaclab.envs.mdp.recorders.InitialStateRecorder` to
  return only the states of the specified environment IDs.


0.27.29 (2024-12-06)
~~~~~~~~~~~~~~~~~~~~

Fixed
^^^^^

* Fixed the enforcement of :attr:`~isaaclab.actuators.ActuatorBaseCfg.velocity_limits` at the
  :attr:`~isaaclab.assets.Articulation.root_physx_view` level.


0.27.28 (2024-12-06)
~~~~~~~~~~~~~~~~~~~~

Changed
^^^^^^^

* If a USD that contains an articulation root is loaded using a
  :attr:`isaaclab.assets.RigidBody` we now fail unless the articulation root is explicitly
  disabled. Using an articulation root for rigid bodies is not needed and decreases overall performance.


0.27.27 (2024-12-06)
~~~~~~~~~~~~~~~~~~~~

Fixed
^^^^^

* Corrected the projection types of fisheye camera in :class:`isaaclab.sim.spawners.sensors.sensors_cfg.FisheyeCameraCfg`.
  Earlier, the projection names used snakecase instead of camelcase.


0.27.26 (2024-12-06)
~~~~~~~~~~~~~~~~~~~~

Added
^^^^^

* Added option to define the clipping behavior for depth images generated by
  :class:`~isaaclab.sensors.RayCasterCamera`, :class:`~isaaclab.sensors.Camera`, and :class:`~isaaclab.sensors.TiledCamera`

Changed
^^^^^^^

* Unified the clipping behavior for the depth images of all camera implementations. Per default, all values exceeding
  the range are clipped to zero for both ``distance_to_image_plane`` and ``distance_to_camera`` depth images. Prev.
  :class:`~isaaclab.sensors.RayCasterCamera` clipped the values to the maximum value of the depth image,
  :class:`~isaaclab.sensors.Camera` did not clip them and had a different behavior for both types.


0.27.25 (2024-12-05)
~~~~~~~~~~~~~~~~~~~~

Fixed
^^^^^

* Fixed the condition in ``isaaclab.sh`` that checks whether ``pre-commit`` is installed before attempting installation.


0.27.24 (2024-12-05)
~~~~~~~~~~~~~~~~~~~~

Fixed
^^^^^

* Removed workaround in :class:`isaaclab.sensors.TiledCamera` and :class:`isaaclab.sensors.Camera`
  that was previously required to prevent frame offsets in renders. The denoiser setting is no longer
  automatically modified based on the resolution of the cameras.


0.27.23 (2024-12-04)
~~~~~~~~~~~~~~~~~~~~

Fixed
^^^^^

* Added the attributes :attr:`~isaaclab.envs.DirectRLEnvCfg.wait_for_textures` and
  :attr:`~isaaclab.envs.ManagerBasedEnvCfg.wait_for_textures` to enable assets loading check
  during :class:`~isaaclab.DirectRLEnv` and :class:`~isaaclab.ManagerBasedEnv` reset method when
  rtx sensors are added to the scene.


0.27.22 (2024-12-04)
~~~~~~~~~~~~~~~~~~~~

Fixed
^^^^^

* Fixed the order of the incoming parameters in :class:`isaaclab.envs.DirectMARLEnv` to correctly use
  ``NoiseModel`` in marl-envs.


0.27.21 (2024-12-04)
~~~~~~~~~~~~~~~~~~~~

Added
^^^^^

* Added :class:`~isaaclab.managers.RecorderManager` and its utility classes to record data from the simulation.
* Added :class:`~isaaclab.utils.datasets.EpisodeData` to store data for an episode.
* Added :class:`~isaaclab.utils.datasets.DatasetFileHandlerBase` as a base class for handling dataset files.
* Added :class:`~isaaclab.utils.datasets.HDF5DatasetFileHandler` as a dataset file handler implementation to
  export and load episodes from HDF5 files.
* Added ``record_demos.py`` script to record human-teleoperated demos for a specified task and export to an HDF5 file.
* Added ``replay_demos.py`` script to replay demos loaded from an HDF5 file.


0.27.20 (2024-12-02)
~~~~~~~~~~~~~~~~~~~~

Changed
^^^^^^^

* Changed :class:`isaaclab.envs.DirectMARLEnv` to inherit from ``Gymnasium.Env`` due to requirement from Gymnasium
  v1.0.0 requiring all environments to be a subclass of ``Gymnasium.Env`` when using the ``make`` interface.


0.27.19 (2024-12-02)
~~~~~~~~~~~~~~~~~~~~

Added
^^^^^

* Added ``isaaclab.utils.pretrained_checkpoints`` containing constants and utility functions used to manipulate
  paths and load checkpoints from Nucleus.


0.27.18 (2024-11-28)
~~~~~~~~~~~~~~~~~~~~

Changed
^^^^^^^

* Renamed Isaac Sim imports to follow Isaac Sim 4.5 naming conventions.


0.27.17 (2024-11-20)
~~~~~~~~~~~~~~~~~~~~

Added
^^^^^

* Added ``create_new_stage`` setting in :class:`~isaaclab.app.AppLauncher` to avoid creating a default new
  stage on startup in Isaac Sim. This helps reduce the startup time when launching Isaac Lab.


0.27.16 (2024-11-15)
~~~~~~~~~~~~~~~~~~~~

Added
^^^^^

* Added the class :class:`~isaaclab.devices.Se3HandTracking` which enables XR teleop for manipulators.


0.27.15 (2024-11-09)
~~~~~~~~~~~~~~~~~~~~

Fixed
^^^^^

* Fixed indexing in :meth:`isaaclab.assets.Articulation.write_joint_limits_to_sim` to correctly process
  non-None ``env_ids`` and ``joint_ids``.


0.27.14 (2024-10-23)
~~~~~~~~~~~~~~~~~~~~

Added
^^^^^

* Added the class :class:`~isaaclab.assets.RigidObjectCollection` which allows to spawn
  multiple objects in each environment and access/modify the quantities with a unified (env_ids, object_ids) API.


0.27.13 (2024-10-30)
~~~~~~~~~~~~~~~~~~~~

Added
^^^^^

* Added the attributes :attr:`~isaaclab.sim.converters.MeshConverterCfg.translation`, :attr:`~isaaclab.sim.converters.MeshConverterCfg.rotation`,
  :attr:`~isaaclab.sim.converters.MeshConverterCfg.scale` to translate, rotate, and scale meshes
  when importing them with :class:`~isaaclab.sim.converters.MeshConverter`.


0.27.12 (2024-11-04)
~~~~~~~~~~~~~~~~~~~~

Removed
^^^^^^^

* Removed TensorDict usage in favor of Python dictionary in sensors


0.27.11 (2024-10-31)
~~~~~~~~~~~~~~~~~~~~

Added
^^^^^

* Added support to define tuple of floats to scale observation terms by expanding the
  :attr:`isaaclab.managers.manager_term_cfg.ObservationManagerCfg.scale` attribute.


0.27.10 (2024-11-01)
~~~~~~~~~~~~~~~~~~~~

Changed
^^^^^^^

* Cached the PhysX view's joint paths before looping over them when processing fixed joint tendons
  inside the :class:`Articulation` class. This helps improve the processing time for the tendons.


0.27.9 (2024-11-01)
~~~~~~~~~~~~~~~~~~~

Added
^^^^^

* Added the :class:`isaaclab.utils.types.ArticulationActions` class to store the joint actions
  for an articulation. Earlier, the class from Isaac Sim was being used. However, it used a different
  type for the joint actions which was not compatible with the Isaac Lab framework.


0.27.8 (2024-11-01)
~~~~~~~~~~~~~~~~~~~

Fixed
^^^^^

* Added sanity check if the term is a valid type inside the command manager.
* Corrected the iteration over ``group_cfg_items`` inside the observation manager.


0.27.7 (2024-10-28)
~~~~~~~~~~~~~~~~~~~

Added
^^^^^

* Added frozen encoder feature extraction observation space with ResNet and Theia


0.27.6 (2024-10-25)
~~~~~~~~~~~~~~~~~~~

Fixed
^^^^^

* Fixed usage of ``meshes`` property in :class:`isaaclab.sensors.RayCasterCamera` to use ``self.meshes``
  instead of the undefined ``RayCaster.meshes``.
* Fixed issue in :class:`isaaclab.envs.ui.BaseEnvWindow` where undefined configs were being accessed when
  creating debug visualization elements in UI.


0.27.5 (2024-10-25)
~~~~~~~~~~~~~~~~~~~

Added
^^^^^

* Added utilities for serializing/deserializing Gymnasium spaces.


0.27.4 (2024-10-18)
~~~~~~~~~~~~~~~~~~~

Fixed
^^^^^

* Updated installation path instructions for Windows in the Isaac Lab documentation to remove redundancy in the
  use of %USERPROFILE% for path definitions.


0.27.3 (2024-10-22)
~~~~~~~~~~~~~~~~~~~

Fixed
^^^^^

* Fixed the issue with using list or tuples of ``configclass`` within a ``configclass``. Earlier, the list of
  configclass objects were not converted to dictionary properly when ``to_dict`` function was called.


0.27.2 (2024-10-21)
~~~~~~~~~~~~~~~~~~~

Added
^^^^^

* Added ``--kit_args`` to :class:`~isaaclab.app.AppLauncher` to allow passing command line arguments directly to
  Omniverse Kit SDK.


0.27.1 (2024-10-20)
~~~~~~~~~~~~~~~~~~~

Added
^^^^^

* Added :class:`~isaaclab.sim.RenderCfg` and the attribute :attr:`~isaaclab.sim.SimulationCfg.render` for
  specifying render related settings.


0.27.0 (2024-10-14)
~~~~~~~~~~~~~~~~~~~

Added
^^^^^

* Added a method to :class:`~isaaclab.utils.configclass` to check for attributes with values of
  type ``MISSING``. This is useful when the user wants to check if a certain attribute has been set or not.
* Added the configuration validation check inside the constructor of all the core classes
  (such as sensor base, asset base, scene and environment base classes).
* Added support for environments without commands by leaving the attribute
  :attr:`isaaclab.envs.ManagerBasedRLEnvCfg.commands` as None. Before, this had to be done using
  the class :class:`isaaclab.command_generators.NullCommandGenerator`.
* Moved the ``meshes`` attribute in the :class:`isaaclab.sensors.RayCaster` class from class variable to instance variable.
  This prevents the meshes to overwrite each other.


0.26.0 (2024-10-16)
~~~~~~~~~~~~~~~~~~~

Added
^^^^^

* Added Imu sensor implementation that directly accesses the physx view :class:`isaaclab.sensors.Imu`. The
  sensor comes with a configuration class :class:`isaaclab.sensors.ImuCfg` and data class
  :class:`isaaclab.sensors.ImuData`.
* Moved and renamed :meth:`isaaclab.sensors.camera.utils.convert_orientation_convention` to
  :meth:`isaaclab.utils.math.convert_camera_frame_orientation_convention`
* Moved :meth:`isaaclab.sensors.camera.utils.create_rotation_matrix_from_view` to
  :meth:`isaaclab.utils.math.create_rotation_matrix_from_view`


0.25.2 (2024-10-16)
~~~~~~~~~~~~~~~~~~~

Added
^^^^^

* Added support for different Gymnasium spaces (``Box``, ``Discrete``, ``MultiDiscrete``, ``Tuple`` and ``Dict``)
  to define observation, action and state spaces in the direct workflow.
* Added :meth:`sample_space` to environment utils to sample supported spaces where data containers are torch tensors.

Changed
^^^^^^^

* Mark the :attr:`num_observations`, :attr:`num_actions` and :attr:`num_states` in :class:`DirectRLEnvCfg` as deprecated
  in favor of :attr:`observation_space`, :attr:`action_space` and :attr:`state_space` respectively.
* Mark the :attr:`num_observations`, :attr:`num_actions` and :attr:`num_states` in :class:`DirectMARLEnvCfg` as deprecated
  in favor of :attr:`observation_spaces`, :attr:`action_spaces` and :attr:`state_space` respectively.


0.25.1 (2024-10-10)
~~~~~~~~~~~~~~~~~~~

Fixed
^^^^^

* Fixed potential issue where default joint positions can fall outside of the limits being set with Articulation's
  ``write_joint_limits_to_sim`` API.


0.25.0 (2024-10-06)
~~~~~~~~~~~~~~~~~~~

Added
^^^^^

* Added configuration classes for spawning assets from a list of individual asset configurations randomly
  at the specified prim paths.


0.24.20 (2024-10-07)
~~~~~~~~~~~~~~~~~~~~

Fixed
^^^^^

* Fixed the :meth:`isaaclab.envs.mdp.events.randomize_rigid_body_material` function to
  correctly sample friction and restitution from the given ranges.


0.24.19 (2024-10-05)
~~~~~~~~~~~~~~~~~~~~

Added
^^^^^

* Added new functionalities to the FrameTransformer to make it more general. It is now possible to track:

  * Target frames that aren't children of the source frame prim_path
  * Target frames that are based upon the source frame prim_path


0.24.18 (2024-10-04)
~~~~~~~~~~~~~~~~~~~~

Fixed
^^^^^

* Fixes parsing and application of ``size`` parameter for :class:`~isaaclab.sim.spawn.GroundPlaneCfg` to correctly
  scale the grid-based ground plane.


0.24.17 (2024-10-04)
~~~~~~~~~~~~~~~~~~~~

Fixed
^^^^^

* Fixed the deprecation notice for using ``pxr.Semantics``. The corresponding modules use ``Semantics`` module
  directly.


0.24.16 (2024-10-03)
~~~~~~~~~~~~~~~~~~~~

Changed
^^^^^^^

* Renamed the observation function :meth:`grab_images` to :meth:`image` to follow convention of noun-based naming.
* Renamed the function :meth:`convert_perspective_depth_to_orthogonal_depth` to a shorter name
  :meth:`isaaclab.utils.math.orthogonalize_perspective_depth`.


0.24.15 (2024-09-20)
~~~~~~~~~~~~~~~~~~~~

Added
^^^^^

* Added :meth:`grab_images` to be able to use images for an observation term in manager-based environments.


0.24.14 (2024-09-20)
~~~~~~~~~~~~~~~~~~~~

Added
^^^^^

* Added the method :meth:`convert_perspective_depth_to_orthogonal_depth` to convert perspective depth
  images to orthogonal depth images. This is useful for the :meth:`~isaaclab.utils.math.unproject_depth`,
  since it expects orthogonal depth images as inputs.


0.24.13 (2024-09-08)
~~~~~~~~~~~~~~~~~~~~

Changed
^^^^^^^

* Moved the configuration of visualization markers for the command terms to their respective configuration classes.
  This allows users to modify the markers for the command terms without having to modify the command term classes.


0.24.12 (2024-09-18)
~~~~~~~~~~~~~~~~~~~~

Fixed
^^^^^

* Fixed outdated fetching of articulation data by using the method ``update_articulations_kinematic`` in
  :class:`isaaclab.assets.ArticulationData`. Before if an articulation was moved during a reset, the pose of the
  links were outdated if fetched before the next physics step. Adding this method ensures that the pose of the links
  is always up-to-date. Similarly ``update_articulations_kinematic`` was added before any render step to ensure that the
  articulation displays correctly after a reset.


0.24.11 (2024-09-11)
~~~~~~~~~~~~~~~~~~~~

Added
^^^^^

* Added skrl's JAX environment variables to :class:`~isaaclab.app.AppLauncher`
  to support distributed multi-GPU and multi-node training using JAX


0.24.10 (2024-09-10)
~~~~~~~~~~~~~~~~~~~~

Added
^^^^^

* Added config class, support, and tests for MJCF conversion via standalone python scripts.


0.24.9 (2024-09-09)
~~~~~~~~~~~~~~~~~~~~

Added
^^^^^

* Added a seed parameter to the :attr:`isaaclab.envs.ManagerBasedEnvCfg` and :attr:`isaaclab.envs.DirectRLEnvCfg`
  classes to set the seed for the environment. This seed is used to initialize the random number generator for the environment.
* Adapted the workflow scripts to set the seed for the environment using the seed specified in the learning agent's configuration
  file or the command line argument. This ensures that the simulation results are reproducible across different runs.


0.24.8 (2024-09-08)
~~~~~~~~~~~~~~~~~~~

Changed
^^^^^^^

* Modified:meth:`quat_rotate` and :meth:`quat_rotate_inverse` operations to use :meth:`torch.einsum`
  for faster processing of high dimensional input tensors.


0.24.7 (2024-09-06)
~~~~~~~~~~~~~~~~~~~

Added
^^^^^

* Added support for property attributes in the :meth:``isaaclab.utils.configclass`` method.
  Earlier, the configclass decorator failed to parse the property attributes correctly and made them
  instance variables instead.


0.24.6 (2024-09-05)
~~~~~~~~~~~~~~~~~~~

Fixed
^^^^^

* Adapted the ``A`` and ``D`` button bindings inside :meth:`isaaclab.device.Se3Keyboard` to make them now
  more-intuitive to control the y-axis motion based on the right-hand rule.


0.24.5 (2024-08-29)
~~~~~~~~~~~~~~~~~~~

Added
^^^^^

* Added alternative data type "distance_to_camera" in :class:`isaaclab.sensors.TiledCamera` class to be
  consistent with all other cameras (equal to type "depth").


0.24.4 (2024-09-02)
~~~~~~~~~~~~~~~~~~~

Fixed
^^^^^

* Added missing SI units to the documentation of :class:`isaaclab.sensors.Camera` and
  :class:`isaaclab.sensors.RayCasterCamera`.
* Added test to check :attr:`isaaclab.sensors.RayCasterCamera.set_intrinsic_matrices`


0.24.3 (2024-08-29)
~~~~~~~~~~~~~~~~~~~

Fixed
^^^^^

* Fixed the support for class-bounded methods when creating a configclass
  out of them. Earlier, these methods were being made as instance methods
  which required initialization of the class to call the class-methods.


0.24.2 (2024-08-28)
~~~~~~~~~~~~~~~~~~~

Added
^^^^^

* Added a class method to initialize camera configurations with an intrinsic matrix in the
  :class:`isaaclab.sim.spawner.sensors.PinholeCameraCfg`
  :class:`isaaclab.sensors.ray_caster.patterns_cfg.PinholeCameraPatternCfg` classes.

Fixed
^^^^^

* Fixed the ray direction in :func:`isaaclab.sensors.ray_caster.patterns.patterns.pinhole_camera_pattern` to
  point to the center of the pixel instead of the top-left corner.
* Fixed the clipping of the "distance_to_image_plane" depth image obtained using the
  :class:`isaaclab.sensors.ray_caster.RayCasterCamera` class. Earlier, the depth image was being clipped
  before the depth image was generated. Now, the clipping is applied after the depth image is generated. This makes
  the behavior equal to the USD Camera.


0.24.1 (2024-08-21)
~~~~~~~~~~~~~~~~~~~

Changed
^^^^^^^

* Disabled default viewport in certain headless scenarios for better performance.


0.24.0 (2024-08-17)
~~~~~~~~~~~~~~~~~~~

Added
^^^^^

* Added additional annotators for :class:`isaaclab.sensors.camera.TiledCamera` class.

Changed
^^^^^^^

* Updated :class:`isaaclab.sensors.TiledCamera` to latest RTX tiled rendering API.
* Single channel outputs for :class:`isaaclab.sensors.TiledCamera`, :class:`isaaclab.sensors.Camera` and :class:`isaaclab.sensors.RayCasterCamera` now has shape (H, W, 1).
* Data type for RGB output for :class:`isaaclab.sensors.TiledCamera` changed from ``torch.float`` to ``torch.uint8``.
* Dimension of RGB output for :class:`isaaclab.sensors.Camera` changed from (H, W, 4) to (H, W, 3). Use type ``rgba`` to retrieve the previous dimension.


0.23.1 (2024-08-17)
~~~~~~~~~~~~~~~~~~~

Changed
^^^^^^^

* Updated torch to version 2.4.0.


0.23.0 (2024-08-16)
~~~~~~~~~~~~~~~~~~~

Added
^^^^^

* Added direct workflow base class :class:`isaaclab.envs.DirectMARLEnv` for multi-agent environments.


0.22.1 (2024-08-17)
~~~~~~~~~~~~~~~~~~~

Added
^^^^^

* Added APIs to interact with the physics simulation of deformable objects. This includes setting the
  material properties, setting kinematic targets, and getting the state of the deformable object.
  For more information, please refer to the :mod:`isaaclab.assets.DeformableObject` class.


0.22.0 (2024-08-14)
~~~~~~~~~~~~~~~~~~~

Added
^^^^^

* Added :mod:`~isaaclab.utils.modifiers` module to provide framework for configurable and custom
  observation data modifiers.
* Adapted the :class:`~isaaclab.managers.ObservationManager` class to support custom modifiers.
  These are applied to the observation data before applying any noise or scaling operations.


0.21.2 (2024-08-13)
~~~~~~~~~~~~~~~~~~~

Fixed
^^^^^

* Moved event mode-based checks in the :meth:`isaaclab.managers.EventManager.apply` method outside
  the loop that iterates over the event terms. This prevents unnecessary checks and improves readability.
* Fixed the logic for global and per environment interval times when using the "interval" mode inside the
  event manager. Earlier, the internal lists for these times were of unequal lengths which led to wrong indexing
  inside the loop that iterates over the event terms.


0.21.1 (2024-08-06)
~~~~~~~~~~~~~~~~~~~

* Added a flag to preserve joint ordering inside the :class:`isaaclab.envs.mdp.JointAction` action term.


0.21.0 (2024-08-05)
~~~~~~~~~~~~~~~~~~~

Added
^^^^^

* Added the command line argument ``--device`` in :class:`~isaaclab.app.AppLauncher`. Valid options are:

  * ``cpu``: Use CPU.
  * ``cuda``: Use GPU with device ID ``0``.
  * ``cuda:N``: Use GPU, where N is the device ID. For example, ``cuda:0``. The default value is ``cuda:0``.

Changed
^^^^^^^

* Simplified setting the device throughout the code by relying on :attr:`isaaclab.sim.SimulationCfg.device`
  to activate gpu/cpu pipelines.

Removed
^^^^^^^

* Removed the parameter :attr:`isaaclab.sim.SimulationCfg.use_gpu_pipeline`. This is now directly inferred from
  :attr:`isaaclab.sim.SimulationCfg.device`.
* Removed the command line input argument ``--device_id`` in :class:`~isaaclab.app.AppLauncher`. The device id can
  now be set using the ``--device`` argument, for example with ``--device cuda:0``.


0.20.8 (2024-08-02)
~~~~~~~~~~~~~~~~~~~

Fixed
^^^^^

* Fixed the handling of observation terms with different shapes in the
  :class:`~isaaclab.managers.ObservationManager` class. Earlier, the constructor would throw an error if the
  shapes of the observation terms were different. Now, this operation only happens when the terms in an observation
  group are being concatenated. Otherwise, the terms are stored as a dictionary of tensors.
* Improved the error message when the observation terms are not of the same shape in the
  :class:`~isaaclab.managers.ObservationManager` class and the terms are being concatenated.


0.20.7 (2024-08-02)
~~~~~~~~~~~~~~~~~~~

Changed
^^^^^^^

* Performance improvements for material randomization in events.

Added
^^^^^

* Added minimum randomization frequency for reset mode randomizations.


0.20.6 (2024-08-02)
~~~~~~~~~~~~~~~~~~~

Changed
^^^^^^^

* Removed the hierarchy from :class:`~isaaclab.assets.RigidObject` class to
  :class:`~isaaclab.assets.Articulation` class. Previously, the articulation class overrode  almost
  all the functions of the rigid object class making the hierarchy redundant. Now, the articulation class
  is a standalone class that does not inherit from the rigid object class. This does add some code
  duplication but the simplicity and clarity of the code is improved.


0.20.5 (2024-08-02)
~~~~~~~~~~~~~~~~~~~

Added
^^^^^

* Added :attr:`isaaclab.terrain.TerrainGeneratorCfg.border_height` to set the height of the border
  around the terrain.


0.20.4 (2024-08-02)
~~~~~~~~~~~~~~~~~~~

Fixed
^^^^^

* Fixed the caching of terrains when using the :class:`isaaclab.terrains.TerrainGenerator` class.
  Earlier, the random sampling of the difficulty levels led to different hash values for the same terrain
  configuration. This caused the terrains to be re-generated even when the same configuration was used.
  Now, the numpy random generator is seeded with the same seed to ensure that the difficulty levels are
  sampled in the same order between different runs.


0.20.3 (2024-08-02)
~~~~~~~~~~~~~~~~~~~

Fixed
^^^^^

* Fixed the setting of translation and orientation when spawning a mesh prim. Earlier, the translation
  and orientation was being applied both on the parent Xform and the mesh prim. This was causing the
  mesh prim to be offset by the translation and orientation of the parent Xform, which is not the intended
  behavior.


0.20.2 (2024-08-02)
~~~~~~~~~~~~~~~~~~~

Changed
^^^^^^^

* Modified the computation of body acceleration for rigid body data to use PhysX APIs instead of
  numerical finite-differencing. This removes the need for computation of body acceleration at
  every update call of the data buffer.


0.20.1 (2024-07-30)
~~~~~~~~~~~~~~~~~~~

Fixed
^^^^^

* Fixed the :meth:`isaaclab.utils.math.wrap_to_pi` method to handle the wrapping of angles correctly.
  Earlier, the method was not wrapping the angles to the range [-pi, pi] correctly when the angles were outside
  the range [-2*pi, 2*pi].


0.20.0 (2024-07-26)
~~~~~~~~~~~~~~~~~~~

Added
^^^^^

* Support for the Isaac Sim 4.1.0 release.

Removed
^^^^^^^

* The ``mdp.add_body_mass`` method in the events. Please use the
  :meth:`isaaclab.envs.mdp.randomize_rigid_body_mass` method instead.
* The classes ``managers.RandomizationManager`` and ``managers.RandomizationTermCfg`` are replaced with
  :class:`isaaclab.managers.EventManager` and :class:`isaaclab.managers.EventTermCfg` classes.
* The following properties in :class:`isaaclab.sensors.FrameTransformerData`:

  * ``target_rot_source`` --> :attr:`~isaaclab.sensors.FrameTransformerData.target_quat_w`
  * ``target_rot_w`` --> :attr:`~isaaclab.sensors.FrameTransformerData.target_quat_source`
  * ``source_rot_w`` --> :attr:`~isaaclab.sensors.FrameTransformerData.source_quat_w`

* The kit experience file ``isaaclab.backwards.compatible.kit``. This is followed by dropping the support for
  Isaac Sim 2023.1.1 completely.


0.19.4 (2024-07-13)
~~~~~~~~~~~~~~~~~~~

Fixed
^^^^^

* Added the call to "startup" events when using the :class:`~isaaclab.envs.ManagerBasedEnv` class.
  Earlier, the "startup" events were not being called when the environment was initialized. This issue
  did not occur when using the :class:`~isaaclab.envs.ManagerBasedRLEnv` class since the "startup"
  events were called in the constructor.


0.19.3 (2024-07-13)
~~~~~~~~~~~~~~~~~~~

Added
^^^^^

* Added schemas for setting and modifying deformable body properties on a USD prim.
* Added API to spawn a deformable body material in the simulation.
* Added APIs to spawn rigid and deformable meshes of primitive shapes (cone, cylinder, sphere, box, capsule)
  in the simulation. This is possible through the :mod:`isaaclab.sim.spawners.meshes` module.


0.19.2 (2024-07-05)
~~~~~~~~~~~~~~~~~~~

Changed
^^^^^^^

* Modified cloning scheme based on the attribute :attr:`~isaaclab.scene.InteractiveSceneCfg.replicate_physics`
  to determine whether environment is homogeneous or heterogeneous.


0.19.1 (2024-07-05)
~~~~~~~~~~~~~~~~~~~

Added
^^^^^

* Added a lidar pattern function :func:`~isaaclab.sensors.ray_caster.patterns.patterns.lidar_pattern` with
  corresponding config :class:`~isaaclab.sensors.ray_caster.patterns_cfg.LidarPatternCfg`.


0.19.0 (2024-07-04)
~~~~~~~~~~~~~~~~~~~

Fixed
^^^^^

* Fixed parsing of articulations with nested rigid links while using the :class:`isaaclab.assets.Articulation`
  class. Earlier, the class initialization failed when the articulation had nested rigid links since the rigid
  links were not being parsed correctly by the PhysX view.

Removed
^^^^^^^

* Removed the attribute :attr:`body_physx_view` from the :class:`isaaclab.assets.Articulation` and
  :class:`isaaclab.assets.RigidObject` classes. These were causing confusions when used with articulation
  view since the body names were not following the same ordering.
* Dropped support for Isaac Sim 2023.1.1. The minimum supported version is now Isaac Sim 4.0.0.


0.18.6 (2024-07-01)
~~~~~~~~~~~~~~~~~~~

Fixed
^^^^^

* Fixed the environment stepping logic. Earlier, the environments' rendering logic was updating the kit app which
  would in turn step the physics :attr:`isaaclab.sim.SimulationCfg.render_interval` times. Now, a render
  call only does rendering and does not step the physics.


0.18.5 (2024-06-26)
~~~~~~~~~~~~~~~~~~~

Fixed
^^^^^

* Fixed the gravity vector direction used inside the :class:`isaaclab.assets.RigidObjectData` class.
  Earlier, the gravity direction was hard-coded as (0, 0, -1) which may be different from the actual
  gravity direction in the simulation. Now, the gravity direction is obtained from the simulation context
  and used to compute the projection of the gravity vector on the object.


0.18.4 (2024-06-26)
~~~~~~~~~~~~~~~~~~~

Fixed
^^^^^

* Fixed double reference count of the physics sim view inside the asset classes. This was causing issues
  when destroying the asset class instance since the physics sim view was not being properly released.

Added
^^^^^

* Added the attribute :attr:`~isaaclab.assets.AssetBase.is_initialized` to check if the asset and sensor
  has been initialized properly. This can be used to ensure that the asset or sensor is ready to use in the simulation.


0.18.3 (2024-06-25)
~~~~~~~~~~~~~~~~~~~

Fixed
^^^^^

* Fixed the docstrings at multiple places related to the different buffer implementations inside the
  :mod:`isaaclab.utils.buffers` module. The docstrings were not clear and did not provide enough
  information about the classes and their methods.

Added
^^^^^

* Added the field for fixed tendom names in the :class:`isaaclab.assets.ArticulationData` class.
  Earlier, this information was not exposed which was inconsistent with other name related information
  such as joint or body names.

Changed
^^^^^^^

* Renamed the fields ``min_num_time_lags`` and ``max_num_time_lags`` to ``min_delay`` and
  ``max_delay`` in the :class:`isaaclab.actuators.DelayedPDActuatorCfg` class. This is to make
  the naming simpler to understand.


0.18.2 (2024-06-25)
~~~~~~~~~~~~~~~~~~~

Changed
^^^^^^^

* Moved the configuration for tile-rendered camera into its own file named ``tiled_camera_cfg.py``.
  This makes it easier to follow where the configuration is located and how it is related to the class.


0.18.1 (2024-06-25)
~~~~~~~~~~~~~~~~~~~

Changed
^^^^^^^

* Ensured that a parity between class and its configuration class is explicitly visible in the
  :mod:`isaaclab.envs` module. This makes it easier to follow where definitions are located and how
  they are related. This should not be a breaking change as the classes are still accessible through the same module.


0.18.0 (2024-06-13)
~~~~~~~~~~~~~~~~~~~

Fixed
^^^^^

* Fixed the rendering logic to render at the specified interval. Earlier, the substep parameter had no effect and rendering
  would happen once every env.step() when active.

Changed
^^^^^^^

* Renamed :attr:`isaaclab.sim.SimulationCfg.substeps` to :attr:`isaaclab.sim.SimulationCfg.render_interval`.
  The render logic is now integrated in the decimation loop of the environment.


0.17.13 (2024-06-13)
~~~~~~~~~~~~~~~~~~~~

Fixed
^^^^^

* Fixed the orientation reset logic in :func:`isaaclab.envs.mdp.events.reset_root_state_uniform` to make it relative to
  the default orientation. Earlier, the position was sampled relative to the default and the orientation not.


0.17.12 (2024-06-13)
~~~~~~~~~~~~~~~~~~~~

Added
^^^^^

* Added the class :class:`isaaclab.utils.buffers.TimestampedBuffer` to store timestamped data.

Changed
^^^^^^^

* Added time-stamped buffers in the classes :class:`isaaclab.assets.RigidObjectData` and :class:`isaaclab.assets.ArticulationData`
  to update some values lazily and avoid unnecessary computations between physics updates. Before, all the data was always
  updated at every step, even if it was not used by the task.


0.17.11 (2024-05-30)
~~~~~~~~~~~~~~~~~~~~

Fixed
^^^^^

* Fixed :class:`isaaclab.sensor.ContactSensor` not loading correctly in extension mode.
  Earlier, the :attr:`isaaclab.sensor.ContactSensor.body_physx_view` was not initialized when
  :meth:`isaaclab.sensor.ContactSensor._debug_vis_callback` is called which references it.


0.17.10 (2024-05-30)
~~~~~~~~~~~~~~~~~~~~

Fixed
^^^^^

* Fixed compound classes being directly assigned in ``default_factory`` generator method
  :meth:`isaaclab.utils.configclass._return_f`, which resulted in shared references such that modifications to
  compound objects were reflected across all instances generated from the same ``default_factory`` method.


0.17.9 (2024-05-30)
~~~~~~~~~~~~~~~~~~~

Added
^^^^^

* Added ``variants`` attribute to the :class:`isaaclab.sim.from_files.UsdFileCfg` class to select USD
  variants when loading assets from USD files.


0.17.8 (2024-05-28)
~~~~~~~~~~~~~~~~~~~

Fixed
^^^^^

* Implemented the reset methods in the action terms to avoid returning outdated data.


0.17.7 (2024-05-28)
~~~~~~~~~~~~~~~~~~~

Added
^^^^^

* Added debug visualization utilities in the :class:`isaaclab.managers.ActionManager` class.


0.17.6 (2024-05-27)
~~~~~~~~~~~~~~~~~~~

Added
^^^^^

* Added ``wp.init()`` call in Warp utils.


0.17.5 (2024-05-22)
~~~~~~~~~~~~~~~~~~~

Changed
^^^^^^^

* Websocket livestreaming is no longer supported. Valid livestream options are {0, 1, 2}.
* WebRTC livestream is now set with livestream=2.


0.17.4 (2024-05-17)
~~~~~~~~~~~~~~~~~~~

Changed
^^^^^^^

* Modified the noise functions to also support add, scale, and abs operations on the data. Added aliases
  to ensure backward compatibility with the previous functions.

  * Added :attr:`isaaclab.utils.noise.NoiseCfg.operation` for the different operations.
  * Renamed ``constant_bias_noise`` to :func:`isaaclab.utils.noise.constant_noise`.
  * Renamed ``additive_uniform_noise`` to :func:`isaaclab.utils.noise.uniform_noise`.
  * Renamed ``additive_gaussian_noise`` to :func:`isaaclab.utils.noise.gaussian_noise`.


0.17.3 (2024-05-15)
~~~~~~~~~~~~~~~~~~~

Fixed
^^^^^

* Set ``hide_ui`` flag in the app launcher for livestream.
* Fix native client livestream extensions.


0.17.2 (2024-05-09)
~~~~~~~~~~~~~~~~~~~

Changed
^^^^^^^

* Renamed ``_range`` to ``distribution_params`` in ``events.py`` for methods that defined a distribution.
* Apply additive/scaling randomization noise on default data instead of current data.
* Changed material bucketing logic to prevent exceeding 64k materials.

Fixed
^^^^^

* Fixed broadcasting issues with indexing when environment and joint IDs are provided.
* Fixed incorrect tensor dimensions when setting a subset of environments.

Added
^^^^^

* Added support for randomization of fixed tendon parameters.
* Added support for randomization of dof limits.
* Added support for randomization of gravity.
* Added support for Gaussian sampling.
* Added default buffers to Articulation/Rigid object data classes for randomization.


0.17.1 (2024-05-10)
~~~~~~~~~~~~~~~~~~~

Fixed
^^^^^

* Added attribute :attr:`isaaclab.sim.converters.UrdfConverterCfg.override_joint_dynamics` to properly parse
  joint dynamics in :class:`isaaclab.sim.converters.UrdfConverter`.


0.17.0 (2024-05-07)
~~~~~~~~~~~~~~~~~~~

Changed
^^^^^^^

* Renamed ``BaseEnv`` to :class:`isaaclab.envs.ManagerBasedEnv`.
* Renamed ``base_env.py`` to ``manager_based_env.py``.
* Renamed ``BaseEnvCfg`` to :class:`isaaclab.envs.ManagerBasedEnvCfg`.
* Renamed ``RLTaskEnv`` to :class:`isaaclab.envs.ManagerBasedRLEnv`.
* Renamed ``rl_task_env.py`` to ``manager_based_rl_env.py``.
* Renamed ``RLTaskEnvCfg`` to :class:`isaaclab.envs.ManagerBasedRLEnvCfg`.
* Renamed ``rl_task_env_cfg.py`` to ``rl_env_cfg.py``.
* Renamed ``OIGEEnv`` to :class:`isaaclab.envs.DirectRLEnv`.
* Renamed ``oige_env.py`` to ``direct_rl_env.py``.
* Renamed ``RLTaskEnvWindow`` to :class:`isaaclab.envs.ui.ManagerBasedRLEnvWindow`.
* Renamed ``rl_task_env_window.py`` to ``manager_based_rl_env_window.py``.
* Renamed all references of ``BaseEnv``, ``BaseEnvCfg``, ``RLTaskEnv``, ``RLTaskEnvCfg``,  ``OIGEEnv``, and ``RLTaskEnvWindow``.

Added
^^^^^

* Added direct workflow base class :class:`isaaclab.envs.DirectRLEnv`.


0.16.4 (2024-05-06)
~~~~~~~~~~~~~~~~~~~~

Changed
^^^^^^^

* Added :class:`isaaclab.sensors.TiledCamera` to support tiled rendering with RGB and depth.


0.16.3 (2024-04-26)
~~~~~~~~~~~~~~~~~~~

Fixed
^^^^^

* Fixed parsing of filter prim path expressions in the :class:`isaaclab.sensors.ContactSensor` class.
  Earlier, the filter prim paths given to the physics view was not being parsed since they were specified as
  regex expressions instead of glob expressions.


0.16.2 (2024-04-25)
~~~~~~~~~~~~~~~~~~~~

Changed
^^^^^^^

* Simplified the installation procedure, isaaclab -e is no longer needed
* Updated torch dependency to 2.2.2


0.16.1 (2024-04-20)
~~~~~~~~~~~~~~~~~~~

Added
^^^^^

* Added attribute :attr:`isaaclab.sim.ArticulationRootPropertiesCfg.fix_root_link` to fix the root link
  of an articulation to the world frame.


0.16.0 (2024-04-16)
~~~~~~~~~~~~~~~~~~~

Added
^^^^^

* Added the function :meth:`isaaclab.utils.math.quat_unique` to standardize quaternion representations,
  i.e. always have a non-negative real part.
* Added events terms for randomizing mass by scale, simulation joint properties (stiffness, damping, armature,
  and friction)

Fixed
^^^^^

* Added clamping of joint positions and velocities in event terms for resetting joints. The simulation does not
  throw an error if the set values are out of their range. Hence, users are expected to clamp them before setting.
* Fixed :class:`isaaclab.envs.mdp.EMAJointPositionToLimitsActionCfg` to smoothen the actions
  at environment frequency instead of simulation frequency.

* Renamed the following functions in :meth:`isaaclab.envs.mdp` to avoid confusions:

  * Observation: :meth:`joint_pos_norm` -> :meth:`joint_pos_limit_normalized`
  * Action: :class:`ExponentialMovingAverageJointPositionAction` -> :class:`EMAJointPositionToLimitsAction`
  * Termination: :meth:`base_height` -> :meth:`root_height_below_minimum`
  * Termination: :meth:`joint_pos_limit` -> :meth:`joint_pos_out_of_limit`
  * Termination: :meth:`joint_pos_manual_limit` -> :meth:`joint_pos_out_of_manual_limit`
  * Termination: :meth:`joint_vel_limit` -> :meth:`joint_vel_out_of_limit`
  * Termination: :meth:`joint_vel_manual_limit` -> :meth:`joint_vel_out_of_manual_limit`
  * Termination: :meth:`joint_torque_limit` -> :meth:`joint_effort_out_of_limit`

Deprecated
^^^^^^^^^^

* Deprecated the function :meth:`isaaclab.envs.mdp.add_body_mass` in favor of
  :meth:`isaaclab.envs.mdp.randomize_rigid_body_mass`. This supports randomizing the mass based on different
  operations (add, scale, or set) and sampling distributions.


0.15.13 (2024-04-16)
~~~~~~~~~~~~~~~~~~~~

Changed
^^^^^^^

* Improved startup performance by enabling rendering-based extensions only when necessary and caching of nucleus directory.
* Renamed the flag ``OFFSCREEN_RENDER`` or ``--offscreen_render`` to ``ENABLE_CAMERAS`` or ``--enable_cameras`` respectively.


0.15.12 (2024-04-16)
~~~~~~~~~~~~~~~~~~~~

Changed
^^^^^^^

* Replaced calls to the ``check_file_path`` function in the :mod:`isaaclab.sim.spawners.from_files`
  with the USD stage resolve identifier function. This helps speed up the loading of assets from file paths
  by avoiding Nucleus server calls.


0.15.11 (2024-04-15)
~~~~~~~~~~~~~~~~~~~~

Added
^^^^^

* Added the :meth:`isaaclab.sim.SimulationContext.has_rtx_sensors` method to check if any
  RTX-related sensors such as cameras have been created in the simulation. This is useful to determine
  if simulation requires RTX rendering during step or not.

Fixed
^^^^^

* Fixed the rendering of RTX-related sensors such as cameras inside the :class:`isaaclab.envs.RLTaskEnv` class.
  Earlier the rendering did not happen inside the step function, which caused the sensor data to be empty.


0.15.10 (2024-04-11)
~~~~~~~~~~~~~~~~~~~~

Fixed
^^^^^

* Fixed sharing of the same memory address between returned tensors from observation terms
  in the :class:`isaaclab.managers.ObservationManager` class. Earlier, the returned
  tensors could map to the same memory address, causing issues when the tensors were modified
  during scaling, clipping or other operations.


0.15.9 (2024-04-04)
~~~~~~~~~~~~~~~~~~~

Fixed
^^^^^

* Fixed assignment of individual termination terms inside the :class:`isaaclab.managers.TerminationManager`
  class. Earlier, the terms were being assigned their values through an OR operation which resulted in incorrect
  values. This regression was introduced in version 0.15.1.


0.15.8 (2024-04-02)
~~~~~~~~~~~~~~~~~~~

Added
^^^^^

* Added option to define ordering of points for the mesh-grid generation in the
  :func:`isaaclab.sensors.ray_caster.patterns.grid_pattern`. This parameter defaults to 'xy'
  for backward compatibility.


0.15.7 (2024-03-28)
~~~~~~~~~~~~~~~~~~~

Added
^^^^^

* Adds option to return indices/data in the specified query keys order in
  :class:`isaaclab.managers.SceneEntityCfg` class, and the respective
  :func:`isaaclab.utils.string.resolve_matching_names_values` and
  :func:`isaaclab.utils.string.resolve_matching_names` functions.


0.15.6 (2024-03-28)
~~~~~~~~~~~~~~~~~~~

Added
^^^^^

* Extended the :class:`isaaclab.app.AppLauncher` class to support the loading of experience files
  from the command line. This allows users to load a specific experience file when running the application
  (such as for multi-camera rendering or headless mode).

Changed
^^^^^^^

* Changed default loading of experience files in the :class:`isaaclab.app.AppLauncher` class from the ones
  provided by Isaac Sim to the ones provided in Isaac Lab's ``apps`` directory.


0.15.5 (2024-03-23)
~~~~~~~~~~~~~~~~~~~

Fixed
^^^^^

* Fixed the env origins in :meth:`_compute_env_origins_grid` of :class:`isaaclab.terrain.TerrainImporter`
  to match that obtained from the Isaac Sim :class:`isaacsim.core.cloner.GridCloner` class.

Added
^^^^^

* Added unit test to ensure consistency between environment origins generated by IsaacSim's Grid Cloner and those
  produced by the TerrainImporter.


0.15.4 (2024-03-22)
~~~~~~~~~~~~~~~~~~~

Fixed
^^^^^

* Fixed the :class:`isaaclab.envs.mdp.actions.NonHolonomicActionCfg` class to use
  the correct variable when applying actions.


0.15.3 (2024-03-21)
~~~~~~~~~~~~~~~~~~~

Added
^^^^^

* Added unit test to check that :class:`isaaclab.scene.InteractiveScene` entity data is not shared between separate instances.

Fixed
^^^^^

* Moved class variables in :class:`isaaclab.scene.InteractiveScene` to correctly  be assigned as
  instance variables.
* Removed custom ``__del__`` magic method from :class:`isaaclab.scene.InteractiveScene`.


0.15.2 (2024-03-21)
~~~~~~~~~~~~~~~~~~~

Fixed
^^^^^

* Added resolving of relative paths for the main asset USD file when using the
  :class:`isaaclab.sim.converters.UrdfConverter` class. This is to ensure that the material paths are
  resolved correctly when the main asset file is moved to a different location.


0.15.1 (2024-03-19)
~~~~~~~~~~~~~~~~~~~

Fixed
^^^^^

* Fixed the imitation learning workflow example script, updating Isaac Lab and Robomimic API calls.
* Removed the resetting of :attr:`_term_dones` in the :meth:`isaaclab.managers.TerminationManager.reset`.
  Previously, the environment cleared out all the terms. However, it impaired reading the specific term's values externally.


0.15.0 (2024-03-17)
~~~~~~~~~~~~~~~~~~~

Deprecated
^^^^^^^^^^

* Renamed :class:`isaaclab.managers.RandomizationManager` to :class:`isaaclab.managers.EventManager`
  class for clarification as the manager takes care of events such as reset in addition to pure randomizations.
* Renamed :class:`isaaclab.managers.RandomizationTermCfg` to :class:`isaaclab.managers.EventTermCfg`
  for consistency with the class name change.


0.14.1 (2024-03-16)
~~~~~~~~~~~~~~~~~~~

Added
^^^^^

* Added simulation schemas for joint drive and fixed tendons. These can be configured for assets imported
  from file formats.
* Added logging of tendon properties to the articulation class (if they are present in the USD prim).


0.14.0 (2024-03-15)
~~~~~~~~~~~~~~~~~~~

Fixed
^^^^^

* Fixed the ordering of body names used in the :class:`isaaclab.assets.Articulation` class. Earlier,
  the body names were not following the same ordering as the bodies in the articulation. This led
  to issues when using the body names to access data related to the links from the articulation view
  (such as Jacobians, mass matrices, etc.).

Removed
^^^^^^^

* Removed the attribute :attr:`body_physx_view` from the :class:`isaaclab.assets.RigidObject`
  and :class:`isaaclab.assets.Articulation` classes. These were causing confusions when used
  with articulation view since the body names were not following the same ordering.


0.13.1 (2024-03-14)
~~~~~~~~~~~~~~~~~~~

Removed
^^^^^^^

* Removed the :mod:`isaaclab.compat` module. This module was used to provide compatibility
  with older versions of Isaac Sim. It is no longer needed since we have most of the functionality
  absorbed into the main classes.


0.13.0 (2024-03-12)
~~~~~~~~~~~~~~~~~~~

Added
^^^^^

* Added support for the following data types inside the :class:`isaaclab.sensors.Camera` class:
  ``instance_segmentation_fast`` and ``instance_id_segmentation_fast``. These are GPU-supported annotations
  and are faster than the regular annotations.

Fixed
^^^^^

* Fixed handling of semantic filtering inside the :class:`isaaclab.sensors.Camera` class. Earlier,
  the annotator was given ``semanticTypes`` as an argument. However, with Isaac Sim 2023.1, the annotator
  does not accept this argument. Instead the mapping needs to be set to the synthetic data interface directly.
* Fixed the return shape of colored images for segmentation data types inside the
  :class:`isaaclab.sensors.Camera` class. Earlier, the images were always returned as ``int32``. Now,
  they are casted to ``uint8`` 4-channel array before returning if colorization is enabled for the annotation type.

Removed
^^^^^^^

* Dropped support for ``instance_segmentation`` and ``instance_id_segmentation`` annotations in the
  :class:`isaaclab.sensors.Camera` class. Their "fast" counterparts should be used instead.
* Renamed the argument :attr:`isaaclab.sensors.CameraCfg.semantic_types` to
  :attr:`isaaclab.sensors.CameraCfg.semantic_filter`. This is more aligned with Replicator's terminology
  for semantic filter predicates.
* Replaced the argument :attr:`isaaclab.sensors.CameraCfg.colorize` with separate colorized
  arguments for each annotation type (:attr:`~isaaclab.sensors.CameraCfg.colorize_instance_segmentation`,
  :attr:`~isaaclab.sensors.CameraCfg.colorize_instance_id_segmentation`, and
  :attr:`~isaaclab.sensors.CameraCfg.colorize_semantic_segmentation`).


0.12.4 (2024-03-11)
~~~~~~~~~~~~~~~~~~~

Fixed
^^^^^


* Adapted randomization terms to deal with ``slice`` for the body indices. Earlier, the terms were not
  able to handle the slice object and were throwing an error.
* Added ``slice`` type-hinting to all body and joint related methods in the rigid body and articulation
  classes. This is to make it clear that the methods can handle both list of indices and slices.


0.12.3 (2024-03-11)
~~~~~~~~~~~~~~~~~~~

Fixed
^^^^^

* Added signal handler to the :class:`isaaclab.app.AppLauncher` class to catch the ``SIGINT`` signal
  and close the application gracefully. This is to prevent the application from crashing when the user
  presses ``Ctrl+C`` to close the application.


0.12.2 (2024-03-10)
~~~~~~~~~~~~~~~~~~~

Added
^^^^^

* Added observation terms for states of a rigid object in world frame.
* Added randomization terms to set root state with randomized orientation and joint state within user-specified limits.
* Added reward term for penalizing specific termination terms.

Fixed
^^^^^

* Improved sampling of states inside randomization terms. Earlier, the code did multiple torch calls
  for sampling different components of the vector. Now, it uses a single call to sample the entire vector.


0.12.1 (2024-03-09)
~~~~~~~~~~~~~~~~~~~

Added
^^^^^

* Added an option to the last actions observation term to get a specific term by name from the action manager.
  If None, the behavior remains the same as before (the entire action is returned).


0.12.0 (2024-03-08)
~~~~~~~~~~~~~~~~~~~

Added
^^^^^

* Added functionality to sample flat patches on a generated terrain. This can be configured using
  :attr:`isaaclab.terrains.SubTerrainBaseCfg.flat_patch_sampling` attribute.
* Added a randomization function for setting terrain-aware root state. Through this, an asset can be
  reset to a randomly sampled flat patches.

Fixed
^^^^^

* Separated normal and terrain-base position commands. The terrain based commands rely on the
  terrain to sample flat patches for setting the target position.
* Fixed command resample termination function.

Changed
^^^^^^^

* Added the attribute :attr:`isaaclab.envs.mdp.commands.UniformVelocityCommandCfg.heading_control_stiffness`
  to control the stiffness of the heading control term in the velocity command term. Earlier, this was
  hard-coded to 0.5 inside the term.

Removed
^^^^^^^

* Removed the function :meth:`sample_new_targets` in the terrain importer. Instead the attribute
  :attr:`isaaclab.terrains.TerrainImporter.flat_patches` should be used to sample new targets.


0.11.3 (2024-03-04)
~~~~~~~~~~~~~~~~~~~

Fixed
^^^^^

* Corrects the functions :func:`isaaclab.utils.math.axis_angle_from_quat` and :func:`isaaclab.utils.math.quat_error_magnitude`
  to accept tensors of the form (..., 4) instead of (N, 4). This brings us in line with our documentation and also upgrades one of our functions
  to handle higher dimensions.


0.11.2 (2024-03-04)
~~~~~~~~~~~~~~~~~~~

Added
^^^^^

* Added checks for default joint position and joint velocity in the articulation class. This is to prevent
  users from configuring values for these quantities that might be outside the valid range from the simulation.


0.11.1 (2024-02-29)
~~~~~~~~~~~~~~~~~~~

Added
^^^^^

* Replaced the default values for ``joint_ids`` and ``body_ids`` from ``None`` to ``slice(None)``
  in the :class:`isaaclab.managers.SceneEntityCfg`.
* Adapted rewards and observations terms so that the users can query a subset of joints and bodies.


0.11.0 (2024-02-27)
~~~~~~~~~~~~~~~~~~~

Removed
^^^^^^^

* Dropped support for Isaac Sim<=2022.2. As part of this, removed the components of :class:`isaaclab.app.AppLauncher`
  which handled ROS extension loading. We no longer need them in Isaac Sim>=2023.1 to control the load order to avoid crashes.
* Upgraded Dockerfile to use ISAACSIM_VERSION=2023.1.1 by default.


0.10.28 (2024-02-29)
~~~~~~~~~~~~~~~~~~~~

Added
^^^^^

* Implemented relative and moving average joint position action terms. These allow the user to specify
  the target joint positions as relative to the current joint positions or as a moving average of the
  joint positions over a window of time.


0.10.27 (2024-02-28)
~~~~~~~~~~~~~~~~~~~~

Added
^^^^^

* Added UI feature to start and stop animation recording in the stage when running an environment.
  To enable this feature, please pass the argument ``--disable_fabric`` to the environment script to allow
  USD read/write operations. Be aware that this will slow down the simulation.


0.10.26 (2024-02-26)
~~~~~~~~~~~~~~~~~~~~

Added
^^^^^

* Added a viewport camera controller class to the :class:`isaaclab.envs.BaseEnv`. This is useful
  for applications where the user wants to render the viewport from different perspectives even when the
  simulation is running in headless mode.


0.10.25 (2024-02-26)
~~~~~~~~~~~~~~~~~~~~

Fixed
^^^^^

* Ensures that all path arguments in :mod:`isaaclab.sim.utils` are cast to ``str``. Previously,
  we had handled path types as strings without casting.


0.10.24 (2024-02-26)
~~~~~~~~~~~~~~~~~~~~

Added
^^^^^

* Added tracking of contact time in the :class:`isaaclab.sensors.ContactSensor` class. Previously,
  only the air time was being tracked.
* Added contact force threshold, :attr:`isaaclab.sensors.ContactSensorCfg.force_threshold`, to detect
  when the contact sensor is in contact. Previously, this was set to hard-coded 1.0 in the sensor class.


0.10.23 (2024-02-21)
~~~~~~~~~~~~~~~~~~~~

Fixed
^^^^^

* Fixes the order of size arguments in :meth:`isaaclab.terrains.height_field.random_uniform_terrain`. Previously, the function
  would crash if the size along x and y were not the same.


0.10.22 (2024-02-14)
~~~~~~~~~~~~~~~~~~~~

Fixed
^^^^^

* Fixed "divide by zero" bug in :class:`~isaaclab.sim.SimulationContext` when setting gravity vector.
  Now, it is correctly disabled when the gravity vector is set to zero.


0.10.21 (2024-02-12)
~~~~~~~~~~~~~~~~~~~~

Fixed
^^^^^

* Fixed the printing of articulation joint information when the articulation has only one joint.
  Earlier, the function was performing a squeeze operation on the tensor, which caused an error when
  trying to index the tensor of shape (1,).


0.10.20 (2024-02-12)
~~~~~~~~~~~~~~~~~~~~

Added
^^^^^

* Adds :attr:`isaaclab.sim.PhysxCfg.enable_enhanced_determinism` to enable improved
  determinism from PhysX. Please note this comes at the expense of performance.


0.10.19 (2024-02-08)
~~~~~~~~~~~~~~~~~~~~

Fixed
^^^^^

* Fixed environment closing so that articulations, objects, and sensors are cleared properly.


0.10.18 (2024-02-05)
~~~~~~~~~~~~~~~~~~~~

Fixed
^^^^^

* Pinned :mod:`torch` version to 2.0.1 in the setup.py to keep parity version of :mod:`torch` supplied by
  Isaac 2023.1.1, and prevent version incompatibility between :mod:`torch` ==2.2 and
  :mod:`typing-extensions` ==3.7.4.3


0.10.17 (2024-02-02)
~~~~~~~~~~~~~~~~~~~~

Fixed
^^^^^^

* Fixed carb setting ``/app/livestream/enabled`` to be set as False unless live-streaming is specified
  by :class:`isaaclab.app.AppLauncher` settings. This fixes the logic of :meth:`SimulationContext.render`,
  which depended on the config in previous versions of Isaac defaulting to false for this setting.


0.10.16 (2024-01-29)
~~~~~~~~~~~~~~~~~~~~

Added
^^^^^^

* Added an offset parameter to the height scan observation term. This allows the user to specify the
  height offset of the scan from the tracked body. Previously it was hard-coded to be 0.5.


0.10.15 (2024-01-29)
~~~~~~~~~~~~~~~~~~~~

Fixed
^^^^^

* Fixed joint torque computation for implicit actuators. Earlier, the torque was always zero for implicit
  actuators. Now, it is computed approximately by applying the PD law.


0.10.14 (2024-01-22)
~~~~~~~~~~~~~~~~~~~~

Fixed
^^^^^

* Fixed the tensor shape of :attr:`isaaclab.sensors.ContactSensorData.force_matrix_w`. Earlier, the reshaping
  led to a mismatch with the data obtained from PhysX.


0.10.13 (2024-01-15)
~~~~~~~~~~~~~~~~~~~~

Fixed
^^^^^

* Fixed running of environments with a single instance even if the :attr:`replicate_physics`` flag is set to True.


0.10.12 (2024-01-10)
~~~~~~~~~~~~~~~~~~~~

Fixed
^^^^^

* Fixed indexing of source and target frames in the :class:`isaaclab.sensors.FrameTransformer` class.
  Earlier, it always assumed that the source frame body is at index 0. Now, it uses the body index of the
  source frame to compute the transformation.

Deprecated
^^^^^^^^^^

* Renamed quantities in the :class:`isaaclab.sensors.FrameTransformerData` class to be more
  consistent with the terminology used in the asset classes. The following quantities are deprecated:

  * ``target_rot_w`` -> ``target_quat_w``
  * ``source_rot_w`` -> ``source_quat_w``
  * ``target_rot_source`` -> ``target_quat_source``


0.10.11 (2024-01-08)
~~~~~~~~~~~~~~~~~~~~

Fixed
^^^^^

* Fixed attribute error raised when calling the :class:`isaaclab.envs.mdp.TerrainBasedPositionCommand`
  command term.
* Added a dummy function in :class:`isaaclab.terrain.TerrainImporter` that returns environment
  origins as terrain-aware sampled targets. This function should be implemented by child classes based on
  the terrain type.


0.10.10 (2023-12-21)
~~~~~~~~~~~~~~~~~~~~

Fixed
^^^^^

* Fixed reliance on non-existent ``Viewport`` in :class:`isaaclab.sim.SimulationContext` when loading livestreaming
  by ensuring that the extension ``omni.kit.viewport.window`` is enabled in :class:`isaaclab.app.AppLauncher` when
  livestreaming is enabled


0.10.9 (2023-12-21)
~~~~~~~~~~~~~~~~~~~

Fixed
^^^^^

* Fixed invalidation of physics views inside the asset and sensor classes. Earlier, they were left initialized
  even when the simulation was stopped. This caused issues when closing the application.


0.10.8 (2023-12-20)
~~~~~~~~~~~~~~~~~~~

Fixed
^^^^^

* Fixed the :class:`isaaclab.envs.mdp.actions.DifferentialInverseKinematicsAction` class
  to account for the offset pose of the end-effector.


0.10.7 (2023-12-19)
~~~~~~~~~~~~~~~~~~~

Fixed
^^^^^

* Added a check to ray-cast and camera sensor classes to ensure that the sensor prim path does not
  have a regex expression at its leaf. For instance, ``/World/Robot/camera_.*`` is not supported
  for these sensor types. This behavior needs to be fixed in the future.


0.10.6 (2023-12-19)
~~~~~~~~~~~~~~~~~~~

Added
^^^^^

* Added support for using articulations as visualization markers. This disables all physics APIs from
  the articulation and allows the user to use it as a visualization marker. It is useful for creating
  visualization markers for the end-effectors or base of the robot.

Fixed
^^^^^

* Fixed hiding of debug markers from secondary images when using the
  :class:`isaaclab.markers.VisualizationMarkers` class. Earlier, the properties were applied on
  the XForm prim instead of the Mesh prim.


0.10.5 (2023-12-18)
~~~~~~~~~~~~~~~~~~~

Fixed
^^^^^

* Fixed test ``check_base_env_anymal_locomotion.py``, which
  previously called :func:`torch.jit.load` with the path to a policy (which would work
  for a local file), rather than calling
  :func:`isaaclab.utils.assets.read_file` on the path to get the file itself.


0.10.4 (2023-12-14)
~~~~~~~~~~~~~~~~~~~

Fixed
^^^^^

* Fixed potentially breaking import of omni.kit.widget.toolbar by ensuring that
  if live-stream is enabled, then the :mod:`omni.kit.widget.toolbar`
  extension is loaded.

0.10.3 (2023-12-12)
~~~~~~~~~~~~~~~~~~~

Added
^^^^^

* Added the attribute :attr:`isaaclab.actuators.ActuatorNetMLPCfg.input_order`
  to specify the order of the input tensors to the MLP network.

Fixed
^^^^^

* Fixed computation of metrics for the velocity command term. Earlier, the norm was being computed
  over the entire batch instead of the last dimension.
* Fixed the clipping inside the :class:`isaaclab.actuators.DCMotor` class. Earlier, it was
  not able to handle the case when configured saturation limit was set to None.


0.10.2 (2023-12-12)
~~~~~~~~~~~~~~~~~~~

Fixed
^^^^^

* Added a check in the simulation stop callback in the :class:`isaaclab.sim.SimulationContext` class
  to not render when an exception is raised. The while loop in the callback was preventing the application
  from closing when an exception was raised.


0.10.1 (2023-12-06)
~~~~~~~~~~~~~~~~~~~

Added
^^^^^

* Added command manager class with terms defined by :class:`isaaclab.managers.CommandTerm`. This
  allow for multiple types of command generators to be used in the same environment.


0.10.0 (2023-12-04)
~~~~~~~~~~~~~~~~~~~

Changed
^^^^^^^

* Modified the sensor and asset base classes to use the underlying PhysX views instead of Isaac Sim views.
  Using Isaac Sim classes led to a very high load time (of the order of minutes) when using a scene with
  many assets. This is because Isaac Sim supports USD paths which are slow and not required.

Added
^^^^^

* Added faster implementation of USD stage traversal methods inside the :class:`isaaclab.sim.utils` module.
* Added properties :attr:`isaaclab.assets.AssetBase.num_instances` and
  :attr:`isaaclab.sensor.SensorBase.num_instances` to obtain the number of instances of the asset
  or sensor in the simulation respectively.

Removed
^^^^^^^

* Removed dependencies on Isaac Sim view classes. It is no longer possible to use :attr:`root_view` and
  :attr:`body_view`. Instead use :attr:`root_physx_view` and :attr:`body_physx_view` to access the underlying
  PhysX views.


0.9.55 (2023-12-03)
~~~~~~~~~~~~~~~~~~~

Fixed
^^^^^

* Fixed the Nucleus directory path in the :attr:`isaaclab.utils.assets.NVIDIA_NUCLEUS_DIR`.
  Earlier, it was referring to the ``NVIDIA/Assets`` directory instead of ``NVIDIA``.


0.9.54 (2023-11-29)
~~~~~~~~~~~~~~~~~~~

Fixed
^^^^^

* Fixed pose computation in the :class:`isaaclab.sensors.Camera` class to obtain them from XFormPrimView
  instead of using ``UsdGeomCamera.ComputeLocalToWorldTransform`` method. The latter is not updated correctly
  during GPU simulation.
* Fixed initialization of the annotator info in the class :class:`isaaclab.sensors.Camera`. Previously
  all dicts had the same memory address which caused all annotators to have the same info.
* Fixed the conversion of ``uint32`` warp arrays inside the :meth:`isaaclab.utils.array.convert_to_torch`
  method. PyTorch does not support this type, so it is converted to ``int32`` before converting to PyTorch tensor.
* Added render call inside :meth:`isaaclab.sim.SimulationContext.reset` to initialize Replicator
  buffers when the simulation is reset.


0.9.53 (2023-11-29)
~~~~~~~~~~~~~~~~~~~

Changed
^^^^^^^

* Changed the behavior of passing :obj:`None` to the :class:`isaaclab.actuators.ActuatorBaseCfg`
  class. Earlier, they were resolved to fixed default values. Now, they imply that the values are loaded
  from the USD joint drive configuration.

Added
^^^^^

* Added setting of joint armature and friction quantities to the articulation class.


0.9.52 (2023-11-29)
~~~~~~~~~~~~~~~~~~~

Changed
^^^^^^^

* Changed the warning print in :meth:`isaaclab.sim.utils.apply_nested` method
  to be more descriptive. Earlier, it was printing a warning for every instanced prim.
  Now, it only prints a warning if it could not apply the attribute to any of the prims.

Added
^^^^^

* Added the method :meth:`isaaclab.utils.assets.retrieve_file_path` to
  obtain the absolute path of a file on the Nucleus server or locally.

Fixed
^^^^^

* Fixed hiding of STOP button in the :class:`AppLauncher` class when running the
  simulation in headless mode.
* Fixed a bug with :meth:`isaaclab.sim.utils.clone` failing when the input prim path
  had no parent (example: "/Table").


0.9.51 (2023-11-29)
~~~~~~~~~~~~~~~~~~~

Changed
^^^^^^^

* Changed the :meth:`isaaclab.sensor.SensorBase.update` method to always recompute the buffers if
  the sensor is in visualization mode.

Added
^^^^^

* Added available entities to the error message when accessing a non-existent entity in the
  :class:`InteractiveScene` class.
* Added a warning message when the user tries to reference an invalid prim in the :class:`FrameTransformer` sensor.


0.9.50 (2023-11-28)
~~~~~~~~~~~~~~~~~~~

Added
^^^^^

* Hid the ``STOP`` button in the UI when running standalone Python scripts. This is to prevent
  users from accidentally clicking the button and stopping the simulation. They should only be able to
  play and pause the simulation from the UI.

Removed
^^^^^^^

* Removed :attr:`isaaclab.sim.SimulationCfg.shutdown_app_on_stop`. The simulation is always rendering
  if it is stopped from the UI. The user needs to close the window or press ``Ctrl+C`` to close the simulation.


0.9.49 (2023-11-27)
~~~~~~~~~~~~~~~~~~~

Added
^^^^^

* Added an interface class, :class:`isaaclab.managers.ManagerTermBase`, to serve as the parent class
  for term implementations that are functional classes.
* Adapted all managers to support terms that are classes and not just functions clearer. This allows the user to
  create more complex terms that require additional state information.


0.9.48 (2023-11-24)
~~~~~~~~~~~~~~~~~~~

Fixed
^^^^^

* Fixed initialization of drift in the :class:`isaaclab.sensors.RayCasterCamera` class.


0.9.47 (2023-11-24)
~~~~~~~~~~~~~~~~~~~

Fixed
^^^^^

* Automated identification of the root prim in the :class:`isaaclab.assets.RigidObject` and
  :class:`isaaclab.assets.Articulation` classes. Earlier, the root prim was hard-coded to
  the spawn prim path. Now, the class searches for the root prim under the spawn prim path.


0.9.46 (2023-11-24)
~~~~~~~~~~~~~~~~~~~

Fixed
^^^^^

* Fixed a critical issue in the asset classes with writing states into physics handles.
  Earlier, the states were written over all the indices instead of the indices of the
  asset that were being updated. This caused the physics handles to refresh the states
  of all the assets in the scene, which is not desirable.


0.9.45 (2023-11-24)
~~~~~~~~~~~~~~~~~~~

Added
^^^^^

* Added :class:`isaaclab.command_generators.UniformPoseCommandGenerator` to generate
  poses in the asset's root frame by uniformly sampling from a given range.


0.9.44 (2023-11-16)
~~~~~~~~~~~~~~~~~~~

Added
^^^^^

* Added methods :meth:`reset` and :meth:`step` to the :class:`isaaclab.envs.BaseEnv`. This unifies
  the environment interface for simple standalone applications with the class.


0.9.43 (2023-11-16)
~~~~~~~~~~~~~~~~~~~

Fixed
^^^^^

* Replaced subscription of physics play and stop events in the :class:`isaaclab.assets.AssetBase` and
  :class:`isaaclab.sensors.SensorBase` classes with subscription to time-line play and stop events.
  This is to prevent issues in cases where physics first needs to perform mesh cooking and handles are not
  available immediately. For instance, with deformable meshes.


0.9.42 (2023-11-16)
~~~~~~~~~~~~~~~~~~~

Fixed
^^^^^

* Fixed setting of damping values from the configuration for :class:`ActuatorBase` class. Earlier,
  the stiffness values were being set into damping when a dictionary configuration was passed to the
  actuator model.
* Added dealing with :class:`int` and :class:`float` values in the configurations of :class:`ActuatorBase`.
  Earlier, a type-error was thrown when integer values were passed to the actuator model.


0.9.41 (2023-11-16)
~~~~~~~~~~~~~~~~~~~

Fixed
^^^^^

* Fixed the naming and shaping issues in the binary joint action term.


0.9.40 (2023-11-09)
~~~~~~~~~~~~~~~~~~~

Fixed
^^^^^

* Simplified the manual initialization of Isaac Sim :class:`ArticulationView` class. Earlier, we basically
  copied the code from the Isaac Sim source code. Now, we just call their initialize method.

Changed
^^^^^^^

* Changed the name of attribute :attr:`default_root_state_w` to :attr:`default_root_state`. The latter is
  more correct since the data is actually in the local environment frame and not the simulation world frame.


0.9.39 (2023-11-08)
~~~~~~~~~~~~~~~~~~~

Fixed
^^^^^

* Changed the reference of private ``_body_view`` variable inside the :class:`RigidObject` class
  to the public ``body_view`` property. For a rigid object, the private variable is not defined.


0.9.38 (2023-11-07)
~~~~~~~~~~~~~~~~~~~

Changed
^^^^^^^

* Upgraded the :class:`isaaclab.envs.RLTaskEnv` class to support Gym 0.29.0 environment definition.

Added
^^^^^

* Added computation of ``time_outs`` and ``terminated`` signals inside the termination manager. These follow the
  definition mentioned in `Gym 0.29.0 <https://gymnasium.farama.org/tutorials/gymnasium_basics/handling_time_limits/>`_.
* Added proper handling of observation and action spaces in the :class:`isaaclab.envs.RLTaskEnv` class.
  These now follow closely to how Gym VecEnv handles the spaces.


0.9.37 (2023-11-06)
~~~~~~~~~~~~~~~~~~~

Fixed
^^^^^

* Fixed broken visualization in :mod:`isaaclab.sensors.FrameTramsformer` class by overwriting the
  correct ``_debug_vis_callback`` function.
* Moved the visualization marker configurations of sensors to their respective sensor configuration classes.
  This allows users to set these configurations from the configuration object itself.


0.9.36 (2023-11-03)
~~~~~~~~~~~~~~~~~~~

Fixed
^^^^^

* Added explicit deleting of different managers in the :class:`isaaclab.envs.BaseEnv` and
  :class:`isaaclab.envs.RLTaskEnv` classes. This is required since deleting the managers
  is order-sensitive (many managers need to be deleted before the scene is deleted).


0.9.35 (2023-11-02)
~~~~~~~~~~~~~~~~~~~

Fixed
^^^^^

* Fixed the error: ``'str' object has no attribute '__module__'`` introduced by adding the future import inside the
  :mod:`isaaclab.utils.warp.kernels` module. Warp language does not support the ``__future__`` imports.


0.9.34 (2023-11-02)
~~~~~~~~~~~~~~~~~~~

Fixed
^^^^^

* Added missing import of ``from __future__ import annotations`` in the :mod:`isaaclab.utils.warp`
  module. This is needed to have a consistent behavior across Python versions.


0.9.33 (2023-11-02)
~~~~~~~~~~~~~~~~~~~

Fixed
^^^^^

* Fixed the :class:`isaaclab.command_generators.NullCommandGenerator` class. Earlier,
  it was having a runtime error due to infinity in the resampling time range. Now, the class just
  overrides the parent methods to perform no operations.


0.9.32 (2023-11-02)
~~~~~~~~~~~~~~~~~~~

Changed
^^^^^^^

* Renamed the :class:`isaaclab.envs.RLEnv` class to :class:`isaaclab.envs.RLTaskEnv` to
  avoid confusions in terminologies between environments and tasks.


0.9.31 (2023-11-02)
~~~~~~~~~~~~~~~~~~~

Added
^^^^^

* Added the :class:`isaaclab.sensors.RayCasterCamera` class, as a ray-casting based camera for
  "distance_to_camera", "distance_to_image_plane" and "normals" annotations. It has the same interface and
  functionalities as the USD Camera while it is on average 30% faster.


0.9.30 (2023-11-01)
~~~~~~~~~~~~~~~~~~~

Fixed
^^^^^

* Added skipping of None values in the :class:`InteractiveScene` class when creating the scene from configuration
  objects. Earlier, it was throwing an error when the user passed a None value for a scene element.
* Added ``kwargs`` to the :class:`RLEnv` class to allow passing additional arguments from gym registry function.
  This is now needed since the registry function passes args beyond the ones specified in the constructor.


0.9.29 (2023-11-01)
~~~~~~~~~~~~~~~~~~~

Fixed
^^^^^

* Fixed the material path resolution inside the :class:`isaaclab.sim.converters.UrdfConverter` class.
  With Isaac Sim 2023.1, the material paths from the importer are always saved as absolute paths. This caused
  issues when the generated USD file was moved to a different location. The fix now resolves the material paths
  relative to the USD file location.


0.9.28 (2023-11-01)
~~~~~~~~~~~~~~~~~~~

Changed
^^^^^^^

* Changed the way the :func:`isaaclab.sim.spawners.from_files.spawn_ground_plane` function sets the
  height of the ground. Earlier, it was reading the height from the configuration object. Now, it expects the
  desired transformation as inputs to the function. This makes it consistent with the other spawner functions.


0.9.27 (2023-10-31)
~~~~~~~~~~~~~~~~~~~

Changed
^^^^^^^

* Removed the default value of the argument ``camel_case`` in setters of USD attributes. This is to avoid
  confusion with the naming of the attributes in the USD file.

Fixed
^^^^^

* Fixed the selection of material prim in the :class:`isaaclab.sim.spawners.materials.spawn_preview_surface`
  method. Earlier, the created prim was being selected in the viewport which interfered with the selection of
  prims by the user.
* Updated :class:`isaaclab.sim.converters.MeshConverter` to use a different stage than the default stage
  for the conversion. This is to avoid the issue of the stage being closed when the conversion is done.


0.9.26 (2023-10-31)
~~~~~~~~~~~~~~~~~~~

Added
^^^^^

* Added the sensor implementation for :class:`isaaclab.sensors.FrameTransformer` class. Currently,
  it handles obtaining the transformation between two frames in the same articulation.


0.9.25 (2023-10-27)
~~~~~~~~~~~~~~~~~~~

Added
^^^^^

* Added the :mod:`isaaclab.envs.ui` module to put all the UI-related classes in one place. This currently
  implements the :class:`isaaclab.envs.ui.BaseEnvWindow` and :class:`isaaclab.envs.ui.RLEnvWindow`
  classes. Users can inherit from these classes to create their own UI windows.
* Added the attribute :attr:`isaaclab.envs.BaseEnvCfg.ui_window_class_type` to specify the UI window class
  to be used for the environment. This allows the user to specify their own UI window class to be used for the
  environment.


0.9.24 (2023-10-27)
~~~~~~~~~~~~~~~~~~~

Changed
^^^^^^^

* Changed the behavior of setting up debug visualization for assets, sensors and command generators.
  Earlier it was raising an error if debug visualization was not enabled in the configuration object.
  Now it checks whether debug visualization is implemented and only sets up the callback if it is
  implemented.


0.9.23 (2023-10-27)
~~~~~~~~~~~~~~~~~~~

Fixed
^^^^^

* Fixed a typo in the :class:`AssetBase` and :class:`SensorBase` that effected the class destructor.
  Earlier, a tuple was being created in the constructor instead of the actual object.


0.9.22 (2023-10-26)
~~~~~~~~~~~~~~~~~~~

Added
^^^^^

* Added a :class:`isaaclab.command_generators.NullCommandGenerator` class for no command environments.
  This is easier to work with than having checks for :obj:`None` in the command generator.

Fixed
^^^^^

* Moved the randomization manager to the :class:`isaaclab.envs.BaseEnv` class with the default
  settings to reset the scene to the defaults specified in the configurations of assets.
* Moved command generator to the :class:`isaaclab.envs.RlEnv` class to have all task-specification
  related classes in the same place.


0.9.21 (2023-10-26)
~~~~~~~~~~~~~~~~~~~

Fixed
^^^^^

* Decreased the priority of callbacks in asset and sensor base classes. This may help in preventing
  crashes when warm starting the simulation.
* Fixed no rendering mode when running the environment from the GUI. Earlier the function
  :meth:`SimulationContext.set_render_mode` was erroring out.


0.9.20 (2023-10-25)
~~~~~~~~~~~~~~~~~~~

Fixed
^^^^^

* Changed naming in :class:`isaaclab.sim.SimulationContext.RenderMode` to use ``NO_GUI_OR_RENDERING``
  and ``NO_RENDERING`` instead of ``HEADLESS`` for clarity.
* Changed :class:`isaaclab.sim.SimulationContext` to be capable of handling livestreaming and
  offscreen rendering.
* Changed :class:`isaaclab.app.AppLauncher` envvar ``VIEWPORT_RECORD`` to the more descriptive
  ``OFFSCREEN_RENDER``.


0.9.19 (2023-10-25)
~~~~~~~~~~~~~~~~~~~

Added
^^^^^

* Added Gym observation and action spaces for the :class:`isaaclab.envs.RLEnv` class.


0.9.18 (2023-10-23)
~~~~~~~~~~~~~~~~~~~

Added
^^^^^

* Created :class:`isaaclab.sim.converters.asset_converter.AssetConverter` to serve as a base
  class for all asset converters.
* Added :class:`isaaclab.sim.converters.mesh_converter.MeshConverter` to handle loading and conversion
  of mesh files (OBJ, STL and FBX) into USD format.
* Added script ``convert_mesh.py`` to ``source/tools`` to allow users to convert a mesh to USD via command line arguments.

Changed
^^^^^^^

* Renamed the submodule :mod:`isaaclab.sim.loaders` to :mod:`isaaclab.sim.converters` to be more
  general with the functionality of the module.
* Updated ``check_instanceable.py`` script to convert relative paths to absolute paths.


0.9.17 (2023-10-22)
~~~~~~~~~~~~~~~~~~~

Added
^^^^^

* Added setters and getters for term configurations in the :class:`RandomizationManager`, :class:`RewardManager`
  and :class:`TerminationManager` classes. This allows the user to modify the term configurations after the
  manager has been created.
* Added the method :meth:`compute_group` to the :class:`isaaclab.managers.ObservationManager` class to
  compute the observations for only a given group.
* Added the curriculum term for modifying reward weights after certain environment steps.


0.9.16 (2023-10-22)
~~~~~~~~~~~~~~~~~~~

Added
^^^^^

* Added support for keyword arguments for terms in the :class:`isaaclab.managers.ManagerBase`.

Fixed
^^^^^

* Fixed resetting of buffers in the :class:`TerminationManager` class. Earlier, the values were being set
  to ``0.0`` instead of ``False``.


0.9.15 (2023-10-22)
~~~~~~~~~~~~~~~~~~~

Added
^^^^^

* Added base yaw heading and body acceleration into :class:`isaaclab.assets.RigidObjectData` class.
  These quantities are computed inside the :class:`RigidObject` class.

Fixed
^^^^^

* Fixed the :meth:`isaaclab.assets.RigidObject.set_external_force_and_torque` method to correctly
  deal with the body indices.
* Fixed a bug in the :meth:`isaaclab.utils.math.wrap_to_pi` method to prevent self-assignment of
  the input tensor.


0.9.14 (2023-10-21)
~~~~~~~~~~~~~~~~~~~

Added
^^^^^

* Added 2-D drift (i.e. along x and y) to the :class:`isaaclab.sensors.RayCaster` class.
* Added flags to the :class:`isaaclab.sensors.ContactSensorCfg` to optionally obtain the
  sensor origin and air time information. Since these are not required by default, they are
  disabled by default.

Fixed
^^^^^

* Fixed the handling of contact sensor history buffer in the :class:`isaaclab.sensors.ContactSensor` class.
  Earlier, the buffer was not being updated correctly.


0.9.13 (2023-10-20)
~~~~~~~~~~~~~~~~~~~

Fixed
^^^^^

* Fixed the issue with double :obj:`Ellipsis` when indexing tensors with multiple dimensions.
  The fix now uses :obj:`slice(None)` instead of :obj:`Ellipsis` to index the tensors.


0.9.12 (2023-10-18)
~~~~~~~~~~~~~~~~~~~

Fixed
^^^^^

* Fixed bugs in actuator model implementation for actuator nets. Earlier the DC motor clipping was not working.
* Fixed bug in applying actuator model in the :class:`isaaclab.asset.Articulation` class. The new
  implementation caches the outputs from explicit actuator model into the ``joint_pos_*_sim`` buffer to
  avoid feedback loops in the tensor operation.


0.9.11 (2023-10-17)
~~~~~~~~~~~~~~~~~~~

Added
^^^^^

* Added the support for semantic tags into the :class:`isaaclab.sim.spawner.SpawnerCfg` class. This allows
  the user to specify the semantic tags for a prim when spawning it into the scene. It follows the same format as
  Omniverse Replicator.


0.9.10 (2023-10-16)
~~~~~~~~~~~~~~~~~~~

Added
^^^^^

* Added ``--livestream`` and ``--ros`` CLI args to :class:`isaaclab.app.AppLauncher` class.
* Added a static function :meth:`isaaclab.app.AppLauncher.add_app_launcher_args`, which
  appends the arguments needed for :class:`isaaclab.app.AppLauncher` to the argument parser.

Changed
^^^^^^^

* Within :class:`isaaclab.app.AppLauncher`, removed ``REMOTE_DEPLOYMENT`` env-var processing
  in the favor of ``HEADLESS`` and ``LIVESTREAM`` env-vars. These have clearer uses and better parity
  with the CLI args.


0.9.9 (2023-10-12)
~~~~~~~~~~~~~~~~~~

Added
^^^^^

* Added the property :attr:`isaaclab.assets.Articulation.is_fixed_base` to the articulation class to
  check if the base of the articulation is fixed or floating.
* Added the task-space action term corresponding to the differential inverse-kinematics controller.

Fixed
^^^^^

* Simplified the :class:`isaaclab.controllers.DifferentialIKController` to assume that user provides the
  correct end-effector poses and Jacobians. Earlier it was doing internal frame transformations which made the
  code more complicated and error-prone.


0.9.8 (2023-09-30)
~~~~~~~~~~~~~~~~~~

Fixed
^^^^^

* Fixed the boundedness of class objects that register callbacks into the simulator.
  These include devices, :class:`AssetBase`, :class:`SensorBase` and :class:`CommandGenerator`.
  The fix ensures that object gets deleted when the user deletes the object.


0.9.7 (2023-09-26)
~~~~~~~~~~~~~~~~~~

Fixed
^^^^^

* Modified the :class:`isaaclab.markers.VisualizationMarkers` to use the
  :class:`isaaclab.sim.spawner.SpawnerCfg` class instead of their
  own configuration objects. This makes it consistent with the other ways to spawn assets in the scene.

Added
^^^^^

* Added the method :meth:`copy` to configclass to allow copying of configuration objects.


0.9.6 (2023-09-26)
~~~~~~~~~~~~~~~~~~

Fixed
^^^^^

* Changed class-level configuration classes to refer to class types using ``class_type`` attribute instead
  of ``cls`` or ``cls_name``.


0.9.5 (2023-09-25)
~~~~~~~~~~~~~~~~~~

Changed
^^^^^^^

* Added future import of ``annotations`` to have a consistent behavior across Python versions.
* Removed the type-hinting from docstrings to simplify maintenance of the documentation. All type-hints are
  now in the code itself.


0.9.4 (2023-08-29)
~~~~~~~~~~~~~~~~~~

Added
^^^^^

* Added :class:`isaaclab.scene.InteractiveScene`, as the central scene unit that contains all entities
  that are part of the simulation. These include the terrain, sensors, articulations, rigid objects etc.
  The scene groups the common operations of these entities and allows to access them via their unique names.
* Added :mod:`isaaclab.envs` module that contains environment definitions that encapsulate the different
  general (scene, action manager, observation manager) and RL-specific (reward and termination manager) managers.
* Added :class:`isaaclab.managers.SceneEntityCfg` to handle which scene elements are required by the
  manager's terms. This allows the manager to parse useful information from the scene elements, such as the
  joint and body indices, and pass them to the term.
* Added :class:`isaaclab.sim.SimulationContext.RenderMode` to handle different rendering modes based on
  what the user wants to update (viewport, cameras, or UI elements).

Fixed
^^^^^

* Fixed the :class:`isaaclab.command_generators.CommandGeneratorBase` to register a debug visualization
  callback similar to how sensors and robots handle visualization.


0.9.3 (2023-08-23)
~~~~~~~~~~~~~~~~~~

Added
^^^^^

* Enabled the `faulthander <https://docs.python.org/3/library/faulthandler.html>`_ to catch segfaults and print
  the stack trace. This is enabled by default in the :class:`isaaclab.app.AppLauncher` class.

Fixed
^^^^^

* Re-added the :mod:`isaaclab.utils.kit` to the ``compat`` directory and fixed all the references to it.
* Fixed the deletion of Replicator nodes for the :class:`isaaclab.sensors.Camera` class. Earlier, the
  Replicator nodes were not being deleted when the camera was deleted. However, this does not prevent the random
  crashes that happen when the camera is deleted.
* Fixed the :meth:`isaaclab.utils.math.convert_quat` to support both numpy and torch tensors.

Changed
^^^^^^^

* Renamed all the scripts inside the ``test`` directory to follow the convention:

  * ``test_<module_name>.py``: Tests for the module ``<module_name>`` using unittest.
  * ``check_<module_name>``: Check for the module ``<module_name>`` using python main function.


0.9.2 (2023-08-22)
~~~~~~~~~~~~~~~~~~

Added
^^^^^

* Added the ability to color meshes in the :class:`isaaclab.terrain.TerrainGenerator` class. Currently,
  it only supports coloring the mesh randomly (``"random"``), based on the terrain height (``"height"``), and
  no coloring (``"none"``).

Fixed
^^^^^

* Modified the :class:`isaaclab.terrain.TerrainImporter` class to configure visual and physics materials
  based on the configuration object.


0.9.1 (2023-08-18)
~~~~~~~~~~~~~~~~~~

Added
^^^^^

* Introduced three different rotation conventions in the :class:`isaaclab.sensors.Camera` class. These
  conventions are:

  * ``opengl``: the camera is looking down the -Z axis with the +Y axis pointing up
  * ``ros``: the camera is looking down the +Z axis with the +Y axis pointing down
  * ``world``: the camera is looking along the +X axis with the -Z axis pointing down

  These can be used to declare the camera offset in :class:`isaaclab.sensors.CameraCfg.OffsetCfg` class
  and in :meth:`isaaclab.sensors.Camera.set_world_pose` method. Additionally, all conventions are
  saved to :class:`isaaclab.sensors.CameraData` class for easy access.

Changed
^^^^^^^

* Adapted all the sensor classes to follow a structure similar to the :class:`isaaclab.assets.AssetBase`.
  Hence, the spawning and initialization of sensors manually by the users is avoided.
* Removed the :meth:`debug_vis` function since that this functionality is handled by a render callback automatically
  (based on the passed configuration for the :class:`isaaclab.sensors.SensorBaseCfg.debug_vis` flag).


0.9.0 (2023-08-18)
~~~~~~~~~~~~~~~~~~

Added
^^^^^

* Introduces a new set of asset interfaces. These interfaces simplify the spawning of assets into the scene
  and initializing the physics handle by putting that inside post-startup physics callbacks. With this, users
  no longer need to worry about the :meth:`spawn` and :meth:`initialize` calls.
* Added utility methods to :mod:`isaaclab.utils.string` module that resolve regex expressions based
  on passed list of target keys.

Changed
^^^^^^^

* Renamed all references of joints in an articulation from "dof" to "joint". This makes it consistent with the
  terminology used in robotics.

Deprecated
^^^^^^^^^^

* Removed the previous modules for objects and robots. Instead the :class:`Articulation` and :class:`RigidObject`
  should be used.


0.8.12 (2023-08-18)
~~~~~~~~~~~~~~~~~~~

Added
^^^^^

* Added other properties provided by ``PhysicsScene`` to the :class:`isaaclab.sim.SimulationContext`
  class to allow setting CCD, solver iterations, etc.
* Added commonly used functions to the :class:`SimulationContext` class itself to avoid having additional
  imports from Isaac Sim when doing simple tasks such as setting camera view or retrieving the simulation settings.

Fixed
^^^^^

* Switched the notations of default buffer values in :class:`isaaclab.sim.PhysxCfg` from multiplication
  to scientific notation to avoid confusion with the values.


0.8.11 (2023-08-18)
~~~~~~~~~~~~~~~~~~~

Added
^^^^^

* Adds utility functions and configuration objects in the :mod:`isaaclab.sim.spawners`
  to create the following prims in the scene:

  * :mod:`isaaclab.sim.spawners.from_file`: Create a prim from a USD/URDF file.
  * :mod:`isaaclab.sim.spawners.shapes`: Create USDGeom prims for shapes (box, sphere, cylinder, capsule, etc.).
  * :mod:`isaaclab.sim.spawners.materials`: Create a visual or physics material prim.
  * :mod:`isaaclab.sim.spawners.lights`: Create a USDLux prim for different types of lights.
  * :mod:`isaaclab.sim.spawners.sensors`: Create a USD prim for supported sensors.

Changed
^^^^^^^

* Modified the :class:`SimulationContext` class to take the default physics material using the material spawn
  configuration object.


0.8.10 (2023-08-17)
~~~~~~~~~~~~~~~~~~~

Added
^^^^^

* Added methods for defining different physics-based schemas in the :mod:`isaaclab.sim.schemas` module.
  These methods allow creating the schema if it doesn't exist at the specified prim path and modify
  its properties based on the configuration object.


0.8.9 (2023-08-09)
~~~~~~~~~~~~~~~~~~

Changed
^^^^^^^

* Moved the :class:`isaaclab.asset_loader.UrdfLoader` class to the :mod:`isaaclab.sim.loaders`
  module to make it more accessible to the user.


0.8.8 (2023-08-09)
~~~~~~~~~~~~~~~~~~

Added
^^^^^

* Added configuration classes and functions for setting different physics-based schemas in the
  :mod:`isaaclab.sim.schemas` module. These allow modifying properties of the physics solver
  on the asset using configuration objects.


0.8.7 (2023-08-03)
~~~~~~~~~~~~~~~~~~

Fixed
^^^^^

* Added support for `__post_init__ <https://docs.python.org/3/library/dataclasses.html#post-init-processing>`_ in
  the :class:`isaaclab.utils.configclass` decorator.


0.8.6 (2023-08-03)
~~~~~~~~~~~~~~~~~~

Added
^^^^^

* Added support for callable classes in the :class:`isaaclab.managers.ManagerBase`.


0.8.5 (2023-08-03)
~~~~~~~~~~~~~~~~~~

Fixed
^^^^^

* Fixed the :class:`isaaclab.markers.Visualizationmarkers` class so that the markers are not visible in camera rendering mode.

Changed
^^^^^^^

* Simplified the creation of the point instancer in the :class:`isaaclab.markers.Visualizationmarkers` class. It now creates a new
  prim at the next available prim path if a prim already exists at the given path.


0.8.4 (2023-08-02)
~~~~~~~~~~~~~~~~~~

Added
^^^^^

* Added the :class:`isaaclab.sim.SimulationContext` class to the :mod:`isaaclab.sim` module.
  This class inherits from the :class:`isaacsim.core.api.simulation_context.SimulationContext` class and adds
  the ability to create a simulation context from a configuration object.


0.8.3 (2023-08-02)
~~~~~~~~~~~~~~~~~~

Changed
^^^^^^^

* Moved the :class:`ActuatorBase` class to the :mod:`isaaclab.actuators.actuator_base` module.
* Renamed the :mod:`isaaclab.actuators.actuator` module to :mod:`isaaclab.actuators.actuator_pd`
  to make it more explicit that it contains the PD actuator models.


0.8.2 (2023-08-02)
~~~~~~~~~~~~~~~~~~

Changed
^^^^^^^

* Cleaned up the :class:`isaaclab.terrain.TerrainImporter` class to take all the parameters from the configuration
  object. This makes it consistent with the other classes in the package.
* Moved the configuration classes for terrain generator and terrain importer into separate files to resolve circular
  dependency issues.


0.8.1 (2023-08-02)
~~~~~~~~~~~~~~~~~~

Fixed
^^^^^

* Added a hack into :class:`isaaclab.app.AppLauncher` class to remove Isaac Lab packages from the path before launching
  the simulation application. This prevents the warning messages that appears when the user launches the ``SimulationApp``.

Added
^^^^^

* Enabled necessary viewport extensions in the :class:`isaaclab.app.AppLauncher` class itself if ``VIEWPORT_ENABLED``
  flag is true.


0.8.0 (2023-07-26)
~~~~~~~~~~~~~~~~~~

Added
^^^^^

* Added the :class:`ActionManager` class to the :mod:`isaaclab.managers` module to handle actions in the
  environment through action terms.
* Added contact force history to the :class:`isaaclab.sensors.ContactSensor` class. The history is stored
  in the ``net_forces_w_history`` attribute of the sensor data.

Changed
^^^^^^^

* Implemented lazy update of buffers in the :class:`isaaclab.sensors.SensorBase` class. This allows the user
  to update the sensor data only when required, i.e. when the data is requested by the user. This helps avoid double
  computation of sensor data when a reset is called in the environment.

Deprecated
^^^^^^^^^^

* Removed the support for different backends in the sensor class. We only use Pytorch as the backend now.
* Removed the concept of actuator groups. They are now handled by the :class:`isaaclab.managers.ActionManager`
  class. The actuator models are now directly handled by the robot class itself.


0.7.4 (2023-07-26)
~~~~~~~~~~~~~~~~~~

Changed
^^^^^^^

* Changed the behavior of the :class:`isaaclab.terrains.TerrainImporter` class. It now expects the terrain
  type to be specified in the configuration object. This allows the user to specify everything in the configuration
  object and not have to do an explicit call to import a terrain.

Fixed
^^^^^

* Fixed setting of quaternion orientations inside the :class:`isaaclab.markers.Visualizationmarkers` class.
  Earlier, the orientation was being set into the point instancer in the wrong order (``wxyz`` instead of ``xyzw``).


0.7.3 (2023-07-25)
~~~~~~~~~~~~~~~~~~

Fixed
^^^^^

* Fixed the issue with multiple inheritance in the :class:`isaaclab.utils.configclass` decorator.
  Earlier, if the inheritance tree was more than one level deep and the lowest level configuration class was
  not updating its values from the middle level classes.


0.7.2 (2023-07-24)
~~~~~~~~~~~~~~~~~~

Added
^^^^^

* Added the method :meth:`replace` to the :class:`isaaclab.utils.configclass` decorator to allow
  creating a new configuration object with values replaced from keyword arguments. This function internally
  calls the `dataclasses.replace <https://docs.python.org/3/library/dataclasses.html#dataclasses.replace>`_.

Fixed
^^^^^

* Fixed the handling of class types as member values in the :meth:`isaaclab.utils.configclass`. Earlier it was
  throwing an error since class types were skipped in the if-else block.


0.7.1 (2023-07-22)
~~~~~~~~~~~~~~~~~~

Added
^^^^^

* Added the :class:`TerminationManager`, :class:`CurriculumManager`, and :class:`RandomizationManager` classes
  to the :mod:`isaaclab.managers` module to handle termination, curriculum, and randomization respectively.


0.7.0 (2023-07-22)
~~~~~~~~~~~~~~~~~~

Added
^^^^^

* Created a new :mod:`isaaclab.managers` module for all the managers related to the environment / scene.
  This includes the :class:`isaaclab.managers.ObservationManager` and :class:`isaaclab.managers.RewardManager`
  classes that were previously in the :mod:`isaaclab.utils.mdp` module.
* Added the :class:`isaaclab.managers.ManagerBase` class to handle the creation of managers.
* Added configuration classes for :class:`ObservationTermCfg` and :class:`RewardTermCfg` to allow easy creation of
  observation and reward terms.

Changed
^^^^^^^

* Changed the behavior of :class:`ObservationManager` and :class:`RewardManager` classes to accept the key ``func``
  in each configuration term to be a callable. This removes the need to inherit from the base class
  and allows more reusability of the functions across different environments.
* Moved the old managers to the :mod:`isaaclab.compat.utils.mdp` module.
* Modified the necessary scripts to use the :mod:`isaaclab.compat.utils.mdp` module.


0.6.2 (2023-07-21)
~~~~~~~~~~~~~~~~~~

Added
^^^^^

* Added the :mod:`isaaclab.command_generators` to generate different commands based on the desired task.
  It allows the user to generate commands for different tasks in the same environment without having to write
  custom code for each task.


0.6.1 (2023-07-16)
~~~~~~~~~~~~~~~~~~

Fixed
^^^^^

* Fixed the :meth:`isaaclab.utils.math.quat_apply_yaw` to compute the yaw quaternion correctly.

Added
^^^^^

* Added functions to convert string and callable objects in :mod:`isaaclab.utils.string`.


0.6.0 (2023-07-16)
~~~~~~~~~~~~~~~~~~

Added
^^^^^

* Added the argument :attr:`sort_keys` to the :meth:`isaaclab.utils.io.yaml.dump_yaml` method to allow
  enabling/disabling of sorting of keys in the output yaml file.

Fixed
^^^^^

* Fixed the ordering of terms in :mod:`isaaclab.utils.configclass` to be consistent in the order in which
  they are defined. Previously, the ordering was done alphabetically which made it inconsistent with the order in which
  the parameters were defined.

Changed
^^^^^^^

* Changed the default value of the argument :attr:`sort_keys` in the :meth:`isaaclab.utils.io.yaml.dump_yaml`
  method to ``False``.
* Moved the old config classes in :mod:`isaaclab.utils.configclass` to
  :mod:`isaaclab.compat.utils.configclass` so that users can still run their old code where alphabetical
  ordering was used.


0.5.0 (2023-07-04)
~~~~~~~~~~~~~~~~~~

Added
^^^^^

* Added a generalized :class:`isaaclab.sensors.SensorBase` class that leverages the ideas of views to
  handle multiple sensors in a single class.
* Added the classes :class:`isaaclab.sensors.RayCaster`, :class:`isaaclab.sensors.ContactSensor`,
  and :class:`isaaclab.sensors.Camera` that output a batched tensor of sensor data.

Changed
^^^^^^^

* Renamed the parameter ``sensor_tick`` to ``update_freq`` to make it more intuitive.
* Moved the old sensors in :mod:`isaaclab.sensors` to :mod:`isaaclab.compat.sensors`.
* Modified the standalone scripts to use the :mod:`isaaclab.compat.sensors` module.


0.4.4 (2023-07-05)
~~~~~~~~~~~~~~~~~~

Fixed
^^^^^

* Fixed the :meth:`isaaclab.terrains.trimesh.utils.make_plane` method to handle the case when the
  plane origin does not need to be centered.
* Added the :attr:`isaaclab.terrains.TerrainGeneratorCfg.seed` to make generation of terrains reproducible.
  The default value is ``None`` which means that the seed is not set.

Changed
^^^^^^^

* Changed the saving of ``origins`` in :class:`isaaclab.terrains.TerrainGenerator` class to be in CSV format
  instead of NPY format.


0.4.3 (2023-06-28)
~~~~~~~~~~~~~~~~~~

Added
^^^^^

* Added the :class:`isaaclab.markers.PointInstancerMarker` class that wraps around
  `UsdGeom.PointInstancer <https://graphics.pixar.com/usd/dev/api/class_usd_geom_point_instancer.html>`_
  to directly work with torch and numpy arrays.

Changed
^^^^^^^

* Moved the old markers in :mod:`isaaclab.markers` to :mod:`isaaclab.compat.markers`.
* Modified the standalone scripts to use the :mod:`isaaclab.compat.markers` module.


0.4.2 (2023-06-28)
~~~~~~~~~~~~~~~~~~

Added
^^^^^

* Added the sub-module :mod:`isaaclab.terrains` to allow procedural generation of terrains and supporting
  importing of terrains from different sources (meshes, usd files or default ground plane).


0.4.1 (2023-06-27)
~~~~~~~~~~~~~~~~~~

* Added the :class:`isaaclab.app.AppLauncher` class to allow controlled instantiation of
  the SimulationApp and extension loading for remote deployment and ROS bridges.

Changed
^^^^^^^

* Modified all standalone scripts to use the :class:`isaaclab.app.AppLauncher` class.


0.4.0 (2023-05-27)
~~~~~~~~~~~~~~~~~~

Added
^^^^^

* Added a helper class :class:`isaaclab.asset_loader.UrdfLoader` that converts a URDF file to instanceable USD
  file based on the input configuration object.


0.3.2 (2023-04-27)
~~~~~~~~~~~~~~~~~~

Fixed
^^^^^

* Added safe-printing of functions while using the :meth:`isaaclab.utils.dict.print_dict` function.


0.3.1 (2023-04-23)
~~~~~~~~~~~~~~~~~~

Added
^^^^^

* Added a modified version of ``lula_franka_gen.urdf`` which includes an end-effector frame.
* Added a standalone script ``play_rmpflow.py`` to show RMPFlow controller.

Fixed
^^^^^

* Fixed the splitting of commands in the :meth:`ActuatorGroup.compute` method. Earlier it was reshaping the
  commands to the shape ``(num_actuators, num_commands)`` which was causing the commands to be split incorrectly.
* Fixed the processing of actuator command in the :meth:`RobotBase._process_actuators_cfg` to deal with multiple
  command types when using "implicit" actuator group.

0.3.0 (2023-04-20)
~~~~~~~~~~~~~~~~~~

Fixed
^^^^^

* Added the destructor to the keyboard devices to unsubscribe from carb.

Added
^^^^^

* Added the :class:`Se2Gamepad` and :class:`Se3Gamepad` for gamepad teleoperation support.


0.2.8 (2023-04-10)
~~~~~~~~~~~~~~~~~~

Fixed
^^^^^

* Fixed bugs in :meth:`axis_angle_from_quat` in the ``isaaclab.utils.math`` to handle quaternion with negative w component.
* Fixed bugs in :meth:`subtract_frame_transforms` in the ``isaaclab.utils.math`` by adding the missing final rotation.


0.2.7 (2023-04-07)
~~~~~~~~~~~~~~~~~~

Fixed
^^^^^

* Fixed repetition in applying mimic multiplier for "p_abs" in the :class:`GripperActuatorGroup` class.
* Fixed bugs in :meth:`reset_buffers` in the :class:`RobotBase` and :class:`LeggedRobot` classes.

0.2.6 (2023-03-16)
~~~~~~~~~~~~~~~~~~

Added
^^^^^

* Added the :class:`CollisionPropertiesCfg` to rigid/articulated object and robot base classes.
* Added the :class:`PhysicsMaterialCfg` to the :class:`SingleArm` class for tool sites.

Changed
^^^^^^^

* Changed the default control mode of the :obj:`PANDA_HAND_MIMIC_GROUP_CFG` to be from ``"v_abs"`` to ``"p_abs"``.
  Using velocity control for the mimic group can cause the hand to move in a jerky manner.


0.2.5 (2023-03-08)
~~~~~~~~~~~~~~~~~~

Fixed
^^^^^

* Fixed the indices used for the Jacobian and dynamics quantities in the :class:`MobileManipulator` class.


0.2.4 (2023-03-04)
~~~~~~~~~~~~~~~~~~

Added
^^^^^

* Added :meth:`apply_nested_physics_material` to the ``isaaclab.utils.kit``.
* Added the :meth:`sample_cylinder` to sample points from a cylinder's surface.
* Added documentation about the issue in using instanceable asset as markers.

Fixed
^^^^^

* Simplified the physics material application in the rigid object and legged robot classes.

Removed
^^^^^^^

* Removed the ``geom_prim_rel_path`` argument in the :class:`RigidObjectCfg.MetaInfoCfg` class.


0.2.3 (2023-02-24)
~~~~~~~~~~~~~~~~~~

Fixed
^^^^^

* Fixed the end-effector body index used for getting the Jacobian in the :class:`SingleArm` and :class:`MobileManipulator` classes.


0.2.2 (2023-01-27)
~~~~~~~~~~~~~~~~~~

Fixed
^^^^^

* Fixed the :meth:`set_world_pose_ros` and :meth:`set_world_pose_from_view` in the :class:`Camera` class.

Deprecated
^^^^^^^^^^

* Removed the :meth:`set_world_pose_from_ypr` method from the :class:`Camera` class.


0.2.1 (2023-01-26)
~~~~~~~~~~~~~~~~~~

Fixed
^^^^^

* Fixed the :class:`Camera` class to support different fisheye projection types.


0.2.0 (2023-01-25)
~~~~~~~~~~~~~~~~~~

Added
^^^^^

* Added support for warp backend in camera utilities.
* Extended the ``play_camera.py`` with ``--gpu`` flag to use GPU replicator backend.

0.1.1 (2023-01-24)
~~~~~~~~~~~~~~~~~~

Fixed
^^^^^

* Fixed setting of physics material on the ground plane when using :meth:`isaaclab.utils.kit.create_ground_plane` function.


0.1.0 (2023-01-17)
~~~~~~~~~~~~~~~~~~

Added
^^^^^

* Initial release of the extension with experimental API.
* Available robot configurations:

  * **Quadrupeds:** Unitree A1, ANYmal B, ANYmal C
  * **Single-arm manipulators:** Franka Emika arm, UR5
  * **Mobile manipulators:** Clearpath Ridgeback with Franka Emika arm or UR5<|MERGE_RESOLUTION|>--- conflicted
+++ resolved
@@ -1,19 +1,21 @@
 Changelog
 ---------
 
-<<<<<<< HEAD
-0.47.4 (2025-10-28)
-=======
+0.47.5 (2025-10-30)
+~~~~~~~~~~~~~~~~~~~
+
+Changed
+^^^^^^^
+
+* Added docstrings notes to clarify the friction coefficient modeling in Isaac Sim 4.5 and 5.0.
+
+
 0.47.4 (2025-10-30)
->>>>>>> 6f59b88f
-~~~~~~~~~~~~~~~~~~~
-
-Changed
-^^^^^^^
-
-<<<<<<< HEAD
-* Added docstrings notes to clarify the friction coefficient modeling in Isaac Sim 4.5 and 5.0.
-=======
+~~~~~~~~~~~~~~~~~~~
+
+Changed
+^^^^^^^
+
 * Enhanced :meth:`~isaaclab.managers.RecorderManager.export_episodes` method to support customizable sequence of demo IDs:
 
   - Added argument ``demo_ids`` to :meth:`~isaaclab.managers.RecorderManager.export_episodes` to accept a sequence of integers
@@ -23,7 +25,6 @@
 
   - Added argument ``demo_id`` to :meth:`~isaaclab.utils.datasets.HDF5DatasetFileHandler.write_episode` to accept a custom integer
     for episode identifier.
->>>>>>> 6f59b88f
 
 
 0.47.3 (2025-10-22)
