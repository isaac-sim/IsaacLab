--- conflicted
+++ resolved
@@ -1,10 +1,9 @@
 Changelog
 ---------
 
-0.34.5 (2025-03-02)
-~~~~~~~~~~~~~~~~~~~
-
-<<<<<<< HEAD
+0.34.6 (2025-03-02)
+~~~~~~~~~~~~~~~~~~~
+
 Fixed
 ^^^^^
 
@@ -31,7 +30,11 @@
   * ``joint_velocity_limits`` → ``joint_vel_limits`` (to match attribute ``joint_vel`` and ``joint_vel_limits``)
   * ``default_joint_limits`` → ``default_joint_pos_limits``
   * ``write_joint_limits_to_sim`` → ``write_joint_pos_limits_to_sim``
-=======
+
+
+0.34.5 (2025-03-02)
+~~~~~~~~~~~~~~~~~~~
+
 Changed
 ^^^^^^^
 
@@ -45,7 +48,6 @@
 ^^^^^^^
 
 * Removed the attribute ``disable_contact_processing`` from :class:`~isaaclab.sim.SimulationContact`.
->>>>>>> 8820bdff
 
 
 0.34.4 (2025-03-01)
