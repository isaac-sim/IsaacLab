--- conflicted
+++ resolved
@@ -1,8 +1,7 @@
 Changelog
 ---------
 
-<<<<<<< HEAD
-0.36.3 (2025-03-14)
+0.36.4 (2025-03-24)
 ~~~~~~~~~~~~~~~~~~~
 
 Changed
@@ -10,7 +9,8 @@
 
 * Definition of render settings in :class:`~isaaclab.sim.SimulationCfg` is changed to None, which means that
   the default settings will be used from the experience files and the double definition is removed.
-=======
+
+
 0.36.3 (2025-03-17)
 ~~~~~~~~~~~~~~~~~~~
 
@@ -19,7 +19,6 @@
 
 * Fixed default behavior of :class:`~isaaclab.actuators.ImplicitActuator` if no :attr:`effort_limits_sim` or
   :attr:`effort_limit` is set.
->>>>>>> 9a2e9349
 
 
 0.36.2 (2025-03-12)
