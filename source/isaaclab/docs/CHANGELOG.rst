Changelog
---------

<<<<<<< HEAD
0.36.24 (2025-04-28)
~~~~~~~~~~~~~~~~~~~~
=======
0.39.0 (2025-05-03)
~~~~~~~~~~~~~~~~~~~
>>>>>>> 93fd2120

Added
^^^^^

<<<<<<< HEAD
* Adds option to add terrain border as "wall" above the ground or as terrain extension below the ground in
  :class:`~isaaclab.terrains.terrain_generator.TerrainGeneratorCfg`.
=======
* Added check in RecorderManager to ensure that the success indicator is only set if the termination manager is present.
* Added semantic tags in :func:`isaaclab.sim.spawners.from_files.spawn_ground_plane`.
  This allows for :attr:`semantic_segmentation_mapping` to be used when using the ground plane spawner.


0.38.0 (2025-04-01)
~~~~~~~~~~~~~~~~~~

Added
~~~~~

* Added the :meth:`~isaaclab.env.mdp.observations.joint_effort`


0.37.0 (2025-04-01)
~~~~~~~~~~~~~~~~~~~

Added
^^^^^

* Added :meth:`~isaaclab.envs.mdp.observations.body_pose_w`
* Added :meth:`~isaaclab.envs.mdp.observations.body_projected_gravity_b`
>>>>>>> 93fd2120


0.36.23 (2025-04-24)
~~~~~~~~~~~~~~~~~~~~

Fixed
^^^^^

* Fixed ``return_latest_camera_pose`` option in :class:`~isaaclab.sensors.TiledCameraCfg` from not being used to the
  argument ``update_latest_camera_pose`` in :class:`~isaaclab.sensors.CameraCfg` with application in both
  :class:`~isaaclab.sensors.Camera` and :class:`~isaaclab.sensors.TiledCamera`.


0.36.22 (2025-04-23)
~~~~~~~~~~~~~~~~~~~~

Fixed
^^^^^^^

* Adds correct type check for ManagerTermBase class in event_manager.py.


0.36.21 (2025-04-15)
~~~~~~~~~~~~~~~~~~~~

Changed
^^^^^^^

* Removed direct call of qpsovlers library from pink_ik controller and changed solver from quadprog to osqp.


0.36.20 (2025-04-09)
~~~~~~~~~~~~~~~~~~~~

Changed
^^^^^^^

* Added call to set cuda device after each ``app.update()`` call in :class:`~isaaclab.sim.SimulationContext`.
  This is now required for multi-GPU workflows because some underlying logic in ``app.update()`` is modifying
  the cuda device, which results in NCCL errors on distributed setups.


0.36.19 (2025-04-01)
~~~~~~~~~~~~~~~~~~~~

Fixed
^^^^^

* Added check in RecorderManager to ensure that the success indicator is only set if the termination manager is present.


0.36.18 (2025-03-26)
~~~~~~~~~~~~~~~~~~~~

Added
^^^^^

* Added a dynamic text instruction widget that provides real-time feedback
  on the number of successful recordings during demonstration sessions.


0.36.17 (2025-03-26)
~~~~~~~~~~~~~~~~~~~~

Changed
^^^^^^^

* Added override in AppLauncher to apply patch for ``pxr.Gf.Matrix4d`` to work with Pinocchio 2.7.0.


0.36.16 (2025-03-25)
~~~~~~~~~~~~~~~~~~~~

Changed
^^^^^^^

* Modified rendering mode default behavior when the launcher arg :attr:`enable_cameras` is not set.


0.36.15 (2025-03-25)
~~~~~~~~~~~~~~~~~~~~

Added
^^^^^

* Added near plane distance configuration for XR device.


0.36.14 (2025-03-24)
~~~~~~~~~~~~~~~~~~~~

Changed
^^^^^^^

* Changed default render settings in :class:`~isaaclab.sim.SimulationCfg` to None, which means that
  the default settings will be used from the experience files and the double definition is removed.


0.36.13 (2025-03-24)
~~~~~~~~~~~~~~~~~~~~

Added
^^^^^

* Added headpose support to OpenXRDevice.


0.36.12 (2025-03-19)
~~~~~~~~~~~~~~~~~~~~

Added
^^^^^

* Added parameter to show warning if Pink IK solver fails to find a solution.


0.36.11 (2025-03-19)
~~~~~~~~~~~~~~~~~~~~

Fixed
^^^^^

* Fixed default behavior of :class:`~isaaclab.actuators.ImplicitActuator` if no :attr:`effort_limits_sim` or
  :attr:`effort_limit` is set.


0.36.10 (2025-03-17)
~~~~~~~~~~~~~~~~~~~~

Fixed
^^^^^

* App launcher to update the cli arguments if conditional defaults are used.


0.36.9 (2025-03-18)
~~~~~~~~~~~~~~~~~~~

Added
^^^^^^^

* Xr rendering mode, which is default when xr is used.


0.36.8 (2025-03-17)
~~~~~~~~~~~~~~~~~~~

Fixed
^^^^^

* Removed ``scalar_first`` from scipy function usage to support older versions of scipy.


0.36.7 (2025-03-14)
~~~~~~~~~~~~~~~~~~~

Fixed
^^^^^

* Changed the import structure to only import ``pinocchio`` when ``pink-ik`` or ``dex-retargeting`` is being used.
  This also solves for the problem that ``pink-ik`` and ``dex-retargeting`` are not supported in windows.
* Removed ``isaacsim.robot_motion.lula`` and ``isaacsim.robot_motion.motion_generation`` from the default loaded Isaac Sim extensions.
* Moved pink ik action config to a separate file.


0.36.6 (2025-03-13)
~~~~~~~~~~~~~~~~~~~

Fixed
^^^^^

* Worked around an issue where the render mode is set to ``"RayTracedLighting"`` instead of ``"RaytracedLighting"`` by
  some dependencies.


0.36.5 (2025-03-11)
~~~~~~~~~~~~~~~~~~~

Added
^^^^^^^

* Added 3 rendering mode presets: performance, balanced, and quality.
* Preset settings are stored in ``apps/rendering_modes``.
* Presets can be set with cli arg ``--rendering_mode`` or with :class:`RenderCfg`.
* Preset rendering settings can be overwritten with :class:`RenderCfg`.
* :class:`RenderCfg` supports all native RTX carb settings.

Changed
^^^^^^^
* :class:`RenderCfg` default settings are unset.


0.36.4 (2025-03-11)
~~~~~~~~~~~~~~~~~~~

Changed
^^^^^^^

* Updated the OpenXR kit file ``isaaclab.python.xr.openxr.kit`` to inherit from ``isaaclab.python.kit`` instead of
  ``isaaclab.python.rendering.kit`` which is not appropriate.


0.36.3 (2025-03-10)
~~~~~~~~~~~~~~~~~~~~

Changed
^^^^^^^

* Added the PinkIKController controller class that interfaces Isaac Lab with the Pink differential inverse kinematics solver
  to allow control of multiple links in a robot using a single solver.


0.36.2 (2025-03-07)
~~~~~~~~~~~~~~~~~~~~

Changed
^^^^^^^

* Allowed users to exit on 1 Ctrl+C instead of consecutive 2 key strokes.
* Allowed physics reset during simulation through :meth:`reset` in :class:`~isaaclab.sim.SimulationContext`.


0.36.1 (2025-03-10)
~~~~~~~~~~~~~~~~~~~

Added
^^^^^

* Added :attr:`semantic_segmentation_mapping` for camera configs to allow specifying colors for semantics.


0.36.0 (2025-03-07)
~~~~~~~~~~~~~~~~~~~

Removed
^^^^^^^

* Removed the storage of tri-meshes and warp meshes inside the :class:`~isaaclab.terrains.TerrainImporter` class.
  Initially these meshes were added for ray-casting purposes. However, since the ray-caster reads the terrains
  directly from the USD files, these meshes are no longer needed.
* Deprecated the :attr:`warp_meshes` and :attr:`meshes` attributes from the
  :class:`~isaaclab.terrains.TerrainImporter` class. These attributes now return an empty dictionary
  with a deprecation warning.

Changed
^^^^^^^

* Changed the prim path of the "plane" terrain inside the :class:`~isaaclab.terrains.TerrainImporter` class.
  Earlier, the terrain was imported directly as the importer's prim path. Now, the terrain is imported as
  ``{importer_prim_path}/{name}``, where ``name`` is the name of the terrain.


0.35.0 (2025-03-07)
~~~~~~~~~~~~~~~~~~~

* Improved documentation of various attributes in the :class:`~isaaclab.assets.ArticulationData` class to make
  it clearer which values represent the simulation and internal class values. In the new convention,
  the ``default_xxx`` attributes are whatever the user configured from their configuration of the articulation
  class, while the ``xxx`` attributes are the values from the simulation.
* Updated the soft joint position limits inside the :meth:`~isaaclab.assets.Articulation.write_joint_pos_limits_to_sim`
  method to use the new limits passed to the function.
* Added setting of :attr:`~isaaclab.assets.ArticulationData.default_joint_armature` and
  :attr:`~isaaclab.assets.ArticulationData.default_joint_friction` attributes in the
  :class:`~isaaclab.assets.Articulation` class based on user configuration.

Changed
^^^^^^^

* Removed unnecessary buffer creation operations inside the :class:`~isaaclab.assets.Articulation` class.
  Earlier, the class initialized a variety of buffer data with zeros and in the next function assigned
  them the value from PhysX. This made the code bulkier and more complex for no reason.
* Renamed parameters for a consistent nomenclature. These changes are backwards compatible with previous releases
  with a deprecation warning for the old names.

  * ``joint_velocity_limits`` → ``joint_vel_limits`` (to match attribute ``joint_vel`` and ``joint_vel_limits``)
  * ``joint_limits`` → ``joint_pos_limits`` (to match attribute ``joint_pos`` and ``soft_joint_pos_limits``)
  * ``default_joint_limits`` → ``default_joint_pos_limits``
  * ``write_joint_limits_to_sim`` → ``write_joint_position_limit_to_sim``
  * ``joint_friction`` → ``joint_friction_coeff``
  * ``default_joint_friction`` → ``default_joint_friction_coeff``
  * ``write_joint_friction_to_sim`` → ``write_joint_friction_coefficient_to_sim``
  * ``fixed_tendon_limit`` → ``fixed_tendon_pos_limits``
  * ``default_fixed_tendon_limit`` → ``default_fixed_tendon_pos_limits``
  * ``set_fixed_tendon_limit`` → ``set_fixed_tendon_position_limit``


0.34.13 (2025-03-06)
~~~~~~~~~~~~~~~~~~~~

Added
^^^^^

* Added a new event mode called "prestartup", which gets called right after the scene design is complete
  and before the simulation is played.
* Added a callback to resolve the scene entity configurations separately once the simulation plays,
  since the scene entities cannot be resolved before the simulation starts playing
  (as we currently rely on PhysX to provide us with the joint/body ordering)


0.34.12 (2025-03-06)
~~~~~~~~~~~~~~~~~~~~

Added
^^^^^

* Updated the mimic API :meth:`target_eef_pose_to_action` in :class:`isaaclab.envs.ManagerBasedRLMimicEnv` to take a dictionary of
  eef noise values instead of a single noise value.
* Added support for optional subtask constraints based on DexMimicGen to the mimic configuration class :class:`isaaclab.envs.MimicEnvCfg`.
* Enabled data compression in HDF5 dataset file handler :class:`isaaclab.utils.datasets.hdf5_dataset_file_handler.HDF5DatasetFileHandler`.


0.34.11 (2025-03-04)
~~~~~~~~~~~~~~~~~~~~

Fixed
^^^^^

* Fixed issue in :class:`~isaaclab.sensors.TiledCamera` and :class:`~isaaclab.sensors.Camera` where segmentation outputs only display the first tile
  when scene instancing is enabled. A workaround is added for now to disable instancing when segmentation
  outputs are requested.


0.34.10 (2025-03-04)
~~~~~~~~~~~~~~~~~~~~

Fixed
^^^^^

* Fixed the issue of misalignment in the motion vectors from the :class:`TiledCamera`
  with other modalities such as RGBA and depth.


0.34.9 (2025-03-04)
~~~~~~~~~~~~~~~~~~~

Added
^^^^^

* Added methods inside the :class:`omni.isaac.lab.assets.Articulation` class to set the joint
  position and velocity for the articulation. Previously, the joint position and velocity could
  only be set using the :meth:`omni.isaac.lab.assets.Articulation.write_joint_state_to_sim` method,
  which didn't allow setting the joint position and velocity separately.


0.34.8 (2025-03-02)
~~~~~~~~~~~~~~~~~~~

Fixed
^^^^^

* Fixed the propagation of the :attr:`activate_contact_sensors` attribute to the
  :class:`~isaaclab.sim.spawners.wrappers.wrappers_cfg.MultiAssetSpawnerCfg` class. Previously, this value
  was always set to False, which led to incorrect contact sensor settings for the spawned assets.


0.34.7 (2025-03-02)
~~~~~~~~~~~~~~~~~~~

Changed
^^^^^^^

* Enabled the physics flag for disabling contact processing in the :class:`~isaaclab.sim.SimulationContact`
  class. This means that by default, no contact reporting is done by the physics engine, which should provide
  a performance boost in simulations with no contact processing requirements.
* Disabled the physics flag for disabling contact processing in the :class:`~isaaclab.sensors.ContactSensor`
  class when the sensor is created to allow contact reporting for the sensor.

Removed
^^^^^^^

* Removed the attribute ``disable_contact_processing`` from :class:`~isaaclab.sim.SimulationContact`.


0.34.6 (2025-03-01)
~~~~~~~~~~~~~~~~~~~

Added
^^^^^

* Added a new attribute :attr:`is_implicit_model` to the :class:`isaaclab.actuators.ActuatorBase` class to
  indicate if the actuator model is implicit or explicit. This helps checking that the correct model type
  is being used when initializing the actuator models.

Fixed
^^^^^

* Added copy of configurations to :class:`~isaaclab.assets.AssetBase` and :class:`~isaaclab.sensors.SensorBase`
  to prevent modifications of the configurations from leaking outside of the classes.
* Fixed the case where setting velocity/effort limits for the simulation in the
  :class:`~isaaclab.actuators.ActuatorBaseCfg` class was not being used to update the actuator-specific
  velocity/effort limits.

Changed
^^^^^^^

* Moved warnings and checks for implicit actuator models to the :class:`~isaaclab.actuators.ImplicitActuator` class.
* Reverted to IsaacLab v1.3 behavior where :attr:`isaaclab.actuators.ImplicitActuatorCfg.velocity_limit`
  attribute was not used for setting the velocity limits in the simulation. This makes it possible to deploy
  policies from previous release without any changes. If users want to set the velocity limits for the simulation,
  they should use the :attr:`isaaclab.actuators.ImplicitActuatorCfg.velocity_limit_sim` attribute instead.


0.34.5 (2025-02-28)
~~~~~~~~~~~~~~~~~~~

Added
^^^^^

* Added IP address support for WebRTC livestream to allow specifying IP address to stream across networks.
  This feature requires an updated livestream extension, which is current only available in the pre-built Isaac Lab 2.0.1 docker image.
  Support for other Isaac Sim builds will become available in Isaac Sim 5.0.


0.34.4 (2025-02-27)
~~~~~~~~~~~~~~~~~~~~

Added
^^^^^

* Refactored retargeting code from Se3Handtracking class into separate modules for better modularity
* Added scaffolding for developing additional retargeters (e.g. dex)


0.34.3 (2025-02-26)
~~~~~~~~~~~~~~~~~~~

Added
^^^^^

* Enablec specifying the placement of the simulation when viewed in an XR device. This is achieved by
  adding an ``XrCfg`` environment configuration with ``anchor_pos`` and ``anchor_rot`` parameters.


0.34.2 (2025-02-21)
~~~~~~~~~~~~~~~~~~~

Fixed
^^^^^

* Fixed setting of root velocities inside the event term :meth:`reset_root_state_from_terrain`. Earlier, the indexing
  based on the environment IDs was missing.


0.34.1 (2025-02-17)
~~~~~~~~~~~~~~~~~~~

Fixed
^^^^^

* Ensured that the loaded torch JIT models inside actuator networks are correctly set to eval mode
  to prevent any unexpected behavior during inference.


0.34.0 (2025-02-14)
~~~~~~~~~~~~~~~~~~~

Fixed
^^^^^

* Added attributes :attr:`velocity_limits_sim` and :attr:`effort_limits_sim` to the
  :class:`isaaclab.actuators.ActuatorBaseCfg` class to separate solver limits from actuator limits.


0.33.17 (2025-02-13)
~~~~~~~~~~~~~~~~~~~~

Fixed
^^^^^

* Fixed Imu sensor based observations at first step by updating scene during initialization for
  :class:`~isaaclab.envs.ManagerBasedEnv`, :class:`~isaaclab.envs.DirectRLEnv`, and :class:`~isaaclab.envs.DirectMARLEnv`


0.33.16 (2025-02-09)
~~~~~~~~~~~~~~~~~~~~

Fixed
^^^^^

* Removes old deprecation warning from :attr:`isaaclab.assets.RigidObectData.body_state_w`


0.33.15 (2025-02-09)
~~~~~~~~~~~~~~~~~~~~

Fixed
^^^^^

* Fixed not updating the ``drift`` when calling :func:`~isaaclab.sensors.RayCaster.reset`


0.33.14 (2025-02-01)
~~~~~~~~~~~~~~~~~~~~

Fixed
^^^^^

* Fixed not updating the timestamp of ``body_link_state_w`` and ``body_com_state_w`` when ``write_root_pose_to_sim`` and ``write_joint_state_to_sim`` in the ``Articulation`` class are called.


0.33.13 (2025-01-30)
~~~~~~~~~~~~~~~~~~~~

* Fixed resampling of interval time left for the next event in the :class:`~isaaclab.managers.EventManager`
  class. Earlier, the time left for interval-based events was not being resampled on episodic resets. This led
  to the event being triggered at the wrong time after the reset.


0.33.12 (2025-01-28)
~~~~~~~~~~~~~~~~~~~~

Fixed
^^^^^

* Fixed missing import in ``line_plot.py``


0.33.11 (2025-01-25)
~~~~~~~~~~~~~~~~~~~~

Added
^^^^^

* Added :attr:`isaaclab.scene.InteractiveSceneCfg.filter_collisions` to allow specifying whether collision masking across environments is desired.

Changed
^^^^^^^

* Automatic collision filtering now happens as part of the replicate_physics call. When replicate_physics is not enabled, we call the previous
  ``filter_collisions`` API to mask collisions between environments.


0.33.10 (2025-01-22)
~~~~~~~~~~~~~~~~~~~~

Changed
^^^^^^^

* In :meth:`isaaclab.assets.Articulation.write_joint_limits_to_sim`, we previously added a check for if default joint positions exceed the
  new limits being set. When this is True, we log a warning message to indicate that the default joint positions will be clipped to be within
  the range of the new limits. However, the warning message can become overly verbose in a randomization setting where this API is called on
  every environment reset. We now default to only writing the message to info level logging if called within randomization, and expose a
  parameter that can be used to choose the logging level desired.


0.33.9 (2025-01-22)
~~~~~~~~~~~~~~~~~~~

Fixed
^^^^^

* Fixed typo in /physics/autoPopupSimulationOutputWindow setting in :class:`~isaaclab.sim.SimulationContext`


0.33.8 (2025-01-17)
~~~~~~~~~~~~~~~~~~~

Fixed
^^^^^

* Removed deprecation of :attr:`isaaclab.assets.ArticulationData.root_state_w` and
  :attr:`isaaclab.assets.ArticulationData.body_state_w` derived properties.
* Removed deprecation of :meth:`isaaclab.assets.Articulation.write_root_state_to_sim`.
* Replaced calls to :attr:`isaaclab.assets.ArticulationData.root_com_state_w` and
  :attr:`isaaclab.assets.ArticulationData.root_link_state_w` with corresponding calls to
  :attr:`isaaclab.assets.ArticulationData.root_state_w`.
* Replaced calls to :attr:`isaaclab.assets.ArticulationData.body_com_state_w` and
  :attr:`isaaclab.assets.ArticulationData.body_link_state_w` properties with corresponding calls to
  :attr:`isaaclab.assets.ArticulationData.body_state_w` properties.
* Removed deprecation of :attr:`isaaclab.assets.RigidObjectData.root_state_w` derived properties.
* Removed deprecation of :meth:`isaaclab.assets.RigidObject.write_root_state_to_sim`.
* Replaced calls to :attr:`isaaclab.assets.RigidObjectData.root_com_state_w` and
  :attr:`isaaclab.assets.RigidObjectData.root_link_state_w` properties with corresponding calls to
  :attr:`isaaclab.assets.RigidObjectData.root_state_w` properties.
* Removed deprecation of :attr:`isaaclab.assets.RigidObjectCollectionData.root_state_w` derived properties.
* Removed deprecation of :meth:`isaaclab.assets.RigidObjectCollection.write_root_state_to_sim`.
* Replaced calls to :attr:`isaaclab.assets.RigidObjectCollectionData.root_com_state_w` and
  :attr:`isaaclab.assets.RigidObjectData.root_link_state_w` properties with corresponding calls to
  :attr:`isaaclab.assets.RigidObjectData.root_state_w` properties.
* Fixed indexing issue in ``write_root_link_velocity_to_sim`` in :class:`isaaclab.assets.RigidObject`
* Fixed index broadcasting in ``write_object_link_velocity_to_sim`` and ``write_object_com_pose_to_sim`` in
  the :class:`isaaclab.assets.RigidObjectCollection` class.


0.33.7 (2025-01-14)
~~~~~~~~~~~~~~~~~~~

Fixed
^^^^^

* Fixed the respawn of only wrong object samples in :func:`repeated_objects_terrain` of :mod:`isaaclab.terrains.trimesh` module.
  Previously, the function was respawning all objects in the scene instead of only the wrong object samples, which in worst case
  could lead to infinite respawn loop.


0.33.6 (2025-01-16)
~~~~~~~~~~~~~~~~~~~

Changed
^^^^^^^

* Added initial unit tests for multiple tiled cameras, including tests for initialization, groundtruth annotators, different poses, and different resolutions.


0.33.5 (2025-01-13)
~~~~~~~~~~~~~~~~~~~

Changed
^^^^^^^

* Moved the definition of ``/persistent/isaac/asset_root/*`` settings from :class:`AppLauncher` to the app files.
  This is needed to prevent errors where ``isaaclab_assets`` was loaded prior to the carbonite setting being set.


0.33.4 (2025-01-10)
~~~~~~~~~~~~~~~~~~~

Changed
^^^^^^^

* Added an optional parameter in the :meth:`record_pre_reset` method in
  :class:`~isaaclab.managers.RecorderManager` to override the export config upon invoking.


0.33.3 (2025-01-08)
~~~~~~~~~~~~~~~~~~~

Fixed
^^^^^

* Fixed docstring in articulation data :class:`isaaclab.assets.ArticulationData`.
  In body properties sections, the second dimension should be num_bodies but was documented as 1.


0.33.2 (2025-01-02)
~~~~~~~~~~~~~~~~~~~

Added
^^^^^

* Added body tracking as an origin type to :class:`isaaclab.envs.ViewerCfg` and :class:`isaaclab.envs.ui.ViewportCameraController`.


0.33.1 (2024-12-26)
~~~~~~~~~~~~~~~~~~~

Changed
^^^^^^^

* Added kinematics initialization call for populating kinematic prim transforms to fabric for rendering.
* Added ``enable_env_ids`` flag for cloning and replication to replace collision filtering.


0.33.0 (2024-12-22)
~~~~~~~~~~~~~~~~~~~

Fixed
^^^^^

* Fixed populating default_joint_stiffness and default_joint_damping values for ImplicitActuator instances in :class:`isaaclab.assets.Articulation`


0.32.2 (2024-12-17)
~~~~~~~~~~~~~~~~~~~

Added
^^^^^

* Added null-space (position) control option to :class:`isaaclab.controllers.OperationalSpaceController`.
* Added test cases that uses null-space control for :class:`isaaclab.controllers.OperationalSpaceController`.
* Added information regarding null-space control to the tutorial script and documentation of
  :class:`isaaclab.controllers.OperationalSpaceController`.
* Added arguments to set specific null-space joint position targets within
  :class:`isaaclab.envs.mdp.actions.OperationalSpaceControllerAction` class.


0.32.1 (2024-12-17)
~~~~~~~~~~~~~~~~~~~

Changed
^^^^^^^

* Added a default and generic implementation of the :meth:`get_object_poses` function
  in the :class:`ManagerBasedRLMimicEnv` class.
* Added a ``EXPORT_NONE`` mode in the :class:`DatasetExportMode` class and updated
  :class:`~isaaclab.managers.RecorderManager` to enable recording without exporting
  the data to a file.


0.32.0 (2024-12-16)
~~~~~~~~~~~~~~~~~~~

Changed
^^^^^^^

* Previously, physx returns the rigid bodies and articulations velocities in the com of bodies rather than the link frame, while poses are in link frames. We now explicitly provide :attr:`body_link_state` and :attr:`body_com_state` APIs replacing the previous :attr:`body_state` API. Previous APIs are now marked as deprecated. Please update any code using the previous pose and velocity APIs to use the new ``*_link_*`` or ``*_com_*`` APIs in :attr:`isaaclab.assets.RigidBody`, :attr:`isaaclab.assets.RigidBodyCollection`, and :attr:`isaaclab.assets.Articulation`.


0.31.0 (2024-12-16)
~~~~~~~~~~~~~~~~~~~

Added
^^^^^

* Added :class:`ManagerBasedRLMimicEnv` and config classes for mimic data generation workflow for imitation learning.


0.30.3 (2024-12-16)
~~~~~~~~~~~~~~~~~~~

Fixed
^^^^^

* Fixed ordering of logging and resamping in the command manager, where we were logging the metrics after resampling the commands.
  This leads to incorrect logging of metrics when inside the resample call, the metrics tensors get reset.


0.30.2 (2024-12-16)
~~~~~~~~~~~~~~~~~~~

Fixed
^^^^^

* Fixed errors within the calculations of :class:`isaaclab.controllers.OperationalSpaceController`.

Added
^^^^^

* Added :class:`isaaclab.controllers.OperationalSpaceController` to API documentation.
* Added test cases for :class:`isaaclab.controllers.OperationalSpaceController`.
* Added a tutorial for :class:`isaaclab.controllers.OperationalSpaceController`.
* Added the implementation of :class:`isaaclab.envs.mdp.actions.OperationalSpaceControllerAction` class.


0.30.1 (2024-12-15)
~~~~~~~~~~~~~~~~~~~

Changed
^^^^^^^

* Added call to update articulation kinematics after reset to ensure states are updated for non-rendering sensors. Previously, some changes
  in reset such as modifying joint states would not be reflected in the rigid body states immediately after reset.


0.30.0 (2024-12-15)
~~~~~~~~~~~~~~~~~~~

Added
^^^^^

* Added UI interface to the Managers in the ManagerBasedEnv and MangerBasedRLEnv classes.
* Added UI widgets for :class:`LiveLinePlot` and :class:`ImagePlot`.
* Added ``ManagerLiveVisualizer/Cfg``: Given a ManagerBase (i.e. action_manager, observation_manager, etc) and a config file this class creates
  the the interface between managers and the UI.
* Added :class:`EnvLiveVisualizer`: A 'manager' of ManagerLiveVisualizer. This is added to the ManagerBasedEnv but is only called during
  the initialization of the managers in load_managers
* Added ``get_active_iterable_terms`` implementation methods to ActionManager, ObservationManager, CommandsManager, CurriculumManager,
  RewardManager, and TerminationManager. This method exports the active term data and labels for each manager and is called by ManagerLiveVisualizer.
* Additions to :class:`BaseEnvWindow` and :class:`RLEnvWindow` to register ManagerLiveVisualizer UI interfaces for the chosen managers.


0.29.0 (2024-12-15)
~~~~~~~~~~~~~~~~~~~

Added
^^^^^

* Added observation history computation to :class:`isaaclab.manager.observation_manager.ObservationManager`.
* Added ``history_length`` and ``flatten_history_dim`` configuration parameters to :class:`isaaclab.manager.manager_term_cfg.ObservationTermCfg`
* Added ``history_length`` and ``flatten_history_dim`` configuration parameters to :class:`isaaclab.manager.manager_term_cfg.ObservationGroupCfg`
* Added full buffer property to :class:`isaaclab.utils.buffers.circular_buffer.CircularBuffer`


0.28.4 (2024-12-15)
~~~~~~~~~~~~~~~~~~~

Added
^^^^^

* Added action clip to all :class:`isaaclab.envs.mdp.actions`.


0.28.3 (2024-12-14)
~~~~~~~~~~~~~~~~~~~

Changed
^^^^^^^

* Added check for error below threshold in state machines to ensure the state has been reached.


0.28.2 (2024-12-13)
~~~~~~~~~~~~~~~~~~~

Fixed
^^^^^

* Fixed the shape of ``quat_w`` in the ``apply_actions`` method of :attr:`~isaaclab.env.mdp.NonHolonomicAction`
  (previously (N,B,4), now (N,4) since the number of root bodies B is required to be 1). Previously ``apply_actions`` errored
  because ``euler_xyz_from_quat`` requires inputs of shape (N,4).


0.28.1 (2024-12-13)
~~~~~~~~~~~~~~~~~~~

Fixed
^^^^^

* Fixed the internal buffers for ``set_external_force_and_torque`` where the buffer values would be stale if zero values are sent to the APIs.


0.28.0 (2024-12-12)
~~~~~~~~~~~~~~~~~~~

Changed
^^^^^^^

* Adapted the :class:`~isaaclab.sim.converters.UrdfConverter` to use the latest URDF converter API from Isaac Sim 4.5. The
  physics articulation root can now be set separately, and the joint drive gains can be set on a per joint basis.


0.27.33 (2024-12-11)
~~~~~~~~~~~~~~~~~~~~

Added
^^^^^

* Introduced an optional ``sensor_cfg`` parameter to the :meth:`~isaaclab.envs.mdp.rewards.base_height_l2` function, enabling the use of
  :class:`~isaaclab.sensors.RayCaster` for height adjustments. For flat terrains, the function retains its previous behavior.
* Improved documentation to clarify the usage of the :meth:`~isaaclab.envs.mdp.rewards.base_height_l2` function in both flat and rough terrain settings.


0.27.32 (2024-12-11)
~~~~~~~~~~~~~~~~~~~~

Fixed
^^^^^

* Modified :class:`isaaclab.envs.mdp.actions.DifferentialInverseKinematicsAction` class to use the geometric
  Jacobian computed w.r.t. to the root frame of the robot. This helps ensure that root pose does not affect the tracking.


0.27.31 (2024-12-09)
~~~~~~~~~~~~~~~~~~~~

Changed
^^^^^^^

* Introduced configuration options in :class:`Se3HandTracking` to:
  - Zero out rotation around the x/y axes
  - Apply smoothing and thresholding to position and rotation deltas for reduced jitter
  - Use wrist-based rotation reference as an alternative to fingertip-based rotation

* Switched the default position reference in :class:`Se3HandTracking` to the wrist joint pose, providing more stable relative-based positioning.


0.27.30 (2024-12-09)
~~~~~~~~~~~~~~~~~~~~

Fixed
^^^^^

* Fixed the initial state recorder term in :class:`isaaclab.envs.mdp.recorders.InitialStateRecorder` to
  return only the states of the specified environment IDs.


0.27.29 (2024-12-06)
~~~~~~~~~~~~~~~~~~~~

Fixed
^^^^^

* Fixed the enforcement of :attr:`~isaaclab.actuators.ActuatorBaseCfg.velocity_limits` at the
  :attr:`~isaaclab.assets.Articulation.root_physx_view` level.


0.27.28 (2024-12-06)
~~~~~~~~~~~~~~~~~~~~

Changed
^^^^^^^

* If a USD that contains an articulation root is loaded using a
  :attr:`isaaclab.assets.RigidBody` we now fail unless the articulation root is explicitly
  disabled. Using an articulation root for rigid bodies is not needed and decreases overall performance.


0.27.27 (2024-12-06)
~~~~~~~~~~~~~~~~~~~~

Fixed
^^^^^

* Corrected the projection types of fisheye camera in :class:`isaaclab.sim.spawners.sensors.sensors_cfg.FisheyeCameraCfg`.
  Earlier, the projection names used snakecase instead of camelcase.


0.27.26 (2024-12-06)
~~~~~~~~~~~~~~~~~~~~

Added
^^^^^

* Added option to define the clipping behavior for depth images generated by
  :class:`~isaaclab.sensors.RayCasterCamera`, :class:`~isaaclab.sensors.Camera`, and :class:`~isaaclab.sensors.TiledCamera`

Changed
^^^^^^^

* Unified the clipping behavior for the depth images of all camera implementations. Per default, all values exceeding
  the range are clipped to zero for both ``distance_to_image_plane`` and ``distance_to_camera`` depth images. Prev.
  :class:`~isaaclab.sensors.RayCasterCamera` clipped the values to the maximum value of the depth image,
  :class:`~isaaclab.sensors.Camera` did not clip them and had a different behavior for both types.


0.27.25 (2024-12-05)
~~~~~~~~~~~~~~~~~~~~

Fixed
^^^^^

* Fixed the condition in ``isaaclab.sh`` that checks whether ``pre-commit`` is installed before attempting installation.


0.27.24 (2024-12-05)
~~~~~~~~~~~~~~~~~~~~

Fixed
^^^^^

* Removed workaround in :class:`isaaclab.sensors.TiledCamera` and :class:`isaaclab.sensors.Camera`
  that was previously required to prevent frame offsets in renders. The denoiser setting is no longer
  automatically modified based on the resolution of the cameras.


0.27.23 (2024-12-04)
~~~~~~~~~~~~~~~~~~~~

Fixed
^^^^^

* Added the attributes :attr:`~isaaclab.envs.DirectRLEnvCfg.wait_for_textures` and :attr:`~isaaclab.envs.ManagerBasedEnvCfg.wait_for_textures`
  to enable assets loading check during :class:`~isaaclab.DirectRLEnv` and :class:`~isaaclab.ManagerBasedEnv` reset method when rtx sensors are added to the scene.


0.27.22 (2024-12-04)
~~~~~~~~~~~~~~~~~~~~

Fixed
^^^^^

* Fixed the order of the incoming parameters in :class:`isaaclab.envs.DirectMARLEnv` to correctly use ``NoiseModel`` in marl-envs.


0.27.21 (2024-12-04)
~~~~~~~~~~~~~~~~~~~~

Added
^^^^^

* Added :class:`~isaaclab.managers.RecorderManager` and its utility classes to record data from the simulation.
* Added :class:`~isaaclab.utils.datasets.EpisodeData` to store data for an episode.
* Added :class:`~isaaclab.utils.datasets.DatasetFileHandlerBase` as a base class for handling dataset files.
* Added :class:`~isaaclab.utils.datasets.HDF5DatasetFileHandler` as a dataset file handler implementation to
  export and load episodes from HDF5 files.
* Added ``record_demos.py`` script to record human-teleoperated demos for a specified task and export to an HDF5 file.
* Added ``replay_demos.py`` script to replay demos loaded from an HDF5 file.


0.27.20 (2024-12-02)
~~~~~~~~~~~~~~~~~~~~

Changed
^^^^^^^

* Changed :class:`isaaclab.envs.DirectMARLEnv` to inherit from ``Gymnasium.Env`` due to requirement from Gymnasium v1.0.0 requiring all environments to be a subclass of ``Gymnasium.Env`` when using the ``make`` interface.


0.27.19 (2024-12-02)
~~~~~~~~~~~~~~~~~~~~

Added
^^^^^

* Added ``isaaclab.utils.pretrained_checkpoints`` containing constants and utility functions used to manipulate
  paths and load checkpoints from Nucleus.


0.27.18 (2024-11-28)
~~~~~~~~~~~~~~~~~~~~

Changed
^^^^^^^

* Renamed Isaac Sim imports to follow Isaac Sim 4.5 naming conventions.


0.27.17 (2024-11-20)
~~~~~~~~~~~~~~~~~~~~

Added
^^^^^

* Added ``create_new_stage`` setting in :class:`~isaaclab.app.AppLauncher` to avoid creating a default new stage on startup in Isaac Sim. This helps reduce the startup time when launching Isaac Lab.


0.27.16 (2024-11-15)
~~~~~~~~~~~~~~~~~~~~

Added
^^^^^

* Added the class :class:`~isaaclab.devices.Se3HandTracking` which enables XR teleop for manipulators.


0.27.15 (2024-11-09)
~~~~~~~~~~~~~~~~~~~~

Fixed
^^^^^

* Fixed indexing in :meth:`isaaclab.assets.Articulation.write_joint_limits_to_sim` to correctly process non-None ``env_ids`` and ``joint_ids``.


0.27.14 (2024-10-23)
~~~~~~~~~~~~~~~~~~~~

Added
^^^^^

* Added the class :class:`~isaaclab.assets.RigidObjectCollection` which allows to spawn
  multiple objects in each environment and access/modify the quantities with a unified (env_ids, object_ids) API.


0.27.13 (2024-10-30)
~~~~~~~~~~~~~~~~~~~~

Added
^^^^^

* Added the attributes :attr:`~isaaclab.sim.converters.MeshConverterCfg.translation`, :attr:`~isaaclab.sim.converters.MeshConverterCfg.rotation`,
  :attr:`~isaaclab.sim.converters.MeshConverterCfg.scale` to translate, rotate, and scale meshes
  when importing them with :class:`~isaaclab.sim.converters.MeshConverter`.


0.27.12 (2024-11-04)
~~~~~~~~~~~~~~~~~~~~

Removed
^^^^^^^

* Removed TensorDict usage in favor of Python dictionary in sensors


0.27.11 (2024-10-31)
~~~~~~~~~~~~~~~~~~~~

Added
^^^^^

* Added support to define tuple of floats to scale observation terms by expanding the
  :attr:`isaaclab.managers.manager_term_cfg.ObservationManagerCfg.scale` attribute.


0.27.10 (2024-11-01)
~~~~~~~~~~~~~~~~~~~~

Changed
^^^^^^^

* Cached the PhysX view's joint paths before looping over them when processing fixed joint tendons
  inside the :class:`Articulation` class. This helps improve the processing time for the tendons.


0.27.9 (2024-11-01)
~~~~~~~~~~~~~~~~~~~

Added
^^^^^

* Added the :class:`isaaclab.utils.types.ArticulationActions` class to store the joint actions
  for an articulation. Earlier, the class from Isaac Sim was being used. However, it used a different
  type for the joint actions which was not compatible with the Isaac Lab framework.


0.27.8 (2024-11-01)
~~~~~~~~~~~~~~~~~~~

Fixed
^^^^^

* Added sanity check if the term is a valid type inside the command manager.
* Corrected the iteration over ``group_cfg_items`` inside the observation manager.


0.27.7 (2024-10-28)
~~~~~~~~~~~~~~~~~~~

Added
^^^^^

* Added frozen encoder feature extraction observation space with ResNet and Theia


0.27.6 (2024-10-25)
~~~~~~~~~~~~~~~~~~~

Fixed
^^^^^

* Fixed usage of ``meshes`` property in :class:`isaaclab.sensors.RayCasterCamera` to use ``self.meshes`` instead of the undefined ``RayCaster.meshes``.
* Fixed issue in :class:`isaaclab.envs.ui.BaseEnvWindow` where undefined configs were being accessed when creating debug visualization elements in UI.


0.27.5 (2024-10-25)
~~~~~~~~~~~~~~~~~~~

Added
^^^^^

* Added utilities for serializing/deserializing Gymnasium spaces.


0.27.4 (2024-10-18)
~~~~~~~~~~~~~~~~~~~

Fixed
^^^^^

* Updated installation path instructions for Windows in the Isaac Lab documentation to remove redundancy in the use of %USERPROFILE% for path definitions.


0.27.3 (2024-10-22)
~~~~~~~~~~~~~~~~~~~

Fixed
^^^^^

* Fixed the issue with using list or tuples of ``configclass`` within a ``configclass``. Earlier, the list of
  configclass objects were not converted to dictionary properly when ``to_dict`` function was called.


0.27.2 (2024-10-21)
~~~~~~~~~~~~~~~~~~~

Added
^^^^^

* Added ``--kit_args`` to :class:`~isaaclab.app.AppLauncher` to allow passing command line arguments directly to Omniverse Kit SDK.


0.27.1 (2024-10-20)
~~~~~~~~~~~~~~~~~~~

Added
^^^^^

* Added :class:`~isaaclab.sim.RenderCfg` and the attribute :attr:`~isaaclab.sim.SimulationCfg.render` for
  specifying render related settings.


0.27.0 (2024-10-14)
~~~~~~~~~~~~~~~~~~~

Added
^^^^^

* Added a method to :class:`~isaaclab.utils.configclass` to check for attributes with values of
  type ``MISSING``. This is useful when the user wants to check if a certain attribute has been set or not.
* Added the configuration validation check inside the constructor of all the core classes
  (such as sensor base, asset base, scene and environment base classes).
* Added support for environments without commands by leaving the attribute
  :attr:`isaaclab.envs.ManagerBasedRLEnvCfg.commands` as None. Before, this had to be done using
  the class :class:`isaaclab.command_generators.NullCommandGenerator`.
* Moved the ``meshes`` attribute in the :class:`isaaclab.sensors.RayCaster` class from class variable to instance variable.
  This prevents the meshes to overwrite each other.


0.26.0 (2024-10-16)
~~~~~~~~~~~~~~~~~~~

Added
^^^^^

* Added Imu sensor implementation that directly accesses the physx view :class:`isaaclab.sensors.Imu`. The
  sensor comes with a configuration class :class:`isaaclab.sensors.ImuCfg` and data class
  :class:`isaaclab.sensors.ImuData`.
* Moved and renamed :meth:`isaaclab.sensors.camera.utils.convert_orientation_convention` to :meth:`isaaclab.utils.math.convert_camera_frame_orientation_convention`
* Moved :meth:`isaaclab.sensors.camera.utils.create_rotation_matrix_from_view` to :meth:`isaaclab.utils.math.create_rotation_matrix_from_view`


0.25.2 (2024-10-16)
~~~~~~~~~~~~~~~~~~~

Added
^^^^^

* Added support for different Gymnasium spaces (``Box``, ``Discrete``, ``MultiDiscrete``, ``Tuple`` and ``Dict``)
  to define observation, action and state spaces in the direct workflow.
* Added :meth:`sample_space` to environment utils to sample supported spaces where data containers are torch tensors.

Changed
^^^^^^^

* Mark the :attr:`num_observations`, :attr:`num_actions` and :attr:`num_states` in :class:`DirectRLEnvCfg` as deprecated
  in favor of :attr:`observation_space`, :attr:`action_space` and :attr:`state_space` respectively.
* Mark the :attr:`num_observations`, :attr:`num_actions` and :attr:`num_states` in :class:`DirectMARLEnvCfg` as deprecated
  in favor of :attr:`observation_spaces`, :attr:`action_spaces` and :attr:`state_space` respectively.


0.25.1 (2024-10-10)
~~~~~~~~~~~~~~~~~~~

Fixed
^^^^^

* Fixed potential issue where default joint positions can fall outside of the limits being set with Articulation's
  ``write_joint_limits_to_sim`` API.


0.25.0 (2024-10-06)
~~~~~~~~~~~~~~~~~~~

Added
^^^^^

* Added configuration classes for spawning assets from a list of individual asset configurations randomly
  at the specified prim paths.


0.24.20 (2024-10-07)
~~~~~~~~~~~~~~~~~~~~

Fixed
^^^^^

* Fixed the :meth:`isaaclab.envs.mdp.events.randomize_rigid_body_material` function to
  correctly sample friction and restitution from the given ranges.


0.24.19 (2024-10-05)
~~~~~~~~~~~~~~~~~~~~

Added
^^^^^

* Added new functionalities to the FrameTransformer to make it more general. It is now possible to track:

  * Target frames that aren't children of the source frame prim_path
  * Target frames that are based upon the source frame prim_path


0.24.18 (2024-10-04)
~~~~~~~~~~~~~~~~~~~~

Fixed
^^^^^

* Fixes parsing and application of ``size`` parameter for :class:`~isaaclab.sim.spawn.GroundPlaneCfg` to correctly
  scale the grid-based ground plane.


0.24.17 (2024-10-04)
~~~~~~~~~~~~~~~~~~~~

Fixed
^^^^^

* Fixed the deprecation notice for using ``pxr.Semantics``. The corresponding modules use ``Semantics`` module
  directly.


0.24.16 (2024-10-03)
~~~~~~~~~~~~~~~~~~~~

Changed
^^^^^^^

* Renamed the observation function :meth:`grab_images` to :meth:`image` to follow convention of noun-based naming.
* Renamed the function :meth:`convert_perspective_depth_to_orthogonal_depth` to a shorter name
  :meth:`isaaclab.utils.math.orthogonalize_perspective_depth`.


0.24.15 (2024-09-20)
~~~~~~~~~~~~~~~~~~~~

Added
^^^^^

* Added :meth:`grab_images` to be able to use images for an observation term in manager-based environments.


0.24.14 (2024-09-20)
~~~~~~~~~~~~~~~~~~~~

Added
^^^^^

* Added the method :meth:`convert_perspective_depth_to_orthogonal_depth` to convert perspective depth
  images to orthogonal depth images. This is useful for the :meth:`~isaaclab.utils.math.unproject_depth`,
  since it expects orthogonal depth images as inputs.


0.24.13 (2024-09-08)
~~~~~~~~~~~~~~~~~~~~

Changed
^^^^^^^

* Moved the configuration of visualization markers for the command terms to their respective configuration classes.
  This allows users to modify the markers for the command terms without having to modify the command term classes.


0.24.12 (2024-09-18)
~~~~~~~~~~~~~~~~~~~~

Fixed
^^^^^

* Fixed outdated fetching of articulation data by using the method ``update_articulations_kinematic`` in
  :class:`isaaclab.assets.ArticulationData`. Before if an articulation was moved during a reset, the pose of the
  links were outdated if fetched before the next physics step. Adding this method ensures that the pose of the links
  is always up-to-date. Similarly ``update_articulations_kinematic`` was added before any render step to ensure that the
  articulation displays correctly after a reset.


0.24.11 (2024-09-11)
~~~~~~~~~~~~~~~~~~~~

Added
^^^^^

* Added skrl's JAX environment variables to :class:`~isaaclab.app.AppLauncher`
  to support distributed multi-GPU and multi-node training using JAX


0.24.10 (2024-09-10)
~~~~~~~~~~~~~~~~~~~~

Added
^^^^^

* Added config class, support, and tests for MJCF conversion via standalone python scripts.


0.24.9 (2024-09-09)
~~~~~~~~~~~~~~~~~~~~

Added
^^^^^

* Added a seed parameter to the :attr:`isaaclab.envs.ManagerBasedEnvCfg` and :attr:`isaaclab.envs.DirectRLEnvCfg`
  classes to set the seed for the environment. This seed is used to initialize the random number generator for the environment.
* Adapted the workflow scripts to set the seed for the environment using the seed specified in the learning agent's configuration
  file or the command line argument. This ensures that the simulation results are reproducible across different runs.


0.24.8 (2024-09-08)
~~~~~~~~~~~~~~~~~~~

Changed
^^^^^^^

* Modified:meth:`quat_rotate` and :meth:`quat_rotate_inverse` operations to use :meth:`torch.einsum`
  for faster processing of high dimensional input tensors.


0.24.7 (2024-09-06)
~~~~~~~~~~~~~~~~~~~

Added
^^^^^

* Added support for property attributes in the :meth:``isaaclab.utils.configclass`` method.
  Earlier, the configclass decorator failed to parse the property attributes correctly and made them
  instance variables instead.


0.24.6 (2024-09-05)
~~~~~~~~~~~~~~~~~~~

Fixed
^^^^^

* Adapted the ``A`` and ``D`` button bindings inside :meth:`isaaclab.device.Se3Keyboard` to make them now
  more-intuitive to control the y-axis motion based on the right-hand rule.


0.24.5 (2024-08-29)
~~~~~~~~~~~~~~~~~~~

Added
^^^^^

* Added alternative data type "distance_to_camera" in :class:`isaaclab.sensors.TiledCamera` class to be
  consistent with all other cameras (equal to type "depth").


0.24.4 (2024-09-02)
~~~~~~~~~~~~~~~~~~~

Fixed
^^^^^

* Added missing SI units to the documentation of :class:`isaaclab.sensors.Camera` and
  :class:`isaaclab.sensors.RayCasterCamera`.
* Added test to check :attr:`isaaclab.sensors.RayCasterCamera.set_intrinsic_matrices`


0.24.3 (2024-08-29)
~~~~~~~~~~~~~~~~~~~

Fixed
^^^^^

* Fixed the support for class-bounded methods when creating a configclass
  out of them. Earlier, these methods were being made as instance methods
  which required initialization of the class to call the class-methods.


0.24.2 (2024-08-28)
~~~~~~~~~~~~~~~~~~~

Added
^^^^^

* Added a class method to initialize camera configurations with an intrinsic matrix in the
  :class:`isaaclab.sim.spawner.sensors.PinholeCameraCfg`
  :class:`isaaclab.sensors.ray_caster.patterns_cfg.PinholeCameraPatternCfg` classes.

Fixed
^^^^^

* Fixed the ray direction in :func:`isaaclab.sensors.ray_caster.patterns.patterns.pinhole_camera_pattern` to
  point to the center of the pixel instead of the top-left corner.
* Fixed the clipping of the "distance_to_image_plane" depth image obtained using the
  :class:`isaaclab.sensors.ray_caster.RayCasterCamera` class. Earlier, the depth image was being clipped
  before the depth image was generated. Now, the clipping is applied after the depth image is generated. This makes
  the behavior equal to the USD Camera.


0.24.1 (2024-08-21)
~~~~~~~~~~~~~~~~~~~

Changed
^^^^^^^

* Disabled default viewport in certain headless scenarios for better performance.


0.24.0 (2024-08-17)
~~~~~~~~~~~~~~~~~~~

Added
^^^^^

* Added additional annotators for :class:`isaaclab.sensors.camera.TiledCamera` class.

Changed
^^^^^^^

* Updated :class:`isaaclab.sensors.TiledCamera` to latest RTX tiled rendering API.
* Single channel outputs for :class:`isaaclab.sensors.TiledCamera`, :class:`isaaclab.sensors.Camera` and :class:`isaaclab.sensors.RayCasterCamera` now has shape (H, W, 1).
* Data type for RGB output for :class:`isaaclab.sensors.TiledCamera` changed from ``torch.float`` to ``torch.uint8``.
* Dimension of RGB output for :class:`isaaclab.sensors.Camera` changed from (H, W, 4) to (H, W, 3). Use type ``rgba`` to retrieve the previous dimension.


0.23.1 (2024-08-17)
~~~~~~~~~~~~~~~~~~~

Changed
^^^^^^^

* Updated torch to version 2.4.0.


0.23.0 (2024-08-16)
~~~~~~~~~~~~~~~~~~~

Added
^^^^^

* Added direct workflow base class :class:`isaaclab.envs.DirectMARLEnv` for multi-agent environments.


0.22.1 (2024-08-17)
~~~~~~~~~~~~~~~~~~~

Added
^^^^^

* Added APIs to interact with the physics simulation of deformable objects. This includes setting the
  material properties, setting kinematic targets, and getting the state of the deformable object.
  For more information, please refer to the :mod:`isaaclab.assets.DeformableObject` class.


0.22.0 (2024-08-14)
~~~~~~~~~~~~~~~~~~~

Added
^^^^^

* Added :mod:`~isaaclab.utils.modifiers` module to provide framework for configurable and custom
  observation data modifiers.
* Adapted the :class:`~isaaclab.managers.ObservationManager` class to support custom modifiers.
  These are applied to the observation data before applying any noise or scaling operations.


0.21.2 (2024-08-13)
~~~~~~~~~~~~~~~~~~~

Fixed
^^^^^

* Moved event mode-based checks in the :meth:`isaaclab.managers.EventManager.apply` method outside
  the loop that iterates over the event terms. This prevents unnecessary checks and improves readability.
* Fixed the logic for global and per environment interval times when using the "interval" mode inside the
  event manager. Earlier, the internal lists for these times were of unequal lengths which led to wrong indexing
  inside the loop that iterates over the event terms.


0.21.1 (2024-08-06)
~~~~~~~~~~~~~~~~~~~

* Added a flag to preserve joint ordering inside the :class:`isaaclab.envs.mdp.JointAction` action term.


0.21.0 (2024-08-05)
~~~~~~~~~~~~~~~~~~~

Added
^^^^^

* Added the command line argument ``--device`` in :class:`~isaaclab.app.AppLauncher`. Valid options are:

  * ``cpu``: Use CPU.
  * ``cuda``: Use GPU with device ID ``0``.
  * ``cuda:N``: Use GPU, where N is the device ID. For example, ``cuda:0``. The default value is ``cuda:0``.

Changed
^^^^^^^

* Simplified setting the device throughout the code by relying on :attr:`isaaclab.sim.SimulationCfg.device`
  to activate gpu/cpu pipelines.

Removed
^^^^^^^

* Removed the parameter :attr:`isaaclab.sim.SimulationCfg.use_gpu_pipeline`. This is now directly inferred from
  :attr:`isaaclab.sim.SimulationCfg.device`.
* Removed the command line input argument ``--device_id`` in :class:`~isaaclab.app.AppLauncher`. The device id can
  now be set using the ``--device`` argument, for example with ``--device cuda:0``.


0.20.8 (2024-08-02)
~~~~~~~~~~~~~~~~~~~

Fixed
^^^^^

* Fixed the handling of observation terms with different shapes in the
  :class:`~isaaclab.managers.ObservationManager` class. Earlier, the constructor would throw an error if the
  shapes of the observation terms were different. Now, this operation only happens when the terms in an observation
  group are being concatenated. Otherwise, the terms are stored as a dictionary of tensors.
* Improved the error message when the observation terms are not of the same shape in the
  :class:`~isaaclab.managers.ObservationManager` class and the terms are being concatenated.


0.20.7 (2024-08-02)
~~~~~~~~~~~~~~~~~~~

Changed
^^^^^^^

* Performance improvements for material randomization in events.

Added
^^^^^

* Added minimum randomization frequency for reset mode randomizations.


0.20.6 (2024-08-02)
~~~~~~~~~~~~~~~~~~~

Changed
^^^^^^^

* Removed the hierarchy from :class:`~isaaclab.assets.RigidObject` class to
  :class:`~isaaclab.assets.Articulation` class. Previously, the articulation class overrode  almost
  all the functions of the rigid object class making the hierarchy redundant. Now, the articulation class
  is a standalone class that does not inherit from the rigid object class. This does add some code
  duplication but the simplicity and clarity of the code is improved.


0.20.5 (2024-08-02)
~~~~~~~~~~~~~~~~~~~

Added
^^^^^

* Added :attr:`isaaclab.terrain.TerrainGeneratorCfg.border_height` to set the height of the border
  around the terrain.


0.20.4 (2024-08-02)
~~~~~~~~~~~~~~~~~~~

Fixed
^^^^^

* Fixed the caching of terrains when using the :class:`isaaclab.terrains.TerrainGenerator` class.
  Earlier, the random sampling of the difficulty levels led to different hash values for the same terrain
  configuration. This caused the terrains to be re-generated even when the same configuration was used.
  Now, the numpy random generator is seeded with the same seed to ensure that the difficulty levels are
  sampled in the same order between different runs.


0.20.3 (2024-08-02)
~~~~~~~~~~~~~~~~~~~

Fixed
^^^^^

* Fixed the setting of translation and orientation when spawning a mesh prim. Earlier, the translation
  and orientation was being applied both on the parent Xform and the mesh prim. This was causing the
  mesh prim to be offset by the translation and orientation of the parent Xform, which is not the intended
  behavior.


0.20.2 (2024-08-02)
~~~~~~~~~~~~~~~~~~~

Changed
^^^^^^^

* Modified the computation of body acceleration for rigid body data to use PhysX APIs instead of
  numerical finite-differencing. This removes the need for computation of body acceleration at
  every update call of the data buffer.


0.20.1 (2024-07-30)
~~~~~~~~~~~~~~~~~~~

Fixed
^^^^^

* Fixed the :meth:`isaaclab.utils.math.wrap_to_pi` method to handle the wrapping of angles correctly.
  Earlier, the method was not wrapping the angles to the range [-pi, pi] correctly when the angles were outside
  the range [-2*pi, 2*pi].


0.20.0 (2024-07-26)
~~~~~~~~~~~~~~~~~~~

Added
^^^^^

* Support for the Isaac Sim 4.1.0 release.

Removed
^^^^^^^

* The ``mdp.add_body_mass`` method in the events. Please use the
  :meth:`isaaclab.envs.mdp.randomize_rigid_body_mass` method instead.
* The classes ``managers.RandomizationManager`` and ``managers.RandomizationTermCfg`` are replaced with
  :class:`isaaclab.managers.EventManager` and :class:`isaaclab.managers.EventTermCfg` classes.
* The following properties in :class:`isaaclab.sensors.FrameTransformerData`:

  * ``target_rot_source`` --> :attr:`~isaaclab.sensors.FrameTransformerData.target_quat_w`
  * ``target_rot_w`` --> :attr:`~isaaclab.sensors.FrameTransformerData.target_quat_source`
  * ``source_rot_w`` --> :attr:`~isaaclab.sensors.FrameTransformerData.source_quat_w`

* The kit experience file ``isaaclab.backwards.compatible.kit``. This is followed by dropping the support for
  Isaac Sim 2023.1.1 completely.


0.19.4 (2024-07-13)
~~~~~~~~~~~~~~~~~~~

Fixed
^^^^^

* Added the call to "startup" events when using the :class:`~isaaclab.envs.ManagerBasedEnv` class.
  Earlier, the "startup" events were not being called when the environment was initialized. This issue
  did not occur when using the :class:`~isaaclab.envs.ManagerBasedRLEnv` class since the "startup"
  events were called in the constructor.


0.19.3 (2024-07-13)
~~~~~~~~~~~~~~~~~~~

Added
^^^^^

* Added schemas for setting and modifying deformable body properties on a USD prim.
* Added API to spawn a deformable body material in the simulation.
* Added APIs to spawn rigid and deformable meshes of primitive shapes (cone, cylinder, sphere, box, capsule)
  in the simulation. This is possible through the :mod:`isaaclab.sim.spawners.meshes` module.


0.19.2 (2024-07-05)
~~~~~~~~~~~~~~~~~~~

Changed
^^^^^^^

* Modified cloning scheme based on the attribute :attr:`~isaaclab.scene.InteractiveSceneCfg.replicate_physics`
  to determine whether environment is homogeneous or heterogeneous.


0.19.1 (2024-07-05)
~~~~~~~~~~~~~~~~~~~

Added
^^^^^

* Added a lidar pattern function :func:`~isaaclab.sensors.ray_caster.patterns.patterns.lidar_pattern` with
  corresponding config :class:`~isaaclab.sensors.ray_caster.patterns_cfg.LidarPatternCfg`.


0.19.0 (2024-07-04)
~~~~~~~~~~~~~~~~~~~

Fixed
^^^^^

* Fixed parsing of articulations with nested rigid links while using the :class:`isaaclab.assets.Articulation`
  class. Earlier, the class initialization failed when the articulation had nested rigid links since the rigid
  links were not being parsed correctly by the PhysX view.

Removed
^^^^^^^

* Removed the attribute :attr:`body_physx_view` from the :class:`isaaclab.assets.Articulation` and
  :class:`isaaclab.assets.RigidObject` classes. These were causing confusions when used with articulation
  view since the body names were not following the same ordering.
* Dropped support for Isaac Sim 2023.1.1. The minimum supported version is now Isaac Sim 4.0.0.


0.18.6 (2024-07-01)
~~~~~~~~~~~~~~~~~~~

Fixed
^^^^^

* Fixed the environment stepping logic. Earlier, the environments' rendering logic was updating the kit app which
  would in turn step the physics :attr:`isaaclab.sim.SimulationCfg.render_interval` times. Now, a render
  call only does rendering and does not step the physics.


0.18.5 (2024-06-26)
~~~~~~~~~~~~~~~~~~~

Fixed
^^^^^

* Fixed the gravity vector direction used inside the :class:`isaaclab.assets.RigidObjectData` class.
  Earlier, the gravity direction was hard-coded as (0, 0, -1) which may be different from the actual
  gravity direction in the simulation. Now, the gravity direction is obtained from the simulation context
  and used to compute the projection of the gravity vector on the object.


0.18.4 (2024-06-26)
~~~~~~~~~~~~~~~~~~~

Fixed
^^^^^

* Fixed double reference count of the physics sim view inside the asset classes. This was causing issues
  when destroying the asset class instance since the physics sim view was not being properly released.

Added
^^^^^

* Added the attribute :attr:`~isaaclab.assets.AssetBase.is_initialized` to check if the asset and sensor
  has been initialized properly. This can be used to ensure that the asset or sensor is ready to use in the simulation.


0.18.3 (2024-06-25)
~~~~~~~~~~~~~~~~~~~

Fixed
^^^^^

* Fixed the docstrings at multiple places related to the different buffer implementations inside the
  :mod:`isaaclab.utils.buffers` module. The docstrings were not clear and did not provide enough
  information about the classes and their methods.

Added
^^^^^

* Added the field for fixed tendom names in the :class:`isaaclab.assets.ArticulationData` class.
  Earlier, this information was not exposed which was inconsistent with other name related information
  such as joint or body names.

Changed
^^^^^^^

* Renamed the fields ``min_num_time_lags`` and ``max_num_time_lags`` to ``min_delay`` and
  ``max_delay`` in the :class:`isaaclab.actuators.DelayedPDActuatorCfg` class. This is to make
  the naming simpler to understand.


0.18.2 (2024-06-25)
~~~~~~~~~~~~~~~~~~~

Changed
^^^^^^^

* Moved the configuration for tile-rendered camera into its own file named ``tiled_camera_cfg.py``.
  This makes it easier to follow where the configuration is located and how it is related to the class.


0.18.1 (2024-06-25)
~~~~~~~~~~~~~~~~~~~

Changed
^^^^^^^

* Ensured that a parity between class and its configuration class is explicitly visible in the
  :mod:`isaaclab.envs` module. This makes it easier to follow where definitions are located and how
  they are related. This should not be a breaking change as the classes are still accessible through the same module.


0.18.0 (2024-06-13)
~~~~~~~~~~~~~~~~~~~

Fixed
^^^^^

* Fixed the rendering logic to render at the specified interval. Earlier, the substep parameter had no effect and rendering
  would happen once every env.step() when active.

Changed
^^^^^^^

* Renamed :attr:`isaaclab.sim.SimulationCfg.substeps` to :attr:`isaaclab.sim.SimulationCfg.render_interval`.
  The render logic is now integrated in the decimation loop of the environment.


0.17.13 (2024-06-13)
~~~~~~~~~~~~~~~~~~~~

Fixed
^^^^^

* Fixed the orientation reset logic in :func:`isaaclab.envs.mdp.events.reset_root_state_uniform` to make it relative to
  the default orientation. Earlier, the position was sampled relative to the default and the orientation not.


0.17.12 (2024-06-13)
~~~~~~~~~~~~~~~~~~~~

Added
^^^^^

* Added the class :class:`isaaclab.utils.buffers.TimestampedBuffer` to store timestamped data.

Changed
^^^^^^^

* Added time-stamped buffers in the classes :class:`isaaclab.assets.RigidObjectData` and :class:`isaaclab.assets.ArticulationData`
  to update some values lazily and avoid unnecessary computations between physics updates. Before, all the data was always
  updated at every step, even if it was not used by the task.


0.17.11 (2024-05-30)
~~~~~~~~~~~~~~~~~~~~

Fixed
^^^^^

* Fixed :class:`isaaclab.sensor.ContactSensor` not loading correctly in extension mode.
  Earlier, the :attr:`isaaclab.sensor.ContactSensor.body_physx_view` was not initialized when
  :meth:`isaaclab.sensor.ContactSensor._debug_vis_callback` is called which references it.


0.17.10 (2024-05-30)
~~~~~~~~~~~~~~~~~~~~

Fixed
^^^^^

* Fixed compound classes being directly assigned in ``default_factory`` generator method
  :meth:`isaaclab.utils.configclass._return_f`, which resulted in shared references such that modifications to
  compound objects were reflected across all instances generated from the same ``default_factory`` method.


0.17.9 (2024-05-30)
~~~~~~~~~~~~~~~~~~~

Added
^^^^^

* Added ``variants`` attribute to the :class:`isaaclab.sim.from_files.UsdFileCfg` class to select USD
  variants when loading assets from USD files.


0.17.8 (2024-05-28)
~~~~~~~~~~~~~~~~~~~

Fixed
^^^^^

* Implemented the reset methods in the action terms to avoid returning outdated data.


0.17.7 (2024-05-28)
~~~~~~~~~~~~~~~~~~~

Added
^^^^^

* Added debug visualization utilities in the :class:`isaaclab.managers.ActionManager` class.


0.17.6 (2024-05-27)
~~~~~~~~~~~~~~~~~~~

Added
^^^^^

* Added ``wp.init()`` call in Warp utils.


0.17.5 (2024-05-22)
~~~~~~~~~~~~~~~~~~~

Changed
^^^^^^^

* Websocket livestreaming is no longer supported. Valid livestream options are {0, 1, 2}.
* WebRTC livestream is now set with livestream=2.


0.17.4 (2024-05-17)
~~~~~~~~~~~~~~~~~~~

Changed
^^^^^^^

* Modified the noise functions to also support add, scale, and abs operations on the data. Added aliases
  to ensure backward compatibility with the previous functions.

  * Added :attr:`isaaclab.utils.noise.NoiseCfg.operation` for the different operations.
  * Renamed ``constant_bias_noise`` to :func:`isaaclab.utils.noise.constant_noise`.
  * Renamed ``additive_uniform_noise`` to :func:`isaaclab.utils.noise.uniform_noise`.
  * Renamed ``additive_gaussian_noise`` to :func:`isaaclab.utils.noise.gaussian_noise`.


0.17.3 (2024-05-15)
~~~~~~~~~~~~~~~~~~~

Fixed
^^^^^

* Set ``hide_ui`` flag in the app launcher for livestream.
* Fix native client livestream extensions.


0.17.2 (2024-05-09)
~~~~~~~~~~~~~~~~~~~

Changed
^^^^^^^

* Renamed ``_range`` to ``distribution_params`` in ``events.py`` for methods that defined a distribution.
* Apply additive/scaling randomization noise on default data instead of current data.
* Changed material bucketing logic to prevent exceeding 64k materials.

Fixed
^^^^^

* Fixed broadcasting issues with indexing when environment and joint IDs are provided.
* Fixed incorrect tensor dimensions when setting a subset of environments.

Added
^^^^^

* Added support for randomization of fixed tendon parameters.
* Added support for randomization of dof limits.
* Added support for randomization of gravity.
* Added support for Gaussian sampling.
* Added default buffers to Articulation/Rigid object data classes for randomization.


0.17.1 (2024-05-10)
~~~~~~~~~~~~~~~~~~~

Fixed
^^^^^

* Added attribute :attr:`isaaclab.sim.converters.UrdfConverterCfg.override_joint_dynamics` to properly parse
  joint dynamics in :class:`isaaclab.sim.converters.UrdfConverter`.


0.17.0 (2024-05-07)
~~~~~~~~~~~~~~~~~~~

Changed
^^^^^^^

* Renamed ``BaseEnv`` to :class:`isaaclab.envs.ManagerBasedEnv`.
* Renamed ``base_env.py`` to ``manager_based_env.py``.
* Renamed ``BaseEnvCfg`` to :class:`isaaclab.envs.ManagerBasedEnvCfg`.
* Renamed ``RLTaskEnv`` to :class:`isaaclab.envs.ManagerBasedRLEnv`.
* Renamed ``rl_task_env.py`` to ``manager_based_rl_env.py``.
* Renamed ``RLTaskEnvCfg`` to :class:`isaaclab.envs.ManagerBasedRLEnvCfg`.
* Renamed ``rl_task_env_cfg.py`` to ``rl_env_cfg.py``.
* Renamed ``OIGEEnv`` to :class:`isaaclab.envs.DirectRLEnv`.
* Renamed ``oige_env.py`` to ``direct_rl_env.py``.
* Renamed ``RLTaskEnvWindow`` to :class:`isaaclab.envs.ui.ManagerBasedRLEnvWindow`.
* Renamed ``rl_task_env_window.py`` to ``manager_based_rl_env_window.py``.
* Renamed all references of ``BaseEnv``, ``BaseEnvCfg``, ``RLTaskEnv``, ``RLTaskEnvCfg``,  ``OIGEEnv``, and ``RLTaskEnvWindow``.

Added
^^^^^

* Added direct workflow base class :class:`isaaclab.envs.DirectRLEnv`.


0.16.4 (2024-05-06)
~~~~~~~~~~~~~~~~~~~~

Changed
^^^^^^^

* Added :class:`isaaclab.sensors.TiledCamera` to support tiled rendering with RGB and depth.


0.16.3 (2024-04-26)
~~~~~~~~~~~~~~~~~~~

Fixed
^^^^^

* Fixed parsing of filter prim path expressions in the :class:`isaaclab.sensors.ContactSensor` class.
  Earlier, the filter prim paths given to the physics view was not being parsed since they were specified as
  regex expressions instead of glob expressions.


0.16.2 (2024-04-25)
~~~~~~~~~~~~~~~~~~~~

Changed
^^^^^^^

* Simplified the installation procedure, isaaclab -e is no longer needed
* Updated torch dependency to 2.2.2


0.16.1 (2024-04-20)
~~~~~~~~~~~~~~~~~~~

Added
^^^^^

* Added attribute :attr:`isaaclab.sim.ArticulationRootPropertiesCfg.fix_root_link` to fix the root link
  of an articulation to the world frame.


0.16.0 (2024-04-16)
~~~~~~~~~~~~~~~~~~~

Added
^^^^^

* Added the function :meth:`isaaclab.utils.math.quat_unique` to standardize quaternion representations,
  i.e. always have a non-negative real part.
* Added events terms for randomizing mass by scale, simulation joint properties (stiffness, damping, armature,
  and friction)

Fixed
^^^^^

* Added clamping of joint positions and velocities in event terms for resetting joints. The simulation does not
  throw an error if the set values are out of their range. Hence, users are expected to clamp them before setting.
* Fixed :class:`isaaclab.envs.mdp.EMAJointPositionToLimitsActionCfg` to smoothen the actions
  at environment frequency instead of simulation frequency.

* Renamed the following functions in :meth:`isaaclab.envs.mdp` to avoid confusions:

  * Observation: :meth:`joint_pos_norm` -> :meth:`joint_pos_limit_normalized`
  * Action: :class:`ExponentialMovingAverageJointPositionAction` -> :class:`EMAJointPositionToLimitsAction`
  * Termination: :meth:`base_height` -> :meth:`root_height_below_minimum`
  * Termination: :meth:`joint_pos_limit` -> :meth:`joint_pos_out_of_limit`
  * Termination: :meth:`joint_pos_manual_limit` -> :meth:`joint_pos_out_of_manual_limit`
  * Termination: :meth:`joint_vel_limit` -> :meth:`joint_vel_out_of_limit`
  * Termination: :meth:`joint_vel_manual_limit` -> :meth:`joint_vel_out_of_manual_limit`
  * Termination: :meth:`joint_torque_limit` -> :meth:`joint_effort_out_of_limit`

Deprecated
^^^^^^^^^^

* Deprecated the function :meth:`isaaclab.envs.mdp.add_body_mass` in favor of
  :meth:`isaaclab.envs.mdp.randomize_rigid_body_mass`. This supports randomizing the mass based on different
  operations (add, scale, or set) and sampling distributions.


0.15.13 (2024-04-16)
~~~~~~~~~~~~~~~~~~~~

Changed
^^^^^^^

* Improved startup performance by enabling rendering-based extensions only when necessary and caching of nucleus directory.
* Renamed the flag ``OFFSCREEN_RENDER`` or ``--offscreen_render`` to ``ENABLE_CAMERAS`` or ``--enable_cameras`` respectively.


0.15.12 (2024-04-16)
~~~~~~~~~~~~~~~~~~~~

Changed
^^^^^^^

* Replaced calls to the ``check_file_path`` function in the :mod:`isaaclab.sim.spawners.from_files`
  with the USD stage resolve identifier function. This helps speed up the loading of assets from file paths
  by avoiding Nucleus server calls.


0.15.11 (2024-04-15)
~~~~~~~~~~~~~~~~~~~~

Added
^^^^^

* Added the :meth:`isaaclab.sim.SimulationContext.has_rtx_sensors` method to check if any
  RTX-related sensors such as cameras have been created in the simulation. This is useful to determine
  if simulation requires RTX rendering during step or not.

Fixed
^^^^^

* Fixed the rendering of RTX-related sensors such as cameras inside the :class:`isaaclab.envs.RLTaskEnv` class.
  Earlier the rendering did not happen inside the step function, which caused the sensor data to be empty.


0.15.10 (2024-04-11)
~~~~~~~~~~~~~~~~~~~~

Fixed
^^^^^

* Fixed sharing of the same memory address between returned tensors from observation terms
  in the :class:`isaaclab.managers.ObservationManager` class. Earlier, the returned
  tensors could map to the same memory address, causing issues when the tensors were modified
  during scaling, clipping or other operations.


0.15.9 (2024-04-04)
~~~~~~~~~~~~~~~~~~~

Fixed
^^^^^

* Fixed assignment of individual termination terms inside the :class:`isaaclab.managers.TerminationManager`
  class. Earlier, the terms were being assigned their values through an OR operation which resulted in incorrect
  values. This regression was introduced in version 0.15.1.


0.15.8 (2024-04-02)
~~~~~~~~~~~~~~~~~~~

Added
^^^^^

* Added option to define ordering of points for the mesh-grid generation in the
  :func:`isaaclab.sensors.ray_caster.patterns.grid_pattern`. This parameter defaults to 'xy'
  for backward compatibility.


0.15.7 (2024-03-28)
~~~~~~~~~~~~~~~~~~~

Added
^^^^^

* Adds option to return indices/data in the specified query keys order in
  :class:`isaaclab.managers.SceneEntityCfg` class, and the respective
  :func:`isaaclab.utils.string.resolve_matching_names_values` and
  :func:`isaaclab.utils.string.resolve_matching_names` functions.


0.15.6 (2024-03-28)
~~~~~~~~~~~~~~~~~~~

Added
^^^^^

* Extended the :class:`isaaclab.app.AppLauncher` class to support the loading of experience files
  from the command line. This allows users to load a specific experience file when running the application
  (such as for multi-camera rendering or headless mode).

Changed
^^^^^^^

* Changed default loading of experience files in the :class:`isaaclab.app.AppLauncher` class from the ones
  provided by Isaac Sim to the ones provided in Isaac Lab's ``apps`` directory.


0.15.5 (2024-03-23)
~~~~~~~~~~~~~~~~~~~

Fixed
^^^^^

* Fixed the env origins in :meth:`_compute_env_origins_grid` of :class:`isaaclab.terrain.TerrainImporter`
  to match that obtained from the Isaac Sim :class:`isaacsim.core.cloner.GridCloner` class.

Added
^^^^^

* Added unit test to ensure consistency between environment origins generated by IsaacSim's Grid Cloner and those
  produced by the TerrainImporter.


0.15.4 (2024-03-22)
~~~~~~~~~~~~~~~~~~~

Fixed
^^^^^

* Fixed the :class:`isaaclab.envs.mdp.actions.NonHolonomicActionCfg` class to use
  the correct variable when applying actions.


0.15.3 (2024-03-21)
~~~~~~~~~~~~~~~~~~~

Added
^^^^^

* Added unit test to check that :class:`isaaclab.scene.InteractiveScene` entity data is not shared between separate instances.

Fixed
^^^^^

* Moved class variables in :class:`isaaclab.scene.InteractiveScene` to correctly  be assigned as
  instance variables.
* Removed custom ``__del__`` magic method from :class:`isaaclab.scene.InteractiveScene`.


0.15.2 (2024-03-21)
~~~~~~~~~~~~~~~~~~~

Fixed
^^^^^

* Added resolving of relative paths for the main asset USD file when using the
  :class:`isaaclab.sim.converters.UrdfConverter` class. This is to ensure that the material paths are
  resolved correctly when the main asset file is moved to a different location.


0.15.1 (2024-03-19)
~~~~~~~~~~~~~~~~~~~

Fixed
^^^^^

* Fixed the imitation learning workflow example script, updating Isaac Lab and Robomimic API calls.
* Removed the resetting of :attr:`_term_dones` in the :meth:`isaaclab.managers.TerminationManager.reset`.
  Previously, the environment cleared out all the terms. However, it impaired reading the specific term's values externally.


0.15.0 (2024-03-17)
~~~~~~~~~~~~~~~~~~~

Deprecated
^^^^^^^^^^

* Renamed :class:`isaaclab.managers.RandomizationManager` to :class:`isaaclab.managers.EventManager`
  class for clarification as the manager takes care of events such as reset in addition to pure randomizations.
* Renamed :class:`isaaclab.managers.RandomizationTermCfg` to :class:`isaaclab.managers.EventTermCfg`
  for consistency with the class name change.


0.14.1 (2024-03-16)
~~~~~~~~~~~~~~~~~~~

Added
^^^^^

* Added simulation schemas for joint drive and fixed tendons. These can be configured for assets imported
  from file formats.
* Added logging of tendon properties to the articulation class (if they are present in the USD prim).


0.14.0 (2024-03-15)
~~~~~~~~~~~~~~~~~~~

Fixed
^^^^^

* Fixed the ordering of body names used in the :class:`isaaclab.assets.Articulation` class. Earlier,
  the body names were not following the same ordering as the bodies in the articulation. This led
  to issues when using the body names to access data related to the links from the articulation view
  (such as Jacobians, mass matrices, etc.).

Removed
^^^^^^^

* Removed the attribute :attr:`body_physx_view` from the :class:`isaaclab.assets.RigidObject`
  and :class:`isaaclab.assets.Articulation` classes. These were causing confusions when used
  with articulation view since the body names were not following the same ordering.


0.13.1 (2024-03-14)
~~~~~~~~~~~~~~~~~~~

Removed
^^^^^^^

* Removed the :mod:`isaaclab.compat` module. This module was used to provide compatibility
  with older versions of Isaac Sim. It is no longer needed since we have most of the functionality
  absorbed into the main classes.


0.13.0 (2024-03-12)
~~~~~~~~~~~~~~~~~~~

Added
^^^^^

* Added support for the following data types inside the :class:`isaaclab.sensors.Camera` class:
  ``instance_segmentation_fast`` and ``instance_id_segmentation_fast``. These are GPU-supported annotations
  and are faster than the regular annotations.

Fixed
^^^^^

* Fixed handling of semantic filtering inside the :class:`isaaclab.sensors.Camera` class. Earlier,
  the annotator was given ``semanticTypes`` as an argument. However, with Isaac Sim 2023.1, the annotator
  does not accept this argument. Instead the mapping needs to be set to the synthetic data interface directly.
* Fixed the return shape of colored images for segmentation data types inside the
  :class:`isaaclab.sensors.Camera` class. Earlier, the images were always returned as ``int32``. Now,
  they are casted to ``uint8`` 4-channel array before returning if colorization is enabled for the annotation type.

Removed
^^^^^^^

* Dropped support for ``instance_segmentation`` and ``instance_id_segmentation`` annotations in the
  :class:`isaaclab.sensors.Camera` class. Their "fast" counterparts should be used instead.
* Renamed the argument :attr:`isaaclab.sensors.CameraCfg.semantic_types` to
  :attr:`isaaclab.sensors.CameraCfg.semantic_filter`. This is more aligned with Replicator's terminology
  for semantic filter predicates.
* Replaced the argument :attr:`isaaclab.sensors.CameraCfg.colorize` with separate colorized
  arguments for each annotation type (:attr:`~isaaclab.sensors.CameraCfg.colorize_instance_segmentation`,
  :attr:`~isaaclab.sensors.CameraCfg.colorize_instance_id_segmentation`, and
  :attr:`~isaaclab.sensors.CameraCfg.colorize_semantic_segmentation`).


0.12.4 (2024-03-11)
~~~~~~~~~~~~~~~~~~~

Fixed
^^^^^


* Adapted randomization terms to deal with ``slice`` for the body indices. Earlier, the terms were not
  able to handle the slice object and were throwing an error.
* Added ``slice`` type-hinting to all body and joint related methods in the rigid body and articulation
  classes. This is to make it clear that the methods can handle both list of indices and slices.


0.12.3 (2024-03-11)
~~~~~~~~~~~~~~~~~~~

Fixed
^^^^^

* Added signal handler to the :class:`isaaclab.app.AppLauncher` class to catch the ``SIGINT`` signal
  and close the application gracefully. This is to prevent the application from crashing when the user
  presses ``Ctrl+C`` to close the application.


0.12.2 (2024-03-10)
~~~~~~~~~~~~~~~~~~~

Added
^^^^^

* Added observation terms for states of a rigid object in world frame.
* Added randomization terms to set root state with randomized orientation and joint state within user-specified limits.
* Added reward term for penalizing specific termination terms.

Fixed
^^^^^

* Improved sampling of states inside randomization terms. Earlier, the code did multiple torch calls
  for sampling different components of the vector. Now, it uses a single call to sample the entire vector.


0.12.1 (2024-03-09)
~~~~~~~~~~~~~~~~~~~

Added
^^^^^

* Added an option to the last actions observation term to get a specific term by name from the action manager.
  If None, the behavior remains the same as before (the entire action is returned).


0.12.0 (2024-03-08)
~~~~~~~~~~~~~~~~~~~

Added
^^^^^

* Added functionality to sample flat patches on a generated terrain. This can be configured using
  :attr:`isaaclab.terrains.SubTerrainBaseCfg.flat_patch_sampling` attribute.
* Added a randomization function for setting terrain-aware root state. Through this, an asset can be
  reset to a randomly sampled flat patches.

Fixed
^^^^^

* Separated normal and terrain-base position commands. The terrain based commands rely on the
  terrain to sample flat patches for setting the target position.
* Fixed command resample termination function.

Changed
^^^^^^^

* Added the attribute :attr:`isaaclab.envs.mdp.commands.UniformVelocityCommandCfg.heading_control_stiffness`
  to control the stiffness of the heading control term in the velocity command term. Earlier, this was
  hard-coded to 0.5 inside the term.

Removed
^^^^^^^

* Removed the function :meth:`sample_new_targets` in the terrain importer. Instead the attribute
  :attr:`isaaclab.terrains.TerrainImporter.flat_patches` should be used to sample new targets.


0.11.3 (2024-03-04)
~~~~~~~~~~~~~~~~~~~

Fixed
^^^^^

* Corrects the functions :func:`isaaclab.utils.math.axis_angle_from_quat` and :func:`isaaclab.utils.math.quat_error_magnitude`
  to accept tensors of the form (..., 4) instead of (N, 4). This brings us in line with our documentation and also upgrades one of our functions
  to handle higher dimensions.


0.11.2 (2024-03-04)
~~~~~~~~~~~~~~~~~~~

Added
^^^^^

* Added checks for default joint position and joint velocity in the articulation class. This is to prevent
  users from configuring values for these quantities that might be outside the valid range from the simulation.


0.11.1 (2024-02-29)
~~~~~~~~~~~~~~~~~~~

Added
^^^^^

* Replaced the default values for ``joint_ids`` and ``body_ids`` from ``None`` to ``slice(None)``
  in the :class:`isaaclab.managers.SceneEntityCfg`.
* Adapted rewards and observations terms so that the users can query a subset of joints and bodies.


0.11.0 (2024-02-27)
~~~~~~~~~~~~~~~~~~~

Removed
^^^^^^^

* Dropped support for Isaac Sim<=2022.2. As part of this, removed the components of :class:`isaaclab.app.AppLauncher`
  which handled ROS extension loading. We no longer need them in Isaac Sim>=2023.1 to control the load order to avoid crashes.
* Upgraded Dockerfile to use ISAACSIM_VERSION=2023.1.1 by default.


0.10.28 (2024-02-29)
~~~~~~~~~~~~~~~~~~~~

Added
^^^^^

* Implemented relative and moving average joint position action terms. These allow the user to specify
  the target joint positions as relative to the current joint positions or as a moving average of the
  joint positions over a window of time.


0.10.27 (2024-02-28)
~~~~~~~~~~~~~~~~~~~~

Added
^^^^^

* Added UI feature to start and stop animation recording in the stage when running an environment.
  To enable this feature, please pass the argument ``--disable_fabric`` to the environment script to allow
  USD read/write operations. Be aware that this will slow down the simulation.


0.10.26 (2024-02-26)
~~~~~~~~~~~~~~~~~~~~

Added
^^^^^

* Added a viewport camera controller class to the :class:`isaaclab.envs.BaseEnv`. This is useful
  for applications where the user wants to render the viewport from different perspectives even when the
  simulation is running in headless mode.


0.10.25 (2024-02-26)
~~~~~~~~~~~~~~~~~~~~

Fixed
^^^^^

* Ensures that all path arguments in :mod:`isaaclab.sim.utils` are cast to ``str``. Previously,
  we had handled path types as strings without casting.


0.10.24 (2024-02-26)
~~~~~~~~~~~~~~~~~~~~

Added
^^^^^

* Added tracking of contact time in the :class:`isaaclab.sensors.ContactSensor` class. Previously,
  only the air time was being tracked.
* Added contact force threshold, :attr:`isaaclab.sensors.ContactSensorCfg.force_threshold`, to detect
  when the contact sensor is in contact. Previously, this was set to hard-coded 1.0 in the sensor class.


0.10.23 (2024-02-21)
~~~~~~~~~~~~~~~~~~~~

Fixed
^^^^^

* Fixes the order of size arguments in :meth:`isaaclab.terrains.height_field.random_uniform_terrain`. Previously, the function
  would crash if the size along x and y were not the same.


0.10.22 (2024-02-14)
~~~~~~~~~~~~~~~~~~~~

Fixed
^^^^^

* Fixed "divide by zero" bug in :class:`~isaaclab.sim.SimulationContext` when setting gravity vector.
  Now, it is correctly disabled when the gravity vector is set to zero.


0.10.21 (2024-02-12)
~~~~~~~~~~~~~~~~~~~~

Fixed
^^^^^

* Fixed the printing of articulation joint information when the articulation has only one joint.
  Earlier, the function was performing a squeeze operation on the tensor, which caused an error when
  trying to index the tensor of shape (1,).


0.10.20 (2024-02-12)
~~~~~~~~~~~~~~~~~~~~

Added
^^^^^

* Adds :attr:`isaaclab.sim.PhysxCfg.enable_enhanced_determinism` to enable improved
  determinism from PhysX. Please note this comes at the expense of performance.


0.10.19 (2024-02-08)
~~~~~~~~~~~~~~~~~~~~

Fixed
^^^^^

* Fixed environment closing so that articulations, objects, and sensors are cleared properly.


0.10.18 (2024-02-05)
~~~~~~~~~~~~~~~~~~~~

Fixed
^^^^^

* Pinned :mod:`torch` version to 2.0.1 in the setup.py to keep parity version of :mod:`torch` supplied by
  Isaac 2023.1.1, and prevent version incompatibility between :mod:`torch` ==2.2 and
  :mod:`typing-extensions` ==3.7.4.3


0.10.17 (2024-02-02)
~~~~~~~~~~~~~~~~~~~~

Fixed
^^^^^^

* Fixed carb setting ``/app/livestream/enabled`` to be set as False unless live-streaming is specified
  by :class:`isaaclab.app.AppLauncher` settings. This fixes the logic of :meth:`SimulationContext.render`,
  which depended on the config in previous versions of Isaac defaulting to false for this setting.


0.10.16 (2024-01-29)
~~~~~~~~~~~~~~~~~~~~

Added
^^^^^^

* Added an offset parameter to the height scan observation term. This allows the user to specify the
  height offset of the scan from the tracked body. Previously it was hard-coded to be 0.5.


0.10.15 (2024-01-29)
~~~~~~~~~~~~~~~~~~~~

Fixed
^^^^^

* Fixed joint torque computation for implicit actuators. Earlier, the torque was always zero for implicit
  actuators. Now, it is computed approximately by applying the PD law.


0.10.14 (2024-01-22)
~~~~~~~~~~~~~~~~~~~~

Fixed
^^^^^

* Fixed the tensor shape of :attr:`isaaclab.sensors.ContactSensorData.force_matrix_w`. Earlier, the reshaping
  led to a mismatch with the data obtained from PhysX.


0.10.13 (2024-01-15)
~~~~~~~~~~~~~~~~~~~~

Fixed
^^^^^

* Fixed running of environments with a single instance even if the :attr:`replicate_physics`` flag is set to True.


0.10.12 (2024-01-10)
~~~~~~~~~~~~~~~~~~~~

Fixed
^^^^^

* Fixed indexing of source and target frames in the :class:`isaaclab.sensors.FrameTransformer` class.
  Earlier, it always assumed that the source frame body is at index 0. Now, it uses the body index of the
  source frame to compute the transformation.

Deprecated
^^^^^^^^^^

* Renamed quantities in the :class:`isaaclab.sensors.FrameTransformerData` class to be more
  consistent with the terminology used in the asset classes. The following quantities are deprecated:

  * ``target_rot_w`` -> ``target_quat_w``
  * ``source_rot_w`` -> ``source_quat_w``
  * ``target_rot_source`` -> ``target_quat_source``


0.10.11 (2024-01-08)
~~~~~~~~~~~~~~~~~~~~

Fixed
^^^^^

* Fixed attribute error raised when calling the :class:`isaaclab.envs.mdp.TerrainBasedPositionCommand`
  command term.
* Added a dummy function in :class:`isaaclab.terrain.TerrainImporter` that returns environment
  origins as terrain-aware sampled targets. This function should be implemented by child classes based on
  the terrain type.


0.10.10 (2023-12-21)
~~~~~~~~~~~~~~~~~~~~

Fixed
^^^^^

* Fixed reliance on non-existent ``Viewport`` in :class:`isaaclab.sim.SimulationContext` when loading livestreaming
  by ensuring that the extension ``omni.kit.viewport.window`` is enabled in :class:`isaaclab.app.AppLauncher` when
  livestreaming is enabled


0.10.9 (2023-12-21)
~~~~~~~~~~~~~~~~~~~

Fixed
^^^^^

* Fixed invalidation of physics views inside the asset and sensor classes. Earlier, they were left initialized
  even when the simulation was stopped. This caused issues when closing the application.


0.10.8 (2023-12-20)
~~~~~~~~~~~~~~~~~~~

Fixed
^^^^^

* Fixed the :class:`isaaclab.envs.mdp.actions.DifferentialInverseKinematicsAction` class
  to account for the offset pose of the end-effector.


0.10.7 (2023-12-19)
~~~~~~~~~~~~~~~~~~~

Fixed
^^^^^

* Added a check to ray-cast and camera sensor classes to ensure that the sensor prim path does not
  have a regex expression at its leaf. For instance, ``/World/Robot/camera_.*`` is not supported
  for these sensor types. This behavior needs to be fixed in the future.


0.10.6 (2023-12-19)
~~~~~~~~~~~~~~~~~~~

Added
^^^^^

* Added support for using articulations as visualization markers. This disables all physics APIs from
  the articulation and allows the user to use it as a visualization marker. It is useful for creating
  visualization markers for the end-effectors or base of the robot.

Fixed
^^^^^

* Fixed hiding of debug markers from secondary images when using the
  :class:`isaaclab.markers.VisualizationMarkers` class. Earlier, the properties were applied on
  the XForm prim instead of the Mesh prim.


0.10.5 (2023-12-18)
~~~~~~~~~~~~~~~~~~~

Fixed
^^^^^

* Fixed test ``check_base_env_anymal_locomotion.py``, which
  previously called :func:`torch.jit.load` with the path to a policy (which would work
  for a local file), rather than calling
  :func:`isaaclab.utils.assets.read_file` on the path to get the file itself.


0.10.4 (2023-12-14)
~~~~~~~~~~~~~~~~~~~

Fixed
^^^^^

* Fixed potentially breaking import of omni.kit.widget.toolbar by ensuring that
  if live-stream is enabled, then the :mod:`omni.kit.widget.toolbar`
  extension is loaded.

0.10.3 (2023-12-12)
~~~~~~~~~~~~~~~~~~~

Added
^^^^^

* Added the attribute :attr:`isaaclab.actuators.ActuatorNetMLPCfg.input_order`
  to specify the order of the input tensors to the MLP network.

Fixed
^^^^^

* Fixed computation of metrics for the velocity command term. Earlier, the norm was being computed
  over the entire batch instead of the last dimension.
* Fixed the clipping inside the :class:`isaaclab.actuators.DCMotor` class. Earlier, it was
  not able to handle the case when configured saturation limit was set to None.


0.10.2 (2023-12-12)
~~~~~~~~~~~~~~~~~~~

Fixed
^^^^^

* Added a check in the simulation stop callback in the :class:`isaaclab.sim.SimulationContext` class
  to not render when an exception is raised. The while loop in the callback was preventing the application
  from closing when an exception was raised.


0.10.1 (2023-12-06)
~~~~~~~~~~~~~~~~~~~

Added
^^^^^

* Added command manager class with terms defined by :class:`isaaclab.managers.CommandTerm`. This
  allow for multiple types of command generators to be used in the same environment.


0.10.0 (2023-12-04)
~~~~~~~~~~~~~~~~~~~

Changed
^^^^^^^

* Modified the sensor and asset base classes to use the underlying PhysX views instead of Isaac Sim views.
  Using Isaac Sim classes led to a very high load time (of the order of minutes) when using a scene with
  many assets. This is because Isaac Sim supports USD paths which are slow and not required.

Added
^^^^^

* Added faster implementation of USD stage traversal methods inside the :class:`isaaclab.sim.utils` module.
* Added properties :attr:`isaaclab.assets.AssetBase.num_instances` and
  :attr:`isaaclab.sensor.SensorBase.num_instances` to obtain the number of instances of the asset
  or sensor in the simulation respectively.

Removed
^^^^^^^

* Removed dependencies on Isaac Sim view classes. It is no longer possible to use :attr:`root_view` and
  :attr:`body_view`. Instead use :attr:`root_physx_view` and :attr:`body_physx_view` to access the underlying
  PhysX views.


0.9.55 (2023-12-03)
~~~~~~~~~~~~~~~~~~~

Fixed
^^^^^

* Fixed the Nucleus directory path in the :attr:`isaaclab.utils.assets.NVIDIA_NUCLEUS_DIR`.
  Earlier, it was referring to the ``NVIDIA/Assets`` directory instead of ``NVIDIA``.


0.9.54 (2023-11-29)
~~~~~~~~~~~~~~~~~~~

Fixed
^^^^^

* Fixed pose computation in the :class:`isaaclab.sensors.Camera` class to obtain them from XFormPrimView
  instead of using ``UsdGeomCamera.ComputeLocalToWorldTransform`` method. The latter is not updated correctly
  during GPU simulation.
* Fixed initialization of the annotator info in the class :class:`isaaclab.sensors.Camera`. Previously
  all dicts had the same memory address which caused all annotators to have the same info.
* Fixed the conversion of ``uint32`` warp arrays inside the :meth:`isaaclab.utils.array.convert_to_torch`
  method. PyTorch does not support this type, so it is converted to ``int32`` before converting to PyTorch tensor.
* Added render call inside :meth:`isaaclab.sim.SimulationContext.reset` to initialize Replicator
  buffers when the simulation is reset.


0.9.53 (2023-11-29)
~~~~~~~~~~~~~~~~~~~

Changed
^^^^^^^

* Changed the behavior of passing :obj:`None` to the :class:`isaaclab.actuators.ActuatorBaseCfg`
  class. Earlier, they were resolved to fixed default values. Now, they imply that the values are loaded
  from the USD joint drive configuration.

Added
^^^^^

* Added setting of joint armature and friction quantities to the articulation class.


0.9.52 (2023-11-29)
~~~~~~~~~~~~~~~~~~~

Changed
^^^^^^^

* Changed the warning print in :meth:`isaaclab.sim.utils.apply_nested` method
  to be more descriptive. Earlier, it was printing a warning for every instanced prim.
  Now, it only prints a warning if it could not apply the attribute to any of the prims.

Added
^^^^^

* Added the method :meth:`isaaclab.utils.assets.retrieve_file_path` to
  obtain the absolute path of a file on the Nucleus server or locally.

Fixed
^^^^^

* Fixed hiding of STOP button in the :class:`AppLauncher` class when running the
  simulation in headless mode.
* Fixed a bug with :meth:`isaaclab.sim.utils.clone` failing when the input prim path
  had no parent (example: "/Table").


0.9.51 (2023-11-29)
~~~~~~~~~~~~~~~~~~~

Changed
^^^^^^^

* Changed the :meth:`isaaclab.sensor.SensorBase.update` method to always recompute the buffers if
  the sensor is in visualization mode.

Added
^^^^^

* Added available entities to the error message when accessing a non-existent entity in the
  :class:`InteractiveScene` class.
* Added a warning message when the user tries to reference an invalid prim in the :class:`FrameTransformer` sensor.


0.9.50 (2023-11-28)
~~~~~~~~~~~~~~~~~~~

Added
^^^^^

* Hid the ``STOP`` button in the UI when running standalone Python scripts. This is to prevent
  users from accidentally clicking the button and stopping the simulation. They should only be able to
  play and pause the simulation from the UI.

Removed
^^^^^^^

* Removed :attr:`isaaclab.sim.SimulationCfg.shutdown_app_on_stop`. The simulation is always rendering
  if it is stopped from the UI. The user needs to close the window or press ``Ctrl+C`` to close the simulation.


0.9.49 (2023-11-27)
~~~~~~~~~~~~~~~~~~~

Added
^^^^^

* Added an interface class, :class:`isaaclab.managers.ManagerTermBase`, to serve as the parent class
  for term implementations that are functional classes.
* Adapted all managers to support terms that are classes and not just functions clearer. This allows the user to
  create more complex terms that require additional state information.


0.9.48 (2023-11-24)
~~~~~~~~~~~~~~~~~~~

Fixed
^^^^^

* Fixed initialization of drift in the :class:`isaaclab.sensors.RayCasterCamera` class.


0.9.47 (2023-11-24)
~~~~~~~~~~~~~~~~~~~

Fixed
^^^^^

* Automated identification of the root prim in the :class:`isaaclab.assets.RigidObject` and
  :class:`isaaclab.assets.Articulation` classes. Earlier, the root prim was hard-coded to
  the spawn prim path. Now, the class searches for the root prim under the spawn prim path.


0.9.46 (2023-11-24)
~~~~~~~~~~~~~~~~~~~

Fixed
^^^^^

* Fixed a critical issue in the asset classes with writing states into physics handles.
  Earlier, the states were written over all the indices instead of the indices of the
  asset that were being updated. This caused the physics handles to refresh the states
  of all the assets in the scene, which is not desirable.


0.9.45 (2023-11-24)
~~~~~~~~~~~~~~~~~~~

Added
^^^^^

* Added :class:`isaaclab.command_generators.UniformPoseCommandGenerator` to generate
  poses in the asset's root frame by uniformly sampling from a given range.


0.9.44 (2023-11-16)
~~~~~~~~~~~~~~~~~~~

Added
^^^^^

* Added methods :meth:`reset` and :meth:`step` to the :class:`isaaclab.envs.BaseEnv`. This unifies
  the environment interface for simple standalone applications with the class.


0.9.43 (2023-11-16)
~~~~~~~~~~~~~~~~~~~

Fixed
^^^^^

* Replaced subscription of physics play and stop events in the :class:`isaaclab.assets.AssetBase` and
  :class:`isaaclab.sensors.SensorBase` classes with subscription to time-line play and stop events.
  This is to prevent issues in cases where physics first needs to perform mesh cooking and handles are not
  available immediately. For instance, with deformable meshes.


0.9.42 (2023-11-16)
~~~~~~~~~~~~~~~~~~~

Fixed
^^^^^

* Fixed setting of damping values from the configuration for :class:`ActuatorBase` class. Earlier,
  the stiffness values were being set into damping when a dictionary configuration was passed to the
  actuator model.
* Added dealing with :class:`int` and :class:`float` values in the configurations of :class:`ActuatorBase`.
  Earlier, a type-error was thrown when integer values were passed to the actuator model.


0.9.41 (2023-11-16)
~~~~~~~~~~~~~~~~~~~

Fixed
^^^^^

* Fixed the naming and shaping issues in the binary joint action term.


0.9.40 (2023-11-09)
~~~~~~~~~~~~~~~~~~~

Fixed
^^^^^

* Simplified the manual initialization of Isaac Sim :class:`ArticulationView` class. Earlier, we basically
  copied the code from the Isaac Sim source code. Now, we just call their initialize method.

Changed
^^^^^^^

* Changed the name of attribute :attr:`default_root_state_w` to :attr:`default_root_state`. The latter is
  more correct since the data is actually in the local environment frame and not the simulation world frame.


0.9.39 (2023-11-08)
~~~~~~~~~~~~~~~~~~~

Fixed
^^^^^

* Changed the reference of private ``_body_view`` variable inside the :class:`RigidObject` class
  to the public ``body_view`` property. For a rigid object, the private variable is not defined.


0.9.38 (2023-11-07)
~~~~~~~~~~~~~~~~~~~

Changed
^^^^^^^

* Upgraded the :class:`isaaclab.envs.RLTaskEnv` class to support Gym 0.29.0 environment definition.

Added
^^^^^

* Added computation of ``time_outs`` and ``terminated`` signals inside the termination manager. These follow the
  definition mentioned in `Gym 0.29.0 <https://gymnasium.farama.org/tutorials/gymnasium_basics/handling_time_limits/>`_.
* Added proper handling of observation and action spaces in the :class:`isaaclab.envs.RLTaskEnv` class.
  These now follow closely to how Gym VecEnv handles the spaces.


0.9.37 (2023-11-06)
~~~~~~~~~~~~~~~~~~~

Fixed
^^^^^

* Fixed broken visualization in :mod:`isaaclab.sensors.FrameTramsformer` class by overwriting the
  correct ``_debug_vis_callback`` function.
* Moved the visualization marker configurations of sensors to their respective sensor configuration classes.
  This allows users to set these configurations from the configuration object itself.


0.9.36 (2023-11-03)
~~~~~~~~~~~~~~~~~~~

Fixed
^^^^^

* Added explicit deleting of different managers in the :class:`isaaclab.envs.BaseEnv` and
  :class:`isaaclab.envs.RLTaskEnv` classes. This is required since deleting the managers
  is order-sensitive (many managers need to be deleted before the scene is deleted).


0.9.35 (2023-11-02)
~~~~~~~~~~~~~~~~~~~

Fixed
^^^^^

* Fixed the error: ``'str' object has no attribute '__module__'`` introduced by adding the future import inside the
  :mod:`isaaclab.utils.warp.kernels` module. Warp language does not support the ``__future__`` imports.


0.9.34 (2023-11-02)
~~~~~~~~~~~~~~~~~~~

Fixed
^^^^^

* Added missing import of ``from __future__ import annotations`` in the :mod:`isaaclab.utils.warp`
  module. This is needed to have a consistent behavior across Python versions.


0.9.33 (2023-11-02)
~~~~~~~~~~~~~~~~~~~

Fixed
^^^^^

* Fixed the :class:`isaaclab.command_generators.NullCommandGenerator` class. Earlier,
  it was having a runtime error due to infinity in the resampling time range. Now, the class just
  overrides the parent methods to perform no operations.


0.9.32 (2023-11-02)
~~~~~~~~~~~~~~~~~~~

Changed
^^^^^^^

* Renamed the :class:`isaaclab.envs.RLEnv` class to :class:`isaaclab.envs.RLTaskEnv` to
  avoid confusions in terminologies between environments and tasks.


0.9.31 (2023-11-02)
~~~~~~~~~~~~~~~~~~~

Added
^^^^^

* Added the :class:`isaaclab.sensors.RayCasterCamera` class, as a ray-casting based camera for
  "distance_to_camera", "distance_to_image_plane" and "normals" annotations. It has the same interface and
  functionalities as the USD Camera while it is on average 30% faster.


0.9.30 (2023-11-01)
~~~~~~~~~~~~~~~~~~~

Fixed
^^^^^

* Added skipping of None values in the :class:`InteractiveScene` class when creating the scene from configuration
  objects. Earlier, it was throwing an error when the user passed a None value for a scene element.
* Added ``kwargs`` to the :class:`RLEnv` class to allow passing additional arguments from gym registry function.
  This is now needed since the registry function passes args beyond the ones specified in the constructor.


0.9.29 (2023-11-01)
~~~~~~~~~~~~~~~~~~~

Fixed
^^^^^

* Fixed the material path resolution inside the :class:`isaaclab.sim.converters.UrdfConverter` class.
  With Isaac Sim 2023.1, the material paths from the importer are always saved as absolute paths. This caused
  issues when the generated USD file was moved to a different location. The fix now resolves the material paths
  relative to the USD file location.


0.9.28 (2023-11-01)
~~~~~~~~~~~~~~~~~~~

Changed
^^^^^^^

* Changed the way the :func:`isaaclab.sim.spawners.from_files.spawn_ground_plane` function sets the
  height of the ground. Earlier, it was reading the height from the configuration object. Now, it expects the
  desired transformation as inputs to the function. This makes it consistent with the other spawner functions.


0.9.27 (2023-10-31)
~~~~~~~~~~~~~~~~~~~

Changed
^^^^^^^

* Removed the default value of the argument ``camel_case`` in setters of USD attributes. This is to avoid
  confusion with the naming of the attributes in the USD file.

Fixed
^^^^^

* Fixed the selection of material prim in the :class:`isaaclab.sim.spawners.materials.spawn_preview_surface`
  method. Earlier, the created prim was being selected in the viewport which interfered with the selection of
  prims by the user.
* Updated :class:`isaaclab.sim.converters.MeshConverter` to use a different stage than the default stage
  for the conversion. This is to avoid the issue of the stage being closed when the conversion is done.


0.9.26 (2023-10-31)
~~~~~~~~~~~~~~~~~~~

Added
^^^^^

* Added the sensor implementation for :class:`isaaclab.sensors.FrameTransformer` class. Currently,
  it handles obtaining the transformation between two frames in the same articulation.


0.9.25 (2023-10-27)
~~~~~~~~~~~~~~~~~~~

Added
^^^^^

* Added the :mod:`isaaclab.envs.ui` module to put all the UI-related classes in one place. This currently
  implements the :class:`isaaclab.envs.ui.BaseEnvWindow` and :class:`isaaclab.envs.ui.RLEnvWindow`
  classes. Users can inherit from these classes to create their own UI windows.
* Added the attribute :attr:`isaaclab.envs.BaseEnvCfg.ui_window_class_type` to specify the UI window class
  to be used for the environment. This allows the user to specify their own UI window class to be used for the
  environment.


0.9.24 (2023-10-27)
~~~~~~~~~~~~~~~~~~~

Changed
^^^^^^^

* Changed the behavior of setting up debug visualization for assets, sensors and command generators.
  Earlier it was raising an error if debug visualization was not enabled in the configuration object.
  Now it checks whether debug visualization is implemented and only sets up the callback if it is
  implemented.


0.9.23 (2023-10-27)
~~~~~~~~~~~~~~~~~~~

Fixed
^^^^^

* Fixed a typo in the :class:`AssetBase` and :class:`SensorBase` that effected the class destructor.
  Earlier, a tuple was being created in the constructor instead of the actual object.


0.9.22 (2023-10-26)
~~~~~~~~~~~~~~~~~~~

Added
^^^^^

* Added a :class:`isaaclab.command_generators.NullCommandGenerator` class for no command environments.
  This is easier to work with than having checks for :obj:`None` in the command generator.

Fixed
^^^^^

* Moved the randomization manager to the :class:`isaaclab.envs.BaseEnv` class with the default
  settings to reset the scene to the defaults specified in the configurations of assets.
* Moved command generator to the :class:`isaaclab.envs.RlEnv` class to have all task-specification
  related classes in the same place.


0.9.21 (2023-10-26)
~~~~~~~~~~~~~~~~~~~

Fixed
^^^^^

* Decreased the priority of callbacks in asset and sensor base classes. This may help in preventing
  crashes when warm starting the simulation.
* Fixed no rendering mode when running the environment from the GUI. Earlier the function
  :meth:`SimulationContext.set_render_mode` was erroring out.


0.9.20 (2023-10-25)
~~~~~~~~~~~~~~~~~~~

Fixed
^^^^^

* Changed naming in :class:`isaaclab.sim.SimulationContext.RenderMode` to use ``NO_GUI_OR_RENDERING``
  and ``NO_RENDERING`` instead of ``HEADLESS`` for clarity.
* Changed :class:`isaaclab.sim.SimulationContext` to be capable of handling livestreaming and
  offscreen rendering.
* Changed :class:`isaaclab.app.AppLauncher` envvar ``VIEWPORT_RECORD`` to the more descriptive
  ``OFFSCREEN_RENDER``.


0.9.19 (2023-10-25)
~~~~~~~~~~~~~~~~~~~

Added
^^^^^

* Added Gym observation and action spaces for the :class:`isaaclab.envs.RLEnv` class.


0.9.18 (2023-10-23)
~~~~~~~~~~~~~~~~~~~

Added
^^^^^

* Created :class:`isaaclab.sim.converters.asset_converter.AssetConverter` to serve as a base
  class for all asset converters.
* Added :class:`isaaclab.sim.converters.mesh_converter.MeshConverter` to handle loading and conversion
  of mesh files (OBJ, STL and FBX) into USD format.
* Added script ``convert_mesh.py`` to ``source/tools`` to allow users to convert a mesh to USD via command line arguments.

Changed
^^^^^^^

* Renamed the submodule :mod:`isaaclab.sim.loaders` to :mod:`isaaclab.sim.converters` to be more
  general with the functionality of the module.
* Updated ``check_instanceable.py`` script to convert relative paths to absolute paths.


0.9.17 (2023-10-22)
~~~~~~~~~~~~~~~~~~~

Added
^^^^^

* Added setters and getters for term configurations in the :class:`RandomizationManager`, :class:`RewardManager`
  and :class:`TerminationManager` classes. This allows the user to modify the term configurations after the
  manager has been created.
* Added the method :meth:`compute_group` to the :class:`isaaclab.managers.ObservationManager` class to
  compute the observations for only a given group.
* Added the curriculum term for modifying reward weights after certain environment steps.


0.9.16 (2023-10-22)
~~~~~~~~~~~~~~~~~~~

Added
^^^^^

* Added support for keyword arguments for terms in the :class:`isaaclab.managers.ManagerBase`.

Fixed
^^^^^

* Fixed resetting of buffers in the :class:`TerminationManager` class. Earlier, the values were being set
  to ``0.0`` instead of ``False``.


0.9.15 (2023-10-22)
~~~~~~~~~~~~~~~~~~~

Added
^^^^^

* Added base yaw heading and body acceleration into :class:`isaaclab.assets.RigidObjectData` class.
  These quantities are computed inside the :class:`RigidObject` class.

Fixed
^^^^^

* Fixed the :meth:`isaaclab.assets.RigidObject.set_external_force_and_torque` method to correctly
  deal with the body indices.
* Fixed a bug in the :meth:`isaaclab.utils.math.wrap_to_pi` method to prevent self-assignment of
  the input tensor.


0.9.14 (2023-10-21)
~~~~~~~~~~~~~~~~~~~

Added
^^^^^

* Added 2-D drift (i.e. along x and y) to the :class:`isaaclab.sensors.RayCaster` class.
* Added flags to the :class:`isaaclab.sensors.ContactSensorCfg` to optionally obtain the
  sensor origin and air time information. Since these are not required by default, they are
  disabled by default.

Fixed
^^^^^

* Fixed the handling of contact sensor history buffer in the :class:`isaaclab.sensors.ContactSensor` class.
  Earlier, the buffer was not being updated correctly.


0.9.13 (2023-10-20)
~~~~~~~~~~~~~~~~~~~

Fixed
^^^^^

* Fixed the issue with double :obj:`Ellipsis` when indexing tensors with multiple dimensions.
  The fix now uses :obj:`slice(None)` instead of :obj:`Ellipsis` to index the tensors.


0.9.12 (2023-10-18)
~~~~~~~~~~~~~~~~~~~

Fixed
^^^^^

* Fixed bugs in actuator model implementation for actuator nets. Earlier the DC motor clipping was not working.
* Fixed bug in applying actuator model in the :class:`isaaclab.asset.Articulation` class. The new
  implementation caches the outputs from explicit actuator model into the ``joint_pos_*_sim`` buffer to
  avoid feedback loops in the tensor operation.


0.9.11 (2023-10-17)
~~~~~~~~~~~~~~~~~~~

Added
^^^^^

* Added the support for semantic tags into the :class:`isaaclab.sim.spawner.SpawnerCfg` class. This allows
  the user to specify the semantic tags for a prim when spawning it into the scene. It follows the same format as
  Omniverse Replicator.


0.9.10 (2023-10-16)
~~~~~~~~~~~~~~~~~~~

Added
^^^^^

* Added ``--livestream`` and ``--ros`` CLI args to :class:`isaaclab.app.AppLauncher` class.
* Added a static function :meth:`isaaclab.app.AppLauncher.add_app_launcher_args`, which
  appends the arguments needed for :class:`isaaclab.app.AppLauncher` to the argument parser.

Changed
^^^^^^^

* Within :class:`isaaclab.app.AppLauncher`, removed ``REMOTE_DEPLOYMENT`` env-var processing
  in the favor of ``HEADLESS`` and ``LIVESTREAM`` env-vars. These have clearer uses and better parity
  with the CLI args.


0.9.9 (2023-10-12)
~~~~~~~~~~~~~~~~~~

Added
^^^^^

* Added the property :attr:`isaaclab.assets.Articulation.is_fixed_base` to the articulation class to
  check if the base of the articulation is fixed or floating.
* Added the task-space action term corresponding to the differential inverse-kinematics controller.

Fixed
^^^^^

* Simplified the :class:`isaaclab.controllers.DifferentialIKController` to assume that user provides the
  correct end-effector poses and Jacobians. Earlier it was doing internal frame transformations which made the
  code more complicated and error-prone.


0.9.8 (2023-09-30)
~~~~~~~~~~~~~~~~~~

Fixed
^^^^^

* Fixed the boundedness of class objects that register callbacks into the simulator.
  These include devices, :class:`AssetBase`, :class:`SensorBase` and :class:`CommandGenerator`.
  The fix ensures that object gets deleted when the user deletes the object.


0.9.7 (2023-09-26)
~~~~~~~~~~~~~~~~~~

Fixed
^^^^^

* Modified the :class:`isaaclab.markers.VisualizationMarkers` to use the
  :class:`isaaclab.sim.spawner.SpawnerCfg` class instead of their
  own configuration objects. This makes it consistent with the other ways to spawn assets in the scene.

Added
^^^^^

* Added the method :meth:`copy` to configclass to allow copying of configuration objects.


0.9.6 (2023-09-26)
~~~~~~~~~~~~~~~~~~

Fixed
^^^^^

* Changed class-level configuration classes to refer to class types using ``class_type`` attribute instead
  of ``cls`` or ``cls_name``.


0.9.5 (2023-09-25)
~~~~~~~~~~~~~~~~~~

Changed
^^^^^^^

* Added future import of ``annotations`` to have a consistent behavior across Python versions.
* Removed the type-hinting from docstrings to simplify maintenance of the documentation. All type-hints are
  now in the code itself.


0.9.4 (2023-08-29)
~~~~~~~~~~~~~~~~~~

Added
^^^^^

* Added :class:`isaaclab.scene.InteractiveScene`, as the central scene unit that contains all entities
  that are part of the simulation. These include the terrain, sensors, articulations, rigid objects etc.
  The scene groups the common operations of these entities and allows to access them via their unique names.
* Added :mod:`isaaclab.envs` module that contains environment definitions that encapsulate the different
  general (scene, action manager, observation manager) and RL-specific (reward and termination manager) managers.
* Added :class:`isaaclab.managers.SceneEntityCfg` to handle which scene elements are required by the
  manager's terms. This allows the manager to parse useful information from the scene elements, such as the
  joint and body indices, and pass them to the term.
* Added :class:`isaaclab.sim.SimulationContext.RenderMode` to handle different rendering modes based on
  what the user wants to update (viewport, cameras, or UI elements).

Fixed
^^^^^

* Fixed the :class:`isaaclab.command_generators.CommandGeneratorBase` to register a debug visualization
  callback similar to how sensors and robots handle visualization.


0.9.3 (2023-08-23)
~~~~~~~~~~~~~~~~~~

Added
^^^^^

* Enabled the `faulthander <https://docs.python.org/3/library/faulthandler.html>`_ to catch segfaults and print
  the stack trace. This is enabled by default in the :class:`isaaclab.app.AppLauncher` class.

Fixed
^^^^^

* Re-added the :mod:`isaaclab.utils.kit` to the ``compat`` directory and fixed all the references to it.
* Fixed the deletion of Replicator nodes for the :class:`isaaclab.sensors.Camera` class. Earlier, the
  Replicator nodes were not being deleted when the camera was deleted. However, this does not prevent the random
  crashes that happen when the camera is deleted.
* Fixed the :meth:`isaaclab.utils.math.convert_quat` to support both numpy and torch tensors.

Changed
^^^^^^^

* Renamed all the scripts inside the ``test`` directory to follow the convention:

  * ``test_<module_name>.py``: Tests for the module ``<module_name>`` using unittest.
  * ``check_<module_name>``: Check for the module ``<module_name>`` using python main function.


0.9.2 (2023-08-22)
~~~~~~~~~~~~~~~~~~

Added
^^^^^

* Added the ability to color meshes in the :class:`isaaclab.terrain.TerrainGenerator` class. Currently,
  it only supports coloring the mesh randomly (``"random"``), based on the terrain height (``"height"``), and
  no coloring (``"none"``).

Fixed
^^^^^

* Modified the :class:`isaaclab.terrain.TerrainImporter` class to configure visual and physics materials
  based on the configuration object.


0.9.1 (2023-08-18)
~~~~~~~~~~~~~~~~~~

Added
^^^^^

* Introduced three different rotation conventions in the :class:`isaaclab.sensors.Camera` class. These
  conventions are:

  * ``opengl``: the camera is looking down the -Z axis with the +Y axis pointing up
  * ``ros``: the camera is looking down the +Z axis with the +Y axis pointing down
  * ``world``: the camera is looking along the +X axis with the -Z axis pointing down

  These can be used to declare the camera offset in :class:`isaaclab.sensors.CameraCfg.OffsetCfg` class
  and in :meth:`isaaclab.sensors.Camera.set_world_pose` method. Additionally, all conventions are
  saved to :class:`isaaclab.sensors.CameraData` class for easy access.

Changed
^^^^^^^

* Adapted all the sensor classes to follow a structure similar to the :class:`isaaclab.assets.AssetBase`.
  Hence, the spawning and initialization of sensors manually by the users is avoided.
* Removed the :meth:`debug_vis` function since that this functionality is handled by a render callback automatically
  (based on the passed configuration for the :class:`isaaclab.sensors.SensorBaseCfg.debug_vis` flag).


0.9.0 (2023-08-18)
~~~~~~~~~~~~~~~~~~

Added
^^^^^

* Introduces a new set of asset interfaces. These interfaces simplify the spawning of assets into the scene
  and initializing the physics handle by putting that inside post-startup physics callbacks. With this, users
  no longer need to worry about the :meth:`spawn` and :meth:`initialize` calls.
* Added utility methods to :mod:`isaaclab.utils.string` module that resolve regex expressions based
  on passed list of target keys.

Changed
^^^^^^^

* Renamed all references of joints in an articulation from "dof" to "joint". This makes it consistent with the
  terminology used in robotics.

Deprecated
^^^^^^^^^^

* Removed the previous modules for objects and robots. Instead the :class:`Articulation` and :class:`RigidObject`
  should be used.


0.8.12 (2023-08-18)
~~~~~~~~~~~~~~~~~~~

Added
^^^^^

* Added other properties provided by ``PhysicsScene`` to the :class:`isaaclab.sim.SimulationContext`
  class to allow setting CCD, solver iterations, etc.
* Added commonly used functions to the :class:`SimulationContext` class itself to avoid having additional
  imports from Isaac Sim when doing simple tasks such as setting camera view or retrieving the simulation settings.

Fixed
^^^^^

* Switched the notations of default buffer values in :class:`isaaclab.sim.PhysxCfg` from multiplication
  to scientific notation to avoid confusion with the values.


0.8.11 (2023-08-18)
~~~~~~~~~~~~~~~~~~~

Added
^^^^^

* Adds utility functions and configuration objects in the :mod:`isaaclab.sim.spawners`
  to create the following prims in the scene:

  * :mod:`isaaclab.sim.spawners.from_file`: Create a prim from a USD/URDF file.
  * :mod:`isaaclab.sim.spawners.shapes`: Create USDGeom prims for shapes (box, sphere, cylinder, capsule, etc.).
  * :mod:`isaaclab.sim.spawners.materials`: Create a visual or physics material prim.
  * :mod:`isaaclab.sim.spawners.lights`: Create a USDLux prim for different types of lights.
  * :mod:`isaaclab.sim.spawners.sensors`: Create a USD prim for supported sensors.

Changed
^^^^^^^

* Modified the :class:`SimulationContext` class to take the default physics material using the material spawn
  configuration object.


0.8.10 (2023-08-17)
~~~~~~~~~~~~~~~~~~~

Added
^^^^^

* Added methods for defining different physics-based schemas in the :mod:`isaaclab.sim.schemas` module.
  These methods allow creating the schema if it doesn't exist at the specified prim path and modify
  its properties based on the configuration object.


0.8.9 (2023-08-09)
~~~~~~~~~~~~~~~~~~

Changed
^^^^^^^

* Moved the :class:`isaaclab.asset_loader.UrdfLoader` class to the :mod:`isaaclab.sim.loaders`
  module to make it more accessible to the user.


0.8.8 (2023-08-09)
~~~~~~~~~~~~~~~~~~

Added
^^^^^

* Added configuration classes and functions for setting different physics-based schemas in the
  :mod:`isaaclab.sim.schemas` module. These allow modifying properties of the physics solver
  on the asset using configuration objects.


0.8.7 (2023-08-03)
~~~~~~~~~~~~~~~~~~

Fixed
^^^^^

* Added support for `__post_init__ <https://docs.python.org/3/library/dataclasses.html#post-init-processing>`_ in
  the :class:`isaaclab.utils.configclass` decorator.


0.8.6 (2023-08-03)
~~~~~~~~~~~~~~~~~~

Added
^^^^^

* Added support for callable classes in the :class:`isaaclab.managers.ManagerBase`.


0.8.5 (2023-08-03)
~~~~~~~~~~~~~~~~~~

Fixed
^^^^^

* Fixed the :class:`isaaclab.markers.Visualizationmarkers` class so that the markers are not visible in camera rendering mode.

Changed
^^^^^^^

* Simplified the creation of the point instancer in the :class:`isaaclab.markers.Visualizationmarkers` class. It now creates a new
  prim at the next available prim path if a prim already exists at the given path.


0.8.4 (2023-08-02)
~~~~~~~~~~~~~~~~~~

Added
^^^^^

* Added the :class:`isaaclab.sim.SimulationContext` class to the :mod:`isaaclab.sim` module.
  This class inherits from the :class:`isaacsim.core.api.simulation_context.SimulationContext` class and adds
  the ability to create a simulation context from a configuration object.


0.8.3 (2023-08-02)
~~~~~~~~~~~~~~~~~~

Changed
^^^^^^^

* Moved the :class:`ActuatorBase` class to the :mod:`isaaclab.actuators.actuator_base` module.
* Renamed the :mod:`isaaclab.actuators.actuator` module to :mod:`isaaclab.actuators.actuator_pd`
  to make it more explicit that it contains the PD actuator models.


0.8.2 (2023-08-02)
~~~~~~~~~~~~~~~~~~

Changed
^^^^^^^

* Cleaned up the :class:`isaaclab.terrain.TerrainImporter` class to take all the parameters from the configuration
  object. This makes it consistent with the other classes in the package.
* Moved the configuration classes for terrain generator and terrain importer into separate files to resolve circular
  dependency issues.


0.8.1 (2023-08-02)
~~~~~~~~~~~~~~~~~~

Fixed
^^^^^

* Added a hack into :class:`isaaclab.app.AppLauncher` class to remove Isaac Lab packages from the path before launching
  the simulation application. This prevents the warning messages that appears when the user launches the ``SimulationApp``.

Added
^^^^^

* Enabled necessary viewport extensions in the :class:`isaaclab.app.AppLauncher` class itself if ``VIEWPORT_ENABLED``
  flag is true.


0.8.0 (2023-07-26)
~~~~~~~~~~~~~~~~~~

Added
^^^^^

* Added the :class:`ActionManager` class to the :mod:`isaaclab.managers` module to handle actions in the
  environment through action terms.
* Added contact force history to the :class:`isaaclab.sensors.ContactSensor` class. The history is stored
  in the ``net_forces_w_history`` attribute of the sensor data.

Changed
^^^^^^^

* Implemented lazy update of buffers in the :class:`isaaclab.sensors.SensorBase` class. This allows the user
  to update the sensor data only when required, i.e. when the data is requested by the user. This helps avoid double
  computation of sensor data when a reset is called in the environment.

Deprecated
^^^^^^^^^^

* Removed the support for different backends in the sensor class. We only use Pytorch as the backend now.
* Removed the concept of actuator groups. They are now handled by the :class:`isaaclab.managers.ActionManager`
  class. The actuator models are now directly handled by the robot class itself.


0.7.4 (2023-07-26)
~~~~~~~~~~~~~~~~~~

Changed
^^^^^^^

* Changed the behavior of the :class:`isaaclab.terrains.TerrainImporter` class. It now expects the terrain
  type to be specified in the configuration object. This allows the user to specify everything in the configuration
  object and not have to do an explicit call to import a terrain.

Fixed
^^^^^

* Fixed setting of quaternion orientations inside the :class:`isaaclab.markers.Visualizationmarkers` class.
  Earlier, the orientation was being set into the point instancer in the wrong order (``wxyz`` instead of ``xyzw``).


0.7.3 (2023-07-25)
~~~~~~~~~~~~~~~~~~

Fixed
^^^^^

* Fixed the issue with multiple inheritance in the :class:`isaaclab.utils.configclass` decorator.
  Earlier, if the inheritance tree was more than one level deep and the lowest level configuration class was
  not updating its values from the middle level classes.


0.7.2 (2023-07-24)
~~~~~~~~~~~~~~~~~~

Added
^^^^^

* Added the method :meth:`replace` to the :class:`isaaclab.utils.configclass` decorator to allow
  creating a new configuration object with values replaced from keyword arguments. This function internally
  calls the `dataclasses.replace <https://docs.python.org/3/library/dataclasses.html#dataclasses.replace>`_.

Fixed
^^^^^

* Fixed the handling of class types as member values in the :meth:`isaaclab.utils.configclass`. Earlier it was
  throwing an error since class types were skipped in the if-else block.


0.7.1 (2023-07-22)
~~~~~~~~~~~~~~~~~~

Added
^^^^^

* Added the :class:`TerminationManager`, :class:`CurriculumManager`, and :class:`RandomizationManager` classes
  to the :mod:`isaaclab.managers` module to handle termination, curriculum, and randomization respectively.


0.7.0 (2023-07-22)
~~~~~~~~~~~~~~~~~~

Added
^^^^^

* Created a new :mod:`isaaclab.managers` module for all the managers related to the environment / scene.
  This includes the :class:`isaaclab.managers.ObservationManager` and :class:`isaaclab.managers.RewardManager`
  classes that were previously in the :mod:`isaaclab.utils.mdp` module.
* Added the :class:`isaaclab.managers.ManagerBase` class to handle the creation of managers.
* Added configuration classes for :class:`ObservationTermCfg` and :class:`RewardTermCfg` to allow easy creation of
  observation and reward terms.

Changed
^^^^^^^

* Changed the behavior of :class:`ObservationManager` and :class:`RewardManager` classes to accept the key ``func``
  in each configuration term to be a callable. This removes the need to inherit from the base class
  and allows more reusability of the functions across different environments.
* Moved the old managers to the :mod:`isaaclab.compat.utils.mdp` module.
* Modified the necessary scripts to use the :mod:`isaaclab.compat.utils.mdp` module.


0.6.2 (2023-07-21)
~~~~~~~~~~~~~~~~~~

Added
^^^^^

* Added the :mod:`isaaclab.command_generators` to generate different commands based on the desired task.
  It allows the user to generate commands for different tasks in the same environment without having to write
  custom code for each task.


0.6.1 (2023-07-16)
~~~~~~~~~~~~~~~~~~

Fixed
^^^^^

* Fixed the :meth:`isaaclab.utils.math.quat_apply_yaw` to compute the yaw quaternion correctly.

Added
^^^^^

* Added functions to convert string and callable objects in :mod:`isaaclab.utils.string`.


0.6.0 (2023-07-16)
~~~~~~~~~~~~~~~~~~

Added
^^^^^

* Added the argument :attr:`sort_keys` to the :meth:`isaaclab.utils.io.yaml.dump_yaml` method to allow
  enabling/disabling of sorting of keys in the output yaml file.

Fixed
^^^^^

* Fixed the ordering of terms in :mod:`isaaclab.utils.configclass` to be consistent in the order in which
  they are defined. Previously, the ordering was done alphabetically which made it inconsistent with the order in which
  the parameters were defined.

Changed
^^^^^^^

* Changed the default value of the argument :attr:`sort_keys` in the :meth:`isaaclab.utils.io.yaml.dump_yaml`
  method to ``False``.
* Moved the old config classes in :mod:`isaaclab.utils.configclass` to
  :mod:`isaaclab.compat.utils.configclass` so that users can still run their old code where alphabetical
  ordering was used.


0.5.0 (2023-07-04)
~~~~~~~~~~~~~~~~~~

Added
^^^^^

* Added a generalized :class:`isaaclab.sensors.SensorBase` class that leverages the ideas of views to
  handle multiple sensors in a single class.
* Added the classes :class:`isaaclab.sensors.RayCaster`, :class:`isaaclab.sensors.ContactSensor`,
  and :class:`isaaclab.sensors.Camera` that output a batched tensor of sensor data.

Changed
^^^^^^^

* Renamed the parameter ``sensor_tick`` to ``update_freq`` to make it more intuitive.
* Moved the old sensors in :mod:`isaaclab.sensors` to :mod:`isaaclab.compat.sensors`.
* Modified the standalone scripts to use the :mod:`isaaclab.compat.sensors` module.


0.4.4 (2023-07-05)
~~~~~~~~~~~~~~~~~~

Fixed
^^^^^

* Fixed the :meth:`isaaclab.terrains.trimesh.utils.make_plane` method to handle the case when the
  plane origin does not need to be centered.
* Added the :attr:`isaaclab.terrains.TerrainGeneratorCfg.seed` to make generation of terrains reproducible.
  The default value is ``None`` which means that the seed is not set.

Changed
^^^^^^^

* Changed the saving of ``origins`` in :class:`isaaclab.terrains.TerrainGenerator` class to be in CSV format
  instead of NPY format.


0.4.3 (2023-06-28)
~~~~~~~~~~~~~~~~~~

Added
^^^^^

* Added the :class:`isaaclab.markers.PointInstancerMarker` class that wraps around
  `UsdGeom.PointInstancer <https://graphics.pixar.com/usd/dev/api/class_usd_geom_point_instancer.html>`_
  to directly work with torch and numpy arrays.

Changed
^^^^^^^

* Moved the old markers in :mod:`isaaclab.markers` to :mod:`isaaclab.compat.markers`.
* Modified the standalone scripts to use the :mod:`isaaclab.compat.markers` module.


0.4.2 (2023-06-28)
~~~~~~~~~~~~~~~~~~

Added
^^^^^

* Added the sub-module :mod:`isaaclab.terrains` to allow procedural generation of terrains and supporting
  importing of terrains from different sources (meshes, usd files or default ground plane).


0.4.1 (2023-06-27)
~~~~~~~~~~~~~~~~~~

* Added the :class:`isaaclab.app.AppLauncher` class to allow controlled instantiation of
  the `SimulationApp <https://docs.omniverse.nvidia.com/py/isaacsim/source/isaacsim.simulation_app/docs/index.html>`_
  and extension loading for remote deployment and ROS bridges.

Changed
^^^^^^^

* Modified all standalone scripts to use the :class:`isaaclab.app.AppLauncher` class.


0.4.0 (2023-05-27)
~~~~~~~~~~~~~~~~~~

Added
^^^^^

* Added a helper class :class:`isaaclab.asset_loader.UrdfLoader` that converts a URDF file to instanceable USD
  file based on the input configuration object.


0.3.2 (2023-04-27)
~~~~~~~~~~~~~~~~~~

Fixed
^^^^^

* Added safe-printing of functions while using the :meth:`isaaclab.utils.dict.print_dict` function.


0.3.1 (2023-04-23)
~~~~~~~~~~~~~~~~~~

Added
^^^^^

* Added a modified version of ``lula_franka_gen.urdf`` which includes an end-effector frame.
* Added a standalone script ``play_rmpflow.py`` to show RMPFlow controller.

Fixed
^^^^^

* Fixed the splitting of commands in the :meth:`ActuatorGroup.compute` method. Earlier it was reshaping the
  commands to the shape ``(num_actuators, num_commands)`` which was causing the commands to be split incorrectly.
* Fixed the processing of actuator command in the :meth:`RobotBase._process_actuators_cfg` to deal with multiple
  command types when using "implicit" actuator group.

0.3.0 (2023-04-20)
~~~~~~~~~~~~~~~~~~

Fixed
^^^^^

* Added the destructor to the keyboard devices to unsubscribe from carb.

Added
^^^^^

* Added the :class:`Se2Gamepad` and :class:`Se3Gamepad` for gamepad teleoperation support.


0.2.8 (2023-04-10)
~~~~~~~~~~~~~~~~~~

Fixed
^^^^^

* Fixed bugs in :meth:`axis_angle_from_quat` in the ``isaaclab.utils.math`` to handle quaternion with negative w component.
* Fixed bugs in :meth:`subtract_frame_transforms` in the ``isaaclab.utils.math`` by adding the missing final rotation.


0.2.7 (2023-04-07)
~~~~~~~~~~~~~~~~~~

Fixed
^^^^^

* Fixed repetition in applying mimic multiplier for "p_abs" in the :class:`GripperActuatorGroup` class.
* Fixed bugs in :meth:`reset_buffers` in the :class:`RobotBase` and :class:`LeggedRobot` classes.

0.2.6 (2023-03-16)
~~~~~~~~~~~~~~~~~~

Added
^^^^^

* Added the :class:`CollisionPropertiesCfg` to rigid/articulated object and robot base classes.
* Added the :class:`PhysicsMaterialCfg` to the :class:`SingleArm` class for tool sites.

Changed
^^^^^^^

* Changed the default control mode of the :obj:`PANDA_HAND_MIMIC_GROUP_CFG` to be from ``"v_abs"`` to ``"p_abs"``.
  Using velocity control for the mimic group can cause the hand to move in a jerky manner.


0.2.5 (2023-03-08)
~~~~~~~~~~~~~~~~~~

Fixed
^^^^^

* Fixed the indices used for the Jacobian and dynamics quantities in the :class:`MobileManipulator` class.


0.2.4 (2023-03-04)
~~~~~~~~~~~~~~~~~~

Added
^^^^^

* Added :meth:`apply_nested_physics_material` to the ``isaaclab.utils.kit``.
* Added the :meth:`sample_cylinder` to sample points from a cylinder's surface.
* Added documentation about the issue in using instanceable asset as markers.

Fixed
^^^^^

* Simplified the physics material application in the rigid object and legged robot classes.

Removed
^^^^^^^

* Removed the ``geom_prim_rel_path`` argument in the :class:`RigidObjectCfg.MetaInfoCfg` class.


0.2.3 (2023-02-24)
~~~~~~~~~~~~~~~~~~

Fixed
^^^^^

* Fixed the end-effector body index used for getting the Jacobian in the :class:`SingleArm` and :class:`MobileManipulator` classes.


0.2.2 (2023-01-27)
~~~~~~~~~~~~~~~~~~

Fixed
^^^^^

* Fixed the :meth:`set_world_pose_ros` and :meth:`set_world_pose_from_view` in the :class:`Camera` class.

Deprecated
^^^^^^^^^^

* Removed the :meth:`set_world_pose_from_ypr` method from the :class:`Camera` class.


0.2.1 (2023-01-26)
~~~~~~~~~~~~~~~~~~

Fixed
^^^^^

* Fixed the :class:`Camera` class to support different fisheye projection types.


0.2.0 (2023-01-25)
~~~~~~~~~~~~~~~~~~

Added
^^^^^

* Added support for warp backend in camera utilities.
* Extended the ``play_camera.py`` with ``--gpu`` flag to use GPU replicator backend.

0.1.1 (2023-01-24)
~~~~~~~~~~~~~~~~~~

Fixed
^^^^^

* Fixed setting of physics material on the ground plane when using :meth:`isaaclab.utils.kit.create_ground_plane` function.


0.1.0 (2023-01-17)
~~~~~~~~~~~~~~~~~~

Added
^^^^^

* Initial release of the extension with experimental API.
* Available robot configurations:

  * **Quadrupeds:** Unitree A1, ANYmal B, ANYmal C
  * **Single-arm manipulators:** Franka Emika arm, UR5
  * **Mobile manipulators:** Clearpath Ridgeback with Franka Emika arm or UR5<|MERGE_RESOLUTION|>--- conflicted
+++ resolved
@@ -1,21 +1,22 @@
 Changelog
 ---------
 
-<<<<<<< HEAD
-0.36.24 (2025-04-28)
-~~~~~~~~~~~~~~~~~~~~
-=======
-0.39.0 (2025-05-03)
-~~~~~~~~~~~~~~~~~~~
->>>>>>> 93fd2120
-
-Added
-^^^^^
-
-<<<<<<< HEAD
+0.39.1 (2025-05-13)
+~~~~~~~~~~~~~~~~~~~
+
+Added
+^^^^^
+
 * Adds option to add terrain border as "wall" above the ground or as terrain extension below the ground in
   :class:`~isaaclab.terrains.terrain_generator.TerrainGeneratorCfg`.
-=======
+
+
+0.39.0 (2025-05-03)
+~~~~~~~~~~~~~~~~~~~
+
+Added
+^^^^^
+
 * Added check in RecorderManager to ensure that the success indicator is only set if the termination manager is present.
 * Added semantic tags in :func:`isaaclab.sim.spawners.from_files.spawn_ground_plane`.
   This allows for :attr:`semantic_segmentation_mapping` to be used when using the ground plane spawner.
@@ -38,7 +39,6 @@
 
 * Added :meth:`~isaaclab.envs.mdp.observations.body_pose_w`
 * Added :meth:`~isaaclab.envs.mdp.observations.body_projected_gravity_b`
->>>>>>> 93fd2120
 
 
 0.36.23 (2025-04-24)
