--- conflicted
+++ resolved
@@ -1,10 +1,9 @@
 Changelog
 ---------
 
-0.41.3 (2025-07-30)
-~~~~~~~~~~~~~~~~~~~~
-
-<<<<<<< HEAD
+0.41.4 (2025-07-30)
+~~~~~~~~~~~~~~~~~~~~
+
 Fixed
 ^^^^^
 
@@ -13,7 +12,11 @@
   when the flag was set to False.
 * Fixed the handling of interval-based events inside :class:`~isaaclab.managers.EventManager` to properly handle
   their resets. Previously, only class-based events were properly handled.
-=======
+
+
+0.41.3 (2025-07-30)
+~~~~~~~~~~~~~~~~~~~~
+
 Added
 ^^^^^
 
@@ -27,7 +30,6 @@
 
 * Removed :attr:`xxx_external_wrench_frame` flag from asset configuration classes in favor of direct argument
   passed to the :meth:`set_external_force_and_torque` function.
->>>>>>> fca3c9ea
 
 
 0.41.2 (2025-07-28)
