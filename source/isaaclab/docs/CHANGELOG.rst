Changelog
---------

<<<<<<< HEAD
0.48.9 (2025-12-01)
=======
0.50.2 (2025-11-21)
>>>>>>> f9154913
~~~~~~~~~~~~~~~~~~~

Fixed
^^^^^

<<<<<<< HEAD
* Fixed missing mesh collision approximation attribute when running :class:`~isaaclab.sim.converters.MeshConverter`.
  The collision approximation attribute is now properly set on the USD prim when converting meshes with mesh collision
  properties.
=======
* Prevent randomizing mass to zero in :meth:`~isaaclab.envs.mdp.events.randomize_mass_by_scale` to avoid physics errors.


0.50.1 (2025-11-25)
~~~~~~~~~~~~~~~~~~~

Fixed
^^^^^

* Fixed advanced indexing issue in resetting prev action
  in :class:`~isaaclab.envs.mdp.actions.JointPositionToLimitsAction` .


0.50.0 (2025-12-8)
~~~~~~~~~~~~~~~~~~

Added
^^^^^

* Implemented ability to attach an imu sensor to xform primitives in a usd file. This PR is based on work by '@GiulioRomualdi'
  here: #3094 Addressing issue #3088.


0.49.3 (2025-12-03)
~~~~~~~~~~~~~~~~~~~

Added
^^^^^

* Added :class:`G1TriHandUpperBodyMotionControllerGripperRetargeter` and :class:`G1TriHandUpperBodyMotionControllerGripperRetargeterCfg` for retargeting the gripper state from motion controllers.
* Added unit tests for the retargeters.


0.49.2 (2025-11-17)
~~~~~~~~~~~~~~~~~~~

Added
^^^^^

* Added :attr:`~isaaclab.sensors.contact_sensor.ContactSensorCfg.track_friction_forces` to toggle tracking of friction forces between sensor bodies and filtered bodies.
* Added :attr:`~isaaclab.sensors.contact_sensor.ContactSensorData.friction_forces_w` data field for tracking friction forces.


0.49.1 (2025-11-26)
~~~~~~~~~~~~~~~~~~~

Changed
^^^^^^^

* Changed import from ``isaacsim.core.utils.prims`` to ``isaaclab.sim.utils.prims`` across repo to reduce IsaacLab dependencies.

0.49.0 (2025-11-10)
~~~~~~~~~~~~~~~~~~~

Fixed
^^^^^

* Updated the URDF Importer version to 2.4.31 to avoid issues with merging joints on the latest URDF importer in Isaac Sim 5.1


0.48.9 (2025-11-21)
~~~~~~~~~~~~~~~~~~~

Added
^^^^^

* Add navigation state API to IsaacLabManagerBasedRLMimicEnv
* Add optional custom recorder config to MimicEnvCfg
>>>>>>> f9154913


0.48.8 (2025-10-15)
~~~~~~~~~~~~~~~~~~~

Added
^^^^^

* Added :attr:`preserve_order` flag to :class:`~isaaclab.envs.mdp.actions.actions_cfg.JointPositionToLimitsActionCfg`


0.48.7 (2025-11-25)
~~~~~~~~~~~~~~~~~~~

Changed
^^^^^^^

* Changed import from ``isaaclab.sim.utils`` to ``isaaclab.sim.utils.stage`` in ``isaaclab.devices.openxr.xr_anchor_utils.py``
  to properly propagate the Isaac Sim stage context.




0.48.6 (2025-11-18)
~~~~~~~~~~~~~~~~~~~

Added
^^^^^

* Added OpenXR motion controller support for the G1 robot locomanipulation environment
  ``Isaac-PickPlace-Locomanipulation-G1-Abs-v0``. This enables teleoperation using XR motion controllers
  in addition to hand tracking.
* Added :class:`OpenXRDeviceMotionController` for motion controller-based teleoperation with headset anchoring control.
* Added motion controller-specific retargeters:
  * :class:`G1TriHandControllerUpperBodyRetargeterCfg` for upper body and hand control using motion controllers.
  * :class:`G1LowerBodyStandingControllerRetargeterCfg` for lower body control using motion controllers.


0.48.5 (2025-11-14)
~~~~~~~~~~~~~~~~~~~

Changed
^^^^^^^

* Changed import from ``isaacsim.core.utils.stage`` to ``isaaclab.sim.utils.stage`` to reduce IsaacLab dependencies.


0.48.4 (2025-11-14)
~~~~~~~~~~~~~~~~~~~

Changed
^^^^^^^

* Refactored modules related to the actuator configs in order to remediate a circular import necessary to support future
  actuator drive model improvements.


0.48.3 (2025-11-13)
~~~~~~~~~~~~~~~~~~~

Changed
^^^^^^^

* Moved retargeter and device declaration out of factory and into the devices/retargeters themselves.


0.48.2 (2025-11-13)
~~~~~~~~~~~~~~~~~~~

Changed
^^^^^^^

* Changed from using :meth:`isaacsim.core.utils.torch.set_seed` to :meth:`~isaaclab.utils.seed.configure_seed`


0.48.1 (2025-11-10)
~~~~~~~~~~~~~~~~~~~

Added
^^^^^

* Added :class:`~isaaclab.devices.haply.HaplyDevice` class for SE(3) teleoperation with dual Haply Inverse3 and Versegrip devices,
  supporting robot manipulation with haptic feedback.
* Added demo script ``scripts/demos/haply_teleoperation.py`` and documentation guide in
  ``docs/source/how-to/haply_teleoperation.rst`` for Haply-based robot teleoperation.


0.48.0 (2025-11-03)
~~~~~~~~~~~~~~~~~~~

Changed
^^^^^^^

* Detected contacts are reported with the threshold of 0.0 (instead of 1.0). This increases the sensitivity of contact
  detection.

Fixed
^^^^^

* Removed passing the boolean flag to :meth:`isaaclab.sim.schemas.activate_contact_sensors` when activating contact
  sensors. This was incorrectly modifying the threshold attribute to 1.0 when contact sensors were activated.


0.47.11 (2025-11-03)
~~~~~~~~~~~~~~~~~~~~

Fixed
^^^^^

* Fixed the bug where effort limits were being overridden in :class:`~isaaclab.actuators.ActuatorBase` when the ``effort_limit`` parameter is set to None.
* Corrected the unit tests for three effort limit scenarios with proper assertions


0.47.10 (2025-11-06)
~~~~~~~~~~~~~~~~~~~~

Added
^^^^^

* Added ``num_rerenders_on_reset`` parameter to ManagerBasedEnvCfg and DirectRLEnvCfg to configure the number
  of render steps to perform after reset. This enables more control over DLSS rendering behavior after reset.

Changed
^^^^^^^

* Added deprecation warning for ``rerender_on_reset`` parameter in ManagerBasedEnv and DirectRLEnv.


0.47.9 (2025-11-05)
~~~~~~~~~~~~~~~~~~~

Changed
^^^^^^^

* Fixed termination term bookkeeping in :class:`~isaaclab.managers.TerminationManager`:
  per-step termination and last-episode termination bookkeeping are now separated.
  last-episode dones are now updated once per step from all term outputs, avoiding per-term overwrites
  and ensuring Episode_Termination metrics reflect the actual triggering terms.


0.47.8 (2025-11-06)
~~~~~~~~~~~~~~~~~~~

Added
^^^^^

* Added parameter :attr:`~isaaclab.terrains.TerrainImporterCfg.use_terrain_origins` to allow generated sub terrains with grid origins.


0.47.7 (2025-10-31)
~~~~~~~~~~~~~~~~~~~

Changed
^^^^^^^

* Changed Pink IK controller qpsolver from osqp to daqp.
* Changed Null Space matrix computation in Pink IK's Null Space Posture Task to a faster matrix pseudo inverse computation.


0.47.6 (2025-11-01)
~~~~~~~~~~~~~~~~~~~

Fixed
^^^^^

* Fixed an issue in recurrent policy evaluation in RSL-RL framework where the recurrent state was not reset after an episode termination.


0.47.5 (2025-10-30)
~~~~~~~~~~~~~~~~~~~

Changed
^^^^^^^

* Added docstrings notes to clarify the friction coefficient modeling in Isaac Sim 4.5 and 5.0.


0.47.4 (2025-10-30)
~~~~~~~~~~~~~~~~~~~

Changed
^^^^^^^

* Enhanced :meth:`~isaaclab.managers.RecorderManager.export_episodes` method to support customizable sequence of demo IDs:

  - Added argument ``demo_ids`` to :meth:`~isaaclab.managers.RecorderManager.export_episodes` to accept a sequence of integers
    for custom episode identifiers.

* Enhanced :meth:`~isaaclab.utils.datasets.HDF5DatasetFileHandler.write_episode` method to support customizable episode identifiers:

  - Added argument ``demo_id`` to :meth:`~isaaclab.utils.datasets.HDF5DatasetFileHandler.write_episode` to accept a custom integer
    for episode identifier.


0.47.3 (2025-10-22)
~~~~~~~~~~~~~~~~~~~

Fixed
^^^^^

* Fixed the data type conversion in :class:`~isaaclab.sensors.tiled_camera.TiledCamera` to
  support the correct data type when converting from numpy arrays to warp arrays on the CPU.


0.47.2 (2025-10-17)
~~~~~~~~~~~~~~~~~~~

Added
^^^^^

* Added :meth:`~isaaclab.sim.utils.resolve_prim_pose` to resolve the pose of a prim with respect to another prim.
* Added :meth:`~isaaclab.sim.utils.resolve_prim_scale` to resolve the scale of a prim in the world frame.


0.47.1 (2025-10-17)
~~~~~~~~~~~~~~~~~~~

Fixed
^^^^^

* Suppressed yourdfpy warnings when trying to load meshes from hand urdfs in dex_retargeting. These mesh files are not
  used by dex_retargeting, but the parser is incorrectly configured by dex_retargeting to load them anyway which results
  in warning spam.


0.47.0 (2025-10-14)
~~~~~~~~~~~~~~~~~~~

Changed
^^^^^^^

* Removed pickle utilities for saving and loading configurations as pickle contains security vulnerabilities in its APIs.
  Configurations can continue to be saved and loaded through yaml.


0.46.11 (2025-10-15)
~~~~~~~~~~~~~~~~~~~~

Added
^^^^^

* Added support for modifying the :attr:`/rtx/domeLight/upperLowerStrategy` Sim rendering setting.


0.46.10 (2025-10-13)
~~~~~~~~~~~~~~~~~~~~

Added
^^^^^

* Added ARM64 architecture for pink ik and dex-retargetting setup installations.


0.46.9 (2025-10-09)
~~~~~~~~~~~~~~~~~~~

Fixed
^^^^^

* Fixed :meth:`~isaaclab.devices.keyboard.se3_keyboard.Se3Keyboard.__del__` to use the correct method name
  for unsubscribing from keyboard events "unsubscribe_to_keyboard_events" instead of "unsubscribe_from_keyboard_events".


0.46.8 (2025-10-02)
~~~~~~~~~~~~~~~~~~~

Fixed
^^^^^

* Fixed scaling factor for retargeting of GR1T2 hand.


0.46.7 (2025-09-30)
~~~~~~~~~~~~~~~~~~~

Fixed
^^^^^

* Fixed finger joint indices with manus extension.


0.46.6 (2025-09-30)
~~~~~~~~~~~~~~~~~~~

Added
^^^^^

* Added argument :attr:`traverse_instance_prims` to :meth:`~isaaclab.sim.utils.get_all_matching_child_prims` and
  :meth:`~isaaclab.sim.utils.get_first_matching_child_prim` to control whether to traverse instance prims
  during the traversal. Earlier, instanced prims were skipped since :meth:`Usd.Prim.GetChildren` did not return
  instanced prims, which is now fixed.

Changed
^^^^^^^

* Made parsing of instanced prims in :meth:`~isaaclab.sim.utils.get_all_matching_child_prims` and
  :meth:`~isaaclab.sim.utils.get_first_matching_child_prim` as the default behavior.
* Added parsing of instanced prims in :meth:`~isaaclab.sim.utils.make_uninstanceable` to make all prims uninstanceable.


0.46.5 (2025-10-14)
~~~~~~~~~~~~~~~~~~~

Added
^^^^^

* Exposed parameter :attr:`~isaaclab.sim.spawners.PhysxCfg.solve_articulation_contact_last`
  to configure USD attribute ``physxscene:solveArticulationContactLast``. This parameter may
  help improve solver stability with grippers, which previously required reducing simulation time-steps.
  :class:`~isaaclab.sim.spawners.PhysxCfg`


0.46.4 (2025-10-06)
~~~~~~~~~~~~~~~~~~~

Changed
^^^^^^^

* Fixed :attr:`~isaaclab.sim.simulation_context.SimulationContext.device` to return the device from the configuration.
  Previously, it was returning the device from the simulation manager, which was causing a performance overhead.


0.46.3 (2025-09-17)
~~~~~~~~~~~~~~~~~~~

Added
^^^^^

* Modified setter to support for viscous and dynamic joint friction coefficients in articulation based on IsaacSim 5.0.
* Added randomization of viscous and dynamic joint friction coefficients in event term.


0.46.2 (2025-09-13)
~~~~~~~~~~~~~~~~~~~

Changed
^^^^^^^

* Fixed missing actuator indices in :meth:`~isaaclab.envs.mdp.events.randomize_actuator_gains`


0.46.1 (2025-09-10)
~~~~~~~~~~~~~~~~~~~

Changed
^^^^^^^

* Moved IO descriptors output directory to a subfolder under the task log directory.


0.46.0 (2025-09-06)
~~~~~~~~~~~~~~~~~~~

Added
^^^^^

* Added argument :attr:`traverse_instance_prims` to :meth:`~isaaclab.sim.utils.get_all_matching_child_prims` and
  :meth:`~isaaclab.sim.utils.get_first_matching_child_prim` to control whether to traverse instance prims
  during the traversal. Earlier, instanced prims were skipped since :meth:`Usd.Prim.GetChildren` did not return
  instanced prims, which is now fixed.

Changed
^^^^^^^

* Made parsing of instanced prims in :meth:`~isaaclab.sim.utils.get_all_matching_child_prims` and
  :meth:`~isaaclab.sim.utils.get_first_matching_child_prim` as the default behavior.
* Added parsing of instanced prims in :meth:`~isaaclab.sim.utils.make_uninstanceable` to make all prims uninstanceable.


0.45.16 (2025-09-06)
~~~~~~~~~~~~~~~~~~~~

Added
^^^^^

* Added teleoperation environments for Unitree G1. This includes an environment with lower body fixed and upper body
  controlled by IK, and an environment with the lower body controlled by a policy and the upper body controlled by IK.


0.45.15 (2025-09-05)
~~~~~~~~~~~~~~~~~~~~

Added
^^^^^

* Added action terms for using RMPFlow in Manager-Based environments.


0.45.14 (2025-09-08)
~~~~~~~~~~~~~~~~~~~~

Added
^^^^^

* Added :class:`~isaaclab.ui.xr_widgets.TeleopVisualizationManager` and :class:`~isaaclab.ui.xr_widgets.XRVisualization`
  classes to provide real-time visualization of teleoperation and inverse kinematics status in XR environments.


0.45.13 (2025-09-08)
~~~~~~~~~~~~~~~~~~~~

Added
^^^^^

* Added :class:`~isaaclab.devices.openxr.manus_vive.ManusVive` to support teleoperation with Manus gloves and Vive trackers.


0.45.12 (2025-09-05)
~~~~~~~~~~~~~~~~~~~~

Added
^^^^^

* Added :class:`~isaaclab.envs.mdp.actions.SurfaceGripperBinaryAction` for supporting surface grippers in Manager-Based workflows.

Changed
^^^^^^^

* Added AssetBase inheritance for :class:`~isaaclab.assets.surface_gripper.SurfaceGripper`.


0.45.11 (2025-09-04)
~~~~~~~~~~~~~~~~~~~~

Fixed
^^^^^

* Fixes a high memory usage and perf slowdown issue in episode data by removing the use of torch.cat when appending to the episode data
  at each timestep. The use of torch.cat was causing the episode data to be copied at each timestep, which causes high memory usage and
  significant performance slowdown when recording longer episode data.
* Patches the configclass to allow validate dict with key is not a string.

Added
^^^^^

* Added optional episode metadata (ep_meta) to be stored in the HDF5 data attributes.
* Added option to record data pre-physics step.
* Added joint_target data to episode data. Joint target data can be optionally recorded by the user and replayed to improve
  determinism of replay.


0.45.10 (2025-09-02)
~~~~~~~~~~~~~~~~~~~~

Fixed
^^^^^

* Fixed regression in reach task configuration where the gripper command was being returned.
* Added :attr:`~isaaclab.devices.Se3GamepadCfg.gripper_term` to :class:`~isaaclab.devices.Se3GamepadCfg`
  to control whether the gamepad device should return a gripper command.
* Added :attr:`~isaaclab.devices.Se3SpaceMouseCfg.gripper_term` to :class:`~isaaclab.devices.Se3SpaceMouseCfg`
  to control whether the spacemouse device should return a gripper command.
* Added :attr:`~isaaclab.devices.Se3KeyboardCfg.gripper_term` to :class:`~isaaclab.devices.Se3KeyboardCfg`
  to control whether the keyboard device should return a gripper command.


0.45.9 (2025-08-27)
~~~~~~~~~~~~~~~~~~~

Fixed
^^^^^

* Fixed removing import of pink_ik controller from isaaclab.controllers which is causing pinocchio import error.


0.45.8 (2025-07-25)
~~~~~~~~~~~~~~~~~~~

Added
^^^^^

* Created :attr:`~isaaclab.controllers.pink_ik.PinkIKControllerCfg.target_eef_link_names` to :class:`~isaaclab.controllers.pink_ik.PinkIKControllerCfg`
  to specify the target end-effector link names for the pink inverse kinematics controller.

Changed
^^^^^^^

* Updated pink inverse kinematics controller configuration for the following tasks (Isaac-PickPlace-GR1T2, Isaac-NutPour-GR1T2, Isaac-ExhaustPipe-GR1T2)
  to increase end-effector tracking accuracy and speed. Also added a null-space regularizer that enables turning on of waist degrees-of-freedom.
* Improved the test_pink_ik script to more comprehensive test on controller accuracy. Also, migrated to use pytest. With the current IK controller
  improvements, our unit tests pass position and orientation accuracy test within **(1 mm, 1 degree)**. Previously, the position accuracy tolerances
  were set to **(30 mm, 10 degrees)**.
* Included a new config parameter :attr:`fail_on_ik_error` to :class:`~isaaclab.controllers.pink_ik.PinkIKControllerCfg`
  to control whether the IK controller raise an exception if robot joint limits are exceeded. In the case of an exception, the controller will hold the
  last joint position. This adds to stability of the controller and avoids operator experiencing what is perceived as sudden large delays in robot control.


0.45.7 (2025-08-21)
~~~~~~~~~~~~~~~~~~~

Added
^^^^^

* Added periodic logging when checking if a USD path exists on a Nucleus server
  to improve user experience when the checks takes a while.


0.45.6 (2025-08-22)
~~~~~~~~~~~~~~~~~~~

Fixed
^^^^^

* Fixed :meth:`~isaaclab.envs.mdp.events.randomize_rigid_body_com` to broadcasts the environment ids.


0.45.5 (2025-08-21)
~~~~~~~~~~~~~~~~~~~

Fixed
^^^^^

* Fixed :meth:`~isaaclab.assets.Articulation.write_joint_friction_coefficient_to_sim` to set the friction coefficients in the simulation.
* Fixed :meth:`~isaaclab.assets.Articulation.write_joint_dynamic_friction_coefficient_to_sim` to set the friction coefficients in the simulation.* Added :meth:`~isaaclab.envs.ManagerBasedEnvCfg.export_io_descriptors` to toggle the export of the IO descriptors.
* Fixed :meth:`~isaaclab.assets.Articulation.write_joint_viscous_friction_coefficient_to_sim` to set the friction coefficients in the simulation.



0.45.4 (2025-08-21)
~~~~~~~~~~~~~~~~~~~

Added
^^^^^

* Added unit tests for :class:`~isaaclab.sensor.sensor_base`


0.45.3 (2025-08-20)
~~~~~~~~~~~~~~~~~~~

Fixed
^^^^^

* Fixed :meth:`isaaclab.envs.mdp.terminations.joint_effort_out_of_limit` so that it correctly reports whether a joint
  effort limit has been violated. Previously, the implementation marked a violation when the applied and computed
  torques were equal; in fact, equality should indicate no violation, and vice versa.


0.45.2 (2025-08-18)
~~~~~~~~~~~~~~~~~~~

Added
^^^^^

* Added :meth:`~isaaclab.managers.ObservationManager.get_IO_descriptors` to export the IO descriptors for the observation manager.
* Added :meth:`~isaaclab.envs.ManagerBasedEnvCfg.io_descriptors_output_dir` to configure the directory to export the IO descriptors to.
* Added :meth:`~isaaclab.envs.ManagerBasedEnvCfg.export_io_descriptors` to toggle the export of the IO descriptors.
* Added the option to export the Observation and Action of the managed environments into a YAML file. This can be used to more easily
  deploy policies trained in Isaac Lab.


0.45.1 (2025-08-16)
~~~~~~~~~~~~~~~~~~~

Added
^^^^^

* Added validations for scale-based randomization ranges across mass, actuator, joint, and tendon parameters.

Changed
^^^^^^^

* Refactored randomization functions into classes with initialization-time checks to avoid runtime overhead.


0.45.0 (2025-08-07)
~~~~~~~~~~~~~~~~~~~

Added
^^^^^

* Added :attr:`~isaaclab.sensors.contact_sensor.ContactSensorCfg.track_contact_points` to toggle tracking of contact
  point locations between sensor bodies and filtered bodies.
* Added :attr:`~isaaclab.sensors.contact_sensor.ContactSensorCfg.max_contact_data_per_prim` to configure the maximum
  amount of contacts per sensor body.
* Added :attr:`~isaaclab.sensors.contact_sensor.ContactSensorData.contact_pos_w` data field for tracking contact point
  locations.


0.44.12 (2025-08-12)
~~~~~~~~~~~~~~~~~~~~

Fixed
^^^^^

* Fixed IndexError in :meth:`isaaclab.envs.mdp.events.reset_joints_by_scale`,
  :meth:`isaaclab.envs.mdp.events.reset_joints_by_offsets` by adding dimension to env_ids when indexing.


0.44.11 (2025-08-11)
~~~~~~~~~~~~~~~~~~~~

Fixed
^^^^^

* Fixed rendering preset mode when an experience CLI arg is provided.


0.44.10 (2025-08-06)
~~~~~~~~~~~~~~~~~~~~

Fixed
^^^^^

* Fixed the old termination manager in :class:`~isaaclab.managers.TerminationManager` term_done logging that
  logs the instantaneous term done count at reset. This let to inaccurate aggregation of termination count,
  obscuring the what really happening during the training. Instead we log the episodic term done.


0.44.9 (2025-07-30)
~~~~~~~~~~~~~~~~~~~

Added
^^^^^

* Added ``from __future__ import annotations`` to manager_based_rl_mimic_env.py to fix Sphinx
  doc warnings for IsaacLab Mimic docs.


0.44.8 (2025-07-30)
~~~~~~~~~~~~~~~~~~~

Fixed
^^^^^

* Improved handling of deprecated flag :attr:`~isaaclab.sensors.RayCasterCfg.attach_yaw_only`.
  Previously, the flag was only handled if it was set to True. This led to a bug where the yaw was not accounted for
  when the flag was set to False.
* Fixed the handling of interval-based events inside :class:`~isaaclab.managers.EventManager` to properly handle
  their resets. Previously, only class-based events were properly handled.


0.44.7 (2025-07-30)
~~~~~~~~~~~~~~~~~~~

Added
^^^^^

* Added a new argument ``is_global`` to :meth:`~isaaclab.assets.Articulation.set_external_force_and_torque`,
  :meth:`~isaaclab.assets.RigidObject.set_external_force_and_torque`, and
  :meth:`~isaaclab.assets.RigidObjectCollection.set_external_force_and_torque` allowing to set external wrenches
  in the global frame directly from the method call rather than having to set the frame in the configuration.

Removed
^^^^^^^^

* Removed :attr:`xxx_external_wrench_frame` flag from asset configuration classes in favor of direct argument
  passed to the :meth:`set_external_force_and_torque` function.


0.44.6 (2025-07-28)
~~~~~~~~~~~~~~~~~~~

Changed
^^^^^^^

* Tweak default behavior for rendering preset modes.


0.44.5 (2025-07-28)
~~~~~~~~~~~~~~~~~~~

Fixed
^^^^^

* Fixed :meth:`isaaclab.scene.reset_to` to properly accept None as valid argument.
* Added tests to verify that argument types.


0.44.4 (2025-07-22)
~~~~~~~~~~~~~~~~~~~

Added
^^^^^

* Added safe callbacks for stage in memory attaching.
* Remove on prim deletion callback workaround


0.44.3 (2025-07-21)
~~~~~~~~~~~~~~~~~~~

Fixed
^^^^^

* Fixed rendering preset mode regression.


0.44.2 (2025-07-22)
~~~~~~~~~~~~~~~~~~~

Changed
^^^^^^^

* Updated teleop scripts to print to console vs omni log.


0.44.1 (2025-07-17)
~~~~~~~~~~~~~~~~~~~

Changed
^^^^^^^

* Updated test_pink_ik.py test case to pytest format.


0.44.0 (2025-07-21)
~~~~~~~~~~~~~~~~~~~

Changed
^^^^^^^

* Changed the way clipping is handled for :class:`~isaaclab.actuator.DCMotor` for torque-speed points in when in
  negative power regions.

Added
^^^^^

* Added unit tests for :class:`~isaaclab.actuator.ImplicitActuator`, :class:`~isaaclab.actuator.IdealPDActuator`,
  and :class:`~isaaclab.actuator.DCMotor` independent of :class:`~isaaclab.assets.Articulation`


0.43.0 (2025-07-21)
~~~~~~~~~~~~~~~~~~~

Changed
^^^^^^^

* Updates torch version to 2.7.0 and torchvision to 0.22.0.
  Some dependencies now require torch>=2.6, and given the vulnerabilities in Torch 2.5.1,
  we are updating the torch version to 2.7.0 to also include Blackwell support. Since Isaac Sim 4.5 has not updated the
  torch version, we are now overwriting the torch installation step in isaaclab.sh when running ``./isaaclab.sh -i``.


0.42.26 (2025-06-29)
~~~~~~~~~~~~~~~~~~~~

Added
^^^^^

* Added MangerBasedRLEnv support for composite gym observation spaces.
* A test for the composite gym observation spaces in ManagerBasedRLEnv is added to ensure that the observation spaces
  are correctly configured base on the clip.


0.42.25 (2025-07-11)
~~~~~~~~~~~~~~~~~~~~

Added
^^^^^

* Added :attr:`~isaaclab.sensors.ContactSensorData.force_matrix_w_history` that tracks the history of the filtered
  contact forces in the world frame.


0.42.24 (2025-06-25)
~~~~~~~~~~~~~~~~~~~~

Added
^^^^^

* Added new curriculum mdp :func:`~isaaclab.envs.mdp.curriculums.modify_env_param` and
  :func:`~isaaclab.envs.mdp.curriculums.modify_env_param` that enables flexible changes to any configurations in the
  env instance


0.42.23 (2025-07-11)
~~~~~~~~~~~~~~~~~~~~

Fixed
^^^^^

* Fixed :meth:`isaaclab.envs.mdp.events.reset_joints_by_scale`, :meth:`isaaclab.envs.mdp.events.reset_joints_by_offsets`
  restricting the resetting joint indices be that user defined joint indices.


0.42.22 (2025-07-11)
~~~~~~~~~~~~~~~~~~~~

Fixed
^^^^^

* Fixed missing attribute in :class:`~isaaclab.sensors.ray_caster.RayCasterCamera` class and its reset method when no
  env_ids are passed.


0.42.21 (2025-07-09)
~~~~~~~~~~~~~~~~~~~~

Added
^^^^^

* Added input param ``update_history`` to :meth:`~isaaclab.managers.ObservationManager.compute`
  to control whether the history buffer should be updated.
* Added unit test for :class:`~isaaclab.envs.ManagerBasedEnv`.

Fixed
^^^^^

* Fixed :class:`~isaaclab.envs.ManagerBasedEnv` and :class:`~isaaclab.envs.ManagerBasedRLEnv` to not update the history
  buffer on recording.


0.42.20 (2025-07-10)
~~~~~~~~~~~~~~~~~~~~

Added
^^^^^

* Added unit tests for multiple math functions:
  :func:`~isaaclab.utils.math.scale_transform`.
  :func:`~isaaclab.utils.math.unscale_transform`.
  :func:`~isaaclab.utils.math.saturate`.
  :func:`~isaaclab.utils.math.normalize`.
  :func:`~isaaclab.utils.math.copysign`.
  :func:`~isaaclab.utils.math.convert_quat`.
  :func:`~isaaclab.utils.math.quat_conjugate`.
  :func:`~isaaclab.utils.math.quat_from_euler_xyz`.
  :func:`~isaaclab.utils.math.quat_from_matrix`.
  :func:`~isaaclab.utils.math.euler_xyz_from_quat`.
  :func:`~isaaclab.utils.math.matrix_from_euler`.
  :func:`~isaaclab.utils.math.quat_from_angle_axis`.
  :func:`~isaaclab.utils.math.axis_angle_from_quat`.
  :func:`~isaaclab.utils.math.skew_symmetric_matrix`.
  :func:`~isaaclab.utils.math.combine_transform`.
  :func:`~isaaclab.utils.math.subtract_transform`.
  :func:`~isaaclab.utils.math.compute_pose_error`.

Changed
^^^^^^^

* Changed the implementation of :func:`~isaaclab.utils.math.copysign` to better reflect the documented functionality.


0.42.19 (2025-07-09)
~~~~~~~~~~~~~~~~~~~~

Changed
^^^^^^^

* Added clone_in_fabric config flag to :class:`~isaaclab.scene.interactive_scene_cfg.InteractiveSceneCfg`
* Enable clone_in_fabric for envs which work with limited benchmark_non_rl.py script


0.42.18 (2025-07-07)
~~~~~~~~~~~~~~~~~~~~

Changed
^^^^^^^

* Changed texture and color randomization to use new replicator functional APIs.


0.42.17 (2025-07-08)
~~~~~~~~~~~~~~~~~~~~

Fixed
^^^^^

* Fixed hanging quat_rotate calls to point to quat_apply in :class:`~isaaclab.assets.articulation.ArticulationData` and
  :class:`~isaaclab.assets.articulation.RigidObjectCollectionData`


0.42.16 (2025-07-08)
~~~~~~~~~~~~~~~~~~~~

Added
^^^^^

* Added ability to set platform height independent of object height for trimesh terrains.


0.42.15 (2025-07-01)
~~~~~~~~~~~~~~~~~~~~

Added
^^^^^

* Added :attr:`abs_height_noise` and :attr:`rel_height_noise` to give minimum and maximum absolute and relative noise to
  :class:`isaaclab.terrrains.trimesh.MeshRepeatedObjectsTerrainCfg`
* Added deprecation warnings to the existing :attr:`max_height_noise` but still functions.


0.42.14 (2025-07-03)
~~~~~~~~~~~~~~~~~~~~

Fixed
^^^^^

* Fixed unittest tests that are floating inside pytests for articulation and rendering


0.42.13 (2025-07-07)
~~~~~~~~~~~~~~~~~~~~

Changed
^^^^^^^

* Updated gymnasium to v1.2.0. This update includes fixes for a memory leak that appears when recording
  videos with the ``--video`` flag.


0.42.12 (2025-06-27)
~~~~~~~~~~~~~~~~~~~~

Added
^^^^^

* Added unit test for :func:`~isaaclab.utils.math.quat_inv`.

Fixed
^^^^^

* Fixed the implementation mistake in :func:`~isaaclab.utils.math.quat_inv`.


0.42.11 (2025-06-25)
~~~~~~~~~~~~~~~~~~~~

Fixed
^^^^^

* Fixed :func:`~isaaclab.utils.dict.update_class_from_dict` preventing setting flat Iterables with different lengths.


0.42.10 (2025-06-25)
~~~~~~~~~~~~~~~~~~~~

Added
^^^^^

* Added ``sample_bias_per_component`` flag to :class:`~isaaclab.utils.noise.noise_model.NoiseModelWithAdditiveBias`
  to enable independent per-component bias sampling, which is now the default behavior. If set to False, the previous
  behavior of sharing the same bias value across all components is retained.


0.42.9 (2025-06-18)
~~~~~~~~~~~~~~~~~~~

Fixed
^^^^^

* Fixed data inconsistency between read_body, read_link, read_com when write_body, write_com, write_joint performed, in
  :class:`~isaaclab.assets.Articulation`, :class:`~isaaclab.assets.RigidObject`, and
  :class:`~isaaclab.assets.RigidObjectCollection`
* added pytest that check against these data consistencies


0.42.8 (2025-06-24)
~~~~~~~~~~~~~~~~~~~

Added
^^^^^

* :class:`~isaaclab.utils.noise.NoiseModel` support for manager-based workflows.

Changed
^^^^^^^

* Renamed :func:`~isaaclab.utils.noise.NoiseModel.apply` method to :func:`~isaaclab.utils.noise.NoiseModel.__call__`.


0.42.7 (2025-06-12)
~~~~~~~~~~~~~~~~~~~

Fixed
^^^^^

* Fixed potential issues in :func:`~isaaclab.envs.mdp.events.randomize_visual_texture_material` related to handling
  visual prims during texture randomization.


0.42.6 (2025-06-11)
~~~~~~~~~~~~~~~~~~~

Changed
^^^^^^^

* Remove deprecated usage of quat_rotate from articulation data class and replace with quat_apply.


0.42.5 (2025-05-22)
~~~~~~~~~~~~~~~~~~~

Fixed
^^^^^

* Fixed collision filtering logic for CPU simulation. The automatic collision filtering feature
  currently has limitations for CPU simulation. Collision filtering needs to be manually enabled when using
  CPU simulation.


0.42.4 (2025-06-03)
~~~~~~~~~~~~~~~~~~~

Changed
^^^^^^^

* Removes the hardcoding to :class:`~isaaclab.terrains.terrain_generator.TerrainGenerator` in
  :class:`~isaaclab.terrains.terrain_generator.TerrainImporter` and instead the ``class_type`` is used which is
  passed in the ``TerrainGeneratorCfg``.


0.42.3 (2025-03-20)
~~~~~~~~~~~~~~~~~~~

Changed
^^^^^^^

* Made separate data buffers for poses and velocities for the :class:`~isaaclab.assets.Articulation`,
  :class:`~isaaclab.assets.RigidObject`, and :class:`~isaaclab.assets.RigidObjectCollection` classes.
  Previously, the two data buffers were stored together in a single buffer requiring an additional
  concatenation operation when accessing the data.
* Cleaned up ordering of members inside the data classes for the assets to make them easier
  to comprehend. This reduced the code duplication within the class and made the class
  more readable.


0.42.2 (2025-05-31)
~~~~~~~~~~~~~~~~~~~

Added
^^^^^

* Updated gymnasium to >= 1.0
* Added support for specifying module:task_name as task name to avoid module import for ``gym.make``


0.42.1 (2025-06-02)
~~~~~~~~~~~~~~~~~~~

Added
^^^^^

* Added time observation functions to ~isaaclab.envs.mdp.observations module,
  :func:`~isaaclab.envs.mdp.observations.current_time_s` and :func:`~isaaclab.envs.mdp.observations.remaining_time_s`.

Changed
^^^^^^^

* Moved initialization of ``episode_length_buf`` outside of :meth:`load_managers()` of
  :class:`~isaaclab.envs.ManagerBasedRLEnv` to make it available for mdp functions.


0.42.0 (2025-06-02)
~~~~~~~~~~~~~~~~~~~

Added
^^^^^

* Added support for stage in memory and cloning in fabric. This will help improve performance for scene setup and lower
  overall startup time.


0.41.0 (2025-05-19)
~~~~~~~~~~~~~~~~~~~

Added
^^^^^

* Added simulation schemas for spatial tendons. These can be configured for assets imported
  from file formats.
* Added support for spatial tendons.


0.40.14 (2025-05-29)
~~~~~~~~~~~~~~~~~~~~

Added
^^^^^

* Added deprecation warning for :meth:`~isaaclab.utils.math.quat_rotate` and
  :meth:`~isaaclab.utils.math.quat_rotate_inverse`

Changed
^^^^^^^

* Changed all calls to :meth:`~isaaclab.utils.math.quat_rotate` and :meth:`~isaaclab.utils.math.quat_rotate_inverse` to
  :meth:`~isaaclab.utils.math.quat_apply` and :meth:`~isaaclab.utils.math.quat_apply_inverse` for speed.


0.40.13 (2025-05-19)
~~~~~~~~~~~~~~~~~~~~

Fixed
^^^^^

* Raising exceptions in step, render and reset if they occurred inside the initialization callbacks
  of assets and sensors.used from the experience files and the double definition is removed.


0.40.12 (2025-01-30)
~~~~~~~~~~~~~~~~~~~~

Added
^^^^^

* Added method :meth:`omni.isaac.lab.assets.AssetBase.set_visibility` to set the visibility of the asset
  in the simulation.


0.40.11 (2025-05-16)
~~~~~~~~~~~~~~~~~~~~

Added
^^^^^

* Added support for concatenation of observations along different dimensions in
  :class:`~isaaclab.managers.observation_manager.ObservationManager`.

Changed
^^^^^^^

* Updated the :class:`~isaaclab.managers.command_manager.CommandManager` to update the command counter after the
  resampling call.


0.40.10 (2025-05-16)
~~~~~~~~~~~~~~~~~~~~

Fixed
^^^^^

* Fixed penetration issue for negative border height in :class:`~isaaclab.terrains.terrain_generator.TerrainGeneratorCfg`.


0.40.9 (2025-05-20)
~~~~~~~~~~~~~~~~~~~

Changed
^^^^^^^

* Changed the implementation of :meth:`~isaaclab.utils.math.quat_box_minus`

Added
^^^^^

* Added :meth:`~isaaclab.utils.math.quat_box_plus`
* Added :meth:`~isaaclab.utils.math.rigid_body_twist_transform`


0.40.8 (2025-05-15)
~~~~~~~~~~~~~~~~~~~

Fixed
^^^^^

* Fixed :meth:`omni.isaac.lab.sensors.camera.camera.Camera.set_intrinsic_matrices` preventing setting of unused USD
  camera parameters.
* Fixed :meth:`omni.isaac.lab.sensors.camera.camera.Camera._update_intrinsic_matrices` preventing unused USD camera
  parameters from being used to calculate :attr:`omni.isaac.lab.sensors.camera.CameraData.intrinsic_matrices`
* Fixed :meth:`omni.isaac.lab.spawners.sensors.sensors_cfg.PinholeCameraCfg.from_intrinsic_matrix` preventing setting of
  unused USD camera parameters.


0.40.7 (2025-05-14)
~~~~~~~~~~~~~~~~~~~

* Added a new attribute :attr:`articulation_root_prim_path` to the :class:`~isaaclab.assets.ArticulationCfg` class
  to allow explicitly specifying the prim path of the articulation root.


0.40.6 (2025-05-14)
~~~~~~~~~~~~~~~~~~~

Changed
^^^^^^^

* Enabled external cameras in XR.


0.40.5 (2025-05-23)
~~~~~~~~~~~~~~~~~~~

Added
^^^^^

* Added feature for animation recording through baking physics operations into OVD files.


0.40.4 (2025-05-17)
~~~~~~~~~~~~~~~~~~~

Changed
^^^^^^^

* Changed livestreaming options to use ``LIVESTREAM=1`` for WebRTC over public networks and ``LIVESTREAM=2`` for WebRTC over private networks.


0.40.3 (2025-05-20)
~~~~~~~~~~~~~~~~~~~

Changed
^^^^^^^

* Made modifications to :func:`isaaclab.envs.mdp.image` to handle image normalization for normal maps.


0.40.2 (2025-05-14)
~~~~~~~~~~~~~~~~~~~

Changed
^^^^^^^

* Refactored remove_camera_configs to be a function that can be used in the record_demos and teleop scripts.


0.40.1 (2025-05-14)
~~~~~~~~~~~~~~~~~~~

Fixed
^^^^^

* Fixed spacemouse device add callback function to work with record_demos/teleop_se3_agent scripts.


0.40.0 (2025-05-03)
~~~~~~~~~~~~~~~~~~~

Added
^^^^^

* Added check in RecorderManager to ensure that the success indicator is only set if the termination manager is present.
* Added semantic tags in :func:`isaaclab.sim.spawners.from_files.spawn_ground_plane`.
  This allows for :attr:`semantic_segmentation_mapping` to be used when using the ground plane spawner.


0.39.0 (2025-04-01)
~~~~~~~~~~~~~~~~~~~

Added
^^^^^

* Added the :meth:`~isaaclab.env.mdp.observations.joint_effort`


0.38.0 (2025-04-01)
~~~~~~~~~~~~~~~~~~~

Added
^^^^^

* Added :meth:`~isaaclab.envs.mdp.observations.body_pose_w`
* Added :meth:`~isaaclab.envs.mdp.observations.body_projected_gravity_b`


0.37.5 (2025-05-12)
~~~~~~~~~~~~~~~~~~~

Added
^^^^^

* Added a new teleop configuration class :class:`~isaaclab.devices.DevicesCfg` to support multiple teleoperation
  devices declared in the environment configuration file.
* Implemented a factory function to create teleoperation devices based on the device configuration.


0.37.4 (2025-05-12)
~~~~~~~~~~~~~~~~~~~~

Changed
^^^^^^^

* Remove isaacsim.xr.openxr from openxr experience file.
* Use Performance AR profile for XR rendering.


0.37.3 (2025-05-08)
~~~~~~~~~~~~~~~~~~~~

Added
^^^^^

* Updated PINK task space action to record processed actions.
* Added new recorder term for recording post step processed actions.


0.37.2 (2025-05-06)
~~~~~~~~~~~~~~~~~~~~

Changed
^^^^^^^

* Migrated OpenXR device to use the new OpenXR handtracking API from omni.kit.xr.core.


0.37.1 (2025-05-05)
~~~~~~~~~~~~~~~~~~~~

Changed
^^^^^^^

* Removed xr rendering mode.


0.37.0 (2025-04-24)
~~~~~~~~~~~~~~~~~~~~

Changed
^^^^^^^

* Updated pytorch to latest 2.7.0 with cuda 12.8 for Blackwell support.
  Torch is now installed as part of the isaaclab.sh/bat scripts to ensure the correct version is installed.
* Removed :attr:`~isaaclab.sim.spawners.PhysicsMaterialCfg.improve_patch_friction` as it has been deprecated and removed from the simulation.
  The simulation will always behave as if this attribute is set to true.


0.36.23 (2025-04-24)
~~~~~~~~~~~~~~~~~~~~

Fixed
^^^^^

* Fixed ``return_latest_camera_pose`` option in :class:`~isaaclab.sensors.TiledCameraCfg` from not being used to the
  argument ``update_latest_camera_pose`` in :class:`~isaaclab.sensors.CameraCfg` with application in both
  :class:`~isaaclab.sensors.Camera` and :class:`~isaaclab.sensors.TiledCamera`.


0.36.22 (2025-04-23)
~~~~~~~~~~~~~~~~~~~~

Fixed
^^^^^^^

* Adds correct type check for ManagerTermBase class in event_manager.py.


0.36.21 (2025-04-15)
~~~~~~~~~~~~~~~~~~~~

Changed
^^^^^^^

* Removed direct call of qpsovlers library from pink_ik controller and changed solver from quadprog to osqp.


0.36.20 (2025-04-09)
~~~~~~~~~~~~~~~~~~~~

Changed
^^^^^^^

* Added call to set cuda device after each ``app.update()`` call in :class:`~isaaclab.sim.SimulationContext`.
  This is now required for multi-GPU workflows because some underlying logic in ``app.update()`` is modifying
  the cuda device, which results in NCCL errors on distributed setups.


0.36.19 (2025-04-01)
~~~~~~~~~~~~~~~~~~~~

Fixed
^^^^^

* Added check in RecorderManager to ensure that the success indicator is only set if the termination manager is present.


0.36.18 (2025-03-26)
~~~~~~~~~~~~~~~~~~~~

Added
^^^^^

* Added a dynamic text instruction widget that provides real-time feedback
  on the number of successful recordings during demonstration sessions.


0.36.17 (2025-03-26)
~~~~~~~~~~~~~~~~~~~~

Changed
^^^^^^^

* Added override in AppLauncher to apply patch for ``pxr.Gf.Matrix4d`` to work with Pinocchio 2.7.0.


0.36.16 (2025-03-25)
~~~~~~~~~~~~~~~~~~~~

Changed
^^^^^^^

* Modified rendering mode default behavior when the launcher arg :attr:`enable_cameras` is not set.


0.36.15 (2025-03-25)
~~~~~~~~~~~~~~~~~~~~

Added
^^^^^

* Added near plane distance configuration for XR device.


0.36.14 (2025-03-24)
~~~~~~~~~~~~~~~~~~~~

Changed
^^^^^^^

* Changed default render settings in :class:`~isaaclab.sim.SimulationCfg` to None, which means that
  the default settings will be used from the experience files and the double definition is removed.


0.36.13 (2025-03-24)
~~~~~~~~~~~~~~~~~~~~

Added
^^^^^

* Added headpose support to OpenXRDevice.


0.36.12 (2025-03-19)
~~~~~~~~~~~~~~~~~~~~

Added
^^^^^

* Added parameter to show warning if Pink IK solver fails to find a solution.


0.36.11 (2025-03-19)
~~~~~~~~~~~~~~~~~~~~

Fixed
^^^^^

* Fixed default behavior of :class:`~isaaclab.actuators.ImplicitActuator` if no :attr:`effort_limits_sim` or
  :attr:`effort_limit` is set.


0.36.10 (2025-03-17)
~~~~~~~~~~~~~~~~~~~~

Fixed
^^^^^

* App launcher to update the cli arguments if conditional defaults are used.


0.36.9 (2025-03-18)
~~~~~~~~~~~~~~~~~~~

Added
^^^^^^^

* Xr rendering mode, which is default when xr is used.


0.36.8 (2025-03-17)
~~~~~~~~~~~~~~~~~~~

Fixed
^^^^^

* Removed ``scalar_first`` from scipy function usage to support older versions of scipy.


0.36.7 (2025-03-14)
~~~~~~~~~~~~~~~~~~~

Fixed
^^^^^

* Changed the import structure to only import ``pinocchio`` when ``pink-ik`` or ``dex-retargeting`` is being used.
  This also solves for the problem that ``pink-ik`` and ``dex-retargeting`` are not supported in windows.
* Removed ``isaacsim.robot_motion.lula`` and ``isaacsim.robot_motion.motion_generation`` from the default loaded Isaac Sim extensions.
* Moved pink ik action config to a separate file.


0.36.6 (2025-03-13)
~~~~~~~~~~~~~~~~~~~

Fixed
^^^^^

* Worked around an issue where the render mode is set to ``"RayTracedLighting"`` instead of ``"RaytracedLighting"`` by
  some dependencies.


0.36.5 (2025-03-11)
~~~~~~~~~~~~~~~~~~~

Added
^^^^^^^

* Added 3 rendering mode presets: performance, balanced, and quality.
* Preset settings are stored in ``apps/rendering_modes``.
* Presets can be set with cli arg ``--rendering_mode`` or with :class:`RenderCfg`.
* Preset rendering settings can be overwritten with :class:`RenderCfg`.
* :class:`RenderCfg` supports all native RTX carb settings.

Changed
^^^^^^^
* :class:`RenderCfg` default settings are unset.


0.36.4 (2025-03-11)
~~~~~~~~~~~~~~~~~~~

Changed
^^^^^^^

* Updated the OpenXR kit file ``isaaclab.python.xr.openxr.kit`` to inherit from ``isaaclab.python.kit`` instead of
  ``isaaclab.python.rendering.kit`` which is not appropriate.


0.36.3 (2025-03-10)
~~~~~~~~~~~~~~~~~~~~

Changed
^^^^^^^

* Added the PinkIKController controller class that interfaces Isaac Lab with the Pink differential inverse kinematics solver
  to allow control of multiple links in a robot using a single solver.


0.36.2 (2025-03-07)
~~~~~~~~~~~~~~~~~~~~

Changed
^^^^^^^

* Allowed users to exit on 1 Ctrl+C instead of consecutive 2 key strokes.
* Allowed physics reset during simulation through :meth:`reset` in :class:`~isaaclab.sim.SimulationContext`.


0.36.1 (2025-03-10)
~~~~~~~~~~~~~~~~~~~

Added
^^^^^

* Added :attr:`semantic_segmentation_mapping` for camera configs to allow specifying colors for semantics.


0.36.0 (2025-03-07)
~~~~~~~~~~~~~~~~~~~

Removed
^^^^^^^

* Removed the storage of tri-meshes and warp meshes inside the :class:`~isaaclab.terrains.TerrainImporter` class.
  Initially these meshes were added for ray-casting purposes. However, since the ray-caster reads the terrains
  directly from the USD files, these meshes are no longer needed.
* Deprecated the :attr:`warp_meshes` and :attr:`meshes` attributes from the
  :class:`~isaaclab.terrains.TerrainImporter` class. These attributes now return an empty dictionary
  with a deprecation warning.

Changed
^^^^^^^

* Changed the prim path of the "plane" terrain inside the :class:`~isaaclab.terrains.TerrainImporter` class.
  Earlier, the terrain was imported directly as the importer's prim path. Now, the terrain is imported as
  ``{importer_prim_path}/{name}``, where ``name`` is the name of the terrain.


0.35.0 (2025-03-07)
~~~~~~~~~~~~~~~~~~~

* Improved documentation of various attributes in the :class:`~isaaclab.assets.ArticulationData` class to make
  it clearer which values represent the simulation and internal class values. In the new convention,
  the ``default_xxx`` attributes are whatever the user configured from their configuration of the articulation
  class, while the ``xxx`` attributes are the values from the simulation.
* Updated the soft joint position limits inside the :meth:`~isaaclab.assets.Articulation.write_joint_pos_limits_to_sim`
  method to use the new limits passed to the function.
* Added setting of :attr:`~isaaclab.assets.ArticulationData.default_joint_armature` and
  :attr:`~isaaclab.assets.ArticulationData.default_joint_friction` attributes in the
  :class:`~isaaclab.assets.Articulation` class based on user configuration.

Changed
^^^^^^^

* Removed unnecessary buffer creation operations inside the :class:`~isaaclab.assets.Articulation` class.
  Earlier, the class initialized a variety of buffer data with zeros and in the next function assigned
  them the value from PhysX. This made the code bulkier and more complex for no reason.
* Renamed parameters for a consistent nomenclature. These changes are backwards compatible with previous releases
  with a deprecation warning for the old names.

  * ``joint_velocity_limits`` → ``joint_vel_limits`` (to match attribute ``joint_vel`` and ``joint_vel_limits``)
  * ``joint_limits`` → ``joint_pos_limits`` (to match attribute ``joint_pos`` and ``soft_joint_pos_limits``)
  * ``default_joint_limits`` → ``default_joint_pos_limits``
  * ``write_joint_limits_to_sim`` → ``write_joint_position_limit_to_sim``
  * ``joint_friction`` → ``joint_friction_coeff``
  * ``default_joint_friction`` → ``default_joint_friction_coeff``
  * ``write_joint_friction_to_sim`` → ``write_joint_friction_coefficient_to_sim``
  * ``fixed_tendon_limit`` → ``fixed_tendon_pos_limits``
  * ``default_fixed_tendon_limit`` → ``default_fixed_tendon_pos_limits``
  * ``set_fixed_tendon_limit`` → ``set_fixed_tendon_position_limit``


0.34.13 (2025-03-06)
~~~~~~~~~~~~~~~~~~~~

Added
^^^^^

* Added a new event mode called "prestartup", which gets called right after the scene design is complete
  and before the simulation is played.
* Added a callback to resolve the scene entity configurations separately once the simulation plays,
  since the scene entities cannot be resolved before the simulation starts playing
  (as we currently rely on PhysX to provide us with the joint/body ordering)


0.34.12 (2025-03-06)
~~~~~~~~~~~~~~~~~~~~

Added
^^^^^

* Updated the mimic API :meth:`target_eef_pose_to_action` in :class:`isaaclab.envs.ManagerBasedRLMimicEnv` to take a dictionary of
  eef noise values instead of a single noise value.
* Added support for optional subtask constraints based on DexMimicGen to the mimic configuration class :class:`isaaclab.envs.MimicEnvCfg`.
* Enabled data compression in HDF5 dataset file handler :class:`isaaclab.utils.datasets.hdf5_dataset_file_handler.HDF5DatasetFileHandler`.


0.34.11 (2025-03-04)
~~~~~~~~~~~~~~~~~~~~

Fixed
^^^^^

* Fixed issue in :class:`~isaaclab.sensors.TiledCamera` and :class:`~isaaclab.sensors.Camera` where segmentation outputs only display the first tile
  when scene instancing is enabled. A workaround is added for now to disable instancing when segmentation
  outputs are requested.


0.34.10 (2025-03-04)
~~~~~~~~~~~~~~~~~~~~

Fixed
^^^^^

* Fixed the issue of misalignment in the motion vectors from the :class:`TiledCamera`
  with other modalities such as RGBA and depth.


0.34.9 (2025-03-04)
~~~~~~~~~~~~~~~~~~~

Added
^^^^^

* Added methods inside the :class:`omni.isaac.lab.assets.Articulation` class to set the joint
  position and velocity for the articulation. Previously, the joint position and velocity could
  only be set using the :meth:`omni.isaac.lab.assets.Articulation.write_joint_state_to_sim` method,
  which didn't allow setting the joint position and velocity separately.


0.34.8 (2025-03-02)
~~~~~~~~~~~~~~~~~~~

Fixed
^^^^^

* Fixed the propagation of the :attr:`activate_contact_sensors` attribute to the
  :class:`~isaaclab.sim.spawners.wrappers.wrappers_cfg.MultiAssetSpawnerCfg` class. Previously, this value
  was always set to False, which led to incorrect contact sensor settings for the spawned assets.


0.34.7 (2025-03-02)
~~~~~~~~~~~~~~~~~~~

Changed
^^^^^^^

* Enabled the physics flag for disabling contact processing in the :class:`~isaaclab.sim.SimulationContact`
  class. This means that by default, no contact reporting is done by the physics engine, which should provide
  a performance boost in simulations with no contact processing requirements.
* Disabled the physics flag for disabling contact processing in the :class:`~isaaclab.sensors.ContactSensor`
  class when the sensor is created to allow contact reporting for the sensor.

Removed
^^^^^^^

* Removed the attribute ``disable_contact_processing`` from :class:`~isaaclab.sim.SimulationContact`.


0.34.6 (2025-03-01)
~~~~~~~~~~~~~~~~~~~

Added
^^^^^

* Added a new attribute :attr:`is_implicit_model` to the :class:`isaaclab.actuators.ActuatorBase` class to
  indicate if the actuator model is implicit or explicit. This helps checking that the correct model type
  is being used when initializing the actuator models.

Fixed
^^^^^

* Added copy of configurations to :class:`~isaaclab.assets.AssetBase` and :class:`~isaaclab.sensors.SensorBase`
  to prevent modifications of the configurations from leaking outside of the classes.
* Fixed the case where setting velocity/effort limits for the simulation in the
  :class:`~isaaclab.actuators.ActuatorBaseCfg` class was not being used to update the actuator-specific
  velocity/effort limits.

Changed
^^^^^^^

* Moved warnings and checks for implicit actuator models to the :class:`~isaaclab.actuators.ImplicitActuator` class.
* Reverted to IsaacLab v1.3 behavior where :attr:`isaaclab.actuators.ImplicitActuatorCfg.velocity_limit`
  attribute was not used for setting the velocity limits in the simulation. This makes it possible to deploy
  policies from previous release without any changes. If users want to set the velocity limits for the simulation,
  they should use the :attr:`isaaclab.actuators.ImplicitActuatorCfg.velocity_limit_sim` attribute instead.


0.34.5 (2025-02-28)
~~~~~~~~~~~~~~~~~~~

Added
^^^^^

* Added IP address support for WebRTC livestream to allow specifying IP address to stream across networks.
  This feature requires an updated livestream extension, which is current only available in the pre-built Isaac Lab 2.0.1 docker image.
  Support for other Isaac Sim builds will become available in Isaac Sim 5.0.


0.34.4 (2025-02-27)
~~~~~~~~~~~~~~~~~~~~

Added
^^^^^

* Refactored retargeting code from Se3Handtracking class into separate modules for better modularity
* Added scaffolding for developing additional retargeters (e.g. dex)


0.34.3 (2025-02-26)
~~~~~~~~~~~~~~~~~~~

Added
^^^^^

* Enablec specifying the placement of the simulation when viewed in an XR device. This is achieved by
  adding an ``XrCfg`` environment configuration with ``anchor_pos`` and ``anchor_rot`` parameters.


0.34.2 (2025-02-21)
~~~~~~~~~~~~~~~~~~~

Fixed
^^^^^

* Fixed setting of root velocities inside the event term :meth:`reset_root_state_from_terrain`. Earlier, the indexing
  based on the environment IDs was missing.


0.34.1 (2025-02-17)
~~~~~~~~~~~~~~~~~~~

Fixed
^^^^^

* Ensured that the loaded torch JIT models inside actuator networks are correctly set to eval mode
  to prevent any unexpected behavior during inference.


0.34.0 (2025-02-14)
~~~~~~~~~~~~~~~~~~~

Fixed
^^^^^

* Added attributes :attr:`velocity_limits_sim` and :attr:`effort_limits_sim` to the
  :class:`isaaclab.actuators.ActuatorBaseCfg` class to separate solver limits from actuator limits.


0.33.17 (2025-02-13)
~~~~~~~~~~~~~~~~~~~~

Fixed
^^^^^

* Fixed Imu sensor based observations at first step by updating scene during initialization for
  :class:`~isaaclab.envs.ManagerBasedEnv`, :class:`~isaaclab.envs.DirectRLEnv`, and :class:`~isaaclab.envs.DirectMARLEnv`


0.33.16 (2025-02-09)
~~~~~~~~~~~~~~~~~~~~

Fixed
^^^^^

* Removes old deprecation warning from :attr:`isaaclab.assets.RigidObectData.body_state_w`


0.33.15 (2025-02-09)
~~~~~~~~~~~~~~~~~~~~

Fixed
^^^^^

* Fixed not updating the ``drift`` when calling :func:`~isaaclab.sensors.RayCaster.reset`


0.33.14 (2025-02-01)
~~~~~~~~~~~~~~~~~~~~

Fixed
^^^^^

* Fixed not updating the timestamp of ``body_link_state_w`` and ``body_com_state_w`` when ``write_root_pose_to_sim`` and ``write_joint_state_to_sim`` in the ``Articulation`` class are called.


0.33.13 (2025-01-30)
~~~~~~~~~~~~~~~~~~~~

* Fixed resampling of interval time left for the next event in the :class:`~isaaclab.managers.EventManager`
  class. Earlier, the time left for interval-based events was not being resampled on episodic resets. This led
  to the event being triggered at the wrong time after the reset.


0.33.12 (2025-01-28)
~~~~~~~~~~~~~~~~~~~~

Fixed
^^^^^

* Fixed missing import in ``line_plot.py``


0.33.11 (2025-01-25)
~~~~~~~~~~~~~~~~~~~~

Added
^^^^^

* Added :attr:`isaaclab.scene.InteractiveSceneCfg.filter_collisions` to allow specifying whether collision masking across environments is desired.

Changed
^^^^^^^

* Automatic collision filtering now happens as part of the replicate_physics call. When replicate_physics is not enabled, we call the previous
  ``filter_collisions`` API to mask collisions between environments.


0.33.10 (2025-01-22)
~~~~~~~~~~~~~~~~~~~~

Changed
^^^^^^^

* In :meth:`isaaclab.assets.Articulation.write_joint_limits_to_sim`, we previously added a check for if default joint positions exceed the
  new limits being set. When this is True, we log a warning message to indicate that the default joint positions will be clipped to be within
  the range of the new limits. However, the warning message can become overly verbose in a randomization setting where this API is called on
  every environment reset. We now default to only writing the message to info level logging if called within randomization, and expose a
  parameter that can be used to choose the logging level desired.


0.33.9 (2025-01-22)
~~~~~~~~~~~~~~~~~~~

Fixed
^^^^^

* Fixed typo in /physics/autoPopupSimulationOutputWindow setting in :class:`~isaaclab.sim.SimulationContext`


0.33.8 (2025-01-17)
~~~~~~~~~~~~~~~~~~~

Fixed
^^^^^

* Removed deprecation of :attr:`isaaclab.assets.ArticulationData.root_state_w` and
  :attr:`isaaclab.assets.ArticulationData.body_state_w` derived properties.
* Removed deprecation of :meth:`isaaclab.assets.Articulation.write_root_state_to_sim`.
* Replaced calls to :attr:`isaaclab.assets.ArticulationData.root_com_state_w` and
  :attr:`isaaclab.assets.ArticulationData.root_link_state_w` with corresponding calls to
  :attr:`isaaclab.assets.ArticulationData.root_state_w`.
* Replaced calls to :attr:`isaaclab.assets.ArticulationData.body_com_state_w` and
  :attr:`isaaclab.assets.ArticulationData.body_link_state_w` properties with corresponding calls to
  :attr:`isaaclab.assets.ArticulationData.body_state_w` properties.
* Removed deprecation of :attr:`isaaclab.assets.RigidObjectData.root_state_w` derived properties.
* Removed deprecation of :meth:`isaaclab.assets.RigidObject.write_root_state_to_sim`.
* Replaced calls to :attr:`isaaclab.assets.RigidObjectData.root_com_state_w` and
  :attr:`isaaclab.assets.RigidObjectData.root_link_state_w` properties with corresponding calls to
  :attr:`isaaclab.assets.RigidObjectData.root_state_w` properties.
* Removed deprecation of :attr:`isaaclab.assets.RigidObjectCollectionData.root_state_w` derived properties.
* Removed deprecation of :meth:`isaaclab.assets.RigidObjectCollection.write_root_state_to_sim`.
* Replaced calls to :attr:`isaaclab.assets.RigidObjectCollectionData.root_com_state_w` and
  :attr:`isaaclab.assets.RigidObjectData.root_link_state_w` properties with corresponding calls to
  :attr:`isaaclab.assets.RigidObjectData.root_state_w` properties.
* Fixed indexing issue in ``write_root_link_velocity_to_sim`` in :class:`isaaclab.assets.RigidObject`
* Fixed index broadcasting in ``write_object_link_velocity_to_sim`` and ``write_object_com_pose_to_sim`` in
  the :class:`isaaclab.assets.RigidObjectCollection` class.


0.33.7 (2025-01-14)
~~~~~~~~~~~~~~~~~~~

Fixed
^^^^^

* Fixed the respawn of only wrong object samples in :func:`repeated_objects_terrain` of :mod:`isaaclab.terrains.trimesh` module.
  Previously, the function was respawning all objects in the scene instead of only the wrong object samples, which in worst case
  could lead to infinite respawn loop.


0.33.6 (2025-01-16)
~~~~~~~~~~~~~~~~~~~

Changed
^^^^^^^

* Added initial unit tests for multiple tiled cameras, including tests for initialization, groundtruth annotators, different poses, and different resolutions.


0.33.5 (2025-01-13)
~~~~~~~~~~~~~~~~~~~

Changed
^^^^^^^

* Moved the definition of ``/persistent/isaac/asset_root/*`` settings from :class:`AppLauncher` to the app files.
  This is needed to prevent errors where ``isaaclab_assets`` was loaded prior to the carbonite setting being set.


0.33.4 (2025-01-10)
~~~~~~~~~~~~~~~~~~~

Changed
^^^^^^^

* Added an optional parameter in the :meth:`record_pre_reset` method in
  :class:`~isaaclab.managers.RecorderManager` to override the export config upon invoking.


0.33.3 (2025-01-08)
~~~~~~~~~~~~~~~~~~~

Fixed
^^^^^

* Fixed docstring in articulation data :class:`isaaclab.assets.ArticulationData`.
  In body properties sections, the second dimension should be num_bodies but was documented as 1.


0.33.2 (2025-01-02)
~~~~~~~~~~~~~~~~~~~

Added
^^^^^

* Added body tracking as an origin type to :class:`isaaclab.envs.ViewerCfg` and :class:`isaaclab.envs.ui.ViewportCameraController`.


0.33.1 (2024-12-26)
~~~~~~~~~~~~~~~~~~~

Changed
^^^^^^^

* Added kinematics initialization call for populating kinematic prim transforms to fabric for rendering.
* Added ``enable_env_ids`` flag for cloning and replication to replace collision filtering.


0.33.0 (2024-12-22)
~~~~~~~~~~~~~~~~~~~

Fixed
^^^^^

* Fixed populating default_joint_stiffness and default_joint_damping values for ImplicitActuator instances in :class:`isaaclab.assets.Articulation`


0.32.2 (2024-12-17)
~~~~~~~~~~~~~~~~~~~

Added
^^^^^

* Added null-space (position) control option to :class:`isaaclab.controllers.OperationalSpaceController`.
* Added test cases that uses null-space control for :class:`isaaclab.controllers.OperationalSpaceController`.
* Added information regarding null-space control to the tutorial script and documentation of
  :class:`isaaclab.controllers.OperationalSpaceController`.
* Added arguments to set specific null-space joint position targets within
  :class:`isaaclab.envs.mdp.actions.OperationalSpaceControllerAction` class.


0.32.1 (2024-12-17)
~~~~~~~~~~~~~~~~~~~

Changed
^^^^^^^

* Added a default and generic implementation of the :meth:`get_object_poses` function
  in the :class:`ManagerBasedRLMimicEnv` class.
* Added a ``EXPORT_NONE`` mode in the :class:`DatasetExportMode` class and updated
  :class:`~isaaclab.managers.RecorderManager` to enable recording without exporting
  the data to a file.


0.32.0 (2024-12-16)
~~~~~~~~~~~~~~~~~~~

Changed
^^^^^^^

* Previously, physx returns the rigid bodies and articulations velocities in the com of bodies rather than the
  link frame, while poses are in link frames. We now explicitly provide :attr:`body_link_state` and
  :attr:`body_com_state` APIs replacing the previous :attr:`body_state` API. Previous APIs are now marked as
  deprecated. Please update any code using the previous pose and velocity APIs to use the new
  ``*_link_*`` or ``*_com_*`` APIs in :attr:`isaaclab.assets.RigidBody`,
  :attr:`isaaclab.assets.RigidBodyCollection`, and :attr:`isaaclab.assets.Articulation`.


0.31.0 (2024-12-16)
~~~~~~~~~~~~~~~~~~~

Added
^^^^^

* Added :class:`ManagerBasedRLMimicEnv` and config classes for mimic data generation workflow for imitation learning.


0.30.3 (2024-12-16)
~~~~~~~~~~~~~~~~~~~

Fixed
^^^^^

* Fixed ordering of logging and resamping in the command manager, where we were logging the metrics
  after resampling the commands. This leads to incorrect logging of metrics when inside the resample call,
  the metrics tensors get reset.


0.30.2 (2024-12-16)
~~~~~~~~~~~~~~~~~~~

Fixed
^^^^^

* Fixed errors within the calculations of :class:`isaaclab.controllers.OperationalSpaceController`.

Added
^^^^^

* Added :class:`isaaclab.controllers.OperationalSpaceController` to API documentation.
* Added test cases for :class:`isaaclab.controllers.OperationalSpaceController`.
* Added a tutorial for :class:`isaaclab.controllers.OperationalSpaceController`.
* Added the implementation of :class:`isaaclab.envs.mdp.actions.OperationalSpaceControllerAction` class.


0.30.1 (2024-12-15)
~~~~~~~~~~~~~~~~~~~

Changed
^^^^^^^

* Added call to update articulation kinematics after reset to ensure states are updated for non-rendering sensors.
  Previously, some changes in reset such as modifying joint states would not be reflected in the rigid body
  states immediately after reset.


0.30.0 (2024-12-15)
~~~~~~~~~~~~~~~~~~~

Added
^^^^^

* Added UI interface to the Managers in the ManagerBasedEnv and MangerBasedRLEnv classes.
* Added UI widgets for :class:`LiveLinePlot` and :class:`ImagePlot`.
* Added ``ManagerLiveVisualizer/Cfg``: Given a ManagerBase (i.e. action_manager, observation_manager, etc) and a
  config file this class creates the the interface between managers and the UI.
* Added :class:`EnvLiveVisualizer`: A 'manager' of ManagerLiveVisualizer. This is added to the ManagerBasedEnv
  but is only called during the initialization of the managers in load_managers
* Added ``get_active_iterable_terms`` implementation methods to ActionManager, ObservationManager, CommandsManager,
  CurriculumManager, RewardManager, and TerminationManager. This method exports the active term data and labels
  for each manager and is called by ManagerLiveVisualizer.
* Additions to :class:`BaseEnvWindow` and :class:`RLEnvWindow` to register ManagerLiveVisualizer UI interfaces
  for the chosen managers.


0.29.0 (2024-12-15)
~~~~~~~~~~~~~~~~~~~

Added
^^^^^

* Added observation history computation to :class:`isaaclab.manager.observation_manager.ObservationManager`.
* Added ``history_length`` and ``flatten_history_dim`` configuration parameters to :class:`isaaclab.manager.manager_term_cfg.ObservationTermCfg`
* Added ``history_length`` and ``flatten_history_dim`` configuration parameters to :class:`isaaclab.manager.manager_term_cfg.ObservationGroupCfg`
* Added full buffer property to :class:`isaaclab.utils.buffers.circular_buffer.CircularBuffer`


0.28.4 (2024-12-15)
~~~~~~~~~~~~~~~~~~~

Added
^^^^^

* Added action clip to all :class:`isaaclab.envs.mdp.actions`.


0.28.3 (2024-12-14)
~~~~~~~~~~~~~~~~~~~

Changed
^^^^^^^

* Added check for error below threshold in state machines to ensure the state has been reached.


0.28.2 (2024-12-13)
~~~~~~~~~~~~~~~~~~~

Fixed
^^^^^

* Fixed the shape of ``quat_w`` in the ``apply_actions`` method of :attr:`~isaaclab.env.mdp.NonHolonomicAction`
  (previously (N,B,4), now (N,4) since the number of root bodies B is required to be 1). Previously ``apply_actions``
  errored because ``euler_xyz_from_quat`` requires inputs of shape (N,4).


0.28.1 (2024-12-13)
~~~~~~~~~~~~~~~~~~~

Fixed
^^^^^

* Fixed the internal buffers for ``set_external_force_and_torque`` where the buffer values would be stale if zero
  values are sent to the APIs.


0.28.0 (2024-12-12)
~~~~~~~~~~~~~~~~~~~

Changed
^^^^^^^

* Adapted the :class:`~isaaclab.sim.converters.UrdfConverter` to use the latest URDF converter API from Isaac Sim 4.5.
  The physics articulation root can now be set separately, and the joint drive gains can be set on a per joint basis.


0.27.33 (2024-12-11)
~~~~~~~~~~~~~~~~~~~~

Added
^^^^^

* Introduced an optional ``sensor_cfg`` parameter to the :meth:`~isaaclab.envs.mdp.rewards.base_height_l2` function,
  enabling the use of :class:`~isaaclab.sensors.RayCaster` for height adjustments. For flat terrains, the function
  retains its previous behavior.
* Improved documentation to clarify the usage of the :meth:`~isaaclab.envs.mdp.rewards.base_height_l2` function in
  both flat and rough terrain settings.


0.27.32 (2024-12-11)
~~~~~~~~~~~~~~~~~~~~

Fixed
^^^^^

* Modified :class:`isaaclab.envs.mdp.actions.DifferentialInverseKinematicsAction` class to use the geometric
  Jacobian computed w.r.t. to the root frame of the robot. This helps ensure that root pose does not affect the tracking.


0.27.31 (2024-12-09)
~~~~~~~~~~~~~~~~~~~~

Changed
^^^^^^^

* Introduced configuration options in :class:`Se3HandTracking` to:

  - Zero out rotation around the x/y axes
  - Apply smoothing and thresholding to position and rotation deltas for reduced jitter
  - Use wrist-based rotation reference as an alternative to fingertip-based rotation

* Switched the default position reference in :class:`Se3HandTracking` to the wrist joint pose, providing more stable
  relative-based positioning.


0.27.30 (2024-12-09)
~~~~~~~~~~~~~~~~~~~~

Fixed
^^^^^

* Fixed the initial state recorder term in :class:`isaaclab.envs.mdp.recorders.InitialStateRecorder` to
  return only the states of the specified environment IDs.


0.27.29 (2024-12-06)
~~~~~~~~~~~~~~~~~~~~

Fixed
^^^^^

* Fixed the enforcement of :attr:`~isaaclab.actuators.ActuatorBaseCfg.velocity_limits` at the
  :attr:`~isaaclab.assets.Articulation.root_physx_view` level.


0.27.28 (2024-12-06)
~~~~~~~~~~~~~~~~~~~~

Changed
^^^^^^^

* If a USD that contains an articulation root is loaded using a
  :attr:`isaaclab.assets.RigidBody` we now fail unless the articulation root is explicitly
  disabled. Using an articulation root for rigid bodies is not needed and decreases overall performance.


0.27.27 (2024-12-06)
~~~~~~~~~~~~~~~~~~~~

Fixed
^^^^^

* Corrected the projection types of fisheye camera in :class:`isaaclab.sim.spawners.sensors.sensors_cfg.FisheyeCameraCfg`.
  Earlier, the projection names used snakecase instead of camelcase.


0.27.26 (2024-12-06)
~~~~~~~~~~~~~~~~~~~~

Added
^^^^^

* Added option to define the clipping behavior for depth images generated by
  :class:`~isaaclab.sensors.RayCasterCamera`, :class:`~isaaclab.sensors.Camera`, and :class:`~isaaclab.sensors.TiledCamera`

Changed
^^^^^^^

* Unified the clipping behavior for the depth images of all camera implementations. Per default, all values exceeding
  the range are clipped to zero for both ``distance_to_image_plane`` and ``distance_to_camera`` depth images. Prev.
  :class:`~isaaclab.sensors.RayCasterCamera` clipped the values to the maximum value of the depth image,
  :class:`~isaaclab.sensors.Camera` did not clip them and had a different behavior for both types.


0.27.25 (2024-12-05)
~~~~~~~~~~~~~~~~~~~~

Fixed
^^^^^

* Fixed the condition in ``isaaclab.sh`` that checks whether ``pre-commit`` is installed before attempting installation.


0.27.24 (2024-12-05)
~~~~~~~~~~~~~~~~~~~~

Fixed
^^^^^

* Removed workaround in :class:`isaaclab.sensors.TiledCamera` and :class:`isaaclab.sensors.Camera`
  that was previously required to prevent frame offsets in renders. The denoiser setting is no longer
  automatically modified based on the resolution of the cameras.


0.27.23 (2024-12-04)
~~~~~~~~~~~~~~~~~~~~

Fixed
^^^^^

* Added the attributes :attr:`~isaaclab.envs.DirectRLEnvCfg.wait_for_textures` and
  :attr:`~isaaclab.envs.ManagerBasedEnvCfg.wait_for_textures` to enable assets loading check
  during :class:`~isaaclab.DirectRLEnv` and :class:`~isaaclab.ManagerBasedEnv` reset method when
  rtx sensors are added to the scene.


0.27.22 (2024-12-04)
~~~~~~~~~~~~~~~~~~~~

Fixed
^^^^^

* Fixed the order of the incoming parameters in :class:`isaaclab.envs.DirectMARLEnv` to correctly use
  ``NoiseModel`` in marl-envs.


0.27.21 (2024-12-04)
~~~~~~~~~~~~~~~~~~~~

Added
^^^^^

* Added :class:`~isaaclab.managers.RecorderManager` and its utility classes to record data from the simulation.
* Added :class:`~isaaclab.utils.datasets.EpisodeData` to store data for an episode.
* Added :class:`~isaaclab.utils.datasets.DatasetFileHandlerBase` as a base class for handling dataset files.
* Added :class:`~isaaclab.utils.datasets.HDF5DatasetFileHandler` as a dataset file handler implementation to
  export and load episodes from HDF5 files.
* Added ``record_demos.py`` script to record human-teleoperated demos for a specified task and export to an HDF5 file.
* Added ``replay_demos.py`` script to replay demos loaded from an HDF5 file.


0.27.20 (2024-12-02)
~~~~~~~~~~~~~~~~~~~~

Changed
^^^^^^^

* Changed :class:`isaaclab.envs.DirectMARLEnv` to inherit from ``Gymnasium.Env`` due to requirement from Gymnasium
  v1.0.0 requiring all environments to be a subclass of ``Gymnasium.Env`` when using the ``make`` interface.


0.27.19 (2024-12-02)
~~~~~~~~~~~~~~~~~~~~

Added
^^^^^

* Added ``isaaclab.utils.pretrained_checkpoints`` containing constants and utility functions used to manipulate
  paths and load checkpoints from Nucleus.


0.27.18 (2024-11-28)
~~~~~~~~~~~~~~~~~~~~

Changed
^^^^^^^

* Renamed Isaac Sim imports to follow Isaac Sim 4.5 naming conventions.


0.27.17 (2024-11-20)
~~~~~~~~~~~~~~~~~~~~

Added
^^^^^

* Added ``create_new_stage`` setting in :class:`~isaaclab.app.AppLauncher` to avoid creating a default new
  stage on startup in Isaac Sim. This helps reduce the startup time when launching Isaac Lab.


0.27.16 (2024-11-15)
~~~~~~~~~~~~~~~~~~~~

Added
^^^^^

* Added the class :class:`~isaaclab.devices.Se3HandTracking` which enables XR teleop for manipulators.


0.27.15 (2024-11-09)
~~~~~~~~~~~~~~~~~~~~

Fixed
^^^^^

* Fixed indexing in :meth:`isaaclab.assets.Articulation.write_joint_limits_to_sim` to correctly process
  non-None ``env_ids`` and ``joint_ids``.


0.27.14 (2024-10-23)
~~~~~~~~~~~~~~~~~~~~

Added
^^^^^

* Added the class :class:`~isaaclab.assets.RigidObjectCollection` which allows to spawn
  multiple objects in each environment and access/modify the quantities with a unified (env_ids, object_ids) API.


0.27.13 (2024-10-30)
~~~~~~~~~~~~~~~~~~~~

Added
^^^^^

* Added the attributes :attr:`~isaaclab.sim.converters.MeshConverterCfg.translation`, :attr:`~isaaclab.sim.converters.MeshConverterCfg.rotation`,
  :attr:`~isaaclab.sim.converters.MeshConverterCfg.scale` to translate, rotate, and scale meshes
  when importing them with :class:`~isaaclab.sim.converters.MeshConverter`.


0.27.12 (2024-11-04)
~~~~~~~~~~~~~~~~~~~~

Removed
^^^^^^^

* Removed TensorDict usage in favor of Python dictionary in sensors


0.27.11 (2024-10-31)
~~~~~~~~~~~~~~~~~~~~

Added
^^^^^

* Added support to define tuple of floats to scale observation terms by expanding the
  :attr:`isaaclab.managers.manager_term_cfg.ObservationManagerCfg.scale` attribute.


0.27.10 (2024-11-01)
~~~~~~~~~~~~~~~~~~~~

Changed
^^^^^^^

* Cached the PhysX view's joint paths before looping over them when processing fixed joint tendons
  inside the :class:`Articulation` class. This helps improve the processing time for the tendons.


0.27.9 (2024-11-01)
~~~~~~~~~~~~~~~~~~~

Added
^^^^^

* Added the :class:`isaaclab.utils.types.ArticulationActions` class to store the joint actions
  for an articulation. Earlier, the class from Isaac Sim was being used. However, it used a different
  type for the joint actions which was not compatible with the Isaac Lab framework.


0.27.8 (2024-11-01)
~~~~~~~~~~~~~~~~~~~

Fixed
^^^^^

* Added sanity check if the term is a valid type inside the command manager.
* Corrected the iteration over ``group_cfg_items`` inside the observation manager.


0.27.7 (2024-10-28)
~~~~~~~~~~~~~~~~~~~

Added
^^^^^

* Added frozen encoder feature extraction observation space with ResNet and Theia


0.27.6 (2024-10-25)
~~~~~~~~~~~~~~~~~~~

Fixed
^^^^^

* Fixed usage of ``meshes`` property in :class:`isaaclab.sensors.RayCasterCamera` to use ``self.meshes``
  instead of the undefined ``RayCaster.meshes``.
* Fixed issue in :class:`isaaclab.envs.ui.BaseEnvWindow` where undefined configs were being accessed when
  creating debug visualization elements in UI.


0.27.5 (2024-10-25)
~~~~~~~~~~~~~~~~~~~

Added
^^^^^

* Added utilities for serializing/deserializing Gymnasium spaces.


0.27.4 (2024-10-18)
~~~~~~~~~~~~~~~~~~~

Fixed
^^^^^

* Updated installation path instructions for Windows in the Isaac Lab documentation to remove redundancy in the
  use of %USERPROFILE% for path definitions.


0.27.3 (2024-10-22)
~~~~~~~~~~~~~~~~~~~

Fixed
^^^^^

* Fixed the issue with using list or tuples of ``configclass`` within a ``configclass``. Earlier, the list of
  configclass objects were not converted to dictionary properly when ``to_dict`` function was called.


0.27.2 (2024-10-21)
~~~~~~~~~~~~~~~~~~~

Added
^^^^^

* Added ``--kit_args`` to :class:`~isaaclab.app.AppLauncher` to allow passing command line arguments directly to
  Omniverse Kit SDK.


0.27.1 (2024-10-20)
~~~~~~~~~~~~~~~~~~~

Added
^^^^^

* Added :class:`~isaaclab.sim.RenderCfg` and the attribute :attr:`~isaaclab.sim.SimulationCfg.render` for
  specifying render related settings.


0.27.0 (2024-10-14)
~~~~~~~~~~~~~~~~~~~

Added
^^^^^

* Added a method to :class:`~isaaclab.utils.configclass` to check for attributes with values of
  type ``MISSING``. This is useful when the user wants to check if a certain attribute has been set or not.
* Added the configuration validation check inside the constructor of all the core classes
  (such as sensor base, asset base, scene and environment base classes).
* Added support for environments without commands by leaving the attribute
  :attr:`isaaclab.envs.ManagerBasedRLEnvCfg.commands` as None. Before, this had to be done using
  the class :class:`isaaclab.command_generators.NullCommandGenerator`.
* Moved the ``meshes`` attribute in the :class:`isaaclab.sensors.RayCaster` class from class variable to instance variable.
  This prevents the meshes to overwrite each other.


0.26.0 (2024-10-16)
~~~~~~~~~~~~~~~~~~~

Added
^^^^^

* Added Imu sensor implementation that directly accesses the physx view :class:`isaaclab.sensors.Imu`. The
  sensor comes with a configuration class :class:`isaaclab.sensors.ImuCfg` and data class
  :class:`isaaclab.sensors.ImuData`.
* Moved and renamed :meth:`isaaclab.sensors.camera.utils.convert_orientation_convention` to
  :meth:`isaaclab.utils.math.convert_camera_frame_orientation_convention`
* Moved :meth:`isaaclab.sensors.camera.utils.create_rotation_matrix_from_view` to
  :meth:`isaaclab.utils.math.create_rotation_matrix_from_view`


0.25.2 (2024-10-16)
~~~~~~~~~~~~~~~~~~~

Added
^^^^^

* Added support for different Gymnasium spaces (``Box``, ``Discrete``, ``MultiDiscrete``, ``Tuple`` and ``Dict``)
  to define observation, action and state spaces in the direct workflow.
* Added :meth:`sample_space` to environment utils to sample supported spaces where data containers are torch tensors.

Changed
^^^^^^^

* Mark the :attr:`num_observations`, :attr:`num_actions` and :attr:`num_states` in :class:`DirectRLEnvCfg` as deprecated
  in favor of :attr:`observation_space`, :attr:`action_space` and :attr:`state_space` respectively.
* Mark the :attr:`num_observations`, :attr:`num_actions` and :attr:`num_states` in :class:`DirectMARLEnvCfg` as deprecated
  in favor of :attr:`observation_spaces`, :attr:`action_spaces` and :attr:`state_space` respectively.


0.25.1 (2024-10-10)
~~~~~~~~~~~~~~~~~~~

Fixed
^^^^^

* Fixed potential issue where default joint positions can fall outside of the limits being set with Articulation's
  ``write_joint_limits_to_sim`` API.


0.25.0 (2024-10-06)
~~~~~~~~~~~~~~~~~~~

Added
^^^^^

* Added configuration classes for spawning assets from a list of individual asset configurations randomly
  at the specified prim paths.


0.24.20 (2024-10-07)
~~~~~~~~~~~~~~~~~~~~

Fixed
^^^^^

* Fixed the :meth:`isaaclab.envs.mdp.events.randomize_rigid_body_material` function to
  correctly sample friction and restitution from the given ranges.


0.24.19 (2024-10-05)
~~~~~~~~~~~~~~~~~~~~

Added
^^^^^

* Added new functionalities to the FrameTransformer to make it more general. It is now possible to track:

  * Target frames that aren't children of the source frame prim_path
  * Target frames that are based upon the source frame prim_path


0.24.18 (2024-10-04)
~~~~~~~~~~~~~~~~~~~~

Fixed
^^^^^

* Fixes parsing and application of ``size`` parameter for :class:`~isaaclab.sim.spawn.GroundPlaneCfg` to correctly
  scale the grid-based ground plane.


0.24.17 (2024-10-04)
~~~~~~~~~~~~~~~~~~~~

Fixed
^^^^^

* Fixed the deprecation notice for using ``pxr.Semantics``. The corresponding modules use ``Semantics`` module
  directly.


0.24.16 (2024-10-03)
~~~~~~~~~~~~~~~~~~~~

Changed
^^^^^^^

* Renamed the observation function :meth:`grab_images` to :meth:`image` to follow convention of noun-based naming.
* Renamed the function :meth:`convert_perspective_depth_to_orthogonal_depth` to a shorter name
  :meth:`isaaclab.utils.math.orthogonalize_perspective_depth`.


0.24.15 (2024-09-20)
~~~~~~~~~~~~~~~~~~~~

Added
^^^^^

* Added :meth:`grab_images` to be able to use images for an observation term in manager-based environments.


0.24.14 (2024-09-20)
~~~~~~~~~~~~~~~~~~~~

Added
^^^^^

* Added the method :meth:`convert_perspective_depth_to_orthogonal_depth` to convert perspective depth
  images to orthogonal depth images. This is useful for the :meth:`~isaaclab.utils.math.unproject_depth`,
  since it expects orthogonal depth images as inputs.


0.24.13 (2024-09-08)
~~~~~~~~~~~~~~~~~~~~

Changed
^^^^^^^

* Moved the configuration of visualization markers for the command terms to their respective configuration classes.
  This allows users to modify the markers for the command terms without having to modify the command term classes.


0.24.12 (2024-09-18)
~~~~~~~~~~~~~~~~~~~~

Fixed
^^^^^

* Fixed outdated fetching of articulation data by using the method ``update_articulations_kinematic`` in
  :class:`isaaclab.assets.ArticulationData`. Before if an articulation was moved during a reset, the pose of the
  links were outdated if fetched before the next physics step. Adding this method ensures that the pose of the links
  is always up-to-date. Similarly ``update_articulations_kinematic`` was added before any render step to ensure that the
  articulation displays correctly after a reset.


0.24.11 (2024-09-11)
~~~~~~~~~~~~~~~~~~~~

Added
^^^^^

* Added skrl's JAX environment variables to :class:`~isaaclab.app.AppLauncher`
  to support distributed multi-GPU and multi-node training using JAX


0.24.10 (2024-09-10)
~~~~~~~~~~~~~~~~~~~~

Added
^^^^^

* Added config class, support, and tests for MJCF conversion via standalone python scripts.


0.24.9 (2024-09-09)
~~~~~~~~~~~~~~~~~~~~

Added
^^^^^

* Added a seed parameter to the :attr:`isaaclab.envs.ManagerBasedEnvCfg` and :attr:`isaaclab.envs.DirectRLEnvCfg`
  classes to set the seed for the environment. This seed is used to initialize the random number generator for the environment.
* Adapted the workflow scripts to set the seed for the environment using the seed specified in the learning agent's configuration
  file or the command line argument. This ensures that the simulation results are reproducible across different runs.


0.24.8 (2024-09-08)
~~~~~~~~~~~~~~~~~~~

Changed
^^^^^^^

* Modified:meth:`quat_rotate` and :meth:`quat_rotate_inverse` operations to use :meth:`torch.einsum`
  for faster processing of high dimensional input tensors.


0.24.7 (2024-09-06)
~~~~~~~~~~~~~~~~~~~

Added
^^^^^

* Added support for property attributes in the :meth:``isaaclab.utils.configclass`` method.
  Earlier, the configclass decorator failed to parse the property attributes correctly and made them
  instance variables instead.


0.24.6 (2024-09-05)
~~~~~~~~~~~~~~~~~~~

Fixed
^^^^^

* Adapted the ``A`` and ``D`` button bindings inside :meth:`isaaclab.device.Se3Keyboard` to make them now
  more-intuitive to control the y-axis motion based on the right-hand rule.


0.24.5 (2024-08-29)
~~~~~~~~~~~~~~~~~~~

Added
^^^^^

* Added alternative data type "distance_to_camera" in :class:`isaaclab.sensors.TiledCamera` class to be
  consistent with all other cameras (equal to type "depth").


0.24.4 (2024-09-02)
~~~~~~~~~~~~~~~~~~~

Fixed
^^^^^

* Added missing SI units to the documentation of :class:`isaaclab.sensors.Camera` and
  :class:`isaaclab.sensors.RayCasterCamera`.
* Added test to check :attr:`isaaclab.sensors.RayCasterCamera.set_intrinsic_matrices`


0.24.3 (2024-08-29)
~~~~~~~~~~~~~~~~~~~

Fixed
^^^^^

* Fixed the support for class-bounded methods when creating a configclass
  out of them. Earlier, these methods were being made as instance methods
  which required initialization of the class to call the class-methods.


0.24.2 (2024-08-28)
~~~~~~~~~~~~~~~~~~~

Added
^^^^^

* Added a class method to initialize camera configurations with an intrinsic matrix in the
  :class:`isaaclab.sim.spawner.sensors.PinholeCameraCfg`
  :class:`isaaclab.sensors.ray_caster.patterns_cfg.PinholeCameraPatternCfg` classes.

Fixed
^^^^^

* Fixed the ray direction in :func:`isaaclab.sensors.ray_caster.patterns.patterns.pinhole_camera_pattern` to
  point to the center of the pixel instead of the top-left corner.
* Fixed the clipping of the "distance_to_image_plane" depth image obtained using the
  :class:`isaaclab.sensors.ray_caster.RayCasterCamera` class. Earlier, the depth image was being clipped
  before the depth image was generated. Now, the clipping is applied after the depth image is generated. This makes
  the behavior equal to the USD Camera.


0.24.1 (2024-08-21)
~~~~~~~~~~~~~~~~~~~

Changed
^^^^^^^

* Disabled default viewport in certain headless scenarios for better performance.


0.24.0 (2024-08-17)
~~~~~~~~~~~~~~~~~~~

Added
^^^^^

* Added additional annotators for :class:`isaaclab.sensors.camera.TiledCamera` class.

Changed
^^^^^^^

* Updated :class:`isaaclab.sensors.TiledCamera` to latest RTX tiled rendering API.
* Single channel outputs for :class:`isaaclab.sensors.TiledCamera`, :class:`isaaclab.sensors.Camera` and :class:`isaaclab.sensors.RayCasterCamera` now has shape (H, W, 1).
* Data type for RGB output for :class:`isaaclab.sensors.TiledCamera` changed from ``torch.float`` to ``torch.uint8``.
* Dimension of RGB output for :class:`isaaclab.sensors.Camera` changed from (H, W, 4) to (H, W, 3). Use type ``rgba`` to retrieve the previous dimension.


0.23.1 (2024-08-17)
~~~~~~~~~~~~~~~~~~~

Changed
^^^^^^^

* Updated torch to version 2.4.0.


0.23.0 (2024-08-16)
~~~~~~~~~~~~~~~~~~~

Added
^^^^^

* Added direct workflow base class :class:`isaaclab.envs.DirectMARLEnv` for multi-agent environments.


0.22.1 (2024-08-17)
~~~~~~~~~~~~~~~~~~~

Added
^^^^^

* Added APIs to interact with the physics simulation of deformable objects. This includes setting the
  material properties, setting kinematic targets, and getting the state of the deformable object.
  For more information, please refer to the :mod:`isaaclab.assets.DeformableObject` class.


0.22.0 (2024-08-14)
~~~~~~~~~~~~~~~~~~~

Added
^^^^^

* Added :mod:`~isaaclab.utils.modifiers` module to provide framework for configurable and custom
  observation data modifiers.
* Adapted the :class:`~isaaclab.managers.ObservationManager` class to support custom modifiers.
  These are applied to the observation data before applying any noise or scaling operations.


0.21.2 (2024-08-13)
~~~~~~~~~~~~~~~~~~~

Fixed
^^^^^

* Moved event mode-based checks in the :meth:`isaaclab.managers.EventManager.apply` method outside
  the loop that iterates over the event terms. This prevents unnecessary checks and improves readability.
* Fixed the logic for global and per environment interval times when using the "interval" mode inside the
  event manager. Earlier, the internal lists for these times were of unequal lengths which led to wrong indexing
  inside the loop that iterates over the event terms.


0.21.1 (2024-08-06)
~~~~~~~~~~~~~~~~~~~

* Added a flag to preserve joint ordering inside the :class:`isaaclab.envs.mdp.JointAction` action term.


0.21.0 (2024-08-05)
~~~~~~~~~~~~~~~~~~~

Added
^^^^^

* Added the command line argument ``--device`` in :class:`~isaaclab.app.AppLauncher`. Valid options are:

  * ``cpu``: Use CPU.
  * ``cuda``: Use GPU with device ID ``0``.
  * ``cuda:N``: Use GPU, where N is the device ID. For example, ``cuda:0``. The default value is ``cuda:0``.

Changed
^^^^^^^

* Simplified setting the device throughout the code by relying on :attr:`isaaclab.sim.SimulationCfg.device`
  to activate gpu/cpu pipelines.

Removed
^^^^^^^

* Removed the parameter :attr:`isaaclab.sim.SimulationCfg.use_gpu_pipeline`. This is now directly inferred from
  :attr:`isaaclab.sim.SimulationCfg.device`.
* Removed the command line input argument ``--device_id`` in :class:`~isaaclab.app.AppLauncher`. The device id can
  now be set using the ``--device`` argument, for example with ``--device cuda:0``.


0.20.8 (2024-08-02)
~~~~~~~~~~~~~~~~~~~

Fixed
^^^^^

* Fixed the handling of observation terms with different shapes in the
  :class:`~isaaclab.managers.ObservationManager` class. Earlier, the constructor would throw an error if the
  shapes of the observation terms were different. Now, this operation only happens when the terms in an observation
  group are being concatenated. Otherwise, the terms are stored as a dictionary of tensors.
* Improved the error message when the observation terms are not of the same shape in the
  :class:`~isaaclab.managers.ObservationManager` class and the terms are being concatenated.


0.20.7 (2024-08-02)
~~~~~~~~~~~~~~~~~~~

Changed
^^^^^^^

* Performance improvements for material randomization in events.

Added
^^^^^

* Added minimum randomization frequency for reset mode randomizations.


0.20.6 (2024-08-02)
~~~~~~~~~~~~~~~~~~~

Changed
^^^^^^^

* Removed the hierarchy from :class:`~isaaclab.assets.RigidObject` class to
  :class:`~isaaclab.assets.Articulation` class. Previously, the articulation class overrode  almost
  all the functions of the rigid object class making the hierarchy redundant. Now, the articulation class
  is a standalone class that does not inherit from the rigid object class. This does add some code
  duplication but the simplicity and clarity of the code is improved.


0.20.5 (2024-08-02)
~~~~~~~~~~~~~~~~~~~

Added
^^^^^

* Added :attr:`isaaclab.terrain.TerrainGeneratorCfg.border_height` to set the height of the border
  around the terrain.


0.20.4 (2024-08-02)
~~~~~~~~~~~~~~~~~~~

Fixed
^^^^^

* Fixed the caching of terrains when using the :class:`isaaclab.terrains.TerrainGenerator` class.
  Earlier, the random sampling of the difficulty levels led to different hash values for the same terrain
  configuration. This caused the terrains to be re-generated even when the same configuration was used.
  Now, the numpy random generator is seeded with the same seed to ensure that the difficulty levels are
  sampled in the same order between different runs.


0.20.3 (2024-08-02)
~~~~~~~~~~~~~~~~~~~

Fixed
^^^^^

* Fixed the setting of translation and orientation when spawning a mesh prim. Earlier, the translation
  and orientation was being applied both on the parent Xform and the mesh prim. This was causing the
  mesh prim to be offset by the translation and orientation of the parent Xform, which is not the intended
  behavior.


0.20.2 (2024-08-02)
~~~~~~~~~~~~~~~~~~~

Changed
^^^^^^^

* Modified the computation of body acceleration for rigid body data to use PhysX APIs instead of
  numerical finite-differencing. This removes the need for computation of body acceleration at
  every update call of the data buffer.


0.20.1 (2024-07-30)
~~~~~~~~~~~~~~~~~~~

Fixed
^^^^^

* Fixed the :meth:`isaaclab.utils.math.wrap_to_pi` method to handle the wrapping of angles correctly.
  Earlier, the method was not wrapping the angles to the range [-pi, pi] correctly when the angles were outside
  the range [-2*pi, 2*pi].


0.20.0 (2024-07-26)
~~~~~~~~~~~~~~~~~~~

Added
^^^^^

* Support for the Isaac Sim 4.1.0 release.

Removed
^^^^^^^

* The ``mdp.add_body_mass`` method in the events. Please use the
  :meth:`isaaclab.envs.mdp.randomize_rigid_body_mass` method instead.
* The classes ``managers.RandomizationManager`` and ``managers.RandomizationTermCfg`` are replaced with
  :class:`isaaclab.managers.EventManager` and :class:`isaaclab.managers.EventTermCfg` classes.
* The following properties in :class:`isaaclab.sensors.FrameTransformerData`:

  * ``target_rot_source`` --> :attr:`~isaaclab.sensors.FrameTransformerData.target_quat_w`
  * ``target_rot_w`` --> :attr:`~isaaclab.sensors.FrameTransformerData.target_quat_source`
  * ``source_rot_w`` --> :attr:`~isaaclab.sensors.FrameTransformerData.source_quat_w`

* The kit experience file ``isaaclab.backwards.compatible.kit``. This is followed by dropping the support for
  Isaac Sim 2023.1.1 completely.


0.19.4 (2024-07-13)
~~~~~~~~~~~~~~~~~~~

Fixed
^^^^^

* Added the call to "startup" events when using the :class:`~isaaclab.envs.ManagerBasedEnv` class.
  Earlier, the "startup" events were not being called when the environment was initialized. This issue
  did not occur when using the :class:`~isaaclab.envs.ManagerBasedRLEnv` class since the "startup"
  events were called in the constructor.


0.19.3 (2024-07-13)
~~~~~~~~~~~~~~~~~~~

Added
^^^^^

* Added schemas for setting and modifying deformable body properties on a USD prim.
* Added API to spawn a deformable body material in the simulation.
* Added APIs to spawn rigid and deformable meshes of primitive shapes (cone, cylinder, sphere, box, capsule)
  in the simulation. This is possible through the :mod:`isaaclab.sim.spawners.meshes` module.


0.19.2 (2024-07-05)
~~~~~~~~~~~~~~~~~~~

Changed
^^^^^^^

* Modified cloning scheme based on the attribute :attr:`~isaaclab.scene.InteractiveSceneCfg.replicate_physics`
  to determine whether environment is homogeneous or heterogeneous.


0.19.1 (2024-07-05)
~~~~~~~~~~~~~~~~~~~

Added
^^^^^

* Added a lidar pattern function :func:`~isaaclab.sensors.ray_caster.patterns.patterns.lidar_pattern` with
  corresponding config :class:`~isaaclab.sensors.ray_caster.patterns_cfg.LidarPatternCfg`.


0.19.0 (2024-07-04)
~~~~~~~~~~~~~~~~~~~

Fixed
^^^^^

* Fixed parsing of articulations with nested rigid links while using the :class:`isaaclab.assets.Articulation`
  class. Earlier, the class initialization failed when the articulation had nested rigid links since the rigid
  links were not being parsed correctly by the PhysX view.

Removed
^^^^^^^

* Removed the attribute :attr:`body_physx_view` from the :class:`isaaclab.assets.Articulation` and
  :class:`isaaclab.assets.RigidObject` classes. These were causing confusions when used with articulation
  view since the body names were not following the same ordering.
* Dropped support for Isaac Sim 2023.1.1. The minimum supported version is now Isaac Sim 4.0.0.


0.18.6 (2024-07-01)
~~~~~~~~~~~~~~~~~~~

Fixed
^^^^^

* Fixed the environment stepping logic. Earlier, the environments' rendering logic was updating the kit app which
  would in turn step the physics :attr:`isaaclab.sim.SimulationCfg.render_interval` times. Now, a render
  call only does rendering and does not step the physics.


0.18.5 (2024-06-26)
~~~~~~~~~~~~~~~~~~~

Fixed
^^^^^

* Fixed the gravity vector direction used inside the :class:`isaaclab.assets.RigidObjectData` class.
  Earlier, the gravity direction was hard-coded as (0, 0, -1) which may be different from the actual
  gravity direction in the simulation. Now, the gravity direction is obtained from the simulation context
  and used to compute the projection of the gravity vector on the object.


0.18.4 (2024-06-26)
~~~~~~~~~~~~~~~~~~~

Fixed
^^^^^

* Fixed double reference count of the physics sim view inside the asset classes. This was causing issues
  when destroying the asset class instance since the physics sim view was not being properly released.

Added
^^^^^

* Added the attribute :attr:`~isaaclab.assets.AssetBase.is_initialized` to check if the asset and sensor
  has been initialized properly. This can be used to ensure that the asset or sensor is ready to use in the simulation.


0.18.3 (2024-06-25)
~~~~~~~~~~~~~~~~~~~

Fixed
^^^^^

* Fixed the docstrings at multiple places related to the different buffer implementations inside the
  :mod:`isaaclab.utils.buffers` module. The docstrings were not clear and did not provide enough
  information about the classes and their methods.

Added
^^^^^

* Added the field for fixed tendom names in the :class:`isaaclab.assets.ArticulationData` class.
  Earlier, this information was not exposed which was inconsistent with other name related information
  such as joint or body names.

Changed
^^^^^^^

* Renamed the fields ``min_num_time_lags`` and ``max_num_time_lags`` to ``min_delay`` and
  ``max_delay`` in the :class:`isaaclab.actuators.DelayedPDActuatorCfg` class. This is to make
  the naming simpler to understand.


0.18.2 (2024-06-25)
~~~~~~~~~~~~~~~~~~~

Changed
^^^^^^^

* Moved the configuration for tile-rendered camera into its own file named ``tiled_camera_cfg.py``.
  This makes it easier to follow where the configuration is located and how it is related to the class.


0.18.1 (2024-06-25)
~~~~~~~~~~~~~~~~~~~

Changed
^^^^^^^

* Ensured that a parity between class and its configuration class is explicitly visible in the
  :mod:`isaaclab.envs` module. This makes it easier to follow where definitions are located and how
  they are related. This should not be a breaking change as the classes are still accessible through the same module.


0.18.0 (2024-06-13)
~~~~~~~~~~~~~~~~~~~

Fixed
^^^^^

* Fixed the rendering logic to render at the specified interval. Earlier, the substep parameter had no effect and rendering
  would happen once every env.step() when active.

Changed
^^^^^^^

* Renamed :attr:`isaaclab.sim.SimulationCfg.substeps` to :attr:`isaaclab.sim.SimulationCfg.render_interval`.
  The render logic is now integrated in the decimation loop of the environment.


0.17.13 (2024-06-13)
~~~~~~~~~~~~~~~~~~~~

Fixed
^^^^^

* Fixed the orientation reset logic in :func:`isaaclab.envs.mdp.events.reset_root_state_uniform` to make it relative to
  the default orientation. Earlier, the position was sampled relative to the default and the orientation not.


0.17.12 (2024-06-13)
~~~~~~~~~~~~~~~~~~~~

Added
^^^^^

* Added the class :class:`isaaclab.utils.buffers.TimestampedBuffer` to store timestamped data.

Changed
^^^^^^^

* Added time-stamped buffers in the classes :class:`isaaclab.assets.RigidObjectData` and :class:`isaaclab.assets.ArticulationData`
  to update some values lazily and avoid unnecessary computations between physics updates. Before, all the data was always
  updated at every step, even if it was not used by the task.


0.17.11 (2024-05-30)
~~~~~~~~~~~~~~~~~~~~

Fixed
^^^^^

* Fixed :class:`isaaclab.sensor.ContactSensor` not loading correctly in extension mode.
  Earlier, the :attr:`isaaclab.sensor.ContactSensor.body_physx_view` was not initialized when
  :meth:`isaaclab.sensor.ContactSensor._debug_vis_callback` is called which references it.


0.17.10 (2024-05-30)
~~~~~~~~~~~~~~~~~~~~

Fixed
^^^^^

* Fixed compound classes being directly assigned in ``default_factory`` generator method
  :meth:`isaaclab.utils.configclass._return_f`, which resulted in shared references such that modifications to
  compound objects were reflected across all instances generated from the same ``default_factory`` method.


0.17.9 (2024-05-30)
~~~~~~~~~~~~~~~~~~~

Added
^^^^^

* Added ``variants`` attribute to the :class:`isaaclab.sim.from_files.UsdFileCfg` class to select USD
  variants when loading assets from USD files.


0.17.8 (2024-05-28)
~~~~~~~~~~~~~~~~~~~

Fixed
^^^^^

* Implemented the reset methods in the action terms to avoid returning outdated data.


0.17.7 (2024-05-28)
~~~~~~~~~~~~~~~~~~~

Added
^^^^^

* Added debug visualization utilities in the :class:`isaaclab.managers.ActionManager` class.


0.17.6 (2024-05-27)
~~~~~~~~~~~~~~~~~~~

Added
^^^^^

* Added ``wp.init()`` call in Warp utils.


0.17.5 (2024-05-22)
~~~~~~~~~~~~~~~~~~~

Changed
^^^^^^^

* Websocket livestreaming is no longer supported. Valid livestream options are {0, 1, 2}.
* WebRTC livestream is now set with livestream=2.


0.17.4 (2024-05-17)
~~~~~~~~~~~~~~~~~~~

Changed
^^^^^^^

* Modified the noise functions to also support add, scale, and abs operations on the data. Added aliases
  to ensure backward compatibility with the previous functions.

  * Added :attr:`isaaclab.utils.noise.NoiseCfg.operation` for the different operations.
  * Renamed ``constant_bias_noise`` to :func:`isaaclab.utils.noise.constant_noise`.
  * Renamed ``additive_uniform_noise`` to :func:`isaaclab.utils.noise.uniform_noise`.
  * Renamed ``additive_gaussian_noise`` to :func:`isaaclab.utils.noise.gaussian_noise`.


0.17.3 (2024-05-15)
~~~~~~~~~~~~~~~~~~~

Fixed
^^^^^

* Set ``hide_ui`` flag in the app launcher for livestream.
* Fix native client livestream extensions.


0.17.2 (2024-05-09)
~~~~~~~~~~~~~~~~~~~

Changed
^^^^^^^

* Renamed ``_range`` to ``distribution_params`` in ``events.py`` for methods that defined a distribution.
* Apply additive/scaling randomization noise on default data instead of current data.
* Changed material bucketing logic to prevent exceeding 64k materials.

Fixed
^^^^^

* Fixed broadcasting issues with indexing when environment and joint IDs are provided.
* Fixed incorrect tensor dimensions when setting a subset of environments.

Added
^^^^^

* Added support for randomization of fixed tendon parameters.
* Added support for randomization of dof limits.
* Added support for randomization of gravity.
* Added support for Gaussian sampling.
* Added default buffers to Articulation/Rigid object data classes for randomization.


0.17.1 (2024-05-10)
~~~~~~~~~~~~~~~~~~~

Fixed
^^^^^

* Added attribute :attr:`isaaclab.sim.converters.UrdfConverterCfg.override_joint_dynamics` to properly parse
  joint dynamics in :class:`isaaclab.sim.converters.UrdfConverter`.


0.17.0 (2024-05-07)
~~~~~~~~~~~~~~~~~~~

Changed
^^^^^^^

* Renamed ``BaseEnv`` to :class:`isaaclab.envs.ManagerBasedEnv`.
* Renamed ``base_env.py`` to ``manager_based_env.py``.
* Renamed ``BaseEnvCfg`` to :class:`isaaclab.envs.ManagerBasedEnvCfg`.
* Renamed ``RLTaskEnv`` to :class:`isaaclab.envs.ManagerBasedRLEnv`.
* Renamed ``rl_task_env.py`` to ``manager_based_rl_env.py``.
* Renamed ``RLTaskEnvCfg`` to :class:`isaaclab.envs.ManagerBasedRLEnvCfg`.
* Renamed ``rl_task_env_cfg.py`` to ``rl_env_cfg.py``.
* Renamed ``OIGEEnv`` to :class:`isaaclab.envs.DirectRLEnv`.
* Renamed ``oige_env.py`` to ``direct_rl_env.py``.
* Renamed ``RLTaskEnvWindow`` to :class:`isaaclab.envs.ui.ManagerBasedRLEnvWindow`.
* Renamed ``rl_task_env_window.py`` to ``manager_based_rl_env_window.py``.
* Renamed all references of ``BaseEnv``, ``BaseEnvCfg``, ``RLTaskEnv``, ``RLTaskEnvCfg``,  ``OIGEEnv``, and ``RLTaskEnvWindow``.

Added
^^^^^

* Added direct workflow base class :class:`isaaclab.envs.DirectRLEnv`.


0.16.4 (2024-05-06)
~~~~~~~~~~~~~~~~~~~~

Changed
^^^^^^^

* Added :class:`isaaclab.sensors.TiledCamera` to support tiled rendering with RGB and depth.


0.16.3 (2024-04-26)
~~~~~~~~~~~~~~~~~~~

Fixed
^^^^^

* Fixed parsing of filter prim path expressions in the :class:`isaaclab.sensors.ContactSensor` class.
  Earlier, the filter prim paths given to the physics view was not being parsed since they were specified as
  regex expressions instead of glob expressions.


0.16.2 (2024-04-25)
~~~~~~~~~~~~~~~~~~~~

Changed
^^^^^^^

* Simplified the installation procedure, isaaclab -e is no longer needed
* Updated torch dependency to 2.2.2


0.16.1 (2024-04-20)
~~~~~~~~~~~~~~~~~~~

Added
^^^^^

* Added attribute :attr:`isaaclab.sim.ArticulationRootPropertiesCfg.fix_root_link` to fix the root link
  of an articulation to the world frame.


0.16.0 (2024-04-16)
~~~~~~~~~~~~~~~~~~~

Added
^^^^^

* Added the function :meth:`isaaclab.utils.math.quat_unique` to standardize quaternion representations,
  i.e. always have a non-negative real part.
* Added events terms for randomizing mass by scale, simulation joint properties (stiffness, damping, armature,
  and friction)

Fixed
^^^^^

* Added clamping of joint positions and velocities in event terms for resetting joints. The simulation does not
  throw an error if the set values are out of their range. Hence, users are expected to clamp them before setting.
* Fixed :class:`isaaclab.envs.mdp.EMAJointPositionToLimitsActionCfg` to smoothen the actions
  at environment frequency instead of simulation frequency.

* Renamed the following functions in :meth:`isaaclab.envs.mdp` to avoid confusions:

  * Observation: :meth:`joint_pos_norm` -> :meth:`joint_pos_limit_normalized`
  * Action: :class:`ExponentialMovingAverageJointPositionAction` -> :class:`EMAJointPositionToLimitsAction`
  * Termination: :meth:`base_height` -> :meth:`root_height_below_minimum`
  * Termination: :meth:`joint_pos_limit` -> :meth:`joint_pos_out_of_limit`
  * Termination: :meth:`joint_pos_manual_limit` -> :meth:`joint_pos_out_of_manual_limit`
  * Termination: :meth:`joint_vel_limit` -> :meth:`joint_vel_out_of_limit`
  * Termination: :meth:`joint_vel_manual_limit` -> :meth:`joint_vel_out_of_manual_limit`
  * Termination: :meth:`joint_torque_limit` -> :meth:`joint_effort_out_of_limit`

Deprecated
^^^^^^^^^^

* Deprecated the function :meth:`isaaclab.envs.mdp.add_body_mass` in favor of
  :meth:`isaaclab.envs.mdp.randomize_rigid_body_mass`. This supports randomizing the mass based on different
  operations (add, scale, or set) and sampling distributions.


0.15.13 (2024-04-16)
~~~~~~~~~~~~~~~~~~~~

Changed
^^^^^^^

* Improved startup performance by enabling rendering-based extensions only when necessary and caching of nucleus directory.
* Renamed the flag ``OFFSCREEN_RENDER`` or ``--offscreen_render`` to ``ENABLE_CAMERAS`` or ``--enable_cameras`` respectively.


0.15.12 (2024-04-16)
~~~~~~~~~~~~~~~~~~~~

Changed
^^^^^^^

* Replaced calls to the ``check_file_path`` function in the :mod:`isaaclab.sim.spawners.from_files`
  with the USD stage resolve identifier function. This helps speed up the loading of assets from file paths
  by avoiding Nucleus server calls.


0.15.11 (2024-04-15)
~~~~~~~~~~~~~~~~~~~~

Added
^^^^^

* Added the :meth:`isaaclab.sim.SimulationContext.has_rtx_sensors` method to check if any
  RTX-related sensors such as cameras have been created in the simulation. This is useful to determine
  if simulation requires RTX rendering during step or not.

Fixed
^^^^^

* Fixed the rendering of RTX-related sensors such as cameras inside the :class:`isaaclab.envs.RLTaskEnv` class.
  Earlier the rendering did not happen inside the step function, which caused the sensor data to be empty.


0.15.10 (2024-04-11)
~~~~~~~~~~~~~~~~~~~~

Fixed
^^^^^

* Fixed sharing of the same memory address between returned tensors from observation terms
  in the :class:`isaaclab.managers.ObservationManager` class. Earlier, the returned
  tensors could map to the same memory address, causing issues when the tensors were modified
  during scaling, clipping or other operations.


0.15.9 (2024-04-04)
~~~~~~~~~~~~~~~~~~~

Fixed
^^^^^

* Fixed assignment of individual termination terms inside the :class:`isaaclab.managers.TerminationManager`
  class. Earlier, the terms were being assigned their values through an OR operation which resulted in incorrect
  values. This regression was introduced in version 0.15.1.


0.15.8 (2024-04-02)
~~~~~~~~~~~~~~~~~~~

Added
^^^^^

* Added option to define ordering of points for the mesh-grid generation in the
  :func:`isaaclab.sensors.ray_caster.patterns.grid_pattern`. This parameter defaults to 'xy'
  for backward compatibility.


0.15.7 (2024-03-28)
~~~~~~~~~~~~~~~~~~~

Added
^^^^^

* Adds option to return indices/data in the specified query keys order in
  :class:`isaaclab.managers.SceneEntityCfg` class, and the respective
  :func:`isaaclab.utils.string.resolve_matching_names_values` and
  :func:`isaaclab.utils.string.resolve_matching_names` functions.


0.15.6 (2024-03-28)
~~~~~~~~~~~~~~~~~~~

Added
^^^^^

* Extended the :class:`isaaclab.app.AppLauncher` class to support the loading of experience files
  from the command line. This allows users to load a specific experience file when running the application
  (such as for multi-camera rendering or headless mode).

Changed
^^^^^^^

* Changed default loading of experience files in the :class:`isaaclab.app.AppLauncher` class from the ones
  provided by Isaac Sim to the ones provided in Isaac Lab's ``apps`` directory.


0.15.5 (2024-03-23)
~~~~~~~~~~~~~~~~~~~

Fixed
^^^^^

* Fixed the env origins in :meth:`_compute_env_origins_grid` of :class:`isaaclab.terrain.TerrainImporter`
  to match that obtained from the Isaac Sim :class:`isaacsim.core.cloner.GridCloner` class.

Added
^^^^^

* Added unit test to ensure consistency between environment origins generated by IsaacSim's Grid Cloner and those
  produced by the TerrainImporter.


0.15.4 (2024-03-22)
~~~~~~~~~~~~~~~~~~~

Fixed
^^^^^

* Fixed the :class:`isaaclab.envs.mdp.actions.NonHolonomicActionCfg` class to use
  the correct variable when applying actions.


0.15.3 (2024-03-21)
~~~~~~~~~~~~~~~~~~~

Added
^^^^^

* Added unit test to check that :class:`isaaclab.scene.InteractiveScene` entity data is not shared between separate instances.

Fixed
^^^^^

* Moved class variables in :class:`isaaclab.scene.InteractiveScene` to correctly  be assigned as
  instance variables.
* Removed custom ``__del__`` magic method from :class:`isaaclab.scene.InteractiveScene`.


0.15.2 (2024-03-21)
~~~~~~~~~~~~~~~~~~~

Fixed
^^^^^

* Added resolving of relative paths for the main asset USD file when using the
  :class:`isaaclab.sim.converters.UrdfConverter` class. This is to ensure that the material paths are
  resolved correctly when the main asset file is moved to a different location.


0.15.1 (2024-03-19)
~~~~~~~~~~~~~~~~~~~

Fixed
^^^^^

* Fixed the imitation learning workflow example script, updating Isaac Lab and Robomimic API calls.
* Removed the resetting of :attr:`_term_dones` in the :meth:`isaaclab.managers.TerminationManager.reset`.
  Previously, the environment cleared out all the terms. However, it impaired reading the specific term's values externally.


0.15.0 (2024-03-17)
~~~~~~~~~~~~~~~~~~~

Deprecated
^^^^^^^^^^

* Renamed :class:`isaaclab.managers.RandomizationManager` to :class:`isaaclab.managers.EventManager`
  class for clarification as the manager takes care of events such as reset in addition to pure randomizations.
* Renamed :class:`isaaclab.managers.RandomizationTermCfg` to :class:`isaaclab.managers.EventTermCfg`
  for consistency with the class name change.


0.14.1 (2024-03-16)
~~~~~~~~~~~~~~~~~~~

Added
^^^^^

* Added simulation schemas for joint drive and fixed tendons. These can be configured for assets imported
  from file formats.
* Added logging of tendon properties to the articulation class (if they are present in the USD prim).


0.14.0 (2024-03-15)
~~~~~~~~~~~~~~~~~~~

Fixed
^^^^^

* Fixed the ordering of body names used in the :class:`isaaclab.assets.Articulation` class. Earlier,
  the body names were not following the same ordering as the bodies in the articulation. This led
  to issues when using the body names to access data related to the links from the articulation view
  (such as Jacobians, mass matrices, etc.).

Removed
^^^^^^^

* Removed the attribute :attr:`body_physx_view` from the :class:`isaaclab.assets.RigidObject`
  and :class:`isaaclab.assets.Articulation` classes. These were causing confusions when used
  with articulation view since the body names were not following the same ordering.


0.13.1 (2024-03-14)
~~~~~~~~~~~~~~~~~~~

Removed
^^^^^^^

* Removed the :mod:`isaaclab.compat` module. This module was used to provide compatibility
  with older versions of Isaac Sim. It is no longer needed since we have most of the functionality
  absorbed into the main classes.


0.13.0 (2024-03-12)
~~~~~~~~~~~~~~~~~~~

Added
^^^^^

* Added support for the following data types inside the :class:`isaaclab.sensors.Camera` class:
  ``instance_segmentation_fast`` and ``instance_id_segmentation_fast``. These are GPU-supported annotations
  and are faster than the regular annotations.

Fixed
^^^^^

* Fixed handling of semantic filtering inside the :class:`isaaclab.sensors.Camera` class. Earlier,
  the annotator was given ``semanticTypes`` as an argument. However, with Isaac Sim 2023.1, the annotator
  does not accept this argument. Instead the mapping needs to be set to the synthetic data interface directly.
* Fixed the return shape of colored images for segmentation data types inside the
  :class:`isaaclab.sensors.Camera` class. Earlier, the images were always returned as ``int32``. Now,
  they are casted to ``uint8`` 4-channel array before returning if colorization is enabled for the annotation type.

Removed
^^^^^^^

* Dropped support for ``instance_segmentation`` and ``instance_id_segmentation`` annotations in the
  :class:`isaaclab.sensors.Camera` class. Their "fast" counterparts should be used instead.
* Renamed the argument :attr:`isaaclab.sensors.CameraCfg.semantic_types` to
  :attr:`isaaclab.sensors.CameraCfg.semantic_filter`. This is more aligned with Replicator's terminology
  for semantic filter predicates.
* Replaced the argument :attr:`isaaclab.sensors.CameraCfg.colorize` with separate colorized
  arguments for each annotation type (:attr:`~isaaclab.sensors.CameraCfg.colorize_instance_segmentation`,
  :attr:`~isaaclab.sensors.CameraCfg.colorize_instance_id_segmentation`, and
  :attr:`~isaaclab.sensors.CameraCfg.colorize_semantic_segmentation`).


0.12.4 (2024-03-11)
~~~~~~~~~~~~~~~~~~~

Fixed
^^^^^


* Adapted randomization terms to deal with ``slice`` for the body indices. Earlier, the terms were not
  able to handle the slice object and were throwing an error.
* Added ``slice`` type-hinting to all body and joint related methods in the rigid body and articulation
  classes. This is to make it clear that the methods can handle both list of indices and slices.


0.12.3 (2024-03-11)
~~~~~~~~~~~~~~~~~~~

Fixed
^^^^^

* Added signal handler to the :class:`isaaclab.app.AppLauncher` class to catch the ``SIGINT`` signal
  and close the application gracefully. This is to prevent the application from crashing when the user
  presses ``Ctrl+C`` to close the application.


0.12.2 (2024-03-10)
~~~~~~~~~~~~~~~~~~~

Added
^^^^^

* Added observation terms for states of a rigid object in world frame.
* Added randomization terms to set root state with randomized orientation and joint state within user-specified limits.
* Added reward term for penalizing specific termination terms.

Fixed
^^^^^

* Improved sampling of states inside randomization terms. Earlier, the code did multiple torch calls
  for sampling different components of the vector. Now, it uses a single call to sample the entire vector.


0.12.1 (2024-03-09)
~~~~~~~~~~~~~~~~~~~

Added
^^^^^

* Added an option to the last actions observation term to get a specific term by name from the action manager.
  If None, the behavior remains the same as before (the entire action is returned).


0.12.0 (2024-03-08)
~~~~~~~~~~~~~~~~~~~

Added
^^^^^

* Added functionality to sample flat patches on a generated terrain. This can be configured using
  :attr:`isaaclab.terrains.SubTerrainBaseCfg.flat_patch_sampling` attribute.
* Added a randomization function for setting terrain-aware root state. Through this, an asset can be
  reset to a randomly sampled flat patches.

Fixed
^^^^^

* Separated normal and terrain-base position commands. The terrain based commands rely on the
  terrain to sample flat patches for setting the target position.
* Fixed command resample termination function.

Changed
^^^^^^^

* Added the attribute :attr:`isaaclab.envs.mdp.commands.UniformVelocityCommandCfg.heading_control_stiffness`
  to control the stiffness of the heading control term in the velocity command term. Earlier, this was
  hard-coded to 0.5 inside the term.

Removed
^^^^^^^

* Removed the function :meth:`sample_new_targets` in the terrain importer. Instead the attribute
  :attr:`isaaclab.terrains.TerrainImporter.flat_patches` should be used to sample new targets.


0.11.3 (2024-03-04)
~~~~~~~~~~~~~~~~~~~

Fixed
^^^^^

* Corrects the functions :func:`isaaclab.utils.math.axis_angle_from_quat` and :func:`isaaclab.utils.math.quat_error_magnitude`
  to accept tensors of the form (..., 4) instead of (N, 4). This brings us in line with our documentation and also upgrades one of our functions
  to handle higher dimensions.


0.11.2 (2024-03-04)
~~~~~~~~~~~~~~~~~~~

Added
^^^^^

* Added checks for default joint position and joint velocity in the articulation class. This is to prevent
  users from configuring values for these quantities that might be outside the valid range from the simulation.


0.11.1 (2024-02-29)
~~~~~~~~~~~~~~~~~~~

Added
^^^^^

* Replaced the default values for ``joint_ids`` and ``body_ids`` from ``None`` to ``slice(None)``
  in the :class:`isaaclab.managers.SceneEntityCfg`.
* Adapted rewards and observations terms so that the users can query a subset of joints and bodies.


0.11.0 (2024-02-27)
~~~~~~~~~~~~~~~~~~~

Removed
^^^^^^^

* Dropped support for Isaac Sim<=2022.2. As part of this, removed the components of :class:`isaaclab.app.AppLauncher`
  which handled ROS extension loading. We no longer need them in Isaac Sim>=2023.1 to control the load order to avoid crashes.
* Upgraded Dockerfile to use ISAACSIM_VERSION=2023.1.1 by default.


0.10.28 (2024-02-29)
~~~~~~~~~~~~~~~~~~~~

Added
^^^^^

* Implemented relative and moving average joint position action terms. These allow the user to specify
  the target joint positions as relative to the current joint positions or as a moving average of the
  joint positions over a window of time.


0.10.27 (2024-02-28)
~~~~~~~~~~~~~~~~~~~~

Added
^^^^^

* Added UI feature to start and stop animation recording in the stage when running an environment.
  To enable this feature, please pass the argument ``--disable_fabric`` to the environment script to allow
  USD read/write operations. Be aware that this will slow down the simulation.


0.10.26 (2024-02-26)
~~~~~~~~~~~~~~~~~~~~

Added
^^^^^

* Added a viewport camera controller class to the :class:`isaaclab.envs.BaseEnv`. This is useful
  for applications where the user wants to render the viewport from different perspectives even when the
  simulation is running in headless mode.


0.10.25 (2024-02-26)
~~~~~~~~~~~~~~~~~~~~

Fixed
^^^^^

* Ensures that all path arguments in :mod:`isaaclab.sim.utils` are cast to ``str``. Previously,
  we had handled path types as strings without casting.


0.10.24 (2024-02-26)
~~~~~~~~~~~~~~~~~~~~

Added
^^^^^

* Added tracking of contact time in the :class:`isaaclab.sensors.ContactSensor` class. Previously,
  only the air time was being tracked.
* Added contact force threshold, :attr:`isaaclab.sensors.ContactSensorCfg.force_threshold`, to detect
  when the contact sensor is in contact. Previously, this was set to hard-coded 1.0 in the sensor class.


0.10.23 (2024-02-21)
~~~~~~~~~~~~~~~~~~~~

Fixed
^^^^^

* Fixes the order of size arguments in :meth:`isaaclab.terrains.height_field.random_uniform_terrain`. Previously, the function
  would crash if the size along x and y were not the same.


0.10.22 (2024-02-14)
~~~~~~~~~~~~~~~~~~~~

Fixed
^^^^^

* Fixed "divide by zero" bug in :class:`~isaaclab.sim.SimulationContext` when setting gravity vector.
  Now, it is correctly disabled when the gravity vector is set to zero.


0.10.21 (2024-02-12)
~~~~~~~~~~~~~~~~~~~~

Fixed
^^^^^

* Fixed the printing of articulation joint information when the articulation has only one joint.
  Earlier, the function was performing a squeeze operation on the tensor, which caused an error when
  trying to index the tensor of shape (1,).


0.10.20 (2024-02-12)
~~~~~~~~~~~~~~~~~~~~

Added
^^^^^

* Adds :attr:`isaaclab.sim.PhysxCfg.enable_enhanced_determinism` to enable improved
  determinism from PhysX. Please note this comes at the expense of performance.


0.10.19 (2024-02-08)
~~~~~~~~~~~~~~~~~~~~

Fixed
^^^^^

* Fixed environment closing so that articulations, objects, and sensors are cleared properly.


0.10.18 (2024-02-05)
~~~~~~~~~~~~~~~~~~~~

Fixed
^^^^^

* Pinned :mod:`torch` version to 2.0.1 in the setup.py to keep parity version of :mod:`torch` supplied by
  Isaac 2023.1.1, and prevent version incompatibility between :mod:`torch` ==2.2 and
  :mod:`typing-extensions` ==3.7.4.3


0.10.17 (2024-02-02)
~~~~~~~~~~~~~~~~~~~~

Fixed
^^^^^^

* Fixed carb setting ``/app/livestream/enabled`` to be set as False unless live-streaming is specified
  by :class:`isaaclab.app.AppLauncher` settings. This fixes the logic of :meth:`SimulationContext.render`,
  which depended on the config in previous versions of Isaac defaulting to false for this setting.


0.10.16 (2024-01-29)
~~~~~~~~~~~~~~~~~~~~

Added
^^^^^^

* Added an offset parameter to the height scan observation term. This allows the user to specify the
  height offset of the scan from the tracked body. Previously it was hard-coded to be 0.5.


0.10.15 (2024-01-29)
~~~~~~~~~~~~~~~~~~~~

Fixed
^^^^^

* Fixed joint torque computation for implicit actuators. Earlier, the torque was always zero for implicit
  actuators. Now, it is computed approximately by applying the PD law.


0.10.14 (2024-01-22)
~~~~~~~~~~~~~~~~~~~~

Fixed
^^^^^

* Fixed the tensor shape of :attr:`isaaclab.sensors.ContactSensorData.force_matrix_w`. Earlier, the reshaping
  led to a mismatch with the data obtained from PhysX.


0.10.13 (2024-01-15)
~~~~~~~~~~~~~~~~~~~~

Fixed
^^^^^

* Fixed running of environments with a single instance even if the :attr:`replicate_physics`` flag is set to True.


0.10.12 (2024-01-10)
~~~~~~~~~~~~~~~~~~~~

Fixed
^^^^^

* Fixed indexing of source and target frames in the :class:`isaaclab.sensors.FrameTransformer` class.
  Earlier, it always assumed that the source frame body is at index 0. Now, it uses the body index of the
  source frame to compute the transformation.

Deprecated
^^^^^^^^^^

* Renamed quantities in the :class:`isaaclab.sensors.FrameTransformerData` class to be more
  consistent with the terminology used in the asset classes. The following quantities are deprecated:

  * ``target_rot_w`` -> ``target_quat_w``
  * ``source_rot_w`` -> ``source_quat_w``
  * ``target_rot_source`` -> ``target_quat_source``


0.10.11 (2024-01-08)
~~~~~~~~~~~~~~~~~~~~

Fixed
^^^^^

* Fixed attribute error raised when calling the :class:`isaaclab.envs.mdp.TerrainBasedPositionCommand`
  command term.
* Added a dummy function in :class:`isaaclab.terrain.TerrainImporter` that returns environment
  origins as terrain-aware sampled targets. This function should be implemented by child classes based on
  the terrain type.


0.10.10 (2023-12-21)
~~~~~~~~~~~~~~~~~~~~

Fixed
^^^^^

* Fixed reliance on non-existent ``Viewport`` in :class:`isaaclab.sim.SimulationContext` when loading livestreaming
  by ensuring that the extension ``omni.kit.viewport.window`` is enabled in :class:`isaaclab.app.AppLauncher` when
  livestreaming is enabled


0.10.9 (2023-12-21)
~~~~~~~~~~~~~~~~~~~

Fixed
^^^^^

* Fixed invalidation of physics views inside the asset and sensor classes. Earlier, they were left initialized
  even when the simulation was stopped. This caused issues when closing the application.


0.10.8 (2023-12-20)
~~~~~~~~~~~~~~~~~~~

Fixed
^^^^^

* Fixed the :class:`isaaclab.envs.mdp.actions.DifferentialInverseKinematicsAction` class
  to account for the offset pose of the end-effector.


0.10.7 (2023-12-19)
~~~~~~~~~~~~~~~~~~~

Fixed
^^^^^

* Added a check to ray-cast and camera sensor classes to ensure that the sensor prim path does not
  have a regex expression at its leaf. For instance, ``/World/Robot/camera_.*`` is not supported
  for these sensor types. This behavior needs to be fixed in the future.


0.10.6 (2023-12-19)
~~~~~~~~~~~~~~~~~~~

Added
^^^^^

* Added support for using articulations as visualization markers. This disables all physics APIs from
  the articulation and allows the user to use it as a visualization marker. It is useful for creating
  visualization markers for the end-effectors or base of the robot.

Fixed
^^^^^

* Fixed hiding of debug markers from secondary images when using the
  :class:`isaaclab.markers.VisualizationMarkers` class. Earlier, the properties were applied on
  the XForm prim instead of the Mesh prim.


0.10.5 (2023-12-18)
~~~~~~~~~~~~~~~~~~~

Fixed
^^^^^

* Fixed test ``check_base_env_anymal_locomotion.py``, which
  previously called :func:`torch.jit.load` with the path to a policy (which would work
  for a local file), rather than calling
  :func:`isaaclab.utils.assets.read_file` on the path to get the file itself.


0.10.4 (2023-12-14)
~~~~~~~~~~~~~~~~~~~

Fixed
^^^^^

* Fixed potentially breaking import of omni.kit.widget.toolbar by ensuring that
  if live-stream is enabled, then the :mod:`omni.kit.widget.toolbar`
  extension is loaded.

0.10.3 (2023-12-12)
~~~~~~~~~~~~~~~~~~~

Added
^^^^^

* Added the attribute :attr:`isaaclab.actuators.ActuatorNetMLPCfg.input_order`
  to specify the order of the input tensors to the MLP network.

Fixed
^^^^^

* Fixed computation of metrics for the velocity command term. Earlier, the norm was being computed
  over the entire batch instead of the last dimension.
* Fixed the clipping inside the :class:`isaaclab.actuators.DCMotor` class. Earlier, it was
  not able to handle the case when configured saturation limit was set to None.


0.10.2 (2023-12-12)
~~~~~~~~~~~~~~~~~~~

Fixed
^^^^^

* Added a check in the simulation stop callback in the :class:`isaaclab.sim.SimulationContext` class
  to not render when an exception is raised. The while loop in the callback was preventing the application
  from closing when an exception was raised.


0.10.1 (2023-12-06)
~~~~~~~~~~~~~~~~~~~

Added
^^^^^

* Added command manager class with terms defined by :class:`isaaclab.managers.CommandTerm`. This
  allow for multiple types of command generators to be used in the same environment.


0.10.0 (2023-12-04)
~~~~~~~~~~~~~~~~~~~

Changed
^^^^^^^

* Modified the sensor and asset base classes to use the underlying PhysX views instead of Isaac Sim views.
  Using Isaac Sim classes led to a very high load time (of the order of minutes) when using a scene with
  many assets. This is because Isaac Sim supports USD paths which are slow and not required.

Added
^^^^^

* Added faster implementation of USD stage traversal methods inside the :class:`isaaclab.sim.utils` module.
* Added properties :attr:`isaaclab.assets.AssetBase.num_instances` and
  :attr:`isaaclab.sensor.SensorBase.num_instances` to obtain the number of instances of the asset
  or sensor in the simulation respectively.

Removed
^^^^^^^

* Removed dependencies on Isaac Sim view classes. It is no longer possible to use :attr:`root_view` and
  :attr:`body_view`. Instead use :attr:`root_physx_view` and :attr:`body_physx_view` to access the underlying
  PhysX views.


0.9.55 (2023-12-03)
~~~~~~~~~~~~~~~~~~~

Fixed
^^^^^

* Fixed the Nucleus directory path in the :attr:`isaaclab.utils.assets.NVIDIA_NUCLEUS_DIR`.
  Earlier, it was referring to the ``NVIDIA/Assets`` directory instead of ``NVIDIA``.


0.9.54 (2023-11-29)
~~~~~~~~~~~~~~~~~~~

Fixed
^^^^^

* Fixed pose computation in the :class:`isaaclab.sensors.Camera` class to obtain them from XFormPrimView
  instead of using ``UsdGeomCamera.ComputeLocalToWorldTransform`` method. The latter is not updated correctly
  during GPU simulation.
* Fixed initialization of the annotator info in the class :class:`isaaclab.sensors.Camera`. Previously
  all dicts had the same memory address which caused all annotators to have the same info.
* Fixed the conversion of ``uint32`` warp arrays inside the :meth:`isaaclab.utils.array.convert_to_torch`
  method. PyTorch does not support this type, so it is converted to ``int32`` before converting to PyTorch tensor.
* Added render call inside :meth:`isaaclab.sim.SimulationContext.reset` to initialize Replicator
  buffers when the simulation is reset.


0.9.53 (2023-11-29)
~~~~~~~~~~~~~~~~~~~

Changed
^^^^^^^

* Changed the behavior of passing :obj:`None` to the :class:`isaaclab.actuators.ActuatorBaseCfg`
  class. Earlier, they were resolved to fixed default values. Now, they imply that the values are loaded
  from the USD joint drive configuration.

Added
^^^^^

* Added setting of joint armature and friction quantities to the articulation class.


0.9.52 (2023-11-29)
~~~~~~~~~~~~~~~~~~~

Changed
^^^^^^^

* Changed the warning print in :meth:`isaaclab.sim.utils.apply_nested` method
  to be more descriptive. Earlier, it was printing a warning for every instanced prim.
  Now, it only prints a warning if it could not apply the attribute to any of the prims.

Added
^^^^^

* Added the method :meth:`isaaclab.utils.assets.retrieve_file_path` to
  obtain the absolute path of a file on the Nucleus server or locally.

Fixed
^^^^^

* Fixed hiding of STOP button in the :class:`AppLauncher` class when running the
  simulation in headless mode.
* Fixed a bug with :meth:`isaaclab.sim.utils.clone` failing when the input prim path
  had no parent (example: "/Table").


0.9.51 (2023-11-29)
~~~~~~~~~~~~~~~~~~~

Changed
^^^^^^^

* Changed the :meth:`isaaclab.sensor.SensorBase.update` method to always recompute the buffers if
  the sensor is in visualization mode.

Added
^^^^^

* Added available entities to the error message when accessing a non-existent entity in the
  :class:`InteractiveScene` class.
* Added a warning message when the user tries to reference an invalid prim in the :class:`FrameTransformer` sensor.


0.9.50 (2023-11-28)
~~~~~~~~~~~~~~~~~~~

Added
^^^^^

* Hid the ``STOP`` button in the UI when running standalone Python scripts. This is to prevent
  users from accidentally clicking the button and stopping the simulation. They should only be able to
  play and pause the simulation from the UI.

Removed
^^^^^^^

* Removed :attr:`isaaclab.sim.SimulationCfg.shutdown_app_on_stop`. The simulation is always rendering
  if it is stopped from the UI. The user needs to close the window or press ``Ctrl+C`` to close the simulation.


0.9.49 (2023-11-27)
~~~~~~~~~~~~~~~~~~~

Added
^^^^^

* Added an interface class, :class:`isaaclab.managers.ManagerTermBase`, to serve as the parent class
  for term implementations that are functional classes.
* Adapted all managers to support terms that are classes and not just functions clearer. This allows the user to
  create more complex terms that require additional state information.


0.9.48 (2023-11-24)
~~~~~~~~~~~~~~~~~~~

Fixed
^^^^^

* Fixed initialization of drift in the :class:`isaaclab.sensors.RayCasterCamera` class.


0.9.47 (2023-11-24)
~~~~~~~~~~~~~~~~~~~

Fixed
^^^^^

* Automated identification of the root prim in the :class:`isaaclab.assets.RigidObject` and
  :class:`isaaclab.assets.Articulation` classes. Earlier, the root prim was hard-coded to
  the spawn prim path. Now, the class searches for the root prim under the spawn prim path.


0.9.46 (2023-11-24)
~~~~~~~~~~~~~~~~~~~

Fixed
^^^^^

* Fixed a critical issue in the asset classes with writing states into physics handles.
  Earlier, the states were written over all the indices instead of the indices of the
  asset that were being updated. This caused the physics handles to refresh the states
  of all the assets in the scene, which is not desirable.


0.9.45 (2023-11-24)
~~~~~~~~~~~~~~~~~~~

Added
^^^^^

* Added :class:`isaaclab.command_generators.UniformPoseCommandGenerator` to generate
  poses in the asset's root frame by uniformly sampling from a given range.


0.9.44 (2023-11-16)
~~~~~~~~~~~~~~~~~~~

Added
^^^^^

* Added methods :meth:`reset` and :meth:`step` to the :class:`isaaclab.envs.BaseEnv`. This unifies
  the environment interface for simple standalone applications with the class.


0.9.43 (2023-11-16)
~~~~~~~~~~~~~~~~~~~

Fixed
^^^^^

* Replaced subscription of physics play and stop events in the :class:`isaaclab.assets.AssetBase` and
  :class:`isaaclab.sensors.SensorBase` classes with subscription to time-line play and stop events.
  This is to prevent issues in cases where physics first needs to perform mesh cooking and handles are not
  available immediately. For instance, with deformable meshes.


0.9.42 (2023-11-16)
~~~~~~~~~~~~~~~~~~~

Fixed
^^^^^

* Fixed setting of damping values from the configuration for :class:`ActuatorBase` class. Earlier,
  the stiffness values were being set into damping when a dictionary configuration was passed to the
  actuator model.
* Added dealing with :class:`int` and :class:`float` values in the configurations of :class:`ActuatorBase`.
  Earlier, a type-error was thrown when integer values were passed to the actuator model.


0.9.41 (2023-11-16)
~~~~~~~~~~~~~~~~~~~

Fixed
^^^^^

* Fixed the naming and shaping issues in the binary joint action term.


0.9.40 (2023-11-09)
~~~~~~~~~~~~~~~~~~~

Fixed
^^^^^

* Simplified the manual initialization of Isaac Sim :class:`ArticulationView` class. Earlier, we basically
  copied the code from the Isaac Sim source code. Now, we just call their initialize method.

Changed
^^^^^^^

* Changed the name of attribute :attr:`default_root_state_w` to :attr:`default_root_state`. The latter is
  more correct since the data is actually in the local environment frame and not the simulation world frame.


0.9.39 (2023-11-08)
~~~~~~~~~~~~~~~~~~~

Fixed
^^^^^

* Changed the reference of private ``_body_view`` variable inside the :class:`RigidObject` class
  to the public ``body_view`` property. For a rigid object, the private variable is not defined.


0.9.38 (2023-11-07)
~~~~~~~~~~~~~~~~~~~

Changed
^^^^^^^

* Upgraded the :class:`isaaclab.envs.RLTaskEnv` class to support Gym 0.29.0 environment definition.

Added
^^^^^

* Added computation of ``time_outs`` and ``terminated`` signals inside the termination manager. These follow the
  definition mentioned in `Gym 0.29.0 <https://gymnasium.farama.org/tutorials/gymnasium_basics/handling_time_limits/>`_.
* Added proper handling of observation and action spaces in the :class:`isaaclab.envs.RLTaskEnv` class.
  These now follow closely to how Gym VecEnv handles the spaces.


0.9.37 (2023-11-06)
~~~~~~~~~~~~~~~~~~~

Fixed
^^^^^

* Fixed broken visualization in :mod:`isaaclab.sensors.FrameTramsformer` class by overwriting the
  correct ``_debug_vis_callback`` function.
* Moved the visualization marker configurations of sensors to their respective sensor configuration classes.
  This allows users to set these configurations from the configuration object itself.


0.9.36 (2023-11-03)
~~~~~~~~~~~~~~~~~~~

Fixed
^^^^^

* Added explicit deleting of different managers in the :class:`isaaclab.envs.BaseEnv` and
  :class:`isaaclab.envs.RLTaskEnv` classes. This is required since deleting the managers
  is order-sensitive (many managers need to be deleted before the scene is deleted).


0.9.35 (2023-11-02)
~~~~~~~~~~~~~~~~~~~

Fixed
^^^^^

* Fixed the error: ``'str' object has no attribute '__module__'`` introduced by adding the future import inside the
  :mod:`isaaclab.utils.warp.kernels` module. Warp language does not support the ``__future__`` imports.


0.9.34 (2023-11-02)
~~~~~~~~~~~~~~~~~~~

Fixed
^^^^^

* Added missing import of ``from __future__ import annotations`` in the :mod:`isaaclab.utils.warp`
  module. This is needed to have a consistent behavior across Python versions.


0.9.33 (2023-11-02)
~~~~~~~~~~~~~~~~~~~

Fixed
^^^^^

* Fixed the :class:`isaaclab.command_generators.NullCommandGenerator` class. Earlier,
  it was having a runtime error due to infinity in the resampling time range. Now, the class just
  overrides the parent methods to perform no operations.


0.9.32 (2023-11-02)
~~~~~~~~~~~~~~~~~~~

Changed
^^^^^^^

* Renamed the :class:`isaaclab.envs.RLEnv` class to :class:`isaaclab.envs.RLTaskEnv` to
  avoid confusions in terminologies between environments and tasks.


0.9.31 (2023-11-02)
~~~~~~~~~~~~~~~~~~~

Added
^^^^^

* Added the :class:`isaaclab.sensors.RayCasterCamera` class, as a ray-casting based camera for
  "distance_to_camera", "distance_to_image_plane" and "normals" annotations. It has the same interface and
  functionalities as the USD Camera while it is on average 30% faster.


0.9.30 (2023-11-01)
~~~~~~~~~~~~~~~~~~~

Fixed
^^^^^

* Added skipping of None values in the :class:`InteractiveScene` class when creating the scene from configuration
  objects. Earlier, it was throwing an error when the user passed a None value for a scene element.
* Added ``kwargs`` to the :class:`RLEnv` class to allow passing additional arguments from gym registry function.
  This is now needed since the registry function passes args beyond the ones specified in the constructor.


0.9.29 (2023-11-01)
~~~~~~~~~~~~~~~~~~~

Fixed
^^^^^

* Fixed the material path resolution inside the :class:`isaaclab.sim.converters.UrdfConverter` class.
  With Isaac Sim 2023.1, the material paths from the importer are always saved as absolute paths. This caused
  issues when the generated USD file was moved to a different location. The fix now resolves the material paths
  relative to the USD file location.


0.9.28 (2023-11-01)
~~~~~~~~~~~~~~~~~~~

Changed
^^^^^^^

* Changed the way the :func:`isaaclab.sim.spawners.from_files.spawn_ground_plane` function sets the
  height of the ground. Earlier, it was reading the height from the configuration object. Now, it expects the
  desired transformation as inputs to the function. This makes it consistent with the other spawner functions.


0.9.27 (2023-10-31)
~~~~~~~~~~~~~~~~~~~

Changed
^^^^^^^

* Removed the default value of the argument ``camel_case`` in setters of USD attributes. This is to avoid
  confusion with the naming of the attributes in the USD file.

Fixed
^^^^^

* Fixed the selection of material prim in the :class:`isaaclab.sim.spawners.materials.spawn_preview_surface`
  method. Earlier, the created prim was being selected in the viewport which interfered with the selection of
  prims by the user.
* Updated :class:`isaaclab.sim.converters.MeshConverter` to use a different stage than the default stage
  for the conversion. This is to avoid the issue of the stage being closed when the conversion is done.


0.9.26 (2023-10-31)
~~~~~~~~~~~~~~~~~~~

Added
^^^^^

* Added the sensor implementation for :class:`isaaclab.sensors.FrameTransformer` class. Currently,
  it handles obtaining the transformation between two frames in the same articulation.


0.9.25 (2023-10-27)
~~~~~~~~~~~~~~~~~~~

Added
^^^^^

* Added the :mod:`isaaclab.envs.ui` module to put all the UI-related classes in one place. This currently
  implements the :class:`isaaclab.envs.ui.BaseEnvWindow` and :class:`isaaclab.envs.ui.RLEnvWindow`
  classes. Users can inherit from these classes to create their own UI windows.
* Added the attribute :attr:`isaaclab.envs.BaseEnvCfg.ui_window_class_type` to specify the UI window class
  to be used for the environment. This allows the user to specify their own UI window class to be used for the
  environment.


0.9.24 (2023-10-27)
~~~~~~~~~~~~~~~~~~~

Changed
^^^^^^^

* Changed the behavior of setting up debug visualization for assets, sensors and command generators.
  Earlier it was raising an error if debug visualization was not enabled in the configuration object.
  Now it checks whether debug visualization is implemented and only sets up the callback if it is
  implemented.


0.9.23 (2023-10-27)
~~~~~~~~~~~~~~~~~~~

Fixed
^^^^^

* Fixed a typo in the :class:`AssetBase` and :class:`SensorBase` that effected the class destructor.
  Earlier, a tuple was being created in the constructor instead of the actual object.


0.9.22 (2023-10-26)
~~~~~~~~~~~~~~~~~~~

Added
^^^^^

* Added a :class:`isaaclab.command_generators.NullCommandGenerator` class for no command environments.
  This is easier to work with than having checks for :obj:`None` in the command generator.

Fixed
^^^^^

* Moved the randomization manager to the :class:`isaaclab.envs.BaseEnv` class with the default
  settings to reset the scene to the defaults specified in the configurations of assets.
* Moved command generator to the :class:`isaaclab.envs.RlEnv` class to have all task-specification
  related classes in the same place.


0.9.21 (2023-10-26)
~~~~~~~~~~~~~~~~~~~

Fixed
^^^^^

* Decreased the priority of callbacks in asset and sensor base classes. This may help in preventing
  crashes when warm starting the simulation.
* Fixed no rendering mode when running the environment from the GUI. Earlier the function
  :meth:`SimulationContext.set_render_mode` was erroring out.


0.9.20 (2023-10-25)
~~~~~~~~~~~~~~~~~~~

Fixed
^^^^^

* Changed naming in :class:`isaaclab.sim.SimulationContext.RenderMode` to use ``NO_GUI_OR_RENDERING``
  and ``NO_RENDERING`` instead of ``HEADLESS`` for clarity.
* Changed :class:`isaaclab.sim.SimulationContext` to be capable of handling livestreaming and
  offscreen rendering.
* Changed :class:`isaaclab.app.AppLauncher` envvar ``VIEWPORT_RECORD`` to the more descriptive
  ``OFFSCREEN_RENDER``.


0.9.19 (2023-10-25)
~~~~~~~~~~~~~~~~~~~

Added
^^^^^

* Added Gym observation and action spaces for the :class:`isaaclab.envs.RLEnv` class.


0.9.18 (2023-10-23)
~~~~~~~~~~~~~~~~~~~

Added
^^^^^

* Created :class:`isaaclab.sim.converters.asset_converter.AssetConverter` to serve as a base
  class for all asset converters.
* Added :class:`isaaclab.sim.converters.mesh_converter.MeshConverter` to handle loading and conversion
  of mesh files (OBJ, STL and FBX) into USD format.
* Added script ``convert_mesh.py`` to ``source/tools`` to allow users to convert a mesh to USD via command line arguments.

Changed
^^^^^^^

* Renamed the submodule :mod:`isaaclab.sim.loaders` to :mod:`isaaclab.sim.converters` to be more
  general with the functionality of the module.
* Updated ``check_instanceable.py`` script to convert relative paths to absolute paths.


0.9.17 (2023-10-22)
~~~~~~~~~~~~~~~~~~~

Added
^^^^^

* Added setters and getters for term configurations in the :class:`RandomizationManager`, :class:`RewardManager`
  and :class:`TerminationManager` classes. This allows the user to modify the term configurations after the
  manager has been created.
* Added the method :meth:`compute_group` to the :class:`isaaclab.managers.ObservationManager` class to
  compute the observations for only a given group.
* Added the curriculum term for modifying reward weights after certain environment steps.


0.9.16 (2023-10-22)
~~~~~~~~~~~~~~~~~~~

Added
^^^^^

* Added support for keyword arguments for terms in the :class:`isaaclab.managers.ManagerBase`.

Fixed
^^^^^

* Fixed resetting of buffers in the :class:`TerminationManager` class. Earlier, the values were being set
  to ``0.0`` instead of ``False``.


0.9.15 (2023-10-22)
~~~~~~~~~~~~~~~~~~~

Added
^^^^^

* Added base yaw heading and body acceleration into :class:`isaaclab.assets.RigidObjectData` class.
  These quantities are computed inside the :class:`RigidObject` class.

Fixed
^^^^^

* Fixed the :meth:`isaaclab.assets.RigidObject.set_external_force_and_torque` method to correctly
  deal with the body indices.
* Fixed a bug in the :meth:`isaaclab.utils.math.wrap_to_pi` method to prevent self-assignment of
  the input tensor.


0.9.14 (2023-10-21)
~~~~~~~~~~~~~~~~~~~

Added
^^^^^

* Added 2-D drift (i.e. along x and y) to the :class:`isaaclab.sensors.RayCaster` class.
* Added flags to the :class:`isaaclab.sensors.ContactSensorCfg` to optionally obtain the
  sensor origin and air time information. Since these are not required by default, they are
  disabled by default.

Fixed
^^^^^

* Fixed the handling of contact sensor history buffer in the :class:`isaaclab.sensors.ContactSensor` class.
  Earlier, the buffer was not being updated correctly.


0.9.13 (2023-10-20)
~~~~~~~~~~~~~~~~~~~

Fixed
^^^^^

* Fixed the issue with double :obj:`Ellipsis` when indexing tensors with multiple dimensions.
  The fix now uses :obj:`slice(None)` instead of :obj:`Ellipsis` to index the tensors.


0.9.12 (2023-10-18)
~~~~~~~~~~~~~~~~~~~

Fixed
^^^^^

* Fixed bugs in actuator model implementation for actuator nets. Earlier the DC motor clipping was not working.
* Fixed bug in applying actuator model in the :class:`isaaclab.asset.Articulation` class. The new
  implementation caches the outputs from explicit actuator model into the ``joint_pos_*_sim`` buffer to
  avoid feedback loops in the tensor operation.


0.9.11 (2023-10-17)
~~~~~~~~~~~~~~~~~~~

Added
^^^^^

* Added the support for semantic tags into the :class:`isaaclab.sim.spawner.SpawnerCfg` class. This allows
  the user to specify the semantic tags for a prim when spawning it into the scene. It follows the same format as
  Omniverse Replicator.


0.9.10 (2023-10-16)
~~~~~~~~~~~~~~~~~~~

Added
^^^^^

* Added ``--livestream`` and ``--ros`` CLI args to :class:`isaaclab.app.AppLauncher` class.
* Added a static function :meth:`isaaclab.app.AppLauncher.add_app_launcher_args`, which
  appends the arguments needed for :class:`isaaclab.app.AppLauncher` to the argument parser.

Changed
^^^^^^^

* Within :class:`isaaclab.app.AppLauncher`, removed ``REMOTE_DEPLOYMENT`` env-var processing
  in the favor of ``HEADLESS`` and ``LIVESTREAM`` env-vars. These have clearer uses and better parity
  with the CLI args.


0.9.9 (2023-10-12)
~~~~~~~~~~~~~~~~~~

Added
^^^^^

* Added the property :attr:`isaaclab.assets.Articulation.is_fixed_base` to the articulation class to
  check if the base of the articulation is fixed or floating.
* Added the task-space action term corresponding to the differential inverse-kinematics controller.

Fixed
^^^^^

* Simplified the :class:`isaaclab.controllers.DifferentialIKController` to assume that user provides the
  correct end-effector poses and Jacobians. Earlier it was doing internal frame transformations which made the
  code more complicated and error-prone.


0.9.8 (2023-09-30)
~~~~~~~~~~~~~~~~~~

Fixed
^^^^^

* Fixed the boundedness of class objects that register callbacks into the simulator.
  These include devices, :class:`AssetBase`, :class:`SensorBase` and :class:`CommandGenerator`.
  The fix ensures that object gets deleted when the user deletes the object.


0.9.7 (2023-09-26)
~~~~~~~~~~~~~~~~~~

Fixed
^^^^^

* Modified the :class:`isaaclab.markers.VisualizationMarkers` to use the
  :class:`isaaclab.sim.spawner.SpawnerCfg` class instead of their
  own configuration objects. This makes it consistent with the other ways to spawn assets in the scene.

Added
^^^^^

* Added the method :meth:`copy` to configclass to allow copying of configuration objects.


0.9.6 (2023-09-26)
~~~~~~~~~~~~~~~~~~

Fixed
^^^^^

* Changed class-level configuration classes to refer to class types using ``class_type`` attribute instead
  of ``cls`` or ``cls_name``.


0.9.5 (2023-09-25)
~~~~~~~~~~~~~~~~~~

Changed
^^^^^^^

* Added future import of ``annotations`` to have a consistent behavior across Python versions.
* Removed the type-hinting from docstrings to simplify maintenance of the documentation. All type-hints are
  now in the code itself.


0.9.4 (2023-08-29)
~~~~~~~~~~~~~~~~~~

Added
^^^^^

* Added :class:`isaaclab.scene.InteractiveScene`, as the central scene unit that contains all entities
  that are part of the simulation. These include the terrain, sensors, articulations, rigid objects etc.
  The scene groups the common operations of these entities and allows to access them via their unique names.
* Added :mod:`isaaclab.envs` module that contains environment definitions that encapsulate the different
  general (scene, action manager, observation manager) and RL-specific (reward and termination manager) managers.
* Added :class:`isaaclab.managers.SceneEntityCfg` to handle which scene elements are required by the
  manager's terms. This allows the manager to parse useful information from the scene elements, such as the
  joint and body indices, and pass them to the term.
* Added :class:`isaaclab.sim.SimulationContext.RenderMode` to handle different rendering modes based on
  what the user wants to update (viewport, cameras, or UI elements).

Fixed
^^^^^

* Fixed the :class:`isaaclab.command_generators.CommandGeneratorBase` to register a debug visualization
  callback similar to how sensors and robots handle visualization.


0.9.3 (2023-08-23)
~~~~~~~~~~~~~~~~~~

Added
^^^^^

* Enabled the `faulthander <https://docs.python.org/3/library/faulthandler.html>`_ to catch segfaults and print
  the stack trace. This is enabled by default in the :class:`isaaclab.app.AppLauncher` class.

Fixed
^^^^^

* Re-added the :mod:`isaaclab.utils.kit` to the ``compat`` directory and fixed all the references to it.
* Fixed the deletion of Replicator nodes for the :class:`isaaclab.sensors.Camera` class. Earlier, the
  Replicator nodes were not being deleted when the camera was deleted. However, this does not prevent the random
  crashes that happen when the camera is deleted.
* Fixed the :meth:`isaaclab.utils.math.convert_quat` to support both numpy and torch tensors.

Changed
^^^^^^^

* Renamed all the scripts inside the ``test`` directory to follow the convention:

  * ``test_<module_name>.py``: Tests for the module ``<module_name>`` using unittest.
  * ``check_<module_name>``: Check for the module ``<module_name>`` using python main function.


0.9.2 (2023-08-22)
~~~~~~~~~~~~~~~~~~

Added
^^^^^

* Added the ability to color meshes in the :class:`isaaclab.terrain.TerrainGenerator` class. Currently,
  it only supports coloring the mesh randomly (``"random"``), based on the terrain height (``"height"``), and
  no coloring (``"none"``).

Fixed
^^^^^

* Modified the :class:`isaaclab.terrain.TerrainImporter` class to configure visual and physics materials
  based on the configuration object.


0.9.1 (2023-08-18)
~~~~~~~~~~~~~~~~~~

Added
^^^^^

* Introduced three different rotation conventions in the :class:`isaaclab.sensors.Camera` class. These
  conventions are:

  * ``opengl``: the camera is looking down the -Z axis with the +Y axis pointing up
  * ``ros``: the camera is looking down the +Z axis with the +Y axis pointing down
  * ``world``: the camera is looking along the +X axis with the -Z axis pointing down

  These can be used to declare the camera offset in :class:`isaaclab.sensors.CameraCfg.OffsetCfg` class
  and in :meth:`isaaclab.sensors.Camera.set_world_pose` method. Additionally, all conventions are
  saved to :class:`isaaclab.sensors.CameraData` class for easy access.

Changed
^^^^^^^

* Adapted all the sensor classes to follow a structure similar to the :class:`isaaclab.assets.AssetBase`.
  Hence, the spawning and initialization of sensors manually by the users is avoided.
* Removed the :meth:`debug_vis` function since that this functionality is handled by a render callback automatically
  (based on the passed configuration for the :class:`isaaclab.sensors.SensorBaseCfg.debug_vis` flag).


0.9.0 (2023-08-18)
~~~~~~~~~~~~~~~~~~

Added
^^^^^

* Introduces a new set of asset interfaces. These interfaces simplify the spawning of assets into the scene
  and initializing the physics handle by putting that inside post-startup physics callbacks. With this, users
  no longer need to worry about the :meth:`spawn` and :meth:`initialize` calls.
* Added utility methods to :mod:`isaaclab.utils.string` module that resolve regex expressions based
  on passed list of target keys.

Changed
^^^^^^^

* Renamed all references of joints in an articulation from "dof" to "joint". This makes it consistent with the
  terminology used in robotics.

Deprecated
^^^^^^^^^^

* Removed the previous modules for objects and robots. Instead the :class:`Articulation` and :class:`RigidObject`
  should be used.


0.8.12 (2023-08-18)
~~~~~~~~~~~~~~~~~~~

Added
^^^^^

* Added other properties provided by ``PhysicsScene`` to the :class:`isaaclab.sim.SimulationContext`
  class to allow setting CCD, solver iterations, etc.
* Added commonly used functions to the :class:`SimulationContext` class itself to avoid having additional
  imports from Isaac Sim when doing simple tasks such as setting camera view or retrieving the simulation settings.

Fixed
^^^^^

* Switched the notations of default buffer values in :class:`isaaclab.sim.PhysxCfg` from multiplication
  to scientific notation to avoid confusion with the values.


0.8.11 (2023-08-18)
~~~~~~~~~~~~~~~~~~~

Added
^^^^^

* Adds utility functions and configuration objects in the :mod:`isaaclab.sim.spawners`
  to create the following prims in the scene:

  * :mod:`isaaclab.sim.spawners.from_file`: Create a prim from a USD/URDF file.
  * :mod:`isaaclab.sim.spawners.shapes`: Create USDGeom prims for shapes (box, sphere, cylinder, capsule, etc.).
  * :mod:`isaaclab.sim.spawners.materials`: Create a visual or physics material prim.
  * :mod:`isaaclab.sim.spawners.lights`: Create a USDLux prim for different types of lights.
  * :mod:`isaaclab.sim.spawners.sensors`: Create a USD prim for supported sensors.

Changed
^^^^^^^

* Modified the :class:`SimulationContext` class to take the default physics material using the material spawn
  configuration object.


0.8.10 (2023-08-17)
~~~~~~~~~~~~~~~~~~~

Added
^^^^^

* Added methods for defining different physics-based schemas in the :mod:`isaaclab.sim.schemas` module.
  These methods allow creating the schema if it doesn't exist at the specified prim path and modify
  its properties based on the configuration object.


0.8.9 (2023-08-09)
~~~~~~~~~~~~~~~~~~

Changed
^^^^^^^

* Moved the :class:`isaaclab.asset_loader.UrdfLoader` class to the :mod:`isaaclab.sim.loaders`
  module to make it more accessible to the user.


0.8.8 (2023-08-09)
~~~~~~~~~~~~~~~~~~

Added
^^^^^

* Added configuration classes and functions for setting different physics-based schemas in the
  :mod:`isaaclab.sim.schemas` module. These allow modifying properties of the physics solver
  on the asset using configuration objects.


0.8.7 (2023-08-03)
~~~~~~~~~~~~~~~~~~

Fixed
^^^^^

* Added support for `__post_init__ <https://docs.python.org/3/library/dataclasses.html#post-init-processing>`_ in
  the :class:`isaaclab.utils.configclass` decorator.


0.8.6 (2023-08-03)
~~~~~~~~~~~~~~~~~~

Added
^^^^^

* Added support for callable classes in the :class:`isaaclab.managers.ManagerBase`.


0.8.5 (2023-08-03)
~~~~~~~~~~~~~~~~~~

Fixed
^^^^^

* Fixed the :class:`isaaclab.markers.Visualizationmarkers` class so that the markers are not visible in camera rendering mode.

Changed
^^^^^^^

* Simplified the creation of the point instancer in the :class:`isaaclab.markers.Visualizationmarkers` class. It now creates a new
  prim at the next available prim path if a prim already exists at the given path.


0.8.4 (2023-08-02)
~~~~~~~~~~~~~~~~~~

Added
^^^^^

* Added the :class:`isaaclab.sim.SimulationContext` class to the :mod:`isaaclab.sim` module.
  This class inherits from the :class:`isaacsim.core.api.simulation_context.SimulationContext` class and adds
  the ability to create a simulation context from a configuration object.


0.8.3 (2023-08-02)
~~~~~~~~~~~~~~~~~~

Changed
^^^^^^^

* Moved the :class:`ActuatorBase` class to the :mod:`isaaclab.actuators.actuator_base` module.
* Renamed the :mod:`isaaclab.actuators.actuator` module to :mod:`isaaclab.actuators.actuator_pd`
  to make it more explicit that it contains the PD actuator models.


0.8.2 (2023-08-02)
~~~~~~~~~~~~~~~~~~

Changed
^^^^^^^

* Cleaned up the :class:`isaaclab.terrain.TerrainImporter` class to take all the parameters from the configuration
  object. This makes it consistent with the other classes in the package.
* Moved the configuration classes for terrain generator and terrain importer into separate files to resolve circular
  dependency issues.


0.8.1 (2023-08-02)
~~~~~~~~~~~~~~~~~~

Fixed
^^^^^

* Added a hack into :class:`isaaclab.app.AppLauncher` class to remove Isaac Lab packages from the path before launching
  the simulation application. This prevents the warning messages that appears when the user launches the ``SimulationApp``.

Added
^^^^^

* Enabled necessary viewport extensions in the :class:`isaaclab.app.AppLauncher` class itself if ``VIEWPORT_ENABLED``
  flag is true.


0.8.0 (2023-07-26)
~~~~~~~~~~~~~~~~~~

Added
^^^^^

* Added the :class:`ActionManager` class to the :mod:`isaaclab.managers` module to handle actions in the
  environment through action terms.
* Added contact force history to the :class:`isaaclab.sensors.ContactSensor` class. The history is stored
  in the ``net_forces_w_history`` attribute of the sensor data.

Changed
^^^^^^^

* Implemented lazy update of buffers in the :class:`isaaclab.sensors.SensorBase` class. This allows the user
  to update the sensor data only when required, i.e. when the data is requested by the user. This helps avoid double
  computation of sensor data when a reset is called in the environment.

Deprecated
^^^^^^^^^^

* Removed the support for different backends in the sensor class. We only use Pytorch as the backend now.
* Removed the concept of actuator groups. They are now handled by the :class:`isaaclab.managers.ActionManager`
  class. The actuator models are now directly handled by the robot class itself.


0.7.4 (2023-07-26)
~~~~~~~~~~~~~~~~~~

Changed
^^^^^^^

* Changed the behavior of the :class:`isaaclab.terrains.TerrainImporter` class. It now expects the terrain
  type to be specified in the configuration object. This allows the user to specify everything in the configuration
  object and not have to do an explicit call to import a terrain.

Fixed
^^^^^

* Fixed setting of quaternion orientations inside the :class:`isaaclab.markers.Visualizationmarkers` class.
  Earlier, the orientation was being set into the point instancer in the wrong order (``wxyz`` instead of ``xyzw``).


0.7.3 (2023-07-25)
~~~~~~~~~~~~~~~~~~

Fixed
^^^^^

* Fixed the issue with multiple inheritance in the :class:`isaaclab.utils.configclass` decorator.
  Earlier, if the inheritance tree was more than one level deep and the lowest level configuration class was
  not updating its values from the middle level classes.


0.7.2 (2023-07-24)
~~~~~~~~~~~~~~~~~~

Added
^^^^^

* Added the method :meth:`replace` to the :class:`isaaclab.utils.configclass` decorator to allow
  creating a new configuration object with values replaced from keyword arguments. This function internally
  calls the `dataclasses.replace <https://docs.python.org/3/library/dataclasses.html#dataclasses.replace>`_.

Fixed
^^^^^

* Fixed the handling of class types as member values in the :meth:`isaaclab.utils.configclass`. Earlier it was
  throwing an error since class types were skipped in the if-else block.


0.7.1 (2023-07-22)
~~~~~~~~~~~~~~~~~~

Added
^^^^^

* Added the :class:`TerminationManager`, :class:`CurriculumManager`, and :class:`RandomizationManager` classes
  to the :mod:`isaaclab.managers` module to handle termination, curriculum, and randomization respectively.


0.7.0 (2023-07-22)
~~~~~~~~~~~~~~~~~~

Added
^^^^^

* Created a new :mod:`isaaclab.managers` module for all the managers related to the environment / scene.
  This includes the :class:`isaaclab.managers.ObservationManager` and :class:`isaaclab.managers.RewardManager`
  classes that were previously in the :mod:`isaaclab.utils.mdp` module.
* Added the :class:`isaaclab.managers.ManagerBase` class to handle the creation of managers.
* Added configuration classes for :class:`ObservationTermCfg` and :class:`RewardTermCfg` to allow easy creation of
  observation and reward terms.

Changed
^^^^^^^

* Changed the behavior of :class:`ObservationManager` and :class:`RewardManager` classes to accept the key ``func``
  in each configuration term to be a callable. This removes the need to inherit from the base class
  and allows more reusability of the functions across different environments.
* Moved the old managers to the :mod:`isaaclab.compat.utils.mdp` module.
* Modified the necessary scripts to use the :mod:`isaaclab.compat.utils.mdp` module.


0.6.2 (2023-07-21)
~~~~~~~~~~~~~~~~~~

Added
^^^^^

* Added the :mod:`isaaclab.command_generators` to generate different commands based on the desired task.
  It allows the user to generate commands for different tasks in the same environment without having to write
  custom code for each task.


0.6.1 (2023-07-16)
~~~~~~~~~~~~~~~~~~

Fixed
^^^^^

* Fixed the :meth:`isaaclab.utils.math.quat_apply_yaw` to compute the yaw quaternion correctly.

Added
^^^^^

* Added functions to convert string and callable objects in :mod:`isaaclab.utils.string`.


0.6.0 (2023-07-16)
~~~~~~~~~~~~~~~~~~

Added
^^^^^

* Added the argument :attr:`sort_keys` to the :meth:`isaaclab.utils.io.yaml.dump_yaml` method to allow
  enabling/disabling of sorting of keys in the output yaml file.

Fixed
^^^^^

* Fixed the ordering of terms in :mod:`isaaclab.utils.configclass` to be consistent in the order in which
  they are defined. Previously, the ordering was done alphabetically which made it inconsistent with the order in which
  the parameters were defined.

Changed
^^^^^^^

* Changed the default value of the argument :attr:`sort_keys` in the :meth:`isaaclab.utils.io.yaml.dump_yaml`
  method to ``False``.
* Moved the old config classes in :mod:`isaaclab.utils.configclass` to
  :mod:`isaaclab.compat.utils.configclass` so that users can still run their old code where alphabetical
  ordering was used.


0.5.0 (2023-07-04)
~~~~~~~~~~~~~~~~~~

Added
^^^^^

* Added a generalized :class:`isaaclab.sensors.SensorBase` class that leverages the ideas of views to
  handle multiple sensors in a single class.
* Added the classes :class:`isaaclab.sensors.RayCaster`, :class:`isaaclab.sensors.ContactSensor`,
  and :class:`isaaclab.sensors.Camera` that output a batched tensor of sensor data.

Changed
^^^^^^^

* Renamed the parameter ``sensor_tick`` to ``update_freq`` to make it more intuitive.
* Moved the old sensors in :mod:`isaaclab.sensors` to :mod:`isaaclab.compat.sensors`.
* Modified the standalone scripts to use the :mod:`isaaclab.compat.sensors` module.


0.4.4 (2023-07-05)
~~~~~~~~~~~~~~~~~~

Fixed
^^^^^

* Fixed the :meth:`isaaclab.terrains.trimesh.utils.make_plane` method to handle the case when the
  plane origin does not need to be centered.
* Added the :attr:`isaaclab.terrains.TerrainGeneratorCfg.seed` to make generation of terrains reproducible.
  The default value is ``None`` which means that the seed is not set.

Changed
^^^^^^^

* Changed the saving of ``origins`` in :class:`isaaclab.terrains.TerrainGenerator` class to be in CSV format
  instead of NPY format.


0.4.3 (2023-06-28)
~~~~~~~~~~~~~~~~~~

Added
^^^^^

* Added the :class:`isaaclab.markers.PointInstancerMarker` class that wraps around
  `UsdGeom.PointInstancer <https://graphics.pixar.com/usd/dev/api/class_usd_geom_point_instancer.html>`_
  to directly work with torch and numpy arrays.

Changed
^^^^^^^

* Moved the old markers in :mod:`isaaclab.markers` to :mod:`isaaclab.compat.markers`.
* Modified the standalone scripts to use the :mod:`isaaclab.compat.markers` module.


0.4.2 (2023-06-28)
~~~~~~~~~~~~~~~~~~

Added
^^^^^

* Added the sub-module :mod:`isaaclab.terrains` to allow procedural generation of terrains and supporting
  importing of terrains from different sources (meshes, usd files or default ground plane).


0.4.1 (2023-06-27)
~~~~~~~~~~~~~~~~~~

* Added the :class:`isaaclab.app.AppLauncher` class to allow controlled instantiation of
  the SimulationApp and extension loading for remote deployment and ROS bridges.

Changed
^^^^^^^

* Modified all standalone scripts to use the :class:`isaaclab.app.AppLauncher` class.


0.4.0 (2023-05-27)
~~~~~~~~~~~~~~~~~~

Added
^^^^^

* Added a helper class :class:`isaaclab.asset_loader.UrdfLoader` that converts a URDF file to instanceable USD
  file based on the input configuration object.


0.3.2 (2023-04-27)
~~~~~~~~~~~~~~~~~~

Fixed
^^^^^

* Added safe-printing of functions while using the :meth:`isaaclab.utils.dict.print_dict` function.


0.3.1 (2023-04-23)
~~~~~~~~~~~~~~~~~~

Added
^^^^^

* Added a modified version of ``lula_franka_gen.urdf`` which includes an end-effector frame.
* Added a standalone script ``play_rmpflow.py`` to show RMPFlow controller.

Fixed
^^^^^

* Fixed the splitting of commands in the :meth:`ActuatorGroup.compute` method. Earlier it was reshaping the
  commands to the shape ``(num_actuators, num_commands)`` which was causing the commands to be split incorrectly.
* Fixed the processing of actuator command in the :meth:`RobotBase._process_actuators_cfg` to deal with multiple
  command types when using "implicit" actuator group.

0.3.0 (2023-04-20)
~~~~~~~~~~~~~~~~~~

Fixed
^^^^^

* Added the destructor to the keyboard devices to unsubscribe from carb.

Added
^^^^^

* Added the :class:`Se2Gamepad` and :class:`Se3Gamepad` for gamepad teleoperation support.


0.2.8 (2023-04-10)
~~~~~~~~~~~~~~~~~~

Fixed
^^^^^

* Fixed bugs in :meth:`axis_angle_from_quat` in the ``isaaclab.utils.math`` to handle quaternion with negative w component.
* Fixed bugs in :meth:`subtract_frame_transforms` in the ``isaaclab.utils.math`` by adding the missing final rotation.


0.2.7 (2023-04-07)
~~~~~~~~~~~~~~~~~~

Fixed
^^^^^

* Fixed repetition in applying mimic multiplier for "p_abs" in the :class:`GripperActuatorGroup` class.
* Fixed bugs in :meth:`reset_buffers` in the :class:`RobotBase` and :class:`LeggedRobot` classes.

0.2.6 (2023-03-16)
~~~~~~~~~~~~~~~~~~

Added
^^^^^

* Added the :class:`CollisionPropertiesCfg` to rigid/articulated object and robot base classes.
* Added the :class:`PhysicsMaterialCfg` to the :class:`SingleArm` class for tool sites.

Changed
^^^^^^^

* Changed the default control mode of the :obj:`PANDA_HAND_MIMIC_GROUP_CFG` to be from ``"v_abs"`` to ``"p_abs"``.
  Using velocity control for the mimic group can cause the hand to move in a jerky manner.


0.2.5 (2023-03-08)
~~~~~~~~~~~~~~~~~~

Fixed
^^^^^

* Fixed the indices used for the Jacobian and dynamics quantities in the :class:`MobileManipulator` class.


0.2.4 (2023-03-04)
~~~~~~~~~~~~~~~~~~

Added
^^^^^

* Added :meth:`apply_nested_physics_material` to the ``isaaclab.utils.kit``.
* Added the :meth:`sample_cylinder` to sample points from a cylinder's surface.
* Added documentation about the issue in using instanceable asset as markers.

Fixed
^^^^^

* Simplified the physics material application in the rigid object and legged robot classes.

Removed
^^^^^^^

* Removed the ``geom_prim_rel_path`` argument in the :class:`RigidObjectCfg.MetaInfoCfg` class.


0.2.3 (2023-02-24)
~~~~~~~~~~~~~~~~~~

Fixed
^^^^^

* Fixed the end-effector body index used for getting the Jacobian in the :class:`SingleArm` and :class:`MobileManipulator` classes.


0.2.2 (2023-01-27)
~~~~~~~~~~~~~~~~~~

Fixed
^^^^^

* Fixed the :meth:`set_world_pose_ros` and :meth:`set_world_pose_from_view` in the :class:`Camera` class.

Deprecated
^^^^^^^^^^

* Removed the :meth:`set_world_pose_from_ypr` method from the :class:`Camera` class.


0.2.1 (2023-01-26)
~~~~~~~~~~~~~~~~~~

Fixed
^^^^^

* Fixed the :class:`Camera` class to support different fisheye projection types.


0.2.0 (2023-01-25)
~~~~~~~~~~~~~~~~~~

Added
^^^^^

* Added support for warp backend in camera utilities.
* Extended the ``play_camera.py`` with ``--gpu`` flag to use GPU replicator backend.

0.1.1 (2023-01-24)
~~~~~~~~~~~~~~~~~~

Fixed
^^^^^

* Fixed setting of physics material on the ground plane when using :meth:`isaaclab.utils.kit.create_ground_plane` function.


0.1.0 (2023-01-17)
~~~~~~~~~~~~~~~~~~

Added
^^^^^

* Initial release of the extension with experimental API.
* Available robot configurations:

  * **Quadrupeds:** Unitree A1, ANYmal B, ANYmal C
  * **Single-arm manipulators:** Franka Emika arm, UR5
  * **Mobile manipulators:** Clearpath Ridgeback with Franka Emika arm or UR5<|MERGE_RESOLUTION|>--- conflicted
+++ resolved
@@ -1,21 +1,23 @@
 Changelog
 ---------
 
-<<<<<<< HEAD
-0.48.9 (2025-12-01)
-=======
-0.50.2 (2025-11-21)
->>>>>>> f9154913
-~~~~~~~~~~~~~~~~~~~
-
-Fixed
-^^^^^
-
-<<<<<<< HEAD
+0.50.3 (2025-12-11)
+~~~~~~~~~~~~~~~~~~~
+
+Fixed
+^^^^^
+
 * Fixed missing mesh collision approximation attribute when running :class:`~isaaclab.sim.converters.MeshConverter`.
   The collision approximation attribute is now properly set on the USD prim when converting meshes with mesh collision
   properties.
-=======
+
+
+0.50.2 (2025-11-21)
+~~~~~~~~~~~~~~~~~~~
+
+Fixed
+^^^^^
+
 * Prevent randomizing mass to zero in :meth:`~isaaclab.envs.mdp.events.randomize_mass_by_scale` to avoid physics errors.
 
 
@@ -84,7 +86,6 @@
 
 * Add navigation state API to IsaacLabManagerBasedRLMimicEnv
 * Add optional custom recorder config to MimicEnvCfg
->>>>>>> f9154913
 
 
 0.48.8 (2025-10-15)
