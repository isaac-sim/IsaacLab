Changelog
---------

<<<<<<< HEAD
0.40.0 (2025-04-10)
~~~~~~~~~~~~~~~~~~~

Added
^^^^^^^

* Added unit tests for :class:`~isaaclab.actuator.ImplicitActuator`, :class:`~isaaclab.actuator.IdealPDActuator`,
  and :class:`~isaaclab.actuator.DCMotor` independent of :class:`~isaaclab.assets.Articulation`

Changed
^^^^^^^

* Changed the way clipping is handled for :class:`~isaaclab.actuator.DCMotor` for torque-speed points in when in
  negative power regions.
=======
0.39.2 (2025-05-15)
~~~~~~~~~~~~~~~~~~~

Fixed
^^^^^

* Fixed :meth:`omni.isaac.lab.sensors.camera.camera.Camera.set_intrinsic_matrices` preventing setting of unused USD
  camera parameters.
* Fixed :meth:`omni.isaac.lab.sensors.camera.camera.Camera._update_intrinsic_matrices` preventing unused USD camera
  parameters from being used to calculate :attr:`omni.isaac.lab.sensors.camera.CameraData.intrinsic_matrices`
* Fixed :meth:`omni.isaac.lab.spawners.sensors.sensors_cfg.PinholeCameraCfg.from_intrinsic_matrix` preventing setting of
  unused USD camera parameters.


0.39.1 (2025-05-14)
~~~~~~~~~~~~~~~~~~~

Added
^^^^^

* Added a new attribute :attr:`articulation_root_prim_path` to the :class:`~isaaclab.assets.ArticulationCfg` class
  to allow explicitly specifying the prim path of the articulation root.
>>>>>>> 871e26aa


0.39.0 (2025-05-03)
~~~~~~~~~~~~~~~~~~~

Added
^^^^^

* Added check in RecorderManager to ensure that the success indicator is only set if the termination manager is present.
* Added semantic tags in :func:`isaaclab.sim.spawners.from_files.spawn_ground_plane`.
  This allows for :attr:`semantic_segmentation_mapping` to be used when using the ground plane spawner.


0.38.0 (2025-04-01)
~~~~~~~~~~~~~~~~~~~

Added
~~~~~

* Added the :meth:`~isaaclab.env.mdp.observations.joint_effort`


0.37.0 (2025-04-01)
~~~~~~~~~~~~~~~~~~~

Added
^^^^^

* Added :meth:`~isaaclab.envs.mdp.observations.body_pose_w`
* Added :meth:`~isaaclab.envs.mdp.observations.body_projected_gravity_b`


0.36.23 (2025-04-24)
~~~~~~~~~~~~~~~~~~~~

Fixed
^^^^^

* Fixed ``return_latest_camera_pose`` option in :class:`~isaaclab.sensors.TiledCameraCfg` from not being used to the
  argument ``update_latest_camera_pose`` in :class:`~isaaclab.sensors.CameraCfg` with application in both
  :class:`~isaaclab.sensors.Camera` and :class:`~isaaclab.sensors.TiledCamera`.


0.36.22 (2025-04-23)
~~~~~~~~~~~~~~~~~~~~

Fixed
^^^^^^^

* Adds correct type check for ManagerTermBase class in event_manager.py.


0.36.21 (2025-04-15)
~~~~~~~~~~~~~~~~~~~~

Changed
^^^^^^^

* Removed direct call of qpsovlers library from pink_ik controller and changed solver from quadprog to osqp.


0.36.20 (2025-04-09)
~~~~~~~~~~~~~~~~~~~~

Changed
^^^^^^^

* Added call to set cuda device after each ``app.update()`` call in :class:`~isaaclab.sim.SimulationContext`.
  This is now required for multi-GPU workflows because some underlying logic in ``app.update()`` is modifying
  the cuda device, which results in NCCL errors on distributed setups.


0.36.19 (2025-04-01)
~~~~~~~~~~~~~~~~~~~~

Fixed
^^^^^

* Added check in RecorderManager to ensure that the success indicator is only set if the termination manager is present.


0.36.18 (2025-03-26)
~~~~~~~~~~~~~~~~~~~~

Added
^^^^^

* Added a dynamic text instruction widget that provides real-time feedback
  on the number of successful recordings during demonstration sessions.


0.36.17 (2025-03-26)
~~~~~~~~~~~~~~~~~~~~

Changed
^^^^^^^

* Added override in AppLauncher to apply patch for ``pxr.Gf.Matrix4d`` to work with Pinocchio 2.7.0.


0.36.16 (2025-03-25)
~~~~~~~~~~~~~~~~~~~~

Changed
^^^^^^^

* Modified rendering mode default behavior when the launcher arg :attr:`enable_cameras` is not set.


0.36.15 (2025-03-25)
~~~~~~~~~~~~~~~~~~~~

Added
^^^^^

* Added near plane distance configuration for XR device.


0.36.14 (2025-03-24)
~~~~~~~~~~~~~~~~~~~~

Changed
^^^^^^^

* Changed default render settings in :class:`~isaaclab.sim.SimulationCfg` to None, which means that
  the default settings will be used from the experience files and the double definition is removed.


0.36.13 (2025-03-24)
~~~~~~~~~~~~~~~~~~~~

Added
^^^^^

* Added headpose support to OpenXRDevice.


0.36.12 (2025-03-19)
~~~~~~~~~~~~~~~~~~~~

Added
^^^^^

* Added parameter to show warning if Pink IK solver fails to find a solution.


0.36.11 (2025-03-19)
~~~~~~~~~~~~~~~~~~~~

Fixed
^^^^^

* Fixed default behavior of :class:`~isaaclab.actuators.ImplicitActuator` if no :attr:`effort_limits_sim` or
  :attr:`effort_limit` is set.


0.36.10 (2025-03-17)
~~~~~~~~~~~~~~~~~~~~

Fixed
^^^^^

* App launcher to update the cli arguments if conditional defaults are used.


0.36.9 (2025-03-18)
~~~~~~~~~~~~~~~~~~~

Added
^^^^^^^

* Xr rendering mode, which is default when xr is used.


0.36.8 (2025-03-17)
~~~~~~~~~~~~~~~~~~~

Fixed
^^^^^

* Removed ``scalar_first`` from scipy function usage to support older versions of scipy.


0.36.7 (2025-03-14)
~~~~~~~~~~~~~~~~~~~

Fixed
^^^^^

* Changed the import structure to only import ``pinocchio`` when ``pink-ik`` or ``dex-retargeting`` is being used.
  This also solves for the problem that ``pink-ik`` and ``dex-retargeting`` are not supported in windows.
* Removed ``isaacsim.robot_motion.lula`` and ``isaacsim.robot_motion.motion_generation`` from the default loaded Isaac Sim extensions.
* Moved pink ik action config to a separate file.


0.36.6 (2025-03-13)
~~~~~~~~~~~~~~~~~~~

Fixed
^^^^^

* Worked around an issue where the render mode is set to ``"RayTracedLighting"`` instead of ``"RaytracedLighting"`` by
  some dependencies.


0.36.5 (2025-03-11)
~~~~~~~~~~~~~~~~~~~

Added
^^^^^^^

* Added 3 rendering mode presets: performance, balanced, and quality.
* Preset settings are stored in ``apps/rendering_modes``.
* Presets can be set with cli arg ``--rendering_mode`` or with :class:`RenderCfg`.
* Preset rendering settings can be overwritten with :class:`RenderCfg`.
* :class:`RenderCfg` supports all native RTX carb settings.

Changed
^^^^^^^
* :class:`RenderCfg` default settings are unset.


0.36.4 (2025-03-11)
~~~~~~~~~~~~~~~~~~~

Changed
^^^^^^^

* Updated the OpenXR kit file ``isaaclab.python.xr.openxr.kit`` to inherit from ``isaaclab.python.kit`` instead of
  ``isaaclab.python.rendering.kit`` which is not appropriate.


0.36.3 (2025-03-10)
~~~~~~~~~~~~~~~~~~~~

Changed
^^^^^^^

* Added the PinkIKController controller class that interfaces Isaac Lab with the Pink differential inverse kinematics solver
  to allow control of multiple links in a robot using a single solver.


0.36.2 (2025-03-07)
~~~~~~~~~~~~~~~~~~~~

Changed
^^^^^^^

* Allowed users to exit on 1 Ctrl+C instead of consecutive 2 key strokes.
* Allowed physics reset during simulation through :meth:`reset` in :class:`~isaaclab.sim.SimulationContext`.


0.36.1 (2025-03-10)
~~~~~~~~~~~~~~~~~~~

Added
^^^^^

* Added :attr:`semantic_segmentation_mapping` for camera configs to allow specifying colors for semantics.


0.36.0 (2025-03-07)
~~~~~~~~~~~~~~~~~~~

Removed
^^^^^^^

* Removed the storage of tri-meshes and warp meshes inside the :class:`~isaaclab.terrains.TerrainImporter` class.
  Initially these meshes were added for ray-casting purposes. However, since the ray-caster reads the terrains
  directly from the USD files, these meshes are no longer needed.
* Deprecated the :attr:`warp_meshes` and :attr:`meshes` attributes from the
  :class:`~isaaclab.terrains.TerrainImporter` class. These attributes now return an empty dictionary
  with a deprecation warning.

Changed
^^^^^^^

* Changed the prim path of the "plane" terrain inside the :class:`~isaaclab.terrains.TerrainImporter` class.
  Earlier, the terrain was imported directly as the importer's prim path. Now, the terrain is imported as
  ``{importer_prim_path}/{name}``, where ``name`` is the name of the terrain.


0.35.0 (2025-03-07)
~~~~~~~~~~~~~~~~~~~

* Improved documentation of various attributes in the :class:`~isaaclab.assets.ArticulationData` class to make
  it clearer which values represent the simulation and internal class values. In the new convention,
  the ``default_xxx`` attributes are whatever the user configured from their configuration of the articulation
  class, while the ``xxx`` attributes are the values from the simulation.
* Updated the soft joint position limits inside the :meth:`~isaaclab.assets.Articulation.write_joint_pos_limits_to_sim`
  method to use the new limits passed to the function.
* Added setting of :attr:`~isaaclab.assets.ArticulationData.default_joint_armature` and
  :attr:`~isaaclab.assets.ArticulationData.default_joint_friction` attributes in the
  :class:`~isaaclab.assets.Articulation` class based on user configuration.

Changed
^^^^^^^

* Removed unnecessary buffer creation operations inside the :class:`~isaaclab.assets.Articulation` class.
  Earlier, the class initialized a variety of buffer data with zeros and in the next function assigned
  them the value from PhysX. This made the code bulkier and more complex for no reason.
* Renamed parameters for a consistent nomenclature. These changes are backwards compatible with previous releases
  with a deprecation warning for the old names.

  * ``joint_velocity_limits`` → ``joint_vel_limits`` (to match attribute ``joint_vel`` and ``joint_vel_limits``)
  * ``joint_limits`` → ``joint_pos_limits`` (to match attribute ``joint_pos`` and ``soft_joint_pos_limits``)
  * ``default_joint_limits`` → ``default_joint_pos_limits``
  * ``write_joint_limits_to_sim`` → ``write_joint_position_limit_to_sim``
  * ``joint_friction`` → ``joint_friction_coeff``
  * ``default_joint_friction`` → ``default_joint_friction_coeff``
  * ``write_joint_friction_to_sim`` → ``write_joint_friction_coefficient_to_sim``
  * ``fixed_tendon_limit`` → ``fixed_tendon_pos_limits``
  * ``default_fixed_tendon_limit`` → ``default_fixed_tendon_pos_limits``
  * ``set_fixed_tendon_limit`` → ``set_fixed_tendon_position_limit``


0.34.13 (2025-03-06)
~~~~~~~~~~~~~~~~~~~~

Added
^^^^^

* Added a new event mode called "prestartup", which gets called right after the scene design is complete
  and before the simulation is played.
* Added a callback to resolve the scene entity configurations separately once the simulation plays,
  since the scene entities cannot be resolved before the simulation starts playing
  (as we currently rely on PhysX to provide us with the joint/body ordering)


0.34.12 (2025-03-06)
~~~~~~~~~~~~~~~~~~~~

Added
^^^^^

* Updated the mimic API :meth:`target_eef_pose_to_action` in :class:`isaaclab.envs.ManagerBasedRLMimicEnv` to take a dictionary of
  eef noise values instead of a single noise value.
* Added support for optional subtask constraints based on DexMimicGen to the mimic configuration class :class:`isaaclab.envs.MimicEnvCfg`.
* Enabled data compression in HDF5 dataset file handler :class:`isaaclab.utils.datasets.hdf5_dataset_file_handler.HDF5DatasetFileHandler`.


0.34.11 (2025-03-04)
~~~~~~~~~~~~~~~~~~~~

Fixed
^^^^^

* Fixed issue in :class:`~isaaclab.sensors.TiledCamera` and :class:`~isaaclab.sensors.Camera` where segmentation outputs only display the first tile
  when scene instancing is enabled. A workaround is added for now to disable instancing when segmentation
  outputs are requested.


0.34.10 (2025-03-04)
~~~~~~~~~~~~~~~~~~~~

Fixed
^^^^^

* Fixed the issue of misalignment in the motion vectors from the :class:`TiledCamera`
  with other modalities such as RGBA and depth.


0.34.9 (2025-03-04)
~~~~~~~~~~~~~~~~~~~

Added
^^^^^

* Added methods inside the :class:`omni.isaac.lab.assets.Articulation` class to set the joint
  position and velocity for the articulation. Previously, the joint position and velocity could
  only be set using the :meth:`omni.isaac.lab.assets.Articulation.write_joint_state_to_sim` method,
  which didn't allow setting the joint position and velocity separately.


0.34.8 (2025-03-02)
~~~~~~~~~~~~~~~~~~~

Fixed
^^^^^

* Fixed the propagation of the :attr:`activate_contact_sensors` attribute to the
  :class:`~isaaclab.sim.spawners.wrappers.wrappers_cfg.MultiAssetSpawnerCfg` class. Previously, this value
  was always set to False, which led to incorrect contact sensor settings for the spawned assets.


0.34.7 (2025-03-02)
~~~~~~~~~~~~~~~~~~~

Changed
^^^^^^^

* Enabled the physics flag for disabling contact processing in the :class:`~isaaclab.sim.SimulationContact`
  class. This means that by default, no contact reporting is done by the physics engine, which should provide
  a performance boost in simulations with no contact processing requirements.
* Disabled the physics flag for disabling contact processing in the :class:`~isaaclab.sensors.ContactSensor`
  class when the sensor is created to allow contact reporting for the sensor.

Removed
^^^^^^^

* Removed the attribute ``disable_contact_processing`` from :class:`~isaaclab.sim.SimulationContact`.


0.34.6 (2025-03-01)
~~~~~~~~~~~~~~~~~~~

Added
^^^^^

* Added a new attribute :attr:`is_implicit_model` to the :class:`isaaclab.actuators.ActuatorBase` class to
  indicate if the actuator model is implicit or explicit. This helps checking that the correct model type
  is being used when initializing the actuator models.

Fixed
^^^^^

* Added copy of configurations to :class:`~isaaclab.assets.AssetBase` and :class:`~isaaclab.sensors.SensorBase`
  to prevent modifications of the configurations from leaking outside of the classes.
* Fixed the case where setting velocity/effort limits for the simulation in the
  :class:`~isaaclab.actuators.ActuatorBaseCfg` class was not being used to update the actuator-specific
  velocity/effort limits.

Changed
^^^^^^^

* Moved warnings and checks for implicit actuator models to the :class:`~isaaclab.actuators.ImplicitActuator` class.
* Reverted to IsaacLab v1.3 behavior where :attr:`isaaclab.actuators.ImplicitActuatorCfg.velocity_limit`
  attribute was not used for setting the velocity limits in the simulation. This makes it possible to deploy
  policies from previous release without any changes. If users want to set the velocity limits for the simulation,
  they should use the :attr:`isaaclab.actuators.ImplicitActuatorCfg.velocity_limit_sim` attribute instead.


0.34.5 (2025-02-28)
~~~~~~~~~~~~~~~~~~~

Added
^^^^^

* Added IP address support for WebRTC livestream to allow specifying IP address to stream across networks.
  This feature requires an updated livestream extension, which is current only available in the pre-built Isaac Lab 2.0.1 docker image.
  Support for other Isaac Sim builds will become available in Isaac Sim 5.0.


0.34.4 (2025-02-27)
~~~~~~~~~~~~~~~~~~~~

Added
^^^^^

* Refactored retargeting code from Se3Handtracking class into separate modules for better modularity
* Added scaffolding for developing additional retargeters (e.g. dex)


0.34.3 (2025-02-26)
~~~~~~~~~~~~~~~~~~~

Added
^^^^^

* Enablec specifying the placement of the simulation when viewed in an XR device. This is achieved by
  adding an ``XrCfg`` environment configuration with ``anchor_pos`` and ``anchor_rot`` parameters.


0.34.2 (2025-02-21)
~~~~~~~~~~~~~~~~~~~

Fixed
^^^^^

* Fixed setting of root velocities inside the event term :meth:`reset_root_state_from_terrain`. Earlier, the indexing
  based on the environment IDs was missing.


0.34.1 (2025-02-17)
~~~~~~~~~~~~~~~~~~~

Fixed
^^^^^

* Ensured that the loaded torch JIT models inside actuator networks are correctly set to eval mode
  to prevent any unexpected behavior during inference.


0.34.0 (2025-02-14)
~~~~~~~~~~~~~~~~~~~

Fixed
^^^^^

* Added attributes :attr:`velocity_limits_sim` and :attr:`effort_limits_sim` to the
  :class:`isaaclab.actuators.ActuatorBaseCfg` class to separate solver limits from actuator limits.


0.33.17 (2025-02-13)
~~~~~~~~~~~~~~~~~~~~

Fixed
^^^^^

* Fixed Imu sensor based observations at first step by updating scene during initialization for
  :class:`~isaaclab.envs.ManagerBasedEnv`, :class:`~isaaclab.envs.DirectRLEnv`, and :class:`~isaaclab.envs.DirectMARLEnv`


0.33.16 (2025-02-09)
~~~~~~~~~~~~~~~~~~~~

Fixed
^^^^^

* Removes old deprecation warning from :attr:`isaaclab.assets.RigidObectData.body_state_w`


0.33.15 (2025-02-09)
~~~~~~~~~~~~~~~~~~~~

Fixed
^^^^^

* Fixed not updating the ``drift`` when calling :func:`~isaaclab.sensors.RayCaster.reset`


0.33.14 (2025-02-01)
~~~~~~~~~~~~~~~~~~~~

Fixed
^^^^^

* Fixed not updating the timestamp of ``body_link_state_w`` and ``body_com_state_w`` when ``write_root_pose_to_sim`` and ``write_joint_state_to_sim`` in the ``Articulation`` class are called.


0.33.13 (2025-01-30)
~~~~~~~~~~~~~~~~~~~~

* Fixed resampling of interval time left for the next event in the :class:`~isaaclab.managers.EventManager`
  class. Earlier, the time left for interval-based events was not being resampled on episodic resets. This led
  to the event being triggered at the wrong time after the reset.


0.33.12 (2025-01-28)
~~~~~~~~~~~~~~~~~~~~

Fixed
^^^^^

* Fixed missing import in ``line_plot.py``


0.33.11 (2025-01-25)
~~~~~~~~~~~~~~~~~~~~

Added
^^^^^

* Added :attr:`isaaclab.scene.InteractiveSceneCfg.filter_collisions` to allow specifying whether collision masking across environments is desired.

Changed
^^^^^^^

* Automatic collision filtering now happens as part of the replicate_physics call. When replicate_physics is not enabled, we call the previous
  ``filter_collisions`` API to mask collisions between environments.


0.33.10 (2025-01-22)
~~~~~~~~~~~~~~~~~~~~

Changed
^^^^^^^

* In :meth:`isaaclab.assets.Articulation.write_joint_limits_to_sim`, we previously added a check for if default joint positions exceed the
  new limits being set. When this is True, we log a warning message to indicate that the default joint positions will be clipped to be within
  the range of the new limits. However, the warning message can become overly verbose in a randomization setting where this API is called on
  every environment reset. We now default to only writing the message to info level logging if called within randomization, and expose a
  parameter that can be used to choose the logging level desired.


0.33.9 (2025-01-22)
~~~~~~~~~~~~~~~~~~~

Fixed
^^^^^

* Fixed typo in /physics/autoPopupSimulationOutputWindow setting in :class:`~isaaclab.sim.SimulationContext`


0.33.8 (2025-01-17)
~~~~~~~~~~~~~~~~~~~

Fixed
^^^^^

* Removed deprecation of :attr:`isaaclab.assets.ArticulationData.root_state_w` and
  :attr:`isaaclab.assets.ArticulationData.body_state_w` derived properties.
* Removed deprecation of :meth:`isaaclab.assets.Articulation.write_root_state_to_sim`.
* Replaced calls to :attr:`isaaclab.assets.ArticulationData.root_com_state_w` and
  :attr:`isaaclab.assets.ArticulationData.root_link_state_w` with corresponding calls to
  :attr:`isaaclab.assets.ArticulationData.root_state_w`.
* Replaced calls to :attr:`isaaclab.assets.ArticulationData.body_com_state_w` and
  :attr:`isaaclab.assets.ArticulationData.body_link_state_w` properties with corresponding calls to
  :attr:`isaaclab.assets.ArticulationData.body_state_w` properties.
* Removed deprecation of :attr:`isaaclab.assets.RigidObjectData.root_state_w` derived properties.
* Removed deprecation of :meth:`isaaclab.assets.RigidObject.write_root_state_to_sim`.
* Replaced calls to :attr:`isaaclab.assets.RigidObjectData.root_com_state_w` and
  :attr:`isaaclab.assets.RigidObjectData.root_link_state_w` properties with corresponding calls to
  :attr:`isaaclab.assets.RigidObjectData.root_state_w` properties.
* Removed deprecation of :attr:`isaaclab.assets.RigidObjectCollectionData.root_state_w` derived properties.
* Removed deprecation of :meth:`isaaclab.assets.RigidObjectCollection.write_root_state_to_sim`.
* Replaced calls to :attr:`isaaclab.assets.RigidObjectCollectionData.root_com_state_w` and
  :attr:`isaaclab.assets.RigidObjectData.root_link_state_w` properties with corresponding calls to
  :attr:`isaaclab.assets.RigidObjectData.root_state_w` properties.
* Fixed indexing issue in ``write_root_link_velocity_to_sim`` in :class:`isaaclab.assets.RigidObject`
* Fixed index broadcasting in ``write_object_link_velocity_to_sim`` and ``write_object_com_pose_to_sim`` in
  the :class:`isaaclab.assets.RigidObjectCollection` class.


0.33.7 (2025-01-14)
~~~~~~~~~~~~~~~~~~~

Fixed
^^^^^

* Fixed the respawn of only wrong object samples in :func:`repeated_objects_terrain` of :mod:`isaaclab.terrains.trimesh` module.
  Previously, the function was respawning all objects in the scene instead of only the wrong object samples, which in worst case
  could lead to infinite respawn loop.


0.33.6 (2025-01-16)
~~~~~~~~~~~~~~~~~~~

Changed
^^^^^^^

* Added initial unit tests for multiple tiled cameras, including tests for initialization, groundtruth annotators, different poses, and different resolutions.


0.33.5 (2025-01-13)
~~~~~~~~~~~~~~~~~~~

Changed
^^^^^^^

* Moved the definition of ``/persistent/isaac/asset_root/*`` settings from :class:`AppLauncher` to the app files.
  This is needed to prevent errors where ``isaaclab_assets`` was loaded prior to the carbonite setting being set.


0.33.4 (2025-01-10)
~~~~~~~~~~~~~~~~~~~

Changed
^^^^^^^

* Added an optional parameter in the :meth:`record_pre_reset` method in
  :class:`~isaaclab.managers.RecorderManager` to override the export config upon invoking.


0.33.3 (2025-01-08)
~~~~~~~~~~~~~~~~~~~

Fixed
^^^^^

* Fixed docstring in articulation data :class:`isaaclab.assets.ArticulationData`.
  In body properties sections, the second dimension should be num_bodies but was documented as 1.


0.33.2 (2025-01-02)
~~~~~~~~~~~~~~~~~~~

Added
^^^^^

* Added body tracking as an origin type to :class:`isaaclab.envs.ViewerCfg` and :class:`isaaclab.envs.ui.ViewportCameraController`.


0.33.1 (2024-12-26)
~~~~~~~~~~~~~~~~~~~

Changed
^^^^^^^

* Added kinematics initialization call for populating kinematic prim transforms to fabric for rendering.
* Added ``enable_env_ids`` flag for cloning and replication to replace collision filtering.


0.33.0 (2024-12-22)
~~~~~~~~~~~~~~~~~~~

Fixed
^^^^^

* Fixed populating default_joint_stiffness and default_joint_damping values for ImplicitActuator instances in :class:`isaaclab.assets.Articulation`


0.32.2 (2024-12-17)
~~~~~~~~~~~~~~~~~~~

Added
^^^^^

* Added null-space (position) control option to :class:`isaaclab.controllers.OperationalSpaceController`.
* Added test cases that uses null-space control for :class:`isaaclab.controllers.OperationalSpaceController`.
* Added information regarding null-space control to the tutorial script and documentation of
  :class:`isaaclab.controllers.OperationalSpaceController`.
* Added arguments to set specific null-space joint position targets within
  :class:`isaaclab.envs.mdp.actions.OperationalSpaceControllerAction` class.


0.32.1 (2024-12-17)
~~~~~~~~~~~~~~~~~~~

Changed
^^^^^^^

* Added a default and generic implementation of the :meth:`get_object_poses` function
  in the :class:`ManagerBasedRLMimicEnv` class.
* Added a ``EXPORT_NONE`` mode in the :class:`DatasetExportMode` class and updated
  :class:`~isaaclab.managers.RecorderManager` to enable recording without exporting
  the data to a file.


0.32.0 (2024-12-16)
~~~~~~~~~~~~~~~~~~~

Changed
^^^^^^^

* Previously, physx returns the rigid bodies and articulations velocities in the com of bodies rather than the link frame, while poses are in link frames. We now explicitly provide :attr:`body_link_state` and :attr:`body_com_state` APIs replacing the previous :attr:`body_state` API. Previous APIs are now marked as deprecated. Please update any code using the previous pose and velocity APIs to use the new ``*_link_*`` or ``*_com_*`` APIs in :attr:`isaaclab.assets.RigidBody`, :attr:`isaaclab.assets.RigidBodyCollection`, and :attr:`isaaclab.assets.Articulation`.


0.31.0 (2024-12-16)
~~~~~~~~~~~~~~~~~~~

Added
^^^^^

* Added :class:`ManagerBasedRLMimicEnv` and config classes for mimic data generation workflow for imitation learning.


0.30.3 (2024-12-16)
~~~~~~~~~~~~~~~~~~~

Fixed
^^^^^

* Fixed ordering of logging and resamping in the command manager, where we were logging the metrics after resampling the commands.
  This leads to incorrect logging of metrics when inside the resample call, the metrics tensors get reset.


0.30.2 (2024-12-16)
~~~~~~~~~~~~~~~~~~~

Fixed
^^^^^

* Fixed errors within the calculations of :class:`isaaclab.controllers.OperationalSpaceController`.

Added
^^^^^

* Added :class:`isaaclab.controllers.OperationalSpaceController` to API documentation.
* Added test cases for :class:`isaaclab.controllers.OperationalSpaceController`.
* Added a tutorial for :class:`isaaclab.controllers.OperationalSpaceController`.
* Added the implementation of :class:`isaaclab.envs.mdp.actions.OperationalSpaceControllerAction` class.


0.30.1 (2024-12-15)
~~~~~~~~~~~~~~~~~~~

Changed
^^^^^^^

* Added call to update articulation kinematics after reset to ensure states are updated for non-rendering sensors. Previously, some changes
  in reset such as modifying joint states would not be reflected in the rigid body states immediately after reset.


0.30.0 (2024-12-15)
~~~~~~~~~~~~~~~~~~~

Added
^^^^^

* Added UI interface to the Managers in the ManagerBasedEnv and MangerBasedRLEnv classes.
* Added UI widgets for :class:`LiveLinePlot` and :class:`ImagePlot`.
* Added ``ManagerLiveVisualizer/Cfg``: Given a ManagerBase (i.e. action_manager, observation_manager, etc) and a config file this class creates
  the the interface between managers and the UI.
* Added :class:`EnvLiveVisualizer`: A 'manager' of ManagerLiveVisualizer. This is added to the ManagerBasedEnv but is only called during
  the initialization of the managers in load_managers
* Added ``get_active_iterable_terms`` implementation methods to ActionManager, ObservationManager, CommandsManager, CurriculumManager,
  RewardManager, and TerminationManager. This method exports the active term data and labels for each manager and is called by ManagerLiveVisualizer.
* Additions to :class:`BaseEnvWindow` and :class:`RLEnvWindow` to register ManagerLiveVisualizer UI interfaces for the chosen managers.


0.29.0 (2024-12-15)
~~~~~~~~~~~~~~~~~~~

Added
^^^^^

* Added observation history computation to :class:`isaaclab.manager.observation_manager.ObservationManager`.
* Added ``history_length`` and ``flatten_history_dim`` configuration parameters to :class:`isaaclab.manager.manager_term_cfg.ObservationTermCfg`
* Added ``history_length`` and ``flatten_history_dim`` configuration parameters to :class:`isaaclab.manager.manager_term_cfg.ObservationGroupCfg`
* Added full buffer property to :class:`isaaclab.utils.buffers.circular_buffer.CircularBuffer`


0.28.4 (2024-12-15)
~~~~~~~~~~~~~~~~~~~

Added
^^^^^

* Added action clip to all :class:`isaaclab.envs.mdp.actions`.


0.28.3 (2024-12-14)
~~~~~~~~~~~~~~~~~~~

Changed
^^^^^^^

* Added check for error below threshold in state machines to ensure the state has been reached.


0.28.2 (2024-12-13)
~~~~~~~~~~~~~~~~~~~

Fixed
^^^^^

* Fixed the shape of ``quat_w`` in the ``apply_actions`` method of :attr:`~isaaclab.env.mdp.NonHolonomicAction`
  (previously (N,B,4), now (N,4) since the number of root bodies B is required to be 1). Previously ``apply_actions`` errored
  because ``euler_xyz_from_quat`` requires inputs of shape (N,4).


0.28.1 (2024-12-13)
~~~~~~~~~~~~~~~~~~~

Fixed
^^^^^

* Fixed the internal buffers for ``set_external_force_and_torque`` where the buffer values would be stale if zero values are sent to the APIs.


0.28.0 (2024-12-12)
~~~~~~~~~~~~~~~~~~~

Changed
^^^^^^^

* Adapted the :class:`~isaaclab.sim.converters.UrdfConverter` to use the latest URDF converter API from Isaac Sim 4.5. The
  physics articulation root can now be set separately, and the joint drive gains can be set on a per joint basis.


0.27.33 (2024-12-11)
~~~~~~~~~~~~~~~~~~~~

Added
^^^^^

* Introduced an optional ``sensor_cfg`` parameter to the :meth:`~isaaclab.envs.mdp.rewards.base_height_l2` function, enabling the use of
  :class:`~isaaclab.sensors.RayCaster` for height adjustments. For flat terrains, the function retains its previous behavior.
* Improved documentation to clarify the usage of the :meth:`~isaaclab.envs.mdp.rewards.base_height_l2` function in both flat and rough terrain settings.


0.27.32 (2024-12-11)
~~~~~~~~~~~~~~~~~~~~

Fixed
^^^^^

* Modified :class:`isaaclab.envs.mdp.actions.DifferentialInverseKinematicsAction` class to use the geometric
  Jacobian computed w.r.t. to the root frame of the robot. This helps ensure that root pose does not affect the tracking.


0.27.31 (2024-12-09)
~~~~~~~~~~~~~~~~~~~~

Changed
^^^^^^^

* Introduced configuration options in :class:`Se3HandTracking` to:
  - Zero out rotation around the x/y axes
  - Apply smoothing and thresholding to position and rotation deltas for reduced jitter
  - Use wrist-based rotation reference as an alternative to fingertip-based rotation

* Switched the default position reference in :class:`Se3HandTracking` to the wrist joint pose, providing more stable relative-based positioning.


0.27.30 (2024-12-09)
~~~~~~~~~~~~~~~~~~~~

Fixed
^^^^^

* Fixed the initial state recorder term in :class:`isaaclab.envs.mdp.recorders.InitialStateRecorder` to
  return only the states of the specified environment IDs.


0.27.29 (2024-12-06)
~~~~~~~~~~~~~~~~~~~~

Fixed
^^^^^

* Fixed the enforcement of :attr:`~isaaclab.actuators.ActuatorBaseCfg.velocity_limits` at the
  :attr:`~isaaclab.assets.Articulation.root_physx_view` level.


0.27.28 (2024-12-06)
~~~~~~~~~~~~~~~~~~~~

Changed
^^^^^^^

* If a USD that contains an articulation root is loaded using a
  :attr:`isaaclab.assets.RigidBody` we now fail unless the articulation root is explicitly
  disabled. Using an articulation root for rigid bodies is not needed and decreases overall performance.


0.27.27 (2024-12-06)
~~~~~~~~~~~~~~~~~~~~

Fixed
^^^^^

* Corrected the projection types of fisheye camera in :class:`isaaclab.sim.spawners.sensors.sensors_cfg.FisheyeCameraCfg`.
  Earlier, the projection names used snakecase instead of camelcase.


0.27.26 (2024-12-06)
~~~~~~~~~~~~~~~~~~~~

Added
^^^^^

* Added option to define the clipping behavior for depth images generated by
  :class:`~isaaclab.sensors.RayCasterCamera`, :class:`~isaaclab.sensors.Camera`, and :class:`~isaaclab.sensors.TiledCamera`

Changed
^^^^^^^

* Unified the clipping behavior for the depth images of all camera implementations. Per default, all values exceeding
  the range are clipped to zero for both ``distance_to_image_plane`` and ``distance_to_camera`` depth images. Prev.
  :class:`~isaaclab.sensors.RayCasterCamera` clipped the values to the maximum value of the depth image,
  :class:`~isaaclab.sensors.Camera` did not clip them and had a different behavior for both types.


0.27.25 (2024-12-05)
~~~~~~~~~~~~~~~~~~~~

Fixed
^^^^^

* Fixed the condition in ``isaaclab.sh`` that checks whether ``pre-commit`` is installed before attempting installation.


0.27.24 (2024-12-05)
~~~~~~~~~~~~~~~~~~~~

Fixed
^^^^^

* Removed workaround in :class:`isaaclab.sensors.TiledCamera` and :class:`isaaclab.sensors.Camera`
  that was previously required to prevent frame offsets in renders. The denoiser setting is no longer
  automatically modified based on the resolution of the cameras.


0.27.23 (2024-12-04)
~~~~~~~~~~~~~~~~~~~~

Fixed
^^^^^

* Added the attributes :attr:`~isaaclab.envs.DirectRLEnvCfg.wait_for_textures` and :attr:`~isaaclab.envs.ManagerBasedEnvCfg.wait_for_textures`
  to enable assets loading check during :class:`~isaaclab.DirectRLEnv` and :class:`~isaaclab.ManagerBasedEnv` reset method when rtx sensors are added to the scene.


0.27.22 (2024-12-04)
~~~~~~~~~~~~~~~~~~~~

Fixed
^^^^^

* Fixed the order of the incoming parameters in :class:`isaaclab.envs.DirectMARLEnv` to correctly use ``NoiseModel`` in marl-envs.


0.27.21 (2024-12-04)
~~~~~~~~~~~~~~~~~~~~

Added
^^^^^

* Added :class:`~isaaclab.managers.RecorderManager` and its utility classes to record data from the simulation.
* Added :class:`~isaaclab.utils.datasets.EpisodeData` to store data for an episode.
* Added :class:`~isaaclab.utils.datasets.DatasetFileHandlerBase` as a base class for handling dataset files.
* Added :class:`~isaaclab.utils.datasets.HDF5DatasetFileHandler` as a dataset file handler implementation to
  export and load episodes from HDF5 files.
* Added ``record_demos.py`` script to record human-teleoperated demos for a specified task and export to an HDF5 file.
* Added ``replay_demos.py`` script to replay demos loaded from an HDF5 file.


0.27.20 (2024-12-02)
~~~~~~~~~~~~~~~~~~~~

Changed
^^^^^^^

* Changed :class:`isaaclab.envs.DirectMARLEnv` to inherit from ``Gymnasium.Env`` due to requirement from Gymnasium v1.0.0 requiring all environments to be a subclass of ``Gymnasium.Env`` when using the ``make`` interface.


0.27.19 (2024-12-02)
~~~~~~~~~~~~~~~~~~~~

Added
^^^^^

* Added ``isaaclab.utils.pretrained_checkpoints`` containing constants and utility functions used to manipulate
  paths and load checkpoints from Nucleus.


0.27.18 (2024-11-28)
~~~~~~~~~~~~~~~~~~~~

Changed
^^^^^^^

* Renamed Isaac Sim imports to follow Isaac Sim 4.5 naming conventions.


0.27.17 (2024-11-20)
~~~~~~~~~~~~~~~~~~~~

Added
^^^^^

* Added ``create_new_stage`` setting in :class:`~isaaclab.app.AppLauncher` to avoid creating a default new stage on startup in Isaac Sim. This helps reduce the startup time when launching Isaac Lab.


0.27.16 (2024-11-15)
~~~~~~~~~~~~~~~~~~~~

Added
^^^^^

* Added the class :class:`~isaaclab.devices.Se3HandTracking` which enables XR teleop for manipulators.


0.27.15 (2024-11-09)
~~~~~~~~~~~~~~~~~~~~

Fixed
^^^^^

* Fixed indexing in :meth:`isaaclab.assets.Articulation.write_joint_limits_to_sim` to correctly process non-None ``env_ids`` and ``joint_ids``.


0.27.14 (2024-10-23)
~~~~~~~~~~~~~~~~~~~~

Added
^^^^^

* Added the class :class:`~isaaclab.assets.RigidObjectCollection` which allows to spawn
  multiple objects in each environment and access/modify the quantities with a unified (env_ids, object_ids) API.


0.27.13 (2024-10-30)
~~~~~~~~~~~~~~~~~~~~

Added
^^^^^

* Added the attributes :attr:`~isaaclab.sim.converters.MeshConverterCfg.translation`, :attr:`~isaaclab.sim.converters.MeshConverterCfg.rotation`,
  :attr:`~isaaclab.sim.converters.MeshConverterCfg.scale` to translate, rotate, and scale meshes
  when importing them with :class:`~isaaclab.sim.converters.MeshConverter`.


0.27.12 (2024-11-04)
~~~~~~~~~~~~~~~~~~~~

Removed
^^^^^^^

* Removed TensorDict usage in favor of Python dictionary in sensors


0.27.11 (2024-10-31)
~~~~~~~~~~~~~~~~~~~~

Added
^^^^^

* Added support to define tuple of floats to scale observation terms by expanding the
  :attr:`isaaclab.managers.manager_term_cfg.ObservationManagerCfg.scale` attribute.


0.27.10 (2024-11-01)
~~~~~~~~~~~~~~~~~~~~

Changed
^^^^^^^

* Cached the PhysX view's joint paths before looping over them when processing fixed joint tendons
  inside the :class:`Articulation` class. This helps improve the processing time for the tendons.


0.27.9 (2024-11-01)
~~~~~~~~~~~~~~~~~~~

Added
^^^^^

* Added the :class:`isaaclab.utils.types.ArticulationActions` class to store the joint actions
  for an articulation. Earlier, the class from Isaac Sim was being used. However, it used a different
  type for the joint actions which was not compatible with the Isaac Lab framework.


0.27.8 (2024-11-01)
~~~~~~~~~~~~~~~~~~~

Fixed
^^^^^

* Added sanity check if the term is a valid type inside the command manager.
* Corrected the iteration over ``group_cfg_items`` inside the observation manager.


0.27.7 (2024-10-28)
~~~~~~~~~~~~~~~~~~~

Added
^^^^^

* Added frozen encoder feature extraction observation space with ResNet and Theia


0.27.6 (2024-10-25)
~~~~~~~~~~~~~~~~~~~

Fixed
^^^^^

* Fixed usage of ``meshes`` property in :class:`isaaclab.sensors.RayCasterCamera` to use ``self.meshes`` instead of the undefined ``RayCaster.meshes``.
* Fixed issue in :class:`isaaclab.envs.ui.BaseEnvWindow` where undefined configs were being accessed when creating debug visualization elements in UI.


0.27.5 (2024-10-25)
~~~~~~~~~~~~~~~~~~~

Added
^^^^^

* Added utilities for serializing/deserializing Gymnasium spaces.


0.27.4 (2024-10-18)
~~~~~~~~~~~~~~~~~~~

Fixed
^^^^^

* Updated installation path instructions for Windows in the Isaac Lab documentation to remove redundancy in the use of %USERPROFILE% for path definitions.


0.27.3 (2024-10-22)
~~~~~~~~~~~~~~~~~~~

Fixed
^^^^^

* Fixed the issue with using list or tuples of ``configclass`` within a ``configclass``. Earlier, the list of
  configclass objects were not converted to dictionary properly when ``to_dict`` function was called.


0.27.2 (2024-10-21)
~~~~~~~~~~~~~~~~~~~

Added
^^^^^

* Added ``--kit_args`` to :class:`~isaaclab.app.AppLauncher` to allow passing command line arguments directly to Omniverse Kit SDK.


0.27.1 (2024-10-20)
~~~~~~~~~~~~~~~~~~~

Added
^^^^^

* Added :class:`~isaaclab.sim.RenderCfg` and the attribute :attr:`~isaaclab.sim.SimulationCfg.render` for
  specifying render related settings.


0.27.0 (2024-10-14)
~~~~~~~~~~~~~~~~~~~

Added
^^^^^

* Added a method to :class:`~isaaclab.utils.configclass` to check for attributes with values of
  type ``MISSING``. This is useful when the user wants to check if a certain attribute has been set or not.
* Added the configuration validation check inside the constructor of all the core classes
  (such as sensor base, asset base, scene and environment base classes).
* Added support for environments without commands by leaving the attribute
  :attr:`isaaclab.envs.ManagerBasedRLEnvCfg.commands` as None. Before, this had to be done using
  the class :class:`isaaclab.command_generators.NullCommandGenerator`.
* Moved the ``meshes`` attribute in the :class:`isaaclab.sensors.RayCaster` class from class variable to instance variable.
  This prevents the meshes to overwrite each other.


0.26.0 (2024-10-16)
~~~~~~~~~~~~~~~~~~~

Added
^^^^^

* Added Imu sensor implementation that directly accesses the physx view :class:`isaaclab.sensors.Imu`. The
  sensor comes with a configuration class :class:`isaaclab.sensors.ImuCfg` and data class
  :class:`isaaclab.sensors.ImuData`.
* Moved and renamed :meth:`isaaclab.sensors.camera.utils.convert_orientation_convention` to :meth:`isaaclab.utils.math.convert_camera_frame_orientation_convention`
* Moved :meth:`isaaclab.sensors.camera.utils.create_rotation_matrix_from_view` to :meth:`isaaclab.utils.math.create_rotation_matrix_from_view`


0.25.2 (2024-10-16)
~~~~~~~~~~~~~~~~~~~

Added
^^^^^

* Added support for different Gymnasium spaces (``Box``, ``Discrete``, ``MultiDiscrete``, ``Tuple`` and ``Dict``)
  to define observation, action and state spaces in the direct workflow.
* Added :meth:`sample_space` to environment utils to sample supported spaces where data containers are torch tensors.

Changed
^^^^^^^

* Mark the :attr:`num_observations`, :attr:`num_actions` and :attr:`num_states` in :class:`DirectRLEnvCfg` as deprecated
  in favor of :attr:`observation_space`, :attr:`action_space` and :attr:`state_space` respectively.
* Mark the :attr:`num_observations`, :attr:`num_actions` and :attr:`num_states` in :class:`DirectMARLEnvCfg` as deprecated
  in favor of :attr:`observation_spaces`, :attr:`action_spaces` and :attr:`state_space` respectively.


0.25.1 (2024-10-10)
~~~~~~~~~~~~~~~~~~~

Fixed
^^^^^

* Fixed potential issue where default joint positions can fall outside of the limits being set with Articulation's
  ``write_joint_limits_to_sim`` API.


0.25.0 (2024-10-06)
~~~~~~~~~~~~~~~~~~~

Added
^^^^^

* Added configuration classes for spawning assets from a list of individual asset configurations randomly
  at the specified prim paths.


0.24.20 (2024-10-07)
~~~~~~~~~~~~~~~~~~~~

Fixed
^^^^^

* Fixed the :meth:`isaaclab.envs.mdp.events.randomize_rigid_body_material` function to
  correctly sample friction and restitution from the given ranges.


0.24.19 (2024-10-05)
~~~~~~~~~~~~~~~~~~~~

Added
^^^^^

* Added new functionalities to the FrameTransformer to make it more general. It is now possible to track:

  * Target frames that aren't children of the source frame prim_path
  * Target frames that are based upon the source frame prim_path


0.24.18 (2024-10-04)
~~~~~~~~~~~~~~~~~~~~

Fixed
^^^^^

* Fixes parsing and application of ``size`` parameter for :class:`~isaaclab.sim.spawn.GroundPlaneCfg` to correctly
  scale the grid-based ground plane.


0.24.17 (2024-10-04)
~~~~~~~~~~~~~~~~~~~~

Fixed
^^^^^

* Fixed the deprecation notice for using ``pxr.Semantics``. The corresponding modules use ``Semantics`` module
  directly.


0.24.16 (2024-10-03)
~~~~~~~~~~~~~~~~~~~~

Changed
^^^^^^^

* Renamed the observation function :meth:`grab_images` to :meth:`image` to follow convention of noun-based naming.
* Renamed the function :meth:`convert_perspective_depth_to_orthogonal_depth` to a shorter name
  :meth:`isaaclab.utils.math.orthogonalize_perspective_depth`.


0.24.15 (2024-09-20)
~~~~~~~~~~~~~~~~~~~~

Added
^^^^^

* Added :meth:`grab_images` to be able to use images for an observation term in manager-based environments.


0.24.14 (2024-09-20)
~~~~~~~~~~~~~~~~~~~~

Added
^^^^^

* Added the method :meth:`convert_perspective_depth_to_orthogonal_depth` to convert perspective depth
  images to orthogonal depth images. This is useful for the :meth:`~isaaclab.utils.math.unproject_depth`,
  since it expects orthogonal depth images as inputs.


0.24.13 (2024-09-08)
~~~~~~~~~~~~~~~~~~~~

Changed
^^^^^^^

* Moved the configuration of visualization markers for the command terms to their respective configuration classes.
  This allows users to modify the markers for the command terms without having to modify the command term classes.


0.24.12 (2024-09-18)
~~~~~~~~~~~~~~~~~~~~

Fixed
^^^^^

* Fixed outdated fetching of articulation data by using the method ``update_articulations_kinematic`` in
  :class:`isaaclab.assets.ArticulationData`. Before if an articulation was moved during a reset, the pose of the
  links were outdated if fetched before the next physics step. Adding this method ensures that the pose of the links
  is always up-to-date. Similarly ``update_articulations_kinematic`` was added before any render step to ensure that the
  articulation displays correctly after a reset.


0.24.11 (2024-09-11)
~~~~~~~~~~~~~~~~~~~~

Added
^^^^^

* Added skrl's JAX environment variables to :class:`~isaaclab.app.AppLauncher`
  to support distributed multi-GPU and multi-node training using JAX


0.24.10 (2024-09-10)
~~~~~~~~~~~~~~~~~~~~

Added
^^^^^

* Added config class, support, and tests for MJCF conversion via standalone python scripts.


0.24.9 (2024-09-09)
~~~~~~~~~~~~~~~~~~~~

Added
^^^^^

* Added a seed parameter to the :attr:`isaaclab.envs.ManagerBasedEnvCfg` and :attr:`isaaclab.envs.DirectRLEnvCfg`
  classes to set the seed for the environment. This seed is used to initialize the random number generator for the environment.
* Adapted the workflow scripts to set the seed for the environment using the seed specified in the learning agent's configuration
  file or the command line argument. This ensures that the simulation results are reproducible across different runs.


0.24.8 (2024-09-08)
~~~~~~~~~~~~~~~~~~~

Changed
^^^^^^^

* Modified:meth:`quat_rotate` and :meth:`quat_rotate_inverse` operations to use :meth:`torch.einsum`
  for faster processing of high dimensional input tensors.


0.24.7 (2024-09-06)
~~~~~~~~~~~~~~~~~~~

Added
^^^^^

* Added support for property attributes in the :meth:``isaaclab.utils.configclass`` method.
  Earlier, the configclass decorator failed to parse the property attributes correctly and made them
  instance variables instead.


0.24.6 (2024-09-05)
~~~~~~~~~~~~~~~~~~~

Fixed
^^^^^

* Adapted the ``A`` and ``D`` button bindings inside :meth:`isaaclab.device.Se3Keyboard` to make them now
  more-intuitive to control the y-axis motion based on the right-hand rule.


0.24.5 (2024-08-29)
~~~~~~~~~~~~~~~~~~~

Added
^^^^^

* Added alternative data type "distance_to_camera" in :class:`isaaclab.sensors.TiledCamera` class to be
  consistent with all other cameras (equal to type "depth").


0.24.4 (2024-09-02)
~~~~~~~~~~~~~~~~~~~

Fixed
^^^^^

* Added missing SI units to the documentation of :class:`isaaclab.sensors.Camera` and
  :class:`isaaclab.sensors.RayCasterCamera`.
* Added test to check :attr:`isaaclab.sensors.RayCasterCamera.set_intrinsic_matrices`


0.24.3 (2024-08-29)
~~~~~~~~~~~~~~~~~~~

Fixed
^^^^^

* Fixed the support for class-bounded methods when creating a configclass
  out of them. Earlier, these methods were being made as instance methods
  which required initialization of the class to call the class-methods.


0.24.2 (2024-08-28)
~~~~~~~~~~~~~~~~~~~

Added
^^^^^

* Added a class method to initialize camera configurations with an intrinsic matrix in the
  :class:`isaaclab.sim.spawner.sensors.PinholeCameraCfg`
  :class:`isaaclab.sensors.ray_caster.patterns_cfg.PinholeCameraPatternCfg` classes.

Fixed
^^^^^

* Fixed the ray direction in :func:`isaaclab.sensors.ray_caster.patterns.patterns.pinhole_camera_pattern` to
  point to the center of the pixel instead of the top-left corner.
* Fixed the clipping of the "distance_to_image_plane" depth image obtained using the
  :class:`isaaclab.sensors.ray_caster.RayCasterCamera` class. Earlier, the depth image was being clipped
  before the depth image was generated. Now, the clipping is applied after the depth image is generated. This makes
  the behavior equal to the USD Camera.


0.24.1 (2024-08-21)
~~~~~~~~~~~~~~~~~~~

Changed
^^^^^^^

* Disabled default viewport in certain headless scenarios for better performance.


0.24.0 (2024-08-17)
~~~~~~~~~~~~~~~~~~~

Added
^^^^^

* Added additional annotators for :class:`isaaclab.sensors.camera.TiledCamera` class.

Changed
^^^^^^^

* Updated :class:`isaaclab.sensors.TiledCamera` to latest RTX tiled rendering API.
* Single channel outputs for :class:`isaaclab.sensors.TiledCamera`, :class:`isaaclab.sensors.Camera` and :class:`isaaclab.sensors.RayCasterCamera` now has shape (H, W, 1).
* Data type for RGB output for :class:`isaaclab.sensors.TiledCamera` changed from ``torch.float`` to ``torch.uint8``.
* Dimension of RGB output for :class:`isaaclab.sensors.Camera` changed from (H, W, 4) to (H, W, 3). Use type ``rgba`` to retrieve the previous dimension.


0.23.1 (2024-08-17)
~~~~~~~~~~~~~~~~~~~

Changed
^^^^^^^

* Updated torch to version 2.4.0.


0.23.0 (2024-08-16)
~~~~~~~~~~~~~~~~~~~

Added
^^^^^

* Added direct workflow base class :class:`isaaclab.envs.DirectMARLEnv` for multi-agent environments.


0.22.1 (2024-08-17)
~~~~~~~~~~~~~~~~~~~

Added
^^^^^

* Added APIs to interact with the physics simulation of deformable objects. This includes setting the
  material properties, setting kinematic targets, and getting the state of the deformable object.
  For more information, please refer to the :mod:`isaaclab.assets.DeformableObject` class.


0.22.0 (2024-08-14)
~~~~~~~~~~~~~~~~~~~

Added
^^^^^

* Added :mod:`~isaaclab.utils.modifiers` module to provide framework for configurable and custom
  observation data modifiers.
* Adapted the :class:`~isaaclab.managers.ObservationManager` class to support custom modifiers.
  These are applied to the observation data before applying any noise or scaling operations.


0.21.2 (2024-08-13)
~~~~~~~~~~~~~~~~~~~

Fixed
^^^^^

* Moved event mode-based checks in the :meth:`isaaclab.managers.EventManager.apply` method outside
  the loop that iterates over the event terms. This prevents unnecessary checks and improves readability.
* Fixed the logic for global and per environment interval times when using the "interval" mode inside the
  event manager. Earlier, the internal lists for these times were of unequal lengths which led to wrong indexing
  inside the loop that iterates over the event terms.


0.21.1 (2024-08-06)
~~~~~~~~~~~~~~~~~~~

* Added a flag to preserve joint ordering inside the :class:`isaaclab.envs.mdp.JointAction` action term.


0.21.0 (2024-08-05)
~~~~~~~~~~~~~~~~~~~

Added
^^^^^

* Added the command line argument ``--device`` in :class:`~isaaclab.app.AppLauncher`. Valid options are:

  * ``cpu``: Use CPU.
  * ``cuda``: Use GPU with device ID ``0``.
  * ``cuda:N``: Use GPU, where N is the device ID. For example, ``cuda:0``. The default value is ``cuda:0``.

Changed
^^^^^^^

* Simplified setting the device throughout the code by relying on :attr:`isaaclab.sim.SimulationCfg.device`
  to activate gpu/cpu pipelines.

Removed
^^^^^^^

* Removed the parameter :attr:`isaaclab.sim.SimulationCfg.use_gpu_pipeline`. This is now directly inferred from
  :attr:`isaaclab.sim.SimulationCfg.device`.
* Removed the command line input argument ``--device_id`` in :class:`~isaaclab.app.AppLauncher`. The device id can
  now be set using the ``--device`` argument, for example with ``--device cuda:0``.


0.20.8 (2024-08-02)
~~~~~~~~~~~~~~~~~~~

Fixed
^^^^^

* Fixed the handling of observation terms with different shapes in the
  :class:`~isaaclab.managers.ObservationManager` class. Earlier, the constructor would throw an error if the
  shapes of the observation terms were different. Now, this operation only happens when the terms in an observation
  group are being concatenated. Otherwise, the terms are stored as a dictionary of tensors.
* Improved the error message when the observation terms are not of the same shape in the
  :class:`~isaaclab.managers.ObservationManager` class and the terms are being concatenated.


0.20.7 (2024-08-02)
~~~~~~~~~~~~~~~~~~~

Changed
^^^^^^^

* Performance improvements for material randomization in events.

Added
^^^^^

* Added minimum randomization frequency for reset mode randomizations.


0.20.6 (2024-08-02)
~~~~~~~~~~~~~~~~~~~

Changed
^^^^^^^

* Removed the hierarchy from :class:`~isaaclab.assets.RigidObject` class to
  :class:`~isaaclab.assets.Articulation` class. Previously, the articulation class overrode  almost
  all the functions of the rigid object class making the hierarchy redundant. Now, the articulation class
  is a standalone class that does not inherit from the rigid object class. This does add some code
  duplication but the simplicity and clarity of the code is improved.


0.20.5 (2024-08-02)
~~~~~~~~~~~~~~~~~~~

Added
^^^^^

* Added :attr:`isaaclab.terrain.TerrainGeneratorCfg.border_height` to set the height of the border
  around the terrain.


0.20.4 (2024-08-02)
~~~~~~~~~~~~~~~~~~~

Fixed
^^^^^

* Fixed the caching of terrains when using the :class:`isaaclab.terrains.TerrainGenerator` class.
  Earlier, the random sampling of the difficulty levels led to different hash values for the same terrain
  configuration. This caused the terrains to be re-generated even when the same configuration was used.
  Now, the numpy random generator is seeded with the same seed to ensure that the difficulty levels are
  sampled in the same order between different runs.


0.20.3 (2024-08-02)
~~~~~~~~~~~~~~~~~~~

Fixed
^^^^^

* Fixed the setting of translation and orientation when spawning a mesh prim. Earlier, the translation
  and orientation was being applied both on the parent Xform and the mesh prim. This was causing the
  mesh prim to be offset by the translation and orientation of the parent Xform, which is not the intended
  behavior.


0.20.2 (2024-08-02)
~~~~~~~~~~~~~~~~~~~

Changed
^^^^^^^

* Modified the computation of body acceleration for rigid body data to use PhysX APIs instead of
  numerical finite-differencing. This removes the need for computation of body acceleration at
  every update call of the data buffer.


0.20.1 (2024-07-30)
~~~~~~~~~~~~~~~~~~~

Fixed
^^^^^

* Fixed the :meth:`isaaclab.utils.math.wrap_to_pi` method to handle the wrapping of angles correctly.
  Earlier, the method was not wrapping the angles to the range [-pi, pi] correctly when the angles were outside
  the range [-2*pi, 2*pi].


0.20.0 (2024-07-26)
~~~~~~~~~~~~~~~~~~~

Added
^^^^^

* Support for the Isaac Sim 4.1.0 release.

Removed
^^^^^^^

* The ``mdp.add_body_mass`` method in the events. Please use the
  :meth:`isaaclab.envs.mdp.randomize_rigid_body_mass` method instead.
* The classes ``managers.RandomizationManager`` and ``managers.RandomizationTermCfg`` are replaced with
  :class:`isaaclab.managers.EventManager` and :class:`isaaclab.managers.EventTermCfg` classes.
* The following properties in :class:`isaaclab.sensors.FrameTransformerData`:

  * ``target_rot_source`` --> :attr:`~isaaclab.sensors.FrameTransformerData.target_quat_w`
  * ``target_rot_w`` --> :attr:`~isaaclab.sensors.FrameTransformerData.target_quat_source`
  * ``source_rot_w`` --> :attr:`~isaaclab.sensors.FrameTransformerData.source_quat_w`

* The kit experience file ``isaaclab.backwards.compatible.kit``. This is followed by dropping the support for
  Isaac Sim 2023.1.1 completely.


0.19.4 (2024-07-13)
~~~~~~~~~~~~~~~~~~~

Fixed
^^^^^

* Added the call to "startup" events when using the :class:`~isaaclab.envs.ManagerBasedEnv` class.
  Earlier, the "startup" events were not being called when the environment was initialized. This issue
  did not occur when using the :class:`~isaaclab.envs.ManagerBasedRLEnv` class since the "startup"
  events were called in the constructor.


0.19.3 (2024-07-13)
~~~~~~~~~~~~~~~~~~~

Added
^^^^^

* Added schemas for setting and modifying deformable body properties on a USD prim.
* Added API to spawn a deformable body material in the simulation.
* Added APIs to spawn rigid and deformable meshes of primitive shapes (cone, cylinder, sphere, box, capsule)
  in the simulation. This is possible through the :mod:`isaaclab.sim.spawners.meshes` module.


0.19.2 (2024-07-05)
~~~~~~~~~~~~~~~~~~~

Changed
^^^^^^^

* Modified cloning scheme based on the attribute :attr:`~isaaclab.scene.InteractiveSceneCfg.replicate_physics`
  to determine whether environment is homogeneous or heterogeneous.


0.19.1 (2024-07-05)
~~~~~~~~~~~~~~~~~~~

Added
^^^^^

* Added a lidar pattern function :func:`~isaaclab.sensors.ray_caster.patterns.patterns.lidar_pattern` with
  corresponding config :class:`~isaaclab.sensors.ray_caster.patterns_cfg.LidarPatternCfg`.


0.19.0 (2024-07-04)
~~~~~~~~~~~~~~~~~~~

Fixed
^^^^^

* Fixed parsing of articulations with nested rigid links while using the :class:`isaaclab.assets.Articulation`
  class. Earlier, the class initialization failed when the articulation had nested rigid links since the rigid
  links were not being parsed correctly by the PhysX view.

Removed
^^^^^^^

* Removed the attribute :attr:`body_physx_view` from the :class:`isaaclab.assets.Articulation` and
  :class:`isaaclab.assets.RigidObject` classes. These were causing confusions when used with articulation
  view since the body names were not following the same ordering.
* Dropped support for Isaac Sim 2023.1.1. The minimum supported version is now Isaac Sim 4.0.0.


0.18.6 (2024-07-01)
~~~~~~~~~~~~~~~~~~~

Fixed
^^^^^

* Fixed the environment stepping logic. Earlier, the environments' rendering logic was updating the kit app which
  would in turn step the physics :attr:`isaaclab.sim.SimulationCfg.render_interval` times. Now, a render
  call only does rendering and does not step the physics.


0.18.5 (2024-06-26)
~~~~~~~~~~~~~~~~~~~

Fixed
^^^^^

* Fixed the gravity vector direction used inside the :class:`isaaclab.assets.RigidObjectData` class.
  Earlier, the gravity direction was hard-coded as (0, 0, -1) which may be different from the actual
  gravity direction in the simulation. Now, the gravity direction is obtained from the simulation context
  and used to compute the projection of the gravity vector on the object.


0.18.4 (2024-06-26)
~~~~~~~~~~~~~~~~~~~

Fixed
^^^^^

* Fixed double reference count of the physics sim view inside the asset classes. This was causing issues
  when destroying the asset class instance since the physics sim view was not being properly released.

Added
^^^^^

* Added the attribute :attr:`~isaaclab.assets.AssetBase.is_initialized` to check if the asset and sensor
  has been initialized properly. This can be used to ensure that the asset or sensor is ready to use in the simulation.


0.18.3 (2024-06-25)
~~~~~~~~~~~~~~~~~~~

Fixed
^^^^^

* Fixed the docstrings at multiple places related to the different buffer implementations inside the
  :mod:`isaaclab.utils.buffers` module. The docstrings were not clear and did not provide enough
  information about the classes and their methods.

Added
^^^^^

* Added the field for fixed tendom names in the :class:`isaaclab.assets.ArticulationData` class.
  Earlier, this information was not exposed which was inconsistent with other name related information
  such as joint or body names.

Changed
^^^^^^^

* Renamed the fields ``min_num_time_lags`` and ``max_num_time_lags`` to ``min_delay`` and
  ``max_delay`` in the :class:`isaaclab.actuators.DelayedPDActuatorCfg` class. This is to make
  the naming simpler to understand.


0.18.2 (2024-06-25)
~~~~~~~~~~~~~~~~~~~

Changed
^^^^^^^

* Moved the configuration for tile-rendered camera into its own file named ``tiled_camera_cfg.py``.
  This makes it easier to follow where the configuration is located and how it is related to the class.


0.18.1 (2024-06-25)
~~~~~~~~~~~~~~~~~~~

Changed
^^^^^^^

* Ensured that a parity between class and its configuration class is explicitly visible in the
  :mod:`isaaclab.envs` module. This makes it easier to follow where definitions are located and how
  they are related. This should not be a breaking change as the classes are still accessible through the same module.


0.18.0 (2024-06-13)
~~~~~~~~~~~~~~~~~~~

Fixed
^^^^^

* Fixed the rendering logic to render at the specified interval. Earlier, the substep parameter had no effect and rendering
  would happen once every env.step() when active.

Changed
^^^^^^^

* Renamed :attr:`isaaclab.sim.SimulationCfg.substeps` to :attr:`isaaclab.sim.SimulationCfg.render_interval`.
  The render logic is now integrated in the decimation loop of the environment.


0.17.13 (2024-06-13)
~~~~~~~~~~~~~~~~~~~~

Fixed
^^^^^

* Fixed the orientation reset logic in :func:`isaaclab.envs.mdp.events.reset_root_state_uniform` to make it relative to
  the default orientation. Earlier, the position was sampled relative to the default and the orientation not.


0.17.12 (2024-06-13)
~~~~~~~~~~~~~~~~~~~~

Added
^^^^^

* Added the class :class:`isaaclab.utils.buffers.TimestampedBuffer` to store timestamped data.

Changed
^^^^^^^

* Added time-stamped buffers in the classes :class:`isaaclab.assets.RigidObjectData` and :class:`isaaclab.assets.ArticulationData`
  to update some values lazily and avoid unnecessary computations between physics updates. Before, all the data was always
  updated at every step, even if it was not used by the task.


0.17.11 (2024-05-30)
~~~~~~~~~~~~~~~~~~~~

Fixed
^^^^^

* Fixed :class:`isaaclab.sensor.ContactSensor` not loading correctly in extension mode.
  Earlier, the :attr:`isaaclab.sensor.ContactSensor.body_physx_view` was not initialized when
  :meth:`isaaclab.sensor.ContactSensor._debug_vis_callback` is called which references it.


0.17.10 (2024-05-30)
~~~~~~~~~~~~~~~~~~~~

Fixed
^^^^^

* Fixed compound classes being directly assigned in ``default_factory`` generator method
  :meth:`isaaclab.utils.configclass._return_f`, which resulted in shared references such that modifications to
  compound objects were reflected across all instances generated from the same ``default_factory`` method.


0.17.9 (2024-05-30)
~~~~~~~~~~~~~~~~~~~

Added
^^^^^

* Added ``variants`` attribute to the :class:`isaaclab.sim.from_files.UsdFileCfg` class to select USD
  variants when loading assets from USD files.


0.17.8 (2024-05-28)
~~~~~~~~~~~~~~~~~~~

Fixed
^^^^^

* Implemented the reset methods in the action terms to avoid returning outdated data.


0.17.7 (2024-05-28)
~~~~~~~~~~~~~~~~~~~

Added
^^^^^

* Added debug visualization utilities in the :class:`isaaclab.managers.ActionManager` class.


0.17.6 (2024-05-27)
~~~~~~~~~~~~~~~~~~~

Added
^^^^^

* Added ``wp.init()`` call in Warp utils.


0.17.5 (2024-05-22)
~~~~~~~~~~~~~~~~~~~

Changed
^^^^^^^

* Websocket livestreaming is no longer supported. Valid livestream options are {0, 1, 2}.
* WebRTC livestream is now set with livestream=2.


0.17.4 (2024-05-17)
~~~~~~~~~~~~~~~~~~~

Changed
^^^^^^^

* Modified the noise functions to also support add, scale, and abs operations on the data. Added aliases
  to ensure backward compatibility with the previous functions.

  * Added :attr:`isaaclab.utils.noise.NoiseCfg.operation` for the different operations.
  * Renamed ``constant_bias_noise`` to :func:`isaaclab.utils.noise.constant_noise`.
  * Renamed ``additive_uniform_noise`` to :func:`isaaclab.utils.noise.uniform_noise`.
  * Renamed ``additive_gaussian_noise`` to :func:`isaaclab.utils.noise.gaussian_noise`.


0.17.3 (2024-05-15)
~~~~~~~~~~~~~~~~~~~

Fixed
^^^^^

* Set ``hide_ui`` flag in the app launcher for livestream.
* Fix native client livestream extensions.


0.17.2 (2024-05-09)
~~~~~~~~~~~~~~~~~~~

Changed
^^^^^^^

* Renamed ``_range`` to ``distribution_params`` in ``events.py`` for methods that defined a distribution.
* Apply additive/scaling randomization noise on default data instead of current data.
* Changed material bucketing logic to prevent exceeding 64k materials.

Fixed
^^^^^

* Fixed broadcasting issues with indexing when environment and joint IDs are provided.
* Fixed incorrect tensor dimensions when setting a subset of environments.

Added
^^^^^

* Added support for randomization of fixed tendon parameters.
* Added support for randomization of dof limits.
* Added support for randomization of gravity.
* Added support for Gaussian sampling.
* Added default buffers to Articulation/Rigid object data classes for randomization.


0.17.1 (2024-05-10)
~~~~~~~~~~~~~~~~~~~

Fixed
^^^^^

* Added attribute :attr:`isaaclab.sim.converters.UrdfConverterCfg.override_joint_dynamics` to properly parse
  joint dynamics in :class:`isaaclab.sim.converters.UrdfConverter`.


0.17.0 (2024-05-07)
~~~~~~~~~~~~~~~~~~~

Changed
^^^^^^^

* Renamed ``BaseEnv`` to :class:`isaaclab.envs.ManagerBasedEnv`.
* Renamed ``base_env.py`` to ``manager_based_env.py``.
* Renamed ``BaseEnvCfg`` to :class:`isaaclab.envs.ManagerBasedEnvCfg`.
* Renamed ``RLTaskEnv`` to :class:`isaaclab.envs.ManagerBasedRLEnv`.
* Renamed ``rl_task_env.py`` to ``manager_based_rl_env.py``.
* Renamed ``RLTaskEnvCfg`` to :class:`isaaclab.envs.ManagerBasedRLEnvCfg`.
* Renamed ``rl_task_env_cfg.py`` to ``rl_env_cfg.py``.
* Renamed ``OIGEEnv`` to :class:`isaaclab.envs.DirectRLEnv`.
* Renamed ``oige_env.py`` to ``direct_rl_env.py``.
* Renamed ``RLTaskEnvWindow`` to :class:`isaaclab.envs.ui.ManagerBasedRLEnvWindow`.
* Renamed ``rl_task_env_window.py`` to ``manager_based_rl_env_window.py``.
* Renamed all references of ``BaseEnv``, ``BaseEnvCfg``, ``RLTaskEnv``, ``RLTaskEnvCfg``,  ``OIGEEnv``, and ``RLTaskEnvWindow``.

Added
^^^^^

* Added direct workflow base class :class:`isaaclab.envs.DirectRLEnv`.


0.16.4 (2024-05-06)
~~~~~~~~~~~~~~~~~~~~

Changed
^^^^^^^

* Added :class:`isaaclab.sensors.TiledCamera` to support tiled rendering with RGB and depth.


0.16.3 (2024-04-26)
~~~~~~~~~~~~~~~~~~~

Fixed
^^^^^

* Fixed parsing of filter prim path expressions in the :class:`isaaclab.sensors.ContactSensor` class.
  Earlier, the filter prim paths given to the physics view was not being parsed since they were specified as
  regex expressions instead of glob expressions.


0.16.2 (2024-04-25)
~~~~~~~~~~~~~~~~~~~~

Changed
^^^^^^^

* Simplified the installation procedure, isaaclab -e is no longer needed
* Updated torch dependency to 2.2.2


0.16.1 (2024-04-20)
~~~~~~~~~~~~~~~~~~~

Added
^^^^^

* Added attribute :attr:`isaaclab.sim.ArticulationRootPropertiesCfg.fix_root_link` to fix the root link
  of an articulation to the world frame.


0.16.0 (2024-04-16)
~~~~~~~~~~~~~~~~~~~

Added
^^^^^

* Added the function :meth:`isaaclab.utils.math.quat_unique` to standardize quaternion representations,
  i.e. always have a non-negative real part.
* Added events terms for randomizing mass by scale, simulation joint properties (stiffness, damping, armature,
  and friction)

Fixed
^^^^^

* Added clamping of joint positions and velocities in event terms for resetting joints. The simulation does not
  throw an error if the set values are out of their range. Hence, users are expected to clamp them before setting.
* Fixed :class:`isaaclab.envs.mdp.EMAJointPositionToLimitsActionCfg` to smoothen the actions
  at environment frequency instead of simulation frequency.

* Renamed the following functions in :meth:`isaaclab.envs.mdp` to avoid confusions:

  * Observation: :meth:`joint_pos_norm` -> :meth:`joint_pos_limit_normalized`
  * Action: :class:`ExponentialMovingAverageJointPositionAction` -> :class:`EMAJointPositionToLimitsAction`
  * Termination: :meth:`base_height` -> :meth:`root_height_below_minimum`
  * Termination: :meth:`joint_pos_limit` -> :meth:`joint_pos_out_of_limit`
  * Termination: :meth:`joint_pos_manual_limit` -> :meth:`joint_pos_out_of_manual_limit`
  * Termination: :meth:`joint_vel_limit` -> :meth:`joint_vel_out_of_limit`
  * Termination: :meth:`joint_vel_manual_limit` -> :meth:`joint_vel_out_of_manual_limit`
  * Termination: :meth:`joint_torque_limit` -> :meth:`joint_effort_out_of_limit`

Deprecated
^^^^^^^^^^

* Deprecated the function :meth:`isaaclab.envs.mdp.add_body_mass` in favor of
  :meth:`isaaclab.envs.mdp.randomize_rigid_body_mass`. This supports randomizing the mass based on different
  operations (add, scale, or set) and sampling distributions.


0.15.13 (2024-04-16)
~~~~~~~~~~~~~~~~~~~~

Changed
^^^^^^^

* Improved startup performance by enabling rendering-based extensions only when necessary and caching of nucleus directory.
* Renamed the flag ``OFFSCREEN_RENDER`` or ``--offscreen_render`` to ``ENABLE_CAMERAS`` or ``--enable_cameras`` respectively.


0.15.12 (2024-04-16)
~~~~~~~~~~~~~~~~~~~~

Changed
^^^^^^^

* Replaced calls to the ``check_file_path`` function in the :mod:`isaaclab.sim.spawners.from_files`
  with the USD stage resolve identifier function. This helps speed up the loading of assets from file paths
  by avoiding Nucleus server calls.


0.15.11 (2024-04-15)
~~~~~~~~~~~~~~~~~~~~

Added
^^^^^

* Added the :meth:`isaaclab.sim.SimulationContext.has_rtx_sensors` method to check if any
  RTX-related sensors such as cameras have been created in the simulation. This is useful to determine
  if simulation requires RTX rendering during step or not.

Fixed
^^^^^

* Fixed the rendering of RTX-related sensors such as cameras inside the :class:`isaaclab.envs.RLTaskEnv` class.
  Earlier the rendering did not happen inside the step function, which caused the sensor data to be empty.


0.15.10 (2024-04-11)
~~~~~~~~~~~~~~~~~~~~

Fixed
^^^^^

* Fixed sharing of the same memory address between returned tensors from observation terms
  in the :class:`isaaclab.managers.ObservationManager` class. Earlier, the returned
  tensors could map to the same memory address, causing issues when the tensors were modified
  during scaling, clipping or other operations.


0.15.9 (2024-04-04)
~~~~~~~~~~~~~~~~~~~

Fixed
^^^^^

* Fixed assignment of individual termination terms inside the :class:`isaaclab.managers.TerminationManager`
  class. Earlier, the terms were being assigned their values through an OR operation which resulted in incorrect
  values. This regression was introduced in version 0.15.1.


0.15.8 (2024-04-02)
~~~~~~~~~~~~~~~~~~~

Added
^^^^^

* Added option to define ordering of points for the mesh-grid generation in the
  :func:`isaaclab.sensors.ray_caster.patterns.grid_pattern`. This parameter defaults to 'xy'
  for backward compatibility.


0.15.7 (2024-03-28)
~~~~~~~~~~~~~~~~~~~

Added
^^^^^

* Adds option to return indices/data in the specified query keys order in
  :class:`isaaclab.managers.SceneEntityCfg` class, and the respective
  :func:`isaaclab.utils.string.resolve_matching_names_values` and
  :func:`isaaclab.utils.string.resolve_matching_names` functions.


0.15.6 (2024-03-28)
~~~~~~~~~~~~~~~~~~~

Added
^^^^^

* Extended the :class:`isaaclab.app.AppLauncher` class to support the loading of experience files
  from the command line. This allows users to load a specific experience file when running the application
  (such as for multi-camera rendering or headless mode).

Changed
^^^^^^^

* Changed default loading of experience files in the :class:`isaaclab.app.AppLauncher` class from the ones
  provided by Isaac Sim to the ones provided in Isaac Lab's ``apps`` directory.


0.15.5 (2024-03-23)
~~~~~~~~~~~~~~~~~~~

Fixed
^^^^^

* Fixed the env origins in :meth:`_compute_env_origins_grid` of :class:`isaaclab.terrain.TerrainImporter`
  to match that obtained from the Isaac Sim :class:`isaacsim.core.cloner.GridCloner` class.

Added
^^^^^

* Added unit test to ensure consistency between environment origins generated by IsaacSim's Grid Cloner and those
  produced by the TerrainImporter.


0.15.4 (2024-03-22)
~~~~~~~~~~~~~~~~~~~

Fixed
^^^^^

* Fixed the :class:`isaaclab.envs.mdp.actions.NonHolonomicActionCfg` class to use
  the correct variable when applying actions.


0.15.3 (2024-03-21)
~~~~~~~~~~~~~~~~~~~

Added
^^^^^

* Added unit test to check that :class:`isaaclab.scene.InteractiveScene` entity data is not shared between separate instances.

Fixed
^^^^^

* Moved class variables in :class:`isaaclab.scene.InteractiveScene` to correctly  be assigned as
  instance variables.
* Removed custom ``__del__`` magic method from :class:`isaaclab.scene.InteractiveScene`.


0.15.2 (2024-03-21)
~~~~~~~~~~~~~~~~~~~

Fixed
^^^^^

* Added resolving of relative paths for the main asset USD file when using the
  :class:`isaaclab.sim.converters.UrdfConverter` class. This is to ensure that the material paths are
  resolved correctly when the main asset file is moved to a different location.


0.15.1 (2024-03-19)
~~~~~~~~~~~~~~~~~~~

Fixed
^^^^^

* Fixed the imitation learning workflow example script, updating Isaac Lab and Robomimic API calls.
* Removed the resetting of :attr:`_term_dones` in the :meth:`isaaclab.managers.TerminationManager.reset`.
  Previously, the environment cleared out all the terms. However, it impaired reading the specific term's values externally.


0.15.0 (2024-03-17)
~~~~~~~~~~~~~~~~~~~

Deprecated
^^^^^^^^^^

* Renamed :class:`isaaclab.managers.RandomizationManager` to :class:`isaaclab.managers.EventManager`
  class for clarification as the manager takes care of events such as reset in addition to pure randomizations.
* Renamed :class:`isaaclab.managers.RandomizationTermCfg` to :class:`isaaclab.managers.EventTermCfg`
  for consistency with the class name change.


0.14.1 (2024-03-16)
~~~~~~~~~~~~~~~~~~~

Added
^^^^^

* Added simulation schemas for joint drive and fixed tendons. These can be configured for assets imported
  from file formats.
* Added logging of tendon properties to the articulation class (if they are present in the USD prim).


0.14.0 (2024-03-15)
~~~~~~~~~~~~~~~~~~~

Fixed
^^^^^

* Fixed the ordering of body names used in the :class:`isaaclab.assets.Articulation` class. Earlier,
  the body names were not following the same ordering as the bodies in the articulation. This led
  to issues when using the body names to access data related to the links from the articulation view
  (such as Jacobians, mass matrices, etc.).

Removed
^^^^^^^

* Removed the attribute :attr:`body_physx_view` from the :class:`isaaclab.assets.RigidObject`
  and :class:`isaaclab.assets.Articulation` classes. These were causing confusions when used
  with articulation view since the body names were not following the same ordering.


0.13.1 (2024-03-14)
~~~~~~~~~~~~~~~~~~~

Removed
^^^^^^^

* Removed the :mod:`isaaclab.compat` module. This module was used to provide compatibility
  with older versions of Isaac Sim. It is no longer needed since we have most of the functionality
  absorbed into the main classes.


0.13.0 (2024-03-12)
~~~~~~~~~~~~~~~~~~~

Added
^^^^^

* Added support for the following data types inside the :class:`isaaclab.sensors.Camera` class:
  ``instance_segmentation_fast`` and ``instance_id_segmentation_fast``. These are GPU-supported annotations
  and are faster than the regular annotations.

Fixed
^^^^^

* Fixed handling of semantic filtering inside the :class:`isaaclab.sensors.Camera` class. Earlier,
  the annotator was given ``semanticTypes`` as an argument. However, with Isaac Sim 2023.1, the annotator
  does not accept this argument. Instead the mapping needs to be set to the synthetic data interface directly.
* Fixed the return shape of colored images for segmentation data types inside the
  :class:`isaaclab.sensors.Camera` class. Earlier, the images were always returned as ``int32``. Now,
  they are casted to ``uint8`` 4-channel array before returning if colorization is enabled for the annotation type.

Removed
^^^^^^^

* Dropped support for ``instance_segmentation`` and ``instance_id_segmentation`` annotations in the
  :class:`isaaclab.sensors.Camera` class. Their "fast" counterparts should be used instead.
* Renamed the argument :attr:`isaaclab.sensors.CameraCfg.semantic_types` to
  :attr:`isaaclab.sensors.CameraCfg.semantic_filter`. This is more aligned with Replicator's terminology
  for semantic filter predicates.
* Replaced the argument :attr:`isaaclab.sensors.CameraCfg.colorize` with separate colorized
  arguments for each annotation type (:attr:`~isaaclab.sensors.CameraCfg.colorize_instance_segmentation`,
  :attr:`~isaaclab.sensors.CameraCfg.colorize_instance_id_segmentation`, and
  :attr:`~isaaclab.sensors.CameraCfg.colorize_semantic_segmentation`).


0.12.4 (2024-03-11)
~~~~~~~~~~~~~~~~~~~

Fixed
^^^^^


* Adapted randomization terms to deal with ``slice`` for the body indices. Earlier, the terms were not
  able to handle the slice object and were throwing an error.
* Added ``slice`` type-hinting to all body and joint related methods in the rigid body and articulation
  classes. This is to make it clear that the methods can handle both list of indices and slices.


0.12.3 (2024-03-11)
~~~~~~~~~~~~~~~~~~~

Fixed
^^^^^

* Added signal handler to the :class:`isaaclab.app.AppLauncher` class to catch the ``SIGINT`` signal
  and close the application gracefully. This is to prevent the application from crashing when the user
  presses ``Ctrl+C`` to close the application.


0.12.2 (2024-03-10)
~~~~~~~~~~~~~~~~~~~

Added
^^^^^

* Added observation terms for states of a rigid object in world frame.
* Added randomization terms to set root state with randomized orientation and joint state within user-specified limits.
* Added reward term for penalizing specific termination terms.

Fixed
^^^^^

* Improved sampling of states inside randomization terms. Earlier, the code did multiple torch calls
  for sampling different components of the vector. Now, it uses a single call to sample the entire vector.


0.12.1 (2024-03-09)
~~~~~~~~~~~~~~~~~~~

Added
^^^^^

* Added an option to the last actions observation term to get a specific term by name from the action manager.
  If None, the behavior remains the same as before (the entire action is returned).


0.12.0 (2024-03-08)
~~~~~~~~~~~~~~~~~~~

Added
^^^^^

* Added functionality to sample flat patches on a generated terrain. This can be configured using
  :attr:`isaaclab.terrains.SubTerrainBaseCfg.flat_patch_sampling` attribute.
* Added a randomization function for setting terrain-aware root state. Through this, an asset can be
  reset to a randomly sampled flat patches.

Fixed
^^^^^

* Separated normal and terrain-base position commands. The terrain based commands rely on the
  terrain to sample flat patches for setting the target position.
* Fixed command resample termination function.

Changed
^^^^^^^

* Added the attribute :attr:`isaaclab.envs.mdp.commands.UniformVelocityCommandCfg.heading_control_stiffness`
  to control the stiffness of the heading control term in the velocity command term. Earlier, this was
  hard-coded to 0.5 inside the term.

Removed
^^^^^^^

* Removed the function :meth:`sample_new_targets` in the terrain importer. Instead the attribute
  :attr:`isaaclab.terrains.TerrainImporter.flat_patches` should be used to sample new targets.


0.11.3 (2024-03-04)
~~~~~~~~~~~~~~~~~~~

Fixed
^^^^^

* Corrects the functions :func:`isaaclab.utils.math.axis_angle_from_quat` and :func:`isaaclab.utils.math.quat_error_magnitude`
  to accept tensors of the form (..., 4) instead of (N, 4). This brings us in line with our documentation and also upgrades one of our functions
  to handle higher dimensions.


0.11.2 (2024-03-04)
~~~~~~~~~~~~~~~~~~~

Added
^^^^^

* Added checks for default joint position and joint velocity in the articulation class. This is to prevent
  users from configuring values for these quantities that might be outside the valid range from the simulation.


0.11.1 (2024-02-29)
~~~~~~~~~~~~~~~~~~~

Added
^^^^^

* Replaced the default values for ``joint_ids`` and ``body_ids`` from ``None`` to ``slice(None)``
  in the :class:`isaaclab.managers.SceneEntityCfg`.
* Adapted rewards and observations terms so that the users can query a subset of joints and bodies.


0.11.0 (2024-02-27)
~~~~~~~~~~~~~~~~~~~

Removed
^^^^^^^

* Dropped support for Isaac Sim<=2022.2. As part of this, removed the components of :class:`isaaclab.app.AppLauncher`
  which handled ROS extension loading. We no longer need them in Isaac Sim>=2023.1 to control the load order to avoid crashes.
* Upgraded Dockerfile to use ISAACSIM_VERSION=2023.1.1 by default.


0.10.28 (2024-02-29)
~~~~~~~~~~~~~~~~~~~~

Added
^^^^^

* Implemented relative and moving average joint position action terms. These allow the user to specify
  the target joint positions as relative to the current joint positions or as a moving average of the
  joint positions over a window of time.


0.10.27 (2024-02-28)
~~~~~~~~~~~~~~~~~~~~

Added
^^^^^

* Added UI feature to start and stop animation recording in the stage when running an environment.
  To enable this feature, please pass the argument ``--disable_fabric`` to the environment script to allow
  USD read/write operations. Be aware that this will slow down the simulation.


0.10.26 (2024-02-26)
~~~~~~~~~~~~~~~~~~~~

Added
^^^^^

* Added a viewport camera controller class to the :class:`isaaclab.envs.BaseEnv`. This is useful
  for applications where the user wants to render the viewport from different perspectives even when the
  simulation is running in headless mode.


0.10.25 (2024-02-26)
~~~~~~~~~~~~~~~~~~~~

Fixed
^^^^^

* Ensures that all path arguments in :mod:`isaaclab.sim.utils` are cast to ``str``. Previously,
  we had handled path types as strings without casting.


0.10.24 (2024-02-26)
~~~~~~~~~~~~~~~~~~~~

Added
^^^^^

* Added tracking of contact time in the :class:`isaaclab.sensors.ContactSensor` class. Previously,
  only the air time was being tracked.
* Added contact force threshold, :attr:`isaaclab.sensors.ContactSensorCfg.force_threshold`, to detect
  when the contact sensor is in contact. Previously, this was set to hard-coded 1.0 in the sensor class.


0.10.23 (2024-02-21)
~~~~~~~~~~~~~~~~~~~~

Fixed
^^^^^

* Fixes the order of size arguments in :meth:`isaaclab.terrains.height_field.random_uniform_terrain`. Previously, the function
  would crash if the size along x and y were not the same.


0.10.22 (2024-02-14)
~~~~~~~~~~~~~~~~~~~~

Fixed
^^^^^

* Fixed "divide by zero" bug in :class:`~isaaclab.sim.SimulationContext` when setting gravity vector.
  Now, it is correctly disabled when the gravity vector is set to zero.


0.10.21 (2024-02-12)
~~~~~~~~~~~~~~~~~~~~

Fixed
^^^^^

* Fixed the printing of articulation joint information when the articulation has only one joint.
  Earlier, the function was performing a squeeze operation on the tensor, which caused an error when
  trying to index the tensor of shape (1,).


0.10.20 (2024-02-12)
~~~~~~~~~~~~~~~~~~~~

Added
^^^^^

* Adds :attr:`isaaclab.sim.PhysxCfg.enable_enhanced_determinism` to enable improved
  determinism from PhysX. Please note this comes at the expense of performance.


0.10.19 (2024-02-08)
~~~~~~~~~~~~~~~~~~~~

Fixed
^^^^^

* Fixed environment closing so that articulations, objects, and sensors are cleared properly.


0.10.18 (2024-02-05)
~~~~~~~~~~~~~~~~~~~~

Fixed
^^^^^

* Pinned :mod:`torch` version to 2.0.1 in the setup.py to keep parity version of :mod:`torch` supplied by
  Isaac 2023.1.1, and prevent version incompatibility between :mod:`torch` ==2.2 and
  :mod:`typing-extensions` ==3.7.4.3


0.10.17 (2024-02-02)
~~~~~~~~~~~~~~~~~~~~

Fixed
^^^^^^

* Fixed carb setting ``/app/livestream/enabled`` to be set as False unless live-streaming is specified
  by :class:`isaaclab.app.AppLauncher` settings. This fixes the logic of :meth:`SimulationContext.render`,
  which depended on the config in previous versions of Isaac defaulting to false for this setting.


0.10.16 (2024-01-29)
~~~~~~~~~~~~~~~~~~~~

Added
^^^^^^

* Added an offset parameter to the height scan observation term. This allows the user to specify the
  height offset of the scan from the tracked body. Previously it was hard-coded to be 0.5.


0.10.15 (2024-01-29)
~~~~~~~~~~~~~~~~~~~~

Fixed
^^^^^

* Fixed joint torque computation for implicit actuators. Earlier, the torque was always zero for implicit
  actuators. Now, it is computed approximately by applying the PD law.


0.10.14 (2024-01-22)
~~~~~~~~~~~~~~~~~~~~

Fixed
^^^^^

* Fixed the tensor shape of :attr:`isaaclab.sensors.ContactSensorData.force_matrix_w`. Earlier, the reshaping
  led to a mismatch with the data obtained from PhysX.


0.10.13 (2024-01-15)
~~~~~~~~~~~~~~~~~~~~

Fixed
^^^^^

* Fixed running of environments with a single instance even if the :attr:`replicate_physics`` flag is set to True.


0.10.12 (2024-01-10)
~~~~~~~~~~~~~~~~~~~~

Fixed
^^^^^

* Fixed indexing of source and target frames in the :class:`isaaclab.sensors.FrameTransformer` class.
  Earlier, it always assumed that the source frame body is at index 0. Now, it uses the body index of the
  source frame to compute the transformation.

Deprecated
^^^^^^^^^^

* Renamed quantities in the :class:`isaaclab.sensors.FrameTransformerData` class to be more
  consistent with the terminology used in the asset classes. The following quantities are deprecated:

  * ``target_rot_w`` -> ``target_quat_w``
  * ``source_rot_w`` -> ``source_quat_w``
  * ``target_rot_source`` -> ``target_quat_source``


0.10.11 (2024-01-08)
~~~~~~~~~~~~~~~~~~~~

Fixed
^^^^^

* Fixed attribute error raised when calling the :class:`isaaclab.envs.mdp.TerrainBasedPositionCommand`
  command term.
* Added a dummy function in :class:`isaaclab.terrain.TerrainImporter` that returns environment
  origins as terrain-aware sampled targets. This function should be implemented by child classes based on
  the terrain type.


0.10.10 (2023-12-21)
~~~~~~~~~~~~~~~~~~~~

Fixed
^^^^^

* Fixed reliance on non-existent ``Viewport`` in :class:`isaaclab.sim.SimulationContext` when loading livestreaming
  by ensuring that the extension ``omni.kit.viewport.window`` is enabled in :class:`isaaclab.app.AppLauncher` when
  livestreaming is enabled


0.10.9 (2023-12-21)
~~~~~~~~~~~~~~~~~~~

Fixed
^^^^^

* Fixed invalidation of physics views inside the asset and sensor classes. Earlier, they were left initialized
  even when the simulation was stopped. This caused issues when closing the application.


0.10.8 (2023-12-20)
~~~~~~~~~~~~~~~~~~~

Fixed
^^^^^

* Fixed the :class:`isaaclab.envs.mdp.actions.DifferentialInverseKinematicsAction` class
  to account for the offset pose of the end-effector.


0.10.7 (2023-12-19)
~~~~~~~~~~~~~~~~~~~

Fixed
^^^^^

* Added a check to ray-cast and camera sensor classes to ensure that the sensor prim path does not
  have a regex expression at its leaf. For instance, ``/World/Robot/camera_.*`` is not supported
  for these sensor types. This behavior needs to be fixed in the future.


0.10.6 (2023-12-19)
~~~~~~~~~~~~~~~~~~~

Added
^^^^^

* Added support for using articulations as visualization markers. This disables all physics APIs from
  the articulation and allows the user to use it as a visualization marker. It is useful for creating
  visualization markers for the end-effectors or base of the robot.

Fixed
^^^^^

* Fixed hiding of debug markers from secondary images when using the
  :class:`isaaclab.markers.VisualizationMarkers` class. Earlier, the properties were applied on
  the XForm prim instead of the Mesh prim.


0.10.5 (2023-12-18)
~~~~~~~~~~~~~~~~~~~

Fixed
^^^^^

* Fixed test ``check_base_env_anymal_locomotion.py``, which
  previously called :func:`torch.jit.load` with the path to a policy (which would work
  for a local file), rather than calling
  :func:`isaaclab.utils.assets.read_file` on the path to get the file itself.


0.10.4 (2023-12-14)
~~~~~~~~~~~~~~~~~~~

Fixed
^^^^^

* Fixed potentially breaking import of omni.kit.widget.toolbar by ensuring that
  if live-stream is enabled, then the :mod:`omni.kit.widget.toolbar`
  extension is loaded.

0.10.3 (2023-12-12)
~~~~~~~~~~~~~~~~~~~

Added
^^^^^

* Added the attribute :attr:`isaaclab.actuators.ActuatorNetMLPCfg.input_order`
  to specify the order of the input tensors to the MLP network.

Fixed
^^^^^

* Fixed computation of metrics for the velocity command term. Earlier, the norm was being computed
  over the entire batch instead of the last dimension.
* Fixed the clipping inside the :class:`isaaclab.actuators.DCMotor` class. Earlier, it was
  not able to handle the case when configured saturation limit was set to None.


0.10.2 (2023-12-12)
~~~~~~~~~~~~~~~~~~~

Fixed
^^^^^

* Added a check in the simulation stop callback in the :class:`isaaclab.sim.SimulationContext` class
  to not render when an exception is raised. The while loop in the callback was preventing the application
  from closing when an exception was raised.


0.10.1 (2023-12-06)
~~~~~~~~~~~~~~~~~~~

Added
^^^^^

* Added command manager class with terms defined by :class:`isaaclab.managers.CommandTerm`. This
  allow for multiple types of command generators to be used in the same environment.


0.10.0 (2023-12-04)
~~~~~~~~~~~~~~~~~~~

Changed
^^^^^^^

* Modified the sensor and asset base classes to use the underlying PhysX views instead of Isaac Sim views.
  Using Isaac Sim classes led to a very high load time (of the order of minutes) when using a scene with
  many assets. This is because Isaac Sim supports USD paths which are slow and not required.

Added
^^^^^

* Added faster implementation of USD stage traversal methods inside the :class:`isaaclab.sim.utils` module.
* Added properties :attr:`isaaclab.assets.AssetBase.num_instances` and
  :attr:`isaaclab.sensor.SensorBase.num_instances` to obtain the number of instances of the asset
  or sensor in the simulation respectively.

Removed
^^^^^^^

* Removed dependencies on Isaac Sim view classes. It is no longer possible to use :attr:`root_view` and
  :attr:`body_view`. Instead use :attr:`root_physx_view` and :attr:`body_physx_view` to access the underlying
  PhysX views.


0.9.55 (2023-12-03)
~~~~~~~~~~~~~~~~~~~

Fixed
^^^^^

* Fixed the Nucleus directory path in the :attr:`isaaclab.utils.assets.NVIDIA_NUCLEUS_DIR`.
  Earlier, it was referring to the ``NVIDIA/Assets`` directory instead of ``NVIDIA``.


0.9.54 (2023-11-29)
~~~~~~~~~~~~~~~~~~~

Fixed
^^^^^

* Fixed pose computation in the :class:`isaaclab.sensors.Camera` class to obtain them from XFormPrimView
  instead of using ``UsdGeomCamera.ComputeLocalToWorldTransform`` method. The latter is not updated correctly
  during GPU simulation.
* Fixed initialization of the annotator info in the class :class:`isaaclab.sensors.Camera`. Previously
  all dicts had the same memory address which caused all annotators to have the same info.
* Fixed the conversion of ``uint32`` warp arrays inside the :meth:`isaaclab.utils.array.convert_to_torch`
  method. PyTorch does not support this type, so it is converted to ``int32`` before converting to PyTorch tensor.
* Added render call inside :meth:`isaaclab.sim.SimulationContext.reset` to initialize Replicator
  buffers when the simulation is reset.


0.9.53 (2023-11-29)
~~~~~~~~~~~~~~~~~~~

Changed
^^^^^^^

* Changed the behavior of passing :obj:`None` to the :class:`isaaclab.actuators.ActuatorBaseCfg`
  class. Earlier, they were resolved to fixed default values. Now, they imply that the values are loaded
  from the USD joint drive configuration.

Added
^^^^^

* Added setting of joint armature and friction quantities to the articulation class.


0.9.52 (2023-11-29)
~~~~~~~~~~~~~~~~~~~

Changed
^^^^^^^

* Changed the warning print in :meth:`isaaclab.sim.utils.apply_nested` method
  to be more descriptive. Earlier, it was printing a warning for every instanced prim.
  Now, it only prints a warning if it could not apply the attribute to any of the prims.

Added
^^^^^

* Added the method :meth:`isaaclab.utils.assets.retrieve_file_path` to
  obtain the absolute path of a file on the Nucleus server or locally.

Fixed
^^^^^

* Fixed hiding of STOP button in the :class:`AppLauncher` class when running the
  simulation in headless mode.
* Fixed a bug with :meth:`isaaclab.sim.utils.clone` failing when the input prim path
  had no parent (example: "/Table").


0.9.51 (2023-11-29)
~~~~~~~~~~~~~~~~~~~

Changed
^^^^^^^

* Changed the :meth:`isaaclab.sensor.SensorBase.update` method to always recompute the buffers if
  the sensor is in visualization mode.

Added
^^^^^

* Added available entities to the error message when accessing a non-existent entity in the
  :class:`InteractiveScene` class.
* Added a warning message when the user tries to reference an invalid prim in the :class:`FrameTransformer` sensor.


0.9.50 (2023-11-28)
~~~~~~~~~~~~~~~~~~~

Added
^^^^^

* Hid the ``STOP`` button in the UI when running standalone Python scripts. This is to prevent
  users from accidentally clicking the button and stopping the simulation. They should only be able to
  play and pause the simulation from the UI.

Removed
^^^^^^^

* Removed :attr:`isaaclab.sim.SimulationCfg.shutdown_app_on_stop`. The simulation is always rendering
  if it is stopped from the UI. The user needs to close the window or press ``Ctrl+C`` to close the simulation.


0.9.49 (2023-11-27)
~~~~~~~~~~~~~~~~~~~

Added
^^^^^

* Added an interface class, :class:`isaaclab.managers.ManagerTermBase`, to serve as the parent class
  for term implementations that are functional classes.
* Adapted all managers to support terms that are classes and not just functions clearer. This allows the user to
  create more complex terms that require additional state information.


0.9.48 (2023-11-24)
~~~~~~~~~~~~~~~~~~~

Fixed
^^^^^

* Fixed initialization of drift in the :class:`isaaclab.sensors.RayCasterCamera` class.


0.9.47 (2023-11-24)
~~~~~~~~~~~~~~~~~~~

Fixed
^^^^^

* Automated identification of the root prim in the :class:`isaaclab.assets.RigidObject` and
  :class:`isaaclab.assets.Articulation` classes. Earlier, the root prim was hard-coded to
  the spawn prim path. Now, the class searches for the root prim under the spawn prim path.


0.9.46 (2023-11-24)
~~~~~~~~~~~~~~~~~~~

Fixed
^^^^^

* Fixed a critical issue in the asset classes with writing states into physics handles.
  Earlier, the states were written over all the indices instead of the indices of the
  asset that were being updated. This caused the physics handles to refresh the states
  of all the assets in the scene, which is not desirable.


0.9.45 (2023-11-24)
~~~~~~~~~~~~~~~~~~~

Added
^^^^^

* Added :class:`isaaclab.command_generators.UniformPoseCommandGenerator` to generate
  poses in the asset's root frame by uniformly sampling from a given range.


0.9.44 (2023-11-16)
~~~~~~~~~~~~~~~~~~~

Added
^^^^^

* Added methods :meth:`reset` and :meth:`step` to the :class:`isaaclab.envs.BaseEnv`. This unifies
  the environment interface for simple standalone applications with the class.


0.9.43 (2023-11-16)
~~~~~~~~~~~~~~~~~~~

Fixed
^^^^^

* Replaced subscription of physics play and stop events in the :class:`isaaclab.assets.AssetBase` and
  :class:`isaaclab.sensors.SensorBase` classes with subscription to time-line play and stop events.
  This is to prevent issues in cases where physics first needs to perform mesh cooking and handles are not
  available immediately. For instance, with deformable meshes.


0.9.42 (2023-11-16)
~~~~~~~~~~~~~~~~~~~

Fixed
^^^^^

* Fixed setting of damping values from the configuration for :class:`ActuatorBase` class. Earlier,
  the stiffness values were being set into damping when a dictionary configuration was passed to the
  actuator model.
* Added dealing with :class:`int` and :class:`float` values in the configurations of :class:`ActuatorBase`.
  Earlier, a type-error was thrown when integer values were passed to the actuator model.


0.9.41 (2023-11-16)
~~~~~~~~~~~~~~~~~~~

Fixed
^^^^^

* Fixed the naming and shaping issues in the binary joint action term.


0.9.40 (2023-11-09)
~~~~~~~~~~~~~~~~~~~

Fixed
^^^^^

* Simplified the manual initialization of Isaac Sim :class:`ArticulationView` class. Earlier, we basically
  copied the code from the Isaac Sim source code. Now, we just call their initialize method.

Changed
^^^^^^^

* Changed the name of attribute :attr:`default_root_state_w` to :attr:`default_root_state`. The latter is
  more correct since the data is actually in the local environment frame and not the simulation world frame.


0.9.39 (2023-11-08)
~~~~~~~~~~~~~~~~~~~

Fixed
^^^^^

* Changed the reference of private ``_body_view`` variable inside the :class:`RigidObject` class
  to the public ``body_view`` property. For a rigid object, the private variable is not defined.


0.9.38 (2023-11-07)
~~~~~~~~~~~~~~~~~~~

Changed
^^^^^^^

* Upgraded the :class:`isaaclab.envs.RLTaskEnv` class to support Gym 0.29.0 environment definition.

Added
^^^^^

* Added computation of ``time_outs`` and ``terminated`` signals inside the termination manager. These follow the
  definition mentioned in `Gym 0.29.0 <https://gymnasium.farama.org/tutorials/gymnasium_basics/handling_time_limits/>`_.
* Added proper handling of observation and action spaces in the :class:`isaaclab.envs.RLTaskEnv` class.
  These now follow closely to how Gym VecEnv handles the spaces.


0.9.37 (2023-11-06)
~~~~~~~~~~~~~~~~~~~

Fixed
^^^^^

* Fixed broken visualization in :mod:`isaaclab.sensors.FrameTramsformer` class by overwriting the
  correct ``_debug_vis_callback`` function.
* Moved the visualization marker configurations of sensors to their respective sensor configuration classes.
  This allows users to set these configurations from the configuration object itself.


0.9.36 (2023-11-03)
~~~~~~~~~~~~~~~~~~~

Fixed
^^^^^

* Added explicit deleting of different managers in the :class:`isaaclab.envs.BaseEnv` and
  :class:`isaaclab.envs.RLTaskEnv` classes. This is required since deleting the managers
  is order-sensitive (many managers need to be deleted before the scene is deleted).


0.9.35 (2023-11-02)
~~~~~~~~~~~~~~~~~~~

Fixed
^^^^^

* Fixed the error: ``'str' object has no attribute '__module__'`` introduced by adding the future import inside the
  :mod:`isaaclab.utils.warp.kernels` module. Warp language does not support the ``__future__`` imports.


0.9.34 (2023-11-02)
~~~~~~~~~~~~~~~~~~~

Fixed
^^^^^

* Added missing import of ``from __future__ import annotations`` in the :mod:`isaaclab.utils.warp`
  module. This is needed to have a consistent behavior across Python versions.


0.9.33 (2023-11-02)
~~~~~~~~~~~~~~~~~~~

Fixed
^^^^^

* Fixed the :class:`isaaclab.command_generators.NullCommandGenerator` class. Earlier,
  it was having a runtime error due to infinity in the resampling time range. Now, the class just
  overrides the parent methods to perform no operations.


0.9.32 (2023-11-02)
~~~~~~~~~~~~~~~~~~~

Changed
^^^^^^^

* Renamed the :class:`isaaclab.envs.RLEnv` class to :class:`isaaclab.envs.RLTaskEnv` to
  avoid confusions in terminologies between environments and tasks.


0.9.31 (2023-11-02)
~~~~~~~~~~~~~~~~~~~

Added
^^^^^

* Added the :class:`isaaclab.sensors.RayCasterCamera` class, as a ray-casting based camera for
  "distance_to_camera", "distance_to_image_plane" and "normals" annotations. It has the same interface and
  functionalities as the USD Camera while it is on average 30% faster.


0.9.30 (2023-11-01)
~~~~~~~~~~~~~~~~~~~

Fixed
^^^^^

* Added skipping of None values in the :class:`InteractiveScene` class when creating the scene from configuration
  objects. Earlier, it was throwing an error when the user passed a None value for a scene element.
* Added ``kwargs`` to the :class:`RLEnv` class to allow passing additional arguments from gym registry function.
  This is now needed since the registry function passes args beyond the ones specified in the constructor.


0.9.29 (2023-11-01)
~~~~~~~~~~~~~~~~~~~

Fixed
^^^^^

* Fixed the material path resolution inside the :class:`isaaclab.sim.converters.UrdfConverter` class.
  With Isaac Sim 2023.1, the material paths from the importer are always saved as absolute paths. This caused
  issues when the generated USD file was moved to a different location. The fix now resolves the material paths
  relative to the USD file location.


0.9.28 (2023-11-01)
~~~~~~~~~~~~~~~~~~~

Changed
^^^^^^^

* Changed the way the :func:`isaaclab.sim.spawners.from_files.spawn_ground_plane` function sets the
  height of the ground. Earlier, it was reading the height from the configuration object. Now, it expects the
  desired transformation as inputs to the function. This makes it consistent with the other spawner functions.


0.9.27 (2023-10-31)
~~~~~~~~~~~~~~~~~~~

Changed
^^^^^^^

* Removed the default value of the argument ``camel_case`` in setters of USD attributes. This is to avoid
  confusion with the naming of the attributes in the USD file.

Fixed
^^^^^

* Fixed the selection of material prim in the :class:`isaaclab.sim.spawners.materials.spawn_preview_surface`
  method. Earlier, the created prim was being selected in the viewport which interfered with the selection of
  prims by the user.
* Updated :class:`isaaclab.sim.converters.MeshConverter` to use a different stage than the default stage
  for the conversion. This is to avoid the issue of the stage being closed when the conversion is done.


0.9.26 (2023-10-31)
~~~~~~~~~~~~~~~~~~~

Added
^^^^^

* Added the sensor implementation for :class:`isaaclab.sensors.FrameTransformer` class. Currently,
  it handles obtaining the transformation between two frames in the same articulation.


0.9.25 (2023-10-27)
~~~~~~~~~~~~~~~~~~~

Added
^^^^^

* Added the :mod:`isaaclab.envs.ui` module to put all the UI-related classes in one place. This currently
  implements the :class:`isaaclab.envs.ui.BaseEnvWindow` and :class:`isaaclab.envs.ui.RLEnvWindow`
  classes. Users can inherit from these classes to create their own UI windows.
* Added the attribute :attr:`isaaclab.envs.BaseEnvCfg.ui_window_class_type` to specify the UI window class
  to be used for the environment. This allows the user to specify their own UI window class to be used for the
  environment.


0.9.24 (2023-10-27)
~~~~~~~~~~~~~~~~~~~

Changed
^^^^^^^

* Changed the behavior of setting up debug visualization for assets, sensors and command generators.
  Earlier it was raising an error if debug visualization was not enabled in the configuration object.
  Now it checks whether debug visualization is implemented and only sets up the callback if it is
  implemented.


0.9.23 (2023-10-27)
~~~~~~~~~~~~~~~~~~~

Fixed
^^^^^

* Fixed a typo in the :class:`AssetBase` and :class:`SensorBase` that effected the class destructor.
  Earlier, a tuple was being created in the constructor instead of the actual object.


0.9.22 (2023-10-26)
~~~~~~~~~~~~~~~~~~~

Added
^^^^^

* Added a :class:`isaaclab.command_generators.NullCommandGenerator` class for no command environments.
  This is easier to work with than having checks for :obj:`None` in the command generator.

Fixed
^^^^^

* Moved the randomization manager to the :class:`isaaclab.envs.BaseEnv` class with the default
  settings to reset the scene to the defaults specified in the configurations of assets.
* Moved command generator to the :class:`isaaclab.envs.RlEnv` class to have all task-specification
  related classes in the same place.


0.9.21 (2023-10-26)
~~~~~~~~~~~~~~~~~~~

Fixed
^^^^^

* Decreased the priority of callbacks in asset and sensor base classes. This may help in preventing
  crashes when warm starting the simulation.
* Fixed no rendering mode when running the environment from the GUI. Earlier the function
  :meth:`SimulationContext.set_render_mode` was erroring out.


0.9.20 (2023-10-25)
~~~~~~~~~~~~~~~~~~~

Fixed
^^^^^

* Changed naming in :class:`isaaclab.sim.SimulationContext.RenderMode` to use ``NO_GUI_OR_RENDERING``
  and ``NO_RENDERING`` instead of ``HEADLESS`` for clarity.
* Changed :class:`isaaclab.sim.SimulationContext` to be capable of handling livestreaming and
  offscreen rendering.
* Changed :class:`isaaclab.app.AppLauncher` envvar ``VIEWPORT_RECORD`` to the more descriptive
  ``OFFSCREEN_RENDER``.


0.9.19 (2023-10-25)
~~~~~~~~~~~~~~~~~~~

Added
^^^^^

* Added Gym observation and action spaces for the :class:`isaaclab.envs.RLEnv` class.


0.9.18 (2023-10-23)
~~~~~~~~~~~~~~~~~~~

Added
^^^^^

* Created :class:`isaaclab.sim.converters.asset_converter.AssetConverter` to serve as a base
  class for all asset converters.
* Added :class:`isaaclab.sim.converters.mesh_converter.MeshConverter` to handle loading and conversion
  of mesh files (OBJ, STL and FBX) into USD format.
* Added script ``convert_mesh.py`` to ``source/tools`` to allow users to convert a mesh to USD via command line arguments.

Changed
^^^^^^^

* Renamed the submodule :mod:`isaaclab.sim.loaders` to :mod:`isaaclab.sim.converters` to be more
  general with the functionality of the module.
* Updated ``check_instanceable.py`` script to convert relative paths to absolute paths.


0.9.17 (2023-10-22)
~~~~~~~~~~~~~~~~~~~

Added
^^^^^

* Added setters and getters for term configurations in the :class:`RandomizationManager`, :class:`RewardManager`
  and :class:`TerminationManager` classes. This allows the user to modify the term configurations after the
  manager has been created.
* Added the method :meth:`compute_group` to the :class:`isaaclab.managers.ObservationManager` class to
  compute the observations for only a given group.
* Added the curriculum term for modifying reward weights after certain environment steps.


0.9.16 (2023-10-22)
~~~~~~~~~~~~~~~~~~~

Added
^^^^^

* Added support for keyword arguments for terms in the :class:`isaaclab.managers.ManagerBase`.

Fixed
^^^^^

* Fixed resetting of buffers in the :class:`TerminationManager` class. Earlier, the values were being set
  to ``0.0`` instead of ``False``.


0.9.15 (2023-10-22)
~~~~~~~~~~~~~~~~~~~

Added
^^^^^

* Added base yaw heading and body acceleration into :class:`isaaclab.assets.RigidObjectData` class.
  These quantities are computed inside the :class:`RigidObject` class.

Fixed
^^^^^

* Fixed the :meth:`isaaclab.assets.RigidObject.set_external_force_and_torque` method to correctly
  deal with the body indices.
* Fixed a bug in the :meth:`isaaclab.utils.math.wrap_to_pi` method to prevent self-assignment of
  the input tensor.


0.9.14 (2023-10-21)
~~~~~~~~~~~~~~~~~~~

Added
^^^^^

* Added 2-D drift (i.e. along x and y) to the :class:`isaaclab.sensors.RayCaster` class.
* Added flags to the :class:`isaaclab.sensors.ContactSensorCfg` to optionally obtain the
  sensor origin and air time information. Since these are not required by default, they are
  disabled by default.

Fixed
^^^^^

* Fixed the handling of contact sensor history buffer in the :class:`isaaclab.sensors.ContactSensor` class.
  Earlier, the buffer was not being updated correctly.


0.9.13 (2023-10-20)
~~~~~~~~~~~~~~~~~~~

Fixed
^^^^^

* Fixed the issue with double :obj:`Ellipsis` when indexing tensors with multiple dimensions.
  The fix now uses :obj:`slice(None)` instead of :obj:`Ellipsis` to index the tensors.


0.9.12 (2023-10-18)
~~~~~~~~~~~~~~~~~~~

Fixed
^^^^^

* Fixed bugs in actuator model implementation for actuator nets. Earlier the DC motor clipping was not working.
* Fixed bug in applying actuator model in the :class:`isaaclab.asset.Articulation` class. The new
  implementation caches the outputs from explicit actuator model into the ``joint_pos_*_sim`` buffer to
  avoid feedback loops in the tensor operation.


0.9.11 (2023-10-17)
~~~~~~~~~~~~~~~~~~~

Added
^^^^^

* Added the support for semantic tags into the :class:`isaaclab.sim.spawner.SpawnerCfg` class. This allows
  the user to specify the semantic tags for a prim when spawning it into the scene. It follows the same format as
  Omniverse Replicator.


0.9.10 (2023-10-16)
~~~~~~~~~~~~~~~~~~~

Added
^^^^^

* Added ``--livestream`` and ``--ros`` CLI args to :class:`isaaclab.app.AppLauncher` class.
* Added a static function :meth:`isaaclab.app.AppLauncher.add_app_launcher_args`, which
  appends the arguments needed for :class:`isaaclab.app.AppLauncher` to the argument parser.

Changed
^^^^^^^

* Within :class:`isaaclab.app.AppLauncher`, removed ``REMOTE_DEPLOYMENT`` env-var processing
  in the favor of ``HEADLESS`` and ``LIVESTREAM`` env-vars. These have clearer uses and better parity
  with the CLI args.


0.9.9 (2023-10-12)
~~~~~~~~~~~~~~~~~~

Added
^^^^^

* Added the property :attr:`isaaclab.assets.Articulation.is_fixed_base` to the articulation class to
  check if the base of the articulation is fixed or floating.
* Added the task-space action term corresponding to the differential inverse-kinematics controller.

Fixed
^^^^^

* Simplified the :class:`isaaclab.controllers.DifferentialIKController` to assume that user provides the
  correct end-effector poses and Jacobians. Earlier it was doing internal frame transformations which made the
  code more complicated and error-prone.


0.9.8 (2023-09-30)
~~~~~~~~~~~~~~~~~~

Fixed
^^^^^

* Fixed the boundedness of class objects that register callbacks into the simulator.
  These include devices, :class:`AssetBase`, :class:`SensorBase` and :class:`CommandGenerator`.
  The fix ensures that object gets deleted when the user deletes the object.


0.9.7 (2023-09-26)
~~~~~~~~~~~~~~~~~~

Fixed
^^^^^

* Modified the :class:`isaaclab.markers.VisualizationMarkers` to use the
  :class:`isaaclab.sim.spawner.SpawnerCfg` class instead of their
  own configuration objects. This makes it consistent with the other ways to spawn assets in the scene.

Added
^^^^^

* Added the method :meth:`copy` to configclass to allow copying of configuration objects.


0.9.6 (2023-09-26)
~~~~~~~~~~~~~~~~~~

Fixed
^^^^^

* Changed class-level configuration classes to refer to class types using ``class_type`` attribute instead
  of ``cls`` or ``cls_name``.


0.9.5 (2023-09-25)
~~~~~~~~~~~~~~~~~~

Changed
^^^^^^^

* Added future import of ``annotations`` to have a consistent behavior across Python versions.
* Removed the type-hinting from docstrings to simplify maintenance of the documentation. All type-hints are
  now in the code itself.


0.9.4 (2023-08-29)
~~~~~~~~~~~~~~~~~~

Added
^^^^^

* Added :class:`isaaclab.scene.InteractiveScene`, as the central scene unit that contains all entities
  that are part of the simulation. These include the terrain, sensors, articulations, rigid objects etc.
  The scene groups the common operations of these entities and allows to access them via their unique names.
* Added :mod:`isaaclab.envs` module that contains environment definitions that encapsulate the different
  general (scene, action manager, observation manager) and RL-specific (reward and termination manager) managers.
* Added :class:`isaaclab.managers.SceneEntityCfg` to handle which scene elements are required by the
  manager's terms. This allows the manager to parse useful information from the scene elements, such as the
  joint and body indices, and pass them to the term.
* Added :class:`isaaclab.sim.SimulationContext.RenderMode` to handle different rendering modes based on
  what the user wants to update (viewport, cameras, or UI elements).

Fixed
^^^^^

* Fixed the :class:`isaaclab.command_generators.CommandGeneratorBase` to register a debug visualization
  callback similar to how sensors and robots handle visualization.


0.9.3 (2023-08-23)
~~~~~~~~~~~~~~~~~~

Added
^^^^^

* Enabled the `faulthander <https://docs.python.org/3/library/faulthandler.html>`_ to catch segfaults and print
  the stack trace. This is enabled by default in the :class:`isaaclab.app.AppLauncher` class.

Fixed
^^^^^

* Re-added the :mod:`isaaclab.utils.kit` to the ``compat`` directory and fixed all the references to it.
* Fixed the deletion of Replicator nodes for the :class:`isaaclab.sensors.Camera` class. Earlier, the
  Replicator nodes were not being deleted when the camera was deleted. However, this does not prevent the random
  crashes that happen when the camera is deleted.
* Fixed the :meth:`isaaclab.utils.math.convert_quat` to support both numpy and torch tensors.

Changed
^^^^^^^

* Renamed all the scripts inside the ``test`` directory to follow the convention:

  * ``test_<module_name>.py``: Tests for the module ``<module_name>`` using unittest.
  * ``check_<module_name>``: Check for the module ``<module_name>`` using python main function.


0.9.2 (2023-08-22)
~~~~~~~~~~~~~~~~~~

Added
^^^^^

* Added the ability to color meshes in the :class:`isaaclab.terrain.TerrainGenerator` class. Currently,
  it only supports coloring the mesh randomly (``"random"``), based on the terrain height (``"height"``), and
  no coloring (``"none"``).

Fixed
^^^^^

* Modified the :class:`isaaclab.terrain.TerrainImporter` class to configure visual and physics materials
  based on the configuration object.


0.9.1 (2023-08-18)
~~~~~~~~~~~~~~~~~~

Added
^^^^^

* Introduced three different rotation conventions in the :class:`isaaclab.sensors.Camera` class. These
  conventions are:

  * ``opengl``: the camera is looking down the -Z axis with the +Y axis pointing up
  * ``ros``: the camera is looking down the +Z axis with the +Y axis pointing down
  * ``world``: the camera is looking along the +X axis with the -Z axis pointing down

  These can be used to declare the camera offset in :class:`isaaclab.sensors.CameraCfg.OffsetCfg` class
  and in :meth:`isaaclab.sensors.Camera.set_world_pose` method. Additionally, all conventions are
  saved to :class:`isaaclab.sensors.CameraData` class for easy access.

Changed
^^^^^^^

* Adapted all the sensor classes to follow a structure similar to the :class:`isaaclab.assets.AssetBase`.
  Hence, the spawning and initialization of sensors manually by the users is avoided.
* Removed the :meth:`debug_vis` function since that this functionality is handled by a render callback automatically
  (based on the passed configuration for the :class:`isaaclab.sensors.SensorBaseCfg.debug_vis` flag).


0.9.0 (2023-08-18)
~~~~~~~~~~~~~~~~~~

Added
^^^^^

* Introduces a new set of asset interfaces. These interfaces simplify the spawning of assets into the scene
  and initializing the physics handle by putting that inside post-startup physics callbacks. With this, users
  no longer need to worry about the :meth:`spawn` and :meth:`initialize` calls.
* Added utility methods to :mod:`isaaclab.utils.string` module that resolve regex expressions based
  on passed list of target keys.

Changed
^^^^^^^

* Renamed all references of joints in an articulation from "dof" to "joint". This makes it consistent with the
  terminology used in robotics.

Deprecated
^^^^^^^^^^

* Removed the previous modules for objects and robots. Instead the :class:`Articulation` and :class:`RigidObject`
  should be used.


0.8.12 (2023-08-18)
~~~~~~~~~~~~~~~~~~~

Added
^^^^^

* Added other properties provided by ``PhysicsScene`` to the :class:`isaaclab.sim.SimulationContext`
  class to allow setting CCD, solver iterations, etc.
* Added commonly used functions to the :class:`SimulationContext` class itself to avoid having additional
  imports from Isaac Sim when doing simple tasks such as setting camera view or retrieving the simulation settings.

Fixed
^^^^^

* Switched the notations of default buffer values in :class:`isaaclab.sim.PhysxCfg` from multiplication
  to scientific notation to avoid confusion with the values.


0.8.11 (2023-08-18)
~~~~~~~~~~~~~~~~~~~

Added
^^^^^

* Adds utility functions and configuration objects in the :mod:`isaaclab.sim.spawners`
  to create the following prims in the scene:

  * :mod:`isaaclab.sim.spawners.from_file`: Create a prim from a USD/URDF file.
  * :mod:`isaaclab.sim.spawners.shapes`: Create USDGeom prims for shapes (box, sphere, cylinder, capsule, etc.).
  * :mod:`isaaclab.sim.spawners.materials`: Create a visual or physics material prim.
  * :mod:`isaaclab.sim.spawners.lights`: Create a USDLux prim for different types of lights.
  * :mod:`isaaclab.sim.spawners.sensors`: Create a USD prim for supported sensors.

Changed
^^^^^^^

* Modified the :class:`SimulationContext` class to take the default physics material using the material spawn
  configuration object.


0.8.10 (2023-08-17)
~~~~~~~~~~~~~~~~~~~

Added
^^^^^

* Added methods for defining different physics-based schemas in the :mod:`isaaclab.sim.schemas` module.
  These methods allow creating the schema if it doesn't exist at the specified prim path and modify
  its properties based on the configuration object.


0.8.9 (2023-08-09)
~~~~~~~~~~~~~~~~~~

Changed
^^^^^^^

* Moved the :class:`isaaclab.asset_loader.UrdfLoader` class to the :mod:`isaaclab.sim.loaders`
  module to make it more accessible to the user.


0.8.8 (2023-08-09)
~~~~~~~~~~~~~~~~~~

Added
^^^^^

* Added configuration classes and functions for setting different physics-based schemas in the
  :mod:`isaaclab.sim.schemas` module. These allow modifying properties of the physics solver
  on the asset using configuration objects.


0.8.7 (2023-08-03)
~~~~~~~~~~~~~~~~~~

Fixed
^^^^^

* Added support for `__post_init__ <https://docs.python.org/3/library/dataclasses.html#post-init-processing>`_ in
  the :class:`isaaclab.utils.configclass` decorator.


0.8.6 (2023-08-03)
~~~~~~~~~~~~~~~~~~

Added
^^^^^

* Added support for callable classes in the :class:`isaaclab.managers.ManagerBase`.


0.8.5 (2023-08-03)
~~~~~~~~~~~~~~~~~~

Fixed
^^^^^

* Fixed the :class:`isaaclab.markers.Visualizationmarkers` class so that the markers are not visible in camera rendering mode.

Changed
^^^^^^^

* Simplified the creation of the point instancer in the :class:`isaaclab.markers.Visualizationmarkers` class. It now creates a new
  prim at the next available prim path if a prim already exists at the given path.


0.8.4 (2023-08-02)
~~~~~~~~~~~~~~~~~~

Added
^^^^^

* Added the :class:`isaaclab.sim.SimulationContext` class to the :mod:`isaaclab.sim` module.
  This class inherits from the :class:`isaacsim.core.api.simulation_context.SimulationContext` class and adds
  the ability to create a simulation context from a configuration object.


0.8.3 (2023-08-02)
~~~~~~~~~~~~~~~~~~

Changed
^^^^^^^

* Moved the :class:`ActuatorBase` class to the :mod:`isaaclab.actuators.actuator_base` module.
* Renamed the :mod:`isaaclab.actuators.actuator` module to :mod:`isaaclab.actuators.actuator_pd`
  to make it more explicit that it contains the PD actuator models.


0.8.2 (2023-08-02)
~~~~~~~~~~~~~~~~~~

Changed
^^^^^^^

* Cleaned up the :class:`isaaclab.terrain.TerrainImporter` class to take all the parameters from the configuration
  object. This makes it consistent with the other classes in the package.
* Moved the configuration classes for terrain generator and terrain importer into separate files to resolve circular
  dependency issues.


0.8.1 (2023-08-02)
~~~~~~~~~~~~~~~~~~

Fixed
^^^^^

* Added a hack into :class:`isaaclab.app.AppLauncher` class to remove Isaac Lab packages from the path before launching
  the simulation application. This prevents the warning messages that appears when the user launches the ``SimulationApp``.

Added
^^^^^

* Enabled necessary viewport extensions in the :class:`isaaclab.app.AppLauncher` class itself if ``VIEWPORT_ENABLED``
  flag is true.


0.8.0 (2023-07-26)
~~~~~~~~~~~~~~~~~~

Added
^^^^^

* Added the :class:`ActionManager` class to the :mod:`isaaclab.managers` module to handle actions in the
  environment through action terms.
* Added contact force history to the :class:`isaaclab.sensors.ContactSensor` class. The history is stored
  in the ``net_forces_w_history`` attribute of the sensor data.

Changed
^^^^^^^

* Implemented lazy update of buffers in the :class:`isaaclab.sensors.SensorBase` class. This allows the user
  to update the sensor data only when required, i.e. when the data is requested by the user. This helps avoid double
  computation of sensor data when a reset is called in the environment.

Deprecated
^^^^^^^^^^

* Removed the support for different backends in the sensor class. We only use Pytorch as the backend now.
* Removed the concept of actuator groups. They are now handled by the :class:`isaaclab.managers.ActionManager`
  class. The actuator models are now directly handled by the robot class itself.


0.7.4 (2023-07-26)
~~~~~~~~~~~~~~~~~~

Changed
^^^^^^^

* Changed the behavior of the :class:`isaaclab.terrains.TerrainImporter` class. It now expects the terrain
  type to be specified in the configuration object. This allows the user to specify everything in the configuration
  object and not have to do an explicit call to import a terrain.

Fixed
^^^^^

* Fixed setting of quaternion orientations inside the :class:`isaaclab.markers.Visualizationmarkers` class.
  Earlier, the orientation was being set into the point instancer in the wrong order (``wxyz`` instead of ``xyzw``).


0.7.3 (2023-07-25)
~~~~~~~~~~~~~~~~~~

Fixed
^^^^^

* Fixed the issue with multiple inheritance in the :class:`isaaclab.utils.configclass` decorator.
  Earlier, if the inheritance tree was more than one level deep and the lowest level configuration class was
  not updating its values from the middle level classes.


0.7.2 (2023-07-24)
~~~~~~~~~~~~~~~~~~

Added
^^^^^

* Added the method :meth:`replace` to the :class:`isaaclab.utils.configclass` decorator to allow
  creating a new configuration object with values replaced from keyword arguments. This function internally
  calls the `dataclasses.replace <https://docs.python.org/3/library/dataclasses.html#dataclasses.replace>`_.

Fixed
^^^^^

* Fixed the handling of class types as member values in the :meth:`isaaclab.utils.configclass`. Earlier it was
  throwing an error since class types were skipped in the if-else block.


0.7.1 (2023-07-22)
~~~~~~~~~~~~~~~~~~

Added
^^^^^

* Added the :class:`TerminationManager`, :class:`CurriculumManager`, and :class:`RandomizationManager` classes
  to the :mod:`isaaclab.managers` module to handle termination, curriculum, and randomization respectively.


0.7.0 (2023-07-22)
~~~~~~~~~~~~~~~~~~

Added
^^^^^

* Created a new :mod:`isaaclab.managers` module for all the managers related to the environment / scene.
  This includes the :class:`isaaclab.managers.ObservationManager` and :class:`isaaclab.managers.RewardManager`
  classes that were previously in the :mod:`isaaclab.utils.mdp` module.
* Added the :class:`isaaclab.managers.ManagerBase` class to handle the creation of managers.
* Added configuration classes for :class:`ObservationTermCfg` and :class:`RewardTermCfg` to allow easy creation of
  observation and reward terms.

Changed
^^^^^^^

* Changed the behavior of :class:`ObservationManager` and :class:`RewardManager` classes to accept the key ``func``
  in each configuration term to be a callable. This removes the need to inherit from the base class
  and allows more reusability of the functions across different environments.
* Moved the old managers to the :mod:`isaaclab.compat.utils.mdp` module.
* Modified the necessary scripts to use the :mod:`isaaclab.compat.utils.mdp` module.


0.6.2 (2023-07-21)
~~~~~~~~~~~~~~~~~~

Added
^^^^^

* Added the :mod:`isaaclab.command_generators` to generate different commands based on the desired task.
  It allows the user to generate commands for different tasks in the same environment without having to write
  custom code for each task.


0.6.1 (2023-07-16)
~~~~~~~~~~~~~~~~~~

Fixed
^^^^^

* Fixed the :meth:`isaaclab.utils.math.quat_apply_yaw` to compute the yaw quaternion correctly.

Added
^^^^^

* Added functions to convert string and callable objects in :mod:`isaaclab.utils.string`.


0.6.0 (2023-07-16)
~~~~~~~~~~~~~~~~~~

Added
^^^^^

* Added the argument :attr:`sort_keys` to the :meth:`isaaclab.utils.io.yaml.dump_yaml` method to allow
  enabling/disabling of sorting of keys in the output yaml file.

Fixed
^^^^^

* Fixed the ordering of terms in :mod:`isaaclab.utils.configclass` to be consistent in the order in which
  they are defined. Previously, the ordering was done alphabetically which made it inconsistent with the order in which
  the parameters were defined.

Changed
^^^^^^^

* Changed the default value of the argument :attr:`sort_keys` in the :meth:`isaaclab.utils.io.yaml.dump_yaml`
  method to ``False``.
* Moved the old config classes in :mod:`isaaclab.utils.configclass` to
  :mod:`isaaclab.compat.utils.configclass` so that users can still run their old code where alphabetical
  ordering was used.


0.5.0 (2023-07-04)
~~~~~~~~~~~~~~~~~~

Added
^^^^^

* Added a generalized :class:`isaaclab.sensors.SensorBase` class that leverages the ideas of views to
  handle multiple sensors in a single class.
* Added the classes :class:`isaaclab.sensors.RayCaster`, :class:`isaaclab.sensors.ContactSensor`,
  and :class:`isaaclab.sensors.Camera` that output a batched tensor of sensor data.

Changed
^^^^^^^

* Renamed the parameter ``sensor_tick`` to ``update_freq`` to make it more intuitive.
* Moved the old sensors in :mod:`isaaclab.sensors` to :mod:`isaaclab.compat.sensors`.
* Modified the standalone scripts to use the :mod:`isaaclab.compat.sensors` module.


0.4.4 (2023-07-05)
~~~~~~~~~~~~~~~~~~

Fixed
^^^^^

* Fixed the :meth:`isaaclab.terrains.trimesh.utils.make_plane` method to handle the case when the
  plane origin does not need to be centered.
* Added the :attr:`isaaclab.terrains.TerrainGeneratorCfg.seed` to make generation of terrains reproducible.
  The default value is ``None`` which means that the seed is not set.

Changed
^^^^^^^

* Changed the saving of ``origins`` in :class:`isaaclab.terrains.TerrainGenerator` class to be in CSV format
  instead of NPY format.


0.4.3 (2023-06-28)
~~~~~~~~~~~~~~~~~~

Added
^^^^^

* Added the :class:`isaaclab.markers.PointInstancerMarker` class that wraps around
  `UsdGeom.PointInstancer <https://graphics.pixar.com/usd/dev/api/class_usd_geom_point_instancer.html>`_
  to directly work with torch and numpy arrays.

Changed
^^^^^^^

* Moved the old markers in :mod:`isaaclab.markers` to :mod:`isaaclab.compat.markers`.
* Modified the standalone scripts to use the :mod:`isaaclab.compat.markers` module.


0.4.2 (2023-06-28)
~~~~~~~~~~~~~~~~~~

Added
^^^^^

* Added the sub-module :mod:`isaaclab.terrains` to allow procedural generation of terrains and supporting
  importing of terrains from different sources (meshes, usd files or default ground plane).


0.4.1 (2023-06-27)
~~~~~~~~~~~~~~~~~~

* Added the :class:`isaaclab.app.AppLauncher` class to allow controlled instantiation of
  the `SimulationApp <https://docs.omniverse.nvidia.com/py/isaacsim/source/isaacsim.simulation_app/docs/index.html>`_
  and extension loading for remote deployment and ROS bridges.

Changed
^^^^^^^

* Modified all standalone scripts to use the :class:`isaaclab.app.AppLauncher` class.


0.4.0 (2023-05-27)
~~~~~~~~~~~~~~~~~~

Added
^^^^^

* Added a helper class :class:`isaaclab.asset_loader.UrdfLoader` that converts a URDF file to instanceable USD
  file based on the input configuration object.


0.3.2 (2023-04-27)
~~~~~~~~~~~~~~~~~~

Fixed
^^^^^

* Added safe-printing of functions while using the :meth:`isaaclab.utils.dict.print_dict` function.


0.3.1 (2023-04-23)
~~~~~~~~~~~~~~~~~~

Added
^^^^^

* Added a modified version of ``lula_franka_gen.urdf`` which includes an end-effector frame.
* Added a standalone script ``play_rmpflow.py`` to show RMPFlow controller.

Fixed
^^^^^

* Fixed the splitting of commands in the :meth:`ActuatorGroup.compute` method. Earlier it was reshaping the
  commands to the shape ``(num_actuators, num_commands)`` which was causing the commands to be split incorrectly.
* Fixed the processing of actuator command in the :meth:`RobotBase._process_actuators_cfg` to deal with multiple
  command types when using "implicit" actuator group.

0.3.0 (2023-04-20)
~~~~~~~~~~~~~~~~~~

Fixed
^^^^^

* Added the destructor to the keyboard devices to unsubscribe from carb.

Added
^^^^^

* Added the :class:`Se2Gamepad` and :class:`Se3Gamepad` for gamepad teleoperation support.


0.2.8 (2023-04-10)
~~~~~~~~~~~~~~~~~~

Fixed
^^^^^

* Fixed bugs in :meth:`axis_angle_from_quat` in the ``isaaclab.utils.math`` to handle quaternion with negative w component.
* Fixed bugs in :meth:`subtract_frame_transforms` in the ``isaaclab.utils.math`` by adding the missing final rotation.


0.2.7 (2023-04-07)
~~~~~~~~~~~~~~~~~~

Fixed
^^^^^

* Fixed repetition in applying mimic multiplier for "p_abs" in the :class:`GripperActuatorGroup` class.
* Fixed bugs in :meth:`reset_buffers` in the :class:`RobotBase` and :class:`LeggedRobot` classes.

0.2.6 (2023-03-16)
~~~~~~~~~~~~~~~~~~

Added
^^^^^

* Added the :class:`CollisionPropertiesCfg` to rigid/articulated object and robot base classes.
* Added the :class:`PhysicsMaterialCfg` to the :class:`SingleArm` class for tool sites.

Changed
^^^^^^^

* Changed the default control mode of the :obj:`PANDA_HAND_MIMIC_GROUP_CFG` to be from ``"v_abs"`` to ``"p_abs"``.
  Using velocity control for the mimic group can cause the hand to move in a jerky manner.


0.2.5 (2023-03-08)
~~~~~~~~~~~~~~~~~~

Fixed
^^^^^

* Fixed the indices used for the Jacobian and dynamics quantities in the :class:`MobileManipulator` class.


0.2.4 (2023-03-04)
~~~~~~~~~~~~~~~~~~

Added
^^^^^

* Added :meth:`apply_nested_physics_material` to the ``isaaclab.utils.kit``.
* Added the :meth:`sample_cylinder` to sample points from a cylinder's surface.
* Added documentation about the issue in using instanceable asset as markers.

Fixed
^^^^^

* Simplified the physics material application in the rigid object and legged robot classes.

Removed
^^^^^^^

* Removed the ``geom_prim_rel_path`` argument in the :class:`RigidObjectCfg.MetaInfoCfg` class.


0.2.3 (2023-02-24)
~~~~~~~~~~~~~~~~~~

Fixed
^^^^^

* Fixed the end-effector body index used for getting the Jacobian in the :class:`SingleArm` and :class:`MobileManipulator` classes.


0.2.2 (2023-01-27)
~~~~~~~~~~~~~~~~~~

Fixed
^^^^^

* Fixed the :meth:`set_world_pose_ros` and :meth:`set_world_pose_from_view` in the :class:`Camera` class.

Deprecated
^^^^^^^^^^

* Removed the :meth:`set_world_pose_from_ypr` method from the :class:`Camera` class.


0.2.1 (2023-01-26)
~~~~~~~~~~~~~~~~~~

Fixed
^^^^^

* Fixed the :class:`Camera` class to support different fisheye projection types.


0.2.0 (2023-01-25)
~~~~~~~~~~~~~~~~~~

Added
^^^^^

* Added support for warp backend in camera utilities.
* Extended the ``play_camera.py`` with ``--gpu`` flag to use GPU replicator backend.

0.1.1 (2023-01-24)
~~~~~~~~~~~~~~~~~~

Fixed
^^^^^

* Fixed setting of physics material on the ground plane when using :meth:`isaaclab.utils.kit.create_ground_plane` function.


0.1.0 (2023-01-17)
~~~~~~~~~~~~~~~~~~

Added
^^^^^

* Initial release of the extension with experimental API.
* Available robot configurations:

  * **Quadrupeds:** Unitree A1, ANYmal B, ANYmal C
  * **Single-arm manipulators:** Franka Emika arm, UR5
  * **Mobile manipulators:** Clearpath Ridgeback with Franka Emika arm or UR5<|MERGE_RESOLUTION|>--- conflicted
+++ resolved
@@ -1,8 +1,7 @@
 Changelog
 ---------
 
-<<<<<<< HEAD
-0.40.0 (2025-04-10)
+0.39.3 (2025-05-16)
 ~~~~~~~~~~~~~~~~~~~
 
 Added
@@ -16,7 +15,8 @@
 
 * Changed the way clipping is handled for :class:`~isaaclab.actuator.DCMotor` for torque-speed points in when in
   negative power regions.
-=======
+  
+  
 0.39.2 (2025-05-15)
 ~~~~~~~~~~~~~~~~~~~
 
@@ -39,7 +39,6 @@
 
 * Added a new attribute :attr:`articulation_root_prim_path` to the :class:`~isaaclab.assets.ArticulationCfg` class
   to allow explicitly specifying the prim path of the articulation root.
->>>>>>> 871e26aa
 
 
 0.39.0 (2025-05-03)
