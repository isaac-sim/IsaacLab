--- conflicted
+++ resolved
@@ -1,8 +1,7 @@
 Changelog
 ---------
 
-<<<<<<< HEAD
-0.47.2 (2025-10-23)
+0.47.4 (2025-10-23)
 ~~~~~~~~~~~~~~~~~~~
 
 Added
@@ -17,8 +16,6 @@
 * Added deprecation warning for ``rerender_on_reset`` parameter in ManagerBasedEnv and DirectRLEnv.
 
 
-0.47.1 (2025-10-17)
-=======
 0.47.3 (2025-10-22)
 ~~~~~~~~~~~~~~~~~~~
 
@@ -30,7 +27,6 @@
 
 
 0.47.2 (2025-10-17)
->>>>>>> a697c75d
 ~~~~~~~~~~~~~~~~~~~
 
 Added
