--- conflicted
+++ resolved
@@ -1,9 +1,23 @@
 Changelog
 ---------
 
-<<<<<<< HEAD
-0.40.1 (2025-05-20)
-=======
+
+0.40.11 (2025-05-20)
+~~~~~~~~~~~~~~~~~~~~
+
+Added
+^^^^^
+
+* Added unit tests for :class:`~isaaclab.actuator.ImplicitActuator`, :class:`~isaaclab.actuator.IdealPDActuator`,
+  and :class:`~isaaclab.actuator.DCMotor` independent of :class:`~isaaclab.assets.Articulation`
+  
+Changed
+^^^^^^^
+
+* Changed the way clipping is handled for :class:`~isaaclab.actuator.DCMotor` for torque-speed points in when in
+  negative power regions.
+  
+  
 0.40.10 (2025-06-25)
 ~~~~~~~~~~~~~~~~~~~~
 
@@ -105,30 +119,19 @@
 
 
 0.40.1 (2025-06-02)
->>>>>>> 66cc743e
-~~~~~~~~~~~~~~~~~~~
-
-Added
-^^^^^
-
-<<<<<<< HEAD
-* Added unit tests for :class:`~isaaclab.actuator.ImplicitActuator`, :class:`~isaaclab.actuator.IdealPDActuator`,
-  and :class:`~isaaclab.actuator.DCMotor` independent of :class:`~isaaclab.assets.Articulation`
-=======
+~~~~~~~~~~~~~~~~~~~
+
+Added
+^^^^^
+
 * Added time observation functions to ~isaaclab.envs.mdp.observations module,
   :func:`~isaaclab.envs.mdp.observations.current_time_s` and :func:`~isaaclab.envs.mdp.observations.remaining_time_s`.
->>>>>>> 66cc743e
-
-Changed
-^^^^^^^
-
-<<<<<<< HEAD
-* Changed the way clipping is handled for :class:`~isaaclab.actuator.DCMotor` for torque-speed points in when in
-  negative power regions.
-=======
+
+Changed
+^^^^^^^
+
 * Moved initialization of ``episode_length_buf`` outside of :meth:`load_managers()` of :class:`~isaaclab.envs.ManagerBasedRLEnv`
   to make it available for mdp functions.
->>>>>>> 66cc743e
 
 
 0.40.0 (2025-05-16)
