--- conflicted
+++ resolved
@@ -1,16 +1,17 @@
 Changelog
 ---------
 
-<<<<<<< HEAD
-0.40.17 (2025-06-25)
-~~~~~~~~~~~~~~~~~~~
-
-Added
-^^^^^
+0.40.21 (2025-06-25)
+~~~~~~~~~~~~~~~~~~~~
+
+Added
+^^^^^
+
 * Added new curriculum mdp :func:`~isaaclab.envs.mdp.curriculums.modify_env_param` and
   :func:`~isaaclab.envs.mdp.curriculums.modify_env_param` that enables flexible changes to any configurations in the
   env instance
-=======
+
+
 0.40.20 (2025-07-11)
 ~~~~~~~~~~~~~~~~~~~~
 
@@ -77,7 +78,6 @@
 ^^^^^^^
 
 * Changed the implementation of :func:`~isaaclab.utils.math.copysign` to better reflect the documented functionality.
->>>>>>> 9df117c9
 
 
 0.40.16 (2025-07-08)
