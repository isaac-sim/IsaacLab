Changelog
---------

<<<<<<< HEAD
0.40.18 (2025-07-11)
~~~~~~~~~~~~~~~~~~~~

Fixed
^^^^^

* Fixed missing attribute in :class:`~isaaclab.sensors.ray_caster.RayCasterCamera` class and its reset method when no
  env_ids are passed.
=======
0.40.18 (2025-07-09)
~~~~~~~~~~~~~~~~~~~~

Added
^^^^^

* Added input param ``update_history`` to :meth:`~isaaclab.managers.ObservationManager.compute`
  to control whether the history buffer should be updated.
* Added unit test for :class:`~isaaclab.envs.ManagerBasedEnv`.

Fixed
^^^^^

* Fixed :class:`~isaaclab.envs.ManagerBasedEnv` and :class:`~isaaclab.envs.ManagerBasedRLEnv` to not update the history
  buffer on recording.
>>>>>>> d1ecc377


0.40.17 (2025-07-10)
~~~~~~~~~~~~~~~~~~~~

Added
^^^^^

* Added unit tests for multiple math functions:
  :func:`~isaaclab.utils.math.scale_transform`.
  :func:`~isaaclab.utils.math.unscale_transform`.
  :func:`~isaaclab.utils.math.saturate`.
  :func:`~isaaclab.utils.math.normalize`.
  :func:`~isaaclab.utils.math.copysign`.
  :func:`~isaaclab.utils.math.convert_quat`.
  :func:`~isaaclab.utils.math.quat_conjugate`.
  :func:`~isaaclab.utils.math.quat_from_euler_xyz`.
  :func:`~isaaclab.utils.math.quat_from_matrix`.
  :func:`~isaaclab.utils.math.euler_xyz_from_quat`.
  :func:`~isaaclab.utils.math.matrix_from_euler`.
  :func:`~isaaclab.utils.math.quat_from_angle_axis`.
  :func:`~isaaclab.utils.math.axis_angle_from_quat`.
  :func:`~isaaclab.utils.math.skew_symmetric_matrix`.
  :func:`~isaaclab.utils.math.combine_transform`.
  :func:`~isaaclab.utils.math.subtract_transform`.
  :func:`~isaaclab.utils.math.compute_pose_error`.

Changed
^^^^^^^

* Changed the implementation of :func:`~isaaclab.utils.math.copysign` to better reflect the documented functionality.


0.40.16 (2025-07-08)
~~~~~~~~~~~~~~~~~~~~

Fixed
^^^^^

* Fixed hanging quat_rotate calls to point to quat_apply in :class:`~isaaclab.assets.articulation.ArticulationData` and
  :class:`~isaaclab.assets.articulation.RigidObjectCollectionData`


0.40.15 (2025-07-08)
~~~~~~~~~~~~~~~~~~~~

Added
^^^^^

* Added ability to set platform height independent of object height for trimesh terrains.


0.40.14 (2025-07-01)
~~~~~~~~~~~~~~~~~~~~

Added
^^^^^

* Added :attr:`abs_height_noise` and :attr:`rel_height_noise` to give minimum and maximum absolute and relative noise to
  :class:`isaaclab.terrrains.trimesh.MeshRepeatedObjectsTerrainCfg`
* Added deprecation warnings to the existing :attr:`max_height_noise` but still functions.


0.40.13 (2025-07-03)
~~~~~~~~~~~~~~~~~~~~

Fixed
^^^^^

* Fixed unittest tests that are floating inside pytests for articulation and rendering


0.40.12 (2025-07-03)
~~~~~~~~~~~~~~~~~~~~

Changed
^^^^^^^

* Updated gymnasium to v1.2.0. This update includes fixes for a memory leak that appears when recording
  videos with the ``--video`` flag.


0.40.11 (2025-06-27)
~~~~~~~~~~~~~~~~~~~~

Added
^^^^^


* Added unit test for :func:`~isaaclab.utils.math.quat_inv`.

Fixed
^^^^^

* Fixed the implementation mistake in :func:`~isaaclab.utils.math.quat_inv`.


0.40.10 (2025-06-25)
~~~~~~~~~~~~~~~~~~~~

Fixed
^^^^^

* Fixed :func:`~isaaclab.utils.dict.update_class_from_dict` preventing setting flat Iterables with different lengths.


0.40.9 (2025-06-25)
~~~~~~~~~~~~~~~~~~~

Added
^^^^^

* Added ``sample_bias_per_component`` flag to :class:`~isaaclab.utils.noise.noise_model.NoiseModelWithAdditiveBias` to enable independent per-component bias
  sampling, which is now the default behavior. If set to False, the previous behavior of sharing the same bias value across all components is retained.


0.40.8 (2025-06-18)
~~~~~~~~~~~~~~~~~~~

Fixed
^^^^^

* Fixed data inconsistency between read_body, read_link, read_com when write_body, write_com, write_joint performed, in
  :class:`~isaaclab.assets.Articulation`, :class:`~isaaclab.assets.RigidObject`, and
  :class:`~isaaclab.assets.RigidObjectCollection`
* added pytest that check against these data consistencies


0.40.7 (2025-06-24)
~~~~~~~~~~~~~~~~~~~

Added
^^^^^

* :class:`~isaaclab.utils.noise.NoiseModel` support for manager-based workflows.

Changed
^^^^^^^

* Renamed :func:`~isaaclab.utils.noise.NoiseModel.apply` method to :func:`~isaaclab.utils.noise.NoiseModel.__call__`.


0.40.6 (2025-06-12)
~~~~~~~~~~~~~~~~~~~

Fixed
^^^^^

* Fixed potential issues in :func:`~isaaclab.envs.mdp.events.randomize_visual_texture_material` related to handling visual prims during texture randomization.


0.40.5 (2025-05-22)
~~~~~~~~~~~~~~~~~~~

Fixed
^^^^^

* Fixed collision filtering logic for CPU simulation. The automatic collision filtering feature
  currently has limitations for CPU simulation. Collision filtering needs to be manually enabled when using CPU simulation.


0.40.4 (2025-06-03)
~~~~~~~~~~~~~~~~~~~

Changed
^^^^^^^

* Removes the hardcoding to :class:`~isaaclab.terrains.terrain_generator.TerrainGenerator` in
  :class:`~isaaclab.terrains.terrain_generator.TerrainImporter` and instead the ``class_type`` is used which is
  passed in the ``TerrainGeneratorCfg``.


0.40.3 (2025-03-20)
~~~~~~~~~~~~~~~~~~~

Changed
^^^^^^^

* Made separate data buffers for poses and velocities for the :class:`~isaaclab.assets.Articulation`,
  :class:`~isaaclab.assets.RigidObject`, and :class:`~isaaclab.assets.RigidObjectCollection` classes.
  Previously, the two data buffers were stored together in a single buffer requiring an additional
  concatenation operation when accessing the data.
* Cleaned up ordering of members inside the data classes for the assets to make them easier
  to comprehend. This reduced the code duplication within the class and made the class
  more readable.


0.40.2 (2025-05-10)
~~~~~~~~~~~~~~~~~~~

Added
^^^^^

* Updated gymnasium to >= 1.0
* Added support for specifying module:task_name as task name to avoid module import for ``gym.make``


0.40.1 (2025-06-02)
~~~~~~~~~~~~~~~~~~~

Added
^^^^^

* Added time observation functions to ~isaaclab.envs.mdp.observations module,
  :func:`~isaaclab.envs.mdp.observations.current_time_s` and :func:`~isaaclab.envs.mdp.observations.remaining_time_s`.

Changed
^^^^^^^

* Moved initialization of ``episode_length_buf`` outside of :meth:`load_managers()` of :class:`~isaaclab.envs.ManagerBasedRLEnv`
  to make it available for mdp functions.


0.40.0 (2025-05-16)
~~~~~~~~~~~~~~~~~~~

Added
^^^^^

* Added deprecation warning for :meth:`~isaaclab.utils.math.quat_rotate` and
  :meth:`~isaaclab.utils.math.quat_rotate_inverse`

Changed
^^^^^^^

* Changed all calls to :meth:`~isaaclab.utils.math.quat_rotate` and :meth:`~isaaclab.utils.math.quat_rotate_inverse` to
  :meth:`~isaaclab.utils.math.quat_apply` and :meth:`~isaaclab.utils.math.quat_apply_inverse` for speed.


0.39.7 (2025-05-19)
~~~~~~~~~~~~~~~~~~~

Fixed
^^^^^^

* Raising exceptions in step, render and reset if they occurred inside the initialization callbacks
  of assets and sensors.used from the experience files and the double definition is removed.


0.39.6 (2025-01-30)
~~~~~~~~~~~~~~~~~~~

Added
^^^^^

* Added method :meth:`omni.isaac.lab.assets.AssetBase.set_visibility` to set the visibility of the asset
  in the simulation.


0.39.5 (2025-05-16)
~~~~~~~~~~~~~~~~~~~

Added
^^^^^

* Added support for concatenation of observations along different dimensions in :class:`~isaaclab.managers.observation_manager.ObservationManager`.

Changed
^^^^^^^

* Updated the :class:`~isaaclab.managers.command_manager.CommandManager` to update the command counter after the
  resampling call.


0.39.4 (2025-05-16)
~~~~~~~~~~~~~~~~~~~

Fixed
^^^^^

* Fixed penetration issue for negative border height in :class:`~isaaclab.terrains.terrain_generator.TerrainGeneratorCfg`.


0.39.3 (2025-05-16)
~~~~~~~~~~~~~~~~~~~

Changed
^^^^^^^

* Changed the implementation of :meth:`~isaaclab.utils.math.quat_box_minus`

Added
^^^^^

* Added :meth:`~isaaclab.utils.math.quat_box_plus`
* Added :meth:`~isaaclab.utils.math.rigid_body_twist_transform`


0.39.2 (2025-05-15)
~~~~~~~~~~~~~~~~~~~

Fixed
^^^^^

* Fixed :meth:`omni.isaac.lab.sensors.camera.camera.Camera.set_intrinsic_matrices` preventing setting of unused USD
  camera parameters.
* Fixed :meth:`omni.isaac.lab.sensors.camera.camera.Camera._update_intrinsic_matrices` preventing unused USD camera
  parameters from being used to calculate :attr:`omni.isaac.lab.sensors.camera.CameraData.intrinsic_matrices`
* Fixed :meth:`omni.isaac.lab.spawners.sensors.sensors_cfg.PinholeCameraCfg.from_intrinsic_matrix` preventing setting of
  unused USD camera parameters.


0.39.1 (2025-05-14)
~~~~~~~~~~~~~~~~~~~

* Added a new attribute :attr:`articulation_root_prim_path` to the :class:`~isaaclab.assets.ArticulationCfg` class
  to allow explicitly specifying the prim path of the articulation root.


0.39.0 (2025-05-03)
~~~~~~~~~~~~~~~~~~~

Added
^^^^^

* Added check in RecorderManager to ensure that the success indicator is only set if the termination manager is present.
* Added semantic tags in :func:`isaaclab.sim.spawners.from_files.spawn_ground_plane`.
  This allows for :attr:`semantic_segmentation_mapping` to be used when using the ground plane spawner.


0.38.0 (2025-04-01)
~~~~~~~~~~~~~~~~~~~

Added
~~~~~

* Added the :meth:`~isaaclab.env.mdp.observations.joint_effort`


0.37.0 (2025-04-01)
~~~~~~~~~~~~~~~~~~~

Added
^^^^^

* Added :meth:`~isaaclab.envs.mdp.observations.body_pose_w`
* Added :meth:`~isaaclab.envs.mdp.observations.body_projected_gravity_b`


0.36.23 (2025-04-24)
~~~~~~~~~~~~~~~~~~~~

Fixed
^^^^^

* Fixed ``return_latest_camera_pose`` option in :class:`~isaaclab.sensors.TiledCameraCfg` from not being used to the
  argument ``update_latest_camera_pose`` in :class:`~isaaclab.sensors.CameraCfg` with application in both
  :class:`~isaaclab.sensors.Camera` and :class:`~isaaclab.sensors.TiledCamera`.


0.36.22 (2025-04-23)
~~~~~~~~~~~~~~~~~~~~

Fixed
^^^^^^^

* Adds correct type check for ManagerTermBase class in event_manager.py.


0.36.21 (2025-04-15)
~~~~~~~~~~~~~~~~~~~~

Changed
^^^^^^^

* Removed direct call of qpsovlers library from pink_ik controller and changed solver from quadprog to osqp.


0.36.20 (2025-04-09)
~~~~~~~~~~~~~~~~~~~~

Changed
^^^^^^^

* Added call to set cuda device after each ``app.update()`` call in :class:`~isaaclab.sim.SimulationContext`.
  This is now required for multi-GPU workflows because some underlying logic in ``app.update()`` is modifying
  the cuda device, which results in NCCL errors on distributed setups.


0.36.19 (2025-04-01)
~~~~~~~~~~~~~~~~~~~~

Fixed
^^^^^

* Added check in RecorderManager to ensure that the success indicator is only set if the termination manager is present.


0.36.18 (2025-03-26)
~~~~~~~~~~~~~~~~~~~~

Added
^^^^^

* Added a dynamic text instruction widget that provides real-time feedback
  on the number of successful recordings during demonstration sessions.


0.36.17 (2025-03-26)
~~~~~~~~~~~~~~~~~~~~

Changed
^^^^^^^

* Added override in AppLauncher to apply patch for ``pxr.Gf.Matrix4d`` to work with Pinocchio 2.7.0.


0.36.16 (2025-03-25)
~~~~~~~~~~~~~~~~~~~~

Changed
^^^^^^^

* Modified rendering mode default behavior when the launcher arg :attr:`enable_cameras` is not set.


0.36.15 (2025-03-25)
~~~~~~~~~~~~~~~~~~~~

Added
^^^^^

* Added near plane distance configuration for XR device.


0.36.14 (2025-03-24)
~~~~~~~~~~~~~~~~~~~~

Changed
^^^^^^^

* Changed default render settings in :class:`~isaaclab.sim.SimulationCfg` to None, which means that
  the default settings will be used from the experience files and the double definition is removed.


0.36.13 (2025-03-24)
~~~~~~~~~~~~~~~~~~~~

Added
^^^^^

* Added headpose support to OpenXRDevice.


0.36.12 (2025-03-19)
~~~~~~~~~~~~~~~~~~~~

Added
^^^^^

* Added parameter to show warning if Pink IK solver fails to find a solution.


0.36.11 (2025-03-19)
~~~~~~~~~~~~~~~~~~~~

Fixed
^^^^^

* Fixed default behavior of :class:`~isaaclab.actuators.ImplicitActuator` if no :attr:`effort_limits_sim` or
  :attr:`effort_limit` is set.


0.36.10 (2025-03-17)
~~~~~~~~~~~~~~~~~~~~

Fixed
^^^^^

* App launcher to update the cli arguments if conditional defaults are used.


0.36.9 (2025-03-18)
~~~~~~~~~~~~~~~~~~~

Added
^^^^^^^

* Xr rendering mode, which is default when xr is used.


0.36.8 (2025-03-17)
~~~~~~~~~~~~~~~~~~~

Fixed
^^^^^

* Removed ``scalar_first`` from scipy function usage to support older versions of scipy.


0.36.7 (2025-03-14)
~~~~~~~~~~~~~~~~~~~

Fixed
^^^^^

* Changed the import structure to only import ``pinocchio`` when ``pink-ik`` or ``dex-retargeting`` is being used.
  This also solves for the problem that ``pink-ik`` and ``dex-retargeting`` are not supported in windows.
* Removed ``isaacsim.robot_motion.lula`` and ``isaacsim.robot_motion.motion_generation`` from the default loaded Isaac Sim extensions.
* Moved pink ik action config to a separate file.


0.36.6 (2025-03-13)
~~~~~~~~~~~~~~~~~~~

Fixed
^^^^^

* Worked around an issue where the render mode is set to ``"RayTracedLighting"`` instead of ``"RaytracedLighting"`` by
  some dependencies.


0.36.5 (2025-03-11)
~~~~~~~~~~~~~~~~~~~

Added
^^^^^^^

* Added 3 rendering mode presets: performance, balanced, and quality.
* Preset settings are stored in ``apps/rendering_modes``.
* Presets can be set with cli arg ``--rendering_mode`` or with :class:`RenderCfg`.
* Preset rendering settings can be overwritten with :class:`RenderCfg`.
* :class:`RenderCfg` supports all native RTX carb settings.

Changed
^^^^^^^
* :class:`RenderCfg` default settings are unset.


0.36.4 (2025-03-11)
~~~~~~~~~~~~~~~~~~~

Changed
^^^^^^^

* Updated the OpenXR kit file ``isaaclab.python.xr.openxr.kit`` to inherit from ``isaaclab.python.kit`` instead of
  ``isaaclab.python.rendering.kit`` which is not appropriate.


0.36.3 (2025-03-10)
~~~~~~~~~~~~~~~~~~~~

Changed
^^^^^^^

* Added the PinkIKController controller class that interfaces Isaac Lab with the Pink differential inverse kinematics solver
  to allow control of multiple links in a robot using a single solver.


0.36.2 (2025-03-07)
~~~~~~~~~~~~~~~~~~~~

Changed
^^^^^^^

* Allowed users to exit on 1 Ctrl+C instead of consecutive 2 key strokes.
* Allowed physics reset during simulation through :meth:`reset` in :class:`~isaaclab.sim.SimulationContext`.


0.36.1 (2025-03-10)
~~~~~~~~~~~~~~~~~~~

Added
^^^^^

* Added :attr:`semantic_segmentation_mapping` for camera configs to allow specifying colors for semantics.


0.36.0 (2025-03-07)
~~~~~~~~~~~~~~~~~~~

Removed
^^^^^^^

* Removed the storage of tri-meshes and warp meshes inside the :class:`~isaaclab.terrains.TerrainImporter` class.
  Initially these meshes were added for ray-casting purposes. However, since the ray-caster reads the terrains
  directly from the USD files, these meshes are no longer needed.
* Deprecated the :attr:`warp_meshes` and :attr:`meshes` attributes from the
  :class:`~isaaclab.terrains.TerrainImporter` class. These attributes now return an empty dictionary
  with a deprecation warning.

Changed
^^^^^^^

* Changed the prim path of the "plane" terrain inside the :class:`~isaaclab.terrains.TerrainImporter` class.
  Earlier, the terrain was imported directly as the importer's prim path. Now, the terrain is imported as
  ``{importer_prim_path}/{name}``, where ``name`` is the name of the terrain.


0.35.0 (2025-03-07)
~~~~~~~~~~~~~~~~~~~

* Improved documentation of various attributes in the :class:`~isaaclab.assets.ArticulationData` class to make
  it clearer which values represent the simulation and internal class values. In the new convention,
  the ``default_xxx`` attributes are whatever the user configured from their configuration of the articulation
  class, while the ``xxx`` attributes are the values from the simulation.
* Updated the soft joint position limits inside the :meth:`~isaaclab.assets.Articulation.write_joint_pos_limits_to_sim`
  method to use the new limits passed to the function.
* Added setting of :attr:`~isaaclab.assets.ArticulationData.default_joint_armature` and
  :attr:`~isaaclab.assets.ArticulationData.default_joint_friction` attributes in the
  :class:`~isaaclab.assets.Articulation` class based on user configuration.

Changed
^^^^^^^

* Removed unnecessary buffer creation operations inside the :class:`~isaaclab.assets.Articulation` class.
  Earlier, the class initialized a variety of buffer data with zeros and in the next function assigned
  them the value from PhysX. This made the code bulkier and more complex for no reason.
* Renamed parameters for a consistent nomenclature. These changes are backwards compatible with previous releases
  with a deprecation warning for the old names.

  * ``joint_velocity_limits`` → ``joint_vel_limits`` (to match attribute ``joint_vel`` and ``joint_vel_limits``)
  * ``joint_limits`` → ``joint_pos_limits`` (to match attribute ``joint_pos`` and ``soft_joint_pos_limits``)
  * ``default_joint_limits`` → ``default_joint_pos_limits``
  * ``write_joint_limits_to_sim`` → ``write_joint_position_limit_to_sim``
  * ``joint_friction`` → ``joint_friction_coeff``
  * ``default_joint_friction`` → ``default_joint_friction_coeff``
  * ``write_joint_friction_to_sim`` → ``write_joint_friction_coefficient_to_sim``
  * ``fixed_tendon_limit`` → ``fixed_tendon_pos_limits``
  * ``default_fixed_tendon_limit`` → ``default_fixed_tendon_pos_limits``
  * ``set_fixed_tendon_limit`` → ``set_fixed_tendon_position_limit``


0.34.13 (2025-03-06)
~~~~~~~~~~~~~~~~~~~~

Added
^^^^^

* Added a new event mode called "prestartup", which gets called right after the scene design is complete
  and before the simulation is played.
* Added a callback to resolve the scene entity configurations separately once the simulation plays,
  since the scene entities cannot be resolved before the simulation starts playing
  (as we currently rely on PhysX to provide us with the joint/body ordering)


0.34.12 (2025-03-06)
~~~~~~~~~~~~~~~~~~~~

Added
^^^^^

* Updated the mimic API :meth:`target_eef_pose_to_action` in :class:`isaaclab.envs.ManagerBasedRLMimicEnv` to take a dictionary of
  eef noise values instead of a single noise value.
* Added support for optional subtask constraints based on DexMimicGen to the mimic configuration class :class:`isaaclab.envs.MimicEnvCfg`.
* Enabled data compression in HDF5 dataset file handler :class:`isaaclab.utils.datasets.hdf5_dataset_file_handler.HDF5DatasetFileHandler`.


0.34.11 (2025-03-04)
~~~~~~~~~~~~~~~~~~~~

Fixed
^^^^^

* Fixed issue in :class:`~isaaclab.sensors.TiledCamera` and :class:`~isaaclab.sensors.Camera` where segmentation outputs only display the first tile
  when scene instancing is enabled. A workaround is added for now to disable instancing when segmentation
  outputs are requested.


0.34.10 (2025-03-04)
~~~~~~~~~~~~~~~~~~~~

Fixed
^^^^^

* Fixed the issue of misalignment in the motion vectors from the :class:`TiledCamera`
  with other modalities such as RGBA and depth.


0.34.9 (2025-03-04)
~~~~~~~~~~~~~~~~~~~

Added
^^^^^

* Added methods inside the :class:`omni.isaac.lab.assets.Articulation` class to set the joint
  position and velocity for the articulation. Previously, the joint position and velocity could
  only be set using the :meth:`omni.isaac.lab.assets.Articulation.write_joint_state_to_sim` method,
  which didn't allow setting the joint position and velocity separately.


0.34.8 (2025-03-02)
~~~~~~~~~~~~~~~~~~~

Fixed
^^^^^

* Fixed the propagation of the :attr:`activate_contact_sensors` attribute to the
  :class:`~isaaclab.sim.spawners.wrappers.wrappers_cfg.MultiAssetSpawnerCfg` class. Previously, this value
  was always set to False, which led to incorrect contact sensor settings for the spawned assets.


0.34.7 (2025-03-02)
~~~~~~~~~~~~~~~~~~~

Changed
^^^^^^^

* Enabled the physics flag for disabling contact processing in the :class:`~isaaclab.sim.SimulationContact`
  class. This means that by default, no contact reporting is done by the physics engine, which should provide
  a performance boost in simulations with no contact processing requirements.
* Disabled the physics flag for disabling contact processing in the :class:`~isaaclab.sensors.ContactSensor`
  class when the sensor is created to allow contact reporting for the sensor.

Removed
^^^^^^^

* Removed the attribute ``disable_contact_processing`` from :class:`~isaaclab.sim.SimulationContact`.


0.34.6 (2025-03-01)
~~~~~~~~~~~~~~~~~~~

Added
^^^^^

* Added a new attribute :attr:`is_implicit_model` to the :class:`isaaclab.actuators.ActuatorBase` class to
  indicate if the actuator model is implicit or explicit. This helps checking that the correct model type
  is being used when initializing the actuator models.

Fixed
^^^^^

* Added copy of configurations to :class:`~isaaclab.assets.AssetBase` and :class:`~isaaclab.sensors.SensorBase`
  to prevent modifications of the configurations from leaking outside of the classes.
* Fixed the case where setting velocity/effort limits for the simulation in the
  :class:`~isaaclab.actuators.ActuatorBaseCfg` class was not being used to update the actuator-specific
  velocity/effort limits.

Changed
^^^^^^^

* Moved warnings and checks for implicit actuator models to the :class:`~isaaclab.actuators.ImplicitActuator` class.
* Reverted to IsaacLab v1.3 behavior where :attr:`isaaclab.actuators.ImplicitActuatorCfg.velocity_limit`
  attribute was not used for setting the velocity limits in the simulation. This makes it possible to deploy
  policies from previous release without any changes. If users want to set the velocity limits for the simulation,
  they should use the :attr:`isaaclab.actuators.ImplicitActuatorCfg.velocity_limit_sim` attribute instead.


0.34.5 (2025-02-28)
~~~~~~~~~~~~~~~~~~~

Added
^^^^^

* Added IP address support for WebRTC livestream to allow specifying IP address to stream across networks.
  This feature requires an updated livestream extension, which is current only available in the pre-built Isaac Lab 2.0.1 docker image.
  Support for other Isaac Sim builds will become available in Isaac Sim 5.0.


0.34.4 (2025-02-27)
~~~~~~~~~~~~~~~~~~~~

Added
^^^^^

* Refactored retargeting code from Se3Handtracking class into separate modules for better modularity
* Added scaffolding for developing additional retargeters (e.g. dex)


0.34.3 (2025-02-26)
~~~~~~~~~~~~~~~~~~~

Added
^^^^^

* Enablec specifying the placement of the simulation when viewed in an XR device. This is achieved by
  adding an ``XrCfg`` environment configuration with ``anchor_pos`` and ``anchor_rot`` parameters.


0.34.2 (2025-02-21)
~~~~~~~~~~~~~~~~~~~

Fixed
^^^^^

* Fixed setting of root velocities inside the event term :meth:`reset_root_state_from_terrain`. Earlier, the indexing
  based on the environment IDs was missing.


0.34.1 (2025-02-17)
~~~~~~~~~~~~~~~~~~~

Fixed
^^^^^

* Ensured that the loaded torch JIT models inside actuator networks are correctly set to eval mode
  to prevent any unexpected behavior during inference.


0.34.0 (2025-02-14)
~~~~~~~~~~~~~~~~~~~

Fixed
^^^^^

* Added attributes :attr:`velocity_limits_sim` and :attr:`effort_limits_sim` to the
  :class:`isaaclab.actuators.ActuatorBaseCfg` class to separate solver limits from actuator limits.


0.33.17 (2025-02-13)
~~~~~~~~~~~~~~~~~~~~

Fixed
^^^^^

* Fixed Imu sensor based observations at first step by updating scene during initialization for
  :class:`~isaaclab.envs.ManagerBasedEnv`, :class:`~isaaclab.envs.DirectRLEnv`, and :class:`~isaaclab.envs.DirectMARLEnv`


0.33.16 (2025-02-09)
~~~~~~~~~~~~~~~~~~~~

Fixed
^^^^^

* Removes old deprecation warning from :attr:`isaaclab.assets.RigidObectData.body_state_w`


0.33.15 (2025-02-09)
~~~~~~~~~~~~~~~~~~~~

Fixed
^^^^^

* Fixed not updating the ``drift`` when calling :func:`~isaaclab.sensors.RayCaster.reset`


0.33.14 (2025-02-01)
~~~~~~~~~~~~~~~~~~~~

Fixed
^^^^^

* Fixed not updating the timestamp of ``body_link_state_w`` and ``body_com_state_w`` when ``write_root_pose_to_sim`` and ``write_joint_state_to_sim`` in the ``Articulation`` class are called.


0.33.13 (2025-01-30)
~~~~~~~~~~~~~~~~~~~~

* Fixed resampling of interval time left for the next event in the :class:`~isaaclab.managers.EventManager`
  class. Earlier, the time left for interval-based events was not being resampled on episodic resets. This led
  to the event being triggered at the wrong time after the reset.


0.33.12 (2025-01-28)
~~~~~~~~~~~~~~~~~~~~

Fixed
^^^^^

* Fixed missing import in ``line_plot.py``


0.33.11 (2025-01-25)
~~~~~~~~~~~~~~~~~~~~

Added
^^^^^

* Added :attr:`isaaclab.scene.InteractiveSceneCfg.filter_collisions` to allow specifying whether collision masking across environments is desired.

Changed
^^^^^^^

* Automatic collision filtering now happens as part of the replicate_physics call. When replicate_physics is not enabled, we call the previous
  ``filter_collisions`` API to mask collisions between environments.


0.33.10 (2025-01-22)
~~~~~~~~~~~~~~~~~~~~

Changed
^^^^^^^

* In :meth:`isaaclab.assets.Articulation.write_joint_limits_to_sim`, we previously added a check for if default joint positions exceed the
  new limits being set. When this is True, we log a warning message to indicate that the default joint positions will be clipped to be within
  the range of the new limits. However, the warning message can become overly verbose in a randomization setting where this API is called on
  every environment reset. We now default to only writing the message to info level logging if called within randomization, and expose a
  parameter that can be used to choose the logging level desired.


0.33.9 (2025-01-22)
~~~~~~~~~~~~~~~~~~~

Fixed
^^^^^

* Fixed typo in /physics/autoPopupSimulationOutputWindow setting in :class:`~isaaclab.sim.SimulationContext`


0.33.8 (2025-01-17)
~~~~~~~~~~~~~~~~~~~

Fixed
^^^^^

* Removed deprecation of :attr:`isaaclab.assets.ArticulationData.root_state_w` and
  :attr:`isaaclab.assets.ArticulationData.body_state_w` derived properties.
* Removed deprecation of :meth:`isaaclab.assets.Articulation.write_root_state_to_sim`.
* Replaced calls to :attr:`isaaclab.assets.ArticulationData.root_com_state_w` and
  :attr:`isaaclab.assets.ArticulationData.root_link_state_w` with corresponding calls to
  :attr:`isaaclab.assets.ArticulationData.root_state_w`.
* Replaced calls to :attr:`isaaclab.assets.ArticulationData.body_com_state_w` and
  :attr:`isaaclab.assets.ArticulationData.body_link_state_w` properties with corresponding calls to
  :attr:`isaaclab.assets.ArticulationData.body_state_w` properties.
* Removed deprecation of :attr:`isaaclab.assets.RigidObjectData.root_state_w` derived properties.
* Removed deprecation of :meth:`isaaclab.assets.RigidObject.write_root_state_to_sim`.
* Replaced calls to :attr:`isaaclab.assets.RigidObjectData.root_com_state_w` and
  :attr:`isaaclab.assets.RigidObjectData.root_link_state_w` properties with corresponding calls to
  :attr:`isaaclab.assets.RigidObjectData.root_state_w` properties.
* Removed deprecation of :attr:`isaaclab.assets.RigidObjectCollectionData.root_state_w` derived properties.
* Removed deprecation of :meth:`isaaclab.assets.RigidObjectCollection.write_root_state_to_sim`.
* Replaced calls to :attr:`isaaclab.assets.RigidObjectCollectionData.root_com_state_w` and
  :attr:`isaaclab.assets.RigidObjectData.root_link_state_w` properties with corresponding calls to
  :attr:`isaaclab.assets.RigidObjectData.root_state_w` properties.
* Fixed indexing issue in ``write_root_link_velocity_to_sim`` in :class:`isaaclab.assets.RigidObject`
* Fixed index broadcasting in ``write_object_link_velocity_to_sim`` and ``write_object_com_pose_to_sim`` in
  the :class:`isaaclab.assets.RigidObjectCollection` class.


0.33.7 (2025-01-14)
~~~~~~~~~~~~~~~~~~~

Fixed
^^^^^

* Fixed the respawn of only wrong object samples in :func:`repeated_objects_terrain` of :mod:`isaaclab.terrains.trimesh` module.
  Previously, the function was respawning all objects in the scene instead of only the wrong object samples, which in worst case
  could lead to infinite respawn loop.


0.33.6 (2025-01-16)
~~~~~~~~~~~~~~~~~~~

Changed
^^^^^^^

* Added initial unit tests for multiple tiled cameras, including tests for initialization, groundtruth annotators, different poses, and different resolutions.


0.33.5 (2025-01-13)
~~~~~~~~~~~~~~~~~~~

Changed
^^^^^^^

* Moved the definition of ``/persistent/isaac/asset_root/*`` settings from :class:`AppLauncher` to the app files.
  This is needed to prevent errors where ``isaaclab_assets`` was loaded prior to the carbonite setting being set.


0.33.4 (2025-01-10)
~~~~~~~~~~~~~~~~~~~

Changed
^^^^^^^

* Added an optional parameter in the :meth:`record_pre_reset` method in
  :class:`~isaaclab.managers.RecorderManager` to override the export config upon invoking.


0.33.3 (2025-01-08)
~~~~~~~~~~~~~~~~~~~

Fixed
^^^^^

* Fixed docstring in articulation data :class:`isaaclab.assets.ArticulationData`.
  In body properties sections, the second dimension should be num_bodies but was documented as 1.


0.33.2 (2025-01-02)
~~~~~~~~~~~~~~~~~~~

Added
^^^^^

* Added body tracking as an origin type to :class:`isaaclab.envs.ViewerCfg` and :class:`isaaclab.envs.ui.ViewportCameraController`.


0.33.1 (2024-12-26)
~~~~~~~~~~~~~~~~~~~

Changed
^^^^^^^

* Added kinematics initialization call for populating kinematic prim transforms to fabric for rendering.
* Added ``enable_env_ids`` flag for cloning and replication to replace collision filtering.


0.33.0 (2024-12-22)
~~~~~~~~~~~~~~~~~~~

Fixed
^^^^^

* Fixed populating default_joint_stiffness and default_joint_damping values for ImplicitActuator instances in :class:`isaaclab.assets.Articulation`


0.32.2 (2024-12-17)
~~~~~~~~~~~~~~~~~~~

Added
^^^^^

* Added null-space (position) control option to :class:`isaaclab.controllers.OperationalSpaceController`.
* Added test cases that uses null-space control for :class:`isaaclab.controllers.OperationalSpaceController`.
* Added information regarding null-space control to the tutorial script and documentation of
  :class:`isaaclab.controllers.OperationalSpaceController`.
* Added arguments to set specific null-space joint position targets within
  :class:`isaaclab.envs.mdp.actions.OperationalSpaceControllerAction` class.


0.32.1 (2024-12-17)
~~~~~~~~~~~~~~~~~~~

Changed
^^^^^^^

* Added a default and generic implementation of the :meth:`get_object_poses` function
  in the :class:`ManagerBasedRLMimicEnv` class.
* Added a ``EXPORT_NONE`` mode in the :class:`DatasetExportMode` class and updated
  :class:`~isaaclab.managers.RecorderManager` to enable recording without exporting
  the data to a file.


0.32.0 (2024-12-16)
~~~~~~~~~~~~~~~~~~~

Changed
^^^^^^^

* Previously, physx returns the rigid bodies and articulations velocities in the com of bodies rather than the link frame, while poses are in link frames. We now explicitly provide :attr:`body_link_state` and :attr:`body_com_state` APIs replacing the previous :attr:`body_state` API. Previous APIs are now marked as deprecated. Please update any code using the previous pose and velocity APIs to use the new ``*_link_*`` or ``*_com_*`` APIs in :attr:`isaaclab.assets.RigidBody`, :attr:`isaaclab.assets.RigidBodyCollection`, and :attr:`isaaclab.assets.Articulation`.


0.31.0 (2024-12-16)
~~~~~~~~~~~~~~~~~~~

Added
^^^^^

* Added :class:`ManagerBasedRLMimicEnv` and config classes for mimic data generation workflow for imitation learning.


0.30.3 (2024-12-16)
~~~~~~~~~~~~~~~~~~~

Fixed
^^^^^

* Fixed ordering of logging and resamping in the command manager, where we were logging the metrics after resampling the commands.
  This leads to incorrect logging of metrics when inside the resample call, the metrics tensors get reset.


0.30.2 (2024-12-16)
~~~~~~~~~~~~~~~~~~~

Fixed
^^^^^

* Fixed errors within the calculations of :class:`isaaclab.controllers.OperationalSpaceController`.

Added
^^^^^

* Added :class:`isaaclab.controllers.OperationalSpaceController` to API documentation.
* Added test cases for :class:`isaaclab.controllers.OperationalSpaceController`.
* Added a tutorial for :class:`isaaclab.controllers.OperationalSpaceController`.
* Added the implementation of :class:`isaaclab.envs.mdp.actions.OperationalSpaceControllerAction` class.


0.30.1 (2024-12-15)
~~~~~~~~~~~~~~~~~~~

Changed
^^^^^^^

* Added call to update articulation kinematics after reset to ensure states are updated for non-rendering sensors. Previously, some changes
  in reset such as modifying joint states would not be reflected in the rigid body states immediately after reset.


0.30.0 (2024-12-15)
~~~~~~~~~~~~~~~~~~~

Added
^^^^^

* Added UI interface to the Managers in the ManagerBasedEnv and MangerBasedRLEnv classes.
* Added UI widgets for :class:`LiveLinePlot` and :class:`ImagePlot`.
* Added ``ManagerLiveVisualizer/Cfg``: Given a ManagerBase (i.e. action_manager, observation_manager, etc) and a config file this class creates
  the the interface between managers and the UI.
* Added :class:`EnvLiveVisualizer`: A 'manager' of ManagerLiveVisualizer. This is added to the ManagerBasedEnv but is only called during
  the initialization of the managers in load_managers
* Added ``get_active_iterable_terms`` implementation methods to ActionManager, ObservationManager, CommandsManager, CurriculumManager,
  RewardManager, and TerminationManager. This method exports the active term data and labels for each manager and is called by ManagerLiveVisualizer.
* Additions to :class:`BaseEnvWindow` and :class:`RLEnvWindow` to register ManagerLiveVisualizer UI interfaces for the chosen managers.


0.29.0 (2024-12-15)
~~~~~~~~~~~~~~~~~~~

Added
^^^^^

* Added observation history computation to :class:`isaaclab.manager.observation_manager.ObservationManager`.
* Added ``history_length`` and ``flatten_history_dim`` configuration parameters to :class:`isaaclab.manager.manager_term_cfg.ObservationTermCfg`
* Added ``history_length`` and ``flatten_history_dim`` configuration parameters to :class:`isaaclab.manager.manager_term_cfg.ObservationGroupCfg`
* Added full buffer property to :class:`isaaclab.utils.buffers.circular_buffer.CircularBuffer`


0.28.4 (2024-12-15)
~~~~~~~~~~~~~~~~~~~

Added
^^^^^

* Added action clip to all :class:`isaaclab.envs.mdp.actions`.


0.28.3 (2024-12-14)
~~~~~~~~~~~~~~~~~~~

Changed
^^^^^^^

* Added check for error below threshold in state machines to ensure the state has been reached.


0.28.2 (2024-12-13)
~~~~~~~~~~~~~~~~~~~

Fixed
^^^^^

* Fixed the shape of ``quat_w`` in the ``apply_actions`` method of :attr:`~isaaclab.env.mdp.NonHolonomicAction`
  (previously (N,B,4), now (N,4) since the number of root bodies B is required to be 1). Previously ``apply_actions`` errored
  because ``euler_xyz_from_quat`` requires inputs of shape (N,4).


0.28.1 (2024-12-13)
~~~~~~~~~~~~~~~~~~~

Fixed
^^^^^

* Fixed the internal buffers for ``set_external_force_and_torque`` where the buffer values would be stale if zero values are sent to the APIs.


0.28.0 (2024-12-12)
~~~~~~~~~~~~~~~~~~~

Changed
^^^^^^^

* Adapted the :class:`~isaaclab.sim.converters.UrdfConverter` to use the latest URDF converter API from Isaac Sim 4.5. The
  physics articulation root can now be set separately, and the joint drive gains can be set on a per joint basis.


0.27.33 (2024-12-11)
~~~~~~~~~~~~~~~~~~~~

Added
^^^^^

* Introduced an optional ``sensor_cfg`` parameter to the :meth:`~isaaclab.envs.mdp.rewards.base_height_l2` function, enabling the use of
  :class:`~isaaclab.sensors.RayCaster` for height adjustments. For flat terrains, the function retains its previous behavior.
* Improved documentation to clarify the usage of the :meth:`~isaaclab.envs.mdp.rewards.base_height_l2` function in both flat and rough terrain settings.


0.27.32 (2024-12-11)
~~~~~~~~~~~~~~~~~~~~

Fixed
^^^^^

* Modified :class:`isaaclab.envs.mdp.actions.DifferentialInverseKinematicsAction` class to use the geometric
  Jacobian computed w.r.t. to the root frame of the robot. This helps ensure that root pose does not affect the tracking.


0.27.31 (2024-12-09)
~~~~~~~~~~~~~~~~~~~~

Changed
^^^^^^^

* Introduced configuration options in :class:`Se3HandTracking` to:
  - Zero out rotation around the x/y axes
  - Apply smoothing and thresholding to position and rotation deltas for reduced jitter
  - Use wrist-based rotation reference as an alternative to fingertip-based rotation

* Switched the default position reference in :class:`Se3HandTracking` to the wrist joint pose, providing more stable relative-based positioning.


0.27.30 (2024-12-09)
~~~~~~~~~~~~~~~~~~~~

Fixed
^^^^^

* Fixed the initial state recorder term in :class:`isaaclab.envs.mdp.recorders.InitialStateRecorder` to
  return only the states of the specified environment IDs.


0.27.29 (2024-12-06)
~~~~~~~~~~~~~~~~~~~~

Fixed
^^^^^

* Fixed the enforcement of :attr:`~isaaclab.actuators.ActuatorBaseCfg.velocity_limits` at the
  :attr:`~isaaclab.assets.Articulation.root_physx_view` level.


0.27.28 (2024-12-06)
~~~~~~~~~~~~~~~~~~~~

Changed
^^^^^^^

* If a USD that contains an articulation root is loaded using a
  :attr:`isaaclab.assets.RigidBody` we now fail unless the articulation root is explicitly
  disabled. Using an articulation root for rigid bodies is not needed and decreases overall performance.


0.27.27 (2024-12-06)
~~~~~~~~~~~~~~~~~~~~

Fixed
^^^^^

* Corrected the projection types of fisheye camera in :class:`isaaclab.sim.spawners.sensors.sensors_cfg.FisheyeCameraCfg`.
  Earlier, the projection names used snakecase instead of camelcase.


0.27.26 (2024-12-06)
~~~~~~~~~~~~~~~~~~~~

Added
^^^^^

* Added option to define the clipping behavior for depth images generated by
  :class:`~isaaclab.sensors.RayCasterCamera`, :class:`~isaaclab.sensors.Camera`, and :class:`~isaaclab.sensors.TiledCamera`

Changed
^^^^^^^

* Unified the clipping behavior for the depth images of all camera implementations. Per default, all values exceeding
  the range are clipped to zero for both ``distance_to_image_plane`` and ``distance_to_camera`` depth images. Prev.
  :class:`~isaaclab.sensors.RayCasterCamera` clipped the values to the maximum value of the depth image,
  :class:`~isaaclab.sensors.Camera` did not clip them and had a different behavior for both types.


0.27.25 (2024-12-05)
~~~~~~~~~~~~~~~~~~~~

Fixed
^^^^^

* Fixed the condition in ``isaaclab.sh`` that checks whether ``pre-commit`` is installed before attempting installation.


0.27.24 (2024-12-05)
~~~~~~~~~~~~~~~~~~~~

Fixed
^^^^^

* Removed workaround in :class:`isaaclab.sensors.TiledCamera` and :class:`isaaclab.sensors.Camera`
  that was previously required to prevent frame offsets in renders. The denoiser setting is no longer
  automatically modified based on the resolution of the cameras.


0.27.23 (2024-12-04)
~~~~~~~~~~~~~~~~~~~~

Fixed
^^^^^

* Added the attributes :attr:`~isaaclab.envs.DirectRLEnvCfg.wait_for_textures` and :attr:`~isaaclab.envs.ManagerBasedEnvCfg.wait_for_textures`
  to enable assets loading check during :class:`~isaaclab.DirectRLEnv` and :class:`~isaaclab.ManagerBasedEnv` reset method when rtx sensors are added to the scene.


0.27.22 (2024-12-04)
~~~~~~~~~~~~~~~~~~~~

Fixed
^^^^^

* Fixed the order of the incoming parameters in :class:`isaaclab.envs.DirectMARLEnv` to correctly use ``NoiseModel`` in marl-envs.


0.27.21 (2024-12-04)
~~~~~~~~~~~~~~~~~~~~

Added
^^^^^

* Added :class:`~isaaclab.managers.RecorderManager` and its utility classes to record data from the simulation.
* Added :class:`~isaaclab.utils.datasets.EpisodeData` to store data for an episode.
* Added :class:`~isaaclab.utils.datasets.DatasetFileHandlerBase` as a base class for handling dataset files.
* Added :class:`~isaaclab.utils.datasets.HDF5DatasetFileHandler` as a dataset file handler implementation to
  export and load episodes from HDF5 files.
* Added ``record_demos.py`` script to record human-teleoperated demos for a specified task and export to an HDF5 file.
* Added ``replay_demos.py`` script to replay demos loaded from an HDF5 file.


0.27.20 (2024-12-02)
~~~~~~~~~~~~~~~~~~~~

Changed
^^^^^^^

* Changed :class:`isaaclab.envs.DirectMARLEnv` to inherit from ``Gymnasium.Env`` due to requirement from Gymnasium v1.0.0 requiring all environments to be a subclass of ``Gymnasium.Env`` when using the ``make`` interface.


0.27.19 (2024-12-02)
~~~~~~~~~~~~~~~~~~~~

Added
^^^^^

* Added ``isaaclab.utils.pretrained_checkpoints`` containing constants and utility functions used to manipulate
  paths and load checkpoints from Nucleus.


0.27.18 (2024-11-28)
~~~~~~~~~~~~~~~~~~~~

Changed
^^^^^^^

* Renamed Isaac Sim imports to follow Isaac Sim 4.5 naming conventions.


0.27.17 (2024-11-20)
~~~~~~~~~~~~~~~~~~~~

Added
^^^^^

* Added ``create_new_stage`` setting in :class:`~isaaclab.app.AppLauncher` to avoid creating a default new stage on startup in Isaac Sim. This helps reduce the startup time when launching Isaac Lab.


0.27.16 (2024-11-15)
~~~~~~~~~~~~~~~~~~~~

Added
^^^^^

* Added the class :class:`~isaaclab.devices.Se3HandTracking` which enables XR teleop for manipulators.


0.27.15 (2024-11-09)
~~~~~~~~~~~~~~~~~~~~

Fixed
^^^^^

* Fixed indexing in :meth:`isaaclab.assets.Articulation.write_joint_limits_to_sim` to correctly process non-None ``env_ids`` and ``joint_ids``.


0.27.14 (2024-10-23)
~~~~~~~~~~~~~~~~~~~~

Added
^^^^^

* Added the class :class:`~isaaclab.assets.RigidObjectCollection` which allows to spawn
  multiple objects in each environment and access/modify the quantities with a unified (env_ids, object_ids) API.


0.27.13 (2024-10-30)
~~~~~~~~~~~~~~~~~~~~

Added
^^^^^

* Added the attributes :attr:`~isaaclab.sim.converters.MeshConverterCfg.translation`, :attr:`~isaaclab.sim.converters.MeshConverterCfg.rotation`,
  :attr:`~isaaclab.sim.converters.MeshConverterCfg.scale` to translate, rotate, and scale meshes
  when importing them with :class:`~isaaclab.sim.converters.MeshConverter`.


0.27.12 (2024-11-04)
~~~~~~~~~~~~~~~~~~~~

Removed
^^^^^^^

* Removed TensorDict usage in favor of Python dictionary in sensors


0.27.11 (2024-10-31)
~~~~~~~~~~~~~~~~~~~~

Added
^^^^^

* Added support to define tuple of floats to scale observation terms by expanding the
  :attr:`isaaclab.managers.manager_term_cfg.ObservationManagerCfg.scale` attribute.


0.27.10 (2024-11-01)
~~~~~~~~~~~~~~~~~~~~

Changed
^^^^^^^

* Cached the PhysX view's joint paths before looping over them when processing fixed joint tendons
  inside the :class:`Articulation` class. This helps improve the processing time for the tendons.


0.27.9 (2024-11-01)
~~~~~~~~~~~~~~~~~~~

Added
^^^^^

* Added the :class:`isaaclab.utils.types.ArticulationActions` class to store the joint actions
  for an articulation. Earlier, the class from Isaac Sim was being used. However, it used a different
  type for the joint actions which was not compatible with the Isaac Lab framework.


0.27.8 (2024-11-01)
~~~~~~~~~~~~~~~~~~~

Fixed
^^^^^

* Added sanity check if the term is a valid type inside the command manager.
* Corrected the iteration over ``group_cfg_items`` inside the observation manager.


0.27.7 (2024-10-28)
~~~~~~~~~~~~~~~~~~~

Added
^^^^^

* Added frozen encoder feature extraction observation space with ResNet and Theia


0.27.6 (2024-10-25)
~~~~~~~~~~~~~~~~~~~

Fixed
^^^^^

* Fixed usage of ``meshes`` property in :class:`isaaclab.sensors.RayCasterCamera` to use ``self.meshes`` instead of the undefined ``RayCaster.meshes``.
* Fixed issue in :class:`isaaclab.envs.ui.BaseEnvWindow` where undefined configs were being accessed when creating debug visualization elements in UI.


0.27.5 (2024-10-25)
~~~~~~~~~~~~~~~~~~~

Added
^^^^^

* Added utilities for serializing/deserializing Gymnasium spaces.


0.27.4 (2024-10-18)
~~~~~~~~~~~~~~~~~~~

Fixed
^^^^^

* Updated installation path instructions for Windows in the Isaac Lab documentation to remove redundancy in the use of %USERPROFILE% for path definitions.


0.27.3 (2024-10-22)
~~~~~~~~~~~~~~~~~~~

Fixed
^^^^^

* Fixed the issue with using list or tuples of ``configclass`` within a ``configclass``. Earlier, the list of
  configclass objects were not converted to dictionary properly when ``to_dict`` function was called.


0.27.2 (2024-10-21)
~~~~~~~~~~~~~~~~~~~

Added
^^^^^

* Added ``--kit_args`` to :class:`~isaaclab.app.AppLauncher` to allow passing command line arguments directly to Omniverse Kit SDK.


0.27.1 (2024-10-20)
~~~~~~~~~~~~~~~~~~~

Added
^^^^^

* Added :class:`~isaaclab.sim.RenderCfg` and the attribute :attr:`~isaaclab.sim.SimulationCfg.render` for
  specifying render related settings.


0.27.0 (2024-10-14)
~~~~~~~~~~~~~~~~~~~

Added
^^^^^

* Added a method to :class:`~isaaclab.utils.configclass` to check for attributes with values of
  type ``MISSING``. This is useful when the user wants to check if a certain attribute has been set or not.
* Added the configuration validation check inside the constructor of all the core classes
  (such as sensor base, asset base, scene and environment base classes).
* Added support for environments without commands by leaving the attribute
  :attr:`isaaclab.envs.ManagerBasedRLEnvCfg.commands` as None. Before, this had to be done using
  the class :class:`isaaclab.command_generators.NullCommandGenerator`.
* Moved the ``meshes`` attribute in the :class:`isaaclab.sensors.RayCaster` class from class variable to instance variable.
  This prevents the meshes to overwrite each other.


0.26.0 (2024-10-16)
~~~~~~~~~~~~~~~~~~~

Added
^^^^^

* Added Imu sensor implementation that directly accesses the physx view :class:`isaaclab.sensors.Imu`. The
  sensor comes with a configuration class :class:`isaaclab.sensors.ImuCfg` and data class
  :class:`isaaclab.sensors.ImuData`.
* Moved and renamed :meth:`isaaclab.sensors.camera.utils.convert_orientation_convention` to :meth:`isaaclab.utils.math.convert_camera_frame_orientation_convention`
* Moved :meth:`isaaclab.sensors.camera.utils.create_rotation_matrix_from_view` to :meth:`isaaclab.utils.math.create_rotation_matrix_from_view`


0.25.2 (2024-10-16)
~~~~~~~~~~~~~~~~~~~

Added
^^^^^

* Added support for different Gymnasium spaces (``Box``, ``Discrete``, ``MultiDiscrete``, ``Tuple`` and ``Dict``)
  to define observation, action and state spaces in the direct workflow.
* Added :meth:`sample_space` to environment utils to sample supported spaces where data containers are torch tensors.

Changed
^^^^^^^

* Mark the :attr:`num_observations`, :attr:`num_actions` and :attr:`num_states` in :class:`DirectRLEnvCfg` as deprecated
  in favor of :attr:`observation_space`, :attr:`action_space` and :attr:`state_space` respectively.
* Mark the :attr:`num_observations`, :attr:`num_actions` and :attr:`num_states` in :class:`DirectMARLEnvCfg` as deprecated
  in favor of :attr:`observation_spaces`, :attr:`action_spaces` and :attr:`state_space` respectively.


0.25.1 (2024-10-10)
~~~~~~~~~~~~~~~~~~~

Fixed
^^^^^

* Fixed potential issue where default joint positions can fall outside of the limits being set with Articulation's
  ``write_joint_limits_to_sim`` API.


0.25.0 (2024-10-06)
~~~~~~~~~~~~~~~~~~~

Added
^^^^^

* Added configuration classes for spawning assets from a list of individual asset configurations randomly
  at the specified prim paths.


0.24.20 (2024-10-07)
~~~~~~~~~~~~~~~~~~~~

Fixed
^^^^^

* Fixed the :meth:`isaaclab.envs.mdp.events.randomize_rigid_body_material` function to
  correctly sample friction and restitution from the given ranges.


0.24.19 (2024-10-05)
~~~~~~~~~~~~~~~~~~~~

Added
^^^^^

* Added new functionalities to the FrameTransformer to make it more general. It is now possible to track:

  * Target frames that aren't children of the source frame prim_path
  * Target frames that are based upon the source frame prim_path


0.24.18 (2024-10-04)
~~~~~~~~~~~~~~~~~~~~

Fixed
^^^^^

* Fixes parsing and application of ``size`` parameter for :class:`~isaaclab.sim.spawn.GroundPlaneCfg` to correctly
  scale the grid-based ground plane.


0.24.17 (2024-10-04)
~~~~~~~~~~~~~~~~~~~~

Fixed
^^^^^

* Fixed the deprecation notice for using ``pxr.Semantics``. The corresponding modules use ``Semantics`` module
  directly.


0.24.16 (2024-10-03)
~~~~~~~~~~~~~~~~~~~~

Changed
^^^^^^^

* Renamed the observation function :meth:`grab_images` to :meth:`image` to follow convention of noun-based naming.
* Renamed the function :meth:`convert_perspective_depth_to_orthogonal_depth` to a shorter name
  :meth:`isaaclab.utils.math.orthogonalize_perspective_depth`.


0.24.15 (2024-09-20)
~~~~~~~~~~~~~~~~~~~~

Added
^^^^^

* Added :meth:`grab_images` to be able to use images for an observation term in manager-based environments.


0.24.14 (2024-09-20)
~~~~~~~~~~~~~~~~~~~~

Added
^^^^^

* Added the method :meth:`convert_perspective_depth_to_orthogonal_depth` to convert perspective depth
  images to orthogonal depth images. This is useful for the :meth:`~isaaclab.utils.math.unproject_depth`,
  since it expects orthogonal depth images as inputs.


0.24.13 (2024-09-08)
~~~~~~~~~~~~~~~~~~~~

Changed
^^^^^^^

* Moved the configuration of visualization markers for the command terms to their respective configuration classes.
  This allows users to modify the markers for the command terms without having to modify the command term classes.


0.24.12 (2024-09-18)
~~~~~~~~~~~~~~~~~~~~

Fixed
^^^^^

* Fixed outdated fetching of articulation data by using the method ``update_articulations_kinematic`` in
  :class:`isaaclab.assets.ArticulationData`. Before if an articulation was moved during a reset, the pose of the
  links were outdated if fetched before the next physics step. Adding this method ensures that the pose of the links
  is always up-to-date. Similarly ``update_articulations_kinematic`` was added before any render step to ensure that the
  articulation displays correctly after a reset.


0.24.11 (2024-09-11)
~~~~~~~~~~~~~~~~~~~~

Added
^^^^^

* Added skrl's JAX environment variables to :class:`~isaaclab.app.AppLauncher`
  to support distributed multi-GPU and multi-node training using JAX


0.24.10 (2024-09-10)
~~~~~~~~~~~~~~~~~~~~

Added
^^^^^

* Added config class, support, and tests for MJCF conversion via standalone python scripts.


0.24.9 (2024-09-09)
~~~~~~~~~~~~~~~~~~~~

Added
^^^^^

* Added a seed parameter to the :attr:`isaaclab.envs.ManagerBasedEnvCfg` and :attr:`isaaclab.envs.DirectRLEnvCfg`
  classes to set the seed for the environment. This seed is used to initialize the random number generator for the environment.
* Adapted the workflow scripts to set the seed for the environment using the seed specified in the learning agent's configuration
  file or the command line argument. This ensures that the simulation results are reproducible across different runs.


0.24.8 (2024-09-08)
~~~~~~~~~~~~~~~~~~~

Changed
^^^^^^^

* Modified:meth:`quat_rotate` and :meth:`quat_rotate_inverse` operations to use :meth:`torch.einsum`
  for faster processing of high dimensional input tensors.


0.24.7 (2024-09-06)
~~~~~~~~~~~~~~~~~~~

Added
^^^^^

* Added support for property attributes in the :meth:``isaaclab.utils.configclass`` method.
  Earlier, the configclass decorator failed to parse the property attributes correctly and made them
  instance variables instead.


0.24.6 (2024-09-05)
~~~~~~~~~~~~~~~~~~~

Fixed
^^^^^

* Adapted the ``A`` and ``D`` button bindings inside :meth:`isaaclab.device.Se3Keyboard` to make them now
  more-intuitive to control the y-axis motion based on the right-hand rule.


0.24.5 (2024-08-29)
~~~~~~~~~~~~~~~~~~~

Added
^^^^^

* Added alternative data type "distance_to_camera" in :class:`isaaclab.sensors.TiledCamera` class to be
  consistent with all other cameras (equal to type "depth").


0.24.4 (2024-09-02)
~~~~~~~~~~~~~~~~~~~

Fixed
^^^^^

* Added missing SI units to the documentation of :class:`isaaclab.sensors.Camera` and
  :class:`isaaclab.sensors.RayCasterCamera`.
* Added test to check :attr:`isaaclab.sensors.RayCasterCamera.set_intrinsic_matrices`


0.24.3 (2024-08-29)
~~~~~~~~~~~~~~~~~~~

Fixed
^^^^^

* Fixed the support for class-bounded methods when creating a configclass
  out of them. Earlier, these methods were being made as instance methods
  which required initialization of the class to call the class-methods.


0.24.2 (2024-08-28)
~~~~~~~~~~~~~~~~~~~

Added
^^^^^

* Added a class method to initialize camera configurations with an intrinsic matrix in the
  :class:`isaaclab.sim.spawner.sensors.PinholeCameraCfg`
  :class:`isaaclab.sensors.ray_caster.patterns_cfg.PinholeCameraPatternCfg` classes.

Fixed
^^^^^

* Fixed the ray direction in :func:`isaaclab.sensors.ray_caster.patterns.patterns.pinhole_camera_pattern` to
  point to the center of the pixel instead of the top-left corner.
* Fixed the clipping of the "distance_to_image_plane" depth image obtained using the
  :class:`isaaclab.sensors.ray_caster.RayCasterCamera` class. Earlier, the depth image was being clipped
  before the depth image was generated. Now, the clipping is applied after the depth image is generated. This makes
  the behavior equal to the USD Camera.


0.24.1 (2024-08-21)
~~~~~~~~~~~~~~~~~~~

Changed
^^^^^^^

* Disabled default viewport in certain headless scenarios for better performance.


0.24.0 (2024-08-17)
~~~~~~~~~~~~~~~~~~~

Added
^^^^^

* Added additional annotators for :class:`isaaclab.sensors.camera.TiledCamera` class.

Changed
^^^^^^^

* Updated :class:`isaaclab.sensors.TiledCamera` to latest RTX tiled rendering API.
* Single channel outputs for :class:`isaaclab.sensors.TiledCamera`, :class:`isaaclab.sensors.Camera` and :class:`isaaclab.sensors.RayCasterCamera` now has shape (H, W, 1).
* Data type for RGB output for :class:`isaaclab.sensors.TiledCamera` changed from ``torch.float`` to ``torch.uint8``.
* Dimension of RGB output for :class:`isaaclab.sensors.Camera` changed from (H, W, 4) to (H, W, 3). Use type ``rgba`` to retrieve the previous dimension.


0.23.1 (2024-08-17)
~~~~~~~~~~~~~~~~~~~

Changed
^^^^^^^

* Updated torch to version 2.4.0.


0.23.0 (2024-08-16)
~~~~~~~~~~~~~~~~~~~

Added
^^^^^

* Added direct workflow base class :class:`isaaclab.envs.DirectMARLEnv` for multi-agent environments.


0.22.1 (2024-08-17)
~~~~~~~~~~~~~~~~~~~

Added
^^^^^

* Added APIs to interact with the physics simulation of deformable objects. This includes setting the
  material properties, setting kinematic targets, and getting the state of the deformable object.
  For more information, please refer to the :mod:`isaaclab.assets.DeformableObject` class.


0.22.0 (2024-08-14)
~~~~~~~~~~~~~~~~~~~

Added
^^^^^

* Added :mod:`~isaaclab.utils.modifiers` module to provide framework for configurable and custom
  observation data modifiers.
* Adapted the :class:`~isaaclab.managers.ObservationManager` class to support custom modifiers.
  These are applied to the observation data before applying any noise or scaling operations.


0.21.2 (2024-08-13)
~~~~~~~~~~~~~~~~~~~

Fixed
^^^^^

* Moved event mode-based checks in the :meth:`isaaclab.managers.EventManager.apply` method outside
  the loop that iterates over the event terms. This prevents unnecessary checks and improves readability.
* Fixed the logic for global and per environment interval times when using the "interval" mode inside the
  event manager. Earlier, the internal lists for these times were of unequal lengths which led to wrong indexing
  inside the loop that iterates over the event terms.


0.21.1 (2024-08-06)
~~~~~~~~~~~~~~~~~~~

* Added a flag to preserve joint ordering inside the :class:`isaaclab.envs.mdp.JointAction` action term.


0.21.0 (2024-08-05)
~~~~~~~~~~~~~~~~~~~

Added
^^^^^

* Added the command line argument ``--device`` in :class:`~isaaclab.app.AppLauncher`. Valid options are:

  * ``cpu``: Use CPU.
  * ``cuda``: Use GPU with device ID ``0``.
  * ``cuda:N``: Use GPU, where N is the device ID. For example, ``cuda:0``. The default value is ``cuda:0``.

Changed
^^^^^^^

* Simplified setting the device throughout the code by relying on :attr:`isaaclab.sim.SimulationCfg.device`
  to activate gpu/cpu pipelines.

Removed
^^^^^^^

* Removed the parameter :attr:`isaaclab.sim.SimulationCfg.use_gpu_pipeline`. This is now directly inferred from
  :attr:`isaaclab.sim.SimulationCfg.device`.
* Removed the command line input argument ``--device_id`` in :class:`~isaaclab.app.AppLauncher`. The device id can
  now be set using the ``--device`` argument, for example with ``--device cuda:0``.


0.20.8 (2024-08-02)
~~~~~~~~~~~~~~~~~~~

Fixed
^^^^^

* Fixed the handling of observation terms with different shapes in the
  :class:`~isaaclab.managers.ObservationManager` class. Earlier, the constructor would throw an error if the
  shapes of the observation terms were different. Now, this operation only happens when the terms in an observation
  group are being concatenated. Otherwise, the terms are stored as a dictionary of tensors.
* Improved the error message when the observation terms are not of the same shape in the
  :class:`~isaaclab.managers.ObservationManager` class and the terms are being concatenated.


0.20.7 (2024-08-02)
~~~~~~~~~~~~~~~~~~~

Changed
^^^^^^^

* Performance improvements for material randomization in events.

Added
^^^^^

* Added minimum randomization frequency for reset mode randomizations.


0.20.6 (2024-08-02)
~~~~~~~~~~~~~~~~~~~

Changed
^^^^^^^

* Removed the hierarchy from :class:`~isaaclab.assets.RigidObject` class to
  :class:`~isaaclab.assets.Articulation` class. Previously, the articulation class overrode  almost
  all the functions of the rigid object class making the hierarchy redundant. Now, the articulation class
  is a standalone class that does not inherit from the rigid object class. This does add some code
  duplication but the simplicity and clarity of the code is improved.


0.20.5 (2024-08-02)
~~~~~~~~~~~~~~~~~~~

Added
^^^^^

* Added :attr:`isaaclab.terrain.TerrainGeneratorCfg.border_height` to set the height of the border
  around the terrain.


0.20.4 (2024-08-02)
~~~~~~~~~~~~~~~~~~~

Fixed
^^^^^

* Fixed the caching of terrains when using the :class:`isaaclab.terrains.TerrainGenerator` class.
  Earlier, the random sampling of the difficulty levels led to different hash values for the same terrain
  configuration. This caused the terrains to be re-generated even when the same configuration was used.
  Now, the numpy random generator is seeded with the same seed to ensure that the difficulty levels are
  sampled in the same order between different runs.


0.20.3 (2024-08-02)
~~~~~~~~~~~~~~~~~~~

Fixed
^^^^^

* Fixed the setting of translation and orientation when spawning a mesh prim. Earlier, the translation
  and orientation was being applied both on the parent Xform and the mesh prim. This was causing the
  mesh prim to be offset by the translation and orientation of the parent Xform, which is not the intended
  behavior.


0.20.2 (2024-08-02)
~~~~~~~~~~~~~~~~~~~

Changed
^^^^^^^

* Modified the computation of body acceleration for rigid body data to use PhysX APIs instead of
  numerical finite-differencing. This removes the need for computation of body acceleration at
  every update call of the data buffer.


0.20.1 (2024-07-30)
~~~~~~~~~~~~~~~~~~~

Fixed
^^^^^

* Fixed the :meth:`isaaclab.utils.math.wrap_to_pi` method to handle the wrapping of angles correctly.
  Earlier, the method was not wrapping the angles to the range [-pi, pi] correctly when the angles were outside
  the range [-2*pi, 2*pi].


0.20.0 (2024-07-26)
~~~~~~~~~~~~~~~~~~~

Added
^^^^^

* Support for the Isaac Sim 4.1.0 release.

Removed
^^^^^^^

* The ``mdp.add_body_mass`` method in the events. Please use the
  :meth:`isaaclab.envs.mdp.randomize_rigid_body_mass` method instead.
* The classes ``managers.RandomizationManager`` and ``managers.RandomizationTermCfg`` are replaced with
  :class:`isaaclab.managers.EventManager` and :class:`isaaclab.managers.EventTermCfg` classes.
* The following properties in :class:`isaaclab.sensors.FrameTransformerData`:

  * ``target_rot_source`` --> :attr:`~isaaclab.sensors.FrameTransformerData.target_quat_w`
  * ``target_rot_w`` --> :attr:`~isaaclab.sensors.FrameTransformerData.target_quat_source`
  * ``source_rot_w`` --> :attr:`~isaaclab.sensors.FrameTransformerData.source_quat_w`

* The kit experience file ``isaaclab.backwards.compatible.kit``. This is followed by dropping the support for
  Isaac Sim 2023.1.1 completely.


0.19.4 (2024-07-13)
~~~~~~~~~~~~~~~~~~~

Fixed
^^^^^

* Added the call to "startup" events when using the :class:`~isaaclab.envs.ManagerBasedEnv` class.
  Earlier, the "startup" events were not being called when the environment was initialized. This issue
  did not occur when using the :class:`~isaaclab.envs.ManagerBasedRLEnv` class since the "startup"
  events were called in the constructor.


0.19.3 (2024-07-13)
~~~~~~~~~~~~~~~~~~~

Added
^^^^^

* Added schemas for setting and modifying deformable body properties on a USD prim.
* Added API to spawn a deformable body material in the simulation.
* Added APIs to spawn rigid and deformable meshes of primitive shapes (cone, cylinder, sphere, box, capsule)
  in the simulation. This is possible through the :mod:`isaaclab.sim.spawners.meshes` module.


0.19.2 (2024-07-05)
~~~~~~~~~~~~~~~~~~~

Changed
^^^^^^^

* Modified cloning scheme based on the attribute :attr:`~isaaclab.scene.InteractiveSceneCfg.replicate_physics`
  to determine whether environment is homogeneous or heterogeneous.


0.19.1 (2024-07-05)
~~~~~~~~~~~~~~~~~~~

Added
^^^^^

* Added a lidar pattern function :func:`~isaaclab.sensors.ray_caster.patterns.patterns.lidar_pattern` with
  corresponding config :class:`~isaaclab.sensors.ray_caster.patterns_cfg.LidarPatternCfg`.


0.19.0 (2024-07-04)
~~~~~~~~~~~~~~~~~~~

Fixed
^^^^^

* Fixed parsing of articulations with nested rigid links while using the :class:`isaaclab.assets.Articulation`
  class. Earlier, the class initialization failed when the articulation had nested rigid links since the rigid
  links were not being parsed correctly by the PhysX view.

Removed
^^^^^^^

* Removed the attribute :attr:`body_physx_view` from the :class:`isaaclab.assets.Articulation` and
  :class:`isaaclab.assets.RigidObject` classes. These were causing confusions when used with articulation
  view since the body names were not following the same ordering.
* Dropped support for Isaac Sim 2023.1.1. The minimum supported version is now Isaac Sim 4.0.0.


0.18.6 (2024-07-01)
~~~~~~~~~~~~~~~~~~~

Fixed
^^^^^

* Fixed the environment stepping logic. Earlier, the environments' rendering logic was updating the kit app which
  would in turn step the physics :attr:`isaaclab.sim.SimulationCfg.render_interval` times. Now, a render
  call only does rendering and does not step the physics.


0.18.5 (2024-06-26)
~~~~~~~~~~~~~~~~~~~

Fixed
^^^^^

* Fixed the gravity vector direction used inside the :class:`isaaclab.assets.RigidObjectData` class.
  Earlier, the gravity direction was hard-coded as (0, 0, -1) which may be different from the actual
  gravity direction in the simulation. Now, the gravity direction is obtained from the simulation context
  and used to compute the projection of the gravity vector on the object.


0.18.4 (2024-06-26)
~~~~~~~~~~~~~~~~~~~

Fixed
^^^^^

* Fixed double reference count of the physics sim view inside the asset classes. This was causing issues
  when destroying the asset class instance since the physics sim view was not being properly released.

Added
^^^^^

* Added the attribute :attr:`~isaaclab.assets.AssetBase.is_initialized` to check if the asset and sensor
  has been initialized properly. This can be used to ensure that the asset or sensor is ready to use in the simulation.


0.18.3 (2024-06-25)
~~~~~~~~~~~~~~~~~~~

Fixed
^^^^^

* Fixed the docstrings at multiple places related to the different buffer implementations inside the
  :mod:`isaaclab.utils.buffers` module. The docstrings were not clear and did not provide enough
  information about the classes and their methods.

Added
^^^^^

* Added the field for fixed tendom names in the :class:`isaaclab.assets.ArticulationData` class.
  Earlier, this information was not exposed which was inconsistent with other name related information
  such as joint or body names.

Changed
^^^^^^^

* Renamed the fields ``min_num_time_lags`` and ``max_num_time_lags`` to ``min_delay`` and
  ``max_delay`` in the :class:`isaaclab.actuators.DelayedPDActuatorCfg` class. This is to make
  the naming simpler to understand.


0.18.2 (2024-06-25)
~~~~~~~~~~~~~~~~~~~

Changed
^^^^^^^

* Moved the configuration for tile-rendered camera into its own file named ``tiled_camera_cfg.py``.
  This makes it easier to follow where the configuration is located and how it is related to the class.


0.18.1 (2024-06-25)
~~~~~~~~~~~~~~~~~~~

Changed
^^^^^^^

* Ensured that a parity between class and its configuration class is explicitly visible in the
  :mod:`isaaclab.envs` module. This makes it easier to follow where definitions are located and how
  they are related. This should not be a breaking change as the classes are still accessible through the same module.


0.18.0 (2024-06-13)
~~~~~~~~~~~~~~~~~~~

Fixed
^^^^^

* Fixed the rendering logic to render at the specified interval. Earlier, the substep parameter had no effect and rendering
  would happen once every env.step() when active.

Changed
^^^^^^^

* Renamed :attr:`isaaclab.sim.SimulationCfg.substeps` to :attr:`isaaclab.sim.SimulationCfg.render_interval`.
  The render logic is now integrated in the decimation loop of the environment.


0.17.13 (2024-06-13)
~~~~~~~~~~~~~~~~~~~~

Fixed
^^^^^

* Fixed the orientation reset logic in :func:`isaaclab.envs.mdp.events.reset_root_state_uniform` to make it relative to
  the default orientation. Earlier, the position was sampled relative to the default and the orientation not.


0.17.12 (2024-06-13)
~~~~~~~~~~~~~~~~~~~~

Added
^^^^^

* Added the class :class:`isaaclab.utils.buffers.TimestampedBuffer` to store timestamped data.

Changed
^^^^^^^

* Added time-stamped buffers in the classes :class:`isaaclab.assets.RigidObjectData` and :class:`isaaclab.assets.ArticulationData`
  to update some values lazily and avoid unnecessary computations between physics updates. Before, all the data was always
  updated at every step, even if it was not used by the task.


0.17.11 (2024-05-30)
~~~~~~~~~~~~~~~~~~~~

Fixed
^^^^^

* Fixed :class:`isaaclab.sensor.ContactSensor` not loading correctly in extension mode.
  Earlier, the :attr:`isaaclab.sensor.ContactSensor.body_physx_view` was not initialized when
  :meth:`isaaclab.sensor.ContactSensor._debug_vis_callback` is called which references it.


0.17.10 (2024-05-30)
~~~~~~~~~~~~~~~~~~~~

Fixed
^^^^^

* Fixed compound classes being directly assigned in ``default_factory`` generator method
  :meth:`isaaclab.utils.configclass._return_f`, which resulted in shared references such that modifications to
  compound objects were reflected across all instances generated from the same ``default_factory`` method.


0.17.9 (2024-05-30)
~~~~~~~~~~~~~~~~~~~

Added
^^^^^

* Added ``variants`` attribute to the :class:`isaaclab.sim.from_files.UsdFileCfg` class to select USD
  variants when loading assets from USD files.


0.17.8 (2024-05-28)
~~~~~~~~~~~~~~~~~~~

Fixed
^^^^^

* Implemented the reset methods in the action terms to avoid returning outdated data.


0.17.7 (2024-05-28)
~~~~~~~~~~~~~~~~~~~

Added
^^^^^

* Added debug visualization utilities in the :class:`isaaclab.managers.ActionManager` class.


0.17.6 (2024-05-27)
~~~~~~~~~~~~~~~~~~~

Added
^^^^^

* Added ``wp.init()`` call in Warp utils.


0.17.5 (2024-05-22)
~~~~~~~~~~~~~~~~~~~

Changed
^^^^^^^

* Websocket livestreaming is no longer supported. Valid livestream options are {0, 1, 2}.
* WebRTC livestream is now set with livestream=2.


0.17.4 (2024-05-17)
~~~~~~~~~~~~~~~~~~~

Changed
^^^^^^^

* Modified the noise functions to also support add, scale, and abs operations on the data. Added aliases
  to ensure backward compatibility with the previous functions.

  * Added :attr:`isaaclab.utils.noise.NoiseCfg.operation` for the different operations.
  * Renamed ``constant_bias_noise`` to :func:`isaaclab.utils.noise.constant_noise`.
  * Renamed ``additive_uniform_noise`` to :func:`isaaclab.utils.noise.uniform_noise`.
  * Renamed ``additive_gaussian_noise`` to :func:`isaaclab.utils.noise.gaussian_noise`.


0.17.3 (2024-05-15)
~~~~~~~~~~~~~~~~~~~

Fixed
^^^^^

* Set ``hide_ui`` flag in the app launcher for livestream.
* Fix native client livestream extensions.


0.17.2 (2024-05-09)
~~~~~~~~~~~~~~~~~~~

Changed
^^^^^^^

* Renamed ``_range`` to ``distribution_params`` in ``events.py`` for methods that defined a distribution.
* Apply additive/scaling randomization noise on default data instead of current data.
* Changed material bucketing logic to prevent exceeding 64k materials.

Fixed
^^^^^

* Fixed broadcasting issues with indexing when environment and joint IDs are provided.
* Fixed incorrect tensor dimensions when setting a subset of environments.

Added
^^^^^

* Added support for randomization of fixed tendon parameters.
* Added support for randomization of dof limits.
* Added support for randomization of gravity.
* Added support for Gaussian sampling.
* Added default buffers to Articulation/Rigid object data classes for randomization.


0.17.1 (2024-05-10)
~~~~~~~~~~~~~~~~~~~

Fixed
^^^^^

* Added attribute :attr:`isaaclab.sim.converters.UrdfConverterCfg.override_joint_dynamics` to properly parse
  joint dynamics in :class:`isaaclab.sim.converters.UrdfConverter`.


0.17.0 (2024-05-07)
~~~~~~~~~~~~~~~~~~~

Changed
^^^^^^^

* Renamed ``BaseEnv`` to :class:`isaaclab.envs.ManagerBasedEnv`.
* Renamed ``base_env.py`` to ``manager_based_env.py``.
* Renamed ``BaseEnvCfg`` to :class:`isaaclab.envs.ManagerBasedEnvCfg`.
* Renamed ``RLTaskEnv`` to :class:`isaaclab.envs.ManagerBasedRLEnv`.
* Renamed ``rl_task_env.py`` to ``manager_based_rl_env.py``.
* Renamed ``RLTaskEnvCfg`` to :class:`isaaclab.envs.ManagerBasedRLEnvCfg`.
* Renamed ``rl_task_env_cfg.py`` to ``rl_env_cfg.py``.
* Renamed ``OIGEEnv`` to :class:`isaaclab.envs.DirectRLEnv`.
* Renamed ``oige_env.py`` to ``direct_rl_env.py``.
* Renamed ``RLTaskEnvWindow`` to :class:`isaaclab.envs.ui.ManagerBasedRLEnvWindow`.
* Renamed ``rl_task_env_window.py`` to ``manager_based_rl_env_window.py``.
* Renamed all references of ``BaseEnv``, ``BaseEnvCfg``, ``RLTaskEnv``, ``RLTaskEnvCfg``,  ``OIGEEnv``, and ``RLTaskEnvWindow``.

Added
^^^^^

* Added direct workflow base class :class:`isaaclab.envs.DirectRLEnv`.


0.16.4 (2024-05-06)
~~~~~~~~~~~~~~~~~~~~

Changed
^^^^^^^

* Added :class:`isaaclab.sensors.TiledCamera` to support tiled rendering with RGB and depth.


0.16.3 (2024-04-26)
~~~~~~~~~~~~~~~~~~~

Fixed
^^^^^

* Fixed parsing of filter prim path expressions in the :class:`isaaclab.sensors.ContactSensor` class.
  Earlier, the filter prim paths given to the physics view was not being parsed since they were specified as
  regex expressions instead of glob expressions.


0.16.2 (2024-04-25)
~~~~~~~~~~~~~~~~~~~~

Changed
^^^^^^^

* Simplified the installation procedure, isaaclab -e is no longer needed
* Updated torch dependency to 2.2.2


0.16.1 (2024-04-20)
~~~~~~~~~~~~~~~~~~~

Added
^^^^^

* Added attribute :attr:`isaaclab.sim.ArticulationRootPropertiesCfg.fix_root_link` to fix the root link
  of an articulation to the world frame.


0.16.0 (2024-04-16)
~~~~~~~~~~~~~~~~~~~

Added
^^^^^

* Added the function :meth:`isaaclab.utils.math.quat_unique` to standardize quaternion representations,
  i.e. always have a non-negative real part.
* Added events terms for randomizing mass by scale, simulation joint properties (stiffness, damping, armature,
  and friction)

Fixed
^^^^^

* Added clamping of joint positions and velocities in event terms for resetting joints. The simulation does not
  throw an error if the set values are out of their range. Hence, users are expected to clamp them before setting.
* Fixed :class:`isaaclab.envs.mdp.EMAJointPositionToLimitsActionCfg` to smoothen the actions
  at environment frequency instead of simulation frequency.

* Renamed the following functions in :meth:`isaaclab.envs.mdp` to avoid confusions:

  * Observation: :meth:`joint_pos_norm` -> :meth:`joint_pos_limit_normalized`
  * Action: :class:`ExponentialMovingAverageJointPositionAction` -> :class:`EMAJointPositionToLimitsAction`
  * Termination: :meth:`base_height` -> :meth:`root_height_below_minimum`
  * Termination: :meth:`joint_pos_limit` -> :meth:`joint_pos_out_of_limit`
  * Termination: :meth:`joint_pos_manual_limit` -> :meth:`joint_pos_out_of_manual_limit`
  * Termination: :meth:`joint_vel_limit` -> :meth:`joint_vel_out_of_limit`
  * Termination: :meth:`joint_vel_manual_limit` -> :meth:`joint_vel_out_of_manual_limit`
  * Termination: :meth:`joint_torque_limit` -> :meth:`joint_effort_out_of_limit`

Deprecated
^^^^^^^^^^

* Deprecated the function :meth:`isaaclab.envs.mdp.add_body_mass` in favor of
  :meth:`isaaclab.envs.mdp.randomize_rigid_body_mass`. This supports randomizing the mass based on different
  operations (add, scale, or set) and sampling distributions.


0.15.13 (2024-04-16)
~~~~~~~~~~~~~~~~~~~~

Changed
^^^^^^^

* Improved startup performance by enabling rendering-based extensions only when necessary and caching of nucleus directory.
* Renamed the flag ``OFFSCREEN_RENDER`` or ``--offscreen_render`` to ``ENABLE_CAMERAS`` or ``--enable_cameras`` respectively.


0.15.12 (2024-04-16)
~~~~~~~~~~~~~~~~~~~~

Changed
^^^^^^^

* Replaced calls to the ``check_file_path`` function in the :mod:`isaaclab.sim.spawners.from_files`
  with the USD stage resolve identifier function. This helps speed up the loading of assets from file paths
  by avoiding Nucleus server calls.


0.15.11 (2024-04-15)
~~~~~~~~~~~~~~~~~~~~

Added
^^^^^

* Added the :meth:`isaaclab.sim.SimulationContext.has_rtx_sensors` method to check if any
  RTX-related sensors such as cameras have been created in the simulation. This is useful to determine
  if simulation requires RTX rendering during step or not.

Fixed
^^^^^

* Fixed the rendering of RTX-related sensors such as cameras inside the :class:`isaaclab.envs.RLTaskEnv` class.
  Earlier the rendering did not happen inside the step function, which caused the sensor data to be empty.


0.15.10 (2024-04-11)
~~~~~~~~~~~~~~~~~~~~

Fixed
^^^^^

* Fixed sharing of the same memory address between returned tensors from observation terms
  in the :class:`isaaclab.managers.ObservationManager` class. Earlier, the returned
  tensors could map to the same memory address, causing issues when the tensors were modified
  during scaling, clipping or other operations.


0.15.9 (2024-04-04)
~~~~~~~~~~~~~~~~~~~

Fixed
^^^^^

* Fixed assignment of individual termination terms inside the :class:`isaaclab.managers.TerminationManager`
  class. Earlier, the terms were being assigned their values through an OR operation which resulted in incorrect
  values. This regression was introduced in version 0.15.1.


0.15.8 (2024-04-02)
~~~~~~~~~~~~~~~~~~~

Added
^^^^^

* Added option to define ordering of points for the mesh-grid generation in the
  :func:`isaaclab.sensors.ray_caster.patterns.grid_pattern`. This parameter defaults to 'xy'
  for backward compatibility.


0.15.7 (2024-03-28)
~~~~~~~~~~~~~~~~~~~

Added
^^^^^

* Adds option to return indices/data in the specified query keys order in
  :class:`isaaclab.managers.SceneEntityCfg` class, and the respective
  :func:`isaaclab.utils.string.resolve_matching_names_values` and
  :func:`isaaclab.utils.string.resolve_matching_names` functions.


0.15.6 (2024-03-28)
~~~~~~~~~~~~~~~~~~~

Added
^^^^^

* Extended the :class:`isaaclab.app.AppLauncher` class to support the loading of experience files
  from the command line. This allows users to load a specific experience file when running the application
  (such as for multi-camera rendering or headless mode).

Changed
^^^^^^^

* Changed default loading of experience files in the :class:`isaaclab.app.AppLauncher` class from the ones
  provided by Isaac Sim to the ones provided in Isaac Lab's ``apps`` directory.


0.15.5 (2024-03-23)
~~~~~~~~~~~~~~~~~~~

Fixed
^^^^^

* Fixed the env origins in :meth:`_compute_env_origins_grid` of :class:`isaaclab.terrain.TerrainImporter`
  to match that obtained from the Isaac Sim :class:`isaacsim.core.cloner.GridCloner` class.

Added
^^^^^

* Added unit test to ensure consistency between environment origins generated by IsaacSim's Grid Cloner and those
  produced by the TerrainImporter.


0.15.4 (2024-03-22)
~~~~~~~~~~~~~~~~~~~

Fixed
^^^^^

* Fixed the :class:`isaaclab.envs.mdp.actions.NonHolonomicActionCfg` class to use
  the correct variable when applying actions.


0.15.3 (2024-03-21)
~~~~~~~~~~~~~~~~~~~

Added
^^^^^

* Added unit test to check that :class:`isaaclab.scene.InteractiveScene` entity data is not shared between separate instances.

Fixed
^^^^^

* Moved class variables in :class:`isaaclab.scene.InteractiveScene` to correctly  be assigned as
  instance variables.
* Removed custom ``__del__`` magic method from :class:`isaaclab.scene.InteractiveScene`.


0.15.2 (2024-03-21)
~~~~~~~~~~~~~~~~~~~

Fixed
^^^^^

* Added resolving of relative paths for the main asset USD file when using the
  :class:`isaaclab.sim.converters.UrdfConverter` class. This is to ensure that the material paths are
  resolved correctly when the main asset file is moved to a different location.


0.15.1 (2024-03-19)
~~~~~~~~~~~~~~~~~~~

Fixed
^^^^^

* Fixed the imitation learning workflow example script, updating Isaac Lab and Robomimic API calls.
* Removed the resetting of :attr:`_term_dones` in the :meth:`isaaclab.managers.TerminationManager.reset`.
  Previously, the environment cleared out all the terms. However, it impaired reading the specific term's values externally.


0.15.0 (2024-03-17)
~~~~~~~~~~~~~~~~~~~

Deprecated
^^^^^^^^^^

* Renamed :class:`isaaclab.managers.RandomizationManager` to :class:`isaaclab.managers.EventManager`
  class for clarification as the manager takes care of events such as reset in addition to pure randomizations.
* Renamed :class:`isaaclab.managers.RandomizationTermCfg` to :class:`isaaclab.managers.EventTermCfg`
  for consistency with the class name change.


0.14.1 (2024-03-16)
~~~~~~~~~~~~~~~~~~~

Added
^^^^^

* Added simulation schemas for joint drive and fixed tendons. These can be configured for assets imported
  from file formats.
* Added logging of tendon properties to the articulation class (if they are present in the USD prim).


0.14.0 (2024-03-15)
~~~~~~~~~~~~~~~~~~~

Fixed
^^^^^

* Fixed the ordering of body names used in the :class:`isaaclab.assets.Articulation` class. Earlier,
  the body names were not following the same ordering as the bodies in the articulation. This led
  to issues when using the body names to access data related to the links from the articulation view
  (such as Jacobians, mass matrices, etc.).

Removed
^^^^^^^

* Removed the attribute :attr:`body_physx_view` from the :class:`isaaclab.assets.RigidObject`
  and :class:`isaaclab.assets.Articulation` classes. These were causing confusions when used
  with articulation view since the body names were not following the same ordering.


0.13.1 (2024-03-14)
~~~~~~~~~~~~~~~~~~~

Removed
^^^^^^^

* Removed the :mod:`isaaclab.compat` module. This module was used to provide compatibility
  with older versions of Isaac Sim. It is no longer needed since we have most of the functionality
  absorbed into the main classes.


0.13.0 (2024-03-12)
~~~~~~~~~~~~~~~~~~~

Added
^^^^^

* Added support for the following data types inside the :class:`isaaclab.sensors.Camera` class:
  ``instance_segmentation_fast`` and ``instance_id_segmentation_fast``. These are GPU-supported annotations
  and are faster than the regular annotations.

Fixed
^^^^^

* Fixed handling of semantic filtering inside the :class:`isaaclab.sensors.Camera` class. Earlier,
  the annotator was given ``semanticTypes`` as an argument. However, with Isaac Sim 2023.1, the annotator
  does not accept this argument. Instead the mapping needs to be set to the synthetic data interface directly.
* Fixed the return shape of colored images for segmentation data types inside the
  :class:`isaaclab.sensors.Camera` class. Earlier, the images were always returned as ``int32``. Now,
  they are casted to ``uint8`` 4-channel array before returning if colorization is enabled for the annotation type.

Removed
^^^^^^^

* Dropped support for ``instance_segmentation`` and ``instance_id_segmentation`` annotations in the
  :class:`isaaclab.sensors.Camera` class. Their "fast" counterparts should be used instead.
* Renamed the argument :attr:`isaaclab.sensors.CameraCfg.semantic_types` to
  :attr:`isaaclab.sensors.CameraCfg.semantic_filter`. This is more aligned with Replicator's terminology
  for semantic filter predicates.
* Replaced the argument :attr:`isaaclab.sensors.CameraCfg.colorize` with separate colorized
  arguments for each annotation type (:attr:`~isaaclab.sensors.CameraCfg.colorize_instance_segmentation`,
  :attr:`~isaaclab.sensors.CameraCfg.colorize_instance_id_segmentation`, and
  :attr:`~isaaclab.sensors.CameraCfg.colorize_semantic_segmentation`).


0.12.4 (2024-03-11)
~~~~~~~~~~~~~~~~~~~

Fixed
^^^^^


* Adapted randomization terms to deal with ``slice`` for the body indices. Earlier, the terms were not
  able to handle the slice object and were throwing an error.
* Added ``slice`` type-hinting to all body and joint related methods in the rigid body and articulation
  classes. This is to make it clear that the methods can handle both list of indices and slices.


0.12.3 (2024-03-11)
~~~~~~~~~~~~~~~~~~~

Fixed
^^^^^

* Added signal handler to the :class:`isaaclab.app.AppLauncher` class to catch the ``SIGINT`` signal
  and close the application gracefully. This is to prevent the application from crashing when the user
  presses ``Ctrl+C`` to close the application.


0.12.2 (2024-03-10)
~~~~~~~~~~~~~~~~~~~

Added
^^^^^

* Added observation terms for states of a rigid object in world frame.
* Added randomization terms to set root state with randomized orientation and joint state within user-specified limits.
* Added reward term for penalizing specific termination terms.

Fixed
^^^^^

* Improved sampling of states inside randomization terms. Earlier, the code did multiple torch calls
  for sampling different components of the vector. Now, it uses a single call to sample the entire vector.


0.12.1 (2024-03-09)
~~~~~~~~~~~~~~~~~~~

Added
^^^^^

* Added an option to the last actions observation term to get a specific term by name from the action manager.
  If None, the behavior remains the same as before (the entire action is returned).


0.12.0 (2024-03-08)
~~~~~~~~~~~~~~~~~~~

Added
^^^^^

* Added functionality to sample flat patches on a generated terrain. This can be configured using
  :attr:`isaaclab.terrains.SubTerrainBaseCfg.flat_patch_sampling` attribute.
* Added a randomization function for setting terrain-aware root state. Through this, an asset can be
  reset to a randomly sampled flat patches.

Fixed
^^^^^

* Separated normal and terrain-base position commands. The terrain based commands rely on the
  terrain to sample flat patches for setting the target position.
* Fixed command resample termination function.

Changed
^^^^^^^

* Added the attribute :attr:`isaaclab.envs.mdp.commands.UniformVelocityCommandCfg.heading_control_stiffness`
  to control the stiffness of the heading control term in the velocity command term. Earlier, this was
  hard-coded to 0.5 inside the term.

Removed
^^^^^^^

* Removed the function :meth:`sample_new_targets` in the terrain importer. Instead the attribute
  :attr:`isaaclab.terrains.TerrainImporter.flat_patches` should be used to sample new targets.


0.11.3 (2024-03-04)
~~~~~~~~~~~~~~~~~~~

Fixed
^^^^^

* Corrects the functions :func:`isaaclab.utils.math.axis_angle_from_quat` and :func:`isaaclab.utils.math.quat_error_magnitude`
  to accept tensors of the form (..., 4) instead of (N, 4). This brings us in line with our documentation and also upgrades one of our functions
  to handle higher dimensions.


0.11.2 (2024-03-04)
~~~~~~~~~~~~~~~~~~~

Added
^^^^^

* Added checks for default joint position and joint velocity in the articulation class. This is to prevent
  users from configuring values for these quantities that might be outside the valid range from the simulation.


0.11.1 (2024-02-29)
~~~~~~~~~~~~~~~~~~~

Added
^^^^^

* Replaced the default values for ``joint_ids`` and ``body_ids`` from ``None`` to ``slice(None)``
  in the :class:`isaaclab.managers.SceneEntityCfg`.
* Adapted rewards and observations terms so that the users can query a subset of joints and bodies.


0.11.0 (2024-02-27)
~~~~~~~~~~~~~~~~~~~

Removed
^^^^^^^

* Dropped support for Isaac Sim<=2022.2. As part of this, removed the components of :class:`isaaclab.app.AppLauncher`
  which handled ROS extension loading. We no longer need them in Isaac Sim>=2023.1 to control the load order to avoid crashes.
* Upgraded Dockerfile to use ISAACSIM_VERSION=2023.1.1 by default.


0.10.28 (2024-02-29)
~~~~~~~~~~~~~~~~~~~~

Added
^^^^^

* Implemented relative and moving average joint position action terms. These allow the user to specify
  the target joint positions as relative to the current joint positions or as a moving average of the
  joint positions over a window of time.


0.10.27 (2024-02-28)
~~~~~~~~~~~~~~~~~~~~

Added
^^^^^

* Added UI feature to start and stop animation recording in the stage when running an environment.
  To enable this feature, please pass the argument ``--disable_fabric`` to the environment script to allow
  USD read/write operations. Be aware that this will slow down the simulation.


0.10.26 (2024-02-26)
~~~~~~~~~~~~~~~~~~~~

Added
^^^^^

* Added a viewport camera controller class to the :class:`isaaclab.envs.BaseEnv`. This is useful
  for applications where the user wants to render the viewport from different perspectives even when the
  simulation is running in headless mode.


0.10.25 (2024-02-26)
~~~~~~~~~~~~~~~~~~~~

Fixed
^^^^^

* Ensures that all path arguments in :mod:`isaaclab.sim.utils` are cast to ``str``. Previously,
  we had handled path types as strings without casting.


0.10.24 (2024-02-26)
~~~~~~~~~~~~~~~~~~~~

Added
^^^^^

* Added tracking of contact time in the :class:`isaaclab.sensors.ContactSensor` class. Previously,
  only the air time was being tracked.
* Added contact force threshold, :attr:`isaaclab.sensors.ContactSensorCfg.force_threshold`, to detect
  when the contact sensor is in contact. Previously, this was set to hard-coded 1.0 in the sensor class.


0.10.23 (2024-02-21)
~~~~~~~~~~~~~~~~~~~~

Fixed
^^^^^

* Fixes the order of size arguments in :meth:`isaaclab.terrains.height_field.random_uniform_terrain`. Previously, the function
  would crash if the size along x and y were not the same.


0.10.22 (2024-02-14)
~~~~~~~~~~~~~~~~~~~~

Fixed
^^^^^

* Fixed "divide by zero" bug in :class:`~isaaclab.sim.SimulationContext` when setting gravity vector.
  Now, it is correctly disabled when the gravity vector is set to zero.


0.10.21 (2024-02-12)
~~~~~~~~~~~~~~~~~~~~

Fixed
^^^^^

* Fixed the printing of articulation joint information when the articulation has only one joint.
  Earlier, the function was performing a squeeze operation on the tensor, which caused an error when
  trying to index the tensor of shape (1,).


0.10.20 (2024-02-12)
~~~~~~~~~~~~~~~~~~~~

Added
^^^^^

* Adds :attr:`isaaclab.sim.PhysxCfg.enable_enhanced_determinism` to enable improved
  determinism from PhysX. Please note this comes at the expense of performance.


0.10.19 (2024-02-08)
~~~~~~~~~~~~~~~~~~~~

Fixed
^^^^^

* Fixed environment closing so that articulations, objects, and sensors are cleared properly.


0.10.18 (2024-02-05)
~~~~~~~~~~~~~~~~~~~~

Fixed
^^^^^

* Pinned :mod:`torch` version to 2.0.1 in the setup.py to keep parity version of :mod:`torch` supplied by
  Isaac 2023.1.1, and prevent version incompatibility between :mod:`torch` ==2.2 and
  :mod:`typing-extensions` ==3.7.4.3


0.10.17 (2024-02-02)
~~~~~~~~~~~~~~~~~~~~

Fixed
^^^^^^

* Fixed carb setting ``/app/livestream/enabled`` to be set as False unless live-streaming is specified
  by :class:`isaaclab.app.AppLauncher` settings. This fixes the logic of :meth:`SimulationContext.render`,
  which depended on the config in previous versions of Isaac defaulting to false for this setting.


0.10.16 (2024-01-29)
~~~~~~~~~~~~~~~~~~~~

Added
^^^^^^

* Added an offset parameter to the height scan observation term. This allows the user to specify the
  height offset of the scan from the tracked body. Previously it was hard-coded to be 0.5.


0.10.15 (2024-01-29)
~~~~~~~~~~~~~~~~~~~~

Fixed
^^^^^

* Fixed joint torque computation for implicit actuators. Earlier, the torque was always zero for implicit
  actuators. Now, it is computed approximately by applying the PD law.


0.10.14 (2024-01-22)
~~~~~~~~~~~~~~~~~~~~

Fixed
^^^^^

* Fixed the tensor shape of :attr:`isaaclab.sensors.ContactSensorData.force_matrix_w`. Earlier, the reshaping
  led to a mismatch with the data obtained from PhysX.


0.10.13 (2024-01-15)
~~~~~~~~~~~~~~~~~~~~

Fixed
^^^^^

* Fixed running of environments with a single instance even if the :attr:`replicate_physics`` flag is set to True.


0.10.12 (2024-01-10)
~~~~~~~~~~~~~~~~~~~~

Fixed
^^^^^

* Fixed indexing of source and target frames in the :class:`isaaclab.sensors.FrameTransformer` class.
  Earlier, it always assumed that the source frame body is at index 0. Now, it uses the body index of the
  source frame to compute the transformation.

Deprecated
^^^^^^^^^^

* Renamed quantities in the :class:`isaaclab.sensors.FrameTransformerData` class to be more
  consistent with the terminology used in the asset classes. The following quantities are deprecated:

  * ``target_rot_w`` -> ``target_quat_w``
  * ``source_rot_w`` -> ``source_quat_w``
  * ``target_rot_source`` -> ``target_quat_source``


0.10.11 (2024-01-08)
~~~~~~~~~~~~~~~~~~~~

Fixed
^^^^^

* Fixed attribute error raised when calling the :class:`isaaclab.envs.mdp.TerrainBasedPositionCommand`
  command term.
* Added a dummy function in :class:`isaaclab.terrain.TerrainImporter` that returns environment
  origins as terrain-aware sampled targets. This function should be implemented by child classes based on
  the terrain type.


0.10.10 (2023-12-21)
~~~~~~~~~~~~~~~~~~~~

Fixed
^^^^^

* Fixed reliance on non-existent ``Viewport`` in :class:`isaaclab.sim.SimulationContext` when loading livestreaming
  by ensuring that the extension ``omni.kit.viewport.window`` is enabled in :class:`isaaclab.app.AppLauncher` when
  livestreaming is enabled


0.10.9 (2023-12-21)
~~~~~~~~~~~~~~~~~~~

Fixed
^^^^^

* Fixed invalidation of physics views inside the asset and sensor classes. Earlier, they were left initialized
  even when the simulation was stopped. This caused issues when closing the application.


0.10.8 (2023-12-20)
~~~~~~~~~~~~~~~~~~~

Fixed
^^^^^

* Fixed the :class:`isaaclab.envs.mdp.actions.DifferentialInverseKinematicsAction` class
  to account for the offset pose of the end-effector.


0.10.7 (2023-12-19)
~~~~~~~~~~~~~~~~~~~

Fixed
^^^^^

* Added a check to ray-cast and camera sensor classes to ensure that the sensor prim path does not
  have a regex expression at its leaf. For instance, ``/World/Robot/camera_.*`` is not supported
  for these sensor types. This behavior needs to be fixed in the future.


0.10.6 (2023-12-19)
~~~~~~~~~~~~~~~~~~~

Added
^^^^^

* Added support for using articulations as visualization markers. This disables all physics APIs from
  the articulation and allows the user to use it as a visualization marker. It is useful for creating
  visualization markers for the end-effectors or base of the robot.

Fixed
^^^^^

* Fixed hiding of debug markers from secondary images when using the
  :class:`isaaclab.markers.VisualizationMarkers` class. Earlier, the properties were applied on
  the XForm prim instead of the Mesh prim.


0.10.5 (2023-12-18)
~~~~~~~~~~~~~~~~~~~

Fixed
^^^^^

* Fixed test ``check_base_env_anymal_locomotion.py``, which
  previously called :func:`torch.jit.load` with the path to a policy (which would work
  for a local file), rather than calling
  :func:`isaaclab.utils.assets.read_file` on the path to get the file itself.


0.10.4 (2023-12-14)
~~~~~~~~~~~~~~~~~~~

Fixed
^^^^^

* Fixed potentially breaking import of omni.kit.widget.toolbar by ensuring that
  if live-stream is enabled, then the :mod:`omni.kit.widget.toolbar`
  extension is loaded.

0.10.3 (2023-12-12)
~~~~~~~~~~~~~~~~~~~

Added
^^^^^

* Added the attribute :attr:`isaaclab.actuators.ActuatorNetMLPCfg.input_order`
  to specify the order of the input tensors to the MLP network.

Fixed
^^^^^

* Fixed computation of metrics for the velocity command term. Earlier, the norm was being computed
  over the entire batch instead of the last dimension.
* Fixed the clipping inside the :class:`isaaclab.actuators.DCMotor` class. Earlier, it was
  not able to handle the case when configured saturation limit was set to None.


0.10.2 (2023-12-12)
~~~~~~~~~~~~~~~~~~~

Fixed
^^^^^

* Added a check in the simulation stop callback in the :class:`isaaclab.sim.SimulationContext` class
  to not render when an exception is raised. The while loop in the callback was preventing the application
  from closing when an exception was raised.


0.10.1 (2023-12-06)
~~~~~~~~~~~~~~~~~~~

Added
^^^^^

* Added command manager class with terms defined by :class:`isaaclab.managers.CommandTerm`. This
  allow for multiple types of command generators to be used in the same environment.


0.10.0 (2023-12-04)
~~~~~~~~~~~~~~~~~~~

Changed
^^^^^^^

* Modified the sensor and asset base classes to use the underlying PhysX views instead of Isaac Sim views.
  Using Isaac Sim classes led to a very high load time (of the order of minutes) when using a scene with
  many assets. This is because Isaac Sim supports USD paths which are slow and not required.

Added
^^^^^

* Added faster implementation of USD stage traversal methods inside the :class:`isaaclab.sim.utils` module.
* Added properties :attr:`isaaclab.assets.AssetBase.num_instances` and
  :attr:`isaaclab.sensor.SensorBase.num_instances` to obtain the number of instances of the asset
  or sensor in the simulation respectively.

Removed
^^^^^^^

* Removed dependencies on Isaac Sim view classes. It is no longer possible to use :attr:`root_view` and
  :attr:`body_view`. Instead use :attr:`root_physx_view` and :attr:`body_physx_view` to access the underlying
  PhysX views.


0.9.55 (2023-12-03)
~~~~~~~~~~~~~~~~~~~

Fixed
^^^^^

* Fixed the Nucleus directory path in the :attr:`isaaclab.utils.assets.NVIDIA_NUCLEUS_DIR`.
  Earlier, it was referring to the ``NVIDIA/Assets`` directory instead of ``NVIDIA``.


0.9.54 (2023-11-29)
~~~~~~~~~~~~~~~~~~~

Fixed
^^^^^

* Fixed pose computation in the :class:`isaaclab.sensors.Camera` class to obtain them from XFormPrimView
  instead of using ``UsdGeomCamera.ComputeLocalToWorldTransform`` method. The latter is not updated correctly
  during GPU simulation.
* Fixed initialization of the annotator info in the class :class:`isaaclab.sensors.Camera`. Previously
  all dicts had the same memory address which caused all annotators to have the same info.
* Fixed the conversion of ``uint32`` warp arrays inside the :meth:`isaaclab.utils.array.convert_to_torch`
  method. PyTorch does not support this type, so it is converted to ``int32`` before converting to PyTorch tensor.
* Added render call inside :meth:`isaaclab.sim.SimulationContext.reset` to initialize Replicator
  buffers when the simulation is reset.


0.9.53 (2023-11-29)
~~~~~~~~~~~~~~~~~~~

Changed
^^^^^^^

* Changed the behavior of passing :obj:`None` to the :class:`isaaclab.actuators.ActuatorBaseCfg`
  class. Earlier, they were resolved to fixed default values. Now, they imply that the values are loaded
  from the USD joint drive configuration.

Added
^^^^^

* Added setting of joint armature and friction quantities to the articulation class.


0.9.52 (2023-11-29)
~~~~~~~~~~~~~~~~~~~

Changed
^^^^^^^

* Changed the warning print in :meth:`isaaclab.sim.utils.apply_nested` method
  to be more descriptive. Earlier, it was printing a warning for every instanced prim.
  Now, it only prints a warning if it could not apply the attribute to any of the prims.

Added
^^^^^

* Added the method :meth:`isaaclab.utils.assets.retrieve_file_path` to
  obtain the absolute path of a file on the Nucleus server or locally.

Fixed
^^^^^

* Fixed hiding of STOP button in the :class:`AppLauncher` class when running the
  simulation in headless mode.
* Fixed a bug with :meth:`isaaclab.sim.utils.clone` failing when the input prim path
  had no parent (example: "/Table").


0.9.51 (2023-11-29)
~~~~~~~~~~~~~~~~~~~

Changed
^^^^^^^

* Changed the :meth:`isaaclab.sensor.SensorBase.update` method to always recompute the buffers if
  the sensor is in visualization mode.

Added
^^^^^

* Added available entities to the error message when accessing a non-existent entity in the
  :class:`InteractiveScene` class.
* Added a warning message when the user tries to reference an invalid prim in the :class:`FrameTransformer` sensor.


0.9.50 (2023-11-28)
~~~~~~~~~~~~~~~~~~~

Added
^^^^^

* Hid the ``STOP`` button in the UI when running standalone Python scripts. This is to prevent
  users from accidentally clicking the button and stopping the simulation. They should only be able to
  play and pause the simulation from the UI.

Removed
^^^^^^^

* Removed :attr:`isaaclab.sim.SimulationCfg.shutdown_app_on_stop`. The simulation is always rendering
  if it is stopped from the UI. The user needs to close the window or press ``Ctrl+C`` to close the simulation.


0.9.49 (2023-11-27)
~~~~~~~~~~~~~~~~~~~

Added
^^^^^

* Added an interface class, :class:`isaaclab.managers.ManagerTermBase`, to serve as the parent class
  for term implementations that are functional classes.
* Adapted all managers to support terms that are classes and not just functions clearer. This allows the user to
  create more complex terms that require additional state information.


0.9.48 (2023-11-24)
~~~~~~~~~~~~~~~~~~~

Fixed
^^^^^

* Fixed initialization of drift in the :class:`isaaclab.sensors.RayCasterCamera` class.


0.9.47 (2023-11-24)
~~~~~~~~~~~~~~~~~~~

Fixed
^^^^^

* Automated identification of the root prim in the :class:`isaaclab.assets.RigidObject` and
  :class:`isaaclab.assets.Articulation` classes. Earlier, the root prim was hard-coded to
  the spawn prim path. Now, the class searches for the root prim under the spawn prim path.


0.9.46 (2023-11-24)
~~~~~~~~~~~~~~~~~~~

Fixed
^^^^^

* Fixed a critical issue in the asset classes with writing states into physics handles.
  Earlier, the states were written over all the indices instead of the indices of the
  asset that were being updated. This caused the physics handles to refresh the states
  of all the assets in the scene, which is not desirable.


0.9.45 (2023-11-24)
~~~~~~~~~~~~~~~~~~~

Added
^^^^^

* Added :class:`isaaclab.command_generators.UniformPoseCommandGenerator` to generate
  poses in the asset's root frame by uniformly sampling from a given range.


0.9.44 (2023-11-16)
~~~~~~~~~~~~~~~~~~~

Added
^^^^^

* Added methods :meth:`reset` and :meth:`step` to the :class:`isaaclab.envs.BaseEnv`. This unifies
  the environment interface for simple standalone applications with the class.


0.9.43 (2023-11-16)
~~~~~~~~~~~~~~~~~~~

Fixed
^^^^^

* Replaced subscription of physics play and stop events in the :class:`isaaclab.assets.AssetBase` and
  :class:`isaaclab.sensors.SensorBase` classes with subscription to time-line play and stop events.
  This is to prevent issues in cases where physics first needs to perform mesh cooking and handles are not
  available immediately. For instance, with deformable meshes.


0.9.42 (2023-11-16)
~~~~~~~~~~~~~~~~~~~

Fixed
^^^^^

* Fixed setting of damping values from the configuration for :class:`ActuatorBase` class. Earlier,
  the stiffness values were being set into damping when a dictionary configuration was passed to the
  actuator model.
* Added dealing with :class:`int` and :class:`float` values in the configurations of :class:`ActuatorBase`.
  Earlier, a type-error was thrown when integer values were passed to the actuator model.


0.9.41 (2023-11-16)
~~~~~~~~~~~~~~~~~~~

Fixed
^^^^^

* Fixed the naming and shaping issues in the binary joint action term.


0.9.40 (2023-11-09)
~~~~~~~~~~~~~~~~~~~

Fixed
^^^^^

* Simplified the manual initialization of Isaac Sim :class:`ArticulationView` class. Earlier, we basically
  copied the code from the Isaac Sim source code. Now, we just call their initialize method.

Changed
^^^^^^^

* Changed the name of attribute :attr:`default_root_state_w` to :attr:`default_root_state`. The latter is
  more correct since the data is actually in the local environment frame and not the simulation world frame.


0.9.39 (2023-11-08)
~~~~~~~~~~~~~~~~~~~

Fixed
^^^^^

* Changed the reference of private ``_body_view`` variable inside the :class:`RigidObject` class
  to the public ``body_view`` property. For a rigid object, the private variable is not defined.


0.9.38 (2023-11-07)
~~~~~~~~~~~~~~~~~~~

Changed
^^^^^^^

* Upgraded the :class:`isaaclab.envs.RLTaskEnv` class to support Gym 0.29.0 environment definition.

Added
^^^^^

* Added computation of ``time_outs`` and ``terminated`` signals inside the termination manager. These follow the
  definition mentioned in `Gym 0.29.0 <https://gymnasium.farama.org/tutorials/gymnasium_basics/handling_time_limits/>`_.
* Added proper handling of observation and action spaces in the :class:`isaaclab.envs.RLTaskEnv` class.
  These now follow closely to how Gym VecEnv handles the spaces.


0.9.37 (2023-11-06)
~~~~~~~~~~~~~~~~~~~

Fixed
^^^^^

* Fixed broken visualization in :mod:`isaaclab.sensors.FrameTramsformer` class by overwriting the
  correct ``_debug_vis_callback`` function.
* Moved the visualization marker configurations of sensors to their respective sensor configuration classes.
  This allows users to set these configurations from the configuration object itself.


0.9.36 (2023-11-03)
~~~~~~~~~~~~~~~~~~~

Fixed
^^^^^

* Added explicit deleting of different managers in the :class:`isaaclab.envs.BaseEnv` and
  :class:`isaaclab.envs.RLTaskEnv` classes. This is required since deleting the managers
  is order-sensitive (many managers need to be deleted before the scene is deleted).


0.9.35 (2023-11-02)
~~~~~~~~~~~~~~~~~~~

Fixed
^^^^^

* Fixed the error: ``'str' object has no attribute '__module__'`` introduced by adding the future import inside the
  :mod:`isaaclab.utils.warp.kernels` module. Warp language does not support the ``__future__`` imports.


0.9.34 (2023-11-02)
~~~~~~~~~~~~~~~~~~~

Fixed
^^^^^

* Added missing import of ``from __future__ import annotations`` in the :mod:`isaaclab.utils.warp`
  module. This is needed to have a consistent behavior across Python versions.


0.9.33 (2023-11-02)
~~~~~~~~~~~~~~~~~~~

Fixed
^^^^^

* Fixed the :class:`isaaclab.command_generators.NullCommandGenerator` class. Earlier,
  it was having a runtime error due to infinity in the resampling time range. Now, the class just
  overrides the parent methods to perform no operations.


0.9.32 (2023-11-02)
~~~~~~~~~~~~~~~~~~~

Changed
^^^^^^^

* Renamed the :class:`isaaclab.envs.RLEnv` class to :class:`isaaclab.envs.RLTaskEnv` to
  avoid confusions in terminologies between environments and tasks.


0.9.31 (2023-11-02)
~~~~~~~~~~~~~~~~~~~

Added
^^^^^

* Added the :class:`isaaclab.sensors.RayCasterCamera` class, as a ray-casting based camera for
  "distance_to_camera", "distance_to_image_plane" and "normals" annotations. It has the same interface and
  functionalities as the USD Camera while it is on average 30% faster.


0.9.30 (2023-11-01)
~~~~~~~~~~~~~~~~~~~

Fixed
^^^^^

* Added skipping of None values in the :class:`InteractiveScene` class when creating the scene from configuration
  objects. Earlier, it was throwing an error when the user passed a None value for a scene element.
* Added ``kwargs`` to the :class:`RLEnv` class to allow passing additional arguments from gym registry function.
  This is now needed since the registry function passes args beyond the ones specified in the constructor.


0.9.29 (2023-11-01)
~~~~~~~~~~~~~~~~~~~

Fixed
^^^^^

* Fixed the material path resolution inside the :class:`isaaclab.sim.converters.UrdfConverter` class.
  With Isaac Sim 2023.1, the material paths from the importer are always saved as absolute paths. This caused
  issues when the generated USD file was moved to a different location. The fix now resolves the material paths
  relative to the USD file location.


0.9.28 (2023-11-01)
~~~~~~~~~~~~~~~~~~~

Changed
^^^^^^^

* Changed the way the :func:`isaaclab.sim.spawners.from_files.spawn_ground_plane` function sets the
  height of the ground. Earlier, it was reading the height from the configuration object. Now, it expects the
  desired transformation as inputs to the function. This makes it consistent with the other spawner functions.


0.9.27 (2023-10-31)
~~~~~~~~~~~~~~~~~~~

Changed
^^^^^^^

* Removed the default value of the argument ``camel_case`` in setters of USD attributes. This is to avoid
  confusion with the naming of the attributes in the USD file.

Fixed
^^^^^

* Fixed the selection of material prim in the :class:`isaaclab.sim.spawners.materials.spawn_preview_surface`
  method. Earlier, the created prim was being selected in the viewport which interfered with the selection of
  prims by the user.
* Updated :class:`isaaclab.sim.converters.MeshConverter` to use a different stage than the default stage
  for the conversion. This is to avoid the issue of the stage being closed when the conversion is done.


0.9.26 (2023-10-31)
~~~~~~~~~~~~~~~~~~~

Added
^^^^^

* Added the sensor implementation for :class:`isaaclab.sensors.FrameTransformer` class. Currently,
  it handles obtaining the transformation between two frames in the same articulation.


0.9.25 (2023-10-27)
~~~~~~~~~~~~~~~~~~~

Added
^^^^^

* Added the :mod:`isaaclab.envs.ui` module to put all the UI-related classes in one place. This currently
  implements the :class:`isaaclab.envs.ui.BaseEnvWindow` and :class:`isaaclab.envs.ui.RLEnvWindow`
  classes. Users can inherit from these classes to create their own UI windows.
* Added the attribute :attr:`isaaclab.envs.BaseEnvCfg.ui_window_class_type` to specify the UI window class
  to be used for the environment. This allows the user to specify their own UI window class to be used for the
  environment.


0.9.24 (2023-10-27)
~~~~~~~~~~~~~~~~~~~

Changed
^^^^^^^

* Changed the behavior of setting up debug visualization for assets, sensors and command generators.
  Earlier it was raising an error if debug visualization was not enabled in the configuration object.
  Now it checks whether debug visualization is implemented and only sets up the callback if it is
  implemented.


0.9.23 (2023-10-27)
~~~~~~~~~~~~~~~~~~~

Fixed
^^^^^

* Fixed a typo in the :class:`AssetBase` and :class:`SensorBase` that effected the class destructor.
  Earlier, a tuple was being created in the constructor instead of the actual object.


0.9.22 (2023-10-26)
~~~~~~~~~~~~~~~~~~~

Added
^^^^^

* Added a :class:`isaaclab.command_generators.NullCommandGenerator` class for no command environments.
  This is easier to work with than having checks for :obj:`None` in the command generator.

Fixed
^^^^^

* Moved the randomization manager to the :class:`isaaclab.envs.BaseEnv` class with the default
  settings to reset the scene to the defaults specified in the configurations of assets.
* Moved command generator to the :class:`isaaclab.envs.RlEnv` class to have all task-specification
  related classes in the same place.


0.9.21 (2023-10-26)
~~~~~~~~~~~~~~~~~~~

Fixed
^^^^^

* Decreased the priority of callbacks in asset and sensor base classes. This may help in preventing
  crashes when warm starting the simulation.
* Fixed no rendering mode when running the environment from the GUI. Earlier the function
  :meth:`SimulationContext.set_render_mode` was erroring out.


0.9.20 (2023-10-25)
~~~~~~~~~~~~~~~~~~~

Fixed
^^^^^

* Changed naming in :class:`isaaclab.sim.SimulationContext.RenderMode` to use ``NO_GUI_OR_RENDERING``
  and ``NO_RENDERING`` instead of ``HEADLESS`` for clarity.
* Changed :class:`isaaclab.sim.SimulationContext` to be capable of handling livestreaming and
  offscreen rendering.
* Changed :class:`isaaclab.app.AppLauncher` envvar ``VIEWPORT_RECORD`` to the more descriptive
  ``OFFSCREEN_RENDER``.


0.9.19 (2023-10-25)
~~~~~~~~~~~~~~~~~~~

Added
^^^^^

* Added Gym observation and action spaces for the :class:`isaaclab.envs.RLEnv` class.


0.9.18 (2023-10-23)
~~~~~~~~~~~~~~~~~~~

Added
^^^^^

* Created :class:`isaaclab.sim.converters.asset_converter.AssetConverter` to serve as a base
  class for all asset converters.
* Added :class:`isaaclab.sim.converters.mesh_converter.MeshConverter` to handle loading and conversion
  of mesh files (OBJ, STL and FBX) into USD format.
* Added script ``convert_mesh.py`` to ``source/tools`` to allow users to convert a mesh to USD via command line arguments.

Changed
^^^^^^^

* Renamed the submodule :mod:`isaaclab.sim.loaders` to :mod:`isaaclab.sim.converters` to be more
  general with the functionality of the module.
* Updated ``check_instanceable.py`` script to convert relative paths to absolute paths.


0.9.17 (2023-10-22)
~~~~~~~~~~~~~~~~~~~

Added
^^^^^

* Added setters and getters for term configurations in the :class:`RandomizationManager`, :class:`RewardManager`
  and :class:`TerminationManager` classes. This allows the user to modify the term configurations after the
  manager has been created.
* Added the method :meth:`compute_group` to the :class:`isaaclab.managers.ObservationManager` class to
  compute the observations for only a given group.
* Added the curriculum term for modifying reward weights after certain environment steps.


0.9.16 (2023-10-22)
~~~~~~~~~~~~~~~~~~~

Added
^^^^^

* Added support for keyword arguments for terms in the :class:`isaaclab.managers.ManagerBase`.

Fixed
^^^^^

* Fixed resetting of buffers in the :class:`TerminationManager` class. Earlier, the values were being set
  to ``0.0`` instead of ``False``.


0.9.15 (2023-10-22)
~~~~~~~~~~~~~~~~~~~

Added
^^^^^

* Added base yaw heading and body acceleration into :class:`isaaclab.assets.RigidObjectData` class.
  These quantities are computed inside the :class:`RigidObject` class.

Fixed
^^^^^

* Fixed the :meth:`isaaclab.assets.RigidObject.set_external_force_and_torque` method to correctly
  deal with the body indices.
* Fixed a bug in the :meth:`isaaclab.utils.math.wrap_to_pi` method to prevent self-assignment of
  the input tensor.


0.9.14 (2023-10-21)
~~~~~~~~~~~~~~~~~~~

Added
^^^^^

* Added 2-D drift (i.e. along x and y) to the :class:`isaaclab.sensors.RayCaster` class.
* Added flags to the :class:`isaaclab.sensors.ContactSensorCfg` to optionally obtain the
  sensor origin and air time information. Since these are not required by default, they are
  disabled by default.

Fixed
^^^^^

* Fixed the handling of contact sensor history buffer in the :class:`isaaclab.sensors.ContactSensor` class.
  Earlier, the buffer was not being updated correctly.


0.9.13 (2023-10-20)
~~~~~~~~~~~~~~~~~~~

Fixed
^^^^^

* Fixed the issue with double :obj:`Ellipsis` when indexing tensors with multiple dimensions.
  The fix now uses :obj:`slice(None)` instead of :obj:`Ellipsis` to index the tensors.


0.9.12 (2023-10-18)
~~~~~~~~~~~~~~~~~~~

Fixed
^^^^^

* Fixed bugs in actuator model implementation for actuator nets. Earlier the DC motor clipping was not working.
* Fixed bug in applying actuator model in the :class:`isaaclab.asset.Articulation` class. The new
  implementation caches the outputs from explicit actuator model into the ``joint_pos_*_sim`` buffer to
  avoid feedback loops in the tensor operation.


0.9.11 (2023-10-17)
~~~~~~~~~~~~~~~~~~~

Added
^^^^^

* Added the support for semantic tags into the :class:`isaaclab.sim.spawner.SpawnerCfg` class. This allows
  the user to specify the semantic tags for a prim when spawning it into the scene. It follows the same format as
  Omniverse Replicator.


0.9.10 (2023-10-16)
~~~~~~~~~~~~~~~~~~~

Added
^^^^^

* Added ``--livestream`` and ``--ros`` CLI args to :class:`isaaclab.app.AppLauncher` class.
* Added a static function :meth:`isaaclab.app.AppLauncher.add_app_launcher_args`, which
  appends the arguments needed for :class:`isaaclab.app.AppLauncher` to the argument parser.

Changed
^^^^^^^

* Within :class:`isaaclab.app.AppLauncher`, removed ``REMOTE_DEPLOYMENT`` env-var processing
  in the favor of ``HEADLESS`` and ``LIVESTREAM`` env-vars. These have clearer uses and better parity
  with the CLI args.


0.9.9 (2023-10-12)
~~~~~~~~~~~~~~~~~~

Added
^^^^^

* Added the property :attr:`isaaclab.assets.Articulation.is_fixed_base` to the articulation class to
  check if the base of the articulation is fixed or floating.
* Added the task-space action term corresponding to the differential inverse-kinematics controller.

Fixed
^^^^^

* Simplified the :class:`isaaclab.controllers.DifferentialIKController` to assume that user provides the
  correct end-effector poses and Jacobians. Earlier it was doing internal frame transformations which made the
  code more complicated and error-prone.


0.9.8 (2023-09-30)
~~~~~~~~~~~~~~~~~~

Fixed
^^^^^

* Fixed the boundedness of class objects that register callbacks into the simulator.
  These include devices, :class:`AssetBase`, :class:`SensorBase` and :class:`CommandGenerator`.
  The fix ensures that object gets deleted when the user deletes the object.


0.9.7 (2023-09-26)
~~~~~~~~~~~~~~~~~~

Fixed
^^^^^

* Modified the :class:`isaaclab.markers.VisualizationMarkers` to use the
  :class:`isaaclab.sim.spawner.SpawnerCfg` class instead of their
  own configuration objects. This makes it consistent with the other ways to spawn assets in the scene.

Added
^^^^^

* Added the method :meth:`copy` to configclass to allow copying of configuration objects.


0.9.6 (2023-09-26)
~~~~~~~~~~~~~~~~~~

Fixed
^^^^^

* Changed class-level configuration classes to refer to class types using ``class_type`` attribute instead
  of ``cls`` or ``cls_name``.


0.9.5 (2023-09-25)
~~~~~~~~~~~~~~~~~~

Changed
^^^^^^^

* Added future import of ``annotations`` to have a consistent behavior across Python versions.
* Removed the type-hinting from docstrings to simplify maintenance of the documentation. All type-hints are
  now in the code itself.


0.9.4 (2023-08-29)
~~~~~~~~~~~~~~~~~~

Added
^^^^^

* Added :class:`isaaclab.scene.InteractiveScene`, as the central scene unit that contains all entities
  that are part of the simulation. These include the terrain, sensors, articulations, rigid objects etc.
  The scene groups the common operations of these entities and allows to access them via their unique names.
* Added :mod:`isaaclab.envs` module that contains environment definitions that encapsulate the different
  general (scene, action manager, observation manager) and RL-specific (reward and termination manager) managers.
* Added :class:`isaaclab.managers.SceneEntityCfg` to handle which scene elements are required by the
  manager's terms. This allows the manager to parse useful information from the scene elements, such as the
  joint and body indices, and pass them to the term.
* Added :class:`isaaclab.sim.SimulationContext.RenderMode` to handle different rendering modes based on
  what the user wants to update (viewport, cameras, or UI elements).

Fixed
^^^^^

* Fixed the :class:`isaaclab.command_generators.CommandGeneratorBase` to register a debug visualization
  callback similar to how sensors and robots handle visualization.


0.9.3 (2023-08-23)
~~~~~~~~~~~~~~~~~~

Added
^^^^^

* Enabled the `faulthander <https://docs.python.org/3/library/faulthandler.html>`_ to catch segfaults and print
  the stack trace. This is enabled by default in the :class:`isaaclab.app.AppLauncher` class.

Fixed
^^^^^

* Re-added the :mod:`isaaclab.utils.kit` to the ``compat`` directory and fixed all the references to it.
* Fixed the deletion of Replicator nodes for the :class:`isaaclab.sensors.Camera` class. Earlier, the
  Replicator nodes were not being deleted when the camera was deleted. However, this does not prevent the random
  crashes that happen when the camera is deleted.
* Fixed the :meth:`isaaclab.utils.math.convert_quat` to support both numpy and torch tensors.

Changed
^^^^^^^

* Renamed all the scripts inside the ``test`` directory to follow the convention:

  * ``test_<module_name>.py``: Tests for the module ``<module_name>`` using unittest.
  * ``check_<module_name>``: Check for the module ``<module_name>`` using python main function.


0.9.2 (2023-08-22)
~~~~~~~~~~~~~~~~~~

Added
^^^^^

* Added the ability to color meshes in the :class:`isaaclab.terrain.TerrainGenerator` class. Currently,
  it only supports coloring the mesh randomly (``"random"``), based on the terrain height (``"height"``), and
  no coloring (``"none"``).

Fixed
^^^^^

* Modified the :class:`isaaclab.terrain.TerrainImporter` class to configure visual and physics materials
  based on the configuration object.


0.9.1 (2023-08-18)
~~~~~~~~~~~~~~~~~~

Added
^^^^^

* Introduced three different rotation conventions in the :class:`isaaclab.sensors.Camera` class. These
  conventions are:

  * ``opengl``: the camera is looking down the -Z axis with the +Y axis pointing up
  * ``ros``: the camera is looking down the +Z axis with the +Y axis pointing down
  * ``world``: the camera is looking along the +X axis with the -Z axis pointing down

  These can be used to declare the camera offset in :class:`isaaclab.sensors.CameraCfg.OffsetCfg` class
  and in :meth:`isaaclab.sensors.Camera.set_world_pose` method. Additionally, all conventions are
  saved to :class:`isaaclab.sensors.CameraData` class for easy access.

Changed
^^^^^^^

* Adapted all the sensor classes to follow a structure similar to the :class:`isaaclab.assets.AssetBase`.
  Hence, the spawning and initialization of sensors manually by the users is avoided.
* Removed the :meth:`debug_vis` function since that this functionality is handled by a render callback automatically
  (based on the passed configuration for the :class:`isaaclab.sensors.SensorBaseCfg.debug_vis` flag).


0.9.0 (2023-08-18)
~~~~~~~~~~~~~~~~~~

Added
^^^^^

* Introduces a new set of asset interfaces. These interfaces simplify the spawning of assets into the scene
  and initializing the physics handle by putting that inside post-startup physics callbacks. With this, users
  no longer need to worry about the :meth:`spawn` and :meth:`initialize` calls.
* Added utility methods to :mod:`isaaclab.utils.string` module that resolve regex expressions based
  on passed list of target keys.

Changed
^^^^^^^

* Renamed all references of joints in an articulation from "dof" to "joint". This makes it consistent with the
  terminology used in robotics.

Deprecated
^^^^^^^^^^

* Removed the previous modules for objects and robots. Instead the :class:`Articulation` and :class:`RigidObject`
  should be used.


0.8.12 (2023-08-18)
~~~~~~~~~~~~~~~~~~~

Added
^^^^^

* Added other properties provided by ``PhysicsScene`` to the :class:`isaaclab.sim.SimulationContext`
  class to allow setting CCD, solver iterations, etc.
* Added commonly used functions to the :class:`SimulationContext` class itself to avoid having additional
  imports from Isaac Sim when doing simple tasks such as setting camera view or retrieving the simulation settings.

Fixed
^^^^^

* Switched the notations of default buffer values in :class:`isaaclab.sim.PhysxCfg` from multiplication
  to scientific notation to avoid confusion with the values.


0.8.11 (2023-08-18)
~~~~~~~~~~~~~~~~~~~

Added
^^^^^

* Adds utility functions and configuration objects in the :mod:`isaaclab.sim.spawners`
  to create the following prims in the scene:

  * :mod:`isaaclab.sim.spawners.from_file`: Create a prim from a USD/URDF file.
  * :mod:`isaaclab.sim.spawners.shapes`: Create USDGeom prims for shapes (box, sphere, cylinder, capsule, etc.).
  * :mod:`isaaclab.sim.spawners.materials`: Create a visual or physics material prim.
  * :mod:`isaaclab.sim.spawners.lights`: Create a USDLux prim for different types of lights.
  * :mod:`isaaclab.sim.spawners.sensors`: Create a USD prim for supported sensors.

Changed
^^^^^^^

* Modified the :class:`SimulationContext` class to take the default physics material using the material spawn
  configuration object.


0.8.10 (2023-08-17)
~~~~~~~~~~~~~~~~~~~

Added
^^^^^

* Added methods for defining different physics-based schemas in the :mod:`isaaclab.sim.schemas` module.
  These methods allow creating the schema if it doesn't exist at the specified prim path and modify
  its properties based on the configuration object.


0.8.9 (2023-08-09)
~~~~~~~~~~~~~~~~~~

Changed
^^^^^^^

* Moved the :class:`isaaclab.asset_loader.UrdfLoader` class to the :mod:`isaaclab.sim.loaders`
  module to make it more accessible to the user.


0.8.8 (2023-08-09)
~~~~~~~~~~~~~~~~~~

Added
^^^^^

* Added configuration classes and functions for setting different physics-based schemas in the
  :mod:`isaaclab.sim.schemas` module. These allow modifying properties of the physics solver
  on the asset using configuration objects.


0.8.7 (2023-08-03)
~~~~~~~~~~~~~~~~~~

Fixed
^^^^^

* Added support for `__post_init__ <https://docs.python.org/3/library/dataclasses.html#post-init-processing>`_ in
  the :class:`isaaclab.utils.configclass` decorator.


0.8.6 (2023-08-03)
~~~~~~~~~~~~~~~~~~

Added
^^^^^

* Added support for callable classes in the :class:`isaaclab.managers.ManagerBase`.


0.8.5 (2023-08-03)
~~~~~~~~~~~~~~~~~~

Fixed
^^^^^

* Fixed the :class:`isaaclab.markers.Visualizationmarkers` class so that the markers are not visible in camera rendering mode.

Changed
^^^^^^^

* Simplified the creation of the point instancer in the :class:`isaaclab.markers.Visualizationmarkers` class. It now creates a new
  prim at the next available prim path if a prim already exists at the given path.


0.8.4 (2023-08-02)
~~~~~~~~~~~~~~~~~~

Added
^^^^^

* Added the :class:`isaaclab.sim.SimulationContext` class to the :mod:`isaaclab.sim` module.
  This class inherits from the :class:`isaacsim.core.api.simulation_context.SimulationContext` class and adds
  the ability to create a simulation context from a configuration object.


0.8.3 (2023-08-02)
~~~~~~~~~~~~~~~~~~

Changed
^^^^^^^

* Moved the :class:`ActuatorBase` class to the :mod:`isaaclab.actuators.actuator_base` module.
* Renamed the :mod:`isaaclab.actuators.actuator` module to :mod:`isaaclab.actuators.actuator_pd`
  to make it more explicit that it contains the PD actuator models.


0.8.2 (2023-08-02)
~~~~~~~~~~~~~~~~~~

Changed
^^^^^^^

* Cleaned up the :class:`isaaclab.terrain.TerrainImporter` class to take all the parameters from the configuration
  object. This makes it consistent with the other classes in the package.
* Moved the configuration classes for terrain generator and terrain importer into separate files to resolve circular
  dependency issues.


0.8.1 (2023-08-02)
~~~~~~~~~~~~~~~~~~

Fixed
^^^^^

* Added a hack into :class:`isaaclab.app.AppLauncher` class to remove Isaac Lab packages from the path before launching
  the simulation application. This prevents the warning messages that appears when the user launches the ``SimulationApp``.

Added
^^^^^

* Enabled necessary viewport extensions in the :class:`isaaclab.app.AppLauncher` class itself if ``VIEWPORT_ENABLED``
  flag is true.


0.8.0 (2023-07-26)
~~~~~~~~~~~~~~~~~~

Added
^^^^^

* Added the :class:`ActionManager` class to the :mod:`isaaclab.managers` module to handle actions in the
  environment through action terms.
* Added contact force history to the :class:`isaaclab.sensors.ContactSensor` class. The history is stored
  in the ``net_forces_w_history`` attribute of the sensor data.

Changed
^^^^^^^

* Implemented lazy update of buffers in the :class:`isaaclab.sensors.SensorBase` class. This allows the user
  to update the sensor data only when required, i.e. when the data is requested by the user. This helps avoid double
  computation of sensor data when a reset is called in the environment.

Deprecated
^^^^^^^^^^

* Removed the support for different backends in the sensor class. We only use Pytorch as the backend now.
* Removed the concept of actuator groups. They are now handled by the :class:`isaaclab.managers.ActionManager`
  class. The actuator models are now directly handled by the robot class itself.


0.7.4 (2023-07-26)
~~~~~~~~~~~~~~~~~~

Changed
^^^^^^^

* Changed the behavior of the :class:`isaaclab.terrains.TerrainImporter` class. It now expects the terrain
  type to be specified in the configuration object. This allows the user to specify everything in the configuration
  object and not have to do an explicit call to import a terrain.

Fixed
^^^^^

* Fixed setting of quaternion orientations inside the :class:`isaaclab.markers.Visualizationmarkers` class.
  Earlier, the orientation was being set into the point instancer in the wrong order (``wxyz`` instead of ``xyzw``).


0.7.3 (2023-07-25)
~~~~~~~~~~~~~~~~~~

Fixed
^^^^^

* Fixed the issue with multiple inheritance in the :class:`isaaclab.utils.configclass` decorator.
  Earlier, if the inheritance tree was more than one level deep and the lowest level configuration class was
  not updating its values from the middle level classes.


0.7.2 (2023-07-24)
~~~~~~~~~~~~~~~~~~

Added
^^^^^

* Added the method :meth:`replace` to the :class:`isaaclab.utils.configclass` decorator to allow
  creating a new configuration object with values replaced from keyword arguments. This function internally
  calls the `dataclasses.replace <https://docs.python.org/3/library/dataclasses.html#dataclasses.replace>`_.

Fixed
^^^^^

* Fixed the handling of class types as member values in the :meth:`isaaclab.utils.configclass`. Earlier it was
  throwing an error since class types were skipped in the if-else block.


0.7.1 (2023-07-22)
~~~~~~~~~~~~~~~~~~

Added
^^^^^

* Added the :class:`TerminationManager`, :class:`CurriculumManager`, and :class:`RandomizationManager` classes
  to the :mod:`isaaclab.managers` module to handle termination, curriculum, and randomization respectively.


0.7.0 (2023-07-22)
~~~~~~~~~~~~~~~~~~

Added
^^^^^

* Created a new :mod:`isaaclab.managers` module for all the managers related to the environment / scene.
  This includes the :class:`isaaclab.managers.ObservationManager` and :class:`isaaclab.managers.RewardManager`
  classes that were previously in the :mod:`isaaclab.utils.mdp` module.
* Added the :class:`isaaclab.managers.ManagerBase` class to handle the creation of managers.
* Added configuration classes for :class:`ObservationTermCfg` and :class:`RewardTermCfg` to allow easy creation of
  observation and reward terms.

Changed
^^^^^^^

* Changed the behavior of :class:`ObservationManager` and :class:`RewardManager` classes to accept the key ``func``
  in each configuration term to be a callable. This removes the need to inherit from the base class
  and allows more reusability of the functions across different environments.
* Moved the old managers to the :mod:`isaaclab.compat.utils.mdp` module.
* Modified the necessary scripts to use the :mod:`isaaclab.compat.utils.mdp` module.


0.6.2 (2023-07-21)
~~~~~~~~~~~~~~~~~~

Added
^^^^^

* Added the :mod:`isaaclab.command_generators` to generate different commands based on the desired task.
  It allows the user to generate commands for different tasks in the same environment without having to write
  custom code for each task.


0.6.1 (2023-07-16)
~~~~~~~~~~~~~~~~~~

Fixed
^^^^^

* Fixed the :meth:`isaaclab.utils.math.quat_apply_yaw` to compute the yaw quaternion correctly.

Added
^^^^^

* Added functions to convert string and callable objects in :mod:`isaaclab.utils.string`.


0.6.0 (2023-07-16)
~~~~~~~~~~~~~~~~~~

Added
^^^^^

* Added the argument :attr:`sort_keys` to the :meth:`isaaclab.utils.io.yaml.dump_yaml` method to allow
  enabling/disabling of sorting of keys in the output yaml file.

Fixed
^^^^^

* Fixed the ordering of terms in :mod:`isaaclab.utils.configclass` to be consistent in the order in which
  they are defined. Previously, the ordering was done alphabetically which made it inconsistent with the order in which
  the parameters were defined.

Changed
^^^^^^^

* Changed the default value of the argument :attr:`sort_keys` in the :meth:`isaaclab.utils.io.yaml.dump_yaml`
  method to ``False``.
* Moved the old config classes in :mod:`isaaclab.utils.configclass` to
  :mod:`isaaclab.compat.utils.configclass` so that users can still run their old code where alphabetical
  ordering was used.


0.5.0 (2023-07-04)
~~~~~~~~~~~~~~~~~~

Added
^^^^^

* Added a generalized :class:`isaaclab.sensors.SensorBase` class that leverages the ideas of views to
  handle multiple sensors in a single class.
* Added the classes :class:`isaaclab.sensors.RayCaster`, :class:`isaaclab.sensors.ContactSensor`,
  and :class:`isaaclab.sensors.Camera` that output a batched tensor of sensor data.

Changed
^^^^^^^

* Renamed the parameter ``sensor_tick`` to ``update_freq`` to make it more intuitive.
* Moved the old sensors in :mod:`isaaclab.sensors` to :mod:`isaaclab.compat.sensors`.
* Modified the standalone scripts to use the :mod:`isaaclab.compat.sensors` module.


0.4.4 (2023-07-05)
~~~~~~~~~~~~~~~~~~

Fixed
^^^^^

* Fixed the :meth:`isaaclab.terrains.trimesh.utils.make_plane` method to handle the case when the
  plane origin does not need to be centered.
* Added the :attr:`isaaclab.terrains.TerrainGeneratorCfg.seed` to make generation of terrains reproducible.
  The default value is ``None`` which means that the seed is not set.

Changed
^^^^^^^

* Changed the saving of ``origins`` in :class:`isaaclab.terrains.TerrainGenerator` class to be in CSV format
  instead of NPY format.


0.4.3 (2023-06-28)
~~~~~~~~~~~~~~~~~~

Added
^^^^^

* Added the :class:`isaaclab.markers.PointInstancerMarker` class that wraps around
  `UsdGeom.PointInstancer <https://graphics.pixar.com/usd/dev/api/class_usd_geom_point_instancer.html>`_
  to directly work with torch and numpy arrays.

Changed
^^^^^^^

* Moved the old markers in :mod:`isaaclab.markers` to :mod:`isaaclab.compat.markers`.
* Modified the standalone scripts to use the :mod:`isaaclab.compat.markers` module.


0.4.2 (2023-06-28)
~~~~~~~~~~~~~~~~~~

Added
^^^^^

* Added the sub-module :mod:`isaaclab.terrains` to allow procedural generation of terrains and supporting
  importing of terrains from different sources (meshes, usd files or default ground plane).


0.4.1 (2023-06-27)
~~~~~~~~~~~~~~~~~~

* Added the :class:`isaaclab.app.AppLauncher` class to allow controlled instantiation of
  the `SimulationApp <https://docs.omniverse.nvidia.com/py/isaacsim/source/isaacsim.simulation_app/docs/index.html>`_
  and extension loading for remote deployment and ROS bridges.

Changed
^^^^^^^

* Modified all standalone scripts to use the :class:`isaaclab.app.AppLauncher` class.


0.4.0 (2023-05-27)
~~~~~~~~~~~~~~~~~~

Added
^^^^^

* Added a helper class :class:`isaaclab.asset_loader.UrdfLoader` that converts a URDF file to instanceable USD
  file based on the input configuration object.


0.3.2 (2023-04-27)
~~~~~~~~~~~~~~~~~~

Fixed
^^^^^

* Added safe-printing of functions while using the :meth:`isaaclab.utils.dict.print_dict` function.


0.3.1 (2023-04-23)
~~~~~~~~~~~~~~~~~~

Added
^^^^^

* Added a modified version of ``lula_franka_gen.urdf`` which includes an end-effector frame.
* Added a standalone script ``play_rmpflow.py`` to show RMPFlow controller.

Fixed
^^^^^

* Fixed the splitting of commands in the :meth:`ActuatorGroup.compute` method. Earlier it was reshaping the
  commands to the shape ``(num_actuators, num_commands)`` which was causing the commands to be split incorrectly.
* Fixed the processing of actuator command in the :meth:`RobotBase._process_actuators_cfg` to deal with multiple
  command types when using "implicit" actuator group.

0.3.0 (2023-04-20)
~~~~~~~~~~~~~~~~~~

Fixed
^^^^^

* Added the destructor to the keyboard devices to unsubscribe from carb.

Added
^^^^^

* Added the :class:`Se2Gamepad` and :class:`Se3Gamepad` for gamepad teleoperation support.


0.2.8 (2023-04-10)
~~~~~~~~~~~~~~~~~~

Fixed
^^^^^

* Fixed bugs in :meth:`axis_angle_from_quat` in the ``isaaclab.utils.math`` to handle quaternion with negative w component.
* Fixed bugs in :meth:`subtract_frame_transforms` in the ``isaaclab.utils.math`` by adding the missing final rotation.


0.2.7 (2023-04-07)
~~~~~~~~~~~~~~~~~~

Fixed
^^^^^

* Fixed repetition in applying mimic multiplier for "p_abs" in the :class:`GripperActuatorGroup` class.
* Fixed bugs in :meth:`reset_buffers` in the :class:`RobotBase` and :class:`LeggedRobot` classes.

0.2.6 (2023-03-16)
~~~~~~~~~~~~~~~~~~

Added
^^^^^

* Added the :class:`CollisionPropertiesCfg` to rigid/articulated object and robot base classes.
* Added the :class:`PhysicsMaterialCfg` to the :class:`SingleArm` class for tool sites.

Changed
^^^^^^^

* Changed the default control mode of the :obj:`PANDA_HAND_MIMIC_GROUP_CFG` to be from ``"v_abs"`` to ``"p_abs"``.
  Using velocity control for the mimic group can cause the hand to move in a jerky manner.


0.2.5 (2023-03-08)
~~~~~~~~~~~~~~~~~~

Fixed
^^^^^

* Fixed the indices used for the Jacobian and dynamics quantities in the :class:`MobileManipulator` class.


0.2.4 (2023-03-04)
~~~~~~~~~~~~~~~~~~

Added
^^^^^

* Added :meth:`apply_nested_physics_material` to the ``isaaclab.utils.kit``.
* Added the :meth:`sample_cylinder` to sample points from a cylinder's surface.
* Added documentation about the issue in using instanceable asset as markers.

Fixed
^^^^^

* Simplified the physics material application in the rigid object and legged robot classes.

Removed
^^^^^^^

* Removed the ``geom_prim_rel_path`` argument in the :class:`RigidObjectCfg.MetaInfoCfg` class.


0.2.3 (2023-02-24)
~~~~~~~~~~~~~~~~~~

Fixed
^^^^^

* Fixed the end-effector body index used for getting the Jacobian in the :class:`SingleArm` and :class:`MobileManipulator` classes.


0.2.2 (2023-01-27)
~~~~~~~~~~~~~~~~~~

Fixed
^^^^^

* Fixed the :meth:`set_world_pose_ros` and :meth:`set_world_pose_from_view` in the :class:`Camera` class.

Deprecated
^^^^^^^^^^

* Removed the :meth:`set_world_pose_from_ypr` method from the :class:`Camera` class.


0.2.1 (2023-01-26)
~~~~~~~~~~~~~~~~~~

Fixed
^^^^^

* Fixed the :class:`Camera` class to support different fisheye projection types.


0.2.0 (2023-01-25)
~~~~~~~~~~~~~~~~~~

Added
^^^^^

* Added support for warp backend in camera utilities.
* Extended the ``play_camera.py`` with ``--gpu`` flag to use GPU replicator backend.

0.1.1 (2023-01-24)
~~~~~~~~~~~~~~~~~~

Fixed
^^^^^

* Fixed setting of physics material on the ground plane when using :meth:`isaaclab.utils.kit.create_ground_plane` function.


0.1.0 (2023-01-17)
~~~~~~~~~~~~~~~~~~

Added
^^^^^

* Initial release of the extension with experimental API.
* Available robot configurations:

  * **Quadrupeds:** Unitree A1, ANYmal B, ANYmal C
  * **Single-arm manipulators:** Franka Emika arm, UR5
  * **Mobile manipulators:** Clearpath Ridgeback with Franka Emika arm or UR5<|MERGE_RESOLUTION|>--- conflicted
+++ resolved
@@ -1,8 +1,7 @@
 Changelog
 ---------
 
-<<<<<<< HEAD
-0.40.18 (2025-07-11)
+0.40.19 (2025-07-11)
 ~~~~~~~~~~~~~~~~~~~~
 
 Fixed
@@ -10,7 +9,8 @@
 
 * Fixed missing attribute in :class:`~isaaclab.sensors.ray_caster.RayCasterCamera` class and its reset method when no
   env_ids are passed.
-=======
+
+
 0.40.18 (2025-07-09)
 ~~~~~~~~~~~~~~~~~~~~
 
@@ -26,7 +26,6 @@
 
 * Fixed :class:`~isaaclab.envs.ManagerBasedEnv` and :class:`~isaaclab.envs.ManagerBasedRLEnv` to not update the history
   buffer on recording.
->>>>>>> d1ecc377
 
 
 0.40.17 (2025-07-10)
