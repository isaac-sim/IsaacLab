Changelog
---------

0.39.3 (2025-05-16)
~~~~~~~~~~~~~~~~~~~

<<<<<<< HEAD
Added
^^^^^

* Added support for concatenation of observations along different dimensions in :class:`~isaaclab.managers.observation_manager.ObservationManager`.

Changed
^^^^^^^

* Updated the :class:`~isaaclab.managers.command_manager.CommandManager` to update the command counter after the
  resampling call.
=======
Changed
^^^^^^^

* Changed the implementation of :meth:`~isaaclab.utils.math.quat_box_minus`

Added
^^^^^

* Added :meth:`~isaaclab.utils.math.quat_box_plus`
* Added :meth:`~isaaclab.utils.math.rigid_body_twist_transform`
>>>>>>> 02c0a217


0.39.2 (2025-05-15)
~~~~~~~~~~~~~~~~~~~

Fixed
^^^^^

* Fixed :meth:`omni.isaac.lab.sensors.camera.camera.Camera.set_intrinsic_matrices` preventing setting of unused USD
  camera parameters.
* Fixed :meth:`omni.isaac.lab.sensors.camera.camera.Camera._update_intrinsic_matrices` preventing unused USD camera
  parameters from being used to calculate :attr:`omni.isaac.lab.sensors.camera.CameraData.intrinsic_matrices`
* Fixed :meth:`omni.isaac.lab.spawners.sensors.sensors_cfg.PinholeCameraCfg.from_intrinsic_matrix` preventing setting of
  unused USD camera parameters.


0.39.1 (2025-05-14)
~~~~~~~~~~~~~~~~~~~

Added
^^^^^

* Added a new attribute :attr:`articulation_root_prim_path` to the :class:`~isaaclab.assets.ArticulationCfg` class
  to allow explicitly specifying the prim path of the articulation root.


0.39.0 (2025-05-03)
~~~~~~~~~~~~~~~~~~~

Added
^^^^^

* Added check in RecorderManager to ensure that the success indicator is only set if the termination manager is present.
* Added semantic tags in :func:`isaaclab.sim.spawners.from_files.spawn_ground_plane`.
  This allows for :attr:`semantic_segmentation_mapping` to be used when using the ground plane spawner.


0.38.0 (2025-04-01)
~~~~~~~~~~~~~~~~~~~

Added
~~~~~

* Added the :meth:`~isaaclab.env.mdp.observations.joint_effort`


0.37.0 (2025-04-01)
~~~~~~~~~~~~~~~~~~~

Added
^^^^^

* Added :meth:`~isaaclab.envs.mdp.observations.body_pose_w`
* Added :meth:`~isaaclab.envs.mdp.observations.body_projected_gravity_b`


0.36.23 (2025-04-24)
~~~~~~~~~~~~~~~~~~~~

Fixed
^^^^^

* Fixed ``return_latest_camera_pose`` option in :class:`~isaaclab.sensors.TiledCameraCfg` from not being used to the
  argument ``update_latest_camera_pose`` in :class:`~isaaclab.sensors.CameraCfg` with application in both
  :class:`~isaaclab.sensors.Camera` and :class:`~isaaclab.sensors.TiledCamera`.


0.36.22 (2025-04-23)
~~~~~~~~~~~~~~~~~~~~

Fixed
^^^^^^^

* Adds correct type check for ManagerTermBase class in event_manager.py.


0.36.21 (2025-04-15)
~~~~~~~~~~~~~~~~~~~~

Changed
^^^^^^^

* Removed direct call of qpsovlers library from pink_ik controller and changed solver from quadprog to osqp.


0.36.20 (2025-04-09)
~~~~~~~~~~~~~~~~~~~~

Changed
^^^^^^^

* Added call to set cuda device after each ``app.update()`` call in :class:`~isaaclab.sim.SimulationContext`.
  This is now required for multi-GPU workflows because some underlying logic in ``app.update()`` is modifying
  the cuda device, which results in NCCL errors on distributed setups.


0.36.19 (2025-04-01)
~~~~~~~~~~~~~~~~~~~~

Fixed
^^^^^

* Added check in RecorderManager to ensure that the success indicator is only set if the termination manager is present.


0.36.18 (2025-03-26)
~~~~~~~~~~~~~~~~~~~~

Added
^^^^^

* Added a dynamic text instruction widget that provides real-time feedback
  on the number of successful recordings during demonstration sessions.


0.36.17 (2025-03-26)
~~~~~~~~~~~~~~~~~~~~

Changed
^^^^^^^

* Added override in AppLauncher to apply patch for ``pxr.Gf.Matrix4d`` to work with Pinocchio 2.7.0.


0.36.16 (2025-03-25)
~~~~~~~~~~~~~~~~~~~~

Changed
^^^^^^^

* Modified rendering mode default behavior when the launcher arg :attr:`enable_cameras` is not set.


0.36.15 (2025-03-25)
~~~~~~~~~~~~~~~~~~~~

Added
^^^^^

* Added near plane distance configuration for XR device.


0.36.14 (2025-03-24)
~~~~~~~~~~~~~~~~~~~~

Changed
^^^^^^^

* Changed default render settings in :class:`~isaaclab.sim.SimulationCfg` to None, which means that
  the default settings will be used from the experience files and the double definition is removed.


0.36.13 (2025-03-24)
~~~~~~~~~~~~~~~~~~~~

Added
^^^^^

* Added headpose support to OpenXRDevice.


0.36.12 (2025-03-19)
~~~~~~~~~~~~~~~~~~~~

Added
^^^^^

* Added parameter to show warning if Pink IK solver fails to find a solution.


0.36.11 (2025-03-19)
~~~~~~~~~~~~~~~~~~~~

Fixed
^^^^^

* Fixed default behavior of :class:`~isaaclab.actuators.ImplicitActuator` if no :attr:`effort_limits_sim` or
  :attr:`effort_limit` is set.


0.36.10 (2025-03-17)
~~~~~~~~~~~~~~~~~~~~

Fixed
^^^^^

* App launcher to update the cli arguments if conditional defaults are used.


0.36.9 (2025-03-18)
~~~~~~~~~~~~~~~~~~~

Added
^^^^^^^

* Xr rendering mode, which is default when xr is used.


0.36.8 (2025-03-17)
~~~~~~~~~~~~~~~~~~~

Fixed
^^^^^

* Removed ``scalar_first`` from scipy function usage to support older versions of scipy.


0.36.7 (2025-03-14)
~~~~~~~~~~~~~~~~~~~

Fixed
^^^^^

* Changed the import structure to only import ``pinocchio`` when ``pink-ik`` or ``dex-retargeting`` is being used.
  This also solves for the problem that ``pink-ik`` and ``dex-retargeting`` are not supported in windows.
* Removed ``isaacsim.robot_motion.lula`` and ``isaacsim.robot_motion.motion_generation`` from the default loaded Isaac Sim extensions.
* Moved pink ik action config to a separate file.


0.36.6 (2025-03-13)
~~~~~~~~~~~~~~~~~~~

Fixed
^^^^^

* Worked around an issue where the render mode is set to ``"RayTracedLighting"`` instead of ``"RaytracedLighting"`` by
  some dependencies.


0.36.5 (2025-03-11)
~~~~~~~~~~~~~~~~~~~

Added
^^^^^^^

* Added 3 rendering mode presets: performance, balanced, and quality.
* Preset settings are stored in ``apps/rendering_modes``.
* Presets can be set with cli arg ``--rendering_mode`` or with :class:`RenderCfg`.
* Preset rendering settings can be overwritten with :class:`RenderCfg`.
* :class:`RenderCfg` supports all native RTX carb settings.

Changed
^^^^^^^
* :class:`RenderCfg` default settings are unset.


0.36.4 (2025-03-11)
~~~~~~~~~~~~~~~~~~~

Changed
^^^^^^^

* Updated the OpenXR kit file ``isaaclab.python.xr.openxr.kit`` to inherit from ``isaaclab.python.kit`` instead of
  ``isaaclab.python.rendering.kit`` which is not appropriate.


0.36.3 (2025-03-10)
~~~~~~~~~~~~~~~~~~~~

Changed
^^^^^^^

* Added the PinkIKController controller class that interfaces Isaac Lab with the Pink differential inverse kinematics solver
  to allow control of multiple links in a robot using a single solver.


0.36.2 (2025-03-07)
~~~~~~~~~~~~~~~~~~~~

Changed
^^^^^^^

* Allowed users to exit on 1 Ctrl+C instead of consecutive 2 key strokes.
* Allowed physics reset during simulation through :meth:`reset` in :class:`~isaaclab.sim.SimulationContext`.


0.36.1 (2025-03-10)
~~~~~~~~~~~~~~~~~~~

Added
^^^^^

* Added :attr:`semantic_segmentation_mapping` for camera configs to allow specifying colors for semantics.


0.36.0 (2025-03-07)
~~~~~~~~~~~~~~~~~~~

Removed
^^^^^^^

* Removed the storage of tri-meshes and warp meshes inside the :class:`~isaaclab.terrains.TerrainImporter` class.
  Initially these meshes were added for ray-casting purposes. However, since the ray-caster reads the terrains
  directly from the USD files, these meshes are no longer needed.
* Deprecated the :attr:`warp_meshes` and :attr:`meshes` attributes from the
  :class:`~isaaclab.terrains.TerrainImporter` class. These attributes now return an empty dictionary
  with a deprecation warning.

Changed
^^^^^^^

* Changed the prim path of the "plane" terrain inside the :class:`~isaaclab.terrains.TerrainImporter` class.
  Earlier, the terrain was imported directly as the importer's prim path. Now, the terrain is imported as
  ``{importer_prim_path}/{name}``, where ``name`` is the name of the terrain.


0.35.0 (2025-03-07)
~~~~~~~~~~~~~~~~~~~

* Improved documentation of various attributes in the :class:`~isaaclab.assets.ArticulationData` class to make
  it clearer which values represent the simulation and internal class values. In the new convention,
  the ``default_xxx`` attributes are whatever the user configured from their configuration of the articulation
  class, while the ``xxx`` attributes are the values from the simulation.
* Updated the soft joint position limits inside the :meth:`~isaaclab.assets.Articulation.write_joint_pos_limits_to_sim`
  method to use the new limits passed to the function.
* Added setting of :attr:`~isaaclab.assets.ArticulationData.default_joint_armature` and
  :attr:`~isaaclab.assets.ArticulationData.default_joint_friction` attributes in the
  :class:`~isaaclab.assets.Articulation` class based on user configuration.

Changed
^^^^^^^

* Removed unnecessary buffer creation operations inside the :class:`~isaaclab.assets.Articulation` class.
  Earlier, the class initialized a variety of buffer data with zeros and in the next function assigned
  them the value from PhysX. This made the code bulkier and more complex for no reason.
* Renamed parameters for a consistent nomenclature. These changes are backwards compatible with previous releases
  with a deprecation warning for the old names.

  * ``joint_velocity_limits`` → ``joint_vel_limits`` (to match attribute ``joint_vel`` and ``joint_vel_limits``)
  * ``joint_limits`` → ``joint_pos_limits`` (to match attribute ``joint_pos`` and ``soft_joint_pos_limits``)
  * ``default_joint_limits`` → ``default_joint_pos_limits``
  * ``write_joint_limits_to_sim`` → ``write_joint_position_limit_to_sim``
  * ``joint_friction`` → ``joint_friction_coeff``
  * ``default_joint_friction`` → ``default_joint_friction_coeff``
  * ``write_joint_friction_to_sim`` → ``write_joint_friction_coefficient_to_sim``
  * ``fixed_tendon_limit`` → ``fixed_tendon_pos_limits``
  * ``default_fixed_tendon_limit`` → ``default_fixed_tendon_pos_limits``
  * ``set_fixed_tendon_limit`` → ``set_fixed_tendon_position_limit``


0.34.13 (2025-03-06)
~~~~~~~~~~~~~~~~~~~~

Added
^^^^^

* Added a new event mode called "prestartup", which gets called right after the scene design is complete
  and before the simulation is played.
* Added a callback to resolve the scene entity configurations separately once the simulation plays,
  since the scene entities cannot be resolved before the simulation starts playing
  (as we currently rely on PhysX to provide us with the joint/body ordering)


0.34.12 (2025-03-06)
~~~~~~~~~~~~~~~~~~~~

Added
^^^^^

* Updated the mimic API :meth:`target_eef_pose_to_action` in :class:`isaaclab.envs.ManagerBasedRLMimicEnv` to take a dictionary of
  eef noise values instead of a single noise value.
* Added support for optional subtask constraints based on DexMimicGen to the mimic configuration class :class:`isaaclab.envs.MimicEnvCfg`.
* Enabled data compression in HDF5 dataset file handler :class:`isaaclab.utils.datasets.hdf5_dataset_file_handler.HDF5DatasetFileHandler`.


0.34.11 (2025-03-04)
~~~~~~~~~~~~~~~~~~~~

Fixed
^^^^^

* Fixed issue in :class:`~isaaclab.sensors.TiledCamera` and :class:`~isaaclab.sensors.Camera` where segmentation outputs only display the first tile
  when scene instancing is enabled. A workaround is added for now to disable instancing when segmentation
  outputs are requested.


0.34.10 (2025-03-04)
~~~~~~~~~~~~~~~~~~~~

Fixed
^^^^^

* Fixed the issue of misalignment in the motion vectors from the :class:`TiledCamera`
  with other modalities such as RGBA and depth.


0.34.9 (2025-03-04)
~~~~~~~~~~~~~~~~~~~

Added
^^^^^

* Added methods inside the :class:`omni.isaac.lab.assets.Articulation` class to set the joint
  position and velocity for the articulation. Previously, the joint position and velocity could
  only be set using the :meth:`omni.isaac.lab.assets.Articulation.write_joint_state_to_sim` method,
  which didn't allow setting the joint position and velocity separately.


0.34.8 (2025-03-02)
~~~~~~~~~~~~~~~~~~~

Fixed
^^^^^

* Fixed the propagation of the :attr:`activate_contact_sensors` attribute to the
  :class:`~isaaclab.sim.spawners.wrappers.wrappers_cfg.MultiAssetSpawnerCfg` class. Previously, this value
  was always set to False, which led to incorrect contact sensor settings for the spawned assets.


0.34.7 (2025-03-02)
~~~~~~~~~~~~~~~~~~~

Changed
^^^^^^^

* Enabled the physics flag for disabling contact processing in the :class:`~isaaclab.sim.SimulationContact`
  class. This means that by default, no contact reporting is done by the physics engine, which should provide
  a performance boost in simulations with no contact processing requirements.
* Disabled the physics flag for disabling contact processing in the :class:`~isaaclab.sensors.ContactSensor`
  class when the sensor is created to allow contact reporting for the sensor.

Removed
^^^^^^^

* Removed the attribute ``disable_contact_processing`` from :class:`~isaaclab.sim.SimulationContact`.


0.34.6 (2025-03-01)
~~~~~~~~~~~~~~~~~~~

Added
^^^^^

* Added a new attribute :attr:`is_implicit_model` to the :class:`isaaclab.actuators.ActuatorBase` class to
  indicate if the actuator model is implicit or explicit. This helps checking that the correct model type
  is being used when initializing the actuator models.

Fixed
^^^^^

* Added copy of configurations to :class:`~isaaclab.assets.AssetBase` and :class:`~isaaclab.sensors.SensorBase`
  to prevent modifications of the configurations from leaking outside of the classes.
* Fixed the case where setting velocity/effort limits for the simulation in the
  :class:`~isaaclab.actuators.ActuatorBaseCfg` class was not being used to update the actuator-specific
  velocity/effort limits.

Changed
^^^^^^^

* Moved warnings and checks for implicit actuator models to the :class:`~isaaclab.actuators.ImplicitActuator` class.
* Reverted to IsaacLab v1.3 behavior where :attr:`isaaclab.actuators.ImplicitActuatorCfg.velocity_limit`
  attribute was not used for setting the velocity limits in the simulation. This makes it possible to deploy
  policies from previous release without any changes. If users want to set the velocity limits for the simulation,
  they should use the :attr:`isaaclab.actuators.ImplicitActuatorCfg.velocity_limit_sim` attribute instead.


0.34.5 (2025-02-28)
~~~~~~~~~~~~~~~~~~~

Added
^^^^^

* Added IP address support for WebRTC livestream to allow specifying IP address to stream across networks.
  This feature requires an updated livestream extension, which is current only available in the pre-built Isaac Lab 2.0.1 docker image.
  Support for other Isaac Sim builds will become available in Isaac Sim 5.0.


0.34.4 (2025-02-27)
~~~~~~~~~~~~~~~~~~~~

Added
^^^^^

* Refactored retargeting code from Se3Handtracking class into separate modules for better modularity
* Added scaffolding for developing additional retargeters (e.g. dex)


0.34.3 (2025-02-26)
~~~~~~~~~~~~~~~~~~~

Added
^^^^^

* Enablec specifying the placement of the simulation when viewed in an XR device. This is achieved by
  adding an ``XrCfg`` environment configuration with ``anchor_pos`` and ``anchor_rot`` parameters.


0.34.2 (2025-02-21)
~~~~~~~~~~~~~~~~~~~

Fixed
^^^^^

* Fixed setting of root velocities inside the event term :meth:`reset_root_state_from_terrain`. Earlier, the indexing
  based on the environment IDs was missing.


0.34.1 (2025-02-17)
~~~~~~~~~~~~~~~~~~~

Fixed
^^^^^

* Ensured that the loaded torch JIT models inside actuator networks are correctly set to eval mode
  to prevent any unexpected behavior during inference.


0.34.0 (2025-02-14)
~~~~~~~~~~~~~~~~~~~

Fixed
^^^^^

* Added attributes :attr:`velocity_limits_sim` and :attr:`effort_limits_sim` to the
  :class:`isaaclab.actuators.ActuatorBaseCfg` class to separate solver limits from actuator limits.


0.33.17 (2025-02-13)
~~~~~~~~~~~~~~~~~~~~

Fixed
^^^^^

* Fixed Imu sensor based observations at first step by updating scene during initialization for
  :class:`~isaaclab.envs.ManagerBasedEnv`, :class:`~isaaclab.envs.DirectRLEnv`, and :class:`~isaaclab.envs.DirectMARLEnv`


0.33.16 (2025-02-09)
~~~~~~~~~~~~~~~~~~~~

Fixed
^^^^^

* Removes old deprecation warning from :attr:`isaaclab.assets.RigidObectData.body_state_w`


0.33.15 (2025-02-09)
~~~~~~~~~~~~~~~~~~~~

Fixed
^^^^^

* Fixed not updating the ``drift`` when calling :func:`~isaaclab.sensors.RayCaster.reset`


0.33.14 (2025-02-01)
~~~~~~~~~~~~~~~~~~~~

Fixed
^^^^^

* Fixed not updating the timestamp of ``body_link_state_w`` and ``body_com_state_w`` when ``write_root_pose_to_sim`` and ``write_joint_state_to_sim`` in the ``Articulation`` class are called.


0.33.13 (2025-01-30)
~~~~~~~~~~~~~~~~~~~~

* Fixed resampling of interval time left for the next event in the :class:`~isaaclab.managers.EventManager`
  class. Earlier, the time left for interval-based events was not being resampled on episodic resets. This led
  to the event being triggered at the wrong time after the reset.


0.33.12 (2025-01-28)
~~~~~~~~~~~~~~~~~~~~

Fixed
^^^^^

* Fixed missing import in ``line_plot.py``


0.33.11 (2025-01-25)
~~~~~~~~~~~~~~~~~~~~

Added
^^^^^

* Added :attr:`isaaclab.scene.InteractiveSceneCfg.filter_collisions` to allow specifying whether collision masking across environments is desired.

Changed
^^^^^^^

* Automatic collision filtering now happens as part of the replicate_physics call. When replicate_physics is not enabled, we call the previous
  ``filter_collisions`` API to mask collisions between environments.


0.33.10 (2025-01-22)
~~~~~~~~~~~~~~~~~~~~

Changed
^^^^^^^

* In :meth:`isaaclab.assets.Articulation.write_joint_limits_to_sim`, we previously added a check for if default joint positions exceed the
  new limits being set. When this is True, we log a warning message to indicate that the default joint positions will be clipped to be within
  the range of the new limits. However, the warning message can become overly verbose in a randomization setting where this API is called on
  every environment reset. We now default to only writing the message to info level logging if called within randomization, and expose a
  parameter that can be used to choose the logging level desired.


0.33.9 (2025-01-22)
~~~~~~~~~~~~~~~~~~~

Fixed
^^^^^

* Fixed typo in /physics/autoPopupSimulationOutputWindow setting in :class:`~isaaclab.sim.SimulationContext`


0.33.8 (2025-01-17)
~~~~~~~~~~~~~~~~~~~

Fixed
^^^^^

* Removed deprecation of :attr:`isaaclab.assets.ArticulationData.root_state_w` and
  :attr:`isaaclab.assets.ArticulationData.body_state_w` derived properties.
* Removed deprecation of :meth:`isaaclab.assets.Articulation.write_root_state_to_sim`.
* Replaced calls to :attr:`isaaclab.assets.ArticulationData.root_com_state_w` and
  :attr:`isaaclab.assets.ArticulationData.root_link_state_w` with corresponding calls to
  :attr:`isaaclab.assets.ArticulationData.root_state_w`.
* Replaced calls to :attr:`isaaclab.assets.ArticulationData.body_com_state_w` and
  :attr:`isaaclab.assets.ArticulationData.body_link_state_w` properties with corresponding calls to
  :attr:`isaaclab.assets.ArticulationData.body_state_w` properties.
* Removed deprecation of :attr:`isaaclab.assets.RigidObjectData.root_state_w` derived properties.
* Removed deprecation of :meth:`isaaclab.assets.RigidObject.write_root_state_to_sim`.
* Replaced calls to :attr:`isaaclab.assets.RigidObjectData.root_com_state_w` and
  :attr:`isaaclab.assets.RigidObjectData.root_link_state_w` properties with corresponding calls to
  :attr:`isaaclab.assets.RigidObjectData.root_state_w` properties.
* Removed deprecation of :attr:`isaaclab.assets.RigidObjectCollectionData.root_state_w` derived properties.
* Removed deprecation of :meth:`isaaclab.assets.RigidObjectCollection.write_root_state_to_sim`.
* Replaced calls to :attr:`isaaclab.assets.RigidObjectCollectionData.root_com_state_w` and
  :attr:`isaaclab.assets.RigidObjectData.root_link_state_w` properties with corresponding calls to
  :attr:`isaaclab.assets.RigidObjectData.root_state_w` properties.
* Fixed indexing issue in ``write_root_link_velocity_to_sim`` in :class:`isaaclab.assets.RigidObject`
* Fixed index broadcasting in ``write_object_link_velocity_to_sim`` and ``write_object_com_pose_to_sim`` in
  the :class:`isaaclab.assets.RigidObjectCollection` class.


0.33.7 (2025-01-14)
~~~~~~~~~~~~~~~~~~~

Fixed
^^^^^

* Fixed the respawn of only wrong object samples in :func:`repeated_objects_terrain` of :mod:`isaaclab.terrains.trimesh` module.
  Previously, the function was respawning all objects in the scene instead of only the wrong object samples, which in worst case
  could lead to infinite respawn loop.


0.33.6 (2025-01-16)
~~~~~~~~~~~~~~~~~~~

Changed
^^^^^^^

* Added initial unit tests for multiple tiled cameras, including tests for initialization, groundtruth annotators, different poses, and different resolutions.


0.33.5 (2025-01-13)
~~~~~~~~~~~~~~~~~~~

Changed
^^^^^^^

* Moved the definition of ``/persistent/isaac/asset_root/*`` settings from :class:`AppLauncher` to the app files.
  This is needed to prevent errors where ``isaaclab_assets`` was loaded prior to the carbonite setting being set.


0.33.4 (2025-01-10)
~~~~~~~~~~~~~~~~~~~

Changed
^^^^^^^

* Added an optional parameter in the :meth:`record_pre_reset` method in
  :class:`~isaaclab.managers.RecorderManager` to override the export config upon invoking.


0.33.3 (2025-01-08)
~~~~~~~~~~~~~~~~~~~

Fixed
^^^^^

* Fixed docstring in articulation data :class:`isaaclab.assets.ArticulationData`.
  In body properties sections, the second dimension should be num_bodies but was documented as 1.


0.33.2 (2025-01-02)
~~~~~~~~~~~~~~~~~~~

Added
^^^^^

* Added body tracking as an origin type to :class:`isaaclab.envs.ViewerCfg` and :class:`isaaclab.envs.ui.ViewportCameraController`.


0.33.1 (2024-12-26)
~~~~~~~~~~~~~~~~~~~

Changed
^^^^^^^

* Added kinematics initialization call for populating kinematic prim transforms to fabric for rendering.
* Added ``enable_env_ids`` flag for cloning and replication to replace collision filtering.


0.33.0 (2024-12-22)
~~~~~~~~~~~~~~~~~~~

Fixed
^^^^^

* Fixed populating default_joint_stiffness and default_joint_damping values for ImplicitActuator instances in :class:`isaaclab.assets.Articulation`


0.32.2 (2024-12-17)
~~~~~~~~~~~~~~~~~~~

Added
^^^^^

* Added null-space (position) control option to :class:`isaaclab.controllers.OperationalSpaceController`.
* Added test cases that uses null-space control for :class:`isaaclab.controllers.OperationalSpaceController`.
* Added information regarding null-space control to the tutorial script and documentation of
  :class:`isaaclab.controllers.OperationalSpaceController`.
* Added arguments to set specific null-space joint position targets within
  :class:`isaaclab.envs.mdp.actions.OperationalSpaceControllerAction` class.


0.32.1 (2024-12-17)
~~~~~~~~~~~~~~~~~~~

Changed
^^^^^^^

* Added a default and generic implementation of the :meth:`get_object_poses` function
  in the :class:`ManagerBasedRLMimicEnv` class.
* Added a ``EXPORT_NONE`` mode in the :class:`DatasetExportMode` class and updated
  :class:`~isaaclab.managers.RecorderManager` to enable recording without exporting
  the data to a file.


0.32.0 (2024-12-16)
~~~~~~~~~~~~~~~~~~~

Changed
^^^^^^^

* Previously, physx returns the rigid bodies and articulations velocities in the com of bodies rather than the link frame, while poses are in link frames. We now explicitly provide :attr:`body_link_state` and :attr:`body_com_state` APIs replacing the previous :attr:`body_state` API. Previous APIs are now marked as deprecated. Please update any code using the previous pose and velocity APIs to use the new ``*_link_*`` or ``*_com_*`` APIs in :attr:`isaaclab.assets.RigidBody`, :attr:`isaaclab.assets.RigidBodyCollection`, and :attr:`isaaclab.assets.Articulation`.


0.31.0 (2024-12-16)
~~~~~~~~~~~~~~~~~~~

Added
^^^^^

* Added :class:`ManagerBasedRLMimicEnv` and config classes for mimic data generation workflow for imitation learning.


0.30.3 (2024-12-16)
~~~~~~~~~~~~~~~~~~~

Fixed
^^^^^

* Fixed ordering of logging and resamping in the command manager, where we were logging the metrics after resampling the commands.
  This leads to incorrect logging of metrics when inside the resample call, the metrics tensors get reset.


0.30.2 (2024-12-16)
~~~~~~~~~~~~~~~~~~~

Fixed
^^^^^

* Fixed errors within the calculations of :class:`isaaclab.controllers.OperationalSpaceController`.

Added
^^^^^

* Added :class:`isaaclab.controllers.OperationalSpaceController` to API documentation.
* Added test cases for :class:`isaaclab.controllers.OperationalSpaceController`.
* Added a tutorial for :class:`isaaclab.controllers.OperationalSpaceController`.
* Added the implementation of :class:`isaaclab.envs.mdp.actions.OperationalSpaceControllerAction` class.


0.30.1 (2024-12-15)
~~~~~~~~~~~~~~~~~~~

Changed
^^^^^^^

* Added call to update articulation kinematics after reset to ensure states are updated for non-rendering sensors. Previously, some changes
  in reset such as modifying joint states would not be reflected in the rigid body states immediately after reset.


0.30.0 (2024-12-15)
~~~~~~~~~~~~~~~~~~~

Added
^^^^^

* Added UI interface to the Managers in the ManagerBasedEnv and MangerBasedRLEnv classes.
* Added UI widgets for :class:`LiveLinePlot` and :class:`ImagePlot`.
* Added ``ManagerLiveVisualizer/Cfg``: Given a ManagerBase (i.e. action_manager, observation_manager, etc) and a config file this class creates
  the the interface between managers and the UI.
* Added :class:`EnvLiveVisualizer`: A 'manager' of ManagerLiveVisualizer. This is added to the ManagerBasedEnv but is only called during
  the initialization of the managers in load_managers
* Added ``get_active_iterable_terms`` implementation methods to ActionManager, ObservationManager, CommandsManager, CurriculumManager,
  RewardManager, and TerminationManager. This method exports the active term data and labels for each manager and is called by ManagerLiveVisualizer.
* Additions to :class:`BaseEnvWindow` and :class:`RLEnvWindow` to register ManagerLiveVisualizer UI interfaces for the chosen managers.


0.29.0 (2024-12-15)
~~~~~~~~~~~~~~~~~~~

Added
^^^^^

* Added observation history computation to :class:`isaaclab.manager.observation_manager.ObservationManager`.
* Added ``history_length`` and ``flatten_history_dim`` configuration parameters to :class:`isaaclab.manager.manager_term_cfg.ObservationTermCfg`
* Added ``history_length`` and ``flatten_history_dim`` configuration parameters to :class:`isaaclab.manager.manager_term_cfg.ObservationGroupCfg`
* Added full buffer property to :class:`isaaclab.utils.buffers.circular_buffer.CircularBuffer`


0.28.4 (2024-12-15)
~~~~~~~~~~~~~~~~~~~

Added
^^^^^

* Added action clip to all :class:`isaaclab.envs.mdp.actions`.


0.28.3 (2024-12-14)
~~~~~~~~~~~~~~~~~~~

Changed
^^^^^^^

* Added check for error below threshold in state machines to ensure the state has been reached.


0.28.2 (2024-12-13)
~~~~~~~~~~~~~~~~~~~

Fixed
^^^^^

* Fixed the shape of ``quat_w`` in the ``apply_actions`` method of :attr:`~isaaclab.env.mdp.NonHolonomicAction`
  (previously (N,B,4), now (N,4) since the number of root bodies B is required to be 1). Previously ``apply_actions`` errored
  because ``euler_xyz_from_quat`` requires inputs of shape (N,4).


0.28.1 (2024-12-13)
~~~~~~~~~~~~~~~~~~~

Fixed
^^^^^

* Fixed the internal buffers for ``set_external_force_and_torque`` where the buffer values would be stale if zero values are sent to the APIs.


0.28.0 (2024-12-12)
~~~~~~~~~~~~~~~~~~~

Changed
^^^^^^^

* Adapted the :class:`~isaaclab.sim.converters.UrdfConverter` to use the latest URDF converter API from Isaac Sim 4.5. The
  physics articulation root can now be set separately, and the joint drive gains can be set on a per joint basis.


0.27.33 (2024-12-11)
~~~~~~~~~~~~~~~~~~~~

Added
^^^^^

* Introduced an optional ``sensor_cfg`` parameter to the :meth:`~isaaclab.envs.mdp.rewards.base_height_l2` function, enabling the use of
  :class:`~isaaclab.sensors.RayCaster` for height adjustments. For flat terrains, the function retains its previous behavior.
* Improved documentation to clarify the usage of the :meth:`~isaaclab.envs.mdp.rewards.base_height_l2` function in both flat and rough terrain settings.


0.27.32 (2024-12-11)
~~~~~~~~~~~~~~~~~~~~

Fixed
^^^^^

* Modified :class:`isaaclab.envs.mdp.actions.DifferentialInverseKinematicsAction` class to use the geometric
  Jacobian computed w.r.t. to the root frame of the robot. This helps ensure that root pose does not affect the tracking.


0.27.31 (2024-12-09)
~~~~~~~~~~~~~~~~~~~~

Changed
^^^^^^^

* Introduced configuration options in :class:`Se3HandTracking` to:
  - Zero out rotation around the x/y axes
  - Apply smoothing and thresholding to position and rotation deltas for reduced jitter
  - Use wrist-based rotation reference as an alternative to fingertip-based rotation

* Switched the default position reference in :class:`Se3HandTracking` to the wrist joint pose, providing more stable relative-based positioning.


0.27.30 (2024-12-09)
~~~~~~~~~~~~~~~~~~~~

Fixed
^^^^^

* Fixed the initial state recorder term in :class:`isaaclab.envs.mdp.recorders.InitialStateRecorder` to
  return only the states of the specified environment IDs.


0.27.29 (2024-12-06)
~~~~~~~~~~~~~~~~~~~~

Fixed
^^^^^

* Fixed the enforcement of :attr:`~isaaclab.actuators.ActuatorBaseCfg.velocity_limits` at the
  :attr:`~isaaclab.assets.Articulation.root_physx_view` level.


0.27.28 (2024-12-06)
~~~~~~~~~~~~~~~~~~~~

Changed
^^^^^^^

* If a USD that contains an articulation root is loaded using a
  :attr:`isaaclab.assets.RigidBody` we now fail unless the articulation root is explicitly
  disabled. Using an articulation root for rigid bodies is not needed and decreases overall performance.


0.27.27 (2024-12-06)
~~~~~~~~~~~~~~~~~~~~

Fixed
^^^^^

* Corrected the projection types of fisheye camera in :class:`isaaclab.sim.spawners.sensors.sensors_cfg.FisheyeCameraCfg`.
  Earlier, the projection names used snakecase instead of camelcase.


0.27.26 (2024-12-06)
~~~~~~~~~~~~~~~~~~~~

Added
^^^^^

* Added option to define the clipping behavior for depth images generated by
  :class:`~isaaclab.sensors.RayCasterCamera`, :class:`~isaaclab.sensors.Camera`, and :class:`~isaaclab.sensors.TiledCamera`

Changed
^^^^^^^

* Unified the clipping behavior for the depth images of all camera implementations. Per default, all values exceeding
  the range are clipped to zero for both ``distance_to_image_plane`` and ``distance_to_camera`` depth images. Prev.
  :class:`~isaaclab.sensors.RayCasterCamera` clipped the values to the maximum value of the depth image,
  :class:`~isaaclab.sensors.Camera` did not clip them and had a different behavior for both types.


0.27.25 (2024-12-05)
~~~~~~~~~~~~~~~~~~~~

Fixed
^^^^^

* Fixed the condition in ``isaaclab.sh`` that checks whether ``pre-commit`` is installed before attempting installation.


0.27.24 (2024-12-05)
~~~~~~~~~~~~~~~~~~~~

Fixed
^^^^^

* Removed workaround in :class:`isaaclab.sensors.TiledCamera` and :class:`isaaclab.sensors.Camera`
  that was previously required to prevent frame offsets in renders. The denoiser setting is no longer
  automatically modified based on the resolution of the cameras.


0.27.23 (2024-12-04)
~~~~~~~~~~~~~~~~~~~~

Fixed
^^^^^

* Added the attributes :attr:`~isaaclab.envs.DirectRLEnvCfg.wait_for_textures` and :attr:`~isaaclab.envs.ManagerBasedEnvCfg.wait_for_textures`
  to enable assets loading check during :class:`~isaaclab.DirectRLEnv` and :class:`~isaaclab.ManagerBasedEnv` reset method when rtx sensors are added to the scene.


0.27.22 (2024-12-04)
~~~~~~~~~~~~~~~~~~~~

Fixed
^^^^^

* Fixed the order of the incoming parameters in :class:`isaaclab.envs.DirectMARLEnv` to correctly use ``NoiseModel`` in marl-envs.


0.27.21 (2024-12-04)
~~~~~~~~~~~~~~~~~~~~

Added
^^^^^

* Added :class:`~isaaclab.managers.RecorderManager` and its utility classes to record data from the simulation.
* Added :class:`~isaaclab.utils.datasets.EpisodeData` to store data for an episode.
* Added :class:`~isaaclab.utils.datasets.DatasetFileHandlerBase` as a base class for handling dataset files.
* Added :class:`~isaaclab.utils.datasets.HDF5DatasetFileHandler` as a dataset file handler implementation to
  export and load episodes from HDF5 files.
* Added ``record_demos.py`` script to record human-teleoperated demos for a specified task and export to an HDF5 file.
* Added ``replay_demos.py`` script to replay demos loaded from an HDF5 file.


0.27.20 (2024-12-02)
~~~~~~~~~~~~~~~~~~~~

Changed
^^^^^^^

* Changed :class:`isaaclab.envs.DirectMARLEnv` to inherit from ``Gymnasium.Env`` due to requirement from Gymnasium v1.0.0 requiring all environments to be a subclass of ``Gymnasium.Env`` when using the ``make`` interface.


0.27.19 (2024-12-02)
~~~~~~~~~~~~~~~~~~~~

Added
^^^^^

* Added ``isaaclab.utils.pretrained_checkpoints`` containing constants and utility functions used to manipulate
  paths and load checkpoints from Nucleus.


0.27.18 (2024-11-28)
~~~~~~~~~~~~~~~~~~~~

Changed
^^^^^^^

* Renamed Isaac Sim imports to follow Isaac Sim 4.5 naming conventions.


0.27.17 (2024-11-20)
~~~~~~~~~~~~~~~~~~~~

Added
^^^^^

* Added ``create_new_stage`` setting in :class:`~isaaclab.app.AppLauncher` to avoid creating a default new stage on startup in Isaac Sim. This helps reduce the startup time when launching Isaac Lab.


0.27.16 (2024-11-15)
~~~~~~~~~~~~~~~~~~~~

Added
^^^^^

* Added the class :class:`~isaaclab.devices.Se3HandTracking` which enables XR teleop for manipulators.


0.27.15 (2024-11-09)
~~~~~~~~~~~~~~~~~~~~

Fixed
^^^^^

* Fixed indexing in :meth:`isaaclab.assets.Articulation.write_joint_limits_to_sim` to correctly process non-None ``env_ids`` and ``joint_ids``.


0.27.14 (2024-10-23)
~~~~~~~~~~~~~~~~~~~~

Added
^^^^^

* Added the class :class:`~isaaclab.assets.RigidObjectCollection` which allows to spawn
  multiple objects in each environment and access/modify the quantities with a unified (env_ids, object_ids) API.


0.27.13 (2024-10-30)
~~~~~~~~~~~~~~~~~~~~

Added
^^^^^

* Added the attributes :attr:`~isaaclab.sim.converters.MeshConverterCfg.translation`, :attr:`~isaaclab.sim.converters.MeshConverterCfg.rotation`,
  :attr:`~isaaclab.sim.converters.MeshConverterCfg.scale` to translate, rotate, and scale meshes
  when importing them with :class:`~isaaclab.sim.converters.MeshConverter`.


0.27.12 (2024-11-04)
~~~~~~~~~~~~~~~~~~~~

Removed
^^^^^^^

* Removed TensorDict usage in favor of Python dictionary in sensors


0.27.11 (2024-10-31)
~~~~~~~~~~~~~~~~~~~~

Added
^^^^^

* Added support to define tuple of floats to scale observation terms by expanding the
  :attr:`isaaclab.managers.manager_term_cfg.ObservationManagerCfg.scale` attribute.


0.27.10 (2024-11-01)
~~~~~~~~~~~~~~~~~~~~

Changed
^^^^^^^

* Cached the PhysX view's joint paths before looping over them when processing fixed joint tendons
  inside the :class:`Articulation` class. This helps improve the processing time for the tendons.


0.27.9 (2024-11-01)
~~~~~~~~~~~~~~~~~~~

Added
^^^^^

* Added the :class:`isaaclab.utils.types.ArticulationActions` class to store the joint actions
  for an articulation. Earlier, the class from Isaac Sim was being used. However, it used a different
  type for the joint actions which was not compatible with the Isaac Lab framework.


0.27.8 (2024-11-01)
~~~~~~~~~~~~~~~~~~~

Fixed
^^^^^

* Added sanity check if the term is a valid type inside the command manager.
* Corrected the iteration over ``group_cfg_items`` inside the observation manager.


0.27.7 (2024-10-28)
~~~~~~~~~~~~~~~~~~~

Added
^^^^^

* Added frozen encoder feature extraction observation space with ResNet and Theia


0.27.6 (2024-10-25)
~~~~~~~~~~~~~~~~~~~

Fixed
^^^^^

* Fixed usage of ``meshes`` property in :class:`isaaclab.sensors.RayCasterCamera` to use ``self.meshes`` instead of the undefined ``RayCaster.meshes``.
* Fixed issue in :class:`isaaclab.envs.ui.BaseEnvWindow` where undefined configs were being accessed when creating debug visualization elements in UI.


0.27.5 (2024-10-25)
~~~~~~~~~~~~~~~~~~~

Added
^^^^^

* Added utilities for serializing/deserializing Gymnasium spaces.


0.27.4 (2024-10-18)
~~~~~~~~~~~~~~~~~~~

Fixed
^^^^^

* Updated installation path instructions for Windows in the Isaac Lab documentation to remove redundancy in the use of %USERPROFILE% for path definitions.


0.27.3 (2024-10-22)
~~~~~~~~~~~~~~~~~~~

Fixed
^^^^^

* Fixed the issue with using list or tuples of ``configclass`` within a ``configclass``. Earlier, the list of
  configclass objects were not converted to dictionary properly when ``to_dict`` function was called.


0.27.2 (2024-10-21)
~~~~~~~~~~~~~~~~~~~

Added
^^^^^

* Added ``--kit_args`` to :class:`~isaaclab.app.AppLauncher` to allow passing command line arguments directly to Omniverse Kit SDK.


0.27.1 (2024-10-20)
~~~~~~~~~~~~~~~~~~~

Added
^^^^^

* Added :class:`~isaaclab.sim.RenderCfg` and the attribute :attr:`~isaaclab.sim.SimulationCfg.render` for
  specifying render related settings.


0.27.0 (2024-10-14)
~~~~~~~~~~~~~~~~~~~

Added
^^^^^

* Added a method to :class:`~isaaclab.utils.configclass` to check for attributes with values of
  type ``MISSING``. This is useful when the user wants to check if a certain attribute has been set or not.
* Added the configuration validation check inside the constructor of all the core classes
  (such as sensor base, asset base, scene and environment base classes).
* Added support for environments without commands by leaving the attribute
  :attr:`isaaclab.envs.ManagerBasedRLEnvCfg.commands` as None. Before, this had to be done using
  the class :class:`isaaclab.command_generators.NullCommandGenerator`.
* Moved the ``meshes`` attribute in the :class:`isaaclab.sensors.RayCaster` class from class variable to instance variable.
  This prevents the meshes to overwrite each other.


0.26.0 (2024-10-16)
~~~~~~~~~~~~~~~~~~~

Added
^^^^^

* Added Imu sensor implementation that directly accesses the physx view :class:`isaaclab.sensors.Imu`. The
  sensor comes with a configuration class :class:`isaaclab.sensors.ImuCfg` and data class
  :class:`isaaclab.sensors.ImuData`.
* Moved and renamed :meth:`isaaclab.sensors.camera.utils.convert_orientation_convention` to :meth:`isaaclab.utils.math.convert_camera_frame_orientation_convention`
* Moved :meth:`isaaclab.sensors.camera.utils.create_rotation_matrix_from_view` to :meth:`isaaclab.utils.math.create_rotation_matrix_from_view`


0.25.2 (2024-10-16)
~~~~~~~~~~~~~~~~~~~

Added
^^^^^

* Added support for different Gymnasium spaces (``Box``, ``Discrete``, ``MultiDiscrete``, ``Tuple`` and ``Dict``)
  to define observation, action and state spaces in the direct workflow.
* Added :meth:`sample_space` to environment utils to sample supported spaces where data containers are torch tensors.

Changed
^^^^^^^

* Mark the :attr:`num_observations`, :attr:`num_actions` and :attr:`num_states` in :class:`DirectRLEnvCfg` as deprecated
  in favor of :attr:`observation_space`, :attr:`action_space` and :attr:`state_space` respectively.
* Mark the :attr:`num_observations`, :attr:`num_actions` and :attr:`num_states` in :class:`DirectMARLEnvCfg` as deprecated
  in favor of :attr:`observation_spaces`, :attr:`action_spaces` and :attr:`state_space` respectively.


0.25.1 (2024-10-10)
~~~~~~~~~~~~~~~~~~~

Fixed
^^^^^

* Fixed potential issue where default joint positions can fall outside of the limits being set with Articulation's
  ``write_joint_limits_to_sim`` API.


0.25.0 (2024-10-06)
~~~~~~~~~~~~~~~~~~~

Added
^^^^^

* Added configuration classes for spawning assets from a list of individual asset configurations randomly
  at the specified prim paths.


0.24.20 (2024-10-07)
~~~~~~~~~~~~~~~~~~~~

Fixed
^^^^^

* Fixed the :meth:`isaaclab.envs.mdp.events.randomize_rigid_body_material` function to
  correctly sample friction and restitution from the given ranges.


0.24.19 (2024-10-05)
~~~~~~~~~~~~~~~~~~~~

Added
^^^^^

* Added new functionalities to the FrameTransformer to make it more general. It is now possible to track:

  * Target frames that aren't children of the source frame prim_path
  * Target frames that are based upon the source frame prim_path


0.24.18 (2024-10-04)
~~~~~~~~~~~~~~~~~~~~

Fixed
^^^^^

* Fixes parsing and application of ``size`` parameter for :class:`~isaaclab.sim.spawn.GroundPlaneCfg` to correctly
  scale the grid-based ground plane.


0.24.17 (2024-10-04)
~~~~~~~~~~~~~~~~~~~~

Fixed
^^^^^

* Fixed the deprecation notice for using ``pxr.Semantics``. The corresponding modules use ``Semantics`` module
  directly.


0.24.16 (2024-10-03)
~~~~~~~~~~~~~~~~~~~~

Changed
^^^^^^^

* Renamed the observation function :meth:`grab_images` to :meth:`image` to follow convention of noun-based naming.
* Renamed the function :meth:`convert_perspective_depth_to_orthogonal_depth` to a shorter name
  :meth:`isaaclab.utils.math.orthogonalize_perspective_depth`.


0.24.15 (2024-09-20)
~~~~~~~~~~~~~~~~~~~~

Added
^^^^^

* Added :meth:`grab_images` to be able to use images for an observation term in manager-based environments.


0.24.14 (2024-09-20)
~~~~~~~~~~~~~~~~~~~~

Added
^^^^^

* Added the method :meth:`convert_perspective_depth_to_orthogonal_depth` to convert perspective depth
  images to orthogonal depth images. This is useful for the :meth:`~isaaclab.utils.math.unproject_depth`,
  since it expects orthogonal depth images as inputs.


0.24.13 (2024-09-08)
~~~~~~~~~~~~~~~~~~~~

Changed
^^^^^^^

* Moved the configuration of visualization markers for the command terms to their respective configuration classes.
  This allows users to modify the markers for the command terms without having to modify the command term classes.


0.24.12 (2024-09-18)
~~~~~~~~~~~~~~~~~~~~

Fixed
^^^^^

* Fixed outdated fetching of articulation data by using the method ``update_articulations_kinematic`` in
  :class:`isaaclab.assets.ArticulationData`. Before if an articulation was moved during a reset, the pose of the
  links were outdated if fetched before the next physics step. Adding this method ensures that the pose of the links
  is always up-to-date. Similarly ``update_articulations_kinematic`` was added before any render step to ensure that the
  articulation displays correctly after a reset.


0.24.11 (2024-09-11)
~~~~~~~~~~~~~~~~~~~~

Added
^^^^^

* Added skrl's JAX environment variables to :class:`~isaaclab.app.AppLauncher`
  to support distributed multi-GPU and multi-node training using JAX


0.24.10 (2024-09-10)
~~~~~~~~~~~~~~~~~~~~

Added
^^^^^

* Added config class, support, and tests for MJCF conversion via standalone python scripts.


0.24.9 (2024-09-09)
~~~~~~~~~~~~~~~~~~~~

Added
^^^^^

* Added a seed parameter to the :attr:`isaaclab.envs.ManagerBasedEnvCfg` and :attr:`isaaclab.envs.DirectRLEnvCfg`
  classes to set the seed for the environment. This seed is used to initialize the random number generator for the environment.
* Adapted the workflow scripts to set the seed for the environment using the seed specified in the learning agent's configuration
  file or the command line argument. This ensures that the simulation results are reproducible across different runs.


0.24.8 (2024-09-08)
~~~~~~~~~~~~~~~~~~~

Changed
^^^^^^^

* Modified:meth:`quat_rotate` and :meth:`quat_rotate_inverse` operations to use :meth:`torch.einsum`
  for faster processing of high dimensional input tensors.


0.24.7 (2024-09-06)
~~~~~~~~~~~~~~~~~~~

Added
^^^^^

* Added support for property attributes in the :meth:``isaaclab.utils.configclass`` method.
  Earlier, the configclass decorator failed to parse the property attributes correctly and made them
  instance variables instead.


0.24.6 (2024-09-05)
~~~~~~~~~~~~~~~~~~~

Fixed
^^^^^

* Adapted the ``A`` and ``D`` button bindings inside :meth:`isaaclab.device.Se3Keyboard` to make them now
  more-intuitive to control the y-axis motion based on the right-hand rule.


0.24.5 (2024-08-29)
~~~~~~~~~~~~~~~~~~~

Added
^^^^^

* Added alternative data type "distance_to_camera" in :class:`isaaclab.sensors.TiledCamera` class to be
  consistent with all other cameras (equal to type "depth").


0.24.4 (2024-09-02)
~~~~~~~~~~~~~~~~~~~

Fixed
^^^^^

* Added missing SI units to the documentation of :class:`isaaclab.sensors.Camera` and
  :class:`isaaclab.sensors.RayCasterCamera`.
* Added test to check :attr:`isaaclab.sensors.RayCasterCamera.set_intrinsic_matrices`


0.24.3 (2024-08-29)
~~~~~~~~~~~~~~~~~~~

Fixed
^^^^^

* Fixed the support for class-bounded methods when creating a configclass
  out of them. Earlier, these methods were being made as instance methods
  which required initialization of the class to call the class-methods.


0.24.2 (2024-08-28)
~~~~~~~~~~~~~~~~~~~

Added
^^^^^

* Added a class method to initialize camera configurations with an intrinsic matrix in the
  :class:`isaaclab.sim.spawner.sensors.PinholeCameraCfg`
  :class:`isaaclab.sensors.ray_caster.patterns_cfg.PinholeCameraPatternCfg` classes.

Fixed
^^^^^

* Fixed the ray direction in :func:`isaaclab.sensors.ray_caster.patterns.patterns.pinhole_camera_pattern` to
  point to the center of the pixel instead of the top-left corner.
* Fixed the clipping of the "distance_to_image_plane" depth image obtained using the
  :class:`isaaclab.sensors.ray_caster.RayCasterCamera` class. Earlier, the depth image was being clipped
  before the depth image was generated. Now, the clipping is applied after the depth image is generated. This makes
  the behavior equal to the USD Camera.


0.24.1 (2024-08-21)
~~~~~~~~~~~~~~~~~~~

Changed
^^^^^^^

* Disabled default viewport in certain headless scenarios for better performance.


0.24.0 (2024-08-17)
~~~~~~~~~~~~~~~~~~~

Added
^^^^^

* Added additional annotators for :class:`isaaclab.sensors.camera.TiledCamera` class.

Changed
^^^^^^^

* Updated :class:`isaaclab.sensors.TiledCamera` to latest RTX tiled rendering API.
* Single channel outputs for :class:`isaaclab.sensors.TiledCamera`, :class:`isaaclab.sensors.Camera` and :class:`isaaclab.sensors.RayCasterCamera` now has shape (H, W, 1).
* Data type for RGB output for :class:`isaaclab.sensors.TiledCamera` changed from ``torch.float`` to ``torch.uint8``.
* Dimension of RGB output for :class:`isaaclab.sensors.Camera` changed from (H, W, 4) to (H, W, 3). Use type ``rgba`` to retrieve the previous dimension.


0.23.1 (2024-08-17)
~~~~~~~~~~~~~~~~~~~

Changed
^^^^^^^

* Updated torch to version 2.4.0.


0.23.0 (2024-08-16)
~~~~~~~~~~~~~~~~~~~

Added
^^^^^

* Added direct workflow base class :class:`isaaclab.envs.DirectMARLEnv` for multi-agent environments.


0.22.1 (2024-08-17)
~~~~~~~~~~~~~~~~~~~

Added
^^^^^

* Added APIs to interact with the physics simulation of deformable objects. This includes setting the
  material properties, setting kinematic targets, and getting the state of the deformable object.
  For more information, please refer to the :mod:`isaaclab.assets.DeformableObject` class.


0.22.0 (2024-08-14)
~~~~~~~~~~~~~~~~~~~

Added
^^^^^

* Added :mod:`~isaaclab.utils.modifiers` module to provide framework for configurable and custom
  observation data modifiers.
* Adapted the :class:`~isaaclab.managers.ObservationManager` class to support custom modifiers.
  These are applied to the observation data before applying any noise or scaling operations.


0.21.2 (2024-08-13)
~~~~~~~~~~~~~~~~~~~

Fixed
^^^^^

* Moved event mode-based checks in the :meth:`isaaclab.managers.EventManager.apply` method outside
  the loop that iterates over the event terms. This prevents unnecessary checks and improves readability.
* Fixed the logic for global and per environment interval times when using the "interval" mode inside the
  event manager. Earlier, the internal lists for these times were of unequal lengths which led to wrong indexing
  inside the loop that iterates over the event terms.


0.21.1 (2024-08-06)
~~~~~~~~~~~~~~~~~~~

* Added a flag to preserve joint ordering inside the :class:`isaaclab.envs.mdp.JointAction` action term.


0.21.0 (2024-08-05)
~~~~~~~~~~~~~~~~~~~

Added
^^^^^

* Added the command line argument ``--device`` in :class:`~isaaclab.app.AppLauncher`. Valid options are:

  * ``cpu``: Use CPU.
  * ``cuda``: Use GPU with device ID ``0``.
  * ``cuda:N``: Use GPU, where N is the device ID. For example, ``cuda:0``. The default value is ``cuda:0``.

Changed
^^^^^^^

* Simplified setting the device throughout the code by relying on :attr:`isaaclab.sim.SimulationCfg.device`
  to activate gpu/cpu pipelines.

Removed
^^^^^^^

* Removed the parameter :attr:`isaaclab.sim.SimulationCfg.use_gpu_pipeline`. This is now directly inferred from
  :attr:`isaaclab.sim.SimulationCfg.device`.
* Removed the command line input argument ``--device_id`` in :class:`~isaaclab.app.AppLauncher`. The device id can
  now be set using the ``--device`` argument, for example with ``--device cuda:0``.


0.20.8 (2024-08-02)
~~~~~~~~~~~~~~~~~~~

Fixed
^^^^^

* Fixed the handling of observation terms with different shapes in the
  :class:`~isaaclab.managers.ObservationManager` class. Earlier, the constructor would throw an error if the
  shapes of the observation terms were different. Now, this operation only happens when the terms in an observation
  group are being concatenated. Otherwise, the terms are stored as a dictionary of tensors.
* Improved the error message when the observation terms are not of the same shape in the
  :class:`~isaaclab.managers.ObservationManager` class and the terms are being concatenated.


0.20.7 (2024-08-02)
~~~~~~~~~~~~~~~~~~~

Changed
^^^^^^^

* Performance improvements for material randomization in events.

Added
^^^^^

* Added minimum randomization frequency for reset mode randomizations.


0.20.6 (2024-08-02)
~~~~~~~~~~~~~~~~~~~

Changed
^^^^^^^

* Removed the hierarchy from :class:`~isaaclab.assets.RigidObject` class to
  :class:`~isaaclab.assets.Articulation` class. Previously, the articulation class overrode  almost
  all the functions of the rigid object class making the hierarchy redundant. Now, the articulation class
  is a standalone class that does not inherit from the rigid object class. This does add some code
  duplication but the simplicity and clarity of the code is improved.


0.20.5 (2024-08-02)
~~~~~~~~~~~~~~~~~~~

Added
^^^^^

* Added :attr:`isaaclab.terrain.TerrainGeneratorCfg.border_height` to set the height of the border
  around the terrain.


0.20.4 (2024-08-02)
~~~~~~~~~~~~~~~~~~~

Fixed
^^^^^

* Fixed the caching of terrains when using the :class:`isaaclab.terrains.TerrainGenerator` class.
  Earlier, the random sampling of the difficulty levels led to different hash values for the same terrain
  configuration. This caused the terrains to be re-generated even when the same configuration was used.
  Now, the numpy random generator is seeded with the same seed to ensure that the difficulty levels are
  sampled in the same order between different runs.


0.20.3 (2024-08-02)
~~~~~~~~~~~~~~~~~~~

Fixed
^^^^^

* Fixed the setting of translation and orientation when spawning a mesh prim. Earlier, the translation
  and orientation was being applied both on the parent Xform and the mesh prim. This was causing the
  mesh prim to be offset by the translation and orientation of the parent Xform, which is not the intended
  behavior.


0.20.2 (2024-08-02)
~~~~~~~~~~~~~~~~~~~

Changed
^^^^^^^

* Modified the computation of body acceleration for rigid body data to use PhysX APIs instead of
  numerical finite-differencing. This removes the need for computation of body acceleration at
  every update call of the data buffer.


0.20.1 (2024-07-30)
~~~~~~~~~~~~~~~~~~~

Fixed
^^^^^

* Fixed the :meth:`isaaclab.utils.math.wrap_to_pi` method to handle the wrapping of angles correctly.
  Earlier, the method was not wrapping the angles to the range [-pi, pi] correctly when the angles were outside
  the range [-2*pi, 2*pi].


0.20.0 (2024-07-26)
~~~~~~~~~~~~~~~~~~~

Added
^^^^^

* Support for the Isaac Sim 4.1.0 release.

Removed
^^^^^^^

* The ``mdp.add_body_mass`` method in the events. Please use the
  :meth:`isaaclab.envs.mdp.randomize_rigid_body_mass` method instead.
* The classes ``managers.RandomizationManager`` and ``managers.RandomizationTermCfg`` are replaced with
  :class:`isaaclab.managers.EventManager` and :class:`isaaclab.managers.EventTermCfg` classes.
* The following properties in :class:`isaaclab.sensors.FrameTransformerData`:

  * ``target_rot_source`` --> :attr:`~isaaclab.sensors.FrameTransformerData.target_quat_w`
  * ``target_rot_w`` --> :attr:`~isaaclab.sensors.FrameTransformerData.target_quat_source`
  * ``source_rot_w`` --> :attr:`~isaaclab.sensors.FrameTransformerData.source_quat_w`

* The kit experience file ``isaaclab.backwards.compatible.kit``. This is followed by dropping the support for
  Isaac Sim 2023.1.1 completely.


0.19.4 (2024-07-13)
~~~~~~~~~~~~~~~~~~~

Fixed
^^^^^

* Added the call to "startup" events when using the :class:`~isaaclab.envs.ManagerBasedEnv` class.
  Earlier, the "startup" events were not being called when the environment was initialized. This issue
  did not occur when using the :class:`~isaaclab.envs.ManagerBasedRLEnv` class since the "startup"
  events were called in the constructor.


0.19.3 (2024-07-13)
~~~~~~~~~~~~~~~~~~~

Added
^^^^^

* Added schemas for setting and modifying deformable body properties on a USD prim.
* Added API to spawn a deformable body material in the simulation.
* Added APIs to spawn rigid and deformable meshes of primitive shapes (cone, cylinder, sphere, box, capsule)
  in the simulation. This is possible through the :mod:`isaaclab.sim.spawners.meshes` module.


0.19.2 (2024-07-05)
~~~~~~~~~~~~~~~~~~~

Changed
^^^^^^^

* Modified cloning scheme based on the attribute :attr:`~isaaclab.scene.InteractiveSceneCfg.replicate_physics`
  to determine whether environment is homogeneous or heterogeneous.


0.19.1 (2024-07-05)
~~~~~~~~~~~~~~~~~~~

Added
^^^^^

* Added a lidar pattern function :func:`~isaaclab.sensors.ray_caster.patterns.patterns.lidar_pattern` with
  corresponding config :class:`~isaaclab.sensors.ray_caster.patterns_cfg.LidarPatternCfg`.


0.19.0 (2024-07-04)
~~~~~~~~~~~~~~~~~~~

Fixed
^^^^^

* Fixed parsing of articulations with nested rigid links while using the :class:`isaaclab.assets.Articulation`
  class. Earlier, the class initialization failed when the articulation had nested rigid links since the rigid
  links were not being parsed correctly by the PhysX view.

Removed
^^^^^^^

* Removed the attribute :attr:`body_physx_view` from the :class:`isaaclab.assets.Articulation` and
  :class:`isaaclab.assets.RigidObject` classes. These were causing confusions when used with articulation
  view since the body names were not following the same ordering.
* Dropped support for Isaac Sim 2023.1.1. The minimum supported version is now Isaac Sim 4.0.0.


0.18.6 (2024-07-01)
~~~~~~~~~~~~~~~~~~~

Fixed
^^^^^

* Fixed the environment stepping logic. Earlier, the environments' rendering logic was updating the kit app which
  would in turn step the physics :attr:`isaaclab.sim.SimulationCfg.render_interval` times. Now, a render
  call only does rendering and does not step the physics.


0.18.5 (2024-06-26)
~~~~~~~~~~~~~~~~~~~

Fixed
^^^^^

* Fixed the gravity vector direction used inside the :class:`isaaclab.assets.RigidObjectData` class.
  Earlier, the gravity direction was hard-coded as (0, 0, -1) which may be different from the actual
  gravity direction in the simulation. Now, the gravity direction is obtained from the simulation context
  and used to compute the projection of the gravity vector on the object.


0.18.4 (2024-06-26)
~~~~~~~~~~~~~~~~~~~

Fixed
^^^^^

* Fixed double reference count of the physics sim view inside the asset classes. This was causing issues
  when destroying the asset class instance since the physics sim view was not being properly released.

Added
^^^^^

* Added the attribute :attr:`~isaaclab.assets.AssetBase.is_initialized` to check if the asset and sensor
  has been initialized properly. This can be used to ensure that the asset or sensor is ready to use in the simulation.


0.18.3 (2024-06-25)
~~~~~~~~~~~~~~~~~~~

Fixed
^^^^^

* Fixed the docstrings at multiple places related to the different buffer implementations inside the
  :mod:`isaaclab.utils.buffers` module. The docstrings were not clear and did not provide enough
  information about the classes and their methods.

Added
^^^^^

* Added the field for fixed tendom names in the :class:`isaaclab.assets.ArticulationData` class.
  Earlier, this information was not exposed which was inconsistent with other name related information
  such as joint or body names.

Changed
^^^^^^^

* Renamed the fields ``min_num_time_lags`` and ``max_num_time_lags`` to ``min_delay`` and
  ``max_delay`` in the :class:`isaaclab.actuators.DelayedPDActuatorCfg` class. This is to make
  the naming simpler to understand.


0.18.2 (2024-06-25)
~~~~~~~~~~~~~~~~~~~

Changed
^^^^^^^

* Moved the configuration for tile-rendered camera into its own file named ``tiled_camera_cfg.py``.
  This makes it easier to follow where the configuration is located and how it is related to the class.


0.18.1 (2024-06-25)
~~~~~~~~~~~~~~~~~~~

Changed
^^^^^^^

* Ensured that a parity between class and its configuration class is explicitly visible in the
  :mod:`isaaclab.envs` module. This makes it easier to follow where definitions are located and how
  they are related. This should not be a breaking change as the classes are still accessible through the same module.


0.18.0 (2024-06-13)
~~~~~~~~~~~~~~~~~~~

Fixed
^^^^^

* Fixed the rendering logic to render at the specified interval. Earlier, the substep parameter had no effect and rendering
  would happen once every env.step() when active.

Changed
^^^^^^^

* Renamed :attr:`isaaclab.sim.SimulationCfg.substeps` to :attr:`isaaclab.sim.SimulationCfg.render_interval`.
  The render logic is now integrated in the decimation loop of the environment.


0.17.13 (2024-06-13)
~~~~~~~~~~~~~~~~~~~~

Fixed
^^^^^

* Fixed the orientation reset logic in :func:`isaaclab.envs.mdp.events.reset_root_state_uniform` to make it relative to
  the default orientation. Earlier, the position was sampled relative to the default and the orientation not.


0.17.12 (2024-06-13)
~~~~~~~~~~~~~~~~~~~~

Added
^^^^^

* Added the class :class:`isaaclab.utils.buffers.TimestampedBuffer` to store timestamped data.

Changed
^^^^^^^

* Added time-stamped buffers in the classes :class:`isaaclab.assets.RigidObjectData` and :class:`isaaclab.assets.ArticulationData`
  to update some values lazily and avoid unnecessary computations between physics updates. Before, all the data was always
  updated at every step, even if it was not used by the task.


0.17.11 (2024-05-30)
~~~~~~~~~~~~~~~~~~~~

Fixed
^^^^^

* Fixed :class:`isaaclab.sensor.ContactSensor` not loading correctly in extension mode.
  Earlier, the :attr:`isaaclab.sensor.ContactSensor.body_physx_view` was not initialized when
  :meth:`isaaclab.sensor.ContactSensor._debug_vis_callback` is called which references it.


0.17.10 (2024-05-30)
~~~~~~~~~~~~~~~~~~~~

Fixed
^^^^^

* Fixed compound classes being directly assigned in ``default_factory`` generator method
  :meth:`isaaclab.utils.configclass._return_f`, which resulted in shared references such that modifications to
  compound objects were reflected across all instances generated from the same ``default_factory`` method.


0.17.9 (2024-05-30)
~~~~~~~~~~~~~~~~~~~

Added
^^^^^

* Added ``variants`` attribute to the :class:`isaaclab.sim.from_files.UsdFileCfg` class to select USD
  variants when loading assets from USD files.


0.17.8 (2024-05-28)
~~~~~~~~~~~~~~~~~~~

Fixed
^^^^^

* Implemented the reset methods in the action terms to avoid returning outdated data.


0.17.7 (2024-05-28)
~~~~~~~~~~~~~~~~~~~

Added
^^^^^

* Added debug visualization utilities in the :class:`isaaclab.managers.ActionManager` class.


0.17.6 (2024-05-27)
~~~~~~~~~~~~~~~~~~~

Added
^^^^^

* Added ``wp.init()`` call in Warp utils.


0.17.5 (2024-05-22)
~~~~~~~~~~~~~~~~~~~

Changed
^^^^^^^

* Websocket livestreaming is no longer supported. Valid livestream options are {0, 1, 2}.
* WebRTC livestream is now set with livestream=2.


0.17.4 (2024-05-17)
~~~~~~~~~~~~~~~~~~~

Changed
^^^^^^^

* Modified the noise functions to also support add, scale, and abs operations on the data. Added aliases
  to ensure backward compatibility with the previous functions.

  * Added :attr:`isaaclab.utils.noise.NoiseCfg.operation` for the different operations.
  * Renamed ``constant_bias_noise`` to :func:`isaaclab.utils.noise.constant_noise`.
  * Renamed ``additive_uniform_noise`` to :func:`isaaclab.utils.noise.uniform_noise`.
  * Renamed ``additive_gaussian_noise`` to :func:`isaaclab.utils.noise.gaussian_noise`.


0.17.3 (2024-05-15)
~~~~~~~~~~~~~~~~~~~

Fixed
^^^^^

* Set ``hide_ui`` flag in the app launcher for livestream.
* Fix native client livestream extensions.


0.17.2 (2024-05-09)
~~~~~~~~~~~~~~~~~~~

Changed
^^^^^^^

* Renamed ``_range`` to ``distribution_params`` in ``events.py`` for methods that defined a distribution.
* Apply additive/scaling randomization noise on default data instead of current data.
* Changed material bucketing logic to prevent exceeding 64k materials.

Fixed
^^^^^

* Fixed broadcasting issues with indexing when environment and joint IDs are provided.
* Fixed incorrect tensor dimensions when setting a subset of environments.

Added
^^^^^

* Added support for randomization of fixed tendon parameters.
* Added support for randomization of dof limits.
* Added support for randomization of gravity.
* Added support for Gaussian sampling.
* Added default buffers to Articulation/Rigid object data classes for randomization.


0.17.1 (2024-05-10)
~~~~~~~~~~~~~~~~~~~

Fixed
^^^^^

* Added attribute :attr:`isaaclab.sim.converters.UrdfConverterCfg.override_joint_dynamics` to properly parse
  joint dynamics in :class:`isaaclab.sim.converters.UrdfConverter`.


0.17.0 (2024-05-07)
~~~~~~~~~~~~~~~~~~~

Changed
^^^^^^^

* Renamed ``BaseEnv`` to :class:`isaaclab.envs.ManagerBasedEnv`.
* Renamed ``base_env.py`` to ``manager_based_env.py``.
* Renamed ``BaseEnvCfg`` to :class:`isaaclab.envs.ManagerBasedEnvCfg`.
* Renamed ``RLTaskEnv`` to :class:`isaaclab.envs.ManagerBasedRLEnv`.
* Renamed ``rl_task_env.py`` to ``manager_based_rl_env.py``.
* Renamed ``RLTaskEnvCfg`` to :class:`isaaclab.envs.ManagerBasedRLEnvCfg`.
* Renamed ``rl_task_env_cfg.py`` to ``rl_env_cfg.py``.
* Renamed ``OIGEEnv`` to :class:`isaaclab.envs.DirectRLEnv`.
* Renamed ``oige_env.py`` to ``direct_rl_env.py``.
* Renamed ``RLTaskEnvWindow`` to :class:`isaaclab.envs.ui.ManagerBasedRLEnvWindow`.
* Renamed ``rl_task_env_window.py`` to ``manager_based_rl_env_window.py``.
* Renamed all references of ``BaseEnv``, ``BaseEnvCfg``, ``RLTaskEnv``, ``RLTaskEnvCfg``,  ``OIGEEnv``, and ``RLTaskEnvWindow``.

Added
^^^^^

* Added direct workflow base class :class:`isaaclab.envs.DirectRLEnv`.


0.16.4 (2024-05-06)
~~~~~~~~~~~~~~~~~~~~

Changed
^^^^^^^

* Added :class:`isaaclab.sensors.TiledCamera` to support tiled rendering with RGB and depth.


0.16.3 (2024-04-26)
~~~~~~~~~~~~~~~~~~~

Fixed
^^^^^

* Fixed parsing of filter prim path expressions in the :class:`isaaclab.sensors.ContactSensor` class.
  Earlier, the filter prim paths given to the physics view was not being parsed since they were specified as
  regex expressions instead of glob expressions.


0.16.2 (2024-04-25)
~~~~~~~~~~~~~~~~~~~~

Changed
^^^^^^^

* Simplified the installation procedure, isaaclab -e is no longer needed
* Updated torch dependency to 2.2.2


0.16.1 (2024-04-20)
~~~~~~~~~~~~~~~~~~~

Added
^^^^^

* Added attribute :attr:`isaaclab.sim.ArticulationRootPropertiesCfg.fix_root_link` to fix the root link
  of an articulation to the world frame.


0.16.0 (2024-04-16)
~~~~~~~~~~~~~~~~~~~

Added
^^^^^

* Added the function :meth:`isaaclab.utils.math.quat_unique` to standardize quaternion representations,
  i.e. always have a non-negative real part.
* Added events terms for randomizing mass by scale, simulation joint properties (stiffness, damping, armature,
  and friction)

Fixed
^^^^^

* Added clamping of joint positions and velocities in event terms for resetting joints. The simulation does not
  throw an error if the set values are out of their range. Hence, users are expected to clamp them before setting.
* Fixed :class:`isaaclab.envs.mdp.EMAJointPositionToLimitsActionCfg` to smoothen the actions
  at environment frequency instead of simulation frequency.

* Renamed the following functions in :meth:`isaaclab.envs.mdp` to avoid confusions:

  * Observation: :meth:`joint_pos_norm` -> :meth:`joint_pos_limit_normalized`
  * Action: :class:`ExponentialMovingAverageJointPositionAction` -> :class:`EMAJointPositionToLimitsAction`
  * Termination: :meth:`base_height` -> :meth:`root_height_below_minimum`
  * Termination: :meth:`joint_pos_limit` -> :meth:`joint_pos_out_of_limit`
  * Termination: :meth:`joint_pos_manual_limit` -> :meth:`joint_pos_out_of_manual_limit`
  * Termination: :meth:`joint_vel_limit` -> :meth:`joint_vel_out_of_limit`
  * Termination: :meth:`joint_vel_manual_limit` -> :meth:`joint_vel_out_of_manual_limit`
  * Termination: :meth:`joint_torque_limit` -> :meth:`joint_effort_out_of_limit`

Deprecated
^^^^^^^^^^

* Deprecated the function :meth:`isaaclab.envs.mdp.add_body_mass` in favor of
  :meth:`isaaclab.envs.mdp.randomize_rigid_body_mass`. This supports randomizing the mass based on different
  operations (add, scale, or set) and sampling distributions.


0.15.13 (2024-04-16)
~~~~~~~~~~~~~~~~~~~~

Changed
^^^^^^^

* Improved startup performance by enabling rendering-based extensions only when necessary and caching of nucleus directory.
* Renamed the flag ``OFFSCREEN_RENDER`` or ``--offscreen_render`` to ``ENABLE_CAMERAS`` or ``--enable_cameras`` respectively.


0.15.12 (2024-04-16)
~~~~~~~~~~~~~~~~~~~~

Changed
^^^^^^^

* Replaced calls to the ``check_file_path`` function in the :mod:`isaaclab.sim.spawners.from_files`
  with the USD stage resolve identifier function. This helps speed up the loading of assets from file paths
  by avoiding Nucleus server calls.


0.15.11 (2024-04-15)
~~~~~~~~~~~~~~~~~~~~

Added
^^^^^

* Added the :meth:`isaaclab.sim.SimulationContext.has_rtx_sensors` method to check if any
  RTX-related sensors such as cameras have been created in the simulation. This is useful to determine
  if simulation requires RTX rendering during step or not.

Fixed
^^^^^

* Fixed the rendering of RTX-related sensors such as cameras inside the :class:`isaaclab.envs.RLTaskEnv` class.
  Earlier the rendering did not happen inside the step function, which caused the sensor data to be empty.


0.15.10 (2024-04-11)
~~~~~~~~~~~~~~~~~~~~

Fixed
^^^^^

* Fixed sharing of the same memory address between returned tensors from observation terms
  in the :class:`isaaclab.managers.ObservationManager` class. Earlier, the returned
  tensors could map to the same memory address, causing issues when the tensors were modified
  during scaling, clipping or other operations.


0.15.9 (2024-04-04)
~~~~~~~~~~~~~~~~~~~

Fixed
^^^^^

* Fixed assignment of individual termination terms inside the :class:`isaaclab.managers.TerminationManager`
  class. Earlier, the terms were being assigned their values through an OR operation which resulted in incorrect
  values. This regression was introduced in version 0.15.1.


0.15.8 (2024-04-02)
~~~~~~~~~~~~~~~~~~~

Added
^^^^^

* Added option to define ordering of points for the mesh-grid generation in the
  :func:`isaaclab.sensors.ray_caster.patterns.grid_pattern`. This parameter defaults to 'xy'
  for backward compatibility.


0.15.7 (2024-03-28)
~~~~~~~~~~~~~~~~~~~

Added
^^^^^

* Adds option to return indices/data in the specified query keys order in
  :class:`isaaclab.managers.SceneEntityCfg` class, and the respective
  :func:`isaaclab.utils.string.resolve_matching_names_values` and
  :func:`isaaclab.utils.string.resolve_matching_names` functions.


0.15.6 (2024-03-28)
~~~~~~~~~~~~~~~~~~~

Added
^^^^^

* Extended the :class:`isaaclab.app.AppLauncher` class to support the loading of experience files
  from the command line. This allows users to load a specific experience file when running the application
  (such as for multi-camera rendering or headless mode).

Changed
^^^^^^^

* Changed default loading of experience files in the :class:`isaaclab.app.AppLauncher` class from the ones
  provided by Isaac Sim to the ones provided in Isaac Lab's ``apps`` directory.


0.15.5 (2024-03-23)
~~~~~~~~~~~~~~~~~~~

Fixed
^^^^^

* Fixed the env origins in :meth:`_compute_env_origins_grid` of :class:`isaaclab.terrain.TerrainImporter`
  to match that obtained from the Isaac Sim :class:`isaacsim.core.cloner.GridCloner` class.

Added
^^^^^

* Added unit test to ensure consistency between environment origins generated by IsaacSim's Grid Cloner and those
  produced by the TerrainImporter.


0.15.4 (2024-03-22)
~~~~~~~~~~~~~~~~~~~

Fixed
^^^^^

* Fixed the :class:`isaaclab.envs.mdp.actions.NonHolonomicActionCfg` class to use
  the correct variable when applying actions.


0.15.3 (2024-03-21)
~~~~~~~~~~~~~~~~~~~

Added
^^^^^

* Added unit test to check that :class:`isaaclab.scene.InteractiveScene` entity data is not shared between separate instances.

Fixed
^^^^^

* Moved class variables in :class:`isaaclab.scene.InteractiveScene` to correctly  be assigned as
  instance variables.
* Removed custom ``__del__`` magic method from :class:`isaaclab.scene.InteractiveScene`.


0.15.2 (2024-03-21)
~~~~~~~~~~~~~~~~~~~

Fixed
^^^^^

* Added resolving of relative paths for the main asset USD file when using the
  :class:`isaaclab.sim.converters.UrdfConverter` class. This is to ensure that the material paths are
  resolved correctly when the main asset file is moved to a different location.


0.15.1 (2024-03-19)
~~~~~~~~~~~~~~~~~~~

Fixed
^^^^^

* Fixed the imitation learning workflow example script, updating Isaac Lab and Robomimic API calls.
* Removed the resetting of :attr:`_term_dones` in the :meth:`isaaclab.managers.TerminationManager.reset`.
  Previously, the environment cleared out all the terms. However, it impaired reading the specific term's values externally.


0.15.0 (2024-03-17)
~~~~~~~~~~~~~~~~~~~

Deprecated
^^^^^^^^^^

* Renamed :class:`isaaclab.managers.RandomizationManager` to :class:`isaaclab.managers.EventManager`
  class for clarification as the manager takes care of events such as reset in addition to pure randomizations.
* Renamed :class:`isaaclab.managers.RandomizationTermCfg` to :class:`isaaclab.managers.EventTermCfg`
  for consistency with the class name change.


0.14.1 (2024-03-16)
~~~~~~~~~~~~~~~~~~~

Added
^^^^^

* Added simulation schemas for joint drive and fixed tendons. These can be configured for assets imported
  from file formats.
* Added logging of tendon properties to the articulation class (if they are present in the USD prim).


0.14.0 (2024-03-15)
~~~~~~~~~~~~~~~~~~~

Fixed
^^^^^

* Fixed the ordering of body names used in the :class:`isaaclab.assets.Articulation` class. Earlier,
  the body names were not following the same ordering as the bodies in the articulation. This led
  to issues when using the body names to access data related to the links from the articulation view
  (such as Jacobians, mass matrices, etc.).

Removed
^^^^^^^

* Removed the attribute :attr:`body_physx_view` from the :class:`isaaclab.assets.RigidObject`
  and :class:`isaaclab.assets.Articulation` classes. These were causing confusions when used
  with articulation view since the body names were not following the same ordering.


0.13.1 (2024-03-14)
~~~~~~~~~~~~~~~~~~~

Removed
^^^^^^^

* Removed the :mod:`isaaclab.compat` module. This module was used to provide compatibility
  with older versions of Isaac Sim. It is no longer needed since we have most of the functionality
  absorbed into the main classes.


0.13.0 (2024-03-12)
~~~~~~~~~~~~~~~~~~~

Added
^^^^^

* Added support for the following data types inside the :class:`isaaclab.sensors.Camera` class:
  ``instance_segmentation_fast`` and ``instance_id_segmentation_fast``. These are GPU-supported annotations
  and are faster than the regular annotations.

Fixed
^^^^^

* Fixed handling of semantic filtering inside the :class:`isaaclab.sensors.Camera` class. Earlier,
  the annotator was given ``semanticTypes`` as an argument. However, with Isaac Sim 2023.1, the annotator
  does not accept this argument. Instead the mapping needs to be set to the synthetic data interface directly.
* Fixed the return shape of colored images for segmentation data types inside the
  :class:`isaaclab.sensors.Camera` class. Earlier, the images were always returned as ``int32``. Now,
  they are casted to ``uint8`` 4-channel array before returning if colorization is enabled for the annotation type.

Removed
^^^^^^^

* Dropped support for ``instance_segmentation`` and ``instance_id_segmentation`` annotations in the
  :class:`isaaclab.sensors.Camera` class. Their "fast" counterparts should be used instead.
* Renamed the argument :attr:`isaaclab.sensors.CameraCfg.semantic_types` to
  :attr:`isaaclab.sensors.CameraCfg.semantic_filter`. This is more aligned with Replicator's terminology
  for semantic filter predicates.
* Replaced the argument :attr:`isaaclab.sensors.CameraCfg.colorize` with separate colorized
  arguments for each annotation type (:attr:`~isaaclab.sensors.CameraCfg.colorize_instance_segmentation`,
  :attr:`~isaaclab.sensors.CameraCfg.colorize_instance_id_segmentation`, and
  :attr:`~isaaclab.sensors.CameraCfg.colorize_semantic_segmentation`).


0.12.4 (2024-03-11)
~~~~~~~~~~~~~~~~~~~

Fixed
^^^^^


* Adapted randomization terms to deal with ``slice`` for the body indices. Earlier, the terms were not
  able to handle the slice object and were throwing an error.
* Added ``slice`` type-hinting to all body and joint related methods in the rigid body and articulation
  classes. This is to make it clear that the methods can handle both list of indices and slices.


0.12.3 (2024-03-11)
~~~~~~~~~~~~~~~~~~~

Fixed
^^^^^

* Added signal handler to the :class:`isaaclab.app.AppLauncher` class to catch the ``SIGINT`` signal
  and close the application gracefully. This is to prevent the application from crashing when the user
  presses ``Ctrl+C`` to close the application.


0.12.2 (2024-03-10)
~~~~~~~~~~~~~~~~~~~

Added
^^^^^

* Added observation terms for states of a rigid object in world frame.
* Added randomization terms to set root state with randomized orientation and joint state within user-specified limits.
* Added reward term for penalizing specific termination terms.

Fixed
^^^^^

* Improved sampling of states inside randomization terms. Earlier, the code did multiple torch calls
  for sampling different components of the vector. Now, it uses a single call to sample the entire vector.


0.12.1 (2024-03-09)
~~~~~~~~~~~~~~~~~~~

Added
^^^^^

* Added an option to the last actions observation term to get a specific term by name from the action manager.
  If None, the behavior remains the same as before (the entire action is returned).


0.12.0 (2024-03-08)
~~~~~~~~~~~~~~~~~~~

Added
^^^^^

* Added functionality to sample flat patches on a generated terrain. This can be configured using
  :attr:`isaaclab.terrains.SubTerrainBaseCfg.flat_patch_sampling` attribute.
* Added a randomization function for setting terrain-aware root state. Through this, an asset can be
  reset to a randomly sampled flat patches.

Fixed
^^^^^

* Separated normal and terrain-base position commands. The terrain based commands rely on the
  terrain to sample flat patches for setting the target position.
* Fixed command resample termination function.

Changed
^^^^^^^

* Added the attribute :attr:`isaaclab.envs.mdp.commands.UniformVelocityCommandCfg.heading_control_stiffness`
  to control the stiffness of the heading control term in the velocity command term. Earlier, this was
  hard-coded to 0.5 inside the term.

Removed
^^^^^^^

* Removed the function :meth:`sample_new_targets` in the terrain importer. Instead the attribute
  :attr:`isaaclab.terrains.TerrainImporter.flat_patches` should be used to sample new targets.


0.11.3 (2024-03-04)
~~~~~~~~~~~~~~~~~~~

Fixed
^^^^^

* Corrects the functions :func:`isaaclab.utils.math.axis_angle_from_quat` and :func:`isaaclab.utils.math.quat_error_magnitude`
  to accept tensors of the form (..., 4) instead of (N, 4). This brings us in line with our documentation and also upgrades one of our functions
  to handle higher dimensions.


0.11.2 (2024-03-04)
~~~~~~~~~~~~~~~~~~~

Added
^^^^^

* Added checks for default joint position and joint velocity in the articulation class. This is to prevent
  users from configuring values for these quantities that might be outside the valid range from the simulation.


0.11.1 (2024-02-29)
~~~~~~~~~~~~~~~~~~~

Added
^^^^^

* Replaced the default values for ``joint_ids`` and ``body_ids`` from ``None`` to ``slice(None)``
  in the :class:`isaaclab.managers.SceneEntityCfg`.
* Adapted rewards and observations terms so that the users can query a subset of joints and bodies.


0.11.0 (2024-02-27)
~~~~~~~~~~~~~~~~~~~

Removed
^^^^^^^

* Dropped support for Isaac Sim<=2022.2. As part of this, removed the components of :class:`isaaclab.app.AppLauncher`
  which handled ROS extension loading. We no longer need them in Isaac Sim>=2023.1 to control the load order to avoid crashes.
* Upgraded Dockerfile to use ISAACSIM_VERSION=2023.1.1 by default.


0.10.28 (2024-02-29)
~~~~~~~~~~~~~~~~~~~~

Added
^^^^^

* Implemented relative and moving average joint position action terms. These allow the user to specify
  the target joint positions as relative to the current joint positions or as a moving average of the
  joint positions over a window of time.


0.10.27 (2024-02-28)
~~~~~~~~~~~~~~~~~~~~

Added
^^^^^

* Added UI feature to start and stop animation recording in the stage when running an environment.
  To enable this feature, please pass the argument ``--disable_fabric`` to the environment script to allow
  USD read/write operations. Be aware that this will slow down the simulation.


0.10.26 (2024-02-26)
~~~~~~~~~~~~~~~~~~~~

Added
^^^^^

* Added a viewport camera controller class to the :class:`isaaclab.envs.BaseEnv`. This is useful
  for applications where the user wants to render the viewport from different perspectives even when the
  simulation is running in headless mode.


0.10.25 (2024-02-26)
~~~~~~~~~~~~~~~~~~~~

Fixed
^^^^^

* Ensures that all path arguments in :mod:`isaaclab.sim.utils` are cast to ``str``. Previously,
  we had handled path types as strings without casting.


0.10.24 (2024-02-26)
~~~~~~~~~~~~~~~~~~~~

Added
^^^^^

* Added tracking of contact time in the :class:`isaaclab.sensors.ContactSensor` class. Previously,
  only the air time was being tracked.
* Added contact force threshold, :attr:`isaaclab.sensors.ContactSensorCfg.force_threshold`, to detect
  when the contact sensor is in contact. Previously, this was set to hard-coded 1.0 in the sensor class.


0.10.23 (2024-02-21)
~~~~~~~~~~~~~~~~~~~~

Fixed
^^^^^

* Fixes the order of size arguments in :meth:`isaaclab.terrains.height_field.random_uniform_terrain`. Previously, the function
  would crash if the size along x and y were not the same.


0.10.22 (2024-02-14)
~~~~~~~~~~~~~~~~~~~~

Fixed
^^^^^

* Fixed "divide by zero" bug in :class:`~isaaclab.sim.SimulationContext` when setting gravity vector.
  Now, it is correctly disabled when the gravity vector is set to zero.


0.10.21 (2024-02-12)
~~~~~~~~~~~~~~~~~~~~

Fixed
^^^^^

* Fixed the printing of articulation joint information when the articulation has only one joint.
  Earlier, the function was performing a squeeze operation on the tensor, which caused an error when
  trying to index the tensor of shape (1,).


0.10.20 (2024-02-12)
~~~~~~~~~~~~~~~~~~~~

Added
^^^^^

* Adds :attr:`isaaclab.sim.PhysxCfg.enable_enhanced_determinism` to enable improved
  determinism from PhysX. Please note this comes at the expense of performance.


0.10.19 (2024-02-08)
~~~~~~~~~~~~~~~~~~~~

Fixed
^^^^^

* Fixed environment closing so that articulations, objects, and sensors are cleared properly.


0.10.18 (2024-02-05)
~~~~~~~~~~~~~~~~~~~~

Fixed
^^^^^

* Pinned :mod:`torch` version to 2.0.1 in the setup.py to keep parity version of :mod:`torch` supplied by
  Isaac 2023.1.1, and prevent version incompatibility between :mod:`torch` ==2.2 and
  :mod:`typing-extensions` ==3.7.4.3


0.10.17 (2024-02-02)
~~~~~~~~~~~~~~~~~~~~

Fixed
^^^^^^

* Fixed carb setting ``/app/livestream/enabled`` to be set as False unless live-streaming is specified
  by :class:`isaaclab.app.AppLauncher` settings. This fixes the logic of :meth:`SimulationContext.render`,
  which depended on the config in previous versions of Isaac defaulting to false for this setting.


0.10.16 (2024-01-29)
~~~~~~~~~~~~~~~~~~~~

Added
^^^^^^

* Added an offset parameter to the height scan observation term. This allows the user to specify the
  height offset of the scan from the tracked body. Previously it was hard-coded to be 0.5.


0.10.15 (2024-01-29)
~~~~~~~~~~~~~~~~~~~~

Fixed
^^^^^

* Fixed joint torque computation for implicit actuators. Earlier, the torque was always zero for implicit
  actuators. Now, it is computed approximately by applying the PD law.


0.10.14 (2024-01-22)
~~~~~~~~~~~~~~~~~~~~

Fixed
^^^^^

* Fixed the tensor shape of :attr:`isaaclab.sensors.ContactSensorData.force_matrix_w`. Earlier, the reshaping
  led to a mismatch with the data obtained from PhysX.


0.10.13 (2024-01-15)
~~~~~~~~~~~~~~~~~~~~

Fixed
^^^^^

* Fixed running of environments with a single instance even if the :attr:`replicate_physics`` flag is set to True.


0.10.12 (2024-01-10)
~~~~~~~~~~~~~~~~~~~~

Fixed
^^^^^

* Fixed indexing of source and target frames in the :class:`isaaclab.sensors.FrameTransformer` class.
  Earlier, it always assumed that the source frame body is at index 0. Now, it uses the body index of the
  source frame to compute the transformation.

Deprecated
^^^^^^^^^^

* Renamed quantities in the :class:`isaaclab.sensors.FrameTransformerData` class to be more
  consistent with the terminology used in the asset classes. The following quantities are deprecated:

  * ``target_rot_w`` -> ``target_quat_w``
  * ``source_rot_w`` -> ``source_quat_w``
  * ``target_rot_source`` -> ``target_quat_source``


0.10.11 (2024-01-08)
~~~~~~~~~~~~~~~~~~~~

Fixed
^^^^^

* Fixed attribute error raised when calling the :class:`isaaclab.envs.mdp.TerrainBasedPositionCommand`
  command term.
* Added a dummy function in :class:`isaaclab.terrain.TerrainImporter` that returns environment
  origins as terrain-aware sampled targets. This function should be implemented by child classes based on
  the terrain type.


0.10.10 (2023-12-21)
~~~~~~~~~~~~~~~~~~~~

Fixed
^^^^^

* Fixed reliance on non-existent ``Viewport`` in :class:`isaaclab.sim.SimulationContext` when loading livestreaming
  by ensuring that the extension ``omni.kit.viewport.window`` is enabled in :class:`isaaclab.app.AppLauncher` when
  livestreaming is enabled


0.10.9 (2023-12-21)
~~~~~~~~~~~~~~~~~~~

Fixed
^^^^^

* Fixed invalidation of physics views inside the asset and sensor classes. Earlier, they were left initialized
  even when the simulation was stopped. This caused issues when closing the application.


0.10.8 (2023-12-20)
~~~~~~~~~~~~~~~~~~~

Fixed
^^^^^

* Fixed the :class:`isaaclab.envs.mdp.actions.DifferentialInverseKinematicsAction` class
  to account for the offset pose of the end-effector.


0.10.7 (2023-12-19)
~~~~~~~~~~~~~~~~~~~

Fixed
^^^^^

* Added a check to ray-cast and camera sensor classes to ensure that the sensor prim path does not
  have a regex expression at its leaf. For instance, ``/World/Robot/camera_.*`` is not supported
  for these sensor types. This behavior needs to be fixed in the future.


0.10.6 (2023-12-19)
~~~~~~~~~~~~~~~~~~~

Added
^^^^^

* Added support for using articulations as visualization markers. This disables all physics APIs from
  the articulation and allows the user to use it as a visualization marker. It is useful for creating
  visualization markers for the end-effectors or base of the robot.

Fixed
^^^^^

* Fixed hiding of debug markers from secondary images when using the
  :class:`isaaclab.markers.VisualizationMarkers` class. Earlier, the properties were applied on
  the XForm prim instead of the Mesh prim.


0.10.5 (2023-12-18)
~~~~~~~~~~~~~~~~~~~

Fixed
^^^^^

* Fixed test ``check_base_env_anymal_locomotion.py``, which
  previously called :func:`torch.jit.load` with the path to a policy (which would work
  for a local file), rather than calling
  :func:`isaaclab.utils.assets.read_file` on the path to get the file itself.


0.10.4 (2023-12-14)
~~~~~~~~~~~~~~~~~~~

Fixed
^^^^^

* Fixed potentially breaking import of omni.kit.widget.toolbar by ensuring that
  if live-stream is enabled, then the :mod:`omni.kit.widget.toolbar`
  extension is loaded.

0.10.3 (2023-12-12)
~~~~~~~~~~~~~~~~~~~

Added
^^^^^

* Added the attribute :attr:`isaaclab.actuators.ActuatorNetMLPCfg.input_order`
  to specify the order of the input tensors to the MLP network.

Fixed
^^^^^

* Fixed computation of metrics for the velocity command term. Earlier, the norm was being computed
  over the entire batch instead of the last dimension.
* Fixed the clipping inside the :class:`isaaclab.actuators.DCMotor` class. Earlier, it was
  not able to handle the case when configured saturation limit was set to None.


0.10.2 (2023-12-12)
~~~~~~~~~~~~~~~~~~~

Fixed
^^^^^

* Added a check in the simulation stop callback in the :class:`isaaclab.sim.SimulationContext` class
  to not render when an exception is raised. The while loop in the callback was preventing the application
  from closing when an exception was raised.


0.10.1 (2023-12-06)
~~~~~~~~~~~~~~~~~~~

Added
^^^^^

* Added command manager class with terms defined by :class:`isaaclab.managers.CommandTerm`. This
  allow for multiple types of command generators to be used in the same environment.


0.10.0 (2023-12-04)
~~~~~~~~~~~~~~~~~~~

Changed
^^^^^^^

* Modified the sensor and asset base classes to use the underlying PhysX views instead of Isaac Sim views.
  Using Isaac Sim classes led to a very high load time (of the order of minutes) when using a scene with
  many assets. This is because Isaac Sim supports USD paths which are slow and not required.

Added
^^^^^

* Added faster implementation of USD stage traversal methods inside the :class:`isaaclab.sim.utils` module.
* Added properties :attr:`isaaclab.assets.AssetBase.num_instances` and
  :attr:`isaaclab.sensor.SensorBase.num_instances` to obtain the number of instances of the asset
  or sensor in the simulation respectively.

Removed
^^^^^^^

* Removed dependencies on Isaac Sim view classes. It is no longer possible to use :attr:`root_view` and
  :attr:`body_view`. Instead use :attr:`root_physx_view` and :attr:`body_physx_view` to access the underlying
  PhysX views.


0.9.55 (2023-12-03)
~~~~~~~~~~~~~~~~~~~

Fixed
^^^^^

* Fixed the Nucleus directory path in the :attr:`isaaclab.utils.assets.NVIDIA_NUCLEUS_DIR`.
  Earlier, it was referring to the ``NVIDIA/Assets`` directory instead of ``NVIDIA``.


0.9.54 (2023-11-29)
~~~~~~~~~~~~~~~~~~~

Fixed
^^^^^

* Fixed pose computation in the :class:`isaaclab.sensors.Camera` class to obtain them from XFormPrimView
  instead of using ``UsdGeomCamera.ComputeLocalToWorldTransform`` method. The latter is not updated correctly
  during GPU simulation.
* Fixed initialization of the annotator info in the class :class:`isaaclab.sensors.Camera`. Previously
  all dicts had the same memory address which caused all annotators to have the same info.
* Fixed the conversion of ``uint32`` warp arrays inside the :meth:`isaaclab.utils.array.convert_to_torch`
  method. PyTorch does not support this type, so it is converted to ``int32`` before converting to PyTorch tensor.
* Added render call inside :meth:`isaaclab.sim.SimulationContext.reset` to initialize Replicator
  buffers when the simulation is reset.


0.9.53 (2023-11-29)
~~~~~~~~~~~~~~~~~~~

Changed
^^^^^^^

* Changed the behavior of passing :obj:`None` to the :class:`isaaclab.actuators.ActuatorBaseCfg`
  class. Earlier, they were resolved to fixed default values. Now, they imply that the values are loaded
  from the USD joint drive configuration.

Added
^^^^^

* Added setting of joint armature and friction quantities to the articulation class.


0.9.52 (2023-11-29)
~~~~~~~~~~~~~~~~~~~

Changed
^^^^^^^

* Changed the warning print in :meth:`isaaclab.sim.utils.apply_nested` method
  to be more descriptive. Earlier, it was printing a warning for every instanced prim.
  Now, it only prints a warning if it could not apply the attribute to any of the prims.

Added
^^^^^

* Added the method :meth:`isaaclab.utils.assets.retrieve_file_path` to
  obtain the absolute path of a file on the Nucleus server or locally.

Fixed
^^^^^

* Fixed hiding of STOP button in the :class:`AppLauncher` class when running the
  simulation in headless mode.
* Fixed a bug with :meth:`isaaclab.sim.utils.clone` failing when the input prim path
  had no parent (example: "/Table").


0.9.51 (2023-11-29)
~~~~~~~~~~~~~~~~~~~

Changed
^^^^^^^

* Changed the :meth:`isaaclab.sensor.SensorBase.update` method to always recompute the buffers if
  the sensor is in visualization mode.

Added
^^^^^

* Added available entities to the error message when accessing a non-existent entity in the
  :class:`InteractiveScene` class.
* Added a warning message when the user tries to reference an invalid prim in the :class:`FrameTransformer` sensor.


0.9.50 (2023-11-28)
~~~~~~~~~~~~~~~~~~~

Added
^^^^^

* Hid the ``STOP`` button in the UI when running standalone Python scripts. This is to prevent
  users from accidentally clicking the button and stopping the simulation. They should only be able to
  play and pause the simulation from the UI.

Removed
^^^^^^^

* Removed :attr:`isaaclab.sim.SimulationCfg.shutdown_app_on_stop`. The simulation is always rendering
  if it is stopped from the UI. The user needs to close the window or press ``Ctrl+C`` to close the simulation.


0.9.49 (2023-11-27)
~~~~~~~~~~~~~~~~~~~

Added
^^^^^

* Added an interface class, :class:`isaaclab.managers.ManagerTermBase`, to serve as the parent class
  for term implementations that are functional classes.
* Adapted all managers to support terms that are classes and not just functions clearer. This allows the user to
  create more complex terms that require additional state information.


0.9.48 (2023-11-24)
~~~~~~~~~~~~~~~~~~~

Fixed
^^^^^

* Fixed initialization of drift in the :class:`isaaclab.sensors.RayCasterCamera` class.


0.9.47 (2023-11-24)
~~~~~~~~~~~~~~~~~~~

Fixed
^^^^^

* Automated identification of the root prim in the :class:`isaaclab.assets.RigidObject` and
  :class:`isaaclab.assets.Articulation` classes. Earlier, the root prim was hard-coded to
  the spawn prim path. Now, the class searches for the root prim under the spawn prim path.


0.9.46 (2023-11-24)
~~~~~~~~~~~~~~~~~~~

Fixed
^^^^^

* Fixed a critical issue in the asset classes with writing states into physics handles.
  Earlier, the states were written over all the indices instead of the indices of the
  asset that were being updated. This caused the physics handles to refresh the states
  of all the assets in the scene, which is not desirable.


0.9.45 (2023-11-24)
~~~~~~~~~~~~~~~~~~~

Added
^^^^^

* Added :class:`isaaclab.command_generators.UniformPoseCommandGenerator` to generate
  poses in the asset's root frame by uniformly sampling from a given range.


0.9.44 (2023-11-16)
~~~~~~~~~~~~~~~~~~~

Added
^^^^^

* Added methods :meth:`reset` and :meth:`step` to the :class:`isaaclab.envs.BaseEnv`. This unifies
  the environment interface for simple standalone applications with the class.


0.9.43 (2023-11-16)
~~~~~~~~~~~~~~~~~~~

Fixed
^^^^^

* Replaced subscription of physics play and stop events in the :class:`isaaclab.assets.AssetBase` and
  :class:`isaaclab.sensors.SensorBase` classes with subscription to time-line play and stop events.
  This is to prevent issues in cases where physics first needs to perform mesh cooking and handles are not
  available immediately. For instance, with deformable meshes.


0.9.42 (2023-11-16)
~~~~~~~~~~~~~~~~~~~

Fixed
^^^^^

* Fixed setting of damping values from the configuration for :class:`ActuatorBase` class. Earlier,
  the stiffness values were being set into damping when a dictionary configuration was passed to the
  actuator model.
* Added dealing with :class:`int` and :class:`float` values in the configurations of :class:`ActuatorBase`.
  Earlier, a type-error was thrown when integer values were passed to the actuator model.


0.9.41 (2023-11-16)
~~~~~~~~~~~~~~~~~~~

Fixed
^^^^^

* Fixed the naming and shaping issues in the binary joint action term.


0.9.40 (2023-11-09)
~~~~~~~~~~~~~~~~~~~

Fixed
^^^^^

* Simplified the manual initialization of Isaac Sim :class:`ArticulationView` class. Earlier, we basically
  copied the code from the Isaac Sim source code. Now, we just call their initialize method.

Changed
^^^^^^^

* Changed the name of attribute :attr:`default_root_state_w` to :attr:`default_root_state`. The latter is
  more correct since the data is actually in the local environment frame and not the simulation world frame.


0.9.39 (2023-11-08)
~~~~~~~~~~~~~~~~~~~

Fixed
^^^^^

* Changed the reference of private ``_body_view`` variable inside the :class:`RigidObject` class
  to the public ``body_view`` property. For a rigid object, the private variable is not defined.


0.9.38 (2023-11-07)
~~~~~~~~~~~~~~~~~~~

Changed
^^^^^^^

* Upgraded the :class:`isaaclab.envs.RLTaskEnv` class to support Gym 0.29.0 environment definition.

Added
^^^^^

* Added computation of ``time_outs`` and ``terminated`` signals inside the termination manager. These follow the
  definition mentioned in `Gym 0.29.0 <https://gymnasium.farama.org/tutorials/gymnasium_basics/handling_time_limits/>`_.
* Added proper handling of observation and action spaces in the :class:`isaaclab.envs.RLTaskEnv` class.
  These now follow closely to how Gym VecEnv handles the spaces.


0.9.37 (2023-11-06)
~~~~~~~~~~~~~~~~~~~

Fixed
^^^^^

* Fixed broken visualization in :mod:`isaaclab.sensors.FrameTramsformer` class by overwriting the
  correct ``_debug_vis_callback`` function.
* Moved the visualization marker configurations of sensors to their respective sensor configuration classes.
  This allows users to set these configurations from the configuration object itself.


0.9.36 (2023-11-03)
~~~~~~~~~~~~~~~~~~~

Fixed
^^^^^

* Added explicit deleting of different managers in the :class:`isaaclab.envs.BaseEnv` and
  :class:`isaaclab.envs.RLTaskEnv` classes. This is required since deleting the managers
  is order-sensitive (many managers need to be deleted before the scene is deleted).


0.9.35 (2023-11-02)
~~~~~~~~~~~~~~~~~~~

Fixed
^^^^^

* Fixed the error: ``'str' object has no attribute '__module__'`` introduced by adding the future import inside the
  :mod:`isaaclab.utils.warp.kernels` module. Warp language does not support the ``__future__`` imports.


0.9.34 (2023-11-02)
~~~~~~~~~~~~~~~~~~~

Fixed
^^^^^

* Added missing import of ``from __future__ import annotations`` in the :mod:`isaaclab.utils.warp`
  module. This is needed to have a consistent behavior across Python versions.


0.9.33 (2023-11-02)
~~~~~~~~~~~~~~~~~~~

Fixed
^^^^^

* Fixed the :class:`isaaclab.command_generators.NullCommandGenerator` class. Earlier,
  it was having a runtime error due to infinity in the resampling time range. Now, the class just
  overrides the parent methods to perform no operations.


0.9.32 (2023-11-02)
~~~~~~~~~~~~~~~~~~~

Changed
^^^^^^^

* Renamed the :class:`isaaclab.envs.RLEnv` class to :class:`isaaclab.envs.RLTaskEnv` to
  avoid confusions in terminologies between environments and tasks.


0.9.31 (2023-11-02)
~~~~~~~~~~~~~~~~~~~

Added
^^^^^

* Added the :class:`isaaclab.sensors.RayCasterCamera` class, as a ray-casting based camera for
  "distance_to_camera", "distance_to_image_plane" and "normals" annotations. It has the same interface and
  functionalities as the USD Camera while it is on average 30% faster.


0.9.30 (2023-11-01)
~~~~~~~~~~~~~~~~~~~

Fixed
^^^^^

* Added skipping of None values in the :class:`InteractiveScene` class when creating the scene from configuration
  objects. Earlier, it was throwing an error when the user passed a None value for a scene element.
* Added ``kwargs`` to the :class:`RLEnv` class to allow passing additional arguments from gym registry function.
  This is now needed since the registry function passes args beyond the ones specified in the constructor.


0.9.29 (2023-11-01)
~~~~~~~~~~~~~~~~~~~

Fixed
^^^^^

* Fixed the material path resolution inside the :class:`isaaclab.sim.converters.UrdfConverter` class.
  With Isaac Sim 2023.1, the material paths from the importer are always saved as absolute paths. This caused
  issues when the generated USD file was moved to a different location. The fix now resolves the material paths
  relative to the USD file location.


0.9.28 (2023-11-01)
~~~~~~~~~~~~~~~~~~~

Changed
^^^^^^^

* Changed the way the :func:`isaaclab.sim.spawners.from_files.spawn_ground_plane` function sets the
  height of the ground. Earlier, it was reading the height from the configuration object. Now, it expects the
  desired transformation as inputs to the function. This makes it consistent with the other spawner functions.


0.9.27 (2023-10-31)
~~~~~~~~~~~~~~~~~~~

Changed
^^^^^^^

* Removed the default value of the argument ``camel_case`` in setters of USD attributes. This is to avoid
  confusion with the naming of the attributes in the USD file.

Fixed
^^^^^

* Fixed the selection of material prim in the :class:`isaaclab.sim.spawners.materials.spawn_preview_surface`
  method. Earlier, the created prim was being selected in the viewport which interfered with the selection of
  prims by the user.
* Updated :class:`isaaclab.sim.converters.MeshConverter` to use a different stage than the default stage
  for the conversion. This is to avoid the issue of the stage being closed when the conversion is done.


0.9.26 (2023-10-31)
~~~~~~~~~~~~~~~~~~~

Added
^^^^^

* Added the sensor implementation for :class:`isaaclab.sensors.FrameTransformer` class. Currently,
  it handles obtaining the transformation between two frames in the same articulation.


0.9.25 (2023-10-27)
~~~~~~~~~~~~~~~~~~~

Added
^^^^^

* Added the :mod:`isaaclab.envs.ui` module to put all the UI-related classes in one place. This currently
  implements the :class:`isaaclab.envs.ui.BaseEnvWindow` and :class:`isaaclab.envs.ui.RLEnvWindow`
  classes. Users can inherit from these classes to create their own UI windows.
* Added the attribute :attr:`isaaclab.envs.BaseEnvCfg.ui_window_class_type` to specify the UI window class
  to be used for the environment. This allows the user to specify their own UI window class to be used for the
  environment.


0.9.24 (2023-10-27)
~~~~~~~~~~~~~~~~~~~

Changed
^^^^^^^

* Changed the behavior of setting up debug visualization for assets, sensors and command generators.
  Earlier it was raising an error if debug visualization was not enabled in the configuration object.
  Now it checks whether debug visualization is implemented and only sets up the callback if it is
  implemented.


0.9.23 (2023-10-27)
~~~~~~~~~~~~~~~~~~~

Fixed
^^^^^

* Fixed a typo in the :class:`AssetBase` and :class:`SensorBase` that effected the class destructor.
  Earlier, a tuple was being created in the constructor instead of the actual object.


0.9.22 (2023-10-26)
~~~~~~~~~~~~~~~~~~~

Added
^^^^^

* Added a :class:`isaaclab.command_generators.NullCommandGenerator` class for no command environments.
  This is easier to work with than having checks for :obj:`None` in the command generator.

Fixed
^^^^^

* Moved the randomization manager to the :class:`isaaclab.envs.BaseEnv` class with the default
  settings to reset the scene to the defaults specified in the configurations of assets.
* Moved command generator to the :class:`isaaclab.envs.RlEnv` class to have all task-specification
  related classes in the same place.


0.9.21 (2023-10-26)
~~~~~~~~~~~~~~~~~~~

Fixed
^^^^^

* Decreased the priority of callbacks in asset and sensor base classes. This may help in preventing
  crashes when warm starting the simulation.
* Fixed no rendering mode when running the environment from the GUI. Earlier the function
  :meth:`SimulationContext.set_render_mode` was erroring out.


0.9.20 (2023-10-25)
~~~~~~~~~~~~~~~~~~~

Fixed
^^^^^

* Changed naming in :class:`isaaclab.sim.SimulationContext.RenderMode` to use ``NO_GUI_OR_RENDERING``
  and ``NO_RENDERING`` instead of ``HEADLESS`` for clarity.
* Changed :class:`isaaclab.sim.SimulationContext` to be capable of handling livestreaming and
  offscreen rendering.
* Changed :class:`isaaclab.app.AppLauncher` envvar ``VIEWPORT_RECORD`` to the more descriptive
  ``OFFSCREEN_RENDER``.


0.9.19 (2023-10-25)
~~~~~~~~~~~~~~~~~~~

Added
^^^^^

* Added Gym observation and action spaces for the :class:`isaaclab.envs.RLEnv` class.


0.9.18 (2023-10-23)
~~~~~~~~~~~~~~~~~~~

Added
^^^^^

* Created :class:`isaaclab.sim.converters.asset_converter.AssetConverter` to serve as a base
  class for all asset converters.
* Added :class:`isaaclab.sim.converters.mesh_converter.MeshConverter` to handle loading and conversion
  of mesh files (OBJ, STL and FBX) into USD format.
* Added script ``convert_mesh.py`` to ``source/tools`` to allow users to convert a mesh to USD via command line arguments.

Changed
^^^^^^^

* Renamed the submodule :mod:`isaaclab.sim.loaders` to :mod:`isaaclab.sim.converters` to be more
  general with the functionality of the module.
* Updated ``check_instanceable.py`` script to convert relative paths to absolute paths.


0.9.17 (2023-10-22)
~~~~~~~~~~~~~~~~~~~

Added
^^^^^

* Added setters and getters for term configurations in the :class:`RandomizationManager`, :class:`RewardManager`
  and :class:`TerminationManager` classes. This allows the user to modify the term configurations after the
  manager has been created.
* Added the method :meth:`compute_group` to the :class:`isaaclab.managers.ObservationManager` class to
  compute the observations for only a given group.
* Added the curriculum term for modifying reward weights after certain environment steps.


0.9.16 (2023-10-22)
~~~~~~~~~~~~~~~~~~~

Added
^^^^^

* Added support for keyword arguments for terms in the :class:`isaaclab.managers.ManagerBase`.

Fixed
^^^^^

* Fixed resetting of buffers in the :class:`TerminationManager` class. Earlier, the values were being set
  to ``0.0`` instead of ``False``.


0.9.15 (2023-10-22)
~~~~~~~~~~~~~~~~~~~

Added
^^^^^

* Added base yaw heading and body acceleration into :class:`isaaclab.assets.RigidObjectData` class.
  These quantities are computed inside the :class:`RigidObject` class.

Fixed
^^^^^

* Fixed the :meth:`isaaclab.assets.RigidObject.set_external_force_and_torque` method to correctly
  deal with the body indices.
* Fixed a bug in the :meth:`isaaclab.utils.math.wrap_to_pi` method to prevent self-assignment of
  the input tensor.


0.9.14 (2023-10-21)
~~~~~~~~~~~~~~~~~~~

Added
^^^^^

* Added 2-D drift (i.e. along x and y) to the :class:`isaaclab.sensors.RayCaster` class.
* Added flags to the :class:`isaaclab.sensors.ContactSensorCfg` to optionally obtain the
  sensor origin and air time information. Since these are not required by default, they are
  disabled by default.

Fixed
^^^^^

* Fixed the handling of contact sensor history buffer in the :class:`isaaclab.sensors.ContactSensor` class.
  Earlier, the buffer was not being updated correctly.


0.9.13 (2023-10-20)
~~~~~~~~~~~~~~~~~~~

Fixed
^^^^^

* Fixed the issue with double :obj:`Ellipsis` when indexing tensors with multiple dimensions.
  The fix now uses :obj:`slice(None)` instead of :obj:`Ellipsis` to index the tensors.


0.9.12 (2023-10-18)
~~~~~~~~~~~~~~~~~~~

Fixed
^^^^^

* Fixed bugs in actuator model implementation for actuator nets. Earlier the DC motor clipping was not working.
* Fixed bug in applying actuator model in the :class:`isaaclab.asset.Articulation` class. The new
  implementation caches the outputs from explicit actuator model into the ``joint_pos_*_sim`` buffer to
  avoid feedback loops in the tensor operation.


0.9.11 (2023-10-17)
~~~~~~~~~~~~~~~~~~~

Added
^^^^^

* Added the support for semantic tags into the :class:`isaaclab.sim.spawner.SpawnerCfg` class. This allows
  the user to specify the semantic tags for a prim when spawning it into the scene. It follows the same format as
  Omniverse Replicator.


0.9.10 (2023-10-16)
~~~~~~~~~~~~~~~~~~~

Added
^^^^^

* Added ``--livestream`` and ``--ros`` CLI args to :class:`isaaclab.app.AppLauncher` class.
* Added a static function :meth:`isaaclab.app.AppLauncher.add_app_launcher_args`, which
  appends the arguments needed for :class:`isaaclab.app.AppLauncher` to the argument parser.

Changed
^^^^^^^

* Within :class:`isaaclab.app.AppLauncher`, removed ``REMOTE_DEPLOYMENT`` env-var processing
  in the favor of ``HEADLESS`` and ``LIVESTREAM`` env-vars. These have clearer uses and better parity
  with the CLI args.


0.9.9 (2023-10-12)
~~~~~~~~~~~~~~~~~~

Added
^^^^^

* Added the property :attr:`isaaclab.assets.Articulation.is_fixed_base` to the articulation class to
  check if the base of the articulation is fixed or floating.
* Added the task-space action term corresponding to the differential inverse-kinematics controller.

Fixed
^^^^^

* Simplified the :class:`isaaclab.controllers.DifferentialIKController` to assume that user provides the
  correct end-effector poses and Jacobians. Earlier it was doing internal frame transformations which made the
  code more complicated and error-prone.


0.9.8 (2023-09-30)
~~~~~~~~~~~~~~~~~~

Fixed
^^^^^

* Fixed the boundedness of class objects that register callbacks into the simulator.
  These include devices, :class:`AssetBase`, :class:`SensorBase` and :class:`CommandGenerator`.
  The fix ensures that object gets deleted when the user deletes the object.


0.9.7 (2023-09-26)
~~~~~~~~~~~~~~~~~~

Fixed
^^^^^

* Modified the :class:`isaaclab.markers.VisualizationMarkers` to use the
  :class:`isaaclab.sim.spawner.SpawnerCfg` class instead of their
  own configuration objects. This makes it consistent with the other ways to spawn assets in the scene.

Added
^^^^^

* Added the method :meth:`copy` to configclass to allow copying of configuration objects.


0.9.6 (2023-09-26)
~~~~~~~~~~~~~~~~~~

Fixed
^^^^^

* Changed class-level configuration classes to refer to class types using ``class_type`` attribute instead
  of ``cls`` or ``cls_name``.


0.9.5 (2023-09-25)
~~~~~~~~~~~~~~~~~~

Changed
^^^^^^^

* Added future import of ``annotations`` to have a consistent behavior across Python versions.
* Removed the type-hinting from docstrings to simplify maintenance of the documentation. All type-hints are
  now in the code itself.


0.9.4 (2023-08-29)
~~~~~~~~~~~~~~~~~~

Added
^^^^^

* Added :class:`isaaclab.scene.InteractiveScene`, as the central scene unit that contains all entities
  that are part of the simulation. These include the terrain, sensors, articulations, rigid objects etc.
  The scene groups the common operations of these entities and allows to access them via their unique names.
* Added :mod:`isaaclab.envs` module that contains environment definitions that encapsulate the different
  general (scene, action manager, observation manager) and RL-specific (reward and termination manager) managers.
* Added :class:`isaaclab.managers.SceneEntityCfg` to handle which scene elements are required by the
  manager's terms. This allows the manager to parse useful information from the scene elements, such as the
  joint and body indices, and pass them to the term.
* Added :class:`isaaclab.sim.SimulationContext.RenderMode` to handle different rendering modes based on
  what the user wants to update (viewport, cameras, or UI elements).

Fixed
^^^^^

* Fixed the :class:`isaaclab.command_generators.CommandGeneratorBase` to register a debug visualization
  callback similar to how sensors and robots handle visualization.


0.9.3 (2023-08-23)
~~~~~~~~~~~~~~~~~~

Added
^^^^^

* Enabled the `faulthander <https://docs.python.org/3/library/faulthandler.html>`_ to catch segfaults and print
  the stack trace. This is enabled by default in the :class:`isaaclab.app.AppLauncher` class.

Fixed
^^^^^

* Re-added the :mod:`isaaclab.utils.kit` to the ``compat`` directory and fixed all the references to it.
* Fixed the deletion of Replicator nodes for the :class:`isaaclab.sensors.Camera` class. Earlier, the
  Replicator nodes were not being deleted when the camera was deleted. However, this does not prevent the random
  crashes that happen when the camera is deleted.
* Fixed the :meth:`isaaclab.utils.math.convert_quat` to support both numpy and torch tensors.

Changed
^^^^^^^

* Renamed all the scripts inside the ``test`` directory to follow the convention:

  * ``test_<module_name>.py``: Tests for the module ``<module_name>`` using unittest.
  * ``check_<module_name>``: Check for the module ``<module_name>`` using python main function.


0.9.2 (2023-08-22)
~~~~~~~~~~~~~~~~~~

Added
^^^^^

* Added the ability to color meshes in the :class:`isaaclab.terrain.TerrainGenerator` class. Currently,
  it only supports coloring the mesh randomly (``"random"``), based on the terrain height (``"height"``), and
  no coloring (``"none"``).

Fixed
^^^^^

* Modified the :class:`isaaclab.terrain.TerrainImporter` class to configure visual and physics materials
  based on the configuration object.


0.9.1 (2023-08-18)
~~~~~~~~~~~~~~~~~~

Added
^^^^^

* Introduced three different rotation conventions in the :class:`isaaclab.sensors.Camera` class. These
  conventions are:

  * ``opengl``: the camera is looking down the -Z axis with the +Y axis pointing up
  * ``ros``: the camera is looking down the +Z axis with the +Y axis pointing down
  * ``world``: the camera is looking along the +X axis with the -Z axis pointing down

  These can be used to declare the camera offset in :class:`isaaclab.sensors.CameraCfg.OffsetCfg` class
  and in :meth:`isaaclab.sensors.Camera.set_world_pose` method. Additionally, all conventions are
  saved to :class:`isaaclab.sensors.CameraData` class for easy access.

Changed
^^^^^^^

* Adapted all the sensor classes to follow a structure similar to the :class:`isaaclab.assets.AssetBase`.
  Hence, the spawning and initialization of sensors manually by the users is avoided.
* Removed the :meth:`debug_vis` function since that this functionality is handled by a render callback automatically
  (based on the passed configuration for the :class:`isaaclab.sensors.SensorBaseCfg.debug_vis` flag).


0.9.0 (2023-08-18)
~~~~~~~~~~~~~~~~~~

Added
^^^^^

* Introduces a new set of asset interfaces. These interfaces simplify the spawning of assets into the scene
  and initializing the physics handle by putting that inside post-startup physics callbacks. With this, users
  no longer need to worry about the :meth:`spawn` and :meth:`initialize` calls.
* Added utility methods to :mod:`isaaclab.utils.string` module that resolve regex expressions based
  on passed list of target keys.

Changed
^^^^^^^

* Renamed all references of joints in an articulation from "dof" to "joint". This makes it consistent with the
  terminology used in robotics.

Deprecated
^^^^^^^^^^

* Removed the previous modules for objects and robots. Instead the :class:`Articulation` and :class:`RigidObject`
  should be used.


0.8.12 (2023-08-18)
~~~~~~~~~~~~~~~~~~~

Added
^^^^^

* Added other properties provided by ``PhysicsScene`` to the :class:`isaaclab.sim.SimulationContext`
  class to allow setting CCD, solver iterations, etc.
* Added commonly used functions to the :class:`SimulationContext` class itself to avoid having additional
  imports from Isaac Sim when doing simple tasks such as setting camera view or retrieving the simulation settings.

Fixed
^^^^^

* Switched the notations of default buffer values in :class:`isaaclab.sim.PhysxCfg` from multiplication
  to scientific notation to avoid confusion with the values.


0.8.11 (2023-08-18)
~~~~~~~~~~~~~~~~~~~

Added
^^^^^

* Adds utility functions and configuration objects in the :mod:`isaaclab.sim.spawners`
  to create the following prims in the scene:

  * :mod:`isaaclab.sim.spawners.from_file`: Create a prim from a USD/URDF file.
  * :mod:`isaaclab.sim.spawners.shapes`: Create USDGeom prims for shapes (box, sphere, cylinder, capsule, etc.).
  * :mod:`isaaclab.sim.spawners.materials`: Create a visual or physics material prim.
  * :mod:`isaaclab.sim.spawners.lights`: Create a USDLux prim for different types of lights.
  * :mod:`isaaclab.sim.spawners.sensors`: Create a USD prim for supported sensors.

Changed
^^^^^^^

* Modified the :class:`SimulationContext` class to take the default physics material using the material spawn
  configuration object.


0.8.10 (2023-08-17)
~~~~~~~~~~~~~~~~~~~

Added
^^^^^

* Added methods for defining different physics-based schemas in the :mod:`isaaclab.sim.schemas` module.
  These methods allow creating the schema if it doesn't exist at the specified prim path and modify
  its properties based on the configuration object.


0.8.9 (2023-08-09)
~~~~~~~~~~~~~~~~~~

Changed
^^^^^^^

* Moved the :class:`isaaclab.asset_loader.UrdfLoader` class to the :mod:`isaaclab.sim.loaders`
  module to make it more accessible to the user.


0.8.8 (2023-08-09)
~~~~~~~~~~~~~~~~~~

Added
^^^^^

* Added configuration classes and functions for setting different physics-based schemas in the
  :mod:`isaaclab.sim.schemas` module. These allow modifying properties of the physics solver
  on the asset using configuration objects.


0.8.7 (2023-08-03)
~~~~~~~~~~~~~~~~~~

Fixed
^^^^^

* Added support for `__post_init__ <https://docs.python.org/3/library/dataclasses.html#post-init-processing>`_ in
  the :class:`isaaclab.utils.configclass` decorator.


0.8.6 (2023-08-03)
~~~~~~~~~~~~~~~~~~

Added
^^^^^

* Added support for callable classes in the :class:`isaaclab.managers.ManagerBase`.


0.8.5 (2023-08-03)
~~~~~~~~~~~~~~~~~~

Fixed
^^^^^

* Fixed the :class:`isaaclab.markers.Visualizationmarkers` class so that the markers are not visible in camera rendering mode.

Changed
^^^^^^^

* Simplified the creation of the point instancer in the :class:`isaaclab.markers.Visualizationmarkers` class. It now creates a new
  prim at the next available prim path if a prim already exists at the given path.


0.8.4 (2023-08-02)
~~~~~~~~~~~~~~~~~~

Added
^^^^^

* Added the :class:`isaaclab.sim.SimulationContext` class to the :mod:`isaaclab.sim` module.
  This class inherits from the :class:`isaacsim.core.api.simulation_context.SimulationContext` class and adds
  the ability to create a simulation context from a configuration object.


0.8.3 (2023-08-02)
~~~~~~~~~~~~~~~~~~

Changed
^^^^^^^

* Moved the :class:`ActuatorBase` class to the :mod:`isaaclab.actuators.actuator_base` module.
* Renamed the :mod:`isaaclab.actuators.actuator` module to :mod:`isaaclab.actuators.actuator_pd`
  to make it more explicit that it contains the PD actuator models.


0.8.2 (2023-08-02)
~~~~~~~~~~~~~~~~~~

Changed
^^^^^^^

* Cleaned up the :class:`isaaclab.terrain.TerrainImporter` class to take all the parameters from the configuration
  object. This makes it consistent with the other classes in the package.
* Moved the configuration classes for terrain generator and terrain importer into separate files to resolve circular
  dependency issues.


0.8.1 (2023-08-02)
~~~~~~~~~~~~~~~~~~

Fixed
^^^^^

* Added a hack into :class:`isaaclab.app.AppLauncher` class to remove Isaac Lab packages from the path before launching
  the simulation application. This prevents the warning messages that appears when the user launches the ``SimulationApp``.

Added
^^^^^

* Enabled necessary viewport extensions in the :class:`isaaclab.app.AppLauncher` class itself if ``VIEWPORT_ENABLED``
  flag is true.


0.8.0 (2023-07-26)
~~~~~~~~~~~~~~~~~~

Added
^^^^^

* Added the :class:`ActionManager` class to the :mod:`isaaclab.managers` module to handle actions in the
  environment through action terms.
* Added contact force history to the :class:`isaaclab.sensors.ContactSensor` class. The history is stored
  in the ``net_forces_w_history`` attribute of the sensor data.

Changed
^^^^^^^

* Implemented lazy update of buffers in the :class:`isaaclab.sensors.SensorBase` class. This allows the user
  to update the sensor data only when required, i.e. when the data is requested by the user. This helps avoid double
  computation of sensor data when a reset is called in the environment.

Deprecated
^^^^^^^^^^

* Removed the support for different backends in the sensor class. We only use Pytorch as the backend now.
* Removed the concept of actuator groups. They are now handled by the :class:`isaaclab.managers.ActionManager`
  class. The actuator models are now directly handled by the robot class itself.


0.7.4 (2023-07-26)
~~~~~~~~~~~~~~~~~~

Changed
^^^^^^^

* Changed the behavior of the :class:`isaaclab.terrains.TerrainImporter` class. It now expects the terrain
  type to be specified in the configuration object. This allows the user to specify everything in the configuration
  object and not have to do an explicit call to import a terrain.

Fixed
^^^^^

* Fixed setting of quaternion orientations inside the :class:`isaaclab.markers.Visualizationmarkers` class.
  Earlier, the orientation was being set into the point instancer in the wrong order (``wxyz`` instead of ``xyzw``).


0.7.3 (2023-07-25)
~~~~~~~~~~~~~~~~~~

Fixed
^^^^^

* Fixed the issue with multiple inheritance in the :class:`isaaclab.utils.configclass` decorator.
  Earlier, if the inheritance tree was more than one level deep and the lowest level configuration class was
  not updating its values from the middle level classes.


0.7.2 (2023-07-24)
~~~~~~~~~~~~~~~~~~

Added
^^^^^

* Added the method :meth:`replace` to the :class:`isaaclab.utils.configclass` decorator to allow
  creating a new configuration object with values replaced from keyword arguments. This function internally
  calls the `dataclasses.replace <https://docs.python.org/3/library/dataclasses.html#dataclasses.replace>`_.

Fixed
^^^^^

* Fixed the handling of class types as member values in the :meth:`isaaclab.utils.configclass`. Earlier it was
  throwing an error since class types were skipped in the if-else block.


0.7.1 (2023-07-22)
~~~~~~~~~~~~~~~~~~

Added
^^^^^

* Added the :class:`TerminationManager`, :class:`CurriculumManager`, and :class:`RandomizationManager` classes
  to the :mod:`isaaclab.managers` module to handle termination, curriculum, and randomization respectively.


0.7.0 (2023-07-22)
~~~~~~~~~~~~~~~~~~

Added
^^^^^

* Created a new :mod:`isaaclab.managers` module for all the managers related to the environment / scene.
  This includes the :class:`isaaclab.managers.ObservationManager` and :class:`isaaclab.managers.RewardManager`
  classes that were previously in the :mod:`isaaclab.utils.mdp` module.
* Added the :class:`isaaclab.managers.ManagerBase` class to handle the creation of managers.
* Added configuration classes for :class:`ObservationTermCfg` and :class:`RewardTermCfg` to allow easy creation of
  observation and reward terms.

Changed
^^^^^^^

* Changed the behavior of :class:`ObservationManager` and :class:`RewardManager` classes to accept the key ``func``
  in each configuration term to be a callable. This removes the need to inherit from the base class
  and allows more reusability of the functions across different environments.
* Moved the old managers to the :mod:`isaaclab.compat.utils.mdp` module.
* Modified the necessary scripts to use the :mod:`isaaclab.compat.utils.mdp` module.


0.6.2 (2023-07-21)
~~~~~~~~~~~~~~~~~~

Added
^^^^^

* Added the :mod:`isaaclab.command_generators` to generate different commands based on the desired task.
  It allows the user to generate commands for different tasks in the same environment without having to write
  custom code for each task.


0.6.1 (2023-07-16)
~~~~~~~~~~~~~~~~~~

Fixed
^^^^^

* Fixed the :meth:`isaaclab.utils.math.quat_apply_yaw` to compute the yaw quaternion correctly.

Added
^^^^^

* Added functions to convert string and callable objects in :mod:`isaaclab.utils.string`.


0.6.0 (2023-07-16)
~~~~~~~~~~~~~~~~~~

Added
^^^^^

* Added the argument :attr:`sort_keys` to the :meth:`isaaclab.utils.io.yaml.dump_yaml` method to allow
  enabling/disabling of sorting of keys in the output yaml file.

Fixed
^^^^^

* Fixed the ordering of terms in :mod:`isaaclab.utils.configclass` to be consistent in the order in which
  they are defined. Previously, the ordering was done alphabetically which made it inconsistent with the order in which
  the parameters were defined.

Changed
^^^^^^^

* Changed the default value of the argument :attr:`sort_keys` in the :meth:`isaaclab.utils.io.yaml.dump_yaml`
  method to ``False``.
* Moved the old config classes in :mod:`isaaclab.utils.configclass` to
  :mod:`isaaclab.compat.utils.configclass` so that users can still run their old code where alphabetical
  ordering was used.


0.5.0 (2023-07-04)
~~~~~~~~~~~~~~~~~~

Added
^^^^^

* Added a generalized :class:`isaaclab.sensors.SensorBase` class that leverages the ideas of views to
  handle multiple sensors in a single class.
* Added the classes :class:`isaaclab.sensors.RayCaster`, :class:`isaaclab.sensors.ContactSensor`,
  and :class:`isaaclab.sensors.Camera` that output a batched tensor of sensor data.

Changed
^^^^^^^

* Renamed the parameter ``sensor_tick`` to ``update_freq`` to make it more intuitive.
* Moved the old sensors in :mod:`isaaclab.sensors` to :mod:`isaaclab.compat.sensors`.
* Modified the standalone scripts to use the :mod:`isaaclab.compat.sensors` module.


0.4.4 (2023-07-05)
~~~~~~~~~~~~~~~~~~

Fixed
^^^^^

* Fixed the :meth:`isaaclab.terrains.trimesh.utils.make_plane` method to handle the case when the
  plane origin does not need to be centered.
* Added the :attr:`isaaclab.terrains.TerrainGeneratorCfg.seed` to make generation of terrains reproducible.
  The default value is ``None`` which means that the seed is not set.

Changed
^^^^^^^

* Changed the saving of ``origins`` in :class:`isaaclab.terrains.TerrainGenerator` class to be in CSV format
  instead of NPY format.


0.4.3 (2023-06-28)
~~~~~~~~~~~~~~~~~~

Added
^^^^^

* Added the :class:`isaaclab.markers.PointInstancerMarker` class that wraps around
  `UsdGeom.PointInstancer <https://graphics.pixar.com/usd/dev/api/class_usd_geom_point_instancer.html>`_
  to directly work with torch and numpy arrays.

Changed
^^^^^^^

* Moved the old markers in :mod:`isaaclab.markers` to :mod:`isaaclab.compat.markers`.
* Modified the standalone scripts to use the :mod:`isaaclab.compat.markers` module.


0.4.2 (2023-06-28)
~~~~~~~~~~~~~~~~~~

Added
^^^^^

* Added the sub-module :mod:`isaaclab.terrains` to allow procedural generation of terrains and supporting
  importing of terrains from different sources (meshes, usd files or default ground plane).


0.4.1 (2023-06-27)
~~~~~~~~~~~~~~~~~~

* Added the :class:`isaaclab.app.AppLauncher` class to allow controlled instantiation of
  the `SimulationApp <https://docs.omniverse.nvidia.com/py/isaacsim/source/isaacsim.simulation_app/docs/index.html>`_
  and extension loading for remote deployment and ROS bridges.

Changed
^^^^^^^

* Modified all standalone scripts to use the :class:`isaaclab.app.AppLauncher` class.


0.4.0 (2023-05-27)
~~~~~~~~~~~~~~~~~~

Added
^^^^^

* Added a helper class :class:`isaaclab.asset_loader.UrdfLoader` that converts a URDF file to instanceable USD
  file based on the input configuration object.


0.3.2 (2023-04-27)
~~~~~~~~~~~~~~~~~~

Fixed
^^^^^

* Added safe-printing of functions while using the :meth:`isaaclab.utils.dict.print_dict` function.


0.3.1 (2023-04-23)
~~~~~~~~~~~~~~~~~~

Added
^^^^^

* Added a modified version of ``lula_franka_gen.urdf`` which includes an end-effector frame.
* Added a standalone script ``play_rmpflow.py`` to show RMPFlow controller.

Fixed
^^^^^

* Fixed the splitting of commands in the :meth:`ActuatorGroup.compute` method. Earlier it was reshaping the
  commands to the shape ``(num_actuators, num_commands)`` which was causing the commands to be split incorrectly.
* Fixed the processing of actuator command in the :meth:`RobotBase._process_actuators_cfg` to deal with multiple
  command types when using "implicit" actuator group.

0.3.0 (2023-04-20)
~~~~~~~~~~~~~~~~~~

Fixed
^^^^^

* Added the destructor to the keyboard devices to unsubscribe from carb.

Added
^^^^^

* Added the :class:`Se2Gamepad` and :class:`Se3Gamepad` for gamepad teleoperation support.


0.2.8 (2023-04-10)
~~~~~~~~~~~~~~~~~~

Fixed
^^^^^

* Fixed bugs in :meth:`axis_angle_from_quat` in the ``isaaclab.utils.math`` to handle quaternion with negative w component.
* Fixed bugs in :meth:`subtract_frame_transforms` in the ``isaaclab.utils.math`` by adding the missing final rotation.


0.2.7 (2023-04-07)
~~~~~~~~~~~~~~~~~~

Fixed
^^^^^

* Fixed repetition in applying mimic multiplier for "p_abs" in the :class:`GripperActuatorGroup` class.
* Fixed bugs in :meth:`reset_buffers` in the :class:`RobotBase` and :class:`LeggedRobot` classes.

0.2.6 (2023-03-16)
~~~~~~~~~~~~~~~~~~

Added
^^^^^

* Added the :class:`CollisionPropertiesCfg` to rigid/articulated object and robot base classes.
* Added the :class:`PhysicsMaterialCfg` to the :class:`SingleArm` class for tool sites.

Changed
^^^^^^^

* Changed the default control mode of the :obj:`PANDA_HAND_MIMIC_GROUP_CFG` to be from ``"v_abs"`` to ``"p_abs"``.
  Using velocity control for the mimic group can cause the hand to move in a jerky manner.


0.2.5 (2023-03-08)
~~~~~~~~~~~~~~~~~~

Fixed
^^^^^

* Fixed the indices used for the Jacobian and dynamics quantities in the :class:`MobileManipulator` class.


0.2.4 (2023-03-04)
~~~~~~~~~~~~~~~~~~

Added
^^^^^

* Added :meth:`apply_nested_physics_material` to the ``isaaclab.utils.kit``.
* Added the :meth:`sample_cylinder` to sample points from a cylinder's surface.
* Added documentation about the issue in using instanceable asset as markers.

Fixed
^^^^^

* Simplified the physics material application in the rigid object and legged robot classes.

Removed
^^^^^^^

* Removed the ``geom_prim_rel_path`` argument in the :class:`RigidObjectCfg.MetaInfoCfg` class.


0.2.3 (2023-02-24)
~~~~~~~~~~~~~~~~~~

Fixed
^^^^^

* Fixed the end-effector body index used for getting the Jacobian in the :class:`SingleArm` and :class:`MobileManipulator` classes.


0.2.2 (2023-01-27)
~~~~~~~~~~~~~~~~~~

Fixed
^^^^^

* Fixed the :meth:`set_world_pose_ros` and :meth:`set_world_pose_from_view` in the :class:`Camera` class.

Deprecated
^^^^^^^^^^

* Removed the :meth:`set_world_pose_from_ypr` method from the :class:`Camera` class.


0.2.1 (2023-01-26)
~~~~~~~~~~~~~~~~~~

Fixed
^^^^^

* Fixed the :class:`Camera` class to support different fisheye projection types.


0.2.0 (2023-01-25)
~~~~~~~~~~~~~~~~~~

Added
^^^^^

* Added support for warp backend in camera utilities.
* Extended the ``play_camera.py`` with ``--gpu`` flag to use GPU replicator backend.

0.1.1 (2023-01-24)
~~~~~~~~~~~~~~~~~~

Fixed
^^^^^

* Fixed setting of physics material on the ground plane when using :meth:`isaaclab.utils.kit.create_ground_plane` function.


0.1.0 (2023-01-17)
~~~~~~~~~~~~~~~~~~

Added
^^^^^

* Initial release of the extension with experimental API.
* Available robot configurations:

  * **Quadrupeds:** Unitree A1, ANYmal B, ANYmal C
  * **Single-arm manipulators:** Franka Emika arm, UR5
  * **Mobile manipulators:** Clearpath Ridgeback with Franka Emika arm or UR5<|MERGE_RESOLUTION|>--- conflicted
+++ resolved
@@ -1,10 +1,9 @@
 Changelog
 ---------
 
-0.39.3 (2025-05-16)
-~~~~~~~~~~~~~~~~~~~
-
-<<<<<<< HEAD
+0.39.4 (2025-05-16)
+~~~~~~~~~~~~~~~~~~~
+
 Added
 ^^^^^
 
@@ -15,7 +14,11 @@
 
 * Updated the :class:`~isaaclab.managers.command_manager.CommandManager` to update the command counter after the
   resampling call.
-=======
+
+
+0.39.3 (2025-05-16)
+~~~~~~~~~~~~~~~~~~~
+
 Changed
 ^^^^^^^
 
@@ -26,7 +29,6 @@
 
 * Added :meth:`~isaaclab.utils.math.quat_box_plus`
 * Added :meth:`~isaaclab.utils.math.rigid_body_twist_transform`
->>>>>>> 02c0a217
 
 
 0.39.2 (2025-05-15)
