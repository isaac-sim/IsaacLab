--- conflicted
+++ resolved
@@ -1,8 +1,7 @@
 Changelog
 ---------
 
-<<<<<<< HEAD
-0.44.11 (2025-09-04)
+0.45.12 (2025-09-04)
 ~~~~~~~~~~~~~~~~~~~~
 
 Added
@@ -12,10 +11,7 @@
   * Added :attr:`~isaaclab.manager.RecorderManagerCfg.export_in_close` configuration parameter.
   
   
-0.45.10 (2025-09-02)
-=======
-0.45.11 (2025-09-04)
->>>>>>> 73aa877d
+0.45.11 (2025-09-02)
 ~~~~~~~~~~~~~~~~~~~~
 
 Fixed
