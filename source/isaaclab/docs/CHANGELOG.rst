Changelog
---------

<<<<<<< HEAD
0.33.18 (2025-02-14)
=======
0.34.0 (2025-02-14)
>>>>>>> ecf551f8
~~~~~~~~~~~~~~~~~~~~

Fixed
^^^^^

<<<<<<< HEAD
* Ensured that the loaded torch JIT models inside actuator networks are correctly set to eval mode
  to prevent any unexpected behavior during inference.
=======
* Adds attributes velocity_limits_sim and effort_limits_sim to :class:`isaaclab.actuators.AssetBaseCfg` to separate
  solver limits from actuator limits.
>>>>>>> ecf551f8


0.33.17 (2025-02-13)
~~~~~~~~~~~~~~~~~~~~

Fixed
^^^^^

* Fixed Imu sensor based observations at first step by updating scene during initialization for
  :class:`~isaaclab.envs.ManagerBasedEnv`, :class:`~isaaclab.envs.DirectRLEnv`, and :class:`~isaaclab.envs.DirectMARLEnv`


0.33.16 (2025-02-09)
~~~~~~~~~~~~~~~~~~~~

Fixed
^^^^^

* Removes old deprecation warning from :attr:`isaaclab.assets.RigidObectData.body_state_w`


0.33.15 (2025-02-09)
~~~~~~~~~~~~~~~~~~~~

Fixed
^^^^^

* Fixed not updating the ``drift`` when calling :func:`~isaaclab.sensors.RayCaster.reset`


0.33.14 (2025-02-01)
~~~~~~~~~~~~~~~~~~~~

Fixed
^^^^^

* Fixed not updating the timestamp of ``body_link_state_w`` and ``body_com_state_w`` when ``write_root_pose_to_sim`` and ``write_joint_state_to_sim`` in the ``Articulation`` class are called.


0.33.13 (2025-01-30)
~~~~~~~~~~~~~~~~~~~~

* Fixed resampling of interval time left for the next event in the :class:`~isaaclab.managers.EventManager`
  class. Earlier, the time left for interval-based events was not being resampled on episodic resets. This led
  to the event being triggered at the wrong time after the reset.


0.33.12 (2025-01-28)
~~~~~~~~~~~~~~~~~~~~

Fixed
^^^^^

* Fixed missing import in ``line_plot.py``


0.33.11 (2025-01-25)
~~~~~~~~~~~~~~~~~~~~

Added
^^^^^

* Added :attr:`isaaclab.scene.InteractiveSceneCfg.filter_collisions` to allow specifying whether collision masking across environments is desired.

Changed
^^^^^^^

* Automatic collision filtering now happens as part of the replicate_physics call. When replicate_physics is not enabled, we call the previous ``filter_collisions`` API to mask collisions between environments.


0.33.10 (2025-01-22)
~~~~~~~~~~~~~~~~~~~~

Changed
^^^^^^^

* In :meth:`isaaclab.assets.Articulation.write_joint_limits_to_sim`, we previously added a check for if default joint positions exceed the new limits being set. When this is True, we log a warning message to indicate that the default joint positions will be clipped to be within the range of the new limits. However, the warning message can become overly verbose in a randomization setting where this API is called on every environment reset. We now default to only writing the message to info level logging if called within randomization, and expose a parameter that can be used to choose the logging level desired.


0.33.9 (2025-01-22)
~~~~~~~~~~~~~~~~~~~

Fixed
^^^^^

* Fixed typo in /physics/autoPopupSimulationOutputWindow setting in :class:`~isaaclab.sim.SimulationContext`


0.33.8 (2025-01-17)
~~~~~~~~~~~~~~~~~~~

Fixed
^^^^^

* Removed deprecation of :attr:`isaaclab.assets.ArticulationData.root_state_w` and
  :attr:`isaaclab.assets.ArticulationData.body_state_w` derived properties.
* Removed deprecation of :meth:`isaaclab.assets.Articulation.write_root_state_to_sim`.
* Replaced calls to :attr:`isaaclab.assets.ArticulationData.root_com_state_w` and
  :attr:`isaaclab.assets.ArticulationData.root_link_state_w` with corresponding calls to
  :attr:`isaaclab.assets.ArticulationData.root_state_w`.
* Replaced calls to :attr:`isaaclab.assets.ArticulationData.body_com_state_w` and
  :attr:`isaaclab.assets.ArticulationData.body_link_state_w` properties with corresponding calls to
  :attr:`isaaclab.assets.ArticulationData.body_state_w` properties.
* Removed deprecation of :attr:`isaaclab.assets.RigidObjectData.root_state_w` derived properties.
* Removed deprecation of :meth:`isaaclab.assets.RigidObject.write_root_state_to_sim`.
* Replaced calls to :attr:`isaaclab.assets.RigidObjectData.root_com_state_w` and
  :attr:`isaaclab.assets.RigidObjectData.root_link_state_w` properties with corresponding calls to
  :attr:`isaaclab.assets.RigidObjectData.root_state_w` properties.
* Removed deprecation of :attr:`isaaclab.assets.RigidObjectCollectionData.root_state_w` derived properties.
* Removed deprecation of :meth:`isaaclab.assets.RigidObjectCollection.write_root_state_to_sim`.
* Replaced calls to :attr:`isaaclab.assets.RigidObjectCollectionData.root_com_state_w` and
  :attr:`isaaclab.assets.RigidObjectData.root_link_state_w` properties with corresponding calls to
  :attr:`isaaclab.assets.RigidObjectData.root_state_w` properties.
* Fixed indexing issue in ``write_root_link_velocity_to_sim`` in :class:`isaaclab.assets.RigidObject`
* Fixed index broadcasting in ``write_object_link_velocity_to_sim`` and ``write_object_com_pose_to_sim`` in
  the :class:`isaaclab.assets.RigidObjectCollection` class.


0.33.7 (2025-01-14)
~~~~~~~~~~~~~~~~~~~

Fixed
^^^^^

* Fixed the respawn of only wrong object samples in :func:`repeated_objects_terrain` of :mod:`isaaclab.terrains.trimesh` module. Previously, the function was respawning all objects in the scene instead of only the wrong object samples, which in worst case could lead to infinite respawn loop.


0.33.6 (2025-01-16)
~~~~~~~~~~~~~~~~~~~

Changed
^^^^^^^

* Added initial unit tests for multiple tiled cameras, including tests for initialization, groundtruth annotators, different poses, and different resolutions.


0.33.5 (2025-01-13)
~~~~~~~~~~~~~~~~~~~

Changed
^^^^^^^

* Moved the definition of ``/persistent/isaac/asset_root/*`` settings from :class:`AppLauncher` to the app files.
  This is needed to prevent errors where ``isaaclab_assets`` was loaded prior to the carbonite setting being set.


0.33.4 (2025-01-10)
~~~~~~~~~~~~~~~~~~~

Changed
^^^^^^^

* Added an optional parameter in the :meth:`record_pre_reset` method in
  :class:`~isaaclab.managers.RecorderManager` to override the export config upon invoking.


0.33.3 (2025-01-08)
~~~~~~~~~~~~~~~~~~~

Fixed
^^^^^

* Fixed docstring in articulation data :class:`isaaclab.assets.ArticulationData`.
  In body properties sections, the second dimension should be num_bodies but was documented as 1.


0.33.2 (2025-01-02)
~~~~~~~~~~~~~~~~~~~

Added
^^^^^

* Added body tracking as an origin type to :class:`isaaclab.envs.ViewerCfg` and :class:`isaaclab.envs.ui.ViewportCameraController`.


0.33.1 (2024-12-26)
~~~~~~~~~~~~~~~~~~~

Changed
^^^^^^^

* Added kinematics initialization call for populating kinematic prim transforms to fabric for rendering.
* Added ``enable_env_ids`` flag for cloning and replication to replace collision filtering.


0.33.0 (2024-12-22)
~~~~~~~~~~~~~~~~~~~

Fixed
^^^^^

* Fixed populating default_joint_stiffness and default_joint_damping values for ImplicitActuator instances in :class:`isaaclab.assets.Articulation`


0.32.2 (2024-12-17)
~~~~~~~~~~~~~~~~~~~

Added
^^^^^

* Added null-space (position) control option to :class:`isaaclab.controllers.OperationalSpaceController`.
* Added test cases that uses null-space control for :class:`isaaclab.controllers.OperationalSpaceController`.
* Added information regarding null-space control to the tutorial script and documentation of
  :class:`isaaclab.controllers.OperationalSpaceController`.
* Added arguments to set specific null-space joint position targets within
  :class:`isaaclab.envs.mdp.actions.OperationalSpaceControllerAction` class.


0.32.1 (2024-12-17)
~~~~~~~~~~~~~~~~~~~

Changed
^^^^^^^

* Added a default and generic implementation of the :meth:`get_object_poses` function
  in the :class:`ManagerBasedRLMimicEnv` class.
* Added a ``EXPORT_NONE`` mode in the :class:`DatasetExportMode` class and updated
  :class:`~isaaclab.managers.RecorderManager` to enable recording without exporting
  the data to a file.


0.32.0 (2024-12-16)
~~~~~~~~~~~~~~~~~~~

Changed
^^^^^^^

* Previously, physx returns the rigid bodies and articulations velocities in the com of bodies rather than the link frame, while poses are in link frames. We now explicitly provide :attr:`body_link_state` and :attr:`body_com_state` APIs replacing the previous :attr:`body_state` API. Previous APIs are now marked as deprecated. Please update any code using the previous pose and velocity APIs to use the new ``*_link_*`` or ``*_com_*`` APIs in :attr:`isaaclab.assets.RigidBody`, :attr:`isaaclab.assets.RigidBodyCollection`, and :attr:`isaaclab.assets.Articulation`.


0.31.0 (2024-12-16)
~~~~~~~~~~~~~~~~~~~

Added
^^^^^

* Added :class:`ManagerBasedRLMimicEnv` and config classes for mimic data generation workflow for imitation learning.


0.30.3 (2024-12-16)
~~~~~~~~~~~~~~~~~~~

Fixed
^^^^^

* Fixed ordering of logging and resamping in the command manager, where we were logging the metrics after resampling the commands. This leads to incorrect logging of metrics when inside the resample call, the metrics tensors get reset.


0.30.2 (2024-12-16)
~~~~~~~~~~~~~~~~~~~

Fixed
^^^^^

* Fixed errors within the calculations of :class:`isaaclab.controllers.OperationalSpaceController`.

Added
^^^^^

* Added :class:`isaaclab.controllers.OperationalSpaceController` to API documentation.
* Added test cases for :class:`isaaclab.controllers.OperationalSpaceController`.
* Added a tutorial for :class:`isaaclab.controllers.OperationalSpaceController`.
* Added the implementation of :class:`isaaclab.envs.mdp.actions.OperationalSpaceControllerAction` class.


0.30.1 (2024-12-15)
~~~~~~~~~~~~~~~~~~~

Changed
^^^^^^^

* Added call to update articulation kinematics after reset to ensure states are updated for non-rendering sensors. Previously, some changes in reset such as modifying joint states would not be reflected in the rigid body states immediately after reset.


0.30.0 (2024-12-15)
~~~~~~~~~~~~~~~~~~~

Added
^^^^^

* Added UI interface to the Managers in the ManagerBasedEnv and MangerBasedRLEnv classes.
* Added UI widgets for :class:`LiveLinePlot` and :class:`ImagePlot`.
* Added ``ManagerLiveVisualizer/Cfg``: Given a ManagerBase (i.e. action_manager, observation_manager, etc) and a config file this class creates the the interface between managers and the UI.
* Added :class:`EnvLiveVisualizer`: A 'manager' of ManagerLiveVisualizer. This is added to the ManagerBasedEnv but is only called during the initialization of the managers in load_managers
* Added ``get_active_iterable_terms`` implementation methods to ActionManager, ObservationManager, CommandsManager, CurriculumManager, RewardManager, and TerminationManager. This method exports the active term data and labels for each manager and is called by ManagerLiveVisualizer.
* Additions to :class:`BaseEnvWindow` and :class:`RLEnvWindow` to register ManagerLiveVisualizer UI interfaces for the chosen managers.


0.29.0 (2024-12-15)
~~~~~~~~~~~~~~~~~~~

Added
^^^^^

* Added observation history computation to :class:`isaaclab.manager.observation_manager.ObservationManager`.
* Added ``history_length`` and ``flatten_history_dim`` configuration parameters to :class:`isaaclab.manager.manager_term_cfg.ObservationTermCfg`
* Added ``history_length`` and ``flatten_history_dim`` configuration parameters to :class:`isaaclab.manager.manager_term_cfg.ObservationGroupCfg`
* Added full buffer property to :class:`isaaclab.utils.buffers.circular_buffer.CircularBuffer`


0.28.4 (2024-12-15)
~~~~~~~~~~~~~~~~~~~

Added
^^^^^

* Added action clip to all :class:`isaaclab.envs.mdp.actions`.


0.28.3 (2024-12-14)
~~~~~~~~~~~~~~~~~~~

Changed
^^^^^^^

* Added check for error below threshold in state machines to ensure the state has been reached.


0.28.2 (2024-12-13)
~~~~~~~~~~~~~~~~~~~

Fixed
^^^^^

* Fixed the shape of ``quat_w`` in the ``apply_actions`` method of :attr:`~isaaclab.env.mdp.NonHolonomicAction` (previously (N,B,4), now (N,4) since the number of root bodies B is required to be 1). Previously ``apply_actions`` errored because ``euler_xyz_from_quat`` requires inputs of shape (N,4).


0.28.1 (2024-12-13)
~~~~~~~~~~~~~~~~~~~

Fixed
^^^^^

* Fixed the internal buffers for ``set_external_force_and_torque`` where the buffer values would be stale if zero values are sent to the APIs.


0.28.0 (2024-12-12)
~~~~~~~~~~~~~~~~~~~

Changed
^^^^^^^

* Adapted the :class:`~isaaclab.sim.converters.UrdfConverter` to use the latest URDF converter API from Isaac Sim 4.5. The
  physics articulation root can now be set separately, and the joint drive gains can be set on a per joint basis.


0.27.33 (2024-12-11)
~~~~~~~~~~~~~~~~~~~~

Added
^^^^^

* Introduced an optional ``sensor_cfg`` parameter to the :meth:`~isaaclab.envs.mdp.rewards.base_height_l2` function, enabling the use of
  :class:`~isaaclab.sensors.RayCaster` for height adjustments. For flat terrains, the function retains its previous behavior.
* Improved documentation to clarify the usage of the :meth:`~isaaclab.envs.mdp.rewards.base_height_l2` function in both flat and rough terrain settings.


0.27.32 (2024-12-11)
~~~~~~~~~~~~~~~~~~~~

Fixed
^^^^^

* Modified :class:`isaaclab.envs.mdp.actions.DifferentialInverseKinematicsAction` class to use the geometric
  Jacobian computed w.r.t. to the root frame of the robot. This helps ensure that root pose does not affect the tracking.


0.27.31 (2024-12-09)
~~~~~~~~~~~~~~~~~~~~

Changed
^^^^^^^

* Introduced configuration options in :class:`Se3HandTracking` to:
  - Zero out rotation around the x/y axes
  - Apply smoothing and thresholding to position and rotation deltas for reduced jitter
  - Use wrist-based rotation reference as an alternative to fingertip-based rotation

* Switched the default position reference in :class:`Se3HandTracking` to the wrist joint pose, providing more stable relative-based positioning.


0.27.30 (2024-12-09)
~~~~~~~~~~~~~~~~~~~~

Fixed
^^^^^

* Fixed the initial state recorder term in :class:`isaaclab.envs.mdp.recorders.InitialStateRecorder` to
  return only the states of the specified environment IDs.


0.27.29 (2024-12-06)
~~~~~~~~~~~~~~~~~~~~

Fixed
^^^^^

* Fixed the enforcement of :attr:`~isaaclab.actuators.ActuatorBaseCfg.velocity_limits` at the
  :attr:`~isaaclab.assets.Articulation.root_physx_view` level.


0.27.28 (2024-12-06)
~~~~~~~~~~~~~~~~~~~~

Changed
^^^^^^^

* If a USD that contains an articulation root is loaded using a
  :attr:`isaaclab.assets.RigidBody` we now fail unless the articulation root is explicitly
  disabled. Using an articulation root for rigid bodies is not needed and decreases overall performance.


0.27.27 (2024-12-06)
~~~~~~~~~~~~~~~~~~~~

Fixed
^^^^^

* Corrected the projection types of fisheye camera in :class:`isaaclab.sim.spawners.sensors.sensors_cfg.FisheyeCameraCfg`.
  Earlier, the projection names used snakecase instead of camelcase.


0.27.26 (2024-12-06)
~~~~~~~~~~~~~~~~~~~~

Added
^^^^^

* Added option to define the clipping behavior for depth images generated by
  :class:`~isaaclab.sensors.RayCasterCamera`, :class:`~isaaclab.sensors.Camera`, and :class:`~isaaclab.sensors.TiledCamera`

Changed
^^^^^^^

* Unified the clipping behavior for the depth images of all camera implementations. Per default, all values exceeding
  the range are clipped to zero for both ``distance_to_image_plane`` and ``distance_to_camera`` depth images. Prev.
  :class:`~isaaclab.sensors.RayCasterCamera` clipped the values to the maximum value of the depth image,
  :class:`~isaaclab.sensors.Camera` did not clip them and had a different behavior for both types.


0.27.25 (2024-12-05)
~~~~~~~~~~~~~~~~~~~~

Fixed
^^^^^

* Fixed the condition in ``isaaclab.sh`` that checks whether ``pre-commit`` is installed before attempting installation.


0.27.24 (2024-12-05)
~~~~~~~~~~~~~~~~~~~~

Fixed
^^^^^

* Removed workaround in :class:`isaaclab.sensors.TiledCamera` and :class:`isaaclab.sensors.Camera`
  that was previously required to prevent frame offsets in renders. The denoiser setting is no longer
  automatically modified based on the resolution of the cameras.


0.27.23 (2024-12-04)
~~~~~~~~~~~~~~~~~~~~

Fixed
^^^^^

* Added the attributes :attr:`~isaaclab.envs.DirectRLEnvCfg.wait_for_textures` and :attr:`~isaaclab.envs.ManagerBasedEnvCfg.wait_for_textures`
  to enable assets loading check during :class:`~isaaclab.DirectRLEnv` and :class:`~isaaclab.ManagerBasedEnv` reset method when rtx sensors are added to the scene.


0.27.22 (2024-12-04)
~~~~~~~~~~~~~~~~~~~~

Fixed
^^^^^

* Fixed the order of the incoming parameters in :class:`isaaclab.envs.DirectMARLEnv` to correctly use ``NoiseModel`` in marl-envs.


0.27.21 (2024-12-04)
~~~~~~~~~~~~~~~~~~~~

Added
^^^^^

* Added :class:`~isaaclab.managers.RecorderManager` and its utility classes to record data from the simulation.
* Added :class:`~isaaclab.utils.datasets.EpisodeData` to store data for an episode.
* Added :class:`~isaaclab.utils.datasets.DatasetFileHandlerBase` as a base class for handling dataset files.
* Added :class:`~isaaclab.utils.datasets.HDF5DatasetFileHandler` as a dataset file handler implementation to
  export and load episodes from HDF5 files.
* Added ``record_demos.py`` script to record human-teleoperated demos for a specified task and export to an HDF5 file.
* Added ``replay_demos.py`` script to replay demos loaded from an HDF5 file.


0.27.20 (2024-12-02)
~~~~~~~~~~~~~~~~~~~~

Changed
^^^^^^^

* Changed :class:`isaaclab.envs.DirectMARLEnv` to inherit from ``Gymnasium.Env`` due to requirement from Gymnasium v1.0.0 requiring all environments to be a subclass of ``Gymnasium.Env`` when using the ``make`` interface.


0.27.19 (2024-12-02)
~~~~~~~~~~~~~~~~~~~~

Added
^^^^^

* Added ``isaaclab.utils.pretrained_checkpoints`` containing constants and utility functions used to manipulate
  paths and load checkpoints from Nucleus.


0.27.18 (2024-11-28)
~~~~~~~~~~~~~~~~~~~~

Changed
^^^^^^^

* Renamed Isaac Sim imports to follow Isaac Sim 4.5 naming conventions.


0.27.17 (2024-11-20)
~~~~~~~~~~~~~~~~~~~~

Added
^^^^^

* Added ``create_new_stage`` setting in :class:`~isaaclab.app.AppLauncher` to avoid creating a default new stage on startup in Isaac Sim. This helps reduce the startup time when launching Isaac Lab.


0.27.16 (2024-11-15)
~~~~~~~~~~~~~~~~~~~~

Added
^^^^^

* Added the class :class:`~isaaclab.devices.Se3HandTracking` which enables XR teleop for manipulators.


0.27.15 (2024-11-09)
~~~~~~~~~~~~~~~~~~~~

Fixed
^^^^^

* Fixed indexing in :meth:`isaaclab.assets.Articulation.write_joint_limits_to_sim` to correctly process non-None ``env_ids`` and ``joint_ids``.


0.27.14 (2024-10-23)
~~~~~~~~~~~~~~~~~~~~

Added
^^^^^

* Added the class :class:`~isaaclab.assets.RigidObjectCollection` which allows to spawn
  multiple objects in each environment and access/modify the quantities with a unified (env_ids, object_ids) API.


0.27.13 (2024-10-30)
~~~~~~~~~~~~~~~~~~~~

Added
^^^^^

* Added the attributes :attr:`~isaaclab.sim.converters.MeshConverterCfg.translation`, :attr:`~isaaclab.sim.converters.MeshConverterCfg.rotation`,
  :attr:`~isaaclab.sim.converters.MeshConverterCfg.scale` to translate, rotate, and scale meshes
  when importing them with :class:`~isaaclab.sim.converters.MeshConverter`.


0.27.12 (2024-11-04)
~~~~~~~~~~~~~~~~~~~~

Removed
^^^^^^^

* Removed TensorDict usage in favor of Python dictionary in sensors


0.27.11 (2024-10-31)
~~~~~~~~~~~~~~~~~~~~

Added
^^^^^

* Added support to define tuple of floats to scale observation terms by expanding the
  :attr:`isaaclab.managers.manager_term_cfg.ObservationManagerCfg.scale` attribute.


0.27.10 (2024-11-01)
~~~~~~~~~~~~~~~~~~~~

Changed
^^^^^^^

* Cached the PhysX view's joint paths before looping over them when processing fixed joint tendons
  inside the :class:`Articulation` class. This helps improve the processing time for the tendons.


0.27.9 (2024-11-01)
~~~~~~~~~~~~~~~~~~~

Added
^^^^^

* Added the :class:`isaaclab.utils.types.ArticulationActions` class to store the joint actions
  for an articulation. Earlier, the class from Isaac Sim was being used. However, it used a different
  type for the joint actions which was not compatible with the Isaac Lab framework.


0.27.8 (2024-11-01)
~~~~~~~~~~~~~~~~~~~

Fixed
^^^^^

* Added sanity check if the term is a valid type inside the command manager.
* Corrected the iteration over ``group_cfg_items`` inside the observation manager.


0.27.7 (2024-10-28)
~~~~~~~~~~~~~~~~~~~

Added
^^^^^

* Added frozen encoder feature extraction observation space with ResNet and Theia


0.27.6 (2024-10-25)
~~~~~~~~~~~~~~~~~~~

Fixed
^^^^^

* Fixed usage of ``meshes`` property in :class:`isaaclab.sensors.RayCasterCamera` to use ``self.meshes`` instead of the undefined ``RayCaster.meshes``.
* Fixed issue in :class:`isaaclab.envs.ui.BaseEnvWindow` where undefined configs were being accessed when creating debug visualization elements in UI.


0.27.5 (2024-10-25)
~~~~~~~~~~~~~~~~~~~

Added
^^^^^

* Added utilities for serializing/deserializing Gymnasium spaces.


0.27.4 (2024-10-18)
~~~~~~~~~~~~~~~~~~~

Fixed
^^^^^

* Updated installation path instructions for Windows in the Isaac Lab documentation to remove redundancy in the use of %USERPROFILE% for path definitions.


0.27.3 (2024-10-22)
~~~~~~~~~~~~~~~~~~~

Fixed
^^^^^

* Fixed the issue with using list or tuples of ``configclass`` within a ``configclass``. Earlier, the list of
  configclass objects were not converted to dictionary properly when ``to_dict`` function was called.


0.27.2 (2024-10-21)
~~~~~~~~~~~~~~~~~~~

Added
^^^^^

* Added ``--kit_args`` to :class:`~isaaclab.app.AppLauncher` to allow passing command line arguments directly to Omniverse Kit SDK.


0.27.1 (2024-10-20)
~~~~~~~~~~~~~~~~~~~

Added
^^^^^

* Added :class:`~isaaclab.sim.RenderCfg` and the attribute :attr:`~isaaclab.sim.SimulationCfg.render` for
  specifying render related settings.


0.27.0 (2024-10-14)
~~~~~~~~~~~~~~~~~~~

Added
^^^^^

* Added a method to :class:`~isaaclab.utils.configclass` to check for attributes with values of
  type ``MISSING``. This is useful when the user wants to check if a certain attribute has been set or not.
* Added the configuration validation check inside the constructor of all the core classes
  (such as sensor base, asset base, scene and environment base classes).
* Added support for environments without commands by leaving the attribute
  :attr:`isaaclab.envs.ManagerBasedRLEnvCfg.commands` as None. Before, this had to be done using
  the class :class:`isaaclab.command_generators.NullCommandGenerator`.
* Moved the ``meshes`` attribute in the :class:`isaaclab.sensors.RayCaster` class from class variable to instance variable.
  This prevents the meshes to overwrite each other.


0.26.0 (2024-10-16)
~~~~~~~~~~~~~~~~~~~

Added
^^^^^

* Added Imu sensor implementation that directly accesses the physx view :class:`isaaclab.sensors.Imu`. The
  sensor comes with a configuration class :class:`isaaclab.sensors.ImuCfg` and data class
  :class:`isaaclab.sensors.ImuData`.
* Moved and renamed :meth:`isaaclab.sensors.camera.utils.convert_orientation_convention` to :meth:`isaaclab.utils.math.convert_camera_frame_orientation_convention`
* Moved :meth:`isaaclab.sensors.camera.utils.create_rotation_matrix_from_view` to :meth:`isaaclab.utils.math.create_rotation_matrix_from_view`


0.25.2 (2024-10-16)
~~~~~~~~~~~~~~~~~~~

Added
^^^^^

* Added support for different Gymnasium spaces (``Box``, ``Discrete``, ``MultiDiscrete``, ``Tuple`` and ``Dict``)
  to define observation, action and state spaces in the direct workflow.
* Added :meth:`sample_space` to environment utils to sample supported spaces where data containers are torch tensors.

Changed
^^^^^^^

* Mark the :attr:`num_observations`, :attr:`num_actions` and :attr:`num_states` in :class:`DirectRLEnvCfg` as deprecated
  in favor of :attr:`observation_space`, :attr:`action_space` and :attr:`state_space` respectively.
* Mark the :attr:`num_observations`, :attr:`num_actions` and :attr:`num_states` in :class:`DirectMARLEnvCfg` as deprecated
  in favor of :attr:`observation_spaces`, :attr:`action_spaces` and :attr:`state_space` respectively.


0.25.1 (2024-10-10)
~~~~~~~~~~~~~~~~~~~

Fixed
^^^^^

* Fixed potential issue where default joint positions can fall outside of the limits being set with Articulation's
  ``write_joint_limits_to_sim`` API.


0.25.0 (2024-10-06)
~~~~~~~~~~~~~~~~~~~

Added
^^^^^

* Added configuration classes for spawning assets from a list of individual asset configurations randomly
  at the specified prim paths.


0.24.20 (2024-10-07)
~~~~~~~~~~~~~~~~~~~~

Fixed
^^^^^

* Fixed the :meth:`isaaclab.envs.mdp.events.randomize_rigid_body_material` function to
  correctly sample friction and restitution from the given ranges.


0.24.19 (2024-10-05)
~~~~~~~~~~~~~~~~~~~~

Added
^^^^^

* Added new functionalities to the FrameTransformer to make it more general. It is now possible to track:

  * Target frames that aren't children of the source frame prim_path
  * Target frames that are based upon the source frame prim_path


0.24.18 (2024-10-04)
~~~~~~~~~~~~~~~~~~~~

Fixed
^^^^^

* Fixes parsing and application of ``size`` parameter for :class:`~isaaclab.sim.spawn.GroundPlaneCfg` to correctly
  scale the grid-based ground plane.


0.24.17 (2024-10-04)
~~~~~~~~~~~~~~~~~~~~

Fixed
^^^^^

* Fixed the deprecation notice for using ``pxr.Semantics``. The corresponding modules use ``Semantics`` module
  directly.


0.24.16 (2024-10-03)
~~~~~~~~~~~~~~~~~~~~

Changed
^^^^^^^

* Renamed the observation function :meth:`grab_images` to :meth:`image` to follow convention of noun-based naming.
* Renamed the function :meth:`convert_perspective_depth_to_orthogonal_depth` to a shorter name
  :meth:`isaaclab.utils.math.orthogonalize_perspective_depth`.


0.24.15 (2024-09-20)
~~~~~~~~~~~~~~~~~~~~

Added
^^^^^

* Added :meth:`grab_images` to be able to use images for an observation term in manager-based environments.


0.24.14 (2024-09-20)
~~~~~~~~~~~~~~~~~~~~

Added
^^^^^

* Added the method :meth:`convert_perspective_depth_to_orthogonal_depth` to convert perspective depth
  images to orthogonal depth images. This is useful for the :meth:`~isaaclab.utils.math.unproject_depth`,
  since it expects orthogonal depth images as inputs.


0.24.13 (2024-09-08)
~~~~~~~~~~~~~~~~~~~~

Changed
^^^^^^^

* Moved the configuration of visualization markers for the command terms to their respective configuration classes.
  This allows users to modify the markers for the command terms without having to modify the command term classes.


0.24.12 (2024-09-18)
~~~~~~~~~~~~~~~~~~~~

Fixed
^^^^^

* Fixed outdated fetching of articulation data by using the method ``update_articulations_kinematic`` in
  :class:`isaaclab.assets.ArticulationData`. Before if an articulation was moved during a reset, the pose of the
  links were outdated if fetched before the next physics step. Adding this method ensures that the pose of the links
  is always up-to-date. Similarly ``update_articulations_kinematic`` was added before any render step to ensure that the
  articulation displays correctly after a reset.


0.24.11 (2024-09-11)
~~~~~~~~~~~~~~~~~~~~

Added
^^^^^

* Added skrl's JAX environment variables to :class:`~isaaclab.app.AppLauncher`
  to support distributed multi-GPU and multi-node training using JAX


0.24.10 (2024-09-10)
~~~~~~~~~~~~~~~~~~~~

Added
^^^^^

* Added config class, support, and tests for MJCF conversion via standalone python scripts.


0.24.9 (2024-09-09)
~~~~~~~~~~~~~~~~~~~~

Added
^^^^^

* Added a seed parameter to the :attr:`isaaclab.envs.ManagerBasedEnvCfg` and :attr:`isaaclab.envs.DirectRLEnvCfg`
  classes to set the seed for the environment. This seed is used to initialize the random number generator for the environment.
* Adapted the workflow scripts to set the seed for the environment using the seed specified in the learning agent's configuration
  file or the command line argument. This ensures that the simulation results are reproducible across different runs.


0.24.8 (2024-09-08)
~~~~~~~~~~~~~~~~~~~

Changed
^^^^^^^

* Modified:meth:`quat_rotate` and :meth:`quat_rotate_inverse` operations to use :meth:`torch.einsum`
  for faster processing of high dimensional input tensors.


0.24.7 (2024-09-06)
~~~~~~~~~~~~~~~~~~~

Added
^^^^^

* Added support for property attributes in the :meth:``isaaclab.utils.configclass`` method.
  Earlier, the configclass decorator failed to parse the property attributes correctly and made them
  instance variables instead.


0.24.6 (2024-09-05)
~~~~~~~~~~~~~~~~~~~

Fixed
^^^^^

* Adapted the ``A`` and ``D`` button bindings inside :meth:`isaaclab.device.Se3Keyboard` to make them now
  more-intuitive to control the y-axis motion based on the right-hand rule.


0.24.5 (2024-08-29)
~~~~~~~~~~~~~~~~~~~

Added
^^^^^

* Added alternative data type "distance_to_camera" in :class:`isaaclab.sensors.TiledCamera` class to be
  consistent with all other cameras (equal to type "depth").


0.24.4 (2024-09-02)
~~~~~~~~~~~~~~~~~~~

Fixed
^^^^^

* Added missing SI units to the documentation of :class:`isaaclab.sensors.Camera` and
  :class:`isaaclab.sensors.RayCasterCamera`.
* Added test to check :attr:`isaaclab.sensors.RayCasterCamera.set_intrinsic_matrices`


0.24.3 (2024-08-29)
~~~~~~~~~~~~~~~~~~~

Fixed
^^^^^

* Fixed the support for class-bounded methods when creating a configclass
  out of them. Earlier, these methods were being made as instance methods
  which required initialization of the class to call the class-methods.


0.24.2 (2024-08-28)
~~~~~~~~~~~~~~~~~~~

Added
^^^^^

* Added a class method to initialize camera configurations with an intrinsic matrix in the
  :class:`isaaclab.sim.spawner.sensors.PinholeCameraCfg`
  :class:`isaaclab.sensors.ray_caster.patterns_cfg.PinholeCameraPatternCfg` classes.

Fixed
^^^^^

* Fixed the ray direction in :func:`isaaclab.sensors.ray_caster.patterns.patterns.pinhole_camera_pattern` to
  point to the center of the pixel instead of the top-left corner.
* Fixed the clipping of the "distance_to_image_plane" depth image obtained using the
  :class:`isaaclab.sensors.ray_caster.RayCasterCamera` class. Earlier, the depth image was being clipped
  before the depth image was generated. Now, the clipping is applied after the depth image is generated. This makes
  the behavior equal to the USD Camera.


0.24.1 (2024-08-21)
~~~~~~~~~~~~~~~~~~~

Changed
^^^^^^^

* Disabled default viewport in certain headless scenarios for better performance.


0.24.0 (2024-08-17)
~~~~~~~~~~~~~~~~~~~

Added
^^^^^

* Added additional annotators for :class:`isaaclab.sensors.camera.TiledCamera` class.

Changed
^^^^^^^

* Updated :class:`isaaclab.sensors.TiledCamera` to latest RTX tiled rendering API.
* Single channel outputs for :class:`isaaclab.sensors.TiledCamera`, :class:`isaaclab.sensors.Camera` and :class:`isaaclab.sensors.RayCasterCamera` now has shape (H, W, 1).
* Data type for RGB output for :class:`isaaclab.sensors.TiledCamera` changed from ``torch.float`` to ``torch.uint8``.
* Dimension of RGB output for :class:`isaaclab.sensors.Camera` changed from (H, W, 4) to (H, W, 3). Use type ``rgba`` to retrieve the previous dimension.


0.23.1 (2024-08-17)
~~~~~~~~~~~~~~~~~~~

Changed
^^^^^^^

* Updated torch to version 2.4.0.


0.23.0 (2024-08-16)
~~~~~~~~~~~~~~~~~~~

Added
^^^^^

* Added direct workflow base class :class:`isaaclab.envs.DirectMARLEnv` for multi-agent environments.


0.22.1 (2024-08-17)
~~~~~~~~~~~~~~~~~~~

Added
^^^^^

* Added APIs to interact with the physics simulation of deformable objects. This includes setting the
  material properties, setting kinematic targets, and getting the state of the deformable object.
  For more information, please refer to the :mod:`isaaclab.assets.DeformableObject` class.


0.22.0 (2024-08-14)
~~~~~~~~~~~~~~~~~~~

Added
^^^^^

* Added :mod:`~isaaclab.utils.modifiers` module to provide framework for configurable and custom
  observation data modifiers.
* Adapted the :class:`~isaaclab.managers.ObservationManager` class to support custom modifiers.
  These are applied to the observation data before applying any noise or scaling operations.


0.21.2 (2024-08-13)
~~~~~~~~~~~~~~~~~~~

Fixed
^^^^^

* Moved event mode-based checks in the :meth:`isaaclab.managers.EventManager.apply` method outside
  the loop that iterates over the event terms. This prevents unnecessary checks and improves readability.
* Fixed the logic for global and per environment interval times when using the "interval" mode inside the
  event manager. Earlier, the internal lists for these times were of unequal lengths which led to wrong indexing
  inside the loop that iterates over the event terms.


0.21.1 (2024-08-06)
~~~~~~~~~~~~~~~~~~~

* Added a flag to preserve joint ordering inside the :class:`isaaclab.envs.mdp.JointAction` action term.


0.21.0 (2024-08-05)
~~~~~~~~~~~~~~~~~~~

Added
^^^^^

* Added the command line argument ``--device`` in :class:`~isaaclab.app.AppLauncher`. Valid options are:

  * ``cpu``: Use CPU.
  * ``cuda``: Use GPU with device ID ``0``.
  * ``cuda:N``: Use GPU, where N is the device ID. For example, ``cuda:0``. The default value is ``cuda:0``.

Changed
^^^^^^^

* Simplified setting the device throughout the code by relying on :attr:`isaaclab.sim.SimulationCfg.device`
  to activate gpu/cpu pipelines.

Removed
^^^^^^^

* Removed the parameter :attr:`isaaclab.sim.SimulationCfg.use_gpu_pipeline`. This is now directly inferred from
  :attr:`isaaclab.sim.SimulationCfg.device`.
* Removed the command line input argument ``--device_id`` in :class:`~isaaclab.app.AppLauncher`. The device id can
  now be set using the ``--device`` argument, for example with ``--device cuda:0``.


0.20.8 (2024-08-02)
~~~~~~~~~~~~~~~~~~~

Fixed
^^^^^

* Fixed the handling of observation terms with different shapes in the
  :class:`~isaaclab.managers.ObservationManager` class. Earlier, the constructor would throw an error if the
  shapes of the observation terms were different. Now, this operation only happens when the terms in an observation
  group are being concatenated. Otherwise, the terms are stored as a dictionary of tensors.
* Improved the error message when the observation terms are not of the same shape in the
  :class:`~isaaclab.managers.ObservationManager` class and the terms are being concatenated.


0.20.7 (2024-08-02)
~~~~~~~~~~~~~~~~~~~

Changed
^^^^^^^

* Performance improvements for material randomization in events.

Added
^^^^^

* Added minimum randomization frequency for reset mode randomizations.


0.20.6 (2024-08-02)
~~~~~~~~~~~~~~~~~~~

Changed
^^^^^^^

* Removed the hierarchy from :class:`~isaaclab.assets.RigidObject` class to
  :class:`~isaaclab.assets.Articulation` class. Previously, the articulation class overrode  almost
  all the functions of the rigid object class making the hierarchy redundant. Now, the articulation class
  is a standalone class that does not inherit from the rigid object class. This does add some code
  duplication but the simplicity and clarity of the code is improved.


0.20.5 (2024-08-02)
~~~~~~~~~~~~~~~~~~~

Added
^^^^^

* Added :attr:`isaaclab.terrain.TerrainGeneratorCfg.border_height` to set the height of the border
  around the terrain.


0.20.4 (2024-08-02)
~~~~~~~~~~~~~~~~~~~

Fixed
^^^^^

* Fixed the caching of terrains when using the :class:`isaaclab.terrains.TerrainGenerator` class.
  Earlier, the random sampling of the difficulty levels led to different hash values for the same terrain
  configuration. This caused the terrains to be re-generated even when the same configuration was used.
  Now, the numpy random generator is seeded with the same seed to ensure that the difficulty levels are
  sampled in the same order between different runs.


0.20.3 (2024-08-02)
~~~~~~~~~~~~~~~~~~~

Fixed
^^^^^

* Fixed the setting of translation and orientation when spawning a mesh prim. Earlier, the translation
  and orientation was being applied both on the parent Xform and the mesh prim. This was causing the
  mesh prim to be offset by the translation and orientation of the parent Xform, which is not the intended
  behavior.


0.20.2 (2024-08-02)
~~~~~~~~~~~~~~~~~~~

Changed
^^^^^^^

* Modified the computation of body acceleration for rigid body data to use PhysX APIs instead of
  numerical finite-differencing. This removes the need for computation of body acceleration at
  every update call of the data buffer.


0.20.1 (2024-07-30)
~~~~~~~~~~~~~~~~~~~

Fixed
^^^^^

* Fixed the :meth:`isaaclab.utils.math.wrap_to_pi` method to handle the wrapping of angles correctly.
  Earlier, the method was not wrapping the angles to the range [-pi, pi] correctly when the angles were outside
  the range [-2*pi, 2*pi].


0.20.0 (2024-07-26)
~~~~~~~~~~~~~~~~~~~

Added
^^^^^

* Support for the Isaac Sim 4.1.0 release.

Removed
^^^^^^^

* The ``mdp.add_body_mass`` method in the events. Please use the
  :meth:`isaaclab.envs.mdp.randomize_rigid_body_mass` method instead.
* The classes ``managers.RandomizationManager`` and ``managers.RandomizationTermCfg`` are replaced with
  :class:`isaaclab.managers.EventManager` and :class:`isaaclab.managers.EventTermCfg` classes.
* The following properties in :class:`isaaclab.sensors.FrameTransformerData`:

  * ``target_rot_source`` --> :attr:`~isaaclab.sensors.FrameTransformerData.target_quat_w`
  * ``target_rot_w`` --> :attr:`~isaaclab.sensors.FrameTransformerData.target_quat_source`
  * ``source_rot_w`` --> :attr:`~isaaclab.sensors.FrameTransformerData.source_quat_w`

* The kit experience file ``isaaclab.backwards.compatible.kit``. This is followed by dropping the support for
  Isaac Sim 2023.1.1 completely.


0.19.4 (2024-07-13)
~~~~~~~~~~~~~~~~~~~

Fixed
^^^^^

* Added the call to "startup" events when using the :class:`~isaaclab.envs.ManagerBasedEnv` class.
  Earlier, the "startup" events were not being called when the environment was initialized. This issue
  did not occur when using the :class:`~isaaclab.envs.ManagerBasedRLEnv` class since the "startup"
  events were called in the constructor.


0.19.3 (2024-07-13)
~~~~~~~~~~~~~~~~~~~

Added
^^^^^

* Added schemas for setting and modifying deformable body properties on a USD prim.
* Added API to spawn a deformable body material in the simulation.
* Added APIs to spawn rigid and deformable meshes of primitive shapes (cone, cylinder, sphere, box, capsule)
  in the simulation. This is possible through the :mod:`isaaclab.sim.spawners.meshes` module.


0.19.2 (2024-07-05)
~~~~~~~~~~~~~~~~~~~

Changed
^^^^^^^

* Modified cloning scheme based on the attribute :attr:`~isaaclab.scene.InteractiveSceneCfg.replicate_physics`
  to determine whether environment is homogeneous or heterogeneous.


0.19.1 (2024-07-05)
~~~~~~~~~~~~~~~~~~~

Added
^^^^^

* Added a lidar pattern function :func:`~isaaclab.sensors.ray_caster.patterns.patterns.lidar_pattern` with
  corresponding config :class:`~isaaclab.sensors.ray_caster.patterns_cfg.LidarPatternCfg`.


0.19.0 (2024-07-04)
~~~~~~~~~~~~~~~~~~~

Fixed
^^^^^

* Fixed parsing of articulations with nested rigid links while using the :class:`isaaclab.assets.Articulation`
  class. Earlier, the class initialization failed when the articulation had nested rigid links since the rigid
  links were not being parsed correctly by the PhysX view.

Removed
^^^^^^^

* Removed the attribute :attr:`body_physx_view` from the :class:`isaaclab.assets.Articulation` and
  :class:`isaaclab.assets.RigidObject` classes. These were causing confusions when used with articulation
  view since the body names were not following the same ordering.
* Dropped support for Isaac Sim 2023.1.1. The minimum supported version is now Isaac Sim 4.0.0.


0.18.6 (2024-07-01)
~~~~~~~~~~~~~~~~~~~

Fixed
^^^^^

* Fixed the environment stepping logic. Earlier, the environments' rendering logic was updating the kit app which
  would in turn step the physics :attr:`isaaclab.sim.SimulationCfg.render_interval` times. Now, a render
  call only does rendering and does not step the physics.


0.18.5 (2024-06-26)
~~~~~~~~~~~~~~~~~~~

Fixed
^^^^^

* Fixed the gravity vector direction used inside the :class:`isaaclab.assets.RigidObjectData` class.
  Earlier, the gravity direction was hard-coded as (0, 0, -1) which may be different from the actual
  gravity direction in the simulation. Now, the gravity direction is obtained from the simulation context
  and used to compute the projection of the gravity vector on the object.


0.18.4 (2024-06-26)
~~~~~~~~~~~~~~~~~~~

Fixed
^^^^^

* Fixed double reference count of the physics sim view inside the asset classes. This was causing issues
  when destroying the asset class instance since the physics sim view was not being properly released.

Added
^^^^^

* Added the attribute :attr:`~isaaclab.assets.AssetBase.is_initialized` to check if the asset and sensor
  has been initialized properly. This can be used to ensure that the asset or sensor is ready to use in the simulation.


0.18.3 (2024-06-25)
~~~~~~~~~~~~~~~~~~~

Fixed
^^^^^

* Fixed the docstrings at multiple places related to the different buffer implementations inside the
  :mod:`isaaclab.utils.buffers` module. The docstrings were not clear and did not provide enough
  information about the classes and their methods.

Added
^^^^^

* Added the field for fixed tendom names in the :class:`isaaclab.assets.ArticulationData` class.
  Earlier, this information was not exposed which was inconsistent with other name related information
  such as joint or body names.

Changed
^^^^^^^

* Renamed the fields ``min_num_time_lags`` and ``max_num_time_lags`` to ``min_delay`` and
  ``max_delay`` in the :class:`isaaclab.actuators.DelayedPDActuatorCfg` class. This is to make
  the naming simpler to understand.


0.18.2 (2024-06-25)
~~~~~~~~~~~~~~~~~~~

Changed
^^^^^^^

* Moved the configuration for tile-rendered camera into its own file named ``tiled_camera_cfg.py``.
  This makes it easier to follow where the configuration is located and how it is related to the class.


0.18.1 (2024-06-25)
~~~~~~~~~~~~~~~~~~~

Changed
^^^^^^^

* Ensured that a parity between class and its configuration class is explicitly visible in the
  :mod:`isaaclab.envs` module. This makes it easier to follow where definitions are located and how
  they are related. This should not be a breaking change as the classes are still accessible through the same module.


0.18.0 (2024-06-13)
~~~~~~~~~~~~~~~~~~~

Fixed
^^^^^

* Fixed the rendering logic to render at the specified interval. Earlier, the substep parameter had no effect and rendering
  would happen once every env.step() when active.

Changed
^^^^^^^

* Renamed :attr:`isaaclab.sim.SimulationCfg.substeps` to :attr:`isaaclab.sim.SimulationCfg.render_interval`.
  The render logic is now integrated in the decimation loop of the environment.


0.17.13 (2024-06-13)
~~~~~~~~~~~~~~~~~~~~

Fixed
^^^^^

* Fixed the orientation reset logic in :func:`isaaclab.envs.mdp.events.reset_root_state_uniform` to make it relative to
  the default orientation. Earlier, the position was sampled relative to the default and the orientation not.


0.17.12 (2024-06-13)
~~~~~~~~~~~~~~~~~~~~

Added
^^^^^

* Added the class :class:`isaaclab.utils.buffers.TimestampedBuffer` to store timestamped data.

Changed
^^^^^^^

* Added time-stamped buffers in the classes :class:`isaaclab.assets.RigidObjectData` and :class:`isaaclab.assets.ArticulationData`
  to update some values lazily and avoid unnecessary computations between physics updates. Before, all the data was always
  updated at every step, even if it was not used by the task.


0.17.11 (2024-05-30)
~~~~~~~~~~~~~~~~~~~~

Fixed
^^^^^

* Fixed :class:`isaaclab.sensor.ContactSensor` not loading correctly in extension mode.
  Earlier, the :attr:`isaaclab.sensor.ContactSensor.body_physx_view` was not initialized when
  :meth:`isaaclab.sensor.ContactSensor._debug_vis_callback` is called which references it.


0.17.10 (2024-05-30)
~~~~~~~~~~~~~~~~~~~~

Fixed
^^^^^

* Fixed compound classes being directly assigned in ``default_factory`` generator method
  :meth:`isaaclab.utils.configclass._return_f`, which resulted in shared references such that modifications to
  compound objects were reflected across all instances generated from the same ``default_factory`` method.


0.17.9 (2024-05-30)
~~~~~~~~~~~~~~~~~~~

Added
^^^^^

* Added ``variants`` attribute to the :class:`isaaclab.sim.from_files.UsdFileCfg` class to select USD
  variants when loading assets from USD files.


0.17.8 (2024-05-28)
~~~~~~~~~~~~~~~~~~~

Fixed
^^^^^

* Implemented the reset methods in the action terms to avoid returning outdated data.


0.17.7 (2024-05-28)
~~~~~~~~~~~~~~~~~~~

Added
^^^^^

* Added debug visualization utilities in the :class:`isaaclab.managers.ActionManager` class.


0.17.6 (2024-05-27)
~~~~~~~~~~~~~~~~~~~

Added
^^^^^

* Added ``wp.init()`` call in Warp utils.


0.17.5 (2024-05-22)
~~~~~~~~~~~~~~~~~~~

Changed
^^^^^^^

* Websocket livestreaming is no longer supported. Valid livestream options are {0, 1, 2}.
* WebRTC livestream is now set with livestream=2.


0.17.4 (2024-05-17)
~~~~~~~~~~~~~~~~~~~

Changed
^^^^^^^

* Modified the noise functions to also support add, scale, and abs operations on the data. Added aliases
  to ensure backward compatibility with the previous functions.

  * Added :attr:`isaaclab.utils.noise.NoiseCfg.operation` for the different operations.
  * Renamed ``constant_bias_noise`` to :func:`isaaclab.utils.noise.constant_noise`.
  * Renamed ``additive_uniform_noise`` to :func:`isaaclab.utils.noise.uniform_noise`.
  * Renamed ``additive_gaussian_noise`` to :func:`isaaclab.utils.noise.gaussian_noise`.


0.17.3 (2024-05-15)
~~~~~~~~~~~~~~~~~~~

Fixed
^^^^^

* Set ``hide_ui`` flag in the app launcher for livestream.
* Fix native client livestream extensions.


0.17.2 (2024-05-09)
~~~~~~~~~~~~~~~~~~~

Changed
^^^^^^^

* Renamed ``_range`` to ``distribution_params`` in ``events.py`` for methods that defined a distribution.
* Apply additive/scaling randomization noise on default data instead of current data.
* Changed material bucketing logic to prevent exceeding 64k materials.

Fixed
^^^^^

* Fixed broadcasting issues with indexing when environment and joint IDs are provided.
* Fixed incorrect tensor dimensions when setting a subset of environments.

Added
^^^^^

* Added support for randomization of fixed tendon parameters.
* Added support for randomization of dof limits.
* Added support for randomization of gravity.
* Added support for Gaussian sampling.
* Added default buffers to Articulation/Rigid object data classes for randomization.


0.17.1 (2024-05-10)
~~~~~~~~~~~~~~~~~~~

Fixed
^^^^^

* Added attribute :attr:`isaaclab.sim.converters.UrdfConverterCfg.override_joint_dynamics` to properly parse
  joint dynamics in :class:`isaaclab.sim.converters.UrdfConverter`.


0.17.0 (2024-05-07)
~~~~~~~~~~~~~~~~~~~

Changed
^^^^^^^

* Renamed ``BaseEnv`` to :class:`isaaclab.envs.ManagerBasedEnv`.
* Renamed ``base_env.py`` to ``manager_based_env.py``.
* Renamed ``BaseEnvCfg`` to :class:`isaaclab.envs.ManagerBasedEnvCfg`.
* Renamed ``RLTaskEnv`` to :class:`isaaclab.envs.ManagerBasedRLEnv`.
* Renamed ``rl_task_env.py`` to ``manager_based_rl_env.py``.
* Renamed ``RLTaskEnvCfg`` to :class:`isaaclab.envs.ManagerBasedRLEnvCfg`.
* Renamed ``rl_task_env_cfg.py`` to ``rl_env_cfg.py``.
* Renamed ``OIGEEnv`` to :class:`isaaclab.envs.DirectRLEnv`.
* Renamed ``oige_env.py`` to ``direct_rl_env.py``.
* Renamed ``RLTaskEnvWindow`` to :class:`isaaclab.envs.ui.ManagerBasedRLEnvWindow`.
* Renamed ``rl_task_env_window.py`` to ``manager_based_rl_env_window.py``.
* Renamed all references of ``BaseEnv``, ``BaseEnvCfg``, ``RLTaskEnv``, ``RLTaskEnvCfg``,  ``OIGEEnv``, and ``RLTaskEnvWindow``.

Added
^^^^^

* Added direct workflow base class :class:`isaaclab.envs.DirectRLEnv`.


0.16.4 (2024-05-06)
~~~~~~~~~~~~~~~~~~~~

Changed
^^^^^^^

* Added :class:`isaaclab.sensors.TiledCamera` to support tiled rendering with RGB and depth.


0.16.3 (2024-04-26)
~~~~~~~~~~~~~~~~~~~

Fixed
^^^^^

* Fixed parsing of filter prim path expressions in the :class:`isaaclab.sensors.ContactSensor` class.
  Earlier, the filter prim paths given to the physics view was not being parsed since they were specified as
  regex expressions instead of glob expressions.


0.16.2 (2024-04-25)
~~~~~~~~~~~~~~~~~~~~

Changed
^^^^^^^

* Simplified the installation procedure, isaaclab -e is no longer needed
* Updated torch dependency to 2.2.2


0.16.1 (2024-04-20)
~~~~~~~~~~~~~~~~~~~

Added
^^^^^

* Added attribute :attr:`isaaclab.sim.ArticulationRootPropertiesCfg.fix_root_link` to fix the root link
  of an articulation to the world frame.


0.16.0 (2024-04-16)
~~~~~~~~~~~~~~~~~~~

Added
^^^^^

* Added the function :meth:`isaaclab.utils.math.quat_unique` to standardize quaternion representations,
  i.e. always have a non-negative real part.
* Added events terms for randomizing mass by scale, simulation joint properties (stiffness, damping, armature,
  and friction)

Fixed
^^^^^

* Added clamping of joint positions and velocities in event terms for resetting joints. The simulation does not
  throw an error if the set values are out of their range. Hence, users are expected to clamp them before setting.
* Fixed :class:`isaaclab.envs.mdp.EMAJointPositionToLimitsActionCfg` to smoothen the actions
  at environment frequency instead of simulation frequency.

* Renamed the following functions in :meth:`isaaclab.envs.mdp` to avoid confusions:

  * Observation: :meth:`joint_pos_norm` -> :meth:`joint_pos_limit_normalized`
  * Action: :class:`ExponentialMovingAverageJointPositionAction` -> :class:`EMAJointPositionToLimitsAction`
  * Termination: :meth:`base_height` -> :meth:`root_height_below_minimum`
  * Termination: :meth:`joint_pos_limit` -> :meth:`joint_pos_out_of_limit`
  * Termination: :meth:`joint_pos_manual_limit` -> :meth:`joint_pos_out_of_manual_limit`
  * Termination: :meth:`joint_vel_limit` -> :meth:`joint_vel_out_of_limit`
  * Termination: :meth:`joint_vel_manual_limit` -> :meth:`joint_vel_out_of_manual_limit`
  * Termination: :meth:`joint_torque_limit` -> :meth:`joint_effort_out_of_limit`

Deprecated
^^^^^^^^^^

* Deprecated the function :meth:`isaaclab.envs.mdp.add_body_mass` in favor of
  :meth:`isaaclab.envs.mdp.randomize_rigid_body_mass`. This supports randomizing the mass based on different
  operations (add, scale, or set) and sampling distributions.


0.15.13 (2024-04-16)
~~~~~~~~~~~~~~~~~~~~

Changed
^^^^^^^

* Improved startup performance by enabling rendering-based extensions only when necessary and caching of nucleus directory.
* Renamed the flag ``OFFSCREEN_RENDER`` or ``--offscreen_render`` to ``ENABLE_CAMERAS`` or ``--enable_cameras`` respectively.


0.15.12 (2024-04-16)
~~~~~~~~~~~~~~~~~~~~

Changed
^^^^^^^

* Replaced calls to the ``check_file_path`` function in the :mod:`isaaclab.sim.spawners.from_files`
  with the USD stage resolve identifier function. This helps speed up the loading of assets from file paths
  by avoiding Nucleus server calls.


0.15.11 (2024-04-15)
~~~~~~~~~~~~~~~~~~~~

Added
^^^^^

* Added the :meth:`isaaclab.sim.SimulationContext.has_rtx_sensors` method to check if any
  RTX-related sensors such as cameras have been created in the simulation. This is useful to determine
  if simulation requires RTX rendering during step or not.

Fixed
^^^^^

* Fixed the rendering of RTX-related sensors such as cameras inside the :class:`isaaclab.envs.RLTaskEnv` class.
  Earlier the rendering did not happen inside the step function, which caused the sensor data to be empty.


0.15.10 (2024-04-11)
~~~~~~~~~~~~~~~~~~~~

Fixed
^^^^^

* Fixed sharing of the same memory address between returned tensors from observation terms
  in the :class:`isaaclab.managers.ObservationManager` class. Earlier, the returned
  tensors could map to the same memory address, causing issues when the tensors were modified
  during scaling, clipping or other operations.


0.15.9 (2024-04-04)
~~~~~~~~~~~~~~~~~~~

Fixed
^^^^^

* Fixed assignment of individual termination terms inside the :class:`isaaclab.managers.TerminationManager`
  class. Earlier, the terms were being assigned their values through an OR operation which resulted in incorrect
  values. This regression was introduced in version 0.15.1.


0.15.8 (2024-04-02)
~~~~~~~~~~~~~~~~~~~

Added
^^^^^

* Added option to define ordering of points for the mesh-grid generation in the
  :func:`isaaclab.sensors.ray_caster.patterns.grid_pattern`. This parameter defaults to 'xy'
  for backward compatibility.


0.15.7 (2024-03-28)
~~~~~~~~~~~~~~~~~~~

Added
^^^^^

* Adds option to return indices/data in the specified query keys order in
  :class:`isaaclab.managers.SceneEntityCfg` class, and the respective
  :func:`isaaclab.utils.string.resolve_matching_names_values` and
  :func:`isaaclab.utils.string.resolve_matching_names` functions.


0.15.6 (2024-03-28)
~~~~~~~~~~~~~~~~~~~

Added
^^^^^

* Extended the :class:`isaaclab.app.AppLauncher` class to support the loading of experience files
  from the command line. This allows users to load a specific experience file when running the application
  (such as for multi-camera rendering or headless mode).

Changed
^^^^^^^

* Changed default loading of experience files in the :class:`isaaclab.app.AppLauncher` class from the ones
  provided by Isaac Sim to the ones provided in Isaac Lab's ``apps`` directory.


0.15.5 (2024-03-23)
~~~~~~~~~~~~~~~~~~~

Fixed
^^^^^

* Fixed the env origins in :meth:`_compute_env_origins_grid` of :class:`isaaclab.terrain.TerrainImporter`
  to match that obtained from the Isaac Sim :class:`isaacsim.core.cloner.GridCloner` class.

Added
^^^^^

* Added unit test to ensure consistency between environment origins generated by IsaacSim's Grid Cloner and those
  produced by the TerrainImporter.


0.15.4 (2024-03-22)
~~~~~~~~~~~~~~~~~~~

Fixed
^^^^^

* Fixed the :class:`isaaclab.envs.mdp.actions.NonHolonomicActionCfg` class to use
  the correct variable when applying actions.


0.15.3 (2024-03-21)
~~~~~~~~~~~~~~~~~~~

Added
^^^^^

* Added unit test to check that :class:`isaaclab.scene.InteractiveScene` entity data is not shared between separate instances.

Fixed
^^^^^

* Moved class variables in :class:`isaaclab.scene.InteractiveScene` to correctly  be assigned as
  instance variables.
* Removed custom ``__del__`` magic method from :class:`isaaclab.scene.InteractiveScene`.


0.15.2 (2024-03-21)
~~~~~~~~~~~~~~~~~~~

Fixed
^^^^^

* Added resolving of relative paths for the main asset USD file when using the
  :class:`isaaclab.sim.converters.UrdfConverter` class. This is to ensure that the material paths are
  resolved correctly when the main asset file is moved to a different location.


0.15.1 (2024-03-19)
~~~~~~~~~~~~~~~~~~~

Fixed
^^^^^

* Fixed the imitation learning workflow example script, updating Isaac Lab and Robomimic API calls.
* Removed the resetting of :attr:`_term_dones` in the :meth:`isaaclab.managers.TerminationManager.reset`.
  Previously, the environment cleared out all the terms. However, it impaired reading the specific term's values externally.


0.15.0 (2024-03-17)
~~~~~~~~~~~~~~~~~~~

Deprecated
^^^^^^^^^^

* Renamed :class:`isaaclab.managers.RandomizationManager` to :class:`isaaclab.managers.EventManager`
  class for clarification as the manager takes care of events such as reset in addition to pure randomizations.
* Renamed :class:`isaaclab.managers.RandomizationTermCfg` to :class:`isaaclab.managers.EventTermCfg`
  for consistency with the class name change.


0.14.1 (2024-03-16)
~~~~~~~~~~~~~~~~~~~

Added
^^^^^

* Added simulation schemas for joint drive and fixed tendons. These can be configured for assets imported
  from file formats.
* Added logging of tendon properties to the articulation class (if they are present in the USD prim).


0.14.0 (2024-03-15)
~~~~~~~~~~~~~~~~~~~

Fixed
^^^^^

* Fixed the ordering of body names used in the :class:`isaaclab.assets.Articulation` class. Earlier,
  the body names were not following the same ordering as the bodies in the articulation. This led
  to issues when using the body names to access data related to the links from the articulation view
  (such as Jacobians, mass matrices, etc.).

Removed
^^^^^^^

* Removed the attribute :attr:`body_physx_view` from the :class:`isaaclab.assets.RigidObject`
  and :class:`isaaclab.assets.Articulation` classes. These were causing confusions when used
  with articulation view since the body names were not following the same ordering.


0.13.1 (2024-03-14)
~~~~~~~~~~~~~~~~~~~

Removed
^^^^^^^

* Removed the :mod:`isaaclab.compat` module. This module was used to provide compatibility
  with older versions of Isaac Sim. It is no longer needed since we have most of the functionality
  absorbed into the main classes.


0.13.0 (2024-03-12)
~~~~~~~~~~~~~~~~~~~

Added
^^^^^

* Added support for the following data types inside the :class:`isaaclab.sensors.Camera` class:
  ``instance_segmentation_fast`` and ``instance_id_segmentation_fast``. These are GPU-supported annotations
  and are faster than the regular annotations.

Fixed
^^^^^

* Fixed handling of semantic filtering inside the :class:`isaaclab.sensors.Camera` class. Earlier,
  the annotator was given ``semanticTypes`` as an argument. However, with Isaac Sim 2023.1, the annotator
  does not accept this argument. Instead the mapping needs to be set to the synthetic data interface directly.
* Fixed the return shape of colored images for segmentation data types inside the
  :class:`isaaclab.sensors.Camera` class. Earlier, the images were always returned as ``int32``. Now,
  they are casted to ``uint8`` 4-channel array before returning if colorization is enabled for the annotation type.

Removed
^^^^^^^

* Dropped support for ``instance_segmentation`` and ``instance_id_segmentation`` annotations in the
  :class:`isaaclab.sensors.Camera` class. Their "fast" counterparts should be used instead.
* Renamed the argument :attr:`isaaclab.sensors.CameraCfg.semantic_types` to
  :attr:`isaaclab.sensors.CameraCfg.semantic_filter`. This is more aligned with Replicator's terminology
  for semantic filter predicates.
* Replaced the argument :attr:`isaaclab.sensors.CameraCfg.colorize` with separate colorized
  arguments for each annotation type (:attr:`~isaaclab.sensors.CameraCfg.colorize_instance_segmentation`,
  :attr:`~isaaclab.sensors.CameraCfg.colorize_instance_id_segmentation`, and
  :attr:`~isaaclab.sensors.CameraCfg.colorize_semantic_segmentation`).


0.12.4 (2024-03-11)
~~~~~~~~~~~~~~~~~~~

Fixed
^^^^^


* Adapted randomization terms to deal with ``slice`` for the body indices. Earlier, the terms were not
  able to handle the slice object and were throwing an error.
* Added ``slice`` type-hinting to all body and joint related methods in the rigid body and articulation
  classes. This is to make it clear that the methods can handle both list of indices and slices.


0.12.3 (2024-03-11)
~~~~~~~~~~~~~~~~~~~

Fixed
^^^^^

* Added signal handler to the :class:`isaaclab.app.AppLauncher` class to catch the ``SIGINT`` signal
  and close the application gracefully. This is to prevent the application from crashing when the user
  presses ``Ctrl+C`` to close the application.


0.12.2 (2024-03-10)
~~~~~~~~~~~~~~~~~~~

Added
^^^^^

* Added observation terms for states of a rigid object in world frame.
* Added randomization terms to set root state with randomized orientation and joint state within user-specified limits.
* Added reward term for penalizing specific termination terms.

Fixed
^^^^^

* Improved sampling of states inside randomization terms. Earlier, the code did multiple torch calls
  for sampling different components of the vector. Now, it uses a single call to sample the entire vector.


0.12.1 (2024-03-09)
~~~~~~~~~~~~~~~~~~~

Added
^^^^^

* Added an option to the last actions observation term to get a specific term by name from the action manager.
  If None, the behavior remains the same as before (the entire action is returned).


0.12.0 (2024-03-08)
~~~~~~~~~~~~~~~~~~~

Added
^^^^^

* Added functionality to sample flat patches on a generated terrain. This can be configured using
  :attr:`isaaclab.terrains.SubTerrainBaseCfg.flat_patch_sampling` attribute.
* Added a randomization function for setting terrain-aware root state. Through this, an asset can be
  reset to a randomly sampled flat patches.

Fixed
^^^^^

* Separated normal and terrain-base position commands. The terrain based commands rely on the
  terrain to sample flat patches for setting the target position.
* Fixed command resample termination function.

Changed
^^^^^^^

* Added the attribute :attr:`isaaclab.envs.mdp.commands.UniformVelocityCommandCfg.heading_control_stiffness`
  to control the stiffness of the heading control term in the velocity command term. Earlier, this was
  hard-coded to 0.5 inside the term.

Removed
^^^^^^^

* Removed the function :meth:`sample_new_targets` in the terrain importer. Instead the attribute
  :attr:`isaaclab.terrains.TerrainImporter.flat_patches` should be used to sample new targets.


0.11.3 (2024-03-04)
~~~~~~~~~~~~~~~~~~~

Fixed
^^^^^

* Corrects the functions :func:`isaaclab.utils.math.axis_angle_from_quat` and :func:`isaaclab.utils.math.quat_error_magnitude`
  to accept tensors of the form (..., 4) instead of (N, 4). This brings us in line with our documentation and also upgrades one of our functions
  to handle higher dimensions.


0.11.2 (2024-03-04)
~~~~~~~~~~~~~~~~~~~

Added
^^^^^

* Added checks for default joint position and joint velocity in the articulation class. This is to prevent
  users from configuring values for these quantities that might be outside the valid range from the simulation.


0.11.1 (2024-02-29)
~~~~~~~~~~~~~~~~~~~

Added
^^^^^

* Replaced the default values for ``joint_ids`` and ``body_ids`` from ``None`` to ``slice(None)``
  in the :class:`isaaclab.managers.SceneEntityCfg`.
* Adapted rewards and observations terms so that the users can query a subset of joints and bodies.


0.11.0 (2024-02-27)
~~~~~~~~~~~~~~~~~~~

Removed
^^^^^^^

* Dropped support for Isaac Sim<=2022.2. As part of this, removed the components of :class:`isaaclab.app.AppLauncher`
  which handled ROS extension loading. We no longer need them in Isaac Sim>=2023.1 to control the load order to avoid crashes.
* Upgraded Dockerfile to use ISAACSIM_VERSION=2023.1.1 by default.


0.10.28 (2024-02-29)
~~~~~~~~~~~~~~~~~~~~

Added
^^^^^

* Implemented relative and moving average joint position action terms. These allow the user to specify
  the target joint positions as relative to the current joint positions or as a moving average of the
  joint positions over a window of time.


0.10.27 (2024-02-28)
~~~~~~~~~~~~~~~~~~~~

Added
^^^^^

* Added UI feature to start and stop animation recording in the stage when running an environment.
  To enable this feature, please pass the argument ``--disable_fabric`` to the environment script to allow
  USD read/write operations. Be aware that this will slow down the simulation.


0.10.26 (2024-02-26)
~~~~~~~~~~~~~~~~~~~~

Added
^^^^^

* Added a viewport camera controller class to the :class:`isaaclab.envs.BaseEnv`. This is useful
  for applications where the user wants to render the viewport from different perspectives even when the
  simulation is running in headless mode.


0.10.25 (2024-02-26)
~~~~~~~~~~~~~~~~~~~~

Fixed
^^^^^

* Ensures that all path arguments in :mod:`isaaclab.sim.utils` are cast to ``str``. Previously,
  we had handled path types as strings without casting.


0.10.24 (2024-02-26)
~~~~~~~~~~~~~~~~~~~~

Added
^^^^^

* Added tracking of contact time in the :class:`isaaclab.sensors.ContactSensor` class. Previously,
  only the air time was being tracked.
* Added contact force threshold, :attr:`isaaclab.sensors.ContactSensorCfg.force_threshold`, to detect
  when the contact sensor is in contact. Previously, this was set to hard-coded 1.0 in the sensor class.


0.10.23 (2024-02-21)
~~~~~~~~~~~~~~~~~~~~

Fixed
^^^^^

* Fixes the order of size arguments in :meth:`isaaclab.terrains.height_field.random_uniform_terrain`. Previously, the function would crash if the size along x and y were not the same.


0.10.22 (2024-02-14)
~~~~~~~~~~~~~~~~~~~~

Fixed
^^^^^

* Fixed "divide by zero" bug in :class:`~isaaclab.sim.SimulationContext` when setting gravity vector.
  Now, it is correctly disabled when the gravity vector is set to zero.


0.10.21 (2024-02-12)
~~~~~~~~~~~~~~~~~~~~

Fixed
^^^^^

* Fixed the printing of articulation joint information when the articulation has only one joint.
  Earlier, the function was performing a squeeze operation on the tensor, which caused an error when
  trying to index the tensor of shape (1,).


0.10.20 (2024-02-12)
~~~~~~~~~~~~~~~~~~~~

Added
^^^^^

* Adds :attr:`isaaclab.sim.PhysxCfg.enable_enhanced_determinism` to enable improved
  determinism from PhysX. Please note this comes at the expense of performance.


0.10.19 (2024-02-08)
~~~~~~~~~~~~~~~~~~~~

Fixed
^^^^^

* Fixed environment closing so that articulations, objects, and sensors are cleared properly.


0.10.18 (2024-02-05)
~~~~~~~~~~~~~~~~~~~~

Fixed
^^^^^

* Pinned :mod:`torch` version to 2.0.1 in the setup.py to keep parity version of :mod:`torch` supplied by
  Isaac 2023.1.1, and prevent version incompatibility between :mod:`torch` ==2.2 and
  :mod:`typing-extensions` ==3.7.4.3


0.10.17 (2024-02-02)
~~~~~~~~~~~~~~~~~~~~

Fixed
^^^^^^

* Fixed carb setting ``/app/livestream/enabled`` to be set as False unless live-streaming is specified
  by :class:`isaaclab.app.AppLauncher` settings. This fixes the logic of :meth:`SimulationContext.render`,
  which depended on the config in previous versions of Isaac defaulting to false for this setting.


0.10.16 (2024-01-29)
~~~~~~~~~~~~~~~~~~~~

Added
^^^^^^

* Added an offset parameter to the height scan observation term. This allows the user to specify the
  height offset of the scan from the tracked body. Previously it was hard-coded to be 0.5.


0.10.15 (2024-01-29)
~~~~~~~~~~~~~~~~~~~~

Fixed
^^^^^

* Fixed joint torque computation for implicit actuators. Earlier, the torque was always zero for implicit
  actuators. Now, it is computed approximately by applying the PD law.


0.10.14 (2024-01-22)
~~~~~~~~~~~~~~~~~~~~

Fixed
^^^^^

* Fixed the tensor shape of :attr:`isaaclab.sensors.ContactSensorData.force_matrix_w`. Earlier, the reshaping
  led to a mismatch with the data obtained from PhysX.


0.10.13 (2024-01-15)
~~~~~~~~~~~~~~~~~~~~

Fixed
^^^^^

* Fixed running of environments with a single instance even if the :attr:`replicate_physics`` flag is set to True.


0.10.12 (2024-01-10)
~~~~~~~~~~~~~~~~~~~~

Fixed
^^^^^

* Fixed indexing of source and target frames in the :class:`isaaclab.sensors.FrameTransformer` class.
  Earlier, it always assumed that the source frame body is at index 0. Now, it uses the body index of the
  source frame to compute the transformation.

Deprecated
^^^^^^^^^^

* Renamed quantities in the :class:`isaaclab.sensors.FrameTransformerData` class to be more
  consistent with the terminology used in the asset classes. The following quantities are deprecated:

  * ``target_rot_w`` -> ``target_quat_w``
  * ``source_rot_w`` -> ``source_quat_w``
  * ``target_rot_source`` -> ``target_quat_source``


0.10.11 (2024-01-08)
~~~~~~~~~~~~~~~~~~~~

Fixed
^^^^^

* Fixed attribute error raised when calling the :class:`isaaclab.envs.mdp.TerrainBasedPositionCommand`
  command term.
* Added a dummy function in :class:`isaaclab.terrain.TerrainImporter` that returns environment
  origins as terrain-aware sampled targets. This function should be implemented by child classes based on
  the terrain type.


0.10.10 (2023-12-21)
~~~~~~~~~~~~~~~~~~~~

Fixed
^^^^^

* Fixed reliance on non-existent ``Viewport`` in :class:`isaaclab.sim.SimulationContext` when loading livestreaming
  by ensuring that the extension ``omni.kit.viewport.window`` is enabled in :class:`isaaclab.app.AppLauncher` when
  livestreaming is enabled


0.10.9 (2023-12-21)
~~~~~~~~~~~~~~~~~~~

Fixed
^^^^^

* Fixed invalidation of physics views inside the asset and sensor classes. Earlier, they were left initialized
  even when the simulation was stopped. This caused issues when closing the application.


0.10.8 (2023-12-20)
~~~~~~~~~~~~~~~~~~~

Fixed
^^^^^

* Fixed the :class:`isaaclab.envs.mdp.actions.DifferentialInverseKinematicsAction` class
  to account for the offset pose of the end-effector.


0.10.7 (2023-12-19)
~~~~~~~~~~~~~~~~~~~

Fixed
^^^^^

* Added a check to ray-cast and camera sensor classes to ensure that the sensor prim path does not
  have a regex expression at its leaf. For instance, ``/World/Robot/camera_.*`` is not supported
  for these sensor types. This behavior needs to be fixed in the future.


0.10.6 (2023-12-19)
~~~~~~~~~~~~~~~~~~~

Added
^^^^^

* Added support for using articulations as visualization markers. This disables all physics APIs from
  the articulation and allows the user to use it as a visualization marker. It is useful for creating
  visualization markers for the end-effectors or base of the robot.

Fixed
^^^^^

* Fixed hiding of debug markers from secondary images when using the
  :class:`isaaclab.markers.VisualizationMarkers` class. Earlier, the properties were applied on
  the XForm prim instead of the Mesh prim.


0.10.5 (2023-12-18)
~~~~~~~~~~~~~~~~~~~

Fixed
^^^^^

* Fixed test ``check_base_env_anymal_locomotion.py``, which
  previously called :func:`torch.jit.load` with the path to a policy (which would work
  for a local file), rather than calling
  :func:`isaaclab.utils.assets.read_file` on the path to get the file itself.


0.10.4 (2023-12-14)
~~~~~~~~~~~~~~~~~~~

Fixed
^^^^^

* Fixed potentially breaking import of omni.kit.widget.toolbar by ensuring that
  if live-stream is enabled, then the :mod:`omni.kit.widget.toolbar`
  extension is loaded.

0.10.3 (2023-12-12)
~~~~~~~~~~~~~~~~~~~

Added
^^^^^

* Added the attribute :attr:`isaaclab.actuators.ActuatorNetMLPCfg.input_order`
  to specify the order of the input tensors to the MLP network.

Fixed
^^^^^

* Fixed computation of metrics for the velocity command term. Earlier, the norm was being computed
  over the entire batch instead of the last dimension.
* Fixed the clipping inside the :class:`isaaclab.actuators.DCMotor` class. Earlier, it was
  not able to handle the case when configured saturation limit was set to None.


0.10.2 (2023-12-12)
~~~~~~~~~~~~~~~~~~~

Fixed
^^^^^

* Added a check in the simulation stop callback in the :class:`isaaclab.sim.SimulationContext` class
  to not render when an exception is raised. The while loop in the callback was preventing the application
  from closing when an exception was raised.


0.10.1 (2023-12-06)
~~~~~~~~~~~~~~~~~~~

Added
^^^^^

* Added command manager class with terms defined by :class:`isaaclab.managers.CommandTerm`. This
  allow for multiple types of command generators to be used in the same environment.


0.10.0 (2023-12-04)
~~~~~~~~~~~~~~~~~~~

Changed
^^^^^^^

* Modified the sensor and asset base classes to use the underlying PhysX views instead of Isaac Sim views.
  Using Isaac Sim classes led to a very high load time (of the order of minutes) when using a scene with
  many assets. This is because Isaac Sim supports USD paths which are slow and not required.

Added
^^^^^

* Added faster implementation of USD stage traversal methods inside the :class:`isaaclab.sim.utils` module.
* Added properties :attr:`isaaclab.assets.AssetBase.num_instances` and
  :attr:`isaaclab.sensor.SensorBase.num_instances` to obtain the number of instances of the asset
  or sensor in the simulation respectively.

Removed
^^^^^^^

* Removed dependencies on Isaac Sim view classes. It is no longer possible to use :attr:`root_view` and
  :attr:`body_view`. Instead use :attr:`root_physx_view` and :attr:`body_physx_view` to access the underlying
  PhysX views.


0.9.55 (2023-12-03)
~~~~~~~~~~~~~~~~~~~

Fixed
^^^^^

* Fixed the Nucleus directory path in the :attr:`isaaclab.utils.assets.NVIDIA_NUCLEUS_DIR`.
  Earlier, it was referring to the ``NVIDIA/Assets`` directory instead of ``NVIDIA``.


0.9.54 (2023-11-29)
~~~~~~~~~~~~~~~~~~~

Fixed
^^^^^

* Fixed pose computation in the :class:`isaaclab.sensors.Camera` class to obtain them from XFormPrimView
  instead of using ``UsdGeomCamera.ComputeLocalToWorldTransform`` method. The latter is not updated correctly
  during GPU simulation.
* Fixed initialization of the annotator info in the class :class:`isaaclab.sensors.Camera`. Previously
  all dicts had the same memory address which caused all annotators to have the same info.
* Fixed the conversion of ``uint32`` warp arrays inside the :meth:`isaaclab.utils.array.convert_to_torch`
  method. PyTorch does not support this type, so it is converted to ``int32`` before converting to PyTorch tensor.
* Added render call inside :meth:`isaaclab.sim.SimulationContext.reset` to initialize Replicator
  buffers when the simulation is reset.


0.9.53 (2023-11-29)
~~~~~~~~~~~~~~~~~~~

Changed
^^^^^^^

* Changed the behavior of passing :obj:`None` to the :class:`isaaclab.actuators.ActuatorBaseCfg`
  class. Earlier, they were resolved to fixed default values. Now, they imply that the values are loaded
  from the USD joint drive configuration.

Added
^^^^^

* Added setting of joint armature and friction quantities to the articulation class.


0.9.52 (2023-11-29)
~~~~~~~~~~~~~~~~~~~

Changed
^^^^^^^

* Changed the warning print in :meth:`isaaclab.sim.utils.apply_nested` method
  to be more descriptive. Earlier, it was printing a warning for every instanced prim.
  Now, it only prints a warning if it could not apply the attribute to any of the prims.

Added
^^^^^

* Added the method :meth:`isaaclab.utils.assets.retrieve_file_path` to
  obtain the absolute path of a file on the Nucleus server or locally.

Fixed
^^^^^

* Fixed hiding of STOP button in the :class:`AppLauncher` class when running the
  simulation in headless mode.
* Fixed a bug with :meth:`isaaclab.sim.utils.clone` failing when the input prim path
  had no parent (example: "/Table").


0.9.51 (2023-11-29)
~~~~~~~~~~~~~~~~~~~

Changed
^^^^^^^

* Changed the :meth:`isaaclab.sensor.SensorBase.update` method to always recompute the buffers if
  the sensor is in visualization mode.

Added
^^^^^

* Added available entities to the error message when accessing a non-existent entity in the
  :class:`InteractiveScene` class.
* Added a warning message when the user tries to reference an invalid prim in the :class:`FrameTransformer` sensor.


0.9.50 (2023-11-28)
~~~~~~~~~~~~~~~~~~~

Added
^^^^^

* Hid the ``STOP`` button in the UI when running standalone Python scripts. This is to prevent
  users from accidentally clicking the button and stopping the simulation. They should only be able to
  play and pause the simulation from the UI.

Removed
^^^^^^^

* Removed :attr:`isaaclab.sim.SimulationCfg.shutdown_app_on_stop`. The simulation is always rendering
  if it is stopped from the UI. The user needs to close the window or press ``Ctrl+C`` to close the simulation.


0.9.49 (2023-11-27)
~~~~~~~~~~~~~~~~~~~

Added
^^^^^

* Added an interface class, :class:`isaaclab.managers.ManagerTermBase`, to serve as the parent class
  for term implementations that are functional classes.
* Adapted all managers to support terms that are classes and not just functions clearer. This allows the user to
  create more complex terms that require additional state information.


0.9.48 (2023-11-24)
~~~~~~~~~~~~~~~~~~~

Fixed
^^^^^

* Fixed initialization of drift in the :class:`isaaclab.sensors.RayCasterCamera` class.


0.9.47 (2023-11-24)
~~~~~~~~~~~~~~~~~~~

Fixed
^^^^^

* Automated identification of the root prim in the :class:`isaaclab.assets.RigidObject` and
  :class:`isaaclab.assets.Articulation` classes. Earlier, the root prim was hard-coded to
  the spawn prim path. Now, the class searches for the root prim under the spawn prim path.


0.9.46 (2023-11-24)
~~~~~~~~~~~~~~~~~~~

Fixed
^^^^^

* Fixed a critical issue in the asset classes with writing states into physics handles.
  Earlier, the states were written over all the indices instead of the indices of the
  asset that were being updated. This caused the physics handles to refresh the states
  of all the assets in the scene, which is not desirable.


0.9.45 (2023-11-24)
~~~~~~~~~~~~~~~~~~~

Added
^^^^^

* Added :class:`isaaclab.command_generators.UniformPoseCommandGenerator` to generate
  poses in the asset's root frame by uniformly sampling from a given range.


0.9.44 (2023-11-16)
~~~~~~~~~~~~~~~~~~~

Added
^^^^^

* Added methods :meth:`reset` and :meth:`step` to the :class:`isaaclab.envs.BaseEnv`. This unifies
  the environment interface for simple standalone applications with the class.


0.9.43 (2023-11-16)
~~~~~~~~~~~~~~~~~~~

Fixed
^^^^^

* Replaced subscription of physics play and stop events in the :class:`isaaclab.assets.AssetBase` and
  :class:`isaaclab.sensors.SensorBase` classes with subscription to time-line play and stop events.
  This is to prevent issues in cases where physics first needs to perform mesh cooking and handles are not
  available immediately. For instance, with deformable meshes.


0.9.42 (2023-11-16)
~~~~~~~~~~~~~~~~~~~

Fixed
^^^^^

* Fixed setting of damping values from the configuration for :class:`ActuatorBase` class. Earlier,
  the stiffness values were being set into damping when a dictionary configuration was passed to the
  actuator model.
* Added dealing with :class:`int` and :class:`float` values in the configurations of :class:`ActuatorBase`.
  Earlier, a type-error was thrown when integer values were passed to the actuator model.


0.9.41 (2023-11-16)
~~~~~~~~~~~~~~~~~~~

Fixed
^^^^^

* Fixed the naming and shaping issues in the binary joint action term.


0.9.40 (2023-11-09)
~~~~~~~~~~~~~~~~~~~

Fixed
^^^^^

* Simplified the manual initialization of Isaac Sim :class:`ArticulationView` class. Earlier, we basically
  copied the code from the Isaac Sim source code. Now, we just call their initialize method.

Changed
^^^^^^^

* Changed the name of attribute :attr:`default_root_state_w` to :attr:`default_root_state`. The latter is
  more correct since the data is actually in the local environment frame and not the simulation world frame.


0.9.39 (2023-11-08)
~~~~~~~~~~~~~~~~~~~

Fixed
^^^^^

* Changed the reference of private ``_body_view`` variable inside the :class:`RigidObject` class
  to the public ``body_view`` property. For a rigid object, the private variable is not defined.


0.9.38 (2023-11-07)
~~~~~~~~~~~~~~~~~~~

Changed
^^^^^^^

* Upgraded the :class:`isaaclab.envs.RLTaskEnv` class to support Gym 0.29.0 environment definition.

Added
^^^^^

* Added computation of ``time_outs`` and ``terminated`` signals inside the termination manager. These follow the
  definition mentioned in `Gym 0.29.0 <https://gymnasium.farama.org/tutorials/gymnasium_basics/handling_time_limits/>`_.
* Added proper handling of observation and action spaces in the :class:`isaaclab.envs.RLTaskEnv` class.
  These now follow closely to how Gym VecEnv handles the spaces.


0.9.37 (2023-11-06)
~~~~~~~~~~~~~~~~~~~

Fixed
^^^^^

* Fixed broken visualization in :mod:`isaaclab.sensors.FrameTramsformer` class by overwriting the
  correct ``_debug_vis_callback`` function.
* Moved the visualization marker configurations of sensors to their respective sensor configuration classes.
  This allows users to set these configurations from the configuration object itself.


0.9.36 (2023-11-03)
~~~~~~~~~~~~~~~~~~~

Fixed
^^^^^

* Added explicit deleting of different managers in the :class:`isaaclab.envs.BaseEnv` and
  :class:`isaaclab.envs.RLTaskEnv` classes. This is required since deleting the managers
  is order-sensitive (many managers need to be deleted before the scene is deleted).


0.9.35 (2023-11-02)
~~~~~~~~~~~~~~~~~~~

Fixed
^^^^^

* Fixed the error: ``'str' object has no attribute '__module__'`` introduced by adding the future import inside the
  :mod:`isaaclab.utils.warp.kernels` module. Warp language does not support the ``__future__`` imports.


0.9.34 (2023-11-02)
~~~~~~~~~~~~~~~~~~~

Fixed
^^^^^

* Added missing import of ``from __future__ import annotations`` in the :mod:`isaaclab.utils.warp`
  module. This is needed to have a consistent behavior across Python versions.


0.9.33 (2023-11-02)
~~~~~~~~~~~~~~~~~~~

Fixed
^^^^^

* Fixed the :class:`isaaclab.command_generators.NullCommandGenerator` class. Earlier,
  it was having a runtime error due to infinity in the resampling time range. Now, the class just
  overrides the parent methods to perform no operations.


0.9.32 (2023-11-02)
~~~~~~~~~~~~~~~~~~~

Changed
^^^^^^^

* Renamed the :class:`isaaclab.envs.RLEnv` class to :class:`isaaclab.envs.RLTaskEnv` to
  avoid confusions in terminologies between environments and tasks.


0.9.31 (2023-11-02)
~~~~~~~~~~~~~~~~~~~

Added
^^^^^

* Added the :class:`isaaclab.sensors.RayCasterCamera` class, as a ray-casting based camera for
  "distance_to_camera", "distance_to_image_plane" and "normals" annotations. It has the same interface and
  functionalities as the USD Camera while it is on average 30% faster.


0.9.30 (2023-11-01)
~~~~~~~~~~~~~~~~~~~

Fixed
^^^^^

* Added skipping of None values in the :class:`InteractiveScene` class when creating the scene from configuration
  objects. Earlier, it was throwing an error when the user passed a None value for a scene element.
* Added ``kwargs`` to the :class:`RLEnv` class to allow passing additional arguments from gym registry function.
  This is now needed since the registry function passes args beyond the ones specified in the constructor.


0.9.29 (2023-11-01)
~~~~~~~~~~~~~~~~~~~

Fixed
^^^^^

* Fixed the material path resolution inside the :class:`isaaclab.sim.converters.UrdfConverter` class.
  With Isaac Sim 2023.1, the material paths from the importer are always saved as absolute paths. This caused
  issues when the generated USD file was moved to a different location. The fix now resolves the material paths
  relative to the USD file location.


0.9.28 (2023-11-01)
~~~~~~~~~~~~~~~~~~~

Changed
^^^^^^^

* Changed the way the :func:`isaaclab.sim.spawners.from_files.spawn_ground_plane` function sets the
  height of the ground. Earlier, it was reading the height from the configuration object. Now, it expects the
  desired transformation as inputs to the function. This makes it consistent with the other spawner functions.


0.9.27 (2023-10-31)
~~~~~~~~~~~~~~~~~~~

Changed
^^^^^^^

* Removed the default value of the argument ``camel_case`` in setters of USD attributes. This is to avoid
  confusion with the naming of the attributes in the USD file.

Fixed
^^^^^

* Fixed the selection of material prim in the :class:`isaaclab.sim.spawners.materials.spawn_preview_surface`
  method. Earlier, the created prim was being selected in the viewport which interfered with the selection of
  prims by the user.
* Updated :class:`isaaclab.sim.converters.MeshConverter` to use a different stage than the default stage
  for the conversion. This is to avoid the issue of the stage being closed when the conversion is done.


0.9.26 (2023-10-31)
~~~~~~~~~~~~~~~~~~~

Added
^^^^^

* Added the sensor implementation for :class:`isaaclab.sensors.FrameTransformer` class. Currently,
  it handles obtaining the transformation between two frames in the same articulation.


0.9.25 (2023-10-27)
~~~~~~~~~~~~~~~~~~~

Added
^^^^^

* Added the :mod:`isaaclab.envs.ui` module to put all the UI-related classes in one place. This currently
  implements the :class:`isaaclab.envs.ui.BaseEnvWindow` and :class:`isaaclab.envs.ui.RLEnvWindow`
  classes. Users can inherit from these classes to create their own UI windows.
* Added the attribute :attr:`isaaclab.envs.BaseEnvCfg.ui_window_class_type` to specify the UI window class
  to be used for the environment. This allows the user to specify their own UI window class to be used for the
  environment.


0.9.24 (2023-10-27)
~~~~~~~~~~~~~~~~~~~

Changed
^^^^^^^

* Changed the behavior of setting up debug visualization for assets, sensors and command generators.
  Earlier it was raising an error if debug visualization was not enabled in the configuration object.
  Now it checks whether debug visualization is implemented and only sets up the callback if it is
  implemented.


0.9.23 (2023-10-27)
~~~~~~~~~~~~~~~~~~~

Fixed
^^^^^

* Fixed a typo in the :class:`AssetBase` and :class:`SensorBase` that effected the class destructor.
  Earlier, a tuple was being created in the constructor instead of the actual object.


0.9.22 (2023-10-26)
~~~~~~~~~~~~~~~~~~~

Added
^^^^^

* Added a :class:`isaaclab.command_generators.NullCommandGenerator` class for no command environments.
  This is easier to work with than having checks for :obj:`None` in the command generator.

Fixed
^^^^^

* Moved the randomization manager to the :class:`isaaclab.envs.BaseEnv` class with the default
  settings to reset the scene to the defaults specified in the configurations of assets.
* Moved command generator to the :class:`isaaclab.envs.RlEnv` class to have all task-specification
  related classes in the same place.


0.9.21 (2023-10-26)
~~~~~~~~~~~~~~~~~~~

Fixed
^^^^^

* Decreased the priority of callbacks in asset and sensor base classes. This may help in preventing
  crashes when warm starting the simulation.
* Fixed no rendering mode when running the environment from the GUI. Earlier the function
  :meth:`SimulationContext.set_render_mode` was erroring out.


0.9.20 (2023-10-25)
~~~~~~~~~~~~~~~~~~~

Fixed
^^^^^

* Changed naming in :class:`isaaclab.sim.SimulationContext.RenderMode` to use ``NO_GUI_OR_RENDERING``
  and ``NO_RENDERING`` instead of ``HEADLESS`` for clarity.
* Changed :class:`isaaclab.sim.SimulationContext` to be capable of handling livestreaming and
  offscreen rendering.
* Changed :class:`isaaclab.app.AppLauncher` envvar ``VIEWPORT_RECORD`` to the more descriptive
  ``OFFSCREEN_RENDER``.


0.9.19 (2023-10-25)
~~~~~~~~~~~~~~~~~~~

Added
^^^^^

* Added Gym observation and action spaces for the :class:`isaaclab.envs.RLEnv` class.


0.9.18 (2023-10-23)
~~~~~~~~~~~~~~~~~~~

Added
^^^^^

* Created :class:`isaaclab.sim.converters.asset_converter.AssetConverter` to serve as a base
  class for all asset converters.
* Added :class:`isaaclab.sim.converters.mesh_converter.MeshConverter` to handle loading and conversion
  of mesh files (OBJ, STL and FBX) into USD format.
* Added script ``convert_mesh.py`` to ``source/tools`` to allow users to convert a mesh to USD via command line arguments.

Changed
^^^^^^^

* Renamed the submodule :mod:`isaaclab.sim.loaders` to :mod:`isaaclab.sim.converters` to be more
  general with the functionality of the module.
* Updated ``check_instanceable.py`` script to convert relative paths to absolute paths.


0.9.17 (2023-10-22)
~~~~~~~~~~~~~~~~~~~

Added
^^^^^

* Added setters and getters for term configurations in the :class:`RandomizationManager`, :class:`RewardManager`
  and :class:`TerminationManager` classes. This allows the user to modify the term configurations after the
  manager has been created.
* Added the method :meth:`compute_group` to the :class:`isaaclab.managers.ObservationManager` class to
  compute the observations for only a given group.
* Added the curriculum term for modifying reward weights after certain environment steps.


0.9.16 (2023-10-22)
~~~~~~~~~~~~~~~~~~~

Added
^^^^^

* Added support for keyword arguments for terms in the :class:`isaaclab.managers.ManagerBase`.

Fixed
^^^^^

* Fixed resetting of buffers in the :class:`TerminationManager` class. Earlier, the values were being set
  to ``0.0`` instead of ``False``.


0.9.15 (2023-10-22)
~~~~~~~~~~~~~~~~~~~

Added
^^^^^

* Added base yaw heading and body acceleration into :class:`isaaclab.assets.RigidObjectData` class.
  These quantities are computed inside the :class:`RigidObject` class.

Fixed
^^^^^

* Fixed the :meth:`isaaclab.assets.RigidObject.set_external_force_and_torque` method to correctly
  deal with the body indices.
* Fixed a bug in the :meth:`isaaclab.utils.math.wrap_to_pi` method to prevent self-assignment of
  the input tensor.


0.9.14 (2023-10-21)
~~~~~~~~~~~~~~~~~~~

Added
^^^^^

* Added 2-D drift (i.e. along x and y) to the :class:`isaaclab.sensors.RayCaster` class.
* Added flags to the :class:`isaaclab.sensors.ContactSensorCfg` to optionally obtain the
  sensor origin and air time information. Since these are not required by default, they are
  disabled by default.

Fixed
^^^^^

* Fixed the handling of contact sensor history buffer in the :class:`isaaclab.sensors.ContactSensor` class.
  Earlier, the buffer was not being updated correctly.


0.9.13 (2023-10-20)
~~~~~~~~~~~~~~~~~~~

Fixed
^^^^^

* Fixed the issue with double :obj:`Ellipsis` when indexing tensors with multiple dimensions.
  The fix now uses :obj:`slice(None)` instead of :obj:`Ellipsis` to index the tensors.


0.9.12 (2023-10-18)
~~~~~~~~~~~~~~~~~~~

Fixed
^^^^^

* Fixed bugs in actuator model implementation for actuator nets. Earlier the DC motor clipping was not working.
* Fixed bug in applying actuator model in the :class:`isaaclab.asset.Articulation` class. The new
  implementation caches the outputs from explicit actuator model into the ``joint_pos_*_sim`` buffer to
  avoid feedback loops in the tensor operation.


0.9.11 (2023-10-17)
~~~~~~~~~~~~~~~~~~~

Added
^^^^^

* Added the support for semantic tags into the :class:`isaaclab.sim.spawner.SpawnerCfg` class. This allows
  the user to specify the semantic tags for a prim when spawning it into the scene. It follows the same format as
  Omniverse Replicator.


0.9.10 (2023-10-16)
~~~~~~~~~~~~~~~~~~~

Added
^^^^^

* Added ``--livestream`` and ``--ros`` CLI args to :class:`isaaclab.app.AppLauncher` class.
* Added a static function :meth:`isaaclab.app.AppLauncher.add_app_launcher_args`, which
  appends the arguments needed for :class:`isaaclab.app.AppLauncher` to the argument parser.

Changed
^^^^^^^

* Within :class:`isaaclab.app.AppLauncher`, removed ``REMOTE_DEPLOYMENT`` env-var processing
  in the favor of ``HEADLESS`` and ``LIVESTREAM`` env-vars. These have clearer uses and better parity
  with the CLI args.


0.9.9 (2023-10-12)
~~~~~~~~~~~~~~~~~~

Added
^^^^^

* Added the property :attr:`isaaclab.assets.Articulation.is_fixed_base` to the articulation class to
  check if the base of the articulation is fixed or floating.
* Added the task-space action term corresponding to the differential inverse-kinematics controller.

Fixed
^^^^^

* Simplified the :class:`isaaclab.controllers.DifferentialIKController` to assume that user provides the
  correct end-effector poses and Jacobians. Earlier it was doing internal frame transformations which made the
  code more complicated and error-prone.


0.9.8 (2023-09-30)
~~~~~~~~~~~~~~~~~~

Fixed
^^^^^

* Fixed the boundedness of class objects that register callbacks into the simulator.
  These include devices, :class:`AssetBase`, :class:`SensorBase` and :class:`CommandGenerator`.
  The fix ensures that object gets deleted when the user deletes the object.


0.9.7 (2023-09-26)
~~~~~~~~~~~~~~~~~~

Fixed
^^^^^

* Modified the :class:`isaaclab.markers.VisualizationMarkers` to use the
  :class:`isaaclab.sim.spawner.SpawnerCfg` class instead of their
  own configuration objects. This makes it consistent with the other ways to spawn assets in the scene.

Added
^^^^^

* Added the method :meth:`copy` to configclass to allow copying of configuration objects.


0.9.6 (2023-09-26)
~~~~~~~~~~~~~~~~~~

Fixed
^^^^^

* Changed class-level configuration classes to refer to class types using ``class_type`` attribute instead
  of ``cls`` or ``cls_name``.


0.9.5 (2023-09-25)
~~~~~~~~~~~~~~~~~~

Changed
^^^^^^^

* Added future import of ``annotations`` to have a consistent behavior across Python versions.
* Removed the type-hinting from docstrings to simplify maintenance of the documentation. All type-hints are
  now in the code itself.


0.9.4 (2023-08-29)
~~~~~~~~~~~~~~~~~~

Added
^^^^^

* Added :class:`isaaclab.scene.InteractiveScene`, as the central scene unit that contains all entities
  that are part of the simulation. These include the terrain, sensors, articulations, rigid objects etc.
  The scene groups the common operations of these entities and allows to access them via their unique names.
* Added :mod:`isaaclab.envs` module that contains environment definitions that encapsulate the different
  general (scene, action manager, observation manager) and RL-specific (reward and termination manager) managers.
* Added :class:`isaaclab.managers.SceneEntityCfg` to handle which scene elements are required by the
  manager's terms. This allows the manager to parse useful information from the scene elements, such as the
  joint and body indices, and pass them to the term.
* Added :class:`isaaclab.sim.SimulationContext.RenderMode` to handle different rendering modes based on
  what the user wants to update (viewport, cameras, or UI elements).

Fixed
^^^^^

* Fixed the :class:`isaaclab.command_generators.CommandGeneratorBase` to register a debug visualization
  callback similar to how sensors and robots handle visualization.


0.9.3 (2023-08-23)
~~~~~~~~~~~~~~~~~~

Added
^^^^^

* Enabled the `faulthander <https://docs.python.org/3/library/faulthandler.html>`_ to catch segfaults and print
  the stack trace. This is enabled by default in the :class:`isaaclab.app.AppLauncher` class.

Fixed
^^^^^

* Re-added the :mod:`isaaclab.utils.kit` to the ``compat`` directory and fixed all the references to it.
* Fixed the deletion of Replicator nodes for the :class:`isaaclab.sensors.Camera` class. Earlier, the
  Replicator nodes were not being deleted when the camera was deleted. However, this does not prevent the random
  crashes that happen when the camera is deleted.
* Fixed the :meth:`isaaclab.utils.math.convert_quat` to support both numpy and torch tensors.

Changed
^^^^^^^

* Renamed all the scripts inside the ``test`` directory to follow the convention:

  * ``test_<module_name>.py``: Tests for the module ``<module_name>`` using unittest.
  * ``check_<module_name>``: Check for the module ``<module_name>`` using python main function.


0.9.2 (2023-08-22)
~~~~~~~~~~~~~~~~~~

Added
^^^^^

* Added the ability to color meshes in the :class:`isaaclab.terrain.TerrainGenerator` class. Currently,
  it only supports coloring the mesh randomly (``"random"``), based on the terrain height (``"height"``), and
  no coloring (``"none"``).

Fixed
^^^^^

* Modified the :class:`isaaclab.terrain.TerrainImporter` class to configure visual and physics materials
  based on the configuration object.


0.9.1 (2023-08-18)
~~~~~~~~~~~~~~~~~~

Added
^^^^^

* Introduced three different rotation conventions in the :class:`isaaclab.sensors.Camera` class. These
  conventions are:

  * ``opengl``: the camera is looking down the -Z axis with the +Y axis pointing up
  * ``ros``: the camera is looking down the +Z axis with the +Y axis pointing down
  * ``world``: the camera is looking along the +X axis with the -Z axis pointing down

  These can be used to declare the camera offset in :class:`isaaclab.sensors.CameraCfg.OffsetCfg` class
  and in :meth:`isaaclab.sensors.Camera.set_world_pose` method. Additionally, all conventions are
  saved to :class:`isaaclab.sensors.CameraData` class for easy access.

Changed
^^^^^^^

* Adapted all the sensor classes to follow a structure similar to the :class:`isaaclab.assets.AssetBase`.
  Hence, the spawning and initialization of sensors manually by the users is avoided.
* Removed the :meth:`debug_vis` function since that this functionality is handled by a render callback automatically
  (based on the passed configuration for the :class:`isaaclab.sensors.SensorBaseCfg.debug_vis` flag).


0.9.0 (2023-08-18)
~~~~~~~~~~~~~~~~~~

Added
^^^^^

* Introduces a new set of asset interfaces. These interfaces simplify the spawning of assets into the scene
  and initializing the physics handle by putting that inside post-startup physics callbacks. With this, users
  no longer need to worry about the :meth:`spawn` and :meth:`initialize` calls.
* Added utility methods to :mod:`isaaclab.utils.string` module that resolve regex expressions based
  on passed list of target keys.

Changed
^^^^^^^

* Renamed all references of joints in an articulation from "dof" to "joint". This makes it consistent with the
  terminology used in robotics.

Deprecated
^^^^^^^^^^

* Removed the previous modules for objects and robots. Instead the :class:`Articulation` and :class:`RigidObject`
  should be used.


0.8.12 (2023-08-18)
~~~~~~~~~~~~~~~~~~~

Added
^^^^^

* Added other properties provided by ``PhysicsScene`` to the :class:`isaaclab.sim.SimulationContext`
  class to allow setting CCD, solver iterations, etc.
* Added commonly used functions to the :class:`SimulationContext` class itself to avoid having additional
  imports from Isaac Sim when doing simple tasks such as setting camera view or retrieving the simulation settings.

Fixed
^^^^^

* Switched the notations of default buffer values in :class:`isaaclab.sim.PhysxCfg` from multiplication
  to scientific notation to avoid confusion with the values.


0.8.11 (2023-08-18)
~~~~~~~~~~~~~~~~~~~

Added
^^^^^

* Adds utility functions and configuration objects in the :mod:`isaaclab.sim.spawners`
  to create the following prims in the scene:

  * :mod:`isaaclab.sim.spawners.from_file`: Create a prim from a USD/URDF file.
  * :mod:`isaaclab.sim.spawners.shapes`: Create USDGeom prims for shapes (box, sphere, cylinder, capsule, etc.).
  * :mod:`isaaclab.sim.spawners.materials`: Create a visual or physics material prim.
  * :mod:`isaaclab.sim.spawners.lights`: Create a USDLux prim for different types of lights.
  * :mod:`isaaclab.sim.spawners.sensors`: Create a USD prim for supported sensors.

Changed
^^^^^^^

* Modified the :class:`SimulationContext` class to take the default physics material using the material spawn
  configuration object.


0.8.10 (2023-08-17)
~~~~~~~~~~~~~~~~~~~

Added
^^^^^

* Added methods for defining different physics-based schemas in the :mod:`isaaclab.sim.schemas` module.
  These methods allow creating the schema if it doesn't exist at the specified prim path and modify
  its properties based on the configuration object.


0.8.9 (2023-08-09)
~~~~~~~~~~~~~~~~~~

Changed
^^^^^^^

* Moved the :class:`isaaclab.asset_loader.UrdfLoader` class to the :mod:`isaaclab.sim.loaders`
  module to make it more accessible to the user.


0.8.8 (2023-08-09)
~~~~~~~~~~~~~~~~~~

Added
^^^^^

* Added configuration classes and functions for setting different physics-based schemas in the
  :mod:`isaaclab.sim.schemas` module. These allow modifying properties of the physics solver
  on the asset using configuration objects.


0.8.7 (2023-08-03)
~~~~~~~~~~~~~~~~~~

Fixed
^^^^^

* Added support for `__post_init__ <https://docs.python.org/3/library/dataclasses.html#post-init-processing>`_ in
  the :class:`isaaclab.utils.configclass` decorator.


0.8.6 (2023-08-03)
~~~~~~~~~~~~~~~~~~

Added
^^^^^

* Added support for callable classes in the :class:`isaaclab.managers.ManagerBase`.


0.8.5 (2023-08-03)
~~~~~~~~~~~~~~~~~~

Fixed
^^^^^

* Fixed the :class:`isaaclab.markers.Visualizationmarkers` class so that the markers are not visible in camera rendering mode.

Changed
^^^^^^^

* Simplified the creation of the point instancer in the :class:`isaaclab.markers.Visualizationmarkers` class. It now creates a new
  prim at the next available prim path if a prim already exists at the given path.


0.8.4 (2023-08-02)
~~~~~~~~~~~~~~~~~~

Added
^^^^^

* Added the :class:`isaaclab.sim.SimulationContext` class to the :mod:`isaaclab.sim` module.
  This class inherits from the :class:`isaacsim.core.api.simulation_context.SimulationContext` class and adds
  the ability to create a simulation context from a configuration object.


0.8.3 (2023-08-02)
~~~~~~~~~~~~~~~~~~

Changed
^^^^^^^

* Moved the :class:`ActuatorBase` class to the :mod:`isaaclab.actuators.actuator_base` module.
* Renamed the :mod:`isaaclab.actuators.actuator` module to :mod:`isaaclab.actuators.actuator_pd`
  to make it more explicit that it contains the PD actuator models.


0.8.2 (2023-08-02)
~~~~~~~~~~~~~~~~~~

Changed
^^^^^^^

* Cleaned up the :class:`isaaclab.terrain.TerrainImporter` class to take all the parameters from the configuration
  object. This makes it consistent with the other classes in the package.
* Moved the configuration classes for terrain generator and terrain importer into separate files to resolve circular
  dependency issues.


0.8.1 (2023-08-02)
~~~~~~~~~~~~~~~~~~

Fixed
^^^^^

* Added a hack into :class:`isaaclab.app.AppLauncher` class to remove Isaac Lab packages from the path before launching
  the simulation application. This prevents the warning messages that appears when the user launches the ``SimulationApp``.

Added
^^^^^

* Enabled necessary viewport extensions in the :class:`isaaclab.app.AppLauncher` class itself if ``VIEWPORT_ENABLED``
  flag is true.


0.8.0 (2023-07-26)
~~~~~~~~~~~~~~~~~~

Added
^^^^^

* Added the :class:`ActionManager` class to the :mod:`isaaclab.managers` module to handle actions in the
  environment through action terms.
* Added contact force history to the :class:`isaaclab.sensors.ContactSensor` class. The history is stored
  in the ``net_forces_w_history`` attribute of the sensor data.

Changed
^^^^^^^

* Implemented lazy update of buffers in the :class:`isaaclab.sensors.SensorBase` class. This allows the user
  to update the sensor data only when required, i.e. when the data is requested by the user. This helps avoid double
  computation of sensor data when a reset is called in the environment.

Deprecated
^^^^^^^^^^

* Removed the support for different backends in the sensor class. We only use Pytorch as the backend now.
* Removed the concept of actuator groups. They are now handled by the :class:`isaaclab.managers.ActionManager`
  class. The actuator models are now directly handled by the robot class itself.


0.7.4 (2023-07-26)
~~~~~~~~~~~~~~~~~~

Changed
^^^^^^^

* Changed the behavior of the :class:`isaaclab.terrains.TerrainImporter` class. It now expects the terrain
  type to be specified in the configuration object. This allows the user to specify everything in the configuration
  object and not have to do an explicit call to import a terrain.

Fixed
^^^^^

* Fixed setting of quaternion orientations inside the :class:`isaaclab.markers.Visualizationmarkers` class.
  Earlier, the orientation was being set into the point instancer in the wrong order (``wxyz`` instead of ``xyzw``).


0.7.3 (2023-07-25)
~~~~~~~~~~~~~~~~~~

Fixed
^^^^^

* Fixed the issue with multiple inheritance in the :class:`isaaclab.utils.configclass` decorator.
  Earlier, if the inheritance tree was more than one level deep and the lowest level configuration class was
  not updating its values from the middle level classes.


0.7.2 (2023-07-24)
~~~~~~~~~~~~~~~~~~

Added
^^^^^

* Added the method :meth:`replace` to the :class:`isaaclab.utils.configclass` decorator to allow
  creating a new configuration object with values replaced from keyword arguments. This function internally
  calls the `dataclasses.replace <https://docs.python.org/3/library/dataclasses.html#dataclasses.replace>`_.

Fixed
^^^^^

* Fixed the handling of class types as member values in the :meth:`isaaclab.utils.configclass`. Earlier it was
  throwing an error since class types were skipped in the if-else block.


0.7.1 (2023-07-22)
~~~~~~~~~~~~~~~~~~

Added
^^^^^

* Added the :class:`TerminationManager`, :class:`CurriculumManager`, and :class:`RandomizationManager` classes
  to the :mod:`isaaclab.managers` module to handle termination, curriculum, and randomization respectively.


0.7.0 (2023-07-22)
~~~~~~~~~~~~~~~~~~

Added
^^^^^

* Created a new :mod:`isaaclab.managers` module for all the managers related to the environment / scene.
  This includes the :class:`isaaclab.managers.ObservationManager` and :class:`isaaclab.managers.RewardManager`
  classes that were previously in the :mod:`isaaclab.utils.mdp` module.
* Added the :class:`isaaclab.managers.ManagerBase` class to handle the creation of managers.
* Added configuration classes for :class:`ObservationTermCfg` and :class:`RewardTermCfg` to allow easy creation of
  observation and reward terms.

Changed
^^^^^^^

* Changed the behavior of :class:`ObservationManager` and :class:`RewardManager` classes to accept the key ``func``
  in each configuration term to be a callable. This removes the need to inherit from the base class
  and allows more reusability of the functions across different environments.
* Moved the old managers to the :mod:`isaaclab.compat.utils.mdp` module.
* Modified the necessary scripts to use the :mod:`isaaclab.compat.utils.mdp` module.


0.6.2 (2023-07-21)
~~~~~~~~~~~~~~~~~~

Added
^^^^^

* Added the :mod:`isaaclab.command_generators` to generate different commands based on the desired task.
  It allows the user to generate commands for different tasks in the same environment without having to write
  custom code for each task.


0.6.1 (2023-07-16)
~~~~~~~~~~~~~~~~~~

Fixed
^^^^^

* Fixed the :meth:`isaaclab.utils.math.quat_apply_yaw` to compute the yaw quaternion correctly.

Added
^^^^^

* Added functions to convert string and callable objects in :mod:`isaaclab.utils.string`.


0.6.0 (2023-07-16)
~~~~~~~~~~~~~~~~~~

Added
^^^^^

* Added the argument :attr:`sort_keys` to the :meth:`isaaclab.utils.io.yaml.dump_yaml` method to allow
  enabling/disabling of sorting of keys in the output yaml file.

Fixed
^^^^^

* Fixed the ordering of terms in :mod:`isaaclab.utils.configclass` to be consistent in the order in which
  they are defined. Previously, the ordering was done alphabetically which made it inconsistent with the order in which
  the parameters were defined.

Changed
^^^^^^^

* Changed the default value of the argument :attr:`sort_keys` in the :meth:`isaaclab.utils.io.yaml.dump_yaml`
  method to ``False``.
* Moved the old config classes in :mod:`isaaclab.utils.configclass` to
  :mod:`isaaclab.compat.utils.configclass` so that users can still run their old code where alphabetical
  ordering was used.


0.5.0 (2023-07-04)
~~~~~~~~~~~~~~~~~~

Added
^^^^^

* Added a generalized :class:`isaaclab.sensors.SensorBase` class that leverages the ideas of views to
  handle multiple sensors in a single class.
* Added the classes :class:`isaaclab.sensors.RayCaster`, :class:`isaaclab.sensors.ContactSensor`,
  and :class:`isaaclab.sensors.Camera` that output a batched tensor of sensor data.

Changed
^^^^^^^

* Renamed the parameter ``sensor_tick`` to ``update_freq`` to make it more intuitive.
* Moved the old sensors in :mod:`isaaclab.sensors` to :mod:`isaaclab.compat.sensors`.
* Modified the standalone scripts to use the :mod:`isaaclab.compat.sensors` module.


0.4.4 (2023-07-05)
~~~~~~~~~~~~~~~~~~

Fixed
^^^^^

* Fixed the :meth:`isaaclab.terrains.trimesh.utils.make_plane` method to handle the case when the
  plane origin does not need to be centered.
* Added the :attr:`isaaclab.terrains.TerrainGeneratorCfg.seed` to make generation of terrains reproducible.
  The default value is ``None`` which means that the seed is not set.

Changed
^^^^^^^

* Changed the saving of ``origins`` in :class:`isaaclab.terrains.TerrainGenerator` class to be in CSV format
  instead of NPY format.


0.4.3 (2023-06-28)
~~~~~~~~~~~~~~~~~~

Added
^^^^^

* Added the :class:`isaaclab.markers.PointInstancerMarker` class that wraps around
  `UsdGeom.PointInstancer <https://graphics.pixar.com/usd/dev/api/class_usd_geom_point_instancer.html>`_
  to directly work with torch and numpy arrays.

Changed
^^^^^^^

* Moved the old markers in :mod:`isaaclab.markers` to :mod:`isaaclab.compat.markers`.
* Modified the standalone scripts to use the :mod:`isaaclab.compat.markers` module.


0.4.2 (2023-06-28)
~~~~~~~~~~~~~~~~~~

Added
^^^^^

* Added the sub-module :mod:`isaaclab.terrains` to allow procedural generation of terrains and supporting
  importing of terrains from different sources (meshes, usd files or default ground plane).


0.4.1 (2023-06-27)
~~~~~~~~~~~~~~~~~~

* Added the :class:`isaaclab.app.AppLauncher` class to allow controlled instantiation of
  the `SimulationApp <https://docs.omniverse.nvidia.com/py/isaacsim/source/isaacsim.simulation_app/docs/index.html>`_
  and extension loading for remote deployment and ROS bridges.

Changed
^^^^^^^

* Modified all standalone scripts to use the :class:`isaaclab.app.AppLauncher` class.


0.4.0 (2023-05-27)
~~~~~~~~~~~~~~~~~~

Added
^^^^^

* Added a helper class :class:`isaaclab.asset_loader.UrdfLoader` that converts a URDF file to instanceable USD
  file based on the input configuration object.


0.3.2 (2023-04-27)
~~~~~~~~~~~~~~~~~~

Fixed
^^^^^

* Added safe-printing of functions while using the :meth:`isaaclab.utils.dict.print_dict` function.


0.3.1 (2023-04-23)
~~~~~~~~~~~~~~~~~~

Added
^^^^^

* Added a modified version of ``lula_franka_gen.urdf`` which includes an end-effector frame.
* Added a standalone script ``play_rmpflow.py`` to show RMPFlow controller.

Fixed
^^^^^

* Fixed the splitting of commands in the :meth:`ActuatorGroup.compute` method. Earlier it was reshaping the
  commands to the shape ``(num_actuators, num_commands)`` which was causing the commands to be split incorrectly.
* Fixed the processing of actuator command in the :meth:`RobotBase._process_actuators_cfg` to deal with multiple
  command types when using "implicit" actuator group.

0.3.0 (2023-04-20)
~~~~~~~~~~~~~~~~~~

Fixed
^^^^^

* Added the destructor to the keyboard devices to unsubscribe from carb.

Added
^^^^^

* Added the :class:`Se2Gamepad` and :class:`Se3Gamepad` for gamepad teleoperation support.


0.2.8 (2023-04-10)
~~~~~~~~~~~~~~~~~~

Fixed
^^^^^

* Fixed bugs in :meth:`axis_angle_from_quat` in the ``isaaclab.utils.math`` to handle quaternion with negative w component.
* Fixed bugs in :meth:`subtract_frame_transforms` in the ``isaaclab.utils.math`` by adding the missing final rotation.


0.2.7 (2023-04-07)
~~~~~~~~~~~~~~~~~~

Fixed
^^^^^

* Fixed repetition in applying mimic multiplier for "p_abs" in the :class:`GripperActuatorGroup` class.
* Fixed bugs in :meth:`reset_buffers` in the :class:`RobotBase` and :class:`LeggedRobot` classes.

0.2.6 (2023-03-16)
~~~~~~~~~~~~~~~~~~

Added
^^^^^

* Added the :class:`CollisionPropertiesCfg` to rigid/articulated object and robot base classes.
* Added the :class:`PhysicsMaterialCfg` to the :class:`SingleArm` class for tool sites.

Changed
^^^^^^^

* Changed the default control mode of the :obj:`PANDA_HAND_MIMIC_GROUP_CFG` to be from ``"v_abs"`` to ``"p_abs"``.
  Using velocity control for the mimic group can cause the hand to move in a jerky manner.


0.2.5 (2023-03-08)
~~~~~~~~~~~~~~~~~~

Fixed
^^^^^

* Fixed the indices used for the Jacobian and dynamics quantities in the :class:`MobileManipulator` class.


0.2.4 (2023-03-04)
~~~~~~~~~~~~~~~~~~

Added
^^^^^

* Added :meth:`apply_nested_physics_material` to the ``isaaclab.utils.kit``.
* Added the :meth:`sample_cylinder` to sample points from a cylinder's surface.
* Added documentation about the issue in using instanceable asset as markers.

Fixed
^^^^^

* Simplified the physics material application in the rigid object and legged robot classes.

Removed
^^^^^^^

* Removed the ``geom_prim_rel_path`` argument in the :class:`RigidObjectCfg.MetaInfoCfg` class.


0.2.3 (2023-02-24)
~~~~~~~~~~~~~~~~~~

Fixed
^^^^^

* Fixed the end-effector body index used for getting the Jacobian in the :class:`SingleArm` and :class:`MobileManipulator` classes.


0.2.2 (2023-01-27)
~~~~~~~~~~~~~~~~~~

Fixed
^^^^^

* Fixed the :meth:`set_world_pose_ros` and :meth:`set_world_pose_from_view` in the :class:`Camera` class.

Deprecated
^^^^^^^^^^

* Removed the :meth:`set_world_pose_from_ypr` method from the :class:`Camera` class.


0.2.1 (2023-01-26)
~~~~~~~~~~~~~~~~~~

Fixed
^^^^^

* Fixed the :class:`Camera` class to support different fisheye projection types.


0.2.0 (2023-01-25)
~~~~~~~~~~~~~~~~~~

Added
^^^^^

* Added support for warp backend in camera utilities.
* Extended the ``play_camera.py`` with ``--gpu`` flag to use GPU replicator backend.

0.1.1 (2023-01-24)
~~~~~~~~~~~~~~~~~~

Fixed
^^^^^

* Fixed setting of physics material on the ground plane when using :meth:`isaaclab.utils.kit.create_ground_plane` function.


0.1.0 (2023-01-17)
~~~~~~~~~~~~~~~~~~

Added
^^^^^

* Initial release of the extension with experimental API.
* Available robot configurations:

  * **Quadrupeds:** Unitree A1, ANYmal B, ANYmal C
  * **Single-arm manipulators:** Franka Emika arm, UR5
  * **Mobile manipulators:** Clearpath Ridgeback with Franka Emika arm or UR5<|MERGE_RESOLUTION|>--- conflicted
+++ resolved
@@ -1,23 +1,24 @@
 Changelog
 ---------
 
-<<<<<<< HEAD
-0.33.18 (2025-02-14)
-=======
-0.34.0 (2025-02-14)
->>>>>>> ecf551f8
-~~~~~~~~~~~~~~~~~~~~
-
-Fixed
-^^^^^
-
-<<<<<<< HEAD
+0.34.1 (2025-02-17)
+~~~~~~~~~~~~~~~~~~~
+
+Fixed
+^^^^^
+
 * Ensured that the loaded torch JIT models inside actuator networks are correctly set to eval mode
   to prevent any unexpected behavior during inference.
-=======
+
+
+0.34.0 (2025-02-14)
+~~~~~~~~~~~~~~~~~~~
+
+Fixed
+^^^^^
+
 * Adds attributes velocity_limits_sim and effort_limits_sim to :class:`isaaclab.actuators.AssetBaseCfg` to separate
   solver limits from actuator limits.
->>>>>>> ecf551f8
 
 
 0.33.17 (2025-02-13)
