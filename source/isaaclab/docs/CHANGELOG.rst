--- conflicted
+++ resolved
@@ -1,21 +1,23 @@
 Changelog
 ---------
 
+0.40.10 (2025-06-25)
+~~~~~~~~~~~~~~~~~~~~
+
+Fixed
+^^^^^
+
+* Fixed :meth:`omni.isaac.lab.utils.dict.update_class_from_dict` preventing setting flat Iterables with different lengths.
+
+
 0.40.9 (2025-06-25)
 ~~~~~~~~~~~~~~~~~~~
 
-<<<<<<< HEAD
-Fixed
-^^^^^
-
-* Fixed :meth:`omni.isaac.lab.utils.dict.update_class_from_dict` preventing setting flat Iterables with different lengths.
-=======
 Added
 ^^^^^
 
 * Added ``sample_bias_per_component`` flag to :class:`~isaaclab.utils.noise.noise_model.NoiseModelWithAdditiveBias` to enable independent per-component bias
  sampling, which is now the default behavior. If set to False, the previous behavior of sharing the same bias value across all components is retained.
->>>>>>> 1ad83e1b
 
 
 0.40.8 (2025-06-18)
