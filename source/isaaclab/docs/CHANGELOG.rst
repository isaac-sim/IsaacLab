Changelog
---------

<<<<<<< HEAD
0.48.0 (2025-11-03)
~~~~~~~~~~~~~~~~~~~
=======
0.47.11 (2025-11-03)
~~~~~~~~~~~~~~~~~~~~
>>>>>>> 23e935c3

Fixed
^^^^^

<<<<<<< HEAD
* Removed passing the boolean flag to :meth:`isaaclab.sim.schemas.activate_contact_sensors` when activating contact
  sensors. This was incorrectly modifying the threshold attribute to 1.0 when contact sensors were activated.
=======
* Fixed the bug where effort limits were being overridden in :class:`~isaaclab.actuators.ActuatorBase` when the ``effort_limit`` parameter is set to None.
* Corrected the unit tests for three effort limit scenarios with proper assertions


0.47.10 (2025-11-06)
~~~~~~~~~~~~~~~~~~~~

Added
^^^^^

* Added ``num_rerenders_on_reset`` parameter to ManagerBasedEnvCfg and DirectRLEnvCfg to configure the number
  of render steps to perform after reset. This enables more control over DLSS rendering behavior after reset.
>>>>>>> 23e935c3

Changed
^^^^^^^

<<<<<<< HEAD
* Detected contacts are reported with the threshold of 0.0 (instead of 1.0). This increases the sensititfy of contact
  detection.
=======
* Added deprecation warning for ``rerender_on_reset`` parameter in ManagerBasedEnv and DirectRLEnv.


0.47.9 (2025-11-05)
~~~~~~~~~~~~~~~~~~~

Changed
^^^^^^^

* Fixed termination term bookkeeping in :class:`~isaaclab.managers.TerminationManager`:
  per-step termination and last-episode termination bookkeeping are now separated.
  last-episode dones are now updated once per step from all term outputs, avoiding per-term overwrites
  and ensuring Episode_Termination metrics reflect the actual triggering terms.


0.47.8 (2025-11-06)
~~~~~~~~~~~~~~~~~~~

Added
^^^^^

* Added parameter :attr:`~isaaclab.terrains.TerrainImporterCfg.use_terrain_origins` to allow generated sub terrains with grid origins.
>>>>>>> 23e935c3


0.47.7 (2025-10-31)
~~~~~~~~~~~~~~~~~~~

Changed
^^^^^^^

* Changed Pink IK controller qpsolver from osqp to daqp.
* Changed Null Space matrix computation in Pink IK's Null Space Posture Task to a faster matrix pseudo inverse computation.


0.47.6 (2025-11-01)
~~~~~~~~~~~~~~~~~~~~

Fixed
^^^^^

* Fixed an issue in recurrent policy evaluation in RSL-RL framework where the recurrent state was not reset after an episode termination.


0.47.5 (2025-10-30)
~~~~~~~~~~~~~~~~~~~

Changed
^^^^^^^

* Added docstrings notes to clarify the friction coefficient modeling in Isaac Sim 4.5 and 5.0.


0.47.4 (2025-10-30)
~~~~~~~~~~~~~~~~~~~

Changed
^^^^^^^

* Enhanced :meth:`~isaaclab.managers.RecorderManager.export_episodes` method to support customizable sequence of demo IDs:

  - Added argument ``demo_ids`` to :meth:`~isaaclab.managers.RecorderManager.export_episodes` to accept a sequence of integers
    for custom episode identifiers.

* Enhanced :meth:`~isaaclab.utils.datasets.HDF5DatasetFileHandler.write_episode` method to support customizable episode identifiers:

  - Added argument ``demo_id`` to :meth:`~isaaclab.utils.datasets.HDF5DatasetFileHandler.write_episode` to accept a custom integer
    for episode identifier.


0.47.3 (2025-10-22)
~~~~~~~~~~~~~~~~~~~

Fixed
^^^^^

* Fixed the data type conversion in :class:`~isaaclab.sensors.tiled_camera.TiledCamera` to
  support the correct data type when converting from numpy arrays to warp arrays on the CPU.


0.47.2 (2025-10-17)
~~~~~~~~~~~~~~~~~~~

Added
^^^^^

* Added :meth:`~isaaclab.sim.utils.resolve_prim_pose` to resolve the pose of a prim with respect to another prim.
* Added :meth:`~isaaclab.sim.utils.resolve_prim_scale` to resolve the scale of a prim in the world frame.


0.47.1 (2025-10-17)
~~~~~~~~~~~~~~~~~~~

Fixed
^^^^^

* Suppressed yourdfpy warnings when trying to load meshes from hand urdfs in dex_retargeting. These mesh files are not
  used by dex_retargeting, but the parser is incorrectly configured by dex_retargeting to load them anyway which results
  in warning spam.


0.47.0 (2025-10-14)
~~~~~~~~~~~~~~~~~~~

Changed
^^^^^^^

* Removed pickle utilities for saving and loading configurations as pickle contains security vulnerabilities in its APIs.
  Configurations can continue to be saved and loaded through yaml.


0.46.11 (2025-10-15)
~~~~~~~~~~~~~~~~~~~~

Added
^^^^^

* Added support for modifying the :attr:`/rtx/domeLight/upperLowerStrategy` Sim rendering setting.


0.46.10 (2025-10-13)
~~~~~~~~~~~~~~~~~~~~

Added
^^^^^

* Added ARM64 architecture for pink ik and dex-retargetting setup installations.


0.46.9 (2025-10-09)
~~~~~~~~~~~~~~~~~~~

Fixed
^^^^^

* Fixed :meth:`~isaaclab.devices.keyboard.se3_keyboard.Se3Keyboard.__del__` to use the correct method name
  for unsubscribing from keyboard events "unsubscribe_to_keyboard_events" instead of "unsubscribe_from_keyboard_events".


0.46.8 (2025-10-02)
~~~~~~~~~~~~~~~~~~~

Fixed
^^^^^

* Fixed scaling factor for retargeting of GR1T2 hand.


0.46.7 (2025-09-30)
~~~~~~~~~~~~~~~~~~~

Fixed
^^^^^

* Fixed finger joint indices with manus extension.


0.46.6 (2025-09-30)
~~~~~~~~~~~~~~~~~~~

Added
^^^^^

* Added argument :attr:`traverse_instance_prims` to :meth:`~isaaclab.sim.utils.get_all_matching_child_prims` and
  :meth:`~isaaclab.sim.utils.get_first_matching_child_prim` to control whether to traverse instance prims
  during the traversal. Earlier, instanced prims were skipped since :meth:`Usd.Prim.GetChildren` did not return
  instanced prims, which is now fixed.

Changed
^^^^^^^

* Made parsing of instanced prims in :meth:`~isaaclab.sim.utils.get_all_matching_child_prims` and
  :meth:`~isaaclab.sim.utils.get_first_matching_child_prim` as the default behavior.
* Added parsing of instanced prims in :meth:`~isaaclab.sim.utils.make_uninstanceable` to make all prims uninstanceable.


0.46.5 (2025-10-14)
~~~~~~~~~~~~~~~~~~~

Added
^^^^^

* Exposed parameter :attr:`~isaaclab.sim.spawners.PhysxCfg.solve_articulation_contact_last`
  to configure USD attribute ``physxscene:solveArticulationContactLast``. This parameter may
  help improve solver stability with grippers, which previously required reducing simulation time-steps.
  :class:`~isaaclab.sim.spawners.PhysxCfg`


0.46.4 (2025-10-06)
~~~~~~~~~~~~~~~~~~~

Changed
^^^^^^^

* Fixed :attr:`~isaaclab.sim.simulation_context.SimulationContext.device` to return the device from the configuration.
  Previously, it was returning the device from the simulation manager, which was causing a performance overhead.


0.46.3 (2025-09-17)
~~~~~~~~~~~~~~~~~~~

Added
^^^^^

* Modified setter to support for viscous and dynamic joint friction coefficients in articulation based on IsaacSim 5.0.
* Added randomization of viscous and dynamic joint friction coefficients in event term.


0.46.2 (2025-09-13)
~~~~~~~~~~~~~~~~~~~

Changed
^^^^^^^

* Fixed missing actuator indices in :meth:`~isaaclab.envs.mdp.events.randomize_actuator_gains`


0.46.1 (2025-09-10)
~~~~~~~~~~~~~~~~~~~

Changed
^^^^^^^

* Moved IO descriptors output directory to a subfolder under the task log directory.


0.46.0 (2025-09-06)
~~~~~~~~~~~~~~~~~~~

Added
^^^^^

* Added argument :attr:`traverse_instance_prims` to :meth:`~isaaclab.sim.utils.get_all_matching_child_prims` and
  :meth:`~isaaclab.sim.utils.get_first_matching_child_prim` to control whether to traverse instance prims
  during the traversal. Earlier, instanced prims were skipped since :meth:`Usd.Prim.GetChildren` did not return
  instanced prims, which is now fixed.

Changed
^^^^^^^

* Made parsing of instanced prims in :meth:`~isaaclab.sim.utils.get_all_matching_child_prims` and
  :meth:`~isaaclab.sim.utils.get_first_matching_child_prim` as the default behavior.
* Added parsing of instanced prims in :meth:`~isaaclab.sim.utils.make_uninstanceable` to make all prims uninstanceable.


0.45.16 (2025-09-06)
~~~~~~~~~~~~~~~~~~~~

Added
^^^^^

* Added teleoperation environments for Unitree G1. This includes an environment with lower body fixed and upper body
  controlled by IK, and an environment with the lower body controlled by a policy and the upper body controlled by IK.


0.45.15 (2025-09-05)
~~~~~~~~~~~~~~~~~~~~

Added
^^^^^

* Added action terms for using RMPFlow in Manager-Based environments.


0.45.14 (2025-09-08)
~~~~~~~~~~~~~~~~~~~~

Added
^^^^^

* Added :class:`~isaaclab.ui.xr_widgets.TeleopVisualizationManager` and :class:`~isaaclab.ui.xr_widgets.XRVisualization`
  classes to provide real-time visualization of teleoperation and inverse kinematics status in XR environments.


0.45.13 (2025-09-08)
~~~~~~~~~~~~~~~~~~~~

Added
^^^^^

* Added :class:`~isaaclab.devices.openxr.manus_vive.ManusVive` to support teleoperation with Manus gloves and Vive trackers.


0.45.12 (2025-09-05)
~~~~~~~~~~~~~~~~~~~~

Added
^^^^^

* Added :class:`~isaaclab.envs.mdp.actions.SurfaceGripperBinaryAction` for supporting surface grippers in Manager-Based workflows.

Changed
^^^^^^^

* Added AssetBase inheritance for :class:`~isaaclab.assets.surface_gripper.SurfaceGripper`.


0.45.11 (2025-09-04)
~~~~~~~~~~~~~~~~~~~~

Fixed
^^^^^

* Fixes a high memory usage and perf slowdown issue in episode data by removing the use of torch.cat when appending to the episode data
  at each timestep. The use of torch.cat was causing the episode data to be copied at each timestep, which causes high memory usage and
  significant performance slowdown when recording longer episode data.
* Patches the configclass to allow validate dict with key is not a string.

Added
^^^^^

* Added optional episode metadata (ep_meta) to be stored in the HDF5 data attributes.
* Added option to record data pre-physics step.
* Added joint_target data to episode data. Joint target data can be optionally recorded by the user and replayed to improve
  determinism of replay.


0.45.10 (2025-09-02)
~~~~~~~~~~~~~~~~~~~~

Fixed
^^^^^

* Fixed regression in reach task configuration where the gripper command was being returned.
* Added :attr:`~isaaclab.devices.Se3GamepadCfg.gripper_term` to :class:`~isaaclab.devices.Se3GamepadCfg`
  to control whether the gamepad device should return a gripper command.
* Added :attr:`~isaaclab.devices.Se3SpaceMouseCfg.gripper_term` to :class:`~isaaclab.devices.Se3SpaceMouseCfg`
  to control whether the spacemouse device should return a gripper command.
* Added :attr:`~isaaclab.devices.Se3KeyboardCfg.gripper_term` to :class:`~isaaclab.devices.Se3KeyboardCfg`
  to control whether the keyboard device should return a gripper command.


0.45.9 (2025-08-27)
~~~~~~~~~~~~~~~~~~~

Fixed
^^^^^

* Fixed removing import of pink_ik controller from isaaclab.controllers which is causing pinocchio import error.


0.45.8 (2025-07-25)
~~~~~~~~~~~~~~~~~~~

Added
^^^^^

* Created :attr:`~isaaclab.controllers.pink_ik.PinkIKControllerCfg.target_eef_link_names` to :class:`~isaaclab.controllers.pink_ik.PinkIKControllerCfg`
  to specify the target end-effector link names for the pink inverse kinematics controller.

Changed
^^^^^^^

* Updated pink inverse kinematics controller configuration for the following tasks (Isaac-PickPlace-GR1T2, Isaac-NutPour-GR1T2, Isaac-ExhaustPipe-GR1T2)
  to increase end-effector tracking accuracy and speed. Also added a null-space regularizer that enables turning on of waist degrees-of-freedom.
* Improved the test_pink_ik script to more comprehensive test on controller accuracy. Also, migrated to use pytest. With the current IK controller
  improvements, our unit tests pass position and orientation accuracy test within **(1 mm, 1 degree)**. Previously, the position accuracy tolerances
  were set to **(30 mm, 10 degrees)**.
* Included a new config parameter :attr:`fail_on_ik_error` to :class:`~isaaclab.controllers.pink_ik.PinkIKControllerCfg`
  to control whether the IK controller raise an exception if robot joint limits are exceeded. In the case of an exception, the controller will hold the
  last joint position. This adds to stability of the controller and avoids operator experiencing what is perceived as sudden large delays in robot control.


0.45.7 (2025-08-21)
~~~~~~~~~~~~~~~~~~~

Added
^^^^^

* Added periodic logging when checking if a USD path exists on a Nucleus server
  to improve user experience when the checks takes a while.


0.45.6 (2025-08-22)
~~~~~~~~~~~~~~~~~~~

Fixed
^^^^^

* Fixed :meth:`~isaaclab.envs.mdp.events.randomize_rigid_body_com` to broadcasts the environment ids.


0.45.5 (2025-08-21)
~~~~~~~~~~~~~~~~~~~

Fixed
^^^^^

* Fixed :meth:`~isaaclab.assets.Articulation.write_joint_friction_coefficient_to_sim` to set the friction coefficients in the simulation.
* Fixed :meth:`~isaaclab.assets.Articulation.write_joint_dynamic_friction_coefficient_to_sim` to set the friction coefficients in the simulation.* Added :meth:`~isaaclab.envs.ManagerBasedEnvCfg.export_io_descriptors` to toggle the export of the IO descriptors.
* Fixed :meth:`~isaaclab.assets.Articulation.write_joint_viscous_friction_coefficient_to_sim` to set the friction coefficients in the simulation.



0.45.4 (2025-08-21)
~~~~~~~~~~~~~~~~~~~

Added
^^^^^

* Added unit tests for :class:`~isaaclab.sensor.sensor_base`


0.45.3 (2025-08-20)
~~~~~~~~~~~~~~~~~~~

Fixed
^^^^^

* Fixed :meth:`isaaclab.envs.mdp.terminations.joint_effort_out_of_limit` so that it correctly reports whether a joint
  effort limit has been violated. Previously, the implementation marked a violation when the applied and computed
  torques were equal; in fact, equality should indicate no violation, and vice versa.


0.45.2 (2025-08-18)
~~~~~~~~~~~~~~~~~~~

Added
^^^^^

* Added :meth:`~isaaclab.managers.ObservationManager.get_IO_descriptors` to export the IO descriptors for the observation manager.
* Added :meth:`~isaaclab.envs.ManagerBasedEnvCfg.io_descriptors_output_dir` to configure the directory to export the IO descriptors to.
* Added :meth:`~isaaclab.envs.ManagerBasedEnvCfg.export_io_descriptors` to toggle the export of the IO descriptors.
* Added the option to export the Observation and Action of the managed environments into a YAML file. This can be used to more easily
  deploy policies trained in Isaac Lab.


0.45.1 (2025-08-16)
~~~~~~~~~~~~~~~~~~~

Added
^^^^^

* Added validations for scale-based randomization ranges across mass, actuator, joint, and tendon parameters.

Changed
^^^^^^^

* Refactored randomization functions into classes with initialization-time checks to avoid runtime overhead.


0.45.0 (2025-08-07)
~~~~~~~~~~~~~~~~~~~

Added
^^^^^

* Added :attr:`~isaaclab.sensors.contact_sensor.ContactSensorCfg.track_contact_points` to toggle tracking of contact
  point locations between sensor bodies and filtered bodies.
* Added :attr:`~isaaclab.sensors.contact_sensor.ContactSensorCfg.max_contact_data_per_prim` to configure the maximum
  amount of contacts per sensor body.
* Added :attr:`~isaaclab.sensors.contact_sensor.ContactSensorData.contact_pos_w` data field for tracking contact point
  locations.


0.44.12 (2025-08-12)
~~~~~~~~~~~~~~~~~~~~

Fixed
^^^^^

* Fixed IndexError in :meth:`isaaclab.envs.mdp.events.reset_joints_by_scale`,
  :meth:`isaaclab.envs.mdp.events.reset_joints_by_offsets` by adding dimension to env_ids when indexing.


0.44.11 (2025-08-11)
~~~~~~~~~~~~~~~~~~~~

Fixed
^^^^^

* Fixed rendering preset mode when an experience CLI arg is provided.


0.44.10 (2025-08-06)
~~~~~~~~~~~~~~~~~~~~

Fixed
^^^^^

* Fixed the old termination manager in :class:`~isaaclab.managers.TerminationManager` term_done logging that
  logs the instantaneous term done count at reset. This let to inaccurate aggregation of termination count,
  obscuring the what really happening during the training. Instead we log the episodic term done.


0.44.9 (2025-07-30)
~~~~~~~~~~~~~~~~~~~

Added
^^^^^

* Added ``from __future__ import annotations`` to manager_based_rl_mimic_env.py to fix Sphinx
  doc warnings for IsaacLab Mimic docs.


0.44.8 (2025-07-30)
~~~~~~~~~~~~~~~~~~~

Fixed
^^^^^

* Improved handling of deprecated flag :attr:`~isaaclab.sensors.RayCasterCfg.attach_yaw_only`.
  Previously, the flag was only handled if it was set to True. This led to a bug where the yaw was not accounted for
  when the flag was set to False.
* Fixed the handling of interval-based events inside :class:`~isaaclab.managers.EventManager` to properly handle
  their resets. Previously, only class-based events were properly handled.


0.44.7 (2025-07-30)
~~~~~~~~~~~~~~~~~~~

Added
^^^^^

* Added a new argument ``is_global`` to :meth:`~isaaclab.assets.Articulation.set_external_force_and_torque`,
  :meth:`~isaaclab.assets.RigidObject.set_external_force_and_torque`, and
  :meth:`~isaaclab.assets.RigidObjectCollection.set_external_force_and_torque` allowing to set external wrenches
  in the global frame directly from the method call rather than having to set the frame in the configuration.

Removed
^^^^^^^^

* Removed :attr:`xxx_external_wrench_frame` flag from asset configuration classes in favor of direct argument
  passed to the :meth:`set_external_force_and_torque` function.


0.44.6 (2025-07-28)
~~~~~~~~~~~~~~~~~~~

Changed
^^^^^^^

* Tweak default behavior for rendering preset modes.


0.44.5 (2025-07-28)
~~~~~~~~~~~~~~~~~~~

Fixed
^^^^^

* Fixed :meth:`isaaclab.scene.reset_to` to properly accept None as valid argument.
* Added tests to verify that argument types.


0.44.4 (2025-07-22)
~~~~~~~~~~~~~~~~~~~

Added
^^^^^

* Added safe callbacks for stage in memory attaching.
* Remove on prim deletion callback workaround


0.44.3 (2025-07-21)
~~~~~~~~~~~~~~~~~~~

Fixed
^^^^^

* Fixed rendering preset mode regression.


0.44.2 (2025-07-22)
~~~~~~~~~~~~~~~~~~~

Changed
^^^^^^^

* Updated teleop scripts to print to console vs omni log.


0.44.1 (2025-07-17)
~~~~~~~~~~~~~~~~~~~

Changed
^^^^^^^

* Updated test_pink_ik.py test case to pytest format.


0.44.0 (2025-07-21)
~~~~~~~~~~~~~~~~~~~

Changed
^^^^^^^

* Changed the way clipping is handled for :class:`~isaaclab.actuator.DCMotor` for torque-speed points in when in
  negative power regions.

Added
^^^^^

* Added unit tests for :class:`~isaaclab.actuator.ImplicitActuator`, :class:`~isaaclab.actuator.IdealPDActuator`,
  and :class:`~isaaclab.actuator.DCMotor` independent of :class:`~isaaclab.assets.Articulation`


0.43.0 (2025-07-21)
~~~~~~~~~~~~~~~~~~~

Changed
^^^^^^^

* Updates torch version to 2.7.0 and torchvision to 0.22.0.
  Some dependencies now require torch>=2.6, and given the vulnerabilities in Torch 2.5.1,
  we are updating the torch version to 2.7.0 to also include Blackwell support. Since Isaac Sim 4.5 has not updated the
  torch version, we are now overwriting the torch installation step in isaaclab.sh when running ``./isaaclab.sh -i``.


0.42.26 (2025-06-29)
~~~~~~~~~~~~~~~~~~~~

Added
^^^^^

* Added MangerBasedRLEnv support for composite gym observation spaces.
* A test for the composite gym observation spaces in ManagerBasedRLEnv is added to ensure that the observation spaces
  are correctly configured base on the clip.


0.42.25 (2025-07-11)
~~~~~~~~~~~~~~~~~~~~

Added
^^^^^

* Added :attr:`~isaaclab.sensors.ContactSensorData.force_matrix_w_history` that tracks the history of the filtered
  contact forces in the world frame.


0.42.24 (2025-06-25)
~~~~~~~~~~~~~~~~~~~~

Added
^^^^^

* Added new curriculum mdp :func:`~isaaclab.envs.mdp.curriculums.modify_env_param` and
  :func:`~isaaclab.envs.mdp.curriculums.modify_env_param` that enables flexible changes to any configurations in the
  env instance


0.42.23 (2025-07-11)
~~~~~~~~~~~~~~~~~~~~

Fixed
^^^^^

* Fixed :meth:`isaaclab.envs.mdp.events.reset_joints_by_scale`, :meth:`isaaclab.envs.mdp.events.reset_joints_by_offsets`
  restricting the resetting joint indices be that user defined joint indices.


0.42.22 (2025-07-11)
~~~~~~~~~~~~~~~~~~~~

Fixed
^^^^^

* Fixed missing attribute in :class:`~isaaclab.sensors.ray_caster.RayCasterCamera` class and its reset method when no
  env_ids are passed.


0.42.21 (2025-07-09)
~~~~~~~~~~~~~~~~~~~~

Added
^^^^^

* Added input param ``update_history`` to :meth:`~isaaclab.managers.ObservationManager.compute`
  to control whether the history buffer should be updated.
* Added unit test for :class:`~isaaclab.envs.ManagerBasedEnv`.

Fixed
^^^^^

* Fixed :class:`~isaaclab.envs.ManagerBasedEnv` and :class:`~isaaclab.envs.ManagerBasedRLEnv` to not update the history
  buffer on recording.


0.42.20 (2025-07-10)
~~~~~~~~~~~~~~~~~~~~

Added
^^^^^

* Added unit tests for multiple math functions:
  :func:`~isaaclab.utils.math.scale_transform`.
  :func:`~isaaclab.utils.math.unscale_transform`.
  :func:`~isaaclab.utils.math.saturate`.
  :func:`~isaaclab.utils.math.normalize`.
  :func:`~isaaclab.utils.math.copysign`.
  :func:`~isaaclab.utils.math.convert_quat`.
  :func:`~isaaclab.utils.math.quat_conjugate`.
  :func:`~isaaclab.utils.math.quat_from_euler_xyz`.
  :func:`~isaaclab.utils.math.quat_from_matrix`.
  :func:`~isaaclab.utils.math.euler_xyz_from_quat`.
  :func:`~isaaclab.utils.math.matrix_from_euler`.
  :func:`~isaaclab.utils.math.quat_from_angle_axis`.
  :func:`~isaaclab.utils.math.axis_angle_from_quat`.
  :func:`~isaaclab.utils.math.skew_symmetric_matrix`.
  :func:`~isaaclab.utils.math.combine_transform`.
  :func:`~isaaclab.utils.math.subtract_transform`.
  :func:`~isaaclab.utils.math.compute_pose_error`.

Changed
^^^^^^^

* Changed the implementation of :func:`~isaaclab.utils.math.copysign` to better reflect the documented functionality.


0.42.19 (2025-07-09)
~~~~~~~~~~~~~~~~~~~~

Changed
^^^^^^^

* Added clone_in_fabric config flag to :class:`~isaaclab.scene.interactive_scene_cfg.InteractiveSceneCfg`
* Enable clone_in_fabric for envs which work with limited benchmark_non_rl.py script


0.42.18 (2025-07-07)
~~~~~~~~~~~~~~~~~~~~

Changed
^^^^^^^

* Changed texture and color randomization to use new replicator functional APIs.


0.42.17 (2025-07-08)
~~~~~~~~~~~~~~~~~~~~

Fixed
^^^^^

* Fixed hanging quat_rotate calls to point to quat_apply in :class:`~isaaclab.assets.articulation.ArticulationData` and
  :class:`~isaaclab.assets.articulation.RigidObjectCollectionData`


0.42.16 (2025-07-08)
~~~~~~~~~~~~~~~~~~~~

Added
^^^^^

* Added ability to set platform height independent of object height for trimesh terrains.


0.42.15 (2025-07-01)
~~~~~~~~~~~~~~~~~~~~

Added
^^^^^

* Added :attr:`abs_height_noise` and :attr:`rel_height_noise` to give minimum and maximum absolute and relative noise to
  :class:`isaaclab.terrrains.trimesh.MeshRepeatedObjectsTerrainCfg`
* Added deprecation warnings to the existing :attr:`max_height_noise` but still functions.


0.42.14 (2025-07-03)
~~~~~~~~~~~~~~~~~~~~

Fixed
^^^^^

* Fixed unittest tests that are floating inside pytests for articulation and rendering


0.42.13 (2025-07-07)
~~~~~~~~~~~~~~~~~~~~

Changed
^^^^^^^

* Updated gymnasium to v1.2.0. This update includes fixes for a memory leak that appears when recording
  videos with the ``--video`` flag.


0.42.12 (2025-06-27)
~~~~~~~~~~~~~~~~~~~~

Added
^^^^^

* Added unit test for :func:`~isaaclab.utils.math.quat_inv`.

Fixed
^^^^^

* Fixed the implementation mistake in :func:`~isaaclab.utils.math.quat_inv`.


0.42.11 (2025-06-25)
~~~~~~~~~~~~~~~~~~~~

Fixed
^^^^^

* Fixed :func:`~isaaclab.utils.dict.update_class_from_dict` preventing setting flat Iterables with different lengths.


0.42.10 (2025-06-25)
~~~~~~~~~~~~~~~~~~~~

Added
^^^^^

* Added ``sample_bias_per_component`` flag to :class:`~isaaclab.utils.noise.noise_model.NoiseModelWithAdditiveBias`
  to enable independent per-component bias sampling, which is now the default behavior. If set to False, the previous
  behavior of sharing the same bias value across all components is retained.


0.42.9 (2025-06-18)
~~~~~~~~~~~~~~~~~~~

Fixed
^^^^^

* Fixed data inconsistency between read_body, read_link, read_com when write_body, write_com, write_joint performed, in
  :class:`~isaaclab.assets.Articulation`, :class:`~isaaclab.assets.RigidObject`, and
  :class:`~isaaclab.assets.RigidObjectCollection`
* added pytest that check against these data consistencies


0.42.8 (2025-06-24)
~~~~~~~~~~~~~~~~~~~

Added
^^^^^

* :class:`~isaaclab.utils.noise.NoiseModel` support for manager-based workflows.

Changed
^^^^^^^

* Renamed :func:`~isaaclab.utils.noise.NoiseModel.apply` method to :func:`~isaaclab.utils.noise.NoiseModel.__call__`.


0.42.7 (2025-06-12)
~~~~~~~~~~~~~~~~~~~

Fixed
^^^^^

* Fixed potential issues in :func:`~isaaclab.envs.mdp.events.randomize_visual_texture_material` related to handling
  visual prims during texture randomization.


0.42.6 (2025-06-11)
~~~~~~~~~~~~~~~~~~~

Changed
^^^^^^^

* Remove deprecated usage of quat_rotate from articulation data class and replace with quat_apply.


0.42.5 (2025-05-22)
~~~~~~~~~~~~~~~~~~~

Fixed
^^^^^

* Fixed collision filtering logic for CPU simulation. The automatic collision filtering feature
  currently has limitations for CPU simulation. Collision filtering needs to be manually enabled when using
  CPU simulation.


0.42.4 (2025-06-03)
~~~~~~~~~~~~~~~~~~~

Changed
^^^^^^^

* Removes the hardcoding to :class:`~isaaclab.terrains.terrain_generator.TerrainGenerator` in
  :class:`~isaaclab.terrains.terrain_generator.TerrainImporter` and instead the ``class_type`` is used which is
  passed in the ``TerrainGeneratorCfg``.


0.42.3 (2025-03-20)
~~~~~~~~~~~~~~~~~~~

Changed
^^^^^^^

* Made separate data buffers for poses and velocities for the :class:`~isaaclab.assets.Articulation`,
  :class:`~isaaclab.assets.RigidObject`, and :class:`~isaaclab.assets.RigidObjectCollection` classes.
  Previously, the two data buffers were stored together in a single buffer requiring an additional
  concatenation operation when accessing the data.
* Cleaned up ordering of members inside the data classes for the assets to make them easier
  to comprehend. This reduced the code duplication within the class and made the class
  more readable.


0.42.2 (2025-05-31)
~~~~~~~~~~~~~~~~~~~

Added
^^^^^

* Updated gymnasium to >= 1.0
* Added support for specifying module:task_name as task name to avoid module import for ``gym.make``


0.42.1 (2025-06-02)
~~~~~~~~~~~~~~~~~~~

Added
^^^^^

* Added time observation functions to ~isaaclab.envs.mdp.observations module,
  :func:`~isaaclab.envs.mdp.observations.current_time_s` and :func:`~isaaclab.envs.mdp.observations.remaining_time_s`.

Changed
^^^^^^^

* Moved initialization of ``episode_length_buf`` outside of :meth:`load_managers()` of
  :class:`~isaaclab.envs.ManagerBasedRLEnv` to make it available for mdp functions.


0.42.0 (2025-06-02)
~~~~~~~~~~~~~~~~~~~

Added
^^^^^

* Added support for stage in memory and cloning in fabric. This will help improve performance for scene setup and lower
  overall startup time.


0.41.0 (2025-05-19)
~~~~~~~~~~~~~~~~~~~

Added
^^^^^

* Added simulation schemas for spatial tendons. These can be configured for assets imported
  from file formats.
* Added support for spatial tendons.


0.40.14 (2025-05-29)
~~~~~~~~~~~~~~~~~~~~

Added
^^^^^

* Added deprecation warning for :meth:`~isaaclab.utils.math.quat_rotate` and
  :meth:`~isaaclab.utils.math.quat_rotate_inverse`

Changed
^^^^^^^

* Changed all calls to :meth:`~isaaclab.utils.math.quat_rotate` and :meth:`~isaaclab.utils.math.quat_rotate_inverse` to
  :meth:`~isaaclab.utils.math.quat_apply` and :meth:`~isaaclab.utils.math.quat_apply_inverse` for speed.


0.40.13 (2025-05-19)
~~~~~~~~~~~~~~~~~~~~

Fixed
^^^^^

* Raising exceptions in step, render and reset if they occurred inside the initialization callbacks
  of assets and sensors.used from the experience files and the double definition is removed.


0.40.12 (2025-01-30)
~~~~~~~~~~~~~~~~~~~~

Added
^^^^^

* Added method :meth:`omni.isaac.lab.assets.AssetBase.set_visibility` to set the visibility of the asset
  in the simulation.


0.40.11 (2025-05-16)
~~~~~~~~~~~~~~~~~~~~

Added
^^^^^

* Added support for concatenation of observations along different dimensions in
  :class:`~isaaclab.managers.observation_manager.ObservationManager`.

Changed
^^^^^^^

* Updated the :class:`~isaaclab.managers.command_manager.CommandManager` to update the command counter after the
  resampling call.


0.40.10 (2025-05-16)
~~~~~~~~~~~~~~~~~~~~

Fixed
^^^^^

* Fixed penetration issue for negative border height in :class:`~isaaclab.terrains.terrain_generator.TerrainGeneratorCfg`.


0.40.9 (2025-05-20)
~~~~~~~~~~~~~~~~~~~

Changed
^^^^^^^

* Changed the implementation of :meth:`~isaaclab.utils.math.quat_box_minus`

Added
^^^^^

* Added :meth:`~isaaclab.utils.math.quat_box_plus`
* Added :meth:`~isaaclab.utils.math.rigid_body_twist_transform`


0.40.8 (2025-05-15)
~~~~~~~~~~~~~~~~~~~

Fixed
^^^^^

* Fixed :meth:`omni.isaac.lab.sensors.camera.camera.Camera.set_intrinsic_matrices` preventing setting of unused USD
  camera parameters.
* Fixed :meth:`omni.isaac.lab.sensors.camera.camera.Camera._update_intrinsic_matrices` preventing unused USD camera
  parameters from being used to calculate :attr:`omni.isaac.lab.sensors.camera.CameraData.intrinsic_matrices`
* Fixed :meth:`omni.isaac.lab.spawners.sensors.sensors_cfg.PinholeCameraCfg.from_intrinsic_matrix` preventing setting of
  unused USD camera parameters.


0.40.7 (2025-05-14)
~~~~~~~~~~~~~~~~~~~

* Added a new attribute :attr:`articulation_root_prim_path` to the :class:`~isaaclab.assets.ArticulationCfg` class
  to allow explicitly specifying the prim path of the articulation root.


0.40.6 (2025-05-14)
~~~~~~~~~~~~~~~~~~~

Changed
^^^^^^^

* Enabled external cameras in XR.


0.40.5 (2025-05-23)
~~~~~~~~~~~~~~~~~~~

Added
^^^^^

* Added feature for animation recording through baking physics operations into OVD files.


0.40.4 (2025-05-17)
~~~~~~~~~~~~~~~~~~~

Changed
^^^^^^^

* Changed livestreaming options to use ``LIVESTREAM=1`` for WebRTC over public networks and ``LIVESTREAM=2`` for WebRTC over private networks.


0.40.3 (2025-05-20)
~~~~~~~~~~~~~~~~~~~

Changed
^^^^^^^

* Made modifications to :func:`isaaclab.envs.mdp.image` to handle image normalization for normal maps.


0.40.2 (2025-05-14)
~~~~~~~~~~~~~~~~~~~

Changed
^^^^^^^

* Refactored remove_camera_configs to be a function that can be used in the record_demos and teleop scripts.


0.40.1 (2025-05-14)
~~~~~~~~~~~~~~~~~~~

Fixed
^^^^^

* Fixed spacemouse device add callback function to work with record_demos/teleop_se3_agent scripts.


0.40.0 (2025-05-03)
~~~~~~~~~~~~~~~~~~~

Added
^^^^^

* Added check in RecorderManager to ensure that the success indicator is only set if the termination manager is present.
* Added semantic tags in :func:`isaaclab.sim.spawners.from_files.spawn_ground_plane`.
  This allows for :attr:`semantic_segmentation_mapping` to be used when using the ground plane spawner.


0.39.0 (2025-04-01)
~~~~~~~~~~~~~~~~~~~

Added
^^^^^

* Added the :meth:`~isaaclab.env.mdp.observations.joint_effort`


0.38.0 (2025-04-01)
~~~~~~~~~~~~~~~~~~~

Added
^^^^^

* Added :meth:`~isaaclab.envs.mdp.observations.body_pose_w`
* Added :meth:`~isaaclab.envs.mdp.observations.body_projected_gravity_b`


0.37.5 (2025-05-12)
~~~~~~~~~~~~~~~~~~~

Added
^^^^^

* Added a new teleop configuration class :class:`~isaaclab.devices.DevicesCfg` to support multiple teleoperation
  devices declared in the environment configuration file.
* Implemented a factory function to create teleoperation devices based on the device configuration.


0.37.4 (2025-05-12)
~~~~~~~~~~~~~~~~~~~~

Changed
^^^^^^^

* Remove isaacsim.xr.openxr from openxr experience file.
* Use Performance AR profile for XR rendering.


0.37.3 (2025-05-08)
~~~~~~~~~~~~~~~~~~~~

Added
^^^^^

* Updated PINK task space action to record processed actions.
* Added new recorder term for recording post step processed actions.


0.37.2 (2025-05-06)
~~~~~~~~~~~~~~~~~~~~

Changed
^^^^^^^

* Migrated OpenXR device to use the new OpenXR handtracking API from omni.kit.xr.core.


0.37.1 (2025-05-05)
~~~~~~~~~~~~~~~~~~~~

Changed
^^^^^^^

* Removed xr rendering mode.


0.37.0 (2025-04-24)
~~~~~~~~~~~~~~~~~~~~

Changed
^^^^^^^

* Updated pytorch to latest 2.7.0 with cuda 12.8 for Blackwell support.
  Torch is now installed as part of the isaaclab.sh/bat scripts to ensure the correct version is installed.
* Removed :attr:`~isaaclab.sim.spawners.PhysicsMaterialCfg.improve_patch_friction` as it has been deprecated and removed from the simulation.
  The simulation will always behave as if this attribute is set to true.


0.36.23 (2025-04-24)
~~~~~~~~~~~~~~~~~~~~

Fixed
^^^^^

* Fixed ``return_latest_camera_pose`` option in :class:`~isaaclab.sensors.TiledCameraCfg` from not being used to the
  argument ``update_latest_camera_pose`` in :class:`~isaaclab.sensors.CameraCfg` with application in both
  :class:`~isaaclab.sensors.Camera` and :class:`~isaaclab.sensors.TiledCamera`.


0.36.22 (2025-04-23)
~~~~~~~~~~~~~~~~~~~~

Fixed
^^^^^^^

* Adds correct type check for ManagerTermBase class in event_manager.py.


0.36.21 (2025-04-15)
~~~~~~~~~~~~~~~~~~~~

Changed
^^^^^^^

* Removed direct call of qpsovlers library from pink_ik controller and changed solver from quadprog to osqp.


0.36.20 (2025-04-09)
~~~~~~~~~~~~~~~~~~~~

Changed
^^^^^^^

* Added call to set cuda device after each ``app.update()`` call in :class:`~isaaclab.sim.SimulationContext`.
  This is now required for multi-GPU workflows because some underlying logic in ``app.update()`` is modifying
  the cuda device, which results in NCCL errors on distributed setups.


0.36.19 (2025-04-01)
~~~~~~~~~~~~~~~~~~~~

Fixed
^^^^^

* Added check in RecorderManager to ensure that the success indicator is only set if the termination manager is present.


0.36.18 (2025-03-26)
~~~~~~~~~~~~~~~~~~~~

Added
^^^^^

* Added a dynamic text instruction widget that provides real-time feedback
  on the number of successful recordings during demonstration sessions.


0.36.17 (2025-03-26)
~~~~~~~~~~~~~~~~~~~~

Changed
^^^^^^^

* Added override in AppLauncher to apply patch for ``pxr.Gf.Matrix4d`` to work with Pinocchio 2.7.0.


0.36.16 (2025-03-25)
~~~~~~~~~~~~~~~~~~~~

Changed
^^^^^^^

* Modified rendering mode default behavior when the launcher arg :attr:`enable_cameras` is not set.


0.36.15 (2025-03-25)
~~~~~~~~~~~~~~~~~~~~

Added
^^^^^

* Added near plane distance configuration for XR device.


0.36.14 (2025-03-24)
~~~~~~~~~~~~~~~~~~~~

Changed
^^^^^^^

* Changed default render settings in :class:`~isaaclab.sim.SimulationCfg` to None, which means that
  the default settings will be used from the experience files and the double definition is removed.


0.36.13 (2025-03-24)
~~~~~~~~~~~~~~~~~~~~

Added
^^^^^

* Added headpose support to OpenXRDevice.


0.36.12 (2025-03-19)
~~~~~~~~~~~~~~~~~~~~

Added
^^^^^

* Added parameter to show warning if Pink IK solver fails to find a solution.


0.36.11 (2025-03-19)
~~~~~~~~~~~~~~~~~~~~

Fixed
^^^^^

* Fixed default behavior of :class:`~isaaclab.actuators.ImplicitActuator` if no :attr:`effort_limits_sim` or
  :attr:`effort_limit` is set.


0.36.10 (2025-03-17)
~~~~~~~~~~~~~~~~~~~~

Fixed
^^^^^

* App launcher to update the cli arguments if conditional defaults are used.


0.36.9 (2025-03-18)
~~~~~~~~~~~~~~~~~~~

Added
^^^^^^^

* Xr rendering mode, which is default when xr is used.


0.36.8 (2025-03-17)
~~~~~~~~~~~~~~~~~~~

Fixed
^^^^^

* Removed ``scalar_first`` from scipy function usage to support older versions of scipy.


0.36.7 (2025-03-14)
~~~~~~~~~~~~~~~~~~~

Fixed
^^^^^

* Changed the import structure to only import ``pinocchio`` when ``pink-ik`` or ``dex-retargeting`` is being used.
  This also solves for the problem that ``pink-ik`` and ``dex-retargeting`` are not supported in windows.
* Removed ``isaacsim.robot_motion.lula`` and ``isaacsim.robot_motion.motion_generation`` from the default loaded Isaac Sim extensions.
* Moved pink ik action config to a separate file.


0.36.6 (2025-03-13)
~~~~~~~~~~~~~~~~~~~

Fixed
^^^^^

* Worked around an issue where the render mode is set to ``"RayTracedLighting"`` instead of ``"RaytracedLighting"`` by
  some dependencies.


0.36.5 (2025-03-11)
~~~~~~~~~~~~~~~~~~~

Added
^^^^^^^

* Added 3 rendering mode presets: performance, balanced, and quality.
* Preset settings are stored in ``apps/rendering_modes``.
* Presets can be set with cli arg ``--rendering_mode`` or with :class:`RenderCfg`.
* Preset rendering settings can be overwritten with :class:`RenderCfg`.
* :class:`RenderCfg` supports all native RTX carb settings.

Changed
^^^^^^^
* :class:`RenderCfg` default settings are unset.


0.36.4 (2025-03-11)
~~~~~~~~~~~~~~~~~~~

Changed
^^^^^^^

* Updated the OpenXR kit file ``isaaclab.python.xr.openxr.kit`` to inherit from ``isaaclab.python.kit`` instead of
  ``isaaclab.python.rendering.kit`` which is not appropriate.


0.36.3 (2025-03-10)
~~~~~~~~~~~~~~~~~~~~

Changed
^^^^^^^

* Added the PinkIKController controller class that interfaces Isaac Lab with the Pink differential inverse kinematics solver
  to allow control of multiple links in a robot using a single solver.


0.36.2 (2025-03-07)
~~~~~~~~~~~~~~~~~~~~

Changed
^^^^^^^

* Allowed users to exit on 1 Ctrl+C instead of consecutive 2 key strokes.
* Allowed physics reset during simulation through :meth:`reset` in :class:`~isaaclab.sim.SimulationContext`.


0.36.1 (2025-03-10)
~~~~~~~~~~~~~~~~~~~

Added
^^^^^

* Added :attr:`semantic_segmentation_mapping` for camera configs to allow specifying colors for semantics.


0.36.0 (2025-03-07)
~~~~~~~~~~~~~~~~~~~

Removed
^^^^^^^

* Removed the storage of tri-meshes and warp meshes inside the :class:`~isaaclab.terrains.TerrainImporter` class.
  Initially these meshes were added for ray-casting purposes. However, since the ray-caster reads the terrains
  directly from the USD files, these meshes are no longer needed.
* Deprecated the :attr:`warp_meshes` and :attr:`meshes` attributes from the
  :class:`~isaaclab.terrains.TerrainImporter` class. These attributes now return an empty dictionary
  with a deprecation warning.

Changed
^^^^^^^

* Changed the prim path of the "plane" terrain inside the :class:`~isaaclab.terrains.TerrainImporter` class.
  Earlier, the terrain was imported directly as the importer's prim path. Now, the terrain is imported as
  ``{importer_prim_path}/{name}``, where ``name`` is the name of the terrain.


0.35.0 (2025-03-07)
~~~~~~~~~~~~~~~~~~~

* Improved documentation of various attributes in the :class:`~isaaclab.assets.ArticulationData` class to make
  it clearer which values represent the simulation and internal class values. In the new convention,
  the ``default_xxx`` attributes are whatever the user configured from their configuration of the articulation
  class, while the ``xxx`` attributes are the values from the simulation.
* Updated the soft joint position limits inside the :meth:`~isaaclab.assets.Articulation.write_joint_pos_limits_to_sim`
  method to use the new limits passed to the function.
* Added setting of :attr:`~isaaclab.assets.ArticulationData.default_joint_armature` and
  :attr:`~isaaclab.assets.ArticulationData.default_joint_friction` attributes in the
  :class:`~isaaclab.assets.Articulation` class based on user configuration.

Changed
^^^^^^^

* Removed unnecessary buffer creation operations inside the :class:`~isaaclab.assets.Articulation` class.
  Earlier, the class initialized a variety of buffer data with zeros and in the next function assigned
  them the value from PhysX. This made the code bulkier and more complex for no reason.
* Renamed parameters for a consistent nomenclature. These changes are backwards compatible with previous releases
  with a deprecation warning for the old names.

  * ``joint_velocity_limits`` → ``joint_vel_limits`` (to match attribute ``joint_vel`` and ``joint_vel_limits``)
  * ``joint_limits`` → ``joint_pos_limits`` (to match attribute ``joint_pos`` and ``soft_joint_pos_limits``)
  * ``default_joint_limits`` → ``default_joint_pos_limits``
  * ``write_joint_limits_to_sim`` → ``write_joint_position_limit_to_sim``
  * ``joint_friction`` → ``joint_friction_coeff``
  * ``default_joint_friction`` → ``default_joint_friction_coeff``
  * ``write_joint_friction_to_sim`` → ``write_joint_friction_coefficient_to_sim``
  * ``fixed_tendon_limit`` → ``fixed_tendon_pos_limits``
  * ``default_fixed_tendon_limit`` → ``default_fixed_tendon_pos_limits``
  * ``set_fixed_tendon_limit`` → ``set_fixed_tendon_position_limit``


0.34.13 (2025-03-06)
~~~~~~~~~~~~~~~~~~~~

Added
^^^^^

* Added a new event mode called "prestartup", which gets called right after the scene design is complete
  and before the simulation is played.
* Added a callback to resolve the scene entity configurations separately once the simulation plays,
  since the scene entities cannot be resolved before the simulation starts playing
  (as we currently rely on PhysX to provide us with the joint/body ordering)


0.34.12 (2025-03-06)
~~~~~~~~~~~~~~~~~~~~

Added
^^^^^

* Updated the mimic API :meth:`target_eef_pose_to_action` in :class:`isaaclab.envs.ManagerBasedRLMimicEnv` to take a dictionary of
  eef noise values instead of a single noise value.
* Added support for optional subtask constraints based on DexMimicGen to the mimic configuration class :class:`isaaclab.envs.MimicEnvCfg`.
* Enabled data compression in HDF5 dataset file handler :class:`isaaclab.utils.datasets.hdf5_dataset_file_handler.HDF5DatasetFileHandler`.


0.34.11 (2025-03-04)
~~~~~~~~~~~~~~~~~~~~

Fixed
^^^^^

* Fixed issue in :class:`~isaaclab.sensors.TiledCamera` and :class:`~isaaclab.sensors.Camera` where segmentation outputs only display the first tile
  when scene instancing is enabled. A workaround is added for now to disable instancing when segmentation
  outputs are requested.


0.34.10 (2025-03-04)
~~~~~~~~~~~~~~~~~~~~

Fixed
^^^^^

* Fixed the issue of misalignment in the motion vectors from the :class:`TiledCamera`
  with other modalities such as RGBA and depth.


0.34.9 (2025-03-04)
~~~~~~~~~~~~~~~~~~~

Added
^^^^^

* Added methods inside the :class:`omni.isaac.lab.assets.Articulation` class to set the joint
  position and velocity for the articulation. Previously, the joint position and velocity could
  only be set using the :meth:`omni.isaac.lab.assets.Articulation.write_joint_state_to_sim` method,
  which didn't allow setting the joint position and velocity separately.


0.34.8 (2025-03-02)
~~~~~~~~~~~~~~~~~~~

Fixed
^^^^^

* Fixed the propagation of the :attr:`activate_contact_sensors` attribute to the
  :class:`~isaaclab.sim.spawners.wrappers.wrappers_cfg.MultiAssetSpawnerCfg` class. Previously, this value
  was always set to False, which led to incorrect contact sensor settings for the spawned assets.


0.34.7 (2025-03-02)
~~~~~~~~~~~~~~~~~~~

Changed
^^^^^^^

* Enabled the physics flag for disabling contact processing in the :class:`~isaaclab.sim.SimulationContact`
  class. This means that by default, no contact reporting is done by the physics engine, which should provide
  a performance boost in simulations with no contact processing requirements.
* Disabled the physics flag for disabling contact processing in the :class:`~isaaclab.sensors.ContactSensor`
  class when the sensor is created to allow contact reporting for the sensor.

Removed
^^^^^^^

* Removed the attribute ``disable_contact_processing`` from :class:`~isaaclab.sim.SimulationContact`.


0.34.6 (2025-03-01)
~~~~~~~~~~~~~~~~~~~

Added
^^^^^

* Added a new attribute :attr:`is_implicit_model` to the :class:`isaaclab.actuators.ActuatorBase` class to
  indicate if the actuator model is implicit or explicit. This helps checking that the correct model type
  is being used when initializing the actuator models.

Fixed
^^^^^

* Added copy of configurations to :class:`~isaaclab.assets.AssetBase` and :class:`~isaaclab.sensors.SensorBase`
  to prevent modifications of the configurations from leaking outside of the classes.
* Fixed the case where setting velocity/effort limits for the simulation in the
  :class:`~isaaclab.actuators.ActuatorBaseCfg` class was not being used to update the actuator-specific
  velocity/effort limits.

Changed
^^^^^^^

* Moved warnings and checks for implicit actuator models to the :class:`~isaaclab.actuators.ImplicitActuator` class.
* Reverted to IsaacLab v1.3 behavior where :attr:`isaaclab.actuators.ImplicitActuatorCfg.velocity_limit`
  attribute was not used for setting the velocity limits in the simulation. This makes it possible to deploy
  policies from previous release without any changes. If users want to set the velocity limits for the simulation,
  they should use the :attr:`isaaclab.actuators.ImplicitActuatorCfg.velocity_limit_sim` attribute instead.


0.34.5 (2025-02-28)
~~~~~~~~~~~~~~~~~~~

Added
^^^^^

* Added IP address support for WebRTC livestream to allow specifying IP address to stream across networks.
  This feature requires an updated livestream extension, which is current only available in the pre-built Isaac Lab 2.0.1 docker image.
  Support for other Isaac Sim builds will become available in Isaac Sim 5.0.


0.34.4 (2025-02-27)
~~~~~~~~~~~~~~~~~~~~

Added
^^^^^

* Refactored retargeting code from Se3Handtracking class into separate modules for better modularity
* Added scaffolding for developing additional retargeters (e.g. dex)


0.34.3 (2025-02-26)
~~~~~~~~~~~~~~~~~~~

Added
^^^^^

* Enablec specifying the placement of the simulation when viewed in an XR device. This is achieved by
  adding an ``XrCfg`` environment configuration with ``anchor_pos`` and ``anchor_rot`` parameters.


0.34.2 (2025-02-21)
~~~~~~~~~~~~~~~~~~~

Fixed
^^^^^

* Fixed setting of root velocities inside the event term :meth:`reset_root_state_from_terrain`. Earlier, the indexing
  based on the environment IDs was missing.


0.34.1 (2025-02-17)
~~~~~~~~~~~~~~~~~~~

Fixed
^^^^^

* Ensured that the loaded torch JIT models inside actuator networks are correctly set to eval mode
  to prevent any unexpected behavior during inference.


0.34.0 (2025-02-14)
~~~~~~~~~~~~~~~~~~~

Fixed
^^^^^

* Added attributes :attr:`velocity_limits_sim` and :attr:`effort_limits_sim` to the
  :class:`isaaclab.actuators.ActuatorBaseCfg` class to separate solver limits from actuator limits.


0.33.17 (2025-02-13)
~~~~~~~~~~~~~~~~~~~~

Fixed
^^^^^

* Fixed Imu sensor based observations at first step by updating scene during initialization for
  :class:`~isaaclab.envs.ManagerBasedEnv`, :class:`~isaaclab.envs.DirectRLEnv`, and :class:`~isaaclab.envs.DirectMARLEnv`


0.33.16 (2025-02-09)
~~~~~~~~~~~~~~~~~~~~

Fixed
^^^^^

* Removes old deprecation warning from :attr:`isaaclab.assets.RigidObectData.body_state_w`


0.33.15 (2025-02-09)
~~~~~~~~~~~~~~~~~~~~

Fixed
^^^^^

* Fixed not updating the ``drift`` when calling :func:`~isaaclab.sensors.RayCaster.reset`


0.33.14 (2025-02-01)
~~~~~~~~~~~~~~~~~~~~

Fixed
^^^^^

* Fixed not updating the timestamp of ``body_link_state_w`` and ``body_com_state_w`` when ``write_root_pose_to_sim`` and ``write_joint_state_to_sim`` in the ``Articulation`` class are called.


0.33.13 (2025-01-30)
~~~~~~~~~~~~~~~~~~~~

* Fixed resampling of interval time left for the next event in the :class:`~isaaclab.managers.EventManager`
  class. Earlier, the time left for interval-based events was not being resampled on episodic resets. This led
  to the event being triggered at the wrong time after the reset.


0.33.12 (2025-01-28)
~~~~~~~~~~~~~~~~~~~~

Fixed
^^^^^

* Fixed missing import in ``line_plot.py``


0.33.11 (2025-01-25)
~~~~~~~~~~~~~~~~~~~~

Added
^^^^^

* Added :attr:`isaaclab.scene.InteractiveSceneCfg.filter_collisions` to allow specifying whether collision masking across environments is desired.

Changed
^^^^^^^

* Automatic collision filtering now happens as part of the replicate_physics call. When replicate_physics is not enabled, we call the previous
  ``filter_collisions`` API to mask collisions between environments.


0.33.10 (2025-01-22)
~~~~~~~~~~~~~~~~~~~~

Changed
^^^^^^^

* In :meth:`isaaclab.assets.Articulation.write_joint_limits_to_sim`, we previously added a check for if default joint positions exceed the
  new limits being set. When this is True, we log a warning message to indicate that the default joint positions will be clipped to be within
  the range of the new limits. However, the warning message can become overly verbose in a randomization setting where this API is called on
  every environment reset. We now default to only writing the message to info level logging if called within randomization, and expose a
  parameter that can be used to choose the logging level desired.


0.33.9 (2025-01-22)
~~~~~~~~~~~~~~~~~~~

Fixed
^^^^^

* Fixed typo in /physics/autoPopupSimulationOutputWindow setting in :class:`~isaaclab.sim.SimulationContext`


0.33.8 (2025-01-17)
~~~~~~~~~~~~~~~~~~~

Fixed
^^^^^

* Removed deprecation of :attr:`isaaclab.assets.ArticulationData.root_state_w` and
  :attr:`isaaclab.assets.ArticulationData.body_state_w` derived properties.
* Removed deprecation of :meth:`isaaclab.assets.Articulation.write_root_state_to_sim`.
* Replaced calls to :attr:`isaaclab.assets.ArticulationData.root_com_state_w` and
  :attr:`isaaclab.assets.ArticulationData.root_link_state_w` with corresponding calls to
  :attr:`isaaclab.assets.ArticulationData.root_state_w`.
* Replaced calls to :attr:`isaaclab.assets.ArticulationData.body_com_state_w` and
  :attr:`isaaclab.assets.ArticulationData.body_link_state_w` properties with corresponding calls to
  :attr:`isaaclab.assets.ArticulationData.body_state_w` properties.
* Removed deprecation of :attr:`isaaclab.assets.RigidObjectData.root_state_w` derived properties.
* Removed deprecation of :meth:`isaaclab.assets.RigidObject.write_root_state_to_sim`.
* Replaced calls to :attr:`isaaclab.assets.RigidObjectData.root_com_state_w` and
  :attr:`isaaclab.assets.RigidObjectData.root_link_state_w` properties with corresponding calls to
  :attr:`isaaclab.assets.RigidObjectData.root_state_w` properties.
* Removed deprecation of :attr:`isaaclab.assets.RigidObjectCollectionData.root_state_w` derived properties.
* Removed deprecation of :meth:`isaaclab.assets.RigidObjectCollection.write_root_state_to_sim`.
* Replaced calls to :attr:`isaaclab.assets.RigidObjectCollectionData.root_com_state_w` and
  :attr:`isaaclab.assets.RigidObjectData.root_link_state_w` properties with corresponding calls to
  :attr:`isaaclab.assets.RigidObjectData.root_state_w` properties.
* Fixed indexing issue in ``write_root_link_velocity_to_sim`` in :class:`isaaclab.assets.RigidObject`
* Fixed index broadcasting in ``write_object_link_velocity_to_sim`` and ``write_object_com_pose_to_sim`` in
  the :class:`isaaclab.assets.RigidObjectCollection` class.


0.33.7 (2025-01-14)
~~~~~~~~~~~~~~~~~~~

Fixed
^^^^^

* Fixed the respawn of only wrong object samples in :func:`repeated_objects_terrain` of :mod:`isaaclab.terrains.trimesh` module.
  Previously, the function was respawning all objects in the scene instead of only the wrong object samples, which in worst case
  could lead to infinite respawn loop.


0.33.6 (2025-01-16)
~~~~~~~~~~~~~~~~~~~

Changed
^^^^^^^

* Added initial unit tests for multiple tiled cameras, including tests for initialization, groundtruth annotators, different poses, and different resolutions.


0.33.5 (2025-01-13)
~~~~~~~~~~~~~~~~~~~

Changed
^^^^^^^

* Moved the definition of ``/persistent/isaac/asset_root/*`` settings from :class:`AppLauncher` to the app files.
  This is needed to prevent errors where ``isaaclab_assets`` was loaded prior to the carbonite setting being set.


0.33.4 (2025-01-10)
~~~~~~~~~~~~~~~~~~~

Changed
^^^^^^^

* Added an optional parameter in the :meth:`record_pre_reset` method in
  :class:`~isaaclab.managers.RecorderManager` to override the export config upon invoking.


0.33.3 (2025-01-08)
~~~~~~~~~~~~~~~~~~~

Fixed
^^^^^

* Fixed docstring in articulation data :class:`isaaclab.assets.ArticulationData`.
  In body properties sections, the second dimension should be num_bodies but was documented as 1.


0.33.2 (2025-01-02)
~~~~~~~~~~~~~~~~~~~

Added
^^^^^

* Added body tracking as an origin type to :class:`isaaclab.envs.ViewerCfg` and :class:`isaaclab.envs.ui.ViewportCameraController`.


0.33.1 (2024-12-26)
~~~~~~~~~~~~~~~~~~~

Changed
^^^^^^^

* Added kinematics initialization call for populating kinematic prim transforms to fabric for rendering.
* Added ``enable_env_ids`` flag for cloning and replication to replace collision filtering.


0.33.0 (2024-12-22)
~~~~~~~~~~~~~~~~~~~

Fixed
^^^^^

* Fixed populating default_joint_stiffness and default_joint_damping values for ImplicitActuator instances in :class:`isaaclab.assets.Articulation`


0.32.2 (2024-12-17)
~~~~~~~~~~~~~~~~~~~

Added
^^^^^

* Added null-space (position) control option to :class:`isaaclab.controllers.OperationalSpaceController`.
* Added test cases that uses null-space control for :class:`isaaclab.controllers.OperationalSpaceController`.
* Added information regarding null-space control to the tutorial script and documentation of
  :class:`isaaclab.controllers.OperationalSpaceController`.
* Added arguments to set specific null-space joint position targets within
  :class:`isaaclab.envs.mdp.actions.OperationalSpaceControllerAction` class.


0.32.1 (2024-12-17)
~~~~~~~~~~~~~~~~~~~

Changed
^^^^^^^

* Added a default and generic implementation of the :meth:`get_object_poses` function
  in the :class:`ManagerBasedRLMimicEnv` class.
* Added a ``EXPORT_NONE`` mode in the :class:`DatasetExportMode` class and updated
  :class:`~isaaclab.managers.RecorderManager` to enable recording without exporting
  the data to a file.


0.32.0 (2024-12-16)
~~~~~~~~~~~~~~~~~~~

Changed
^^^^^^^

* Previously, physx returns the rigid bodies and articulations velocities in the com of bodies rather than the
  link frame, while poses are in link frames. We now explicitly provide :attr:`body_link_state` and
  :attr:`body_com_state` APIs replacing the previous :attr:`body_state` API. Previous APIs are now marked as
  deprecated. Please update any code using the previous pose and velocity APIs to use the new
  ``*_link_*`` or ``*_com_*`` APIs in :attr:`isaaclab.assets.RigidBody`,
  :attr:`isaaclab.assets.RigidBodyCollection`, and :attr:`isaaclab.assets.Articulation`.


0.31.0 (2024-12-16)
~~~~~~~~~~~~~~~~~~~

Added
^^^^^

* Added :class:`ManagerBasedRLMimicEnv` and config classes for mimic data generation workflow for imitation learning.


0.30.3 (2024-12-16)
~~~~~~~~~~~~~~~~~~~

Fixed
^^^^^

* Fixed ordering of logging and resamping in the command manager, where we were logging the metrics
  after resampling the commands. This leads to incorrect logging of metrics when inside the resample call,
  the metrics tensors get reset.


0.30.2 (2024-12-16)
~~~~~~~~~~~~~~~~~~~

Fixed
^^^^^

* Fixed errors within the calculations of :class:`isaaclab.controllers.OperationalSpaceController`.

Added
^^^^^

* Added :class:`isaaclab.controllers.OperationalSpaceController` to API documentation.
* Added test cases for :class:`isaaclab.controllers.OperationalSpaceController`.
* Added a tutorial for :class:`isaaclab.controllers.OperationalSpaceController`.
* Added the implementation of :class:`isaaclab.envs.mdp.actions.OperationalSpaceControllerAction` class.


0.30.1 (2024-12-15)
~~~~~~~~~~~~~~~~~~~

Changed
^^^^^^^

* Added call to update articulation kinematics after reset to ensure states are updated for non-rendering sensors.
  Previously, some changes in reset such as modifying joint states would not be reflected in the rigid body
  states immediately after reset.


0.30.0 (2024-12-15)
~~~~~~~~~~~~~~~~~~~

Added
^^^^^

* Added UI interface to the Managers in the ManagerBasedEnv and MangerBasedRLEnv classes.
* Added UI widgets for :class:`LiveLinePlot` and :class:`ImagePlot`.
* Added ``ManagerLiveVisualizer/Cfg``: Given a ManagerBase (i.e. action_manager, observation_manager, etc) and a
  config file this class creates the the interface between managers and the UI.
* Added :class:`EnvLiveVisualizer`: A 'manager' of ManagerLiveVisualizer. This is added to the ManagerBasedEnv
  but is only called during the initialization of the managers in load_managers
* Added ``get_active_iterable_terms`` implementation methods to ActionManager, ObservationManager, CommandsManager,
  CurriculumManager, RewardManager, and TerminationManager. This method exports the active term data and labels
  for each manager and is called by ManagerLiveVisualizer.
* Additions to :class:`BaseEnvWindow` and :class:`RLEnvWindow` to register ManagerLiveVisualizer UI interfaces
  for the chosen managers.


0.29.0 (2024-12-15)
~~~~~~~~~~~~~~~~~~~

Added
^^^^^

* Added observation history computation to :class:`isaaclab.manager.observation_manager.ObservationManager`.
* Added ``history_length`` and ``flatten_history_dim`` configuration parameters to :class:`isaaclab.manager.manager_term_cfg.ObservationTermCfg`
* Added ``history_length`` and ``flatten_history_dim`` configuration parameters to :class:`isaaclab.manager.manager_term_cfg.ObservationGroupCfg`
* Added full buffer property to :class:`isaaclab.utils.buffers.circular_buffer.CircularBuffer`


0.28.4 (2024-12-15)
~~~~~~~~~~~~~~~~~~~

Added
^^^^^

* Added action clip to all :class:`isaaclab.envs.mdp.actions`.


0.28.3 (2024-12-14)
~~~~~~~~~~~~~~~~~~~

Changed
^^^^^^^

* Added check for error below threshold in state machines to ensure the state has been reached.


0.28.2 (2024-12-13)
~~~~~~~~~~~~~~~~~~~

Fixed
^^^^^

* Fixed the shape of ``quat_w`` in the ``apply_actions`` method of :attr:`~isaaclab.env.mdp.NonHolonomicAction`
  (previously (N,B,4), now (N,4) since the number of root bodies B is required to be 1). Previously ``apply_actions``
  errored because ``euler_xyz_from_quat`` requires inputs of shape (N,4).


0.28.1 (2024-12-13)
~~~~~~~~~~~~~~~~~~~

Fixed
^^^^^

* Fixed the internal buffers for ``set_external_force_and_torque`` where the buffer values would be stale if zero
  values are sent to the APIs.


0.28.0 (2024-12-12)
~~~~~~~~~~~~~~~~~~~

Changed
^^^^^^^

* Adapted the :class:`~isaaclab.sim.converters.UrdfConverter` to use the latest URDF converter API from Isaac Sim 4.5.
  The physics articulation root can now be set separately, and the joint drive gains can be set on a per joint basis.


0.27.33 (2024-12-11)
~~~~~~~~~~~~~~~~~~~~

Added
^^^^^

* Introduced an optional ``sensor_cfg`` parameter to the :meth:`~isaaclab.envs.mdp.rewards.base_height_l2` function,
  enabling the use of :class:`~isaaclab.sensors.RayCaster` for height adjustments. For flat terrains, the function
  retains its previous behavior.
* Improved documentation to clarify the usage of the :meth:`~isaaclab.envs.mdp.rewards.base_height_l2` function in
  both flat and rough terrain settings.


0.27.32 (2024-12-11)
~~~~~~~~~~~~~~~~~~~~

Fixed
^^^^^

* Modified :class:`isaaclab.envs.mdp.actions.DifferentialInverseKinematicsAction` class to use the geometric
  Jacobian computed w.r.t. to the root frame of the robot. This helps ensure that root pose does not affect the tracking.


0.27.31 (2024-12-09)
~~~~~~~~~~~~~~~~~~~~

Changed
^^^^^^^

* Introduced configuration options in :class:`Se3HandTracking` to:

  - Zero out rotation around the x/y axes
  - Apply smoothing and thresholding to position and rotation deltas for reduced jitter
  - Use wrist-based rotation reference as an alternative to fingertip-based rotation

* Switched the default position reference in :class:`Se3HandTracking` to the wrist joint pose, providing more stable
  relative-based positioning.


0.27.30 (2024-12-09)
~~~~~~~~~~~~~~~~~~~~

Fixed
^^^^^

* Fixed the initial state recorder term in :class:`isaaclab.envs.mdp.recorders.InitialStateRecorder` to
  return only the states of the specified environment IDs.


0.27.29 (2024-12-06)
~~~~~~~~~~~~~~~~~~~~

Fixed
^^^^^

* Fixed the enforcement of :attr:`~isaaclab.actuators.ActuatorBaseCfg.velocity_limits` at the
  :attr:`~isaaclab.assets.Articulation.root_physx_view` level.


0.27.28 (2024-12-06)
~~~~~~~~~~~~~~~~~~~~

Changed
^^^^^^^

* If a USD that contains an articulation root is loaded using a
  :attr:`isaaclab.assets.RigidBody` we now fail unless the articulation root is explicitly
  disabled. Using an articulation root for rigid bodies is not needed and decreases overall performance.


0.27.27 (2024-12-06)
~~~~~~~~~~~~~~~~~~~~

Fixed
^^^^^

* Corrected the projection types of fisheye camera in :class:`isaaclab.sim.spawners.sensors.sensors_cfg.FisheyeCameraCfg`.
  Earlier, the projection names used snakecase instead of camelcase.


0.27.26 (2024-12-06)
~~~~~~~~~~~~~~~~~~~~

Added
^^^^^

* Added option to define the clipping behavior for depth images generated by
  :class:`~isaaclab.sensors.RayCasterCamera`, :class:`~isaaclab.sensors.Camera`, and :class:`~isaaclab.sensors.TiledCamera`

Changed
^^^^^^^

* Unified the clipping behavior for the depth images of all camera implementations. Per default, all values exceeding
  the range are clipped to zero for both ``distance_to_image_plane`` and ``distance_to_camera`` depth images. Prev.
  :class:`~isaaclab.sensors.RayCasterCamera` clipped the values to the maximum value of the depth image,
  :class:`~isaaclab.sensors.Camera` did not clip them and had a different behavior for both types.


0.27.25 (2024-12-05)
~~~~~~~~~~~~~~~~~~~~

Fixed
^^^^^

* Fixed the condition in ``isaaclab.sh`` that checks whether ``pre-commit`` is installed before attempting installation.


0.27.24 (2024-12-05)
~~~~~~~~~~~~~~~~~~~~

Fixed
^^^^^

* Removed workaround in :class:`isaaclab.sensors.TiledCamera` and :class:`isaaclab.sensors.Camera`
  that was previously required to prevent frame offsets in renders. The denoiser setting is no longer
  automatically modified based on the resolution of the cameras.


0.27.23 (2024-12-04)
~~~~~~~~~~~~~~~~~~~~

Fixed
^^^^^

* Added the attributes :attr:`~isaaclab.envs.DirectRLEnvCfg.wait_for_textures` and
  :attr:`~isaaclab.envs.ManagerBasedEnvCfg.wait_for_textures` to enable assets loading check
  during :class:`~isaaclab.DirectRLEnv` and :class:`~isaaclab.ManagerBasedEnv` reset method when
  rtx sensors are added to the scene.


0.27.22 (2024-12-04)
~~~~~~~~~~~~~~~~~~~~

Fixed
^^^^^

* Fixed the order of the incoming parameters in :class:`isaaclab.envs.DirectMARLEnv` to correctly use
  ``NoiseModel`` in marl-envs.


0.27.21 (2024-12-04)
~~~~~~~~~~~~~~~~~~~~

Added
^^^^^

* Added :class:`~isaaclab.managers.RecorderManager` and its utility classes to record data from the simulation.
* Added :class:`~isaaclab.utils.datasets.EpisodeData` to store data for an episode.
* Added :class:`~isaaclab.utils.datasets.DatasetFileHandlerBase` as a base class for handling dataset files.
* Added :class:`~isaaclab.utils.datasets.HDF5DatasetFileHandler` as a dataset file handler implementation to
  export and load episodes from HDF5 files.
* Added ``record_demos.py`` script to record human-teleoperated demos for a specified task and export to an HDF5 file.
* Added ``replay_demos.py`` script to replay demos loaded from an HDF5 file.


0.27.20 (2024-12-02)
~~~~~~~~~~~~~~~~~~~~

Changed
^^^^^^^

* Changed :class:`isaaclab.envs.DirectMARLEnv` to inherit from ``Gymnasium.Env`` due to requirement from Gymnasium
  v1.0.0 requiring all environments to be a subclass of ``Gymnasium.Env`` when using the ``make`` interface.


0.27.19 (2024-12-02)
~~~~~~~~~~~~~~~~~~~~

Added
^^^^^

* Added ``isaaclab.utils.pretrained_checkpoints`` containing constants and utility functions used to manipulate
  paths and load checkpoints from Nucleus.


0.27.18 (2024-11-28)
~~~~~~~~~~~~~~~~~~~~

Changed
^^^^^^^

* Renamed Isaac Sim imports to follow Isaac Sim 4.5 naming conventions.


0.27.17 (2024-11-20)
~~~~~~~~~~~~~~~~~~~~

Added
^^^^^

* Added ``create_new_stage`` setting in :class:`~isaaclab.app.AppLauncher` to avoid creating a default new
  stage on startup in Isaac Sim. This helps reduce the startup time when launching Isaac Lab.


0.27.16 (2024-11-15)
~~~~~~~~~~~~~~~~~~~~

Added
^^^^^

* Added the class :class:`~isaaclab.devices.Se3HandTracking` which enables XR teleop for manipulators.


0.27.15 (2024-11-09)
~~~~~~~~~~~~~~~~~~~~

Fixed
^^^^^

* Fixed indexing in :meth:`isaaclab.assets.Articulation.write_joint_limits_to_sim` to correctly process
  non-None ``env_ids`` and ``joint_ids``.


0.27.14 (2024-10-23)
~~~~~~~~~~~~~~~~~~~~

Added
^^^^^

* Added the class :class:`~isaaclab.assets.RigidObjectCollection` which allows to spawn
  multiple objects in each environment and access/modify the quantities with a unified (env_ids, object_ids) API.


0.27.13 (2024-10-30)
~~~~~~~~~~~~~~~~~~~~

Added
^^^^^

* Added the attributes :attr:`~isaaclab.sim.converters.MeshConverterCfg.translation`, :attr:`~isaaclab.sim.converters.MeshConverterCfg.rotation`,
  :attr:`~isaaclab.sim.converters.MeshConverterCfg.scale` to translate, rotate, and scale meshes
  when importing them with :class:`~isaaclab.sim.converters.MeshConverter`.


0.27.12 (2024-11-04)
~~~~~~~~~~~~~~~~~~~~

Removed
^^^^^^^

* Removed TensorDict usage in favor of Python dictionary in sensors


0.27.11 (2024-10-31)
~~~~~~~~~~~~~~~~~~~~

Added
^^^^^

* Added support to define tuple of floats to scale observation terms by expanding the
  :attr:`isaaclab.managers.manager_term_cfg.ObservationManagerCfg.scale` attribute.


0.27.10 (2024-11-01)
~~~~~~~~~~~~~~~~~~~~

Changed
^^^^^^^

* Cached the PhysX view's joint paths before looping over them when processing fixed joint tendons
  inside the :class:`Articulation` class. This helps improve the processing time for the tendons.


0.27.9 (2024-11-01)
~~~~~~~~~~~~~~~~~~~

Added
^^^^^

* Added the :class:`isaaclab.utils.types.ArticulationActions` class to store the joint actions
  for an articulation. Earlier, the class from Isaac Sim was being used. However, it used a different
  type for the joint actions which was not compatible with the Isaac Lab framework.


0.27.8 (2024-11-01)
~~~~~~~~~~~~~~~~~~~

Fixed
^^^^^

* Added sanity check if the term is a valid type inside the command manager.
* Corrected the iteration over ``group_cfg_items`` inside the observation manager.


0.27.7 (2024-10-28)
~~~~~~~~~~~~~~~~~~~

Added
^^^^^

* Added frozen encoder feature extraction observation space with ResNet and Theia


0.27.6 (2024-10-25)
~~~~~~~~~~~~~~~~~~~

Fixed
^^^^^

* Fixed usage of ``meshes`` property in :class:`isaaclab.sensors.RayCasterCamera` to use ``self.meshes``
  instead of the undefined ``RayCaster.meshes``.
* Fixed issue in :class:`isaaclab.envs.ui.BaseEnvWindow` where undefined configs were being accessed when
  creating debug visualization elements in UI.


0.27.5 (2024-10-25)
~~~~~~~~~~~~~~~~~~~

Added
^^^^^

* Added utilities for serializing/deserializing Gymnasium spaces.


0.27.4 (2024-10-18)
~~~~~~~~~~~~~~~~~~~

Fixed
^^^^^

* Updated installation path instructions for Windows in the Isaac Lab documentation to remove redundancy in the
  use of %USERPROFILE% for path definitions.


0.27.3 (2024-10-22)
~~~~~~~~~~~~~~~~~~~

Fixed
^^^^^

* Fixed the issue with using list or tuples of ``configclass`` within a ``configclass``. Earlier, the list of
  configclass objects were not converted to dictionary properly when ``to_dict`` function was called.


0.27.2 (2024-10-21)
~~~~~~~~~~~~~~~~~~~

Added
^^^^^

* Added ``--kit_args`` to :class:`~isaaclab.app.AppLauncher` to allow passing command line arguments directly to
  Omniverse Kit SDK.


0.27.1 (2024-10-20)
~~~~~~~~~~~~~~~~~~~

Added
^^^^^

* Added :class:`~isaaclab.sim.RenderCfg` and the attribute :attr:`~isaaclab.sim.SimulationCfg.render` for
  specifying render related settings.


0.27.0 (2024-10-14)
~~~~~~~~~~~~~~~~~~~

Added
^^^^^

* Added a method to :class:`~isaaclab.utils.configclass` to check for attributes with values of
  type ``MISSING``. This is useful when the user wants to check if a certain attribute has been set or not.
* Added the configuration validation check inside the constructor of all the core classes
  (such as sensor base, asset base, scene and environment base classes).
* Added support for environments without commands by leaving the attribute
  :attr:`isaaclab.envs.ManagerBasedRLEnvCfg.commands` as None. Before, this had to be done using
  the class :class:`isaaclab.command_generators.NullCommandGenerator`.
* Moved the ``meshes`` attribute in the :class:`isaaclab.sensors.RayCaster` class from class variable to instance variable.
  This prevents the meshes to overwrite each other.


0.26.0 (2024-10-16)
~~~~~~~~~~~~~~~~~~~

Added
^^^^^

* Added Imu sensor implementation that directly accesses the physx view :class:`isaaclab.sensors.Imu`. The
  sensor comes with a configuration class :class:`isaaclab.sensors.ImuCfg` and data class
  :class:`isaaclab.sensors.ImuData`.
* Moved and renamed :meth:`isaaclab.sensors.camera.utils.convert_orientation_convention` to
  :meth:`isaaclab.utils.math.convert_camera_frame_orientation_convention`
* Moved :meth:`isaaclab.sensors.camera.utils.create_rotation_matrix_from_view` to
  :meth:`isaaclab.utils.math.create_rotation_matrix_from_view`


0.25.2 (2024-10-16)
~~~~~~~~~~~~~~~~~~~

Added
^^^^^

* Added support for different Gymnasium spaces (``Box``, ``Discrete``, ``MultiDiscrete``, ``Tuple`` and ``Dict``)
  to define observation, action and state spaces in the direct workflow.
* Added :meth:`sample_space` to environment utils to sample supported spaces where data containers are torch tensors.

Changed
^^^^^^^

* Mark the :attr:`num_observations`, :attr:`num_actions` and :attr:`num_states` in :class:`DirectRLEnvCfg` as deprecated
  in favor of :attr:`observation_space`, :attr:`action_space` and :attr:`state_space` respectively.
* Mark the :attr:`num_observations`, :attr:`num_actions` and :attr:`num_states` in :class:`DirectMARLEnvCfg` as deprecated
  in favor of :attr:`observation_spaces`, :attr:`action_spaces` and :attr:`state_space` respectively.


0.25.1 (2024-10-10)
~~~~~~~~~~~~~~~~~~~

Fixed
^^^^^

* Fixed potential issue where default joint positions can fall outside of the limits being set with Articulation's
  ``write_joint_limits_to_sim`` API.


0.25.0 (2024-10-06)
~~~~~~~~~~~~~~~~~~~

Added
^^^^^

* Added configuration classes for spawning assets from a list of individual asset configurations randomly
  at the specified prim paths.


0.24.20 (2024-10-07)
~~~~~~~~~~~~~~~~~~~~

Fixed
^^^^^

* Fixed the :meth:`isaaclab.envs.mdp.events.randomize_rigid_body_material` function to
  correctly sample friction and restitution from the given ranges.


0.24.19 (2024-10-05)
~~~~~~~~~~~~~~~~~~~~

Added
^^^^^

* Added new functionalities to the FrameTransformer to make it more general. It is now possible to track:

  * Target frames that aren't children of the source frame prim_path
  * Target frames that are based upon the source frame prim_path


0.24.18 (2024-10-04)
~~~~~~~~~~~~~~~~~~~~

Fixed
^^^^^

* Fixes parsing and application of ``size`` parameter for :class:`~isaaclab.sim.spawn.GroundPlaneCfg` to correctly
  scale the grid-based ground plane.


0.24.17 (2024-10-04)
~~~~~~~~~~~~~~~~~~~~

Fixed
^^^^^

* Fixed the deprecation notice for using ``pxr.Semantics``. The corresponding modules use ``Semantics`` module
  directly.


0.24.16 (2024-10-03)
~~~~~~~~~~~~~~~~~~~~

Changed
^^^^^^^

* Renamed the observation function :meth:`grab_images` to :meth:`image` to follow convention of noun-based naming.
* Renamed the function :meth:`convert_perspective_depth_to_orthogonal_depth` to a shorter name
  :meth:`isaaclab.utils.math.orthogonalize_perspective_depth`.


0.24.15 (2024-09-20)
~~~~~~~~~~~~~~~~~~~~

Added
^^^^^

* Added :meth:`grab_images` to be able to use images for an observation term in manager-based environments.


0.24.14 (2024-09-20)
~~~~~~~~~~~~~~~~~~~~

Added
^^^^^

* Added the method :meth:`convert_perspective_depth_to_orthogonal_depth` to convert perspective depth
  images to orthogonal depth images. This is useful for the :meth:`~isaaclab.utils.math.unproject_depth`,
  since it expects orthogonal depth images as inputs.


0.24.13 (2024-09-08)
~~~~~~~~~~~~~~~~~~~~

Changed
^^^^^^^

* Moved the configuration of visualization markers for the command terms to their respective configuration classes.
  This allows users to modify the markers for the command terms without having to modify the command term classes.


0.24.12 (2024-09-18)
~~~~~~~~~~~~~~~~~~~~

Fixed
^^^^^

* Fixed outdated fetching of articulation data by using the method ``update_articulations_kinematic`` in
  :class:`isaaclab.assets.ArticulationData`. Before if an articulation was moved during a reset, the pose of the
  links were outdated if fetched before the next physics step. Adding this method ensures that the pose of the links
  is always up-to-date. Similarly ``update_articulations_kinematic`` was added before any render step to ensure that the
  articulation displays correctly after a reset.


0.24.11 (2024-09-11)
~~~~~~~~~~~~~~~~~~~~

Added
^^^^^

* Added skrl's JAX environment variables to :class:`~isaaclab.app.AppLauncher`
  to support distributed multi-GPU and multi-node training using JAX


0.24.10 (2024-09-10)
~~~~~~~~~~~~~~~~~~~~

Added
^^^^^

* Added config class, support, and tests for MJCF conversion via standalone python scripts.


0.24.9 (2024-09-09)
~~~~~~~~~~~~~~~~~~~~

Added
^^^^^

* Added a seed parameter to the :attr:`isaaclab.envs.ManagerBasedEnvCfg` and :attr:`isaaclab.envs.DirectRLEnvCfg`
  classes to set the seed for the environment. This seed is used to initialize the random number generator for the environment.
* Adapted the workflow scripts to set the seed for the environment using the seed specified in the learning agent's configuration
  file or the command line argument. This ensures that the simulation results are reproducible across different runs.


0.24.8 (2024-09-08)
~~~~~~~~~~~~~~~~~~~

Changed
^^^^^^^

* Modified:meth:`quat_rotate` and :meth:`quat_rotate_inverse` operations to use :meth:`torch.einsum`
  for faster processing of high dimensional input tensors.


0.24.7 (2024-09-06)
~~~~~~~~~~~~~~~~~~~

Added
^^^^^

* Added support for property attributes in the :meth:``isaaclab.utils.configclass`` method.
  Earlier, the configclass decorator failed to parse the property attributes correctly and made them
  instance variables instead.


0.24.6 (2024-09-05)
~~~~~~~~~~~~~~~~~~~

Fixed
^^^^^

* Adapted the ``A`` and ``D`` button bindings inside :meth:`isaaclab.device.Se3Keyboard` to make them now
  more-intuitive to control the y-axis motion based on the right-hand rule.


0.24.5 (2024-08-29)
~~~~~~~~~~~~~~~~~~~

Added
^^^^^

* Added alternative data type "distance_to_camera" in :class:`isaaclab.sensors.TiledCamera` class to be
  consistent with all other cameras (equal to type "depth").


0.24.4 (2024-09-02)
~~~~~~~~~~~~~~~~~~~

Fixed
^^^^^

* Added missing SI units to the documentation of :class:`isaaclab.sensors.Camera` and
  :class:`isaaclab.sensors.RayCasterCamera`.
* Added test to check :attr:`isaaclab.sensors.RayCasterCamera.set_intrinsic_matrices`


0.24.3 (2024-08-29)
~~~~~~~~~~~~~~~~~~~

Fixed
^^^^^

* Fixed the support for class-bounded methods when creating a configclass
  out of them. Earlier, these methods were being made as instance methods
  which required initialization of the class to call the class-methods.


0.24.2 (2024-08-28)
~~~~~~~~~~~~~~~~~~~

Added
^^^^^

* Added a class method to initialize camera configurations with an intrinsic matrix in the
  :class:`isaaclab.sim.spawner.sensors.PinholeCameraCfg`
  :class:`isaaclab.sensors.ray_caster.patterns_cfg.PinholeCameraPatternCfg` classes.

Fixed
^^^^^

* Fixed the ray direction in :func:`isaaclab.sensors.ray_caster.patterns.patterns.pinhole_camera_pattern` to
  point to the center of the pixel instead of the top-left corner.
* Fixed the clipping of the "distance_to_image_plane" depth image obtained using the
  :class:`isaaclab.sensors.ray_caster.RayCasterCamera` class. Earlier, the depth image was being clipped
  before the depth image was generated. Now, the clipping is applied after the depth image is generated. This makes
  the behavior equal to the USD Camera.


0.24.1 (2024-08-21)
~~~~~~~~~~~~~~~~~~~

Changed
^^^^^^^

* Disabled default viewport in certain headless scenarios for better performance.


0.24.0 (2024-08-17)
~~~~~~~~~~~~~~~~~~~

Added
^^^^^

* Added additional annotators for :class:`isaaclab.sensors.camera.TiledCamera` class.

Changed
^^^^^^^

* Updated :class:`isaaclab.sensors.TiledCamera` to latest RTX tiled rendering API.
* Single channel outputs for :class:`isaaclab.sensors.TiledCamera`, :class:`isaaclab.sensors.Camera` and :class:`isaaclab.sensors.RayCasterCamera` now has shape (H, W, 1).
* Data type for RGB output for :class:`isaaclab.sensors.TiledCamera` changed from ``torch.float`` to ``torch.uint8``.
* Dimension of RGB output for :class:`isaaclab.sensors.Camera` changed from (H, W, 4) to (H, W, 3). Use type ``rgba`` to retrieve the previous dimension.


0.23.1 (2024-08-17)
~~~~~~~~~~~~~~~~~~~

Changed
^^^^^^^

* Updated torch to version 2.4.0.


0.23.0 (2024-08-16)
~~~~~~~~~~~~~~~~~~~

Added
^^^^^

* Added direct workflow base class :class:`isaaclab.envs.DirectMARLEnv` for multi-agent environments.


0.22.1 (2024-08-17)
~~~~~~~~~~~~~~~~~~~

Added
^^^^^

* Added APIs to interact with the physics simulation of deformable objects. This includes setting the
  material properties, setting kinematic targets, and getting the state of the deformable object.
  For more information, please refer to the :mod:`isaaclab.assets.DeformableObject` class.


0.22.0 (2024-08-14)
~~~~~~~~~~~~~~~~~~~

Added
^^^^^

* Added :mod:`~isaaclab.utils.modifiers` module to provide framework for configurable and custom
  observation data modifiers.
* Adapted the :class:`~isaaclab.managers.ObservationManager` class to support custom modifiers.
  These are applied to the observation data before applying any noise or scaling operations.


0.21.2 (2024-08-13)
~~~~~~~~~~~~~~~~~~~

Fixed
^^^^^

* Moved event mode-based checks in the :meth:`isaaclab.managers.EventManager.apply` method outside
  the loop that iterates over the event terms. This prevents unnecessary checks and improves readability.
* Fixed the logic for global and per environment interval times when using the "interval" mode inside the
  event manager. Earlier, the internal lists for these times were of unequal lengths which led to wrong indexing
  inside the loop that iterates over the event terms.


0.21.1 (2024-08-06)
~~~~~~~~~~~~~~~~~~~

* Added a flag to preserve joint ordering inside the :class:`isaaclab.envs.mdp.JointAction` action term.


0.21.0 (2024-08-05)
~~~~~~~~~~~~~~~~~~~

Added
^^^^^

* Added the command line argument ``--device`` in :class:`~isaaclab.app.AppLauncher`. Valid options are:

  * ``cpu``: Use CPU.
  * ``cuda``: Use GPU with device ID ``0``.
  * ``cuda:N``: Use GPU, where N is the device ID. For example, ``cuda:0``. The default value is ``cuda:0``.

Changed
^^^^^^^

* Simplified setting the device throughout the code by relying on :attr:`isaaclab.sim.SimulationCfg.device`
  to activate gpu/cpu pipelines.

Removed
^^^^^^^

* Removed the parameter :attr:`isaaclab.sim.SimulationCfg.use_gpu_pipeline`. This is now directly inferred from
  :attr:`isaaclab.sim.SimulationCfg.device`.
* Removed the command line input argument ``--device_id`` in :class:`~isaaclab.app.AppLauncher`. The device id can
  now be set using the ``--device`` argument, for example with ``--device cuda:0``.


0.20.8 (2024-08-02)
~~~~~~~~~~~~~~~~~~~

Fixed
^^^^^

* Fixed the handling of observation terms with different shapes in the
  :class:`~isaaclab.managers.ObservationManager` class. Earlier, the constructor would throw an error if the
  shapes of the observation terms were different. Now, this operation only happens when the terms in an observation
  group are being concatenated. Otherwise, the terms are stored as a dictionary of tensors.
* Improved the error message when the observation terms are not of the same shape in the
  :class:`~isaaclab.managers.ObservationManager` class and the terms are being concatenated.


0.20.7 (2024-08-02)
~~~~~~~~~~~~~~~~~~~

Changed
^^^^^^^

* Performance improvements for material randomization in events.

Added
^^^^^

* Added minimum randomization frequency for reset mode randomizations.


0.20.6 (2024-08-02)
~~~~~~~~~~~~~~~~~~~

Changed
^^^^^^^

* Removed the hierarchy from :class:`~isaaclab.assets.RigidObject` class to
  :class:`~isaaclab.assets.Articulation` class. Previously, the articulation class overrode  almost
  all the functions of the rigid object class making the hierarchy redundant. Now, the articulation class
  is a standalone class that does not inherit from the rigid object class. This does add some code
  duplication but the simplicity and clarity of the code is improved.


0.20.5 (2024-08-02)
~~~~~~~~~~~~~~~~~~~

Added
^^^^^

* Added :attr:`isaaclab.terrain.TerrainGeneratorCfg.border_height` to set the height of the border
  around the terrain.


0.20.4 (2024-08-02)
~~~~~~~~~~~~~~~~~~~

Fixed
^^^^^

* Fixed the caching of terrains when using the :class:`isaaclab.terrains.TerrainGenerator` class.
  Earlier, the random sampling of the difficulty levels led to different hash values for the same terrain
  configuration. This caused the terrains to be re-generated even when the same configuration was used.
  Now, the numpy random generator is seeded with the same seed to ensure that the difficulty levels are
  sampled in the same order between different runs.


0.20.3 (2024-08-02)
~~~~~~~~~~~~~~~~~~~

Fixed
^^^^^

* Fixed the setting of translation and orientation when spawning a mesh prim. Earlier, the translation
  and orientation was being applied both on the parent Xform and the mesh prim. This was causing the
  mesh prim to be offset by the translation and orientation of the parent Xform, which is not the intended
  behavior.


0.20.2 (2024-08-02)
~~~~~~~~~~~~~~~~~~~

Changed
^^^^^^^

* Modified the computation of body acceleration for rigid body data to use PhysX APIs instead of
  numerical finite-differencing. This removes the need for computation of body acceleration at
  every update call of the data buffer.


0.20.1 (2024-07-30)
~~~~~~~~~~~~~~~~~~~

Fixed
^^^^^

* Fixed the :meth:`isaaclab.utils.math.wrap_to_pi` method to handle the wrapping of angles correctly.
  Earlier, the method was not wrapping the angles to the range [-pi, pi] correctly when the angles were outside
  the range [-2*pi, 2*pi].


0.20.0 (2024-07-26)
~~~~~~~~~~~~~~~~~~~

Added
^^^^^

* Support for the Isaac Sim 4.1.0 release.

Removed
^^^^^^^

* The ``mdp.add_body_mass`` method in the events. Please use the
  :meth:`isaaclab.envs.mdp.randomize_rigid_body_mass` method instead.
* The classes ``managers.RandomizationManager`` and ``managers.RandomizationTermCfg`` are replaced with
  :class:`isaaclab.managers.EventManager` and :class:`isaaclab.managers.EventTermCfg` classes.
* The following properties in :class:`isaaclab.sensors.FrameTransformerData`:

  * ``target_rot_source`` --> :attr:`~isaaclab.sensors.FrameTransformerData.target_quat_w`
  * ``target_rot_w`` --> :attr:`~isaaclab.sensors.FrameTransformerData.target_quat_source`
  * ``source_rot_w`` --> :attr:`~isaaclab.sensors.FrameTransformerData.source_quat_w`

* The kit experience file ``isaaclab.backwards.compatible.kit``. This is followed by dropping the support for
  Isaac Sim 2023.1.1 completely.


0.19.4 (2024-07-13)
~~~~~~~~~~~~~~~~~~~

Fixed
^^^^^

* Added the call to "startup" events when using the :class:`~isaaclab.envs.ManagerBasedEnv` class.
  Earlier, the "startup" events were not being called when the environment was initialized. This issue
  did not occur when using the :class:`~isaaclab.envs.ManagerBasedRLEnv` class since the "startup"
  events were called in the constructor.


0.19.3 (2024-07-13)
~~~~~~~~~~~~~~~~~~~

Added
^^^^^

* Added schemas for setting and modifying deformable body properties on a USD prim.
* Added API to spawn a deformable body material in the simulation.
* Added APIs to spawn rigid and deformable meshes of primitive shapes (cone, cylinder, sphere, box, capsule)
  in the simulation. This is possible through the :mod:`isaaclab.sim.spawners.meshes` module.


0.19.2 (2024-07-05)
~~~~~~~~~~~~~~~~~~~

Changed
^^^^^^^

* Modified cloning scheme based on the attribute :attr:`~isaaclab.scene.InteractiveSceneCfg.replicate_physics`
  to determine whether environment is homogeneous or heterogeneous.


0.19.1 (2024-07-05)
~~~~~~~~~~~~~~~~~~~

Added
^^^^^

* Added a lidar pattern function :func:`~isaaclab.sensors.ray_caster.patterns.patterns.lidar_pattern` with
  corresponding config :class:`~isaaclab.sensors.ray_caster.patterns_cfg.LidarPatternCfg`.


0.19.0 (2024-07-04)
~~~~~~~~~~~~~~~~~~~

Fixed
^^^^^

* Fixed parsing of articulations with nested rigid links while using the :class:`isaaclab.assets.Articulation`
  class. Earlier, the class initialization failed when the articulation had nested rigid links since the rigid
  links were not being parsed correctly by the PhysX view.

Removed
^^^^^^^

* Removed the attribute :attr:`body_physx_view` from the :class:`isaaclab.assets.Articulation` and
  :class:`isaaclab.assets.RigidObject` classes. These were causing confusions when used with articulation
  view since the body names were not following the same ordering.
* Dropped support for Isaac Sim 2023.1.1. The minimum supported version is now Isaac Sim 4.0.0.


0.18.6 (2024-07-01)
~~~~~~~~~~~~~~~~~~~

Fixed
^^^^^

* Fixed the environment stepping logic. Earlier, the environments' rendering logic was updating the kit app which
  would in turn step the physics :attr:`isaaclab.sim.SimulationCfg.render_interval` times. Now, a render
  call only does rendering and does not step the physics.


0.18.5 (2024-06-26)
~~~~~~~~~~~~~~~~~~~

Fixed
^^^^^

* Fixed the gravity vector direction used inside the :class:`isaaclab.assets.RigidObjectData` class.
  Earlier, the gravity direction was hard-coded as (0, 0, -1) which may be different from the actual
  gravity direction in the simulation. Now, the gravity direction is obtained from the simulation context
  and used to compute the projection of the gravity vector on the object.


0.18.4 (2024-06-26)
~~~~~~~~~~~~~~~~~~~

Fixed
^^^^^

* Fixed double reference count of the physics sim view inside the asset classes. This was causing issues
  when destroying the asset class instance since the physics sim view was not being properly released.

Added
^^^^^

* Added the attribute :attr:`~isaaclab.assets.AssetBase.is_initialized` to check if the asset and sensor
  has been initialized properly. This can be used to ensure that the asset or sensor is ready to use in the simulation.


0.18.3 (2024-06-25)
~~~~~~~~~~~~~~~~~~~

Fixed
^^^^^

* Fixed the docstrings at multiple places related to the different buffer implementations inside the
  :mod:`isaaclab.utils.buffers` module. The docstrings were not clear and did not provide enough
  information about the classes and their methods.

Added
^^^^^

* Added the field for fixed tendom names in the :class:`isaaclab.assets.ArticulationData` class.
  Earlier, this information was not exposed which was inconsistent with other name related information
  such as joint or body names.

Changed
^^^^^^^

* Renamed the fields ``min_num_time_lags`` and ``max_num_time_lags`` to ``min_delay`` and
  ``max_delay`` in the :class:`isaaclab.actuators.DelayedPDActuatorCfg` class. This is to make
  the naming simpler to understand.


0.18.2 (2024-06-25)
~~~~~~~~~~~~~~~~~~~

Changed
^^^^^^^

* Moved the configuration for tile-rendered camera into its own file named ``tiled_camera_cfg.py``.
  This makes it easier to follow where the configuration is located and how it is related to the class.


0.18.1 (2024-06-25)
~~~~~~~~~~~~~~~~~~~

Changed
^^^^^^^

* Ensured that a parity between class and its configuration class is explicitly visible in the
  :mod:`isaaclab.envs` module. This makes it easier to follow where definitions are located and how
  they are related. This should not be a breaking change as the classes are still accessible through the same module.


0.18.0 (2024-06-13)
~~~~~~~~~~~~~~~~~~~

Fixed
^^^^^

* Fixed the rendering logic to render at the specified interval. Earlier, the substep parameter had no effect and rendering
  would happen once every env.step() when active.

Changed
^^^^^^^

* Renamed :attr:`isaaclab.sim.SimulationCfg.substeps` to :attr:`isaaclab.sim.SimulationCfg.render_interval`.
  The render logic is now integrated in the decimation loop of the environment.


0.17.13 (2024-06-13)
~~~~~~~~~~~~~~~~~~~~

Fixed
^^^^^

* Fixed the orientation reset logic in :func:`isaaclab.envs.mdp.events.reset_root_state_uniform` to make it relative to
  the default orientation. Earlier, the position was sampled relative to the default and the orientation not.


0.17.12 (2024-06-13)
~~~~~~~~~~~~~~~~~~~~

Added
^^^^^

* Added the class :class:`isaaclab.utils.buffers.TimestampedBuffer` to store timestamped data.

Changed
^^^^^^^

* Added time-stamped buffers in the classes :class:`isaaclab.assets.RigidObjectData` and :class:`isaaclab.assets.ArticulationData`
  to update some values lazily and avoid unnecessary computations between physics updates. Before, all the data was always
  updated at every step, even if it was not used by the task.


0.17.11 (2024-05-30)
~~~~~~~~~~~~~~~~~~~~

Fixed
^^^^^

* Fixed :class:`isaaclab.sensor.ContactSensor` not loading correctly in extension mode.
  Earlier, the :attr:`isaaclab.sensor.ContactSensor.body_physx_view` was not initialized when
  :meth:`isaaclab.sensor.ContactSensor._debug_vis_callback` is called which references it.


0.17.10 (2024-05-30)
~~~~~~~~~~~~~~~~~~~~

Fixed
^^^^^

* Fixed compound classes being directly assigned in ``default_factory`` generator method
  :meth:`isaaclab.utils.configclass._return_f`, which resulted in shared references such that modifications to
  compound objects were reflected across all instances generated from the same ``default_factory`` method.


0.17.9 (2024-05-30)
~~~~~~~~~~~~~~~~~~~

Added
^^^^^

* Added ``variants`` attribute to the :class:`isaaclab.sim.from_files.UsdFileCfg` class to select USD
  variants when loading assets from USD files.


0.17.8 (2024-05-28)
~~~~~~~~~~~~~~~~~~~

Fixed
^^^^^

* Implemented the reset methods in the action terms to avoid returning outdated data.


0.17.7 (2024-05-28)
~~~~~~~~~~~~~~~~~~~

Added
^^^^^

* Added debug visualization utilities in the :class:`isaaclab.managers.ActionManager` class.


0.17.6 (2024-05-27)
~~~~~~~~~~~~~~~~~~~

Added
^^^^^

* Added ``wp.init()`` call in Warp utils.


0.17.5 (2024-05-22)
~~~~~~~~~~~~~~~~~~~

Changed
^^^^^^^

* Websocket livestreaming is no longer supported. Valid livestream options are {0, 1, 2}.
* WebRTC livestream is now set with livestream=2.


0.17.4 (2024-05-17)
~~~~~~~~~~~~~~~~~~~

Changed
^^^^^^^

* Modified the noise functions to also support add, scale, and abs operations on the data. Added aliases
  to ensure backward compatibility with the previous functions.

  * Added :attr:`isaaclab.utils.noise.NoiseCfg.operation` for the different operations.
  * Renamed ``constant_bias_noise`` to :func:`isaaclab.utils.noise.constant_noise`.
  * Renamed ``additive_uniform_noise`` to :func:`isaaclab.utils.noise.uniform_noise`.
  * Renamed ``additive_gaussian_noise`` to :func:`isaaclab.utils.noise.gaussian_noise`.


0.17.3 (2024-05-15)
~~~~~~~~~~~~~~~~~~~

Fixed
^^^^^

* Set ``hide_ui`` flag in the app launcher for livestream.
* Fix native client livestream extensions.


0.17.2 (2024-05-09)
~~~~~~~~~~~~~~~~~~~

Changed
^^^^^^^

* Renamed ``_range`` to ``distribution_params`` in ``events.py`` for methods that defined a distribution.
* Apply additive/scaling randomization noise on default data instead of current data.
* Changed material bucketing logic to prevent exceeding 64k materials.

Fixed
^^^^^

* Fixed broadcasting issues with indexing when environment and joint IDs are provided.
* Fixed incorrect tensor dimensions when setting a subset of environments.

Added
^^^^^

* Added support for randomization of fixed tendon parameters.
* Added support for randomization of dof limits.
* Added support for randomization of gravity.
* Added support for Gaussian sampling.
* Added default buffers to Articulation/Rigid object data classes for randomization.


0.17.1 (2024-05-10)
~~~~~~~~~~~~~~~~~~~

Fixed
^^^^^

* Added attribute :attr:`isaaclab.sim.converters.UrdfConverterCfg.override_joint_dynamics` to properly parse
  joint dynamics in :class:`isaaclab.sim.converters.UrdfConverter`.


0.17.0 (2024-05-07)
~~~~~~~~~~~~~~~~~~~

Changed
^^^^^^^

* Renamed ``BaseEnv`` to :class:`isaaclab.envs.ManagerBasedEnv`.
* Renamed ``base_env.py`` to ``manager_based_env.py``.
* Renamed ``BaseEnvCfg`` to :class:`isaaclab.envs.ManagerBasedEnvCfg`.
* Renamed ``RLTaskEnv`` to :class:`isaaclab.envs.ManagerBasedRLEnv`.
* Renamed ``rl_task_env.py`` to ``manager_based_rl_env.py``.
* Renamed ``RLTaskEnvCfg`` to :class:`isaaclab.envs.ManagerBasedRLEnvCfg`.
* Renamed ``rl_task_env_cfg.py`` to ``rl_env_cfg.py``.
* Renamed ``OIGEEnv`` to :class:`isaaclab.envs.DirectRLEnv`.
* Renamed ``oige_env.py`` to ``direct_rl_env.py``.
* Renamed ``RLTaskEnvWindow`` to :class:`isaaclab.envs.ui.ManagerBasedRLEnvWindow`.
* Renamed ``rl_task_env_window.py`` to ``manager_based_rl_env_window.py``.
* Renamed all references of ``BaseEnv``, ``BaseEnvCfg``, ``RLTaskEnv``, ``RLTaskEnvCfg``,  ``OIGEEnv``, and ``RLTaskEnvWindow``.

Added
^^^^^

* Added direct workflow base class :class:`isaaclab.envs.DirectRLEnv`.


0.16.4 (2024-05-06)
~~~~~~~~~~~~~~~~~~~~

Changed
^^^^^^^

* Added :class:`isaaclab.sensors.TiledCamera` to support tiled rendering with RGB and depth.


0.16.3 (2024-04-26)
~~~~~~~~~~~~~~~~~~~

Fixed
^^^^^

* Fixed parsing of filter prim path expressions in the :class:`isaaclab.sensors.ContactSensor` class.
  Earlier, the filter prim paths given to the physics view was not being parsed since they were specified as
  regex expressions instead of glob expressions.


0.16.2 (2024-04-25)
~~~~~~~~~~~~~~~~~~~~

Changed
^^^^^^^

* Simplified the installation procedure, isaaclab -e is no longer needed
* Updated torch dependency to 2.2.2


0.16.1 (2024-04-20)
~~~~~~~~~~~~~~~~~~~

Added
^^^^^

* Added attribute :attr:`isaaclab.sim.ArticulationRootPropertiesCfg.fix_root_link` to fix the root link
  of an articulation to the world frame.


0.16.0 (2024-04-16)
~~~~~~~~~~~~~~~~~~~

Added
^^^^^

* Added the function :meth:`isaaclab.utils.math.quat_unique` to standardize quaternion representations,
  i.e. always have a non-negative real part.
* Added events terms for randomizing mass by scale, simulation joint properties (stiffness, damping, armature,
  and friction)

Fixed
^^^^^

* Added clamping of joint positions and velocities in event terms for resetting joints. The simulation does not
  throw an error if the set values are out of their range. Hence, users are expected to clamp them before setting.
* Fixed :class:`isaaclab.envs.mdp.EMAJointPositionToLimitsActionCfg` to smoothen the actions
  at environment frequency instead of simulation frequency.

* Renamed the following functions in :meth:`isaaclab.envs.mdp` to avoid confusions:

  * Observation: :meth:`joint_pos_norm` -> :meth:`joint_pos_limit_normalized`
  * Action: :class:`ExponentialMovingAverageJointPositionAction` -> :class:`EMAJointPositionToLimitsAction`
  * Termination: :meth:`base_height` -> :meth:`root_height_below_minimum`
  * Termination: :meth:`joint_pos_limit` -> :meth:`joint_pos_out_of_limit`
  * Termination: :meth:`joint_pos_manual_limit` -> :meth:`joint_pos_out_of_manual_limit`
  * Termination: :meth:`joint_vel_limit` -> :meth:`joint_vel_out_of_limit`
  * Termination: :meth:`joint_vel_manual_limit` -> :meth:`joint_vel_out_of_manual_limit`
  * Termination: :meth:`joint_torque_limit` -> :meth:`joint_effort_out_of_limit`

Deprecated
^^^^^^^^^^

* Deprecated the function :meth:`isaaclab.envs.mdp.add_body_mass` in favor of
  :meth:`isaaclab.envs.mdp.randomize_rigid_body_mass`. This supports randomizing the mass based on different
  operations (add, scale, or set) and sampling distributions.


0.15.13 (2024-04-16)
~~~~~~~~~~~~~~~~~~~~

Changed
^^^^^^^

* Improved startup performance by enabling rendering-based extensions only when necessary and caching of nucleus directory.
* Renamed the flag ``OFFSCREEN_RENDER`` or ``--offscreen_render`` to ``ENABLE_CAMERAS`` or ``--enable_cameras`` respectively.


0.15.12 (2024-04-16)
~~~~~~~~~~~~~~~~~~~~

Changed
^^^^^^^

* Replaced calls to the ``check_file_path`` function in the :mod:`isaaclab.sim.spawners.from_files`
  with the USD stage resolve identifier function. This helps speed up the loading of assets from file paths
  by avoiding Nucleus server calls.


0.15.11 (2024-04-15)
~~~~~~~~~~~~~~~~~~~~

Added
^^^^^

* Added the :meth:`isaaclab.sim.SimulationContext.has_rtx_sensors` method to check if any
  RTX-related sensors such as cameras have been created in the simulation. This is useful to determine
  if simulation requires RTX rendering during step or not.

Fixed
^^^^^

* Fixed the rendering of RTX-related sensors such as cameras inside the :class:`isaaclab.envs.RLTaskEnv` class.
  Earlier the rendering did not happen inside the step function, which caused the sensor data to be empty.


0.15.10 (2024-04-11)
~~~~~~~~~~~~~~~~~~~~

Fixed
^^^^^

* Fixed sharing of the same memory address between returned tensors from observation terms
  in the :class:`isaaclab.managers.ObservationManager` class. Earlier, the returned
  tensors could map to the same memory address, causing issues when the tensors were modified
  during scaling, clipping or other operations.


0.15.9 (2024-04-04)
~~~~~~~~~~~~~~~~~~~

Fixed
^^^^^

* Fixed assignment of individual termination terms inside the :class:`isaaclab.managers.TerminationManager`
  class. Earlier, the terms were being assigned their values through an OR operation which resulted in incorrect
  values. This regression was introduced in version 0.15.1.


0.15.8 (2024-04-02)
~~~~~~~~~~~~~~~~~~~

Added
^^^^^

* Added option to define ordering of points for the mesh-grid generation in the
  :func:`isaaclab.sensors.ray_caster.patterns.grid_pattern`. This parameter defaults to 'xy'
  for backward compatibility.


0.15.7 (2024-03-28)
~~~~~~~~~~~~~~~~~~~

Added
^^^^^

* Adds option to return indices/data in the specified query keys order in
  :class:`isaaclab.managers.SceneEntityCfg` class, and the respective
  :func:`isaaclab.utils.string.resolve_matching_names_values` and
  :func:`isaaclab.utils.string.resolve_matching_names` functions.


0.15.6 (2024-03-28)
~~~~~~~~~~~~~~~~~~~

Added
^^^^^

* Extended the :class:`isaaclab.app.AppLauncher` class to support the loading of experience files
  from the command line. This allows users to load a specific experience file when running the application
  (such as for multi-camera rendering or headless mode).

Changed
^^^^^^^

* Changed default loading of experience files in the :class:`isaaclab.app.AppLauncher` class from the ones
  provided by Isaac Sim to the ones provided in Isaac Lab's ``apps`` directory.


0.15.5 (2024-03-23)
~~~~~~~~~~~~~~~~~~~

Fixed
^^^^^

* Fixed the env origins in :meth:`_compute_env_origins_grid` of :class:`isaaclab.terrain.TerrainImporter`
  to match that obtained from the Isaac Sim :class:`isaacsim.core.cloner.GridCloner` class.

Added
^^^^^

* Added unit test to ensure consistency between environment origins generated by IsaacSim's Grid Cloner and those
  produced by the TerrainImporter.


0.15.4 (2024-03-22)
~~~~~~~~~~~~~~~~~~~

Fixed
^^^^^

* Fixed the :class:`isaaclab.envs.mdp.actions.NonHolonomicActionCfg` class to use
  the correct variable when applying actions.


0.15.3 (2024-03-21)
~~~~~~~~~~~~~~~~~~~

Added
^^^^^

* Added unit test to check that :class:`isaaclab.scene.InteractiveScene` entity data is not shared between separate instances.

Fixed
^^^^^

* Moved class variables in :class:`isaaclab.scene.InteractiveScene` to correctly  be assigned as
  instance variables.
* Removed custom ``__del__`` magic method from :class:`isaaclab.scene.InteractiveScene`.


0.15.2 (2024-03-21)
~~~~~~~~~~~~~~~~~~~

Fixed
^^^^^

* Added resolving of relative paths for the main asset USD file when using the
  :class:`isaaclab.sim.converters.UrdfConverter` class. This is to ensure that the material paths are
  resolved correctly when the main asset file is moved to a different location.


0.15.1 (2024-03-19)
~~~~~~~~~~~~~~~~~~~

Fixed
^^^^^

* Fixed the imitation learning workflow example script, updating Isaac Lab and Robomimic API calls.
* Removed the resetting of :attr:`_term_dones` in the :meth:`isaaclab.managers.TerminationManager.reset`.
  Previously, the environment cleared out all the terms. However, it impaired reading the specific term's values externally.


0.15.0 (2024-03-17)
~~~~~~~~~~~~~~~~~~~

Deprecated
^^^^^^^^^^

* Renamed :class:`isaaclab.managers.RandomizationManager` to :class:`isaaclab.managers.EventManager`
  class for clarification as the manager takes care of events such as reset in addition to pure randomizations.
* Renamed :class:`isaaclab.managers.RandomizationTermCfg` to :class:`isaaclab.managers.EventTermCfg`
  for consistency with the class name change.


0.14.1 (2024-03-16)
~~~~~~~~~~~~~~~~~~~

Added
^^^^^

* Added simulation schemas for joint drive and fixed tendons. These can be configured for assets imported
  from file formats.
* Added logging of tendon properties to the articulation class (if they are present in the USD prim).


0.14.0 (2024-03-15)
~~~~~~~~~~~~~~~~~~~

Fixed
^^^^^

* Fixed the ordering of body names used in the :class:`isaaclab.assets.Articulation` class. Earlier,
  the body names were not following the same ordering as the bodies in the articulation. This led
  to issues when using the body names to access data related to the links from the articulation view
  (such as Jacobians, mass matrices, etc.).

Removed
^^^^^^^

* Removed the attribute :attr:`body_physx_view` from the :class:`isaaclab.assets.RigidObject`
  and :class:`isaaclab.assets.Articulation` classes. These were causing confusions when used
  with articulation view since the body names were not following the same ordering.


0.13.1 (2024-03-14)
~~~~~~~~~~~~~~~~~~~

Removed
^^^^^^^

* Removed the :mod:`isaaclab.compat` module. This module was used to provide compatibility
  with older versions of Isaac Sim. It is no longer needed since we have most of the functionality
  absorbed into the main classes.


0.13.0 (2024-03-12)
~~~~~~~~~~~~~~~~~~~

Added
^^^^^

* Added support for the following data types inside the :class:`isaaclab.sensors.Camera` class:
  ``instance_segmentation_fast`` and ``instance_id_segmentation_fast``. These are GPU-supported annotations
  and are faster than the regular annotations.

Fixed
^^^^^

* Fixed handling of semantic filtering inside the :class:`isaaclab.sensors.Camera` class. Earlier,
  the annotator was given ``semanticTypes`` as an argument. However, with Isaac Sim 2023.1, the annotator
  does not accept this argument. Instead the mapping needs to be set to the synthetic data interface directly.
* Fixed the return shape of colored images for segmentation data types inside the
  :class:`isaaclab.sensors.Camera` class. Earlier, the images were always returned as ``int32``. Now,
  they are casted to ``uint8`` 4-channel array before returning if colorization is enabled for the annotation type.

Removed
^^^^^^^

* Dropped support for ``instance_segmentation`` and ``instance_id_segmentation`` annotations in the
  :class:`isaaclab.sensors.Camera` class. Their "fast" counterparts should be used instead.
* Renamed the argument :attr:`isaaclab.sensors.CameraCfg.semantic_types` to
  :attr:`isaaclab.sensors.CameraCfg.semantic_filter`. This is more aligned with Replicator's terminology
  for semantic filter predicates.
* Replaced the argument :attr:`isaaclab.sensors.CameraCfg.colorize` with separate colorized
  arguments for each annotation type (:attr:`~isaaclab.sensors.CameraCfg.colorize_instance_segmentation`,
  :attr:`~isaaclab.sensors.CameraCfg.colorize_instance_id_segmentation`, and
  :attr:`~isaaclab.sensors.CameraCfg.colorize_semantic_segmentation`).


0.12.4 (2024-03-11)
~~~~~~~~~~~~~~~~~~~

Fixed
^^^^^


* Adapted randomization terms to deal with ``slice`` for the body indices. Earlier, the terms were not
  able to handle the slice object and were throwing an error.
* Added ``slice`` type-hinting to all body and joint related methods in the rigid body and articulation
  classes. This is to make it clear that the methods can handle both list of indices and slices.


0.12.3 (2024-03-11)
~~~~~~~~~~~~~~~~~~~

Fixed
^^^^^

* Added signal handler to the :class:`isaaclab.app.AppLauncher` class to catch the ``SIGINT`` signal
  and close the application gracefully. This is to prevent the application from crashing when the user
  presses ``Ctrl+C`` to close the application.


0.12.2 (2024-03-10)
~~~~~~~~~~~~~~~~~~~

Added
^^^^^

* Added observation terms for states of a rigid object in world frame.
* Added randomization terms to set root state with randomized orientation and joint state within user-specified limits.
* Added reward term for penalizing specific termination terms.

Fixed
^^^^^

* Improved sampling of states inside randomization terms. Earlier, the code did multiple torch calls
  for sampling different components of the vector. Now, it uses a single call to sample the entire vector.


0.12.1 (2024-03-09)
~~~~~~~~~~~~~~~~~~~

Added
^^^^^

* Added an option to the last actions observation term to get a specific term by name from the action manager.
  If None, the behavior remains the same as before (the entire action is returned).


0.12.0 (2024-03-08)
~~~~~~~~~~~~~~~~~~~

Added
^^^^^

* Added functionality to sample flat patches on a generated terrain. This can be configured using
  :attr:`isaaclab.terrains.SubTerrainBaseCfg.flat_patch_sampling` attribute.
* Added a randomization function for setting terrain-aware root state. Through this, an asset can be
  reset to a randomly sampled flat patches.

Fixed
^^^^^

* Separated normal and terrain-base position commands. The terrain based commands rely on the
  terrain to sample flat patches for setting the target position.
* Fixed command resample termination function.

Changed
^^^^^^^

* Added the attribute :attr:`isaaclab.envs.mdp.commands.UniformVelocityCommandCfg.heading_control_stiffness`
  to control the stiffness of the heading control term in the velocity command term. Earlier, this was
  hard-coded to 0.5 inside the term.

Removed
^^^^^^^

* Removed the function :meth:`sample_new_targets` in the terrain importer. Instead the attribute
  :attr:`isaaclab.terrains.TerrainImporter.flat_patches` should be used to sample new targets.


0.11.3 (2024-03-04)
~~~~~~~~~~~~~~~~~~~

Fixed
^^^^^

* Corrects the functions :func:`isaaclab.utils.math.axis_angle_from_quat` and :func:`isaaclab.utils.math.quat_error_magnitude`
  to accept tensors of the form (..., 4) instead of (N, 4). This brings us in line with our documentation and also upgrades one of our functions
  to handle higher dimensions.


0.11.2 (2024-03-04)
~~~~~~~~~~~~~~~~~~~

Added
^^^^^

* Added checks for default joint position and joint velocity in the articulation class. This is to prevent
  users from configuring values for these quantities that might be outside the valid range from the simulation.


0.11.1 (2024-02-29)
~~~~~~~~~~~~~~~~~~~

Added
^^^^^

* Replaced the default values for ``joint_ids`` and ``body_ids`` from ``None`` to ``slice(None)``
  in the :class:`isaaclab.managers.SceneEntityCfg`.
* Adapted rewards and observations terms so that the users can query a subset of joints and bodies.


0.11.0 (2024-02-27)
~~~~~~~~~~~~~~~~~~~

Removed
^^^^^^^

* Dropped support for Isaac Sim<=2022.2. As part of this, removed the components of :class:`isaaclab.app.AppLauncher`
  which handled ROS extension loading. We no longer need them in Isaac Sim>=2023.1 to control the load order to avoid crashes.
* Upgraded Dockerfile to use ISAACSIM_VERSION=2023.1.1 by default.


0.10.28 (2024-02-29)
~~~~~~~~~~~~~~~~~~~~

Added
^^^^^

* Implemented relative and moving average joint position action terms. These allow the user to specify
  the target joint positions as relative to the current joint positions or as a moving average of the
  joint positions over a window of time.


0.10.27 (2024-02-28)
~~~~~~~~~~~~~~~~~~~~

Added
^^^^^

* Added UI feature to start and stop animation recording in the stage when running an environment.
  To enable this feature, please pass the argument ``--disable_fabric`` to the environment script to allow
  USD read/write operations. Be aware that this will slow down the simulation.


0.10.26 (2024-02-26)
~~~~~~~~~~~~~~~~~~~~

Added
^^^^^

* Added a viewport camera controller class to the :class:`isaaclab.envs.BaseEnv`. This is useful
  for applications where the user wants to render the viewport from different perspectives even when the
  simulation is running in headless mode.


0.10.25 (2024-02-26)
~~~~~~~~~~~~~~~~~~~~

Fixed
^^^^^

* Ensures that all path arguments in :mod:`isaaclab.sim.utils` are cast to ``str``. Previously,
  we had handled path types as strings without casting.


0.10.24 (2024-02-26)
~~~~~~~~~~~~~~~~~~~~

Added
^^^^^

* Added tracking of contact time in the :class:`isaaclab.sensors.ContactSensor` class. Previously,
  only the air time was being tracked.
* Added contact force threshold, :attr:`isaaclab.sensors.ContactSensorCfg.force_threshold`, to detect
  when the contact sensor is in contact. Previously, this was set to hard-coded 1.0 in the sensor class.


0.10.23 (2024-02-21)
~~~~~~~~~~~~~~~~~~~~

Fixed
^^^^^

* Fixes the order of size arguments in :meth:`isaaclab.terrains.height_field.random_uniform_terrain`. Previously, the function
  would crash if the size along x and y were not the same.


0.10.22 (2024-02-14)
~~~~~~~~~~~~~~~~~~~~

Fixed
^^^^^

* Fixed "divide by zero" bug in :class:`~isaaclab.sim.SimulationContext` when setting gravity vector.
  Now, it is correctly disabled when the gravity vector is set to zero.


0.10.21 (2024-02-12)
~~~~~~~~~~~~~~~~~~~~

Fixed
^^^^^

* Fixed the printing of articulation joint information when the articulation has only one joint.
  Earlier, the function was performing a squeeze operation on the tensor, which caused an error when
  trying to index the tensor of shape (1,).


0.10.20 (2024-02-12)
~~~~~~~~~~~~~~~~~~~~

Added
^^^^^

* Adds :attr:`isaaclab.sim.PhysxCfg.enable_enhanced_determinism` to enable improved
  determinism from PhysX. Please note this comes at the expense of performance.


0.10.19 (2024-02-08)
~~~~~~~~~~~~~~~~~~~~

Fixed
^^^^^

* Fixed environment closing so that articulations, objects, and sensors are cleared properly.


0.10.18 (2024-02-05)
~~~~~~~~~~~~~~~~~~~~

Fixed
^^^^^

* Pinned :mod:`torch` version to 2.0.1 in the setup.py to keep parity version of :mod:`torch` supplied by
  Isaac 2023.1.1, and prevent version incompatibility between :mod:`torch` ==2.2 and
  :mod:`typing-extensions` ==3.7.4.3


0.10.17 (2024-02-02)
~~~~~~~~~~~~~~~~~~~~

Fixed
^^^^^^

* Fixed carb setting ``/app/livestream/enabled`` to be set as False unless live-streaming is specified
  by :class:`isaaclab.app.AppLauncher` settings. This fixes the logic of :meth:`SimulationContext.render`,
  which depended on the config in previous versions of Isaac defaulting to false for this setting.


0.10.16 (2024-01-29)
~~~~~~~~~~~~~~~~~~~~

Added
^^^^^^

* Added an offset parameter to the height scan observation term. This allows the user to specify the
  height offset of the scan from the tracked body. Previously it was hard-coded to be 0.5.


0.10.15 (2024-01-29)
~~~~~~~~~~~~~~~~~~~~

Fixed
^^^^^

* Fixed joint torque computation for implicit actuators. Earlier, the torque was always zero for implicit
  actuators. Now, it is computed approximately by applying the PD law.


0.10.14 (2024-01-22)
~~~~~~~~~~~~~~~~~~~~

Fixed
^^^^^

* Fixed the tensor shape of :attr:`isaaclab.sensors.ContactSensorData.force_matrix_w`. Earlier, the reshaping
  led to a mismatch with the data obtained from PhysX.


0.10.13 (2024-01-15)
~~~~~~~~~~~~~~~~~~~~

Fixed
^^^^^

* Fixed running of environments with a single instance even if the :attr:`replicate_physics`` flag is set to True.


0.10.12 (2024-01-10)
~~~~~~~~~~~~~~~~~~~~

Fixed
^^^^^

* Fixed indexing of source and target frames in the :class:`isaaclab.sensors.FrameTransformer` class.
  Earlier, it always assumed that the source frame body is at index 0. Now, it uses the body index of the
  source frame to compute the transformation.

Deprecated
^^^^^^^^^^

* Renamed quantities in the :class:`isaaclab.sensors.FrameTransformerData` class to be more
  consistent with the terminology used in the asset classes. The following quantities are deprecated:

  * ``target_rot_w`` -> ``target_quat_w``
  * ``source_rot_w`` -> ``source_quat_w``
  * ``target_rot_source`` -> ``target_quat_source``


0.10.11 (2024-01-08)
~~~~~~~~~~~~~~~~~~~~

Fixed
^^^^^

* Fixed attribute error raised when calling the :class:`isaaclab.envs.mdp.TerrainBasedPositionCommand`
  command term.
* Added a dummy function in :class:`isaaclab.terrain.TerrainImporter` that returns environment
  origins as terrain-aware sampled targets. This function should be implemented by child classes based on
  the terrain type.


0.10.10 (2023-12-21)
~~~~~~~~~~~~~~~~~~~~

Fixed
^^^^^

* Fixed reliance on non-existent ``Viewport`` in :class:`isaaclab.sim.SimulationContext` when loading livestreaming
  by ensuring that the extension ``omni.kit.viewport.window`` is enabled in :class:`isaaclab.app.AppLauncher` when
  livestreaming is enabled


0.10.9 (2023-12-21)
~~~~~~~~~~~~~~~~~~~

Fixed
^^^^^

* Fixed invalidation of physics views inside the asset and sensor classes. Earlier, they were left initialized
  even when the simulation was stopped. This caused issues when closing the application.


0.10.8 (2023-12-20)
~~~~~~~~~~~~~~~~~~~

Fixed
^^^^^

* Fixed the :class:`isaaclab.envs.mdp.actions.DifferentialInverseKinematicsAction` class
  to account for the offset pose of the end-effector.


0.10.7 (2023-12-19)
~~~~~~~~~~~~~~~~~~~

Fixed
^^^^^

* Added a check to ray-cast and camera sensor classes to ensure that the sensor prim path does not
  have a regex expression at its leaf. For instance, ``/World/Robot/camera_.*`` is not supported
  for these sensor types. This behavior needs to be fixed in the future.


0.10.6 (2023-12-19)
~~~~~~~~~~~~~~~~~~~

Added
^^^^^

* Added support for using articulations as visualization markers. This disables all physics APIs from
  the articulation and allows the user to use it as a visualization marker. It is useful for creating
  visualization markers for the end-effectors or base of the robot.

Fixed
^^^^^

* Fixed hiding of debug markers from secondary images when using the
  :class:`isaaclab.markers.VisualizationMarkers` class. Earlier, the properties were applied on
  the XForm prim instead of the Mesh prim.


0.10.5 (2023-12-18)
~~~~~~~~~~~~~~~~~~~

Fixed
^^^^^

* Fixed test ``check_base_env_anymal_locomotion.py``, which
  previously called :func:`torch.jit.load` with the path to a policy (which would work
  for a local file), rather than calling
  :func:`isaaclab.utils.assets.read_file` on the path to get the file itself.


0.10.4 (2023-12-14)
~~~~~~~~~~~~~~~~~~~

Fixed
^^^^^

* Fixed potentially breaking import of omni.kit.widget.toolbar by ensuring that
  if live-stream is enabled, then the :mod:`omni.kit.widget.toolbar`
  extension is loaded.

0.10.3 (2023-12-12)
~~~~~~~~~~~~~~~~~~~

Added
^^^^^

* Added the attribute :attr:`isaaclab.actuators.ActuatorNetMLPCfg.input_order`
  to specify the order of the input tensors to the MLP network.

Fixed
^^^^^

* Fixed computation of metrics for the velocity command term. Earlier, the norm was being computed
  over the entire batch instead of the last dimension.
* Fixed the clipping inside the :class:`isaaclab.actuators.DCMotor` class. Earlier, it was
  not able to handle the case when configured saturation limit was set to None.


0.10.2 (2023-12-12)
~~~~~~~~~~~~~~~~~~~

Fixed
^^^^^

* Added a check in the simulation stop callback in the :class:`isaaclab.sim.SimulationContext` class
  to not render when an exception is raised. The while loop in the callback was preventing the application
  from closing when an exception was raised.


0.10.1 (2023-12-06)
~~~~~~~~~~~~~~~~~~~

Added
^^^^^

* Added command manager class with terms defined by :class:`isaaclab.managers.CommandTerm`. This
  allow for multiple types of command generators to be used in the same environment.


0.10.0 (2023-12-04)
~~~~~~~~~~~~~~~~~~~

Changed
^^^^^^^

* Modified the sensor and asset base classes to use the underlying PhysX views instead of Isaac Sim views.
  Using Isaac Sim classes led to a very high load time (of the order of minutes) when using a scene with
  many assets. This is because Isaac Sim supports USD paths which are slow and not required.

Added
^^^^^

* Added faster implementation of USD stage traversal methods inside the :class:`isaaclab.sim.utils` module.
* Added properties :attr:`isaaclab.assets.AssetBase.num_instances` and
  :attr:`isaaclab.sensor.SensorBase.num_instances` to obtain the number of instances of the asset
  or sensor in the simulation respectively.

Removed
^^^^^^^

* Removed dependencies on Isaac Sim view classes. It is no longer possible to use :attr:`root_view` and
  :attr:`body_view`. Instead use :attr:`root_physx_view` and :attr:`body_physx_view` to access the underlying
  PhysX views.


0.9.55 (2023-12-03)
~~~~~~~~~~~~~~~~~~~

Fixed
^^^^^

* Fixed the Nucleus directory path in the :attr:`isaaclab.utils.assets.NVIDIA_NUCLEUS_DIR`.
  Earlier, it was referring to the ``NVIDIA/Assets`` directory instead of ``NVIDIA``.


0.9.54 (2023-11-29)
~~~~~~~~~~~~~~~~~~~

Fixed
^^^^^

* Fixed pose computation in the :class:`isaaclab.sensors.Camera` class to obtain them from XFormPrimView
  instead of using ``UsdGeomCamera.ComputeLocalToWorldTransform`` method. The latter is not updated correctly
  during GPU simulation.
* Fixed initialization of the annotator info in the class :class:`isaaclab.sensors.Camera`. Previously
  all dicts had the same memory address which caused all annotators to have the same info.
* Fixed the conversion of ``uint32`` warp arrays inside the :meth:`isaaclab.utils.array.convert_to_torch`
  method. PyTorch does not support this type, so it is converted to ``int32`` before converting to PyTorch tensor.
* Added render call inside :meth:`isaaclab.sim.SimulationContext.reset` to initialize Replicator
  buffers when the simulation is reset.


0.9.53 (2023-11-29)
~~~~~~~~~~~~~~~~~~~

Changed
^^^^^^^

* Changed the behavior of passing :obj:`None` to the :class:`isaaclab.actuators.ActuatorBaseCfg`
  class. Earlier, they were resolved to fixed default values. Now, they imply that the values are loaded
  from the USD joint drive configuration.

Added
^^^^^

* Added setting of joint armature and friction quantities to the articulation class.


0.9.52 (2023-11-29)
~~~~~~~~~~~~~~~~~~~

Changed
^^^^^^^

* Changed the warning print in :meth:`isaaclab.sim.utils.apply_nested` method
  to be more descriptive. Earlier, it was printing a warning for every instanced prim.
  Now, it only prints a warning if it could not apply the attribute to any of the prims.

Added
^^^^^

* Added the method :meth:`isaaclab.utils.assets.retrieve_file_path` to
  obtain the absolute path of a file on the Nucleus server or locally.

Fixed
^^^^^

* Fixed hiding of STOP button in the :class:`AppLauncher` class when running the
  simulation in headless mode.
* Fixed a bug with :meth:`isaaclab.sim.utils.clone` failing when the input prim path
  had no parent (example: "/Table").


0.9.51 (2023-11-29)
~~~~~~~~~~~~~~~~~~~

Changed
^^^^^^^

* Changed the :meth:`isaaclab.sensor.SensorBase.update` method to always recompute the buffers if
  the sensor is in visualization mode.

Added
^^^^^

* Added available entities to the error message when accessing a non-existent entity in the
  :class:`InteractiveScene` class.
* Added a warning message when the user tries to reference an invalid prim in the :class:`FrameTransformer` sensor.


0.9.50 (2023-11-28)
~~~~~~~~~~~~~~~~~~~

Added
^^^^^

* Hid the ``STOP`` button in the UI when running standalone Python scripts. This is to prevent
  users from accidentally clicking the button and stopping the simulation. They should only be able to
  play and pause the simulation from the UI.

Removed
^^^^^^^

* Removed :attr:`isaaclab.sim.SimulationCfg.shutdown_app_on_stop`. The simulation is always rendering
  if it is stopped from the UI. The user needs to close the window or press ``Ctrl+C`` to close the simulation.


0.9.49 (2023-11-27)
~~~~~~~~~~~~~~~~~~~

Added
^^^^^

* Added an interface class, :class:`isaaclab.managers.ManagerTermBase`, to serve as the parent class
  for term implementations that are functional classes.
* Adapted all managers to support terms that are classes and not just functions clearer. This allows the user to
  create more complex terms that require additional state information.


0.9.48 (2023-11-24)
~~~~~~~~~~~~~~~~~~~

Fixed
^^^^^

* Fixed initialization of drift in the :class:`isaaclab.sensors.RayCasterCamera` class.


0.9.47 (2023-11-24)
~~~~~~~~~~~~~~~~~~~

Fixed
^^^^^

* Automated identification of the root prim in the :class:`isaaclab.assets.RigidObject` and
  :class:`isaaclab.assets.Articulation` classes. Earlier, the root prim was hard-coded to
  the spawn prim path. Now, the class searches for the root prim under the spawn prim path.


0.9.46 (2023-11-24)
~~~~~~~~~~~~~~~~~~~

Fixed
^^^^^

* Fixed a critical issue in the asset classes with writing states into physics handles.
  Earlier, the states were written over all the indices instead of the indices of the
  asset that were being updated. This caused the physics handles to refresh the states
  of all the assets in the scene, which is not desirable.


0.9.45 (2023-11-24)
~~~~~~~~~~~~~~~~~~~

Added
^^^^^

* Added :class:`isaaclab.command_generators.UniformPoseCommandGenerator` to generate
  poses in the asset's root frame by uniformly sampling from a given range.


0.9.44 (2023-11-16)
~~~~~~~~~~~~~~~~~~~

Added
^^^^^

* Added methods :meth:`reset` and :meth:`step` to the :class:`isaaclab.envs.BaseEnv`. This unifies
  the environment interface for simple standalone applications with the class.


0.9.43 (2023-11-16)
~~~~~~~~~~~~~~~~~~~

Fixed
^^^^^

* Replaced subscription of physics play and stop events in the :class:`isaaclab.assets.AssetBase` and
  :class:`isaaclab.sensors.SensorBase` classes with subscription to time-line play and stop events.
  This is to prevent issues in cases where physics first needs to perform mesh cooking and handles are not
  available immediately. For instance, with deformable meshes.


0.9.42 (2023-11-16)
~~~~~~~~~~~~~~~~~~~

Fixed
^^^^^

* Fixed setting of damping values from the configuration for :class:`ActuatorBase` class. Earlier,
  the stiffness values were being set into damping when a dictionary configuration was passed to the
  actuator model.
* Added dealing with :class:`int` and :class:`float` values in the configurations of :class:`ActuatorBase`.
  Earlier, a type-error was thrown when integer values were passed to the actuator model.


0.9.41 (2023-11-16)
~~~~~~~~~~~~~~~~~~~

Fixed
^^^^^

* Fixed the naming and shaping issues in the binary joint action term.


0.9.40 (2023-11-09)
~~~~~~~~~~~~~~~~~~~

Fixed
^^^^^

* Simplified the manual initialization of Isaac Sim :class:`ArticulationView` class. Earlier, we basically
  copied the code from the Isaac Sim source code. Now, we just call their initialize method.

Changed
^^^^^^^

* Changed the name of attribute :attr:`default_root_state_w` to :attr:`default_root_state`. The latter is
  more correct since the data is actually in the local environment frame and not the simulation world frame.


0.9.39 (2023-11-08)
~~~~~~~~~~~~~~~~~~~

Fixed
^^^^^

* Changed the reference of private ``_body_view`` variable inside the :class:`RigidObject` class
  to the public ``body_view`` property. For a rigid object, the private variable is not defined.


0.9.38 (2023-11-07)
~~~~~~~~~~~~~~~~~~~

Changed
^^^^^^^

* Upgraded the :class:`isaaclab.envs.RLTaskEnv` class to support Gym 0.29.0 environment definition.

Added
^^^^^

* Added computation of ``time_outs`` and ``terminated`` signals inside the termination manager. These follow the
  definition mentioned in `Gym 0.29.0 <https://gymnasium.farama.org/tutorials/gymnasium_basics/handling_time_limits/>`_.
* Added proper handling of observation and action spaces in the :class:`isaaclab.envs.RLTaskEnv` class.
  These now follow closely to how Gym VecEnv handles the spaces.


0.9.37 (2023-11-06)
~~~~~~~~~~~~~~~~~~~

Fixed
^^^^^

* Fixed broken visualization in :mod:`isaaclab.sensors.FrameTramsformer` class by overwriting the
  correct ``_debug_vis_callback`` function.
* Moved the visualization marker configurations of sensors to their respective sensor configuration classes.
  This allows users to set these configurations from the configuration object itself.


0.9.36 (2023-11-03)
~~~~~~~~~~~~~~~~~~~

Fixed
^^^^^

* Added explicit deleting of different managers in the :class:`isaaclab.envs.BaseEnv` and
  :class:`isaaclab.envs.RLTaskEnv` classes. This is required since deleting the managers
  is order-sensitive (many managers need to be deleted before the scene is deleted).


0.9.35 (2023-11-02)
~~~~~~~~~~~~~~~~~~~

Fixed
^^^^^

* Fixed the error: ``'str' object has no attribute '__module__'`` introduced by adding the future import inside the
  :mod:`isaaclab.utils.warp.kernels` module. Warp language does not support the ``__future__`` imports.


0.9.34 (2023-11-02)
~~~~~~~~~~~~~~~~~~~

Fixed
^^^^^

* Added missing import of ``from __future__ import annotations`` in the :mod:`isaaclab.utils.warp`
  module. This is needed to have a consistent behavior across Python versions.


0.9.33 (2023-11-02)
~~~~~~~~~~~~~~~~~~~

Fixed
^^^^^

* Fixed the :class:`isaaclab.command_generators.NullCommandGenerator` class. Earlier,
  it was having a runtime error due to infinity in the resampling time range. Now, the class just
  overrides the parent methods to perform no operations.


0.9.32 (2023-11-02)
~~~~~~~~~~~~~~~~~~~

Changed
^^^^^^^

* Renamed the :class:`isaaclab.envs.RLEnv` class to :class:`isaaclab.envs.RLTaskEnv` to
  avoid confusions in terminologies between environments and tasks.


0.9.31 (2023-11-02)
~~~~~~~~~~~~~~~~~~~

Added
^^^^^

* Added the :class:`isaaclab.sensors.RayCasterCamera` class, as a ray-casting based camera for
  "distance_to_camera", "distance_to_image_plane" and "normals" annotations. It has the same interface and
  functionalities as the USD Camera while it is on average 30% faster.


0.9.30 (2023-11-01)
~~~~~~~~~~~~~~~~~~~

Fixed
^^^^^

* Added skipping of None values in the :class:`InteractiveScene` class when creating the scene from configuration
  objects. Earlier, it was throwing an error when the user passed a None value for a scene element.
* Added ``kwargs`` to the :class:`RLEnv` class to allow passing additional arguments from gym registry function.
  This is now needed since the registry function passes args beyond the ones specified in the constructor.


0.9.29 (2023-11-01)
~~~~~~~~~~~~~~~~~~~

Fixed
^^^^^

* Fixed the material path resolution inside the :class:`isaaclab.sim.converters.UrdfConverter` class.
  With Isaac Sim 2023.1, the material paths from the importer are always saved as absolute paths. This caused
  issues when the generated USD file was moved to a different location. The fix now resolves the material paths
  relative to the USD file location.


0.9.28 (2023-11-01)
~~~~~~~~~~~~~~~~~~~

Changed
^^^^^^^

* Changed the way the :func:`isaaclab.sim.spawners.from_files.spawn_ground_plane` function sets the
  height of the ground. Earlier, it was reading the height from the configuration object. Now, it expects the
  desired transformation as inputs to the function. This makes it consistent with the other spawner functions.


0.9.27 (2023-10-31)
~~~~~~~~~~~~~~~~~~~

Changed
^^^^^^^

* Removed the default value of the argument ``camel_case`` in setters of USD attributes. This is to avoid
  confusion with the naming of the attributes in the USD file.

Fixed
^^^^^

* Fixed the selection of material prim in the :class:`isaaclab.sim.spawners.materials.spawn_preview_surface`
  method. Earlier, the created prim was being selected in the viewport which interfered with the selection of
  prims by the user.
* Updated :class:`isaaclab.sim.converters.MeshConverter` to use a different stage than the default stage
  for the conversion. This is to avoid the issue of the stage being closed when the conversion is done.


0.9.26 (2023-10-31)
~~~~~~~~~~~~~~~~~~~

Added
^^^^^

* Added the sensor implementation for :class:`isaaclab.sensors.FrameTransformer` class. Currently,
  it handles obtaining the transformation between two frames in the same articulation.


0.9.25 (2023-10-27)
~~~~~~~~~~~~~~~~~~~

Added
^^^^^

* Added the :mod:`isaaclab.envs.ui` module to put all the UI-related classes in one place. This currently
  implements the :class:`isaaclab.envs.ui.BaseEnvWindow` and :class:`isaaclab.envs.ui.RLEnvWindow`
  classes. Users can inherit from these classes to create their own UI windows.
* Added the attribute :attr:`isaaclab.envs.BaseEnvCfg.ui_window_class_type` to specify the UI window class
  to be used for the environment. This allows the user to specify their own UI window class to be used for the
  environment.


0.9.24 (2023-10-27)
~~~~~~~~~~~~~~~~~~~

Changed
^^^^^^^

* Changed the behavior of setting up debug visualization for assets, sensors and command generators.
  Earlier it was raising an error if debug visualization was not enabled in the configuration object.
  Now it checks whether debug visualization is implemented and only sets up the callback if it is
  implemented.


0.9.23 (2023-10-27)
~~~~~~~~~~~~~~~~~~~

Fixed
^^^^^

* Fixed a typo in the :class:`AssetBase` and :class:`SensorBase` that effected the class destructor.
  Earlier, a tuple was being created in the constructor instead of the actual object.


0.9.22 (2023-10-26)
~~~~~~~~~~~~~~~~~~~

Added
^^^^^

* Added a :class:`isaaclab.command_generators.NullCommandGenerator` class for no command environments.
  This is easier to work with than having checks for :obj:`None` in the command generator.

Fixed
^^^^^

* Moved the randomization manager to the :class:`isaaclab.envs.BaseEnv` class with the default
  settings to reset the scene to the defaults specified in the configurations of assets.
* Moved command generator to the :class:`isaaclab.envs.RlEnv` class to have all task-specification
  related classes in the same place.


0.9.21 (2023-10-26)
~~~~~~~~~~~~~~~~~~~

Fixed
^^^^^

* Decreased the priority of callbacks in asset and sensor base classes. This may help in preventing
  crashes when warm starting the simulation.
* Fixed no rendering mode when running the environment from the GUI. Earlier the function
  :meth:`SimulationContext.set_render_mode` was erroring out.


0.9.20 (2023-10-25)
~~~~~~~~~~~~~~~~~~~

Fixed
^^^^^

* Changed naming in :class:`isaaclab.sim.SimulationContext.RenderMode` to use ``NO_GUI_OR_RENDERING``
  and ``NO_RENDERING`` instead of ``HEADLESS`` for clarity.
* Changed :class:`isaaclab.sim.SimulationContext` to be capable of handling livestreaming and
  offscreen rendering.
* Changed :class:`isaaclab.app.AppLauncher` envvar ``VIEWPORT_RECORD`` to the more descriptive
  ``OFFSCREEN_RENDER``.


0.9.19 (2023-10-25)
~~~~~~~~~~~~~~~~~~~

Added
^^^^^

* Added Gym observation and action spaces for the :class:`isaaclab.envs.RLEnv` class.


0.9.18 (2023-10-23)
~~~~~~~~~~~~~~~~~~~

Added
^^^^^

* Created :class:`isaaclab.sim.converters.asset_converter.AssetConverter` to serve as a base
  class for all asset converters.
* Added :class:`isaaclab.sim.converters.mesh_converter.MeshConverter` to handle loading and conversion
  of mesh files (OBJ, STL and FBX) into USD format.
* Added script ``convert_mesh.py`` to ``source/tools`` to allow users to convert a mesh to USD via command line arguments.

Changed
^^^^^^^

* Renamed the submodule :mod:`isaaclab.sim.loaders` to :mod:`isaaclab.sim.converters` to be more
  general with the functionality of the module.
* Updated ``check_instanceable.py`` script to convert relative paths to absolute paths.


0.9.17 (2023-10-22)
~~~~~~~~~~~~~~~~~~~

Added
^^^^^

* Added setters and getters for term configurations in the :class:`RandomizationManager`, :class:`RewardManager`
  and :class:`TerminationManager` classes. This allows the user to modify the term configurations after the
  manager has been created.
* Added the method :meth:`compute_group` to the :class:`isaaclab.managers.ObservationManager` class to
  compute the observations for only a given group.
* Added the curriculum term for modifying reward weights after certain environment steps.


0.9.16 (2023-10-22)
~~~~~~~~~~~~~~~~~~~

Added
^^^^^

* Added support for keyword arguments for terms in the :class:`isaaclab.managers.ManagerBase`.

Fixed
^^^^^

* Fixed resetting of buffers in the :class:`TerminationManager` class. Earlier, the values were being set
  to ``0.0`` instead of ``False``.


0.9.15 (2023-10-22)
~~~~~~~~~~~~~~~~~~~

Added
^^^^^

* Added base yaw heading and body acceleration into :class:`isaaclab.assets.RigidObjectData` class.
  These quantities are computed inside the :class:`RigidObject` class.

Fixed
^^^^^

* Fixed the :meth:`isaaclab.assets.RigidObject.set_external_force_and_torque` method to correctly
  deal with the body indices.
* Fixed a bug in the :meth:`isaaclab.utils.math.wrap_to_pi` method to prevent self-assignment of
  the input tensor.


0.9.14 (2023-10-21)
~~~~~~~~~~~~~~~~~~~

Added
^^^^^

* Added 2-D drift (i.e. along x and y) to the :class:`isaaclab.sensors.RayCaster` class.
* Added flags to the :class:`isaaclab.sensors.ContactSensorCfg` to optionally obtain the
  sensor origin and air time information. Since these are not required by default, they are
  disabled by default.

Fixed
^^^^^

* Fixed the handling of contact sensor history buffer in the :class:`isaaclab.sensors.ContactSensor` class.
  Earlier, the buffer was not being updated correctly.


0.9.13 (2023-10-20)
~~~~~~~~~~~~~~~~~~~

Fixed
^^^^^

* Fixed the issue with double :obj:`Ellipsis` when indexing tensors with multiple dimensions.
  The fix now uses :obj:`slice(None)` instead of :obj:`Ellipsis` to index the tensors.


0.9.12 (2023-10-18)
~~~~~~~~~~~~~~~~~~~

Fixed
^^^^^

* Fixed bugs in actuator model implementation for actuator nets. Earlier the DC motor clipping was not working.
* Fixed bug in applying actuator model in the :class:`isaaclab.asset.Articulation` class. The new
  implementation caches the outputs from explicit actuator model into the ``joint_pos_*_sim`` buffer to
  avoid feedback loops in the tensor operation.


0.9.11 (2023-10-17)
~~~~~~~~~~~~~~~~~~~

Added
^^^^^

* Added the support for semantic tags into the :class:`isaaclab.sim.spawner.SpawnerCfg` class. This allows
  the user to specify the semantic tags for a prim when spawning it into the scene. It follows the same format as
  Omniverse Replicator.


0.9.10 (2023-10-16)
~~~~~~~~~~~~~~~~~~~

Added
^^^^^

* Added ``--livestream`` and ``--ros`` CLI args to :class:`isaaclab.app.AppLauncher` class.
* Added a static function :meth:`isaaclab.app.AppLauncher.add_app_launcher_args`, which
  appends the arguments needed for :class:`isaaclab.app.AppLauncher` to the argument parser.

Changed
^^^^^^^

* Within :class:`isaaclab.app.AppLauncher`, removed ``REMOTE_DEPLOYMENT`` env-var processing
  in the favor of ``HEADLESS`` and ``LIVESTREAM`` env-vars. These have clearer uses and better parity
  with the CLI args.


0.9.9 (2023-10-12)
~~~~~~~~~~~~~~~~~~

Added
^^^^^

* Added the property :attr:`isaaclab.assets.Articulation.is_fixed_base` to the articulation class to
  check if the base of the articulation is fixed or floating.
* Added the task-space action term corresponding to the differential inverse-kinematics controller.

Fixed
^^^^^

* Simplified the :class:`isaaclab.controllers.DifferentialIKController` to assume that user provides the
  correct end-effector poses and Jacobians. Earlier it was doing internal frame transformations which made the
  code more complicated and error-prone.


0.9.8 (2023-09-30)
~~~~~~~~~~~~~~~~~~

Fixed
^^^^^

* Fixed the boundedness of class objects that register callbacks into the simulator.
  These include devices, :class:`AssetBase`, :class:`SensorBase` and :class:`CommandGenerator`.
  The fix ensures that object gets deleted when the user deletes the object.


0.9.7 (2023-09-26)
~~~~~~~~~~~~~~~~~~

Fixed
^^^^^

* Modified the :class:`isaaclab.markers.VisualizationMarkers` to use the
  :class:`isaaclab.sim.spawner.SpawnerCfg` class instead of their
  own configuration objects. This makes it consistent with the other ways to spawn assets in the scene.

Added
^^^^^

* Added the method :meth:`copy` to configclass to allow copying of configuration objects.


0.9.6 (2023-09-26)
~~~~~~~~~~~~~~~~~~

Fixed
^^^^^

* Changed class-level configuration classes to refer to class types using ``class_type`` attribute instead
  of ``cls`` or ``cls_name``.


0.9.5 (2023-09-25)
~~~~~~~~~~~~~~~~~~

Changed
^^^^^^^

* Added future import of ``annotations`` to have a consistent behavior across Python versions.
* Removed the type-hinting from docstrings to simplify maintenance of the documentation. All type-hints are
  now in the code itself.


0.9.4 (2023-08-29)
~~~~~~~~~~~~~~~~~~

Added
^^^^^

* Added :class:`isaaclab.scene.InteractiveScene`, as the central scene unit that contains all entities
  that are part of the simulation. These include the terrain, sensors, articulations, rigid objects etc.
  The scene groups the common operations of these entities and allows to access them via their unique names.
* Added :mod:`isaaclab.envs` module that contains environment definitions that encapsulate the different
  general (scene, action manager, observation manager) and RL-specific (reward and termination manager) managers.
* Added :class:`isaaclab.managers.SceneEntityCfg` to handle which scene elements are required by the
  manager's terms. This allows the manager to parse useful information from the scene elements, such as the
  joint and body indices, and pass them to the term.
* Added :class:`isaaclab.sim.SimulationContext.RenderMode` to handle different rendering modes based on
  what the user wants to update (viewport, cameras, or UI elements).

Fixed
^^^^^

* Fixed the :class:`isaaclab.command_generators.CommandGeneratorBase` to register a debug visualization
  callback similar to how sensors and robots handle visualization.


0.9.3 (2023-08-23)
~~~~~~~~~~~~~~~~~~

Added
^^^^^

* Enabled the `faulthander <https://docs.python.org/3/library/faulthandler.html>`_ to catch segfaults and print
  the stack trace. This is enabled by default in the :class:`isaaclab.app.AppLauncher` class.

Fixed
^^^^^

* Re-added the :mod:`isaaclab.utils.kit` to the ``compat`` directory and fixed all the references to it.
* Fixed the deletion of Replicator nodes for the :class:`isaaclab.sensors.Camera` class. Earlier, the
  Replicator nodes were not being deleted when the camera was deleted. However, this does not prevent the random
  crashes that happen when the camera is deleted.
* Fixed the :meth:`isaaclab.utils.math.convert_quat` to support both numpy and torch tensors.

Changed
^^^^^^^

* Renamed all the scripts inside the ``test`` directory to follow the convention:

  * ``test_<module_name>.py``: Tests for the module ``<module_name>`` using unittest.
  * ``check_<module_name>``: Check for the module ``<module_name>`` using python main function.


0.9.2 (2023-08-22)
~~~~~~~~~~~~~~~~~~

Added
^^^^^

* Added the ability to color meshes in the :class:`isaaclab.terrain.TerrainGenerator` class. Currently,
  it only supports coloring the mesh randomly (``"random"``), based on the terrain height (``"height"``), and
  no coloring (``"none"``).

Fixed
^^^^^

* Modified the :class:`isaaclab.terrain.TerrainImporter` class to configure visual and physics materials
  based on the configuration object.


0.9.1 (2023-08-18)
~~~~~~~~~~~~~~~~~~

Added
^^^^^

* Introduced three different rotation conventions in the :class:`isaaclab.sensors.Camera` class. These
  conventions are:

  * ``opengl``: the camera is looking down the -Z axis with the +Y axis pointing up
  * ``ros``: the camera is looking down the +Z axis with the +Y axis pointing down
  * ``world``: the camera is looking along the +X axis with the -Z axis pointing down

  These can be used to declare the camera offset in :class:`isaaclab.sensors.CameraCfg.OffsetCfg` class
  and in :meth:`isaaclab.sensors.Camera.set_world_pose` method. Additionally, all conventions are
  saved to :class:`isaaclab.sensors.CameraData` class for easy access.

Changed
^^^^^^^

* Adapted all the sensor classes to follow a structure similar to the :class:`isaaclab.assets.AssetBase`.
  Hence, the spawning and initialization of sensors manually by the users is avoided.
* Removed the :meth:`debug_vis` function since that this functionality is handled by a render callback automatically
  (based on the passed configuration for the :class:`isaaclab.sensors.SensorBaseCfg.debug_vis` flag).


0.9.0 (2023-08-18)
~~~~~~~~~~~~~~~~~~

Added
^^^^^

* Introduces a new set of asset interfaces. These interfaces simplify the spawning of assets into the scene
  and initializing the physics handle by putting that inside post-startup physics callbacks. With this, users
  no longer need to worry about the :meth:`spawn` and :meth:`initialize` calls.
* Added utility methods to :mod:`isaaclab.utils.string` module that resolve regex expressions based
  on passed list of target keys.

Changed
^^^^^^^

* Renamed all references of joints in an articulation from "dof" to "joint". This makes it consistent with the
  terminology used in robotics.

Deprecated
^^^^^^^^^^

* Removed the previous modules for objects and robots. Instead the :class:`Articulation` and :class:`RigidObject`
  should be used.


0.8.12 (2023-08-18)
~~~~~~~~~~~~~~~~~~~

Added
^^^^^

* Added other properties provided by ``PhysicsScene`` to the :class:`isaaclab.sim.SimulationContext`
  class to allow setting CCD, solver iterations, etc.
* Added commonly used functions to the :class:`SimulationContext` class itself to avoid having additional
  imports from Isaac Sim when doing simple tasks such as setting camera view or retrieving the simulation settings.

Fixed
^^^^^

* Switched the notations of default buffer values in :class:`isaaclab.sim.PhysxCfg` from multiplication
  to scientific notation to avoid confusion with the values.


0.8.11 (2023-08-18)
~~~~~~~~~~~~~~~~~~~

Added
^^^^^

* Adds utility functions and configuration objects in the :mod:`isaaclab.sim.spawners`
  to create the following prims in the scene:

  * :mod:`isaaclab.sim.spawners.from_file`: Create a prim from a USD/URDF file.
  * :mod:`isaaclab.sim.spawners.shapes`: Create USDGeom prims for shapes (box, sphere, cylinder, capsule, etc.).
  * :mod:`isaaclab.sim.spawners.materials`: Create a visual or physics material prim.
  * :mod:`isaaclab.sim.spawners.lights`: Create a USDLux prim for different types of lights.
  * :mod:`isaaclab.sim.spawners.sensors`: Create a USD prim for supported sensors.

Changed
^^^^^^^

* Modified the :class:`SimulationContext` class to take the default physics material using the material spawn
  configuration object.


0.8.10 (2023-08-17)
~~~~~~~~~~~~~~~~~~~

Added
^^^^^

* Added methods for defining different physics-based schemas in the :mod:`isaaclab.sim.schemas` module.
  These methods allow creating the schema if it doesn't exist at the specified prim path and modify
  its properties based on the configuration object.


0.8.9 (2023-08-09)
~~~~~~~~~~~~~~~~~~

Changed
^^^^^^^

* Moved the :class:`isaaclab.asset_loader.UrdfLoader` class to the :mod:`isaaclab.sim.loaders`
  module to make it more accessible to the user.


0.8.8 (2023-08-09)
~~~~~~~~~~~~~~~~~~

Added
^^^^^

* Added configuration classes and functions for setting different physics-based schemas in the
  :mod:`isaaclab.sim.schemas` module. These allow modifying properties of the physics solver
  on the asset using configuration objects.


0.8.7 (2023-08-03)
~~~~~~~~~~~~~~~~~~

Fixed
^^^^^

* Added support for `__post_init__ <https://docs.python.org/3/library/dataclasses.html#post-init-processing>`_ in
  the :class:`isaaclab.utils.configclass` decorator.


0.8.6 (2023-08-03)
~~~~~~~~~~~~~~~~~~

Added
^^^^^

* Added support for callable classes in the :class:`isaaclab.managers.ManagerBase`.


0.8.5 (2023-08-03)
~~~~~~~~~~~~~~~~~~

Fixed
^^^^^

* Fixed the :class:`isaaclab.markers.Visualizationmarkers` class so that the markers are not visible in camera rendering mode.

Changed
^^^^^^^

* Simplified the creation of the point instancer in the :class:`isaaclab.markers.Visualizationmarkers` class. It now creates a new
  prim at the next available prim path if a prim already exists at the given path.


0.8.4 (2023-08-02)
~~~~~~~~~~~~~~~~~~

Added
^^^^^

* Added the :class:`isaaclab.sim.SimulationContext` class to the :mod:`isaaclab.sim` module.
  This class inherits from the :class:`isaacsim.core.api.simulation_context.SimulationContext` class and adds
  the ability to create a simulation context from a configuration object.


0.8.3 (2023-08-02)
~~~~~~~~~~~~~~~~~~

Changed
^^^^^^^

* Moved the :class:`ActuatorBase` class to the :mod:`isaaclab.actuators.actuator_base` module.
* Renamed the :mod:`isaaclab.actuators.actuator` module to :mod:`isaaclab.actuators.actuator_pd`
  to make it more explicit that it contains the PD actuator models.


0.8.2 (2023-08-02)
~~~~~~~~~~~~~~~~~~

Changed
^^^^^^^

* Cleaned up the :class:`isaaclab.terrain.TerrainImporter` class to take all the parameters from the configuration
  object. This makes it consistent with the other classes in the package.
* Moved the configuration classes for terrain generator and terrain importer into separate files to resolve circular
  dependency issues.


0.8.1 (2023-08-02)
~~~~~~~~~~~~~~~~~~

Fixed
^^^^^

* Added a hack into :class:`isaaclab.app.AppLauncher` class to remove Isaac Lab packages from the path before launching
  the simulation application. This prevents the warning messages that appears when the user launches the ``SimulationApp``.

Added
^^^^^

* Enabled necessary viewport extensions in the :class:`isaaclab.app.AppLauncher` class itself if ``VIEWPORT_ENABLED``
  flag is true.


0.8.0 (2023-07-26)
~~~~~~~~~~~~~~~~~~

Added
^^^^^

* Added the :class:`ActionManager` class to the :mod:`isaaclab.managers` module to handle actions in the
  environment through action terms.
* Added contact force history to the :class:`isaaclab.sensors.ContactSensor` class. The history is stored
  in the ``net_forces_w_history`` attribute of the sensor data.

Changed
^^^^^^^

* Implemented lazy update of buffers in the :class:`isaaclab.sensors.SensorBase` class. This allows the user
  to update the sensor data only when required, i.e. when the data is requested by the user. This helps avoid double
  computation of sensor data when a reset is called in the environment.

Deprecated
^^^^^^^^^^

* Removed the support for different backends in the sensor class. We only use Pytorch as the backend now.
* Removed the concept of actuator groups. They are now handled by the :class:`isaaclab.managers.ActionManager`
  class. The actuator models are now directly handled by the robot class itself.


0.7.4 (2023-07-26)
~~~~~~~~~~~~~~~~~~

Changed
^^^^^^^

* Changed the behavior of the :class:`isaaclab.terrains.TerrainImporter` class. It now expects the terrain
  type to be specified in the configuration object. This allows the user to specify everything in the configuration
  object and not have to do an explicit call to import a terrain.

Fixed
^^^^^

* Fixed setting of quaternion orientations inside the :class:`isaaclab.markers.Visualizationmarkers` class.
  Earlier, the orientation was being set into the point instancer in the wrong order (``wxyz`` instead of ``xyzw``).


0.7.3 (2023-07-25)
~~~~~~~~~~~~~~~~~~

Fixed
^^^^^

* Fixed the issue with multiple inheritance in the :class:`isaaclab.utils.configclass` decorator.
  Earlier, if the inheritance tree was more than one level deep and the lowest level configuration class was
  not updating its values from the middle level classes.


0.7.2 (2023-07-24)
~~~~~~~~~~~~~~~~~~

Added
^^^^^

* Added the method :meth:`replace` to the :class:`isaaclab.utils.configclass` decorator to allow
  creating a new configuration object with values replaced from keyword arguments. This function internally
  calls the `dataclasses.replace <https://docs.python.org/3/library/dataclasses.html#dataclasses.replace>`_.

Fixed
^^^^^

* Fixed the handling of class types as member values in the :meth:`isaaclab.utils.configclass`. Earlier it was
  throwing an error since class types were skipped in the if-else block.


0.7.1 (2023-07-22)
~~~~~~~~~~~~~~~~~~

Added
^^^^^

* Added the :class:`TerminationManager`, :class:`CurriculumManager`, and :class:`RandomizationManager` classes
  to the :mod:`isaaclab.managers` module to handle termination, curriculum, and randomization respectively.


0.7.0 (2023-07-22)
~~~~~~~~~~~~~~~~~~

Added
^^^^^

* Created a new :mod:`isaaclab.managers` module for all the managers related to the environment / scene.
  This includes the :class:`isaaclab.managers.ObservationManager` and :class:`isaaclab.managers.RewardManager`
  classes that were previously in the :mod:`isaaclab.utils.mdp` module.
* Added the :class:`isaaclab.managers.ManagerBase` class to handle the creation of managers.
* Added configuration classes for :class:`ObservationTermCfg` and :class:`RewardTermCfg` to allow easy creation of
  observation and reward terms.

Changed
^^^^^^^

* Changed the behavior of :class:`ObservationManager` and :class:`RewardManager` classes to accept the key ``func``
  in each configuration term to be a callable. This removes the need to inherit from the base class
  and allows more reusability of the functions across different environments.
* Moved the old managers to the :mod:`isaaclab.compat.utils.mdp` module.
* Modified the necessary scripts to use the :mod:`isaaclab.compat.utils.mdp` module.


0.6.2 (2023-07-21)
~~~~~~~~~~~~~~~~~~

Added
^^^^^

* Added the :mod:`isaaclab.command_generators` to generate different commands based on the desired task.
  It allows the user to generate commands for different tasks in the same environment without having to write
  custom code for each task.


0.6.1 (2023-07-16)
~~~~~~~~~~~~~~~~~~

Fixed
^^^^^

* Fixed the :meth:`isaaclab.utils.math.quat_apply_yaw` to compute the yaw quaternion correctly.

Added
^^^^^

* Added functions to convert string and callable objects in :mod:`isaaclab.utils.string`.


0.6.0 (2023-07-16)
~~~~~~~~~~~~~~~~~~

Added
^^^^^

* Added the argument :attr:`sort_keys` to the :meth:`isaaclab.utils.io.yaml.dump_yaml` method to allow
  enabling/disabling of sorting of keys in the output yaml file.

Fixed
^^^^^

* Fixed the ordering of terms in :mod:`isaaclab.utils.configclass` to be consistent in the order in which
  they are defined. Previously, the ordering was done alphabetically which made it inconsistent with the order in which
  the parameters were defined.

Changed
^^^^^^^

* Changed the default value of the argument :attr:`sort_keys` in the :meth:`isaaclab.utils.io.yaml.dump_yaml`
  method to ``False``.
* Moved the old config classes in :mod:`isaaclab.utils.configclass` to
  :mod:`isaaclab.compat.utils.configclass` so that users can still run their old code where alphabetical
  ordering was used.


0.5.0 (2023-07-04)
~~~~~~~~~~~~~~~~~~

Added
^^^^^

* Added a generalized :class:`isaaclab.sensors.SensorBase` class that leverages the ideas of views to
  handle multiple sensors in a single class.
* Added the classes :class:`isaaclab.sensors.RayCaster`, :class:`isaaclab.sensors.ContactSensor`,
  and :class:`isaaclab.sensors.Camera` that output a batched tensor of sensor data.

Changed
^^^^^^^

* Renamed the parameter ``sensor_tick`` to ``update_freq`` to make it more intuitive.
* Moved the old sensors in :mod:`isaaclab.sensors` to :mod:`isaaclab.compat.sensors`.
* Modified the standalone scripts to use the :mod:`isaaclab.compat.sensors` module.


0.4.4 (2023-07-05)
~~~~~~~~~~~~~~~~~~

Fixed
^^^^^

* Fixed the :meth:`isaaclab.terrains.trimesh.utils.make_plane` method to handle the case when the
  plane origin does not need to be centered.
* Added the :attr:`isaaclab.terrains.TerrainGeneratorCfg.seed` to make generation of terrains reproducible.
  The default value is ``None`` which means that the seed is not set.

Changed
^^^^^^^

* Changed the saving of ``origins`` in :class:`isaaclab.terrains.TerrainGenerator` class to be in CSV format
  instead of NPY format.


0.4.3 (2023-06-28)
~~~~~~~~~~~~~~~~~~

Added
^^^^^

* Added the :class:`isaaclab.markers.PointInstancerMarker` class that wraps around
  `UsdGeom.PointInstancer <https://graphics.pixar.com/usd/dev/api/class_usd_geom_point_instancer.html>`_
  to directly work with torch and numpy arrays.

Changed
^^^^^^^

* Moved the old markers in :mod:`isaaclab.markers` to :mod:`isaaclab.compat.markers`.
* Modified the standalone scripts to use the :mod:`isaaclab.compat.markers` module.


0.4.2 (2023-06-28)
~~~~~~~~~~~~~~~~~~

Added
^^^^^

* Added the sub-module :mod:`isaaclab.terrains` to allow procedural generation of terrains and supporting
  importing of terrains from different sources (meshes, usd files or default ground plane).


0.4.1 (2023-06-27)
~~~~~~~~~~~~~~~~~~

* Added the :class:`isaaclab.app.AppLauncher` class to allow controlled instantiation of
  the SimulationApp and extension loading for remote deployment and ROS bridges.

Changed
^^^^^^^

* Modified all standalone scripts to use the :class:`isaaclab.app.AppLauncher` class.


0.4.0 (2023-05-27)
~~~~~~~~~~~~~~~~~~

Added
^^^^^

* Added a helper class :class:`isaaclab.asset_loader.UrdfLoader` that converts a URDF file to instanceable USD
  file based on the input configuration object.


0.3.2 (2023-04-27)
~~~~~~~~~~~~~~~~~~

Fixed
^^^^^

* Added safe-printing of functions while using the :meth:`isaaclab.utils.dict.print_dict` function.


0.3.1 (2023-04-23)
~~~~~~~~~~~~~~~~~~

Added
^^^^^

* Added a modified version of ``lula_franka_gen.urdf`` which includes an end-effector frame.
* Added a standalone script ``play_rmpflow.py`` to show RMPFlow controller.

Fixed
^^^^^

* Fixed the splitting of commands in the :meth:`ActuatorGroup.compute` method. Earlier it was reshaping the
  commands to the shape ``(num_actuators, num_commands)`` which was causing the commands to be split incorrectly.
* Fixed the processing of actuator command in the :meth:`RobotBase._process_actuators_cfg` to deal with multiple
  command types when using "implicit" actuator group.

0.3.0 (2023-04-20)
~~~~~~~~~~~~~~~~~~

Fixed
^^^^^

* Added the destructor to the keyboard devices to unsubscribe from carb.

Added
^^^^^

* Added the :class:`Se2Gamepad` and :class:`Se3Gamepad` for gamepad teleoperation support.


0.2.8 (2023-04-10)
~~~~~~~~~~~~~~~~~~

Fixed
^^^^^

* Fixed bugs in :meth:`axis_angle_from_quat` in the ``isaaclab.utils.math`` to handle quaternion with negative w component.
* Fixed bugs in :meth:`subtract_frame_transforms` in the ``isaaclab.utils.math`` by adding the missing final rotation.


0.2.7 (2023-04-07)
~~~~~~~~~~~~~~~~~~

Fixed
^^^^^

* Fixed repetition in applying mimic multiplier for "p_abs" in the :class:`GripperActuatorGroup` class.
* Fixed bugs in :meth:`reset_buffers` in the :class:`RobotBase` and :class:`LeggedRobot` classes.

0.2.6 (2023-03-16)
~~~~~~~~~~~~~~~~~~

Added
^^^^^

* Added the :class:`CollisionPropertiesCfg` to rigid/articulated object and robot base classes.
* Added the :class:`PhysicsMaterialCfg` to the :class:`SingleArm` class for tool sites.

Changed
^^^^^^^

* Changed the default control mode of the :obj:`PANDA_HAND_MIMIC_GROUP_CFG` to be from ``"v_abs"`` to ``"p_abs"``.
  Using velocity control for the mimic group can cause the hand to move in a jerky manner.


0.2.5 (2023-03-08)
~~~~~~~~~~~~~~~~~~

Fixed
^^^^^

* Fixed the indices used for the Jacobian and dynamics quantities in the :class:`MobileManipulator` class.


0.2.4 (2023-03-04)
~~~~~~~~~~~~~~~~~~

Added
^^^^^

* Added :meth:`apply_nested_physics_material` to the ``isaaclab.utils.kit``.
* Added the :meth:`sample_cylinder` to sample points from a cylinder's surface.
* Added documentation about the issue in using instanceable asset as markers.

Fixed
^^^^^

* Simplified the physics material application in the rigid object and legged robot classes.

Removed
^^^^^^^

* Removed the ``geom_prim_rel_path`` argument in the :class:`RigidObjectCfg.MetaInfoCfg` class.


0.2.3 (2023-02-24)
~~~~~~~~~~~~~~~~~~

Fixed
^^^^^

* Fixed the end-effector body index used for getting the Jacobian in the :class:`SingleArm` and :class:`MobileManipulator` classes.


0.2.2 (2023-01-27)
~~~~~~~~~~~~~~~~~~

Fixed
^^^^^

* Fixed the :meth:`set_world_pose_ros` and :meth:`set_world_pose_from_view` in the :class:`Camera` class.

Deprecated
^^^^^^^^^^

* Removed the :meth:`set_world_pose_from_ypr` method from the :class:`Camera` class.


0.2.1 (2023-01-26)
~~~~~~~~~~~~~~~~~~

Fixed
^^^^^

* Fixed the :class:`Camera` class to support different fisheye projection types.


0.2.0 (2023-01-25)
~~~~~~~~~~~~~~~~~~

Added
^^^^^

* Added support for warp backend in camera utilities.
* Extended the ``play_camera.py`` with ``--gpu`` flag to use GPU replicator backend.

0.1.1 (2023-01-24)
~~~~~~~~~~~~~~~~~~

Fixed
^^^^^

* Fixed setting of physics material on the ground plane when using :meth:`isaaclab.utils.kit.create_ground_plane` function.


0.1.0 (2023-01-17)
~~~~~~~~~~~~~~~~~~

Added
^^^^^

* Initial release of the extension with experimental API.
* Available robot configurations:

  * **Quadrupeds:** Unitree A1, ANYmal B, ANYmal C
  * **Single-arm manipulators:** Franka Emika arm, UR5
  * **Mobile manipulators:** Clearpath Ridgeback with Franka Emika arm or UR5<|MERGE_RESOLUTION|>--- conflicted
+++ resolved
@@ -1,21 +1,28 @@
 Changelog
 ---------
 
-<<<<<<< HEAD
 0.48.0 (2025-11-03)
 ~~~~~~~~~~~~~~~~~~~
-=======
-0.47.11 (2025-11-03)
-~~~~~~~~~~~~~~~~~~~~
->>>>>>> 23e935c3
-
-Fixed
-^^^^^
-
-<<<<<<< HEAD
+
+Changed
+^^^^^^^
+
+* Detected contacts are reported with the threshold of 0.0 (instead of 1.0). This increases the sensititfy of contact
+  detection.
+
+Fixed
+^^^^^
+
 * Removed passing the boolean flag to :meth:`isaaclab.sim.schemas.activate_contact_sensors` when activating contact
   sensors. This was incorrectly modifying the threshold attribute to 1.0 when contact sensors were activated.
-=======
+
+
+0.47.11 (2025-11-03)
+~~~~~~~~~~~~~~~~~~~~
+
+Fixed
+^^^^^
+
 * Fixed the bug where effort limits were being overridden in :class:`~isaaclab.actuators.ActuatorBase` when the ``effort_limit`` parameter is set to None.
 * Corrected the unit tests for three effort limit scenarios with proper assertions
 
@@ -28,15 +35,10 @@
 
 * Added ``num_rerenders_on_reset`` parameter to ManagerBasedEnvCfg and DirectRLEnvCfg to configure the number
   of render steps to perform after reset. This enables more control over DLSS rendering behavior after reset.
->>>>>>> 23e935c3
-
-Changed
-^^^^^^^
-
-<<<<<<< HEAD
-* Detected contacts are reported with the threshold of 0.0 (instead of 1.0). This increases the sensititfy of contact
-  detection.
-=======
+
+Changed
+^^^^^^^
+
 * Added deprecation warning for ``rerender_on_reset`` parameter in ManagerBasedEnv and DirectRLEnv.
 
 
@@ -59,7 +61,6 @@
 ^^^^^
 
 * Added parameter :attr:`~isaaclab.terrains.TerrainImporterCfg.use_terrain_origins` to allow generated sub terrains with grid origins.
->>>>>>> 23e935c3
 
 
 0.47.7 (2025-10-31)
