Changelog
---------

<<<<<<< HEAD
0.36.5 (2025-03-24)
~~~~~~~~~~~~~~~~~~~

Changed
^^^^^^^

* Changed all calls to :meth:`~isaaclab.utils.math.quat_rotate` and :meth:`~isaaclab.utils.math.quat_rotate_inverse` to
  :meth:`~isaaclab.utils.math.quat_apply` and :meth:`~isaaclab.utils.math.quat_apply_inverse` for speed.
* Added deprecation warning for :meth:`~isaaclab.utils.math.quat_rotate` and
  :meth:`~isaaclab.utils.math.quat_rotate_inverse`


0.36.4 (2025-03-24)
=======
0.39.0 (2025-05-03)
>>>>>>> fe6ee746
~~~~~~~~~~~~~~~~~~~

Added
^^^^^

* Added check in RecorderManager to ensure that the success indicator is only set if the termination manager is present.
* Added semantic tags in :func:`isaaclab.sim.spawners.from_files.spawn_ground_plane`.
  This allows for :attr:`semantic_segmentation_mapping` to be used when using the ground plane spawner.


0.38.0 (2025-04-01)
~~~~~~~~~~~~~~~~~~~

Added
~~~~~

* Added the :meth:`~isaaclab.env.mdp.observations.joint_effort`


0.37.0 (2025-04-01)
~~~~~~~~~~~~~~~~~~~

Added
^^^^^

* Added :meth:`~isaaclab.envs.mdp.observations.body_pose_w`
* Added :meth:`~isaaclab.envs.mdp.observations.body_projected_gravity_b`


0.36.23 (2025-04-24)
~~~~~~~~~~~~~~~~~~~~

Fixed
^^^^^

* Fixed ``return_latest_camera_pose`` option in :class:`~isaaclab.sensors.TiledCameraCfg` from not being used to the
  argument ``update_latest_camera_pose`` in :class:`~isaaclab.sensors.CameraCfg` with application in both
  :class:`~isaaclab.sensors.Camera` and :class:`~isaaclab.sensors.TiledCamera`.


0.36.22 (2025-04-23)
~~~~~~~~~~~~~~~~~~~~

Fixed
^^^^^^^

* Adds correct type check for ManagerTermBase class in event_manager.py.


0.36.21 (2025-04-15)
~~~~~~~~~~~~~~~~~~~~

Changed
^^^^^^^

* Removed direct call of qpsovlers library from pink_ik controller and changed solver from quadprog to osqp.


0.36.20 (2025-04-09)
~~~~~~~~~~~~~~~~~~~~

Changed
^^^^^^^

* Added call to set cuda device after each ``app.update()`` call in :class:`~isaaclab.sim.SimulationContext`.
  This is now required for multi-GPU workflows because some underlying logic in ``app.update()`` is modifying
  the cuda device, which results in NCCL errors on distributed setups.


0.36.19 (2025-04-01)
~~~~~~~~~~~~~~~~~~~~

Fixed
^^^^^

* Added check in RecorderManager to ensure that the success indicator is only set if the termination manager is present.


0.36.18 (2025-03-26)
~~~~~~~~~~~~~~~~~~~~

Added
^^^^^

* Added a dynamic text instruction widget that provides real-time feedback
  on the number of successful recordings during demonstration sessions.


0.36.17 (2025-03-26)
~~~~~~~~~~~~~~~~~~~~

Changed
^^^^^^^

* Added override in AppLauncher to apply patch for ``pxr.Gf.Matrix4d`` to work with Pinocchio 2.7.0.


0.36.16 (2025-03-25)
~~~~~~~~~~~~~~~~~~~~

Changed
^^^^^^^

* Modified rendering mode default behavior when the launcher arg :attr:`enable_cameras` is not set.


0.36.15 (2025-03-25)
~~~~~~~~~~~~~~~~~~~~

Added
^^^^^

* Added near plane distance configuration for XR device.


0.36.14 (2025-03-24)
~~~~~~~~~~~~~~~~~~~~

Changed
^^^^^^^

* Changed default render settings in :class:`~isaaclab.sim.SimulationCfg` to None, which means that
  the default settings will be used from the experience files and the double definition is removed.


0.36.13 (2025-03-24)
~~~~~~~~~~~~~~~~~~~~

Added
^^^^^

* Added headpose support to OpenXRDevice.


0.36.12 (2025-03-19)
~~~~~~~~~~~~~~~~~~~~

Added
^^^^^

* Added parameter to show warning if Pink IK solver fails to find a solution.


0.36.11 (2025-03-19)
~~~~~~~~~~~~~~~~~~~~

Fixed
^^^^^

* Fixed default behavior of :class:`~isaaclab.actuators.ImplicitActuator` if no :attr:`effort_limits_sim` or
  :attr:`effort_limit` is set.


0.36.10 (2025-03-17)
~~~~~~~~~~~~~~~~~~~~

Fixed
^^^^^

* App launcher to update the cli arguments if conditional defaults are used.


0.36.9 (2025-03-18)
~~~~~~~~~~~~~~~~~~~

Added
^^^^^^^

* Xr rendering mode, which is default when xr is used.


0.36.8 (2025-03-17)
~~~~~~~~~~~~~~~~~~~

Fixed
^^^^^

* Removed ``scalar_first`` from scipy function usage to support older versions of scipy.


0.36.7 (2025-03-14)
~~~~~~~~~~~~~~~~~~~

Fixed
^^^^^

* Changed the import structure to only import ``pinocchio`` when ``pink-ik`` or ``dex-retargeting`` is being used.
  This also solves for the problem that ``pink-ik`` and ``dex-retargeting`` are not supported in windows.
* Removed ``isaacsim.robot_motion.lula`` and ``isaacsim.robot_motion.motion_generation`` from the default loaded Isaac Sim extensions.
* Moved pink ik action config to a separate file.


0.36.6 (2025-03-13)
~~~~~~~~~~~~~~~~~~~

Fixed
^^^^^

* Worked around an issue where the render mode is set to ``"RayTracedLighting"`` instead of ``"RaytracedLighting"`` by
  some dependencies.


0.36.5 (2025-03-11)
~~~~~~~~~~~~~~~~~~~

Added
^^^^^^^

* Added 3 rendering mode presets: performance, balanced, and quality.
* Preset settings are stored in ``apps/rendering_modes``.
* Presets can be set with cli arg ``--rendering_mode`` or with :class:`RenderCfg`.
* Preset rendering settings can be overwritten with :class:`RenderCfg`.
* :class:`RenderCfg` supports all native RTX carb settings.

Changed
^^^^^^^
* :class:`RenderCfg` default settings are unset.


0.36.4 (2025-03-11)
~~~~~~~~~~~~~~~~~~~

Changed
^^^^^^^

* Updated the OpenXR kit file ``isaaclab.python.xr.openxr.kit`` to inherit from ``isaaclab.python.kit`` instead of
  ``isaaclab.python.rendering.kit`` which is not appropriate.


0.36.3 (2025-03-10)
~~~~~~~~~~~~~~~~~~~~

Changed
^^^^^^^

* Added the PinkIKController controller class that interfaces Isaac Lab with the Pink differential inverse kinematics solver
  to allow control of multiple links in a robot using a single solver.


0.36.2 (2025-03-07)
~~~~~~~~~~~~~~~~~~~~

Changed
^^^^^^^

* Allowed users to exit on 1 Ctrl+C instead of consecutive 2 key strokes.
* Allowed physics reset during simulation through :meth:`reset` in :class:`~isaaclab.sim.SimulationContext`.


0.36.1 (2025-03-10)
~~~~~~~~~~~~~~~~~~~

Added
^^^^^

* Added :attr:`semantic_segmentation_mapping` for camera configs to allow specifying colors for semantics.


0.36.0 (2025-03-07)
~~~~~~~~~~~~~~~~~~~

Removed
^^^^^^^

* Removed the storage of tri-meshes and warp meshes inside the :class:`~isaaclab.terrains.TerrainImporter` class.
  Initially these meshes were added for ray-casting purposes. However, since the ray-caster reads the terrains
  directly from the USD files, these meshes are no longer needed.
* Deprecated the :attr:`warp_meshes` and :attr:`meshes` attributes from the
  :class:`~isaaclab.terrains.TerrainImporter` class. These attributes now return an empty dictionary
  with a deprecation warning.

Changed
^^^^^^^

* Changed the prim path of the "plane" terrain inside the :class:`~isaaclab.terrains.TerrainImporter` class.
  Earlier, the terrain was imported directly as the importer's prim path. Now, the terrain is imported as
  ``{importer_prim_path}/{name}``, where ``name`` is the name of the terrain.


0.35.0 (2025-03-07)
~~~~~~~~~~~~~~~~~~~

* Improved documentation of various attributes in the :class:`~isaaclab.assets.ArticulationData` class to make
  it clearer which values represent the simulation and internal class values. In the new convention,
  the ``default_xxx`` attributes are whatever the user configured from their configuration of the articulation
  class, while the ``xxx`` attributes are the values from the simulation.
* Updated the soft joint position limits inside the :meth:`~isaaclab.assets.Articulation.write_joint_pos_limits_to_sim`
  method to use the new limits passed to the function.
* Added setting of :attr:`~isaaclab.assets.ArticulationData.default_joint_armature` and
  :attr:`~isaaclab.assets.ArticulationData.default_joint_friction` attributes in the
  :class:`~isaaclab.assets.Articulation` class based on user configuration.

Changed
^^^^^^^

* Removed unnecessary buffer creation operations inside the :class:`~isaaclab.assets.Articulation` class.
  Earlier, the class initialized a variety of buffer data with zeros and in the next function assigned
  them the value from PhysX. This made the code bulkier and more complex for no reason.
* Renamed parameters for a consistent nomenclature. These changes are backwards compatible with previous releases
  with a deprecation warning for the old names.

  * ``joint_velocity_limits`` → ``joint_vel_limits`` (to match attribute ``joint_vel`` and ``joint_vel_limits``)
  * ``joint_limits`` → ``joint_pos_limits`` (to match attribute ``joint_pos`` and ``soft_joint_pos_limits``)
  * ``default_joint_limits`` → ``default_joint_pos_limits``
  * ``write_joint_limits_to_sim`` → ``write_joint_position_limit_to_sim``
  * ``joint_friction`` → ``joint_friction_coeff``
  * ``default_joint_friction`` → ``default_joint_friction_coeff``
  * ``write_joint_friction_to_sim`` → ``write_joint_friction_coefficient_to_sim``
  * ``fixed_tendon_limit`` → ``fixed_tendon_pos_limits``
  * ``default_fixed_tendon_limit`` → ``default_fixed_tendon_pos_limits``
  * ``set_fixed_tendon_limit`` → ``set_fixed_tendon_position_limit``


0.34.13 (2025-03-06)
~~~~~~~~~~~~~~~~~~~~

Added
^^^^^

* Added a new event mode called "prestartup", which gets called right after the scene design is complete
  and before the simulation is played.
* Added a callback to resolve the scene entity configurations separately once the simulation plays,
  since the scene entities cannot be resolved before the simulation starts playing
  (as we currently rely on PhysX to provide us with the joint/body ordering)


0.34.12 (2025-03-06)
~~~~~~~~~~~~~~~~~~~~

Added
^^^^^

* Updated the mimic API :meth:`target_eef_pose_to_action` in :class:`isaaclab.envs.ManagerBasedRLMimicEnv` to take a dictionary of
  eef noise values instead of a single noise value.
* Added support for optional subtask constraints based on DexMimicGen to the mimic configuration class :class:`isaaclab.envs.MimicEnvCfg`.
* Enabled data compression in HDF5 dataset file handler :class:`isaaclab.utils.datasets.hdf5_dataset_file_handler.HDF5DatasetFileHandler`.


0.34.11 (2025-03-04)
~~~~~~~~~~~~~~~~~~~~

Fixed
^^^^^

* Fixed issue in :class:`~isaaclab.sensors.TiledCamera` and :class:`~isaaclab.sensors.Camera` where segmentation outputs only display the first tile
  when scene instancing is enabled. A workaround is added for now to disable instancing when segmentation
  outputs are requested.


0.34.10 (2025-03-04)
~~~~~~~~~~~~~~~~~~~~

Fixed
^^^^^

* Fixed the issue of misalignment in the motion vectors from the :class:`TiledCamera`
  with other modalities such as RGBA and depth.


0.34.9 (2025-03-04)
~~~~~~~~~~~~~~~~~~~

Added
^^^^^

* Added methods inside the :class:`omni.isaac.lab.assets.Articulation` class to set the joint
  position and velocity for the articulation. Previously, the joint position and velocity could
  only be set using the :meth:`omni.isaac.lab.assets.Articulation.write_joint_state_to_sim` method,
  which didn't allow setting the joint position and velocity separately.


0.34.8 (2025-03-02)
~~~~~~~~~~~~~~~~~~~

Fixed
^^^^^

* Fixed the propagation of the :attr:`activate_contact_sensors` attribute to the
  :class:`~isaaclab.sim.spawners.wrappers.wrappers_cfg.MultiAssetSpawnerCfg` class. Previously, this value
  was always set to False, which led to incorrect contact sensor settings for the spawned assets.


0.34.7 (2025-03-02)
~~~~~~~~~~~~~~~~~~~

Changed
^^^^^^^

* Enabled the physics flag for disabling contact processing in the :class:`~isaaclab.sim.SimulationContact`
  class. This means that by default, no contact reporting is done by the physics engine, which should provide
  a performance boost in simulations with no contact processing requirements.
* Disabled the physics flag for disabling contact processing in the :class:`~isaaclab.sensors.ContactSensor`
  class when the sensor is created to allow contact reporting for the sensor.

Removed
^^^^^^^

* Removed the attribute ``disable_contact_processing`` from :class:`~isaaclab.sim.SimulationContact`.


0.34.6 (2025-03-01)
~~~~~~~~~~~~~~~~~~~

Added
^^^^^

* Added a new attribute :attr:`is_implicit_model` to the :class:`isaaclab.actuators.ActuatorBase` class to
  indicate if the actuator model is implicit or explicit. This helps checking that the correct model type
  is being used when initializing the actuator models.

Fixed
^^^^^

* Added copy of configurations to :class:`~isaaclab.assets.AssetBase` and :class:`~isaaclab.sensors.SensorBase`
  to prevent modifications of the configurations from leaking outside of the classes.
* Fixed the case where setting velocity/effort limits for the simulation in the
  :class:`~isaaclab.actuators.ActuatorBaseCfg` class was not being used to update the actuator-specific
  velocity/effort limits.

Changed
^^^^^^^

* Moved warnings and checks for implicit actuator models to the :class:`~isaaclab.actuators.ImplicitActuator` class.
* Reverted to IsaacLab v1.3 behavior where :attr:`isaaclab.actuators.ImplicitActuatorCfg.velocity_limit`
  attribute was not used for setting the velocity limits in the simulation. This makes it possible to deploy
  policies from previous release without any changes. If users want to set the velocity limits for the simulation,
  they should use the :attr:`isaaclab.actuators.ImplicitActuatorCfg.velocity_limit_sim` attribute instead.


0.34.5 (2025-02-28)
~~~~~~~~~~~~~~~~~~~

Added
^^^^^

* Added IP address support for WebRTC livestream to allow specifying IP address to stream across networks.
  This feature requires an updated livestream extension, which is current only available in the pre-built Isaac Lab 2.0.1 docker image.
  Support for other Isaac Sim builds will become available in Isaac Sim 5.0.


0.34.4 (2025-02-27)
~~~~~~~~~~~~~~~~~~~~

Added
^^^^^

* Refactored retargeting code from Se3Handtracking class into separate modules for better modularity
* Added scaffolding for developing additional retargeters (e.g. dex)


0.34.3 (2025-02-26)
~~~~~~~~~~~~~~~~~~~

Added
^^^^^

* Enablec specifying the placement of the simulation when viewed in an XR device. This is achieved by
  adding an ``XrCfg`` environment configuration with ``anchor_pos`` and ``anchor_rot`` parameters.


0.34.2 (2025-02-21)
~~~~~~~~~~~~~~~~~~~

Fixed
^^^^^

* Fixed setting of root velocities inside the event term :meth:`reset_root_state_from_terrain`. Earlier, the indexing
  based on the environment IDs was missing.


0.34.1 (2025-02-17)
~~~~~~~~~~~~~~~~~~~

Fixed
^^^^^

* Ensured that the loaded torch JIT models inside actuator networks are correctly set to eval mode
  to prevent any unexpected behavior during inference.


0.34.0 (2025-02-14)
~~~~~~~~~~~~~~~~~~~

Fixed
^^^^^

* Added attributes :attr:`velocity_limits_sim` and :attr:`effort_limits_sim` to the
  :class:`isaaclab.actuators.ActuatorBaseCfg` class to separate solver limits from actuator limits.


0.33.17 (2025-02-13)
~~~~~~~~~~~~~~~~~~~~

Fixed
^^^^^

* Fixed Imu sensor based observations at first step by updating scene during initialization for
  :class:`~isaaclab.envs.ManagerBasedEnv`, :class:`~isaaclab.envs.DirectRLEnv`, and :class:`~isaaclab.envs.DirectMARLEnv`


0.33.16 (2025-02-09)
~~~~~~~~~~~~~~~~~~~~

Fixed
^^^^^

* Removes old deprecation warning from :attr:`isaaclab.assets.RigidObectData.body_state_w`


0.33.15 (2025-02-09)
~~~~~~~~~~~~~~~~~~~~

Fixed
^^^^^

* Fixed not updating the ``drift`` when calling :func:`~isaaclab.sensors.RayCaster.reset`


0.33.14 (2025-02-01)
~~~~~~~~~~~~~~~~~~~~

Fixed
^^^^^

* Fixed not updating the timestamp of ``body_link_state_w`` and ``body_com_state_w`` when ``write_root_pose_to_sim`` and ``write_joint_state_to_sim`` in the ``Articulation`` class are called.


0.33.13 (2025-01-30)
~~~~~~~~~~~~~~~~~~~~

* Fixed resampling of interval time left for the next event in the :class:`~isaaclab.managers.EventManager`
  class. Earlier, the time left for interval-based events was not being resampled on episodic resets. This led
  to the event being triggered at the wrong time after the reset.


0.33.12 (2025-01-28)
~~~~~~~~~~~~~~~~~~~~

Fixed
^^^^^

* Fixed missing import in ``line_plot.py``


0.33.11 (2025-01-25)
~~~~~~~~~~~~~~~~~~~~

Added
^^^^^

* Added :attr:`isaaclab.scene.InteractiveSceneCfg.filter_collisions` to allow specifying whether collision masking across environments is desired.

Changed
^^^^^^^

* Automatic collision filtering now happens as part of the replicate_physics call. When replicate_physics is not enabled, we call the previous
  ``filter_collisions`` API to mask collisions between environments.


0.33.10 (2025-01-22)
~~~~~~~~~~~~~~~~~~~~

Changed
^^^^^^^

* In :meth:`isaaclab.assets.Articulation.write_joint_limits_to_sim`, we previously added a check for if default joint positions exceed the
  new limits being set. When this is True, we log a warning message to indicate that the default joint positions will be clipped to be within
  the range of the new limits. However, the warning message can become overly verbose in a randomization setting where this API is called on
  every environment reset. We now default to only writing the message to info level logging if called within randomization, and expose a
  parameter that can be used to choose the logging level desired.


0.33.9 (2025-01-22)
~~~~~~~~~~~~~~~~~~~

Fixed
^^^^^

* Fixed typo in /physics/autoPopupSimulationOutputWindow setting in :class:`~isaaclab.sim.SimulationContext`


0.33.8 (2025-01-17)
~~~~~~~~~~~~~~~~~~~

Fixed
^^^^^

* Removed deprecation of :attr:`isaaclab.assets.ArticulationData.root_state_w` and
  :attr:`isaaclab.assets.ArticulationData.body_state_w` derived properties.
* Removed deprecation of :meth:`isaaclab.assets.Articulation.write_root_state_to_sim`.
* Replaced calls to :attr:`isaaclab.assets.ArticulationData.root_com_state_w` and
  :attr:`isaaclab.assets.ArticulationData.root_link_state_w` with corresponding calls to
  :attr:`isaaclab.assets.ArticulationData.root_state_w`.
* Replaced calls to :attr:`isaaclab.assets.ArticulationData.body_com_state_w` and
  :attr:`isaaclab.assets.ArticulationData.body_link_state_w` properties with corresponding calls to
  :attr:`isaaclab.assets.ArticulationData.body_state_w` properties.
* Removed deprecation of :attr:`isaaclab.assets.RigidObjectData.root_state_w` derived properties.
* Removed deprecation of :meth:`isaaclab.assets.RigidObject.write_root_state_to_sim`.
* Replaced calls to :attr:`isaaclab.assets.RigidObjectData.root_com_state_w` and
  :attr:`isaaclab.assets.RigidObjectData.root_link_state_w` properties with corresponding calls to
  :attr:`isaaclab.assets.RigidObjectData.root_state_w` properties.
* Removed deprecation of :attr:`isaaclab.assets.RigidObjectCollectionData.root_state_w` derived properties.
* Removed deprecation of :meth:`isaaclab.assets.RigidObjectCollection.write_root_state_to_sim`.
* Replaced calls to :attr:`isaaclab.assets.RigidObjectCollectionData.root_com_state_w` and
  :attr:`isaaclab.assets.RigidObjectData.root_link_state_w` properties with corresponding calls to
  :attr:`isaaclab.assets.RigidObjectData.root_state_w` properties.
* Fixed indexing issue in ``write_root_link_velocity_to_sim`` in :class:`isaaclab.assets.RigidObject`
* Fixed index broadcasting in ``write_object_link_velocity_to_sim`` and ``write_object_com_pose_to_sim`` in
  the :class:`isaaclab.assets.RigidObjectCollection` class.


0.33.7 (2025-01-14)
~~~~~~~~~~~~~~~~~~~

Fixed
^^^^^

* Fixed the respawn of only wrong object samples in :func:`repeated_objects_terrain` of :mod:`isaaclab.terrains.trimesh` module.
  Previously, the function was respawning all objects in the scene instead of only the wrong object samples, which in worst case
  could lead to infinite respawn loop.


0.33.6 (2025-01-16)
~~~~~~~~~~~~~~~~~~~

Changed
^^^^^^^

* Added initial unit tests for multiple tiled cameras, including tests for initialization, groundtruth annotators, different poses, and different resolutions.


0.33.5 (2025-01-13)
~~~~~~~~~~~~~~~~~~~

Changed
^^^^^^^

* Moved the definition of ``/persistent/isaac/asset_root/*`` settings from :class:`AppLauncher` to the app files.
  This is needed to prevent errors where ``isaaclab_assets`` was loaded prior to the carbonite setting being set.


0.33.4 (2025-01-10)
~~~~~~~~~~~~~~~~~~~

Changed
^^^^^^^

* Added an optional parameter in the :meth:`record_pre_reset` method in
  :class:`~isaaclab.managers.RecorderManager` to override the export config upon invoking.


0.33.3 (2025-01-08)
~~~~~~~~~~~~~~~~~~~

Fixed
^^^^^

* Fixed docstring in articulation data :class:`isaaclab.assets.ArticulationData`.
  In body properties sections, the second dimension should be num_bodies but was documented as 1.


0.33.2 (2025-01-02)
~~~~~~~~~~~~~~~~~~~

Added
^^^^^

* Added body tracking as an origin type to :class:`isaaclab.envs.ViewerCfg` and :class:`isaaclab.envs.ui.ViewportCameraController`.


0.33.1 (2024-12-26)
~~~~~~~~~~~~~~~~~~~

Changed
^^^^^^^

* Added kinematics initialization call for populating kinematic prim transforms to fabric for rendering.
* Added ``enable_env_ids`` flag for cloning and replication to replace collision filtering.


0.33.0 (2024-12-22)
~~~~~~~~~~~~~~~~~~~

Fixed
^^^^^

* Fixed populating default_joint_stiffness and default_joint_damping values for ImplicitActuator instances in :class:`isaaclab.assets.Articulation`


0.32.2 (2024-12-17)
~~~~~~~~~~~~~~~~~~~

Added
^^^^^

* Added null-space (position) control option to :class:`isaaclab.controllers.OperationalSpaceController`.
* Added test cases that uses null-space control for :class:`isaaclab.controllers.OperationalSpaceController`.
* Added information regarding null-space control to the tutorial script and documentation of
  :class:`isaaclab.controllers.OperationalSpaceController`.
* Added arguments to set specific null-space joint position targets within
  :class:`isaaclab.envs.mdp.actions.OperationalSpaceControllerAction` class.


0.32.1 (2024-12-17)
~~~~~~~~~~~~~~~~~~~

Changed
^^^^^^^

* Added a default and generic implementation of the :meth:`get_object_poses` function
  in the :class:`ManagerBasedRLMimicEnv` class.
* Added a ``EXPORT_NONE`` mode in the :class:`DatasetExportMode` class and updated
  :class:`~isaaclab.managers.RecorderManager` to enable recording without exporting
  the data to a file.


0.32.0 (2024-12-16)
~~~~~~~~~~~~~~~~~~~

Changed
^^^^^^^

* Previously, physx returns the rigid bodies and articulations velocities in the com of bodies rather than the link frame, while poses are in link frames. We now explicitly provide :attr:`body_link_state` and :attr:`body_com_state` APIs replacing the previous :attr:`body_state` API. Previous APIs are now marked as deprecated. Please update any code using the previous pose and velocity APIs to use the new ``*_link_*`` or ``*_com_*`` APIs in :attr:`isaaclab.assets.RigidBody`, :attr:`isaaclab.assets.RigidBodyCollection`, and :attr:`isaaclab.assets.Articulation`.


0.31.0 (2024-12-16)
~~~~~~~~~~~~~~~~~~~

Added
^^^^^

* Added :class:`ManagerBasedRLMimicEnv` and config classes for mimic data generation workflow for imitation learning.


0.30.3 (2024-12-16)
~~~~~~~~~~~~~~~~~~~

Fixed
^^^^^

* Fixed ordering of logging and resamping in the command manager, where we were logging the metrics after resampling the commands.
  This leads to incorrect logging of metrics when inside the resample call, the metrics tensors get reset.


0.30.2 (2024-12-16)
~~~~~~~~~~~~~~~~~~~

Fixed
^^^^^

* Fixed errors within the calculations of :class:`isaaclab.controllers.OperationalSpaceController`.

Added
^^^^^

* Added :class:`isaaclab.controllers.OperationalSpaceController` to API documentation.
* Added test cases for :class:`isaaclab.controllers.OperationalSpaceController`.
* Added a tutorial for :class:`isaaclab.controllers.OperationalSpaceController`.
* Added the implementation of :class:`isaaclab.envs.mdp.actions.OperationalSpaceControllerAction` class.


0.30.1 (2024-12-15)
~~~~~~~~~~~~~~~~~~~

Changed
^^^^^^^

* Added call to update articulation kinematics after reset to ensure states are updated for non-rendering sensors. Previously, some changes
  in reset such as modifying joint states would not be reflected in the rigid body states immediately after reset.


0.30.0 (2024-12-15)
~~~~~~~~~~~~~~~~~~~

Added
^^^^^

* Added UI interface to the Managers in the ManagerBasedEnv and MangerBasedRLEnv classes.
* Added UI widgets for :class:`LiveLinePlot` and :class:`ImagePlot`.
* Added ``ManagerLiveVisualizer/Cfg``: Given a ManagerBase (i.e. action_manager, observation_manager, etc) and a config file this class creates
  the the interface between managers and the UI.
* Added :class:`EnvLiveVisualizer`: A 'manager' of ManagerLiveVisualizer. This is added to the ManagerBasedEnv but is only called during
  the initialization of the managers in load_managers
* Added ``get_active_iterable_terms`` implementation methods to ActionManager, ObservationManager, CommandsManager, CurriculumManager,
  RewardManager, and TerminationManager. This method exports the active term data and labels for each manager and is called by ManagerLiveVisualizer.
* Additions to :class:`BaseEnvWindow` and :class:`RLEnvWindow` to register ManagerLiveVisualizer UI interfaces for the chosen managers.


0.29.0 (2024-12-15)
~~~~~~~~~~~~~~~~~~~

Added
^^^^^

* Added observation history computation to :class:`isaaclab.manager.observation_manager.ObservationManager`.
* Added ``history_length`` and ``flatten_history_dim`` configuration parameters to :class:`isaaclab.manager.manager_term_cfg.ObservationTermCfg`
* Added ``history_length`` and ``flatten_history_dim`` configuration parameters to :class:`isaaclab.manager.manager_term_cfg.ObservationGroupCfg`
* Added full buffer property to :class:`isaaclab.utils.buffers.circular_buffer.CircularBuffer`


0.28.4 (2024-12-15)
~~~~~~~~~~~~~~~~~~~

Added
^^^^^

* Added action clip to all :class:`isaaclab.envs.mdp.actions`.


0.28.3 (2024-12-14)
~~~~~~~~~~~~~~~~~~~

Changed
^^^^^^^

* Added check for error below threshold in state machines to ensure the state has been reached.


0.28.2 (2024-12-13)
~~~~~~~~~~~~~~~~~~~

Fixed
^^^^^

* Fixed the shape of ``quat_w`` in the ``apply_actions`` method of :attr:`~isaaclab.env.mdp.NonHolonomicAction`
  (previously (N,B,4), now (N,4) since the number of root bodies B is required to be 1). Previously ``apply_actions`` errored
  because ``euler_xyz_from_quat`` requires inputs of shape (N,4).


0.28.1 (2024-12-13)
~~~~~~~~~~~~~~~~~~~

Fixed
^^^^^

* Fixed the internal buffers for ``set_external_force_and_torque`` where the buffer values would be stale if zero values are sent to the APIs.


0.28.0 (2024-12-12)
~~~~~~~~~~~~~~~~~~~

Changed
^^^^^^^

* Adapted the :class:`~isaaclab.sim.converters.UrdfConverter` to use the latest URDF converter API from Isaac Sim 4.5. The
  physics articulation root can now be set separately, and the joint drive gains can be set on a per joint basis.


0.27.33 (2024-12-11)
~~~~~~~~~~~~~~~~~~~~

Added
^^^^^

* Introduced an optional ``sensor_cfg`` parameter to the :meth:`~isaaclab.envs.mdp.rewards.base_height_l2` function, enabling the use of
  :class:`~isaaclab.sensors.RayCaster` for height adjustments. For flat terrains, the function retains its previous behavior.
* Improved documentation to clarify the usage of the :meth:`~isaaclab.envs.mdp.rewards.base_height_l2` function in both flat and rough terrain settings.


0.27.32 (2024-12-11)
~~~~~~~~~~~~~~~~~~~~

Fixed
^^^^^

* Modified :class:`isaaclab.envs.mdp.actions.DifferentialInverseKinematicsAction` class to use the geometric
  Jacobian computed w.r.t. to the root frame of the robot. This helps ensure that root pose does not affect the tracking.


0.27.31 (2024-12-09)
~~~~~~~~~~~~~~~~~~~~

Changed
^^^^^^^

* Introduced configuration options in :class:`Se3HandTracking` to:
  - Zero out rotation around the x/y axes
  - Apply smoothing and thresholding to position and rotation deltas for reduced jitter
  - Use wrist-based rotation reference as an alternative to fingertip-based rotation

* Switched the default position reference in :class:`Se3HandTracking` to the wrist joint pose, providing more stable relative-based positioning.


0.27.30 (2024-12-09)
~~~~~~~~~~~~~~~~~~~~

Fixed
^^^^^

* Fixed the initial state recorder term in :class:`isaaclab.envs.mdp.recorders.InitialStateRecorder` to
  return only the states of the specified environment IDs.


0.27.29 (2024-12-06)
~~~~~~~~~~~~~~~~~~~~

Fixed
^^^^^

* Fixed the enforcement of :attr:`~isaaclab.actuators.ActuatorBaseCfg.velocity_limits` at the
  :attr:`~isaaclab.assets.Articulation.root_physx_view` level.


0.27.28 (2024-12-06)
~~~~~~~~~~~~~~~~~~~~

Changed
^^^^^^^

* If a USD that contains an articulation root is loaded using a
  :attr:`isaaclab.assets.RigidBody` we now fail unless the articulation root is explicitly
  disabled. Using an articulation root for rigid bodies is not needed and decreases overall performance.


0.27.27 (2024-12-06)
~~~~~~~~~~~~~~~~~~~~

Fixed
^^^^^

* Corrected the projection types of fisheye camera in :class:`isaaclab.sim.spawners.sensors.sensors_cfg.FisheyeCameraCfg`.
  Earlier, the projection names used snakecase instead of camelcase.


0.27.26 (2024-12-06)
~~~~~~~~~~~~~~~~~~~~

Added
^^^^^

* Added option to define the clipping behavior for depth images generated by
  :class:`~isaaclab.sensors.RayCasterCamera`, :class:`~isaaclab.sensors.Camera`, and :class:`~isaaclab.sensors.TiledCamera`

Changed
^^^^^^^

* Unified the clipping behavior for the depth images of all camera implementations. Per default, all values exceeding
  the range are clipped to zero for both ``distance_to_image_plane`` and ``distance_to_camera`` depth images. Prev.
  :class:`~isaaclab.sensors.RayCasterCamera` clipped the values to the maximum value of the depth image,
  :class:`~isaaclab.sensors.Camera` did not clip them and had a different behavior for both types.


0.27.25 (2024-12-05)
~~~~~~~~~~~~~~~~~~~~

Fixed
^^^^^

* Fixed the condition in ``isaaclab.sh`` that checks whether ``pre-commit`` is installed before attempting installation.


0.27.24 (2024-12-05)
~~~~~~~~~~~~~~~~~~~~

Fixed
^^^^^

* Removed workaround in :class:`isaaclab.sensors.TiledCamera` and :class:`isaaclab.sensors.Camera`
  that was previously required to prevent frame offsets in renders. The denoiser setting is no longer
  automatically modified based on the resolution of the cameras.


0.27.23 (2024-12-04)
~~~~~~~~~~~~~~~~~~~~

Fixed
^^^^^

* Added the attributes :attr:`~isaaclab.envs.DirectRLEnvCfg.wait_for_textures` and :attr:`~isaaclab.envs.ManagerBasedEnvCfg.wait_for_textures`
  to enable assets loading check during :class:`~isaaclab.DirectRLEnv` and :class:`~isaaclab.ManagerBasedEnv` reset method when rtx sensors are added to the scene.


0.27.22 (2024-12-04)
~~~~~~~~~~~~~~~~~~~~

Fixed
^^^^^

* Fixed the order of the incoming parameters in :class:`isaaclab.envs.DirectMARLEnv` to correctly use ``NoiseModel`` in marl-envs.


0.27.21 (2024-12-04)
~~~~~~~~~~~~~~~~~~~~

Added
^^^^^

* Added :class:`~isaaclab.managers.RecorderManager` and its utility classes to record data from the simulation.
* Added :class:`~isaaclab.utils.datasets.EpisodeData` to store data for an episode.
* Added :class:`~isaaclab.utils.datasets.DatasetFileHandlerBase` as a base class for handling dataset files.
* Added :class:`~isaaclab.utils.datasets.HDF5DatasetFileHandler` as a dataset file handler implementation to
  export and load episodes from HDF5 files.
* Added ``record_demos.py`` script to record human-teleoperated demos for a specified task and export to an HDF5 file.
* Added ``replay_demos.py`` script to replay demos loaded from an HDF5 file.


0.27.20 (2024-12-02)
~~~~~~~~~~~~~~~~~~~~

Changed
^^^^^^^

* Changed :class:`isaaclab.envs.DirectMARLEnv` to inherit from ``Gymnasium.Env`` due to requirement from Gymnasium v1.0.0 requiring all environments to be a subclass of ``Gymnasium.Env`` when using the ``make`` interface.


0.27.19 (2024-12-02)
~~~~~~~~~~~~~~~~~~~~

Added
^^^^^

* Added ``isaaclab.utils.pretrained_checkpoints`` containing constants and utility functions used to manipulate
  paths and load checkpoints from Nucleus.


0.27.18 (2024-11-28)
~~~~~~~~~~~~~~~~~~~~

Changed
^^^^^^^

* Renamed Isaac Sim imports to follow Isaac Sim 4.5 naming conventions.


0.27.17 (2024-11-20)
~~~~~~~~~~~~~~~~~~~~

Added
^^^^^

* Added ``create_new_stage`` setting in :class:`~isaaclab.app.AppLauncher` to avoid creating a default new stage on startup in Isaac Sim. This helps reduce the startup time when launching Isaac Lab.


0.27.16 (2024-11-15)
~~~~~~~~~~~~~~~~~~~~

Added
^^^^^

* Added the class :class:`~isaaclab.devices.Se3HandTracking` which enables XR teleop for manipulators.


0.27.15 (2024-11-09)
~~~~~~~~~~~~~~~~~~~~

Fixed
^^^^^

* Fixed indexing in :meth:`isaaclab.assets.Articulation.write_joint_limits_to_sim` to correctly process non-None ``env_ids`` and ``joint_ids``.


0.27.14 (2024-10-23)
~~~~~~~~~~~~~~~~~~~~

Added
^^^^^

* Added the class :class:`~isaaclab.assets.RigidObjectCollection` which allows to spawn
  multiple objects in each environment and access/modify the quantities with a unified (env_ids, object_ids) API.


0.27.13 (2024-10-30)
~~~~~~~~~~~~~~~~~~~~

Added
^^^^^

* Added the attributes :attr:`~isaaclab.sim.converters.MeshConverterCfg.translation`, :attr:`~isaaclab.sim.converters.MeshConverterCfg.rotation`,
  :attr:`~isaaclab.sim.converters.MeshConverterCfg.scale` to translate, rotate, and scale meshes
  when importing them with :class:`~isaaclab.sim.converters.MeshConverter`.


0.27.12 (2024-11-04)
~~~~~~~~~~~~~~~~~~~~

Removed
^^^^^^^

* Removed TensorDict usage in favor of Python dictionary in sensors


0.27.11 (2024-10-31)
~~~~~~~~~~~~~~~~~~~~

Added
^^^^^

* Added support to define tuple of floats to scale observation terms by expanding the
  :attr:`isaaclab.managers.manager_term_cfg.ObservationManagerCfg.scale` attribute.


0.27.10 (2024-11-01)
~~~~~~~~~~~~~~~~~~~~

Changed
^^^^^^^

* Cached the PhysX view's joint paths before looping over them when processing fixed joint tendons
  inside the :class:`Articulation` class. This helps improve the processing time for the tendons.


0.27.9 (2024-11-01)
~~~~~~~~~~~~~~~~~~~

Added
^^^^^

* Added the :class:`isaaclab.utils.types.ArticulationActions` class to store the joint actions
  for an articulation. Earlier, the class from Isaac Sim was being used. However, it used a different
  type for the joint actions which was not compatible with the Isaac Lab framework.


0.27.8 (2024-11-01)
~~~~~~~~~~~~~~~~~~~

Fixed
^^^^^

* Added sanity check if the term is a valid type inside the command manager.
* Corrected the iteration over ``group_cfg_items`` inside the observation manager.


0.27.7 (2024-10-28)
~~~~~~~~~~~~~~~~~~~

Added
^^^^^

* Added frozen encoder feature extraction observation space with ResNet and Theia


0.27.6 (2024-10-25)
~~~~~~~~~~~~~~~~~~~

Fixed
^^^^^

* Fixed usage of ``meshes`` property in :class:`isaaclab.sensors.RayCasterCamera` to use ``self.meshes`` instead of the undefined ``RayCaster.meshes``.
* Fixed issue in :class:`isaaclab.envs.ui.BaseEnvWindow` where undefined configs were being accessed when creating debug visualization elements in UI.


0.27.5 (2024-10-25)
~~~~~~~~~~~~~~~~~~~

Added
^^^^^

* Added utilities for serializing/deserializing Gymnasium spaces.


0.27.4 (2024-10-18)
~~~~~~~~~~~~~~~~~~~

Fixed
^^^^^

* Updated installation path instructions for Windows in the Isaac Lab documentation to remove redundancy in the use of %USERPROFILE% for path definitions.


0.27.3 (2024-10-22)
~~~~~~~~~~~~~~~~~~~

Fixed
^^^^^

* Fixed the issue with using list or tuples of ``configclass`` within a ``configclass``. Earlier, the list of
  configclass objects were not converted to dictionary properly when ``to_dict`` function was called.


0.27.2 (2024-10-21)
~~~~~~~~~~~~~~~~~~~

Added
^^^^^

* Added ``--kit_args`` to :class:`~isaaclab.app.AppLauncher` to allow passing command line arguments directly to Omniverse Kit SDK.


0.27.1 (2024-10-20)
~~~~~~~~~~~~~~~~~~~

Added
^^^^^

* Added :class:`~isaaclab.sim.RenderCfg` and the attribute :attr:`~isaaclab.sim.SimulationCfg.render` for
  specifying render related settings.


0.27.0 (2024-10-14)
~~~~~~~~~~~~~~~~~~~

Added
^^^^^

* Added a method to :class:`~isaaclab.utils.configclass` to check for attributes with values of
  type ``MISSING``. This is useful when the user wants to check if a certain attribute has been set or not.
* Added the configuration validation check inside the constructor of all the core classes
  (such as sensor base, asset base, scene and environment base classes).
* Added support for environments without commands by leaving the attribute
  :attr:`isaaclab.envs.ManagerBasedRLEnvCfg.commands` as None. Before, this had to be done using
  the class :class:`isaaclab.command_generators.NullCommandGenerator`.
* Moved the ``meshes`` attribute in the :class:`isaaclab.sensors.RayCaster` class from class variable to instance variable.
  This prevents the meshes to overwrite each other.


0.26.0 (2024-10-16)
~~~~~~~~~~~~~~~~~~~

Added
^^^^^

* Added Imu sensor implementation that directly accesses the physx view :class:`isaaclab.sensors.Imu`. The
  sensor comes with a configuration class :class:`isaaclab.sensors.ImuCfg` and data class
  :class:`isaaclab.sensors.ImuData`.
* Moved and renamed :meth:`isaaclab.sensors.camera.utils.convert_orientation_convention` to :meth:`isaaclab.utils.math.convert_camera_frame_orientation_convention`
* Moved :meth:`isaaclab.sensors.camera.utils.create_rotation_matrix_from_view` to :meth:`isaaclab.utils.math.create_rotation_matrix_from_view`


0.25.2 (2024-10-16)
~~~~~~~~~~~~~~~~~~~

Added
^^^^^

* Added support for different Gymnasium spaces (``Box``, ``Discrete``, ``MultiDiscrete``, ``Tuple`` and ``Dict``)
  to define observation, action and state spaces in the direct workflow.
* Added :meth:`sample_space` to environment utils to sample supported spaces where data containers are torch tensors.

Changed
^^^^^^^

* Mark the :attr:`num_observations`, :attr:`num_actions` and :attr:`num_states` in :class:`DirectRLEnvCfg` as deprecated
  in favor of :attr:`observation_space`, :attr:`action_space` and :attr:`state_space` respectively.
* Mark the :attr:`num_observations`, :attr:`num_actions` and :attr:`num_states` in :class:`DirectMARLEnvCfg` as deprecated
  in favor of :attr:`observation_spaces`, :attr:`action_spaces` and :attr:`state_space` respectively.


0.25.1 (2024-10-10)
~~~~~~~~~~~~~~~~~~~

Fixed
^^^^^

* Fixed potential issue where default joint positions can fall outside of the limits being set with Articulation's
  ``write_joint_limits_to_sim`` API.


0.25.0 (2024-10-06)
~~~~~~~~~~~~~~~~~~~

Added
^^^^^

* Added configuration classes for spawning assets from a list of individual asset configurations randomly
  at the specified prim paths.


0.24.20 (2024-10-07)
~~~~~~~~~~~~~~~~~~~~

Fixed
^^^^^

* Fixed the :meth:`isaaclab.envs.mdp.events.randomize_rigid_body_material` function to
  correctly sample friction and restitution from the given ranges.


0.24.19 (2024-10-05)
~~~~~~~~~~~~~~~~~~~~

Added
^^^^^

* Added new functionalities to the FrameTransformer to make it more general. It is now possible to track:

  * Target frames that aren't children of the source frame prim_path
  * Target frames that are based upon the source frame prim_path


0.24.18 (2024-10-04)
~~~~~~~~~~~~~~~~~~~~

Fixed
^^^^^

* Fixes parsing and application of ``size`` parameter for :class:`~isaaclab.sim.spawn.GroundPlaneCfg` to correctly
  scale the grid-based ground plane.


0.24.17 (2024-10-04)
~~~~~~~~~~~~~~~~~~~~

Fixed
^^^^^

* Fixed the deprecation notice for using ``pxr.Semantics``. The corresponding modules use ``Semantics`` module
  directly.


0.24.16 (2024-10-03)
~~~~~~~~~~~~~~~~~~~~

Changed
^^^^^^^

* Renamed the observation function :meth:`grab_images` to :meth:`image` to follow convention of noun-based naming.
* Renamed the function :meth:`convert_perspective_depth_to_orthogonal_depth` to a shorter name
  :meth:`isaaclab.utils.math.orthogonalize_perspective_depth`.


0.24.15 (2024-09-20)
~~~~~~~~~~~~~~~~~~~~

Added
^^^^^

* Added :meth:`grab_images` to be able to use images for an observation term in manager-based environments.


0.24.14 (2024-09-20)
~~~~~~~~~~~~~~~~~~~~

Added
^^^^^

* Added the method :meth:`convert_perspective_depth_to_orthogonal_depth` to convert perspective depth
  images to orthogonal depth images. This is useful for the :meth:`~isaaclab.utils.math.unproject_depth`,
  since it expects orthogonal depth images as inputs.


0.24.13 (2024-09-08)
~~~~~~~~~~~~~~~~~~~~

Changed
^^^^^^^

* Moved the configuration of visualization markers for the command terms to their respective configuration classes.
  This allows users to modify the markers for the command terms without having to modify the command term classes.


0.24.12 (2024-09-18)
~~~~~~~~~~~~~~~~~~~~

Fixed
^^^^^

* Fixed outdated fetching of articulation data by using the method ``update_articulations_kinematic`` in
  :class:`isaaclab.assets.ArticulationData`. Before if an articulation was moved during a reset, the pose of the
  links were outdated if fetched before the next physics step. Adding this method ensures that the pose of the links
  is always up-to-date. Similarly ``update_articulations_kinematic`` was added before any render step to ensure that the
  articulation displays correctly after a reset.


0.24.11 (2024-09-11)
~~~~~~~~~~~~~~~~~~~~

Added
^^^^^

* Added skrl's JAX environment variables to :class:`~isaaclab.app.AppLauncher`
  to support distributed multi-GPU and multi-node training using JAX


0.24.10 (2024-09-10)
~~~~~~~~~~~~~~~~~~~~

Added
^^^^^

* Added config class, support, and tests for MJCF conversion via standalone python scripts.


0.24.9 (2024-09-09)
~~~~~~~~~~~~~~~~~~~~

Added
^^^^^

* Added a seed parameter to the :attr:`isaaclab.envs.ManagerBasedEnvCfg` and :attr:`isaaclab.envs.DirectRLEnvCfg`
  classes to set the seed for the environment. This seed is used to initialize the random number generator for the environment.
* Adapted the workflow scripts to set the seed for the environment using the seed specified in the learning agent's configuration
  file or the command line argument. This ensures that the simulation results are reproducible across different runs.


0.24.8 (2024-09-08)
~~~~~~~~~~~~~~~~~~~

Changed
^^^^^^^

* Modified:meth:`quat_rotate` and :meth:`quat_rotate_inverse` operations to use :meth:`torch.einsum`
  for faster processing of high dimensional input tensors.


0.24.7 (2024-09-06)
~~~~~~~~~~~~~~~~~~~

Added
^^^^^

* Added support for property attributes in the :meth:``isaaclab.utils.configclass`` method.
  Earlier, the configclass decorator failed to parse the property attributes correctly and made them
  instance variables instead.


0.24.6 (2024-09-05)
~~~~~~~~~~~~~~~~~~~

Fixed
^^^^^

* Adapted the ``A`` and ``D`` button bindings inside :meth:`isaaclab.device.Se3Keyboard` to make them now
  more-intuitive to control the y-axis motion based on the right-hand rule.


0.24.5 (2024-08-29)
~~~~~~~~~~~~~~~~~~~

Added
^^^^^

* Added alternative data type "distance_to_camera" in :class:`isaaclab.sensors.TiledCamera` class to be
  consistent with all other cameras (equal to type "depth").


0.24.4 (2024-09-02)
~~~~~~~~~~~~~~~~~~~

Fixed
^^^^^

* Added missing SI units to the documentation of :class:`isaaclab.sensors.Camera` and
  :class:`isaaclab.sensors.RayCasterCamera`.
* Added test to check :attr:`isaaclab.sensors.RayCasterCamera.set_intrinsic_matrices`


0.24.3 (2024-08-29)
~~~~~~~~~~~~~~~~~~~

Fixed
^^^^^

* Fixed the support for class-bounded methods when creating a configclass
  out of them. Earlier, these methods were being made as instance methods
  which required initialization of the class to call the class-methods.


0.24.2 (2024-08-28)
~~~~~~~~~~~~~~~~~~~

Added
^^^^^

* Added a class method to initialize camera configurations with an intrinsic matrix in the
  :class:`isaaclab.sim.spawner.sensors.PinholeCameraCfg`
  :class:`isaaclab.sensors.ray_caster.patterns_cfg.PinholeCameraPatternCfg` classes.

Fixed
^^^^^

* Fixed the ray direction in :func:`isaaclab.sensors.ray_caster.patterns.patterns.pinhole_camera_pattern` to
  point to the center of the pixel instead of the top-left corner.
* Fixed the clipping of the "distance_to_image_plane" depth image obtained using the
  :class:`isaaclab.sensors.ray_caster.RayCasterCamera` class. Earlier, the depth image was being clipped
  before the depth image was generated. Now, the clipping is applied after the depth image is generated. This makes
  the behavior equal to the USD Camera.


0.24.1 (2024-08-21)
~~~~~~~~~~~~~~~~~~~

Changed
^^^^^^^

* Disabled default viewport in certain headless scenarios for better performance.


0.24.0 (2024-08-17)
~~~~~~~~~~~~~~~~~~~

Added
^^^^^

* Added additional annotators for :class:`isaaclab.sensors.camera.TiledCamera` class.

Changed
^^^^^^^

* Updated :class:`isaaclab.sensors.TiledCamera` to latest RTX tiled rendering API.
* Single channel outputs for :class:`isaaclab.sensors.TiledCamera`, :class:`isaaclab.sensors.Camera` and :class:`isaaclab.sensors.RayCasterCamera` now has shape (H, W, 1).
* Data type for RGB output for :class:`isaaclab.sensors.TiledCamera` changed from ``torch.float`` to ``torch.uint8``.
* Dimension of RGB output for :class:`isaaclab.sensors.Camera` changed from (H, W, 4) to (H, W, 3). Use type ``rgba`` to retrieve the previous dimension.


0.23.1 (2024-08-17)
~~~~~~~~~~~~~~~~~~~

Changed
^^^^^^^

* Updated torch to version 2.4.0.


0.23.0 (2024-08-16)
~~~~~~~~~~~~~~~~~~~

Added
^^^^^

* Added direct workflow base class :class:`isaaclab.envs.DirectMARLEnv` for multi-agent environments.


0.22.1 (2024-08-17)
~~~~~~~~~~~~~~~~~~~

Added
^^^^^

* Added APIs to interact with the physics simulation of deformable objects. This includes setting the
  material properties, setting kinematic targets, and getting the state of the deformable object.
  For more information, please refer to the :mod:`isaaclab.assets.DeformableObject` class.


0.22.0 (2024-08-14)
~~~~~~~~~~~~~~~~~~~

Added
^^^^^

* Added :mod:`~isaaclab.utils.modifiers` module to provide framework for configurable and custom
  observation data modifiers.
* Adapted the :class:`~isaaclab.managers.ObservationManager` class to support custom modifiers.
  These are applied to the observation data before applying any noise or scaling operations.


0.21.2 (2024-08-13)
~~~~~~~~~~~~~~~~~~~

Fixed
^^^^^

* Moved event mode-based checks in the :meth:`isaaclab.managers.EventManager.apply` method outside
  the loop that iterates over the event terms. This prevents unnecessary checks and improves readability.
* Fixed the logic for global and per environment interval times when using the "interval" mode inside the
  event manager. Earlier, the internal lists for these times were of unequal lengths which led to wrong indexing
  inside the loop that iterates over the event terms.


0.21.1 (2024-08-06)
~~~~~~~~~~~~~~~~~~~

* Added a flag to preserve joint ordering inside the :class:`isaaclab.envs.mdp.JointAction` action term.


0.21.0 (2024-08-05)
~~~~~~~~~~~~~~~~~~~

Added
^^^^^

* Added the command line argument ``--device`` in :class:`~isaaclab.app.AppLauncher`. Valid options are:

  * ``cpu``: Use CPU.
  * ``cuda``: Use GPU with device ID ``0``.
  * ``cuda:N``: Use GPU, where N is the device ID. For example, ``cuda:0``. The default value is ``cuda:0``.

Changed
^^^^^^^

* Simplified setting the device throughout the code by relying on :attr:`isaaclab.sim.SimulationCfg.device`
  to activate gpu/cpu pipelines.

Removed
^^^^^^^

* Removed the parameter :attr:`isaaclab.sim.SimulationCfg.use_gpu_pipeline`. This is now directly inferred from
  :attr:`isaaclab.sim.SimulationCfg.device`.
* Removed the command line input argument ``--device_id`` in :class:`~isaaclab.app.AppLauncher`. The device id can
  now be set using the ``--device`` argument, for example with ``--device cuda:0``.


0.20.8 (2024-08-02)
~~~~~~~~~~~~~~~~~~~

Fixed
^^^^^

* Fixed the handling of observation terms with different shapes in the
  :class:`~isaaclab.managers.ObservationManager` class. Earlier, the constructor would throw an error if the
  shapes of the observation terms were different. Now, this operation only happens when the terms in an observation
  group are being concatenated. Otherwise, the terms are stored as a dictionary of tensors.
* Improved the error message when the observation terms are not of the same shape in the
  :class:`~isaaclab.managers.ObservationManager` class and the terms are being concatenated.


0.20.7 (2024-08-02)
~~~~~~~~~~~~~~~~~~~

Changed
^^^^^^^

* Performance improvements for material randomization in events.

Added
^^^^^

* Added minimum randomization frequency for reset mode randomizations.


0.20.6 (2024-08-02)
~~~~~~~~~~~~~~~~~~~

Changed
^^^^^^^

* Removed the hierarchy from :class:`~isaaclab.assets.RigidObject` class to
  :class:`~isaaclab.assets.Articulation` class. Previously, the articulation class overrode  almost
  all the functions of the rigid object class making the hierarchy redundant. Now, the articulation class
  is a standalone class that does not inherit from the rigid object class. This does add some code
  duplication but the simplicity and clarity of the code is improved.


0.20.5 (2024-08-02)
~~~~~~~~~~~~~~~~~~~

Added
^^^^^

* Added :attr:`isaaclab.terrain.TerrainGeneratorCfg.border_height` to set the height of the border
  around the terrain.


0.20.4 (2024-08-02)
~~~~~~~~~~~~~~~~~~~

Fixed
^^^^^

* Fixed the caching of terrains when using the :class:`isaaclab.terrains.TerrainGenerator` class.
  Earlier, the random sampling of the difficulty levels led to different hash values for the same terrain
  configuration. This caused the terrains to be re-generated even when the same configuration was used.
  Now, the numpy random generator is seeded with the same seed to ensure that the difficulty levels are
  sampled in the same order between different runs.


0.20.3 (2024-08-02)
~~~~~~~~~~~~~~~~~~~

Fixed
^^^^^

* Fixed the setting of translation and orientation when spawning a mesh prim. Earlier, the translation
  and orientation was being applied both on the parent Xform and the mesh prim. This was causing the
  mesh prim to be offset by the translation and orientation of the parent Xform, which is not the intended
  behavior.


0.20.2 (2024-08-02)
~~~~~~~~~~~~~~~~~~~

Changed
^^^^^^^

* Modified the computation of body acceleration for rigid body data to use PhysX APIs instead of
  numerical finite-differencing. This removes the need for computation of body acceleration at
  every update call of the data buffer.


0.20.1 (2024-07-30)
~~~~~~~~~~~~~~~~~~~

Fixed
^^^^^

* Fixed the :meth:`isaaclab.utils.math.wrap_to_pi` method to handle the wrapping of angles correctly.
  Earlier, the method was not wrapping the angles to the range [-pi, pi] correctly when the angles were outside
  the range [-2*pi, 2*pi].


0.20.0 (2024-07-26)
~~~~~~~~~~~~~~~~~~~

Added
^^^^^

* Support for the Isaac Sim 4.1.0 release.

Removed
^^^^^^^

* The ``mdp.add_body_mass`` method in the events. Please use the
  :meth:`isaaclab.envs.mdp.randomize_rigid_body_mass` method instead.
* The classes ``managers.RandomizationManager`` and ``managers.RandomizationTermCfg`` are replaced with
  :class:`isaaclab.managers.EventManager` and :class:`isaaclab.managers.EventTermCfg` classes.
* The following properties in :class:`isaaclab.sensors.FrameTransformerData`:

  * ``target_rot_source`` --> :attr:`~isaaclab.sensors.FrameTransformerData.target_quat_w`
  * ``target_rot_w`` --> :attr:`~isaaclab.sensors.FrameTransformerData.target_quat_source`
  * ``source_rot_w`` --> :attr:`~isaaclab.sensors.FrameTransformerData.source_quat_w`

* The kit experience file ``isaaclab.backwards.compatible.kit``. This is followed by dropping the support for
  Isaac Sim 2023.1.1 completely.


0.19.4 (2024-07-13)
~~~~~~~~~~~~~~~~~~~

Fixed
^^^^^

* Added the call to "startup" events when using the :class:`~isaaclab.envs.ManagerBasedEnv` class.
  Earlier, the "startup" events were not being called when the environment was initialized. This issue
  did not occur when using the :class:`~isaaclab.envs.ManagerBasedRLEnv` class since the "startup"
  events were called in the constructor.


0.19.3 (2024-07-13)
~~~~~~~~~~~~~~~~~~~

Added
^^^^^

* Added schemas for setting and modifying deformable body properties on a USD prim.
* Added API to spawn a deformable body material in the simulation.
* Added APIs to spawn rigid and deformable meshes of primitive shapes (cone, cylinder, sphere, box, capsule)
  in the simulation. This is possible through the :mod:`isaaclab.sim.spawners.meshes` module.


0.19.2 (2024-07-05)
~~~~~~~~~~~~~~~~~~~

Changed
^^^^^^^

* Modified cloning scheme based on the attribute :attr:`~isaaclab.scene.InteractiveSceneCfg.replicate_physics`
  to determine whether environment is homogeneous or heterogeneous.


0.19.1 (2024-07-05)
~~~~~~~~~~~~~~~~~~~

Added
^^^^^

* Added a lidar pattern function :func:`~isaaclab.sensors.ray_caster.patterns.patterns.lidar_pattern` with
  corresponding config :class:`~isaaclab.sensors.ray_caster.patterns_cfg.LidarPatternCfg`.


0.19.0 (2024-07-04)
~~~~~~~~~~~~~~~~~~~

Fixed
^^^^^

* Fixed parsing of articulations with nested rigid links while using the :class:`isaaclab.assets.Articulation`
  class. Earlier, the class initialization failed when the articulation had nested rigid links since the rigid
  links were not being parsed correctly by the PhysX view.

Removed
^^^^^^^

* Removed the attribute :attr:`body_physx_view` from the :class:`isaaclab.assets.Articulation` and
  :class:`isaaclab.assets.RigidObject` classes. These were causing confusions when used with articulation
  view since the body names were not following the same ordering.
* Dropped support for Isaac Sim 2023.1.1. The minimum supported version is now Isaac Sim 4.0.0.


0.18.6 (2024-07-01)
~~~~~~~~~~~~~~~~~~~

Fixed
^^^^^

* Fixed the environment stepping logic. Earlier, the environments' rendering logic was updating the kit app which
  would in turn step the physics :attr:`isaaclab.sim.SimulationCfg.render_interval` times. Now, a render
  call only does rendering and does not step the physics.


0.18.5 (2024-06-26)
~~~~~~~~~~~~~~~~~~~

Fixed
^^^^^

* Fixed the gravity vector direction used inside the :class:`isaaclab.assets.RigidObjectData` class.
  Earlier, the gravity direction was hard-coded as (0, 0, -1) which may be different from the actual
  gravity direction in the simulation. Now, the gravity direction is obtained from the simulation context
  and used to compute the projection of the gravity vector on the object.


0.18.4 (2024-06-26)
~~~~~~~~~~~~~~~~~~~

Fixed
^^^^^

* Fixed double reference count of the physics sim view inside the asset classes. This was causing issues
  when destroying the asset class instance since the physics sim view was not being properly released.

Added
^^^^^

* Added the attribute :attr:`~isaaclab.assets.AssetBase.is_initialized` to check if the asset and sensor
  has been initialized properly. This can be used to ensure that the asset or sensor is ready to use in the simulation.


0.18.3 (2024-06-25)
~~~~~~~~~~~~~~~~~~~

Fixed
^^^^^

* Fixed the docstrings at multiple places related to the different buffer implementations inside the
  :mod:`isaaclab.utils.buffers` module. The docstrings were not clear and did not provide enough
  information about the classes and their methods.

Added
^^^^^

* Added the field for fixed tendom names in the :class:`isaaclab.assets.ArticulationData` class.
  Earlier, this information was not exposed which was inconsistent with other name related information
  such as joint or body names.

Changed
^^^^^^^

* Renamed the fields ``min_num_time_lags`` and ``max_num_time_lags`` to ``min_delay`` and
  ``max_delay`` in the :class:`isaaclab.actuators.DelayedPDActuatorCfg` class. This is to make
  the naming simpler to understand.


0.18.2 (2024-06-25)
~~~~~~~~~~~~~~~~~~~

Changed
^^^^^^^

* Moved the configuration for tile-rendered camera into its own file named ``tiled_camera_cfg.py``.
  This makes it easier to follow where the configuration is located and how it is related to the class.


0.18.1 (2024-06-25)
~~~~~~~~~~~~~~~~~~~

Changed
^^^^^^^

* Ensured that a parity between class and its configuration class is explicitly visible in the
  :mod:`isaaclab.envs` module. This makes it easier to follow where definitions are located and how
  they are related. This should not be a breaking change as the classes are still accessible through the same module.


0.18.0 (2024-06-13)
~~~~~~~~~~~~~~~~~~~

Fixed
^^^^^

* Fixed the rendering logic to render at the specified interval. Earlier, the substep parameter had no effect and rendering
  would happen once every env.step() when active.

Changed
^^^^^^^

* Renamed :attr:`isaaclab.sim.SimulationCfg.substeps` to :attr:`isaaclab.sim.SimulationCfg.render_interval`.
  The render logic is now integrated in the decimation loop of the environment.


0.17.13 (2024-06-13)
~~~~~~~~~~~~~~~~~~~~

Fixed
^^^^^

* Fixed the orientation reset logic in :func:`isaaclab.envs.mdp.events.reset_root_state_uniform` to make it relative to
  the default orientation. Earlier, the position was sampled relative to the default and the orientation not.


0.17.12 (2024-06-13)
~~~~~~~~~~~~~~~~~~~~

Added
^^^^^

* Added the class :class:`isaaclab.utils.buffers.TimestampedBuffer` to store timestamped data.

Changed
^^^^^^^

* Added time-stamped buffers in the classes :class:`isaaclab.assets.RigidObjectData` and :class:`isaaclab.assets.ArticulationData`
  to update some values lazily and avoid unnecessary computations between physics updates. Before, all the data was always
  updated at every step, even if it was not used by the task.


0.17.11 (2024-05-30)
~~~~~~~~~~~~~~~~~~~~

Fixed
^^^^^

* Fixed :class:`isaaclab.sensor.ContactSensor` not loading correctly in extension mode.
  Earlier, the :attr:`isaaclab.sensor.ContactSensor.body_physx_view` was not initialized when
  :meth:`isaaclab.sensor.ContactSensor._debug_vis_callback` is called which references it.


0.17.10 (2024-05-30)
~~~~~~~~~~~~~~~~~~~~

Fixed
^^^^^

* Fixed compound classes being directly assigned in ``default_factory`` generator method
  :meth:`isaaclab.utils.configclass._return_f`, which resulted in shared references such that modifications to
  compound objects were reflected across all instances generated from the same ``default_factory`` method.


0.17.9 (2024-05-30)
~~~~~~~~~~~~~~~~~~~

Added
^^^^^

* Added ``variants`` attribute to the :class:`isaaclab.sim.from_files.UsdFileCfg` class to select USD
  variants when loading assets from USD files.


0.17.8 (2024-05-28)
~~~~~~~~~~~~~~~~~~~

Fixed
^^^^^

* Implemented the reset methods in the action terms to avoid returning outdated data.


0.17.7 (2024-05-28)
~~~~~~~~~~~~~~~~~~~

Added
^^^^^

* Added debug visualization utilities in the :class:`isaaclab.managers.ActionManager` class.


0.17.6 (2024-05-27)
~~~~~~~~~~~~~~~~~~~

Added
^^^^^

* Added ``wp.init()`` call in Warp utils.


0.17.5 (2024-05-22)
~~~~~~~~~~~~~~~~~~~

Changed
^^^^^^^

* Websocket livestreaming is no longer supported. Valid livestream options are {0, 1, 2}.
* WebRTC livestream is now set with livestream=2.


0.17.4 (2024-05-17)
~~~~~~~~~~~~~~~~~~~

Changed
^^^^^^^

* Modified the noise functions to also support add, scale, and abs operations on the data. Added aliases
  to ensure backward compatibility with the previous functions.

  * Added :attr:`isaaclab.utils.noise.NoiseCfg.operation` for the different operations.
  * Renamed ``constant_bias_noise`` to :func:`isaaclab.utils.noise.constant_noise`.
  * Renamed ``additive_uniform_noise`` to :func:`isaaclab.utils.noise.uniform_noise`.
  * Renamed ``additive_gaussian_noise`` to :func:`isaaclab.utils.noise.gaussian_noise`.


0.17.3 (2024-05-15)
~~~~~~~~~~~~~~~~~~~

Fixed
^^^^^

* Set ``hide_ui`` flag in the app launcher for livestream.
* Fix native client livestream extensions.


0.17.2 (2024-05-09)
~~~~~~~~~~~~~~~~~~~

Changed
^^^^^^^

* Renamed ``_range`` to ``distribution_params`` in ``events.py`` for methods that defined a distribution.
* Apply additive/scaling randomization noise on default data instead of current data.
* Changed material bucketing logic to prevent exceeding 64k materials.

Fixed
^^^^^

* Fixed broadcasting issues with indexing when environment and joint IDs are provided.
* Fixed incorrect tensor dimensions when setting a subset of environments.

Added
^^^^^

* Added support for randomization of fixed tendon parameters.
* Added support for randomization of dof limits.
* Added support for randomization of gravity.
* Added support for Gaussian sampling.
* Added default buffers to Articulation/Rigid object data classes for randomization.


0.17.1 (2024-05-10)
~~~~~~~~~~~~~~~~~~~

Fixed
^^^^^

* Added attribute :attr:`isaaclab.sim.converters.UrdfConverterCfg.override_joint_dynamics` to properly parse
  joint dynamics in :class:`isaaclab.sim.converters.UrdfConverter`.


0.17.0 (2024-05-07)
~~~~~~~~~~~~~~~~~~~

Changed
^^^^^^^

* Renamed ``BaseEnv`` to :class:`isaaclab.envs.ManagerBasedEnv`.
* Renamed ``base_env.py`` to ``manager_based_env.py``.
* Renamed ``BaseEnvCfg`` to :class:`isaaclab.envs.ManagerBasedEnvCfg`.
* Renamed ``RLTaskEnv`` to :class:`isaaclab.envs.ManagerBasedRLEnv`.
* Renamed ``rl_task_env.py`` to ``manager_based_rl_env.py``.
* Renamed ``RLTaskEnvCfg`` to :class:`isaaclab.envs.ManagerBasedRLEnvCfg`.
* Renamed ``rl_task_env_cfg.py`` to ``rl_env_cfg.py``.
* Renamed ``OIGEEnv`` to :class:`isaaclab.envs.DirectRLEnv`.
* Renamed ``oige_env.py`` to ``direct_rl_env.py``.
* Renamed ``RLTaskEnvWindow`` to :class:`isaaclab.envs.ui.ManagerBasedRLEnvWindow`.
* Renamed ``rl_task_env_window.py`` to ``manager_based_rl_env_window.py``.
* Renamed all references of ``BaseEnv``, ``BaseEnvCfg``, ``RLTaskEnv``, ``RLTaskEnvCfg``,  ``OIGEEnv``, and ``RLTaskEnvWindow``.

Added
^^^^^

* Added direct workflow base class :class:`isaaclab.envs.DirectRLEnv`.


0.16.4 (2024-05-06)
~~~~~~~~~~~~~~~~~~~~

Changed
^^^^^^^

* Added :class:`isaaclab.sensors.TiledCamera` to support tiled rendering with RGB and depth.


0.16.3 (2024-04-26)
~~~~~~~~~~~~~~~~~~~

Fixed
^^^^^

* Fixed parsing of filter prim path expressions in the :class:`isaaclab.sensors.ContactSensor` class.
  Earlier, the filter prim paths given to the physics view was not being parsed since they were specified as
  regex expressions instead of glob expressions.


0.16.2 (2024-04-25)
~~~~~~~~~~~~~~~~~~~~

Changed
^^^^^^^

* Simplified the installation procedure, isaaclab -e is no longer needed
* Updated torch dependency to 2.2.2


0.16.1 (2024-04-20)
~~~~~~~~~~~~~~~~~~~

Added
^^^^^

* Added attribute :attr:`isaaclab.sim.ArticulationRootPropertiesCfg.fix_root_link` to fix the root link
  of an articulation to the world frame.


0.16.0 (2024-04-16)
~~~~~~~~~~~~~~~~~~~

Added
^^^^^

* Added the function :meth:`isaaclab.utils.math.quat_unique` to standardize quaternion representations,
  i.e. always have a non-negative real part.
* Added events terms for randomizing mass by scale, simulation joint properties (stiffness, damping, armature,
  and friction)

Fixed
^^^^^

* Added clamping of joint positions and velocities in event terms for resetting joints. The simulation does not
  throw an error if the set values are out of their range. Hence, users are expected to clamp them before setting.
* Fixed :class:`isaaclab.envs.mdp.EMAJointPositionToLimitsActionCfg` to smoothen the actions
  at environment frequency instead of simulation frequency.

* Renamed the following functions in :meth:`isaaclab.envs.mdp` to avoid confusions:

  * Observation: :meth:`joint_pos_norm` -> :meth:`joint_pos_limit_normalized`
  * Action: :class:`ExponentialMovingAverageJointPositionAction` -> :class:`EMAJointPositionToLimitsAction`
  * Termination: :meth:`base_height` -> :meth:`root_height_below_minimum`
  * Termination: :meth:`joint_pos_limit` -> :meth:`joint_pos_out_of_limit`
  * Termination: :meth:`joint_pos_manual_limit` -> :meth:`joint_pos_out_of_manual_limit`
  * Termination: :meth:`joint_vel_limit` -> :meth:`joint_vel_out_of_limit`
  * Termination: :meth:`joint_vel_manual_limit` -> :meth:`joint_vel_out_of_manual_limit`
  * Termination: :meth:`joint_torque_limit` -> :meth:`joint_effort_out_of_limit`

Deprecated
^^^^^^^^^^

* Deprecated the function :meth:`isaaclab.envs.mdp.add_body_mass` in favor of
  :meth:`isaaclab.envs.mdp.randomize_rigid_body_mass`. This supports randomizing the mass based on different
  operations (add, scale, or set) and sampling distributions.


0.15.13 (2024-04-16)
~~~~~~~~~~~~~~~~~~~~

Changed
^^^^^^^

* Improved startup performance by enabling rendering-based extensions only when necessary and caching of nucleus directory.
* Renamed the flag ``OFFSCREEN_RENDER`` or ``--offscreen_render`` to ``ENABLE_CAMERAS`` or ``--enable_cameras`` respectively.


0.15.12 (2024-04-16)
~~~~~~~~~~~~~~~~~~~~

Changed
^^^^^^^

* Replaced calls to the ``check_file_path`` function in the :mod:`isaaclab.sim.spawners.from_files`
  with the USD stage resolve identifier function. This helps speed up the loading of assets from file paths
  by avoiding Nucleus server calls.


0.15.11 (2024-04-15)
~~~~~~~~~~~~~~~~~~~~

Added
^^^^^

* Added the :meth:`isaaclab.sim.SimulationContext.has_rtx_sensors` method to check if any
  RTX-related sensors such as cameras have been created in the simulation. This is useful to determine
  if simulation requires RTX rendering during step or not.

Fixed
^^^^^

* Fixed the rendering of RTX-related sensors such as cameras inside the :class:`isaaclab.envs.RLTaskEnv` class.
  Earlier the rendering did not happen inside the step function, which caused the sensor data to be empty.


0.15.10 (2024-04-11)
~~~~~~~~~~~~~~~~~~~~

Fixed
^^^^^

* Fixed sharing of the same memory address between returned tensors from observation terms
  in the :class:`isaaclab.managers.ObservationManager` class. Earlier, the returned
  tensors could map to the same memory address, causing issues when the tensors were modified
  during scaling, clipping or other operations.


0.15.9 (2024-04-04)
~~~~~~~~~~~~~~~~~~~

Fixed
^^^^^

* Fixed assignment of individual termination terms inside the :class:`isaaclab.managers.TerminationManager`
  class. Earlier, the terms were being assigned their values through an OR operation which resulted in incorrect
  values. This regression was introduced in version 0.15.1.


0.15.8 (2024-04-02)
~~~~~~~~~~~~~~~~~~~

Added
^^^^^

* Added option to define ordering of points for the mesh-grid generation in the
  :func:`isaaclab.sensors.ray_caster.patterns.grid_pattern`. This parameter defaults to 'xy'
  for backward compatibility.


0.15.7 (2024-03-28)
~~~~~~~~~~~~~~~~~~~

Added
^^^^^

* Adds option to return indices/data in the specified query keys order in
  :class:`isaaclab.managers.SceneEntityCfg` class, and the respective
  :func:`isaaclab.utils.string.resolve_matching_names_values` and
  :func:`isaaclab.utils.string.resolve_matching_names` functions.


0.15.6 (2024-03-28)
~~~~~~~~~~~~~~~~~~~

Added
^^^^^

* Extended the :class:`isaaclab.app.AppLauncher` class to support the loading of experience files
  from the command line. This allows users to load a specific experience file when running the application
  (such as for multi-camera rendering or headless mode).

Changed
^^^^^^^

* Changed default loading of experience files in the :class:`isaaclab.app.AppLauncher` class from the ones
  provided by Isaac Sim to the ones provided in Isaac Lab's ``apps`` directory.


0.15.5 (2024-03-23)
~~~~~~~~~~~~~~~~~~~

Fixed
^^^^^

* Fixed the env origins in :meth:`_compute_env_origins_grid` of :class:`isaaclab.terrain.TerrainImporter`
  to match that obtained from the Isaac Sim :class:`isaacsim.core.cloner.GridCloner` class.

Added
^^^^^

* Added unit test to ensure consistency between environment origins generated by IsaacSim's Grid Cloner and those
  produced by the TerrainImporter.


0.15.4 (2024-03-22)
~~~~~~~~~~~~~~~~~~~

Fixed
^^^^^

* Fixed the :class:`isaaclab.envs.mdp.actions.NonHolonomicActionCfg` class to use
  the correct variable when applying actions.


0.15.3 (2024-03-21)
~~~~~~~~~~~~~~~~~~~

Added
^^^^^

* Added unit test to check that :class:`isaaclab.scene.InteractiveScene` entity data is not shared between separate instances.

Fixed
^^^^^

* Moved class variables in :class:`isaaclab.scene.InteractiveScene` to correctly  be assigned as
  instance variables.
* Removed custom ``__del__`` magic method from :class:`isaaclab.scene.InteractiveScene`.


0.15.2 (2024-03-21)
~~~~~~~~~~~~~~~~~~~

Fixed
^^^^^

* Added resolving of relative paths for the main asset USD file when using the
  :class:`isaaclab.sim.converters.UrdfConverter` class. This is to ensure that the material paths are
  resolved correctly when the main asset file is moved to a different location.


0.15.1 (2024-03-19)
~~~~~~~~~~~~~~~~~~~

Fixed
^^^^^

* Fixed the imitation learning workflow example script, updating Isaac Lab and Robomimic API calls.
* Removed the resetting of :attr:`_term_dones` in the :meth:`isaaclab.managers.TerminationManager.reset`.
  Previously, the environment cleared out all the terms. However, it impaired reading the specific term's values externally.


0.15.0 (2024-03-17)
~~~~~~~~~~~~~~~~~~~

Deprecated
^^^^^^^^^^

* Renamed :class:`isaaclab.managers.RandomizationManager` to :class:`isaaclab.managers.EventManager`
  class for clarification as the manager takes care of events such as reset in addition to pure randomizations.
* Renamed :class:`isaaclab.managers.RandomizationTermCfg` to :class:`isaaclab.managers.EventTermCfg`
  for consistency with the class name change.


0.14.1 (2024-03-16)
~~~~~~~~~~~~~~~~~~~

Added
^^^^^

* Added simulation schemas for joint drive and fixed tendons. These can be configured for assets imported
  from file formats.
* Added logging of tendon properties to the articulation class (if they are present in the USD prim).


0.14.0 (2024-03-15)
~~~~~~~~~~~~~~~~~~~

Fixed
^^^^^

* Fixed the ordering of body names used in the :class:`isaaclab.assets.Articulation` class. Earlier,
  the body names were not following the same ordering as the bodies in the articulation. This led
  to issues when using the body names to access data related to the links from the articulation view
  (such as Jacobians, mass matrices, etc.).

Removed
^^^^^^^

* Removed the attribute :attr:`body_physx_view` from the :class:`isaaclab.assets.RigidObject`
  and :class:`isaaclab.assets.Articulation` classes. These were causing confusions when used
  with articulation view since the body names were not following the same ordering.


0.13.1 (2024-03-14)
~~~~~~~~~~~~~~~~~~~

Removed
^^^^^^^

* Removed the :mod:`isaaclab.compat` module. This module was used to provide compatibility
  with older versions of Isaac Sim. It is no longer needed since we have most of the functionality
  absorbed into the main classes.


0.13.0 (2024-03-12)
~~~~~~~~~~~~~~~~~~~

Added
^^^^^

* Added support for the following data types inside the :class:`isaaclab.sensors.Camera` class:
  ``instance_segmentation_fast`` and ``instance_id_segmentation_fast``. These are GPU-supported annotations
  and are faster than the regular annotations.

Fixed
^^^^^

* Fixed handling of semantic filtering inside the :class:`isaaclab.sensors.Camera` class. Earlier,
  the annotator was given ``semanticTypes`` as an argument. However, with Isaac Sim 2023.1, the annotator
  does not accept this argument. Instead the mapping needs to be set to the synthetic data interface directly.
* Fixed the return shape of colored images for segmentation data types inside the
  :class:`isaaclab.sensors.Camera` class. Earlier, the images were always returned as ``int32``. Now,
  they are casted to ``uint8`` 4-channel array before returning if colorization is enabled for the annotation type.

Removed
^^^^^^^

* Dropped support for ``instance_segmentation`` and ``instance_id_segmentation`` annotations in the
  :class:`isaaclab.sensors.Camera` class. Their "fast" counterparts should be used instead.
* Renamed the argument :attr:`isaaclab.sensors.CameraCfg.semantic_types` to
  :attr:`isaaclab.sensors.CameraCfg.semantic_filter`. This is more aligned with Replicator's terminology
  for semantic filter predicates.
* Replaced the argument :attr:`isaaclab.sensors.CameraCfg.colorize` with separate colorized
  arguments for each annotation type (:attr:`~isaaclab.sensors.CameraCfg.colorize_instance_segmentation`,
  :attr:`~isaaclab.sensors.CameraCfg.colorize_instance_id_segmentation`, and
  :attr:`~isaaclab.sensors.CameraCfg.colorize_semantic_segmentation`).


0.12.4 (2024-03-11)
~~~~~~~~~~~~~~~~~~~

Fixed
^^^^^


* Adapted randomization terms to deal with ``slice`` for the body indices. Earlier, the terms were not
  able to handle the slice object and were throwing an error.
* Added ``slice`` type-hinting to all body and joint related methods in the rigid body and articulation
  classes. This is to make it clear that the methods can handle both list of indices and slices.


0.12.3 (2024-03-11)
~~~~~~~~~~~~~~~~~~~

Fixed
^^^^^

* Added signal handler to the :class:`isaaclab.app.AppLauncher` class to catch the ``SIGINT`` signal
  and close the application gracefully. This is to prevent the application from crashing when the user
  presses ``Ctrl+C`` to close the application.


0.12.2 (2024-03-10)
~~~~~~~~~~~~~~~~~~~

Added
^^^^^

* Added observation terms for states of a rigid object in world frame.
* Added randomization terms to set root state with randomized orientation and joint state within user-specified limits.
* Added reward term for penalizing specific termination terms.

Fixed
^^^^^

* Improved sampling of states inside randomization terms. Earlier, the code did multiple torch calls
  for sampling different components of the vector. Now, it uses a single call to sample the entire vector.


0.12.1 (2024-03-09)
~~~~~~~~~~~~~~~~~~~

Added
^^^^^

* Added an option to the last actions observation term to get a specific term by name from the action manager.
  If None, the behavior remains the same as before (the entire action is returned).


0.12.0 (2024-03-08)
~~~~~~~~~~~~~~~~~~~

Added
^^^^^

* Added functionality to sample flat patches on a generated terrain. This can be configured using
  :attr:`isaaclab.terrains.SubTerrainBaseCfg.flat_patch_sampling` attribute.
* Added a randomization function for setting terrain-aware root state. Through this, an asset can be
  reset to a randomly sampled flat patches.

Fixed
^^^^^

* Separated normal and terrain-base position commands. The terrain based commands rely on the
  terrain to sample flat patches for setting the target position.
* Fixed command resample termination function.

Changed
^^^^^^^

* Added the attribute :attr:`isaaclab.envs.mdp.commands.UniformVelocityCommandCfg.heading_control_stiffness`
  to control the stiffness of the heading control term in the velocity command term. Earlier, this was
  hard-coded to 0.5 inside the term.

Removed
^^^^^^^

* Removed the function :meth:`sample_new_targets` in the terrain importer. Instead the attribute
  :attr:`isaaclab.terrains.TerrainImporter.flat_patches` should be used to sample new targets.


0.11.3 (2024-03-04)
~~~~~~~~~~~~~~~~~~~

Fixed
^^^^^

* Corrects the functions :func:`isaaclab.utils.math.axis_angle_from_quat` and :func:`isaaclab.utils.math.quat_error_magnitude`
  to accept tensors of the form (..., 4) instead of (N, 4). This brings us in line with our documentation and also upgrades one of our functions
  to handle higher dimensions.


0.11.2 (2024-03-04)
~~~~~~~~~~~~~~~~~~~

Added
^^^^^

* Added checks for default joint position and joint velocity in the articulation class. This is to prevent
  users from configuring values for these quantities that might be outside the valid range from the simulation.


0.11.1 (2024-02-29)
~~~~~~~~~~~~~~~~~~~

Added
^^^^^

* Replaced the default values for ``joint_ids`` and ``body_ids`` from ``None`` to ``slice(None)``
  in the :class:`isaaclab.managers.SceneEntityCfg`.
* Adapted rewards and observations terms so that the users can query a subset of joints and bodies.


0.11.0 (2024-02-27)
~~~~~~~~~~~~~~~~~~~

Removed
^^^^^^^

* Dropped support for Isaac Sim<=2022.2. As part of this, removed the components of :class:`isaaclab.app.AppLauncher`
  which handled ROS extension loading. We no longer need them in Isaac Sim>=2023.1 to control the load order to avoid crashes.
* Upgraded Dockerfile to use ISAACSIM_VERSION=2023.1.1 by default.


0.10.28 (2024-02-29)
~~~~~~~~~~~~~~~~~~~~

Added
^^^^^

* Implemented relative and moving average joint position action terms. These allow the user to specify
  the target joint positions as relative to the current joint positions or as a moving average of the
  joint positions over a window of time.


0.10.27 (2024-02-28)
~~~~~~~~~~~~~~~~~~~~

Added
^^^^^

* Added UI feature to start and stop animation recording in the stage when running an environment.
  To enable this feature, please pass the argument ``--disable_fabric`` to the environment script to allow
  USD read/write operations. Be aware that this will slow down the simulation.


0.10.26 (2024-02-26)
~~~~~~~~~~~~~~~~~~~~

Added
^^^^^

* Added a viewport camera controller class to the :class:`isaaclab.envs.BaseEnv`. This is useful
  for applications where the user wants to render the viewport from different perspectives even when the
  simulation is running in headless mode.


0.10.25 (2024-02-26)
~~~~~~~~~~~~~~~~~~~~

Fixed
^^^^^

* Ensures that all path arguments in :mod:`isaaclab.sim.utils` are cast to ``str``. Previously,
  we had handled path types as strings without casting.


0.10.24 (2024-02-26)
~~~~~~~~~~~~~~~~~~~~

Added
^^^^^

* Added tracking of contact time in the :class:`isaaclab.sensors.ContactSensor` class. Previously,
  only the air time was being tracked.
* Added contact force threshold, :attr:`isaaclab.sensors.ContactSensorCfg.force_threshold`, to detect
  when the contact sensor is in contact. Previously, this was set to hard-coded 1.0 in the sensor class.


0.10.23 (2024-02-21)
~~~~~~~~~~~~~~~~~~~~

Fixed
^^^^^

* Fixes the order of size arguments in :meth:`isaaclab.terrains.height_field.random_uniform_terrain`. Previously, the function
  would crash if the size along x and y were not the same.


0.10.22 (2024-02-14)
~~~~~~~~~~~~~~~~~~~~

Fixed
^^^^^

* Fixed "divide by zero" bug in :class:`~isaaclab.sim.SimulationContext` when setting gravity vector.
  Now, it is correctly disabled when the gravity vector is set to zero.


0.10.21 (2024-02-12)
~~~~~~~~~~~~~~~~~~~~

Fixed
^^^^^

* Fixed the printing of articulation joint information when the articulation has only one joint.
  Earlier, the function was performing a squeeze operation on the tensor, which caused an error when
  trying to index the tensor of shape (1,).


0.10.20 (2024-02-12)
~~~~~~~~~~~~~~~~~~~~

Added
^^^^^

* Adds :attr:`isaaclab.sim.PhysxCfg.enable_enhanced_determinism` to enable improved
  determinism from PhysX. Please note this comes at the expense of performance.


0.10.19 (2024-02-08)
~~~~~~~~~~~~~~~~~~~~

Fixed
^^^^^

* Fixed environment closing so that articulations, objects, and sensors are cleared properly.


0.10.18 (2024-02-05)
~~~~~~~~~~~~~~~~~~~~

Fixed
^^^^^

* Pinned :mod:`torch` version to 2.0.1 in the setup.py to keep parity version of :mod:`torch` supplied by
  Isaac 2023.1.1, and prevent version incompatibility between :mod:`torch` ==2.2 and
  :mod:`typing-extensions` ==3.7.4.3


0.10.17 (2024-02-02)
~~~~~~~~~~~~~~~~~~~~

Fixed
^^^^^^

* Fixed carb setting ``/app/livestream/enabled`` to be set as False unless live-streaming is specified
  by :class:`isaaclab.app.AppLauncher` settings. This fixes the logic of :meth:`SimulationContext.render`,
  which depended on the config in previous versions of Isaac defaulting to false for this setting.


0.10.16 (2024-01-29)
~~~~~~~~~~~~~~~~~~~~

Added
^^^^^^

* Added an offset parameter to the height scan observation term. This allows the user to specify the
  height offset of the scan from the tracked body. Previously it was hard-coded to be 0.5.


0.10.15 (2024-01-29)
~~~~~~~~~~~~~~~~~~~~

Fixed
^^^^^

* Fixed joint torque computation for implicit actuators. Earlier, the torque was always zero for implicit
  actuators. Now, it is computed approximately by applying the PD law.


0.10.14 (2024-01-22)
~~~~~~~~~~~~~~~~~~~~

Fixed
^^^^^

* Fixed the tensor shape of :attr:`isaaclab.sensors.ContactSensorData.force_matrix_w`. Earlier, the reshaping
  led to a mismatch with the data obtained from PhysX.


0.10.13 (2024-01-15)
~~~~~~~~~~~~~~~~~~~~

Fixed
^^^^^

* Fixed running of environments with a single instance even if the :attr:`replicate_physics`` flag is set to True.


0.10.12 (2024-01-10)
~~~~~~~~~~~~~~~~~~~~

Fixed
^^^^^

* Fixed indexing of source and target frames in the :class:`isaaclab.sensors.FrameTransformer` class.
  Earlier, it always assumed that the source frame body is at index 0. Now, it uses the body index of the
  source frame to compute the transformation.

Deprecated
^^^^^^^^^^

* Renamed quantities in the :class:`isaaclab.sensors.FrameTransformerData` class to be more
  consistent with the terminology used in the asset classes. The following quantities are deprecated:

  * ``target_rot_w`` -> ``target_quat_w``
  * ``source_rot_w`` -> ``source_quat_w``
  * ``target_rot_source`` -> ``target_quat_source``


0.10.11 (2024-01-08)
~~~~~~~~~~~~~~~~~~~~

Fixed
^^^^^

* Fixed attribute error raised when calling the :class:`isaaclab.envs.mdp.TerrainBasedPositionCommand`
  command term.
* Added a dummy function in :class:`isaaclab.terrain.TerrainImporter` that returns environment
  origins as terrain-aware sampled targets. This function should be implemented by child classes based on
  the terrain type.


0.10.10 (2023-12-21)
~~~~~~~~~~~~~~~~~~~~

Fixed
^^^^^

* Fixed reliance on non-existent ``Viewport`` in :class:`isaaclab.sim.SimulationContext` when loading livestreaming
  by ensuring that the extension ``omni.kit.viewport.window`` is enabled in :class:`isaaclab.app.AppLauncher` when
  livestreaming is enabled


0.10.9 (2023-12-21)
~~~~~~~~~~~~~~~~~~~

Fixed
^^^^^

* Fixed invalidation of physics views inside the asset and sensor classes. Earlier, they were left initialized
  even when the simulation was stopped. This caused issues when closing the application.


0.10.8 (2023-12-20)
~~~~~~~~~~~~~~~~~~~

Fixed
^^^^^

* Fixed the :class:`isaaclab.envs.mdp.actions.DifferentialInverseKinematicsAction` class
  to account for the offset pose of the end-effector.


0.10.7 (2023-12-19)
~~~~~~~~~~~~~~~~~~~

Fixed
^^^^^

* Added a check to ray-cast and camera sensor classes to ensure that the sensor prim path does not
  have a regex expression at its leaf. For instance, ``/World/Robot/camera_.*`` is not supported
  for these sensor types. This behavior needs to be fixed in the future.


0.10.6 (2023-12-19)
~~~~~~~~~~~~~~~~~~~

Added
^^^^^

* Added support for using articulations as visualization markers. This disables all physics APIs from
  the articulation and allows the user to use it as a visualization marker. It is useful for creating
  visualization markers for the end-effectors or base of the robot.

Fixed
^^^^^

* Fixed hiding of debug markers from secondary images when using the
  :class:`isaaclab.markers.VisualizationMarkers` class. Earlier, the properties were applied on
  the XForm prim instead of the Mesh prim.


0.10.5 (2023-12-18)
~~~~~~~~~~~~~~~~~~~

Fixed
^^^^^

* Fixed test ``check_base_env_anymal_locomotion.py``, which
  previously called :func:`torch.jit.load` with the path to a policy (which would work
  for a local file), rather than calling
  :func:`isaaclab.utils.assets.read_file` on the path to get the file itself.


0.10.4 (2023-12-14)
~~~~~~~~~~~~~~~~~~~

Fixed
^^^^^

* Fixed potentially breaking import of omni.kit.widget.toolbar by ensuring that
  if live-stream is enabled, then the :mod:`omni.kit.widget.toolbar`
  extension is loaded.

0.10.3 (2023-12-12)
~~~~~~~~~~~~~~~~~~~

Added
^^^^^

* Added the attribute :attr:`isaaclab.actuators.ActuatorNetMLPCfg.input_order`
  to specify the order of the input tensors to the MLP network.

Fixed
^^^^^

* Fixed computation of metrics for the velocity command term. Earlier, the norm was being computed
  over the entire batch instead of the last dimension.
* Fixed the clipping inside the :class:`isaaclab.actuators.DCMotor` class. Earlier, it was
  not able to handle the case when configured saturation limit was set to None.


0.10.2 (2023-12-12)
~~~~~~~~~~~~~~~~~~~

Fixed
^^^^^

* Added a check in the simulation stop callback in the :class:`isaaclab.sim.SimulationContext` class
  to not render when an exception is raised. The while loop in the callback was preventing the application
  from closing when an exception was raised.


0.10.1 (2023-12-06)
~~~~~~~~~~~~~~~~~~~

Added
^^^^^

* Added command manager class with terms defined by :class:`isaaclab.managers.CommandTerm`. This
  allow for multiple types of command generators to be used in the same environment.


0.10.0 (2023-12-04)
~~~~~~~~~~~~~~~~~~~

Changed
^^^^^^^

* Modified the sensor and asset base classes to use the underlying PhysX views instead of Isaac Sim views.
  Using Isaac Sim classes led to a very high load time (of the order of minutes) when using a scene with
  many assets. This is because Isaac Sim supports USD paths which are slow and not required.

Added
^^^^^

* Added faster implementation of USD stage traversal methods inside the :class:`isaaclab.sim.utils` module.
* Added properties :attr:`isaaclab.assets.AssetBase.num_instances` and
  :attr:`isaaclab.sensor.SensorBase.num_instances` to obtain the number of instances of the asset
  or sensor in the simulation respectively.

Removed
^^^^^^^

* Removed dependencies on Isaac Sim view classes. It is no longer possible to use :attr:`root_view` and
  :attr:`body_view`. Instead use :attr:`root_physx_view` and :attr:`body_physx_view` to access the underlying
  PhysX views.


0.9.55 (2023-12-03)
~~~~~~~~~~~~~~~~~~~

Fixed
^^^^^

* Fixed the Nucleus directory path in the :attr:`isaaclab.utils.assets.NVIDIA_NUCLEUS_DIR`.
  Earlier, it was referring to the ``NVIDIA/Assets`` directory instead of ``NVIDIA``.


0.9.54 (2023-11-29)
~~~~~~~~~~~~~~~~~~~

Fixed
^^^^^

* Fixed pose computation in the :class:`isaaclab.sensors.Camera` class to obtain them from XFormPrimView
  instead of using ``UsdGeomCamera.ComputeLocalToWorldTransform`` method. The latter is not updated correctly
  during GPU simulation.
* Fixed initialization of the annotator info in the class :class:`isaaclab.sensors.Camera`. Previously
  all dicts had the same memory address which caused all annotators to have the same info.
* Fixed the conversion of ``uint32`` warp arrays inside the :meth:`isaaclab.utils.array.convert_to_torch`
  method. PyTorch does not support this type, so it is converted to ``int32`` before converting to PyTorch tensor.
* Added render call inside :meth:`isaaclab.sim.SimulationContext.reset` to initialize Replicator
  buffers when the simulation is reset.


0.9.53 (2023-11-29)
~~~~~~~~~~~~~~~~~~~

Changed
^^^^^^^

* Changed the behavior of passing :obj:`None` to the :class:`isaaclab.actuators.ActuatorBaseCfg`
  class. Earlier, they were resolved to fixed default values. Now, they imply that the values are loaded
  from the USD joint drive configuration.

Added
^^^^^

* Added setting of joint armature and friction quantities to the articulation class.


0.9.52 (2023-11-29)
~~~~~~~~~~~~~~~~~~~

Changed
^^^^^^^

* Changed the warning print in :meth:`isaaclab.sim.utils.apply_nested` method
  to be more descriptive. Earlier, it was printing a warning for every instanced prim.
  Now, it only prints a warning if it could not apply the attribute to any of the prims.

Added
^^^^^

* Added the method :meth:`isaaclab.utils.assets.retrieve_file_path` to
  obtain the absolute path of a file on the Nucleus server or locally.

Fixed
^^^^^

* Fixed hiding of STOP button in the :class:`AppLauncher` class when running the
  simulation in headless mode.
* Fixed a bug with :meth:`isaaclab.sim.utils.clone` failing when the input prim path
  had no parent (example: "/Table").


0.9.51 (2023-11-29)
~~~~~~~~~~~~~~~~~~~

Changed
^^^^^^^

* Changed the :meth:`isaaclab.sensor.SensorBase.update` method to always recompute the buffers if
  the sensor is in visualization mode.

Added
^^^^^

* Added available entities to the error message when accessing a non-existent entity in the
  :class:`InteractiveScene` class.
* Added a warning message when the user tries to reference an invalid prim in the :class:`FrameTransformer` sensor.


0.9.50 (2023-11-28)
~~~~~~~~~~~~~~~~~~~

Added
^^^^^

* Hid the ``STOP`` button in the UI when running standalone Python scripts. This is to prevent
  users from accidentally clicking the button and stopping the simulation. They should only be able to
  play and pause the simulation from the UI.

Removed
^^^^^^^

* Removed :attr:`isaaclab.sim.SimulationCfg.shutdown_app_on_stop`. The simulation is always rendering
  if it is stopped from the UI. The user needs to close the window or press ``Ctrl+C`` to close the simulation.


0.9.49 (2023-11-27)
~~~~~~~~~~~~~~~~~~~

Added
^^^^^

* Added an interface class, :class:`isaaclab.managers.ManagerTermBase`, to serve as the parent class
  for term implementations that are functional classes.
* Adapted all managers to support terms that are classes and not just functions clearer. This allows the user to
  create more complex terms that require additional state information.


0.9.48 (2023-11-24)
~~~~~~~~~~~~~~~~~~~

Fixed
^^^^^

* Fixed initialization of drift in the :class:`isaaclab.sensors.RayCasterCamera` class.


0.9.47 (2023-11-24)
~~~~~~~~~~~~~~~~~~~

Fixed
^^^^^

* Automated identification of the root prim in the :class:`isaaclab.assets.RigidObject` and
  :class:`isaaclab.assets.Articulation` classes. Earlier, the root prim was hard-coded to
  the spawn prim path. Now, the class searches for the root prim under the spawn prim path.


0.9.46 (2023-11-24)
~~~~~~~~~~~~~~~~~~~

Fixed
^^^^^

* Fixed a critical issue in the asset classes with writing states into physics handles.
  Earlier, the states were written over all the indices instead of the indices of the
  asset that were being updated. This caused the physics handles to refresh the states
  of all the assets in the scene, which is not desirable.


0.9.45 (2023-11-24)
~~~~~~~~~~~~~~~~~~~

Added
^^^^^

* Added :class:`isaaclab.command_generators.UniformPoseCommandGenerator` to generate
  poses in the asset's root frame by uniformly sampling from a given range.


0.9.44 (2023-11-16)
~~~~~~~~~~~~~~~~~~~

Added
^^^^^

* Added methods :meth:`reset` and :meth:`step` to the :class:`isaaclab.envs.BaseEnv`. This unifies
  the environment interface for simple standalone applications with the class.


0.9.43 (2023-11-16)
~~~~~~~~~~~~~~~~~~~

Fixed
^^^^^

* Replaced subscription of physics play and stop events in the :class:`isaaclab.assets.AssetBase` and
  :class:`isaaclab.sensors.SensorBase` classes with subscription to time-line play and stop events.
  This is to prevent issues in cases where physics first needs to perform mesh cooking and handles are not
  available immediately. For instance, with deformable meshes.


0.9.42 (2023-11-16)
~~~~~~~~~~~~~~~~~~~

Fixed
^^^^^

* Fixed setting of damping values from the configuration for :class:`ActuatorBase` class. Earlier,
  the stiffness values were being set into damping when a dictionary configuration was passed to the
  actuator model.
* Added dealing with :class:`int` and :class:`float` values in the configurations of :class:`ActuatorBase`.
  Earlier, a type-error was thrown when integer values were passed to the actuator model.


0.9.41 (2023-11-16)
~~~~~~~~~~~~~~~~~~~

Fixed
^^^^^

* Fixed the naming and shaping issues in the binary joint action term.


0.9.40 (2023-11-09)
~~~~~~~~~~~~~~~~~~~

Fixed
^^^^^

* Simplified the manual initialization of Isaac Sim :class:`ArticulationView` class. Earlier, we basically
  copied the code from the Isaac Sim source code. Now, we just call their initialize method.

Changed
^^^^^^^

* Changed the name of attribute :attr:`default_root_state_w` to :attr:`default_root_state`. The latter is
  more correct since the data is actually in the local environment frame and not the simulation world frame.


0.9.39 (2023-11-08)
~~~~~~~~~~~~~~~~~~~

Fixed
^^^^^

* Changed the reference of private ``_body_view`` variable inside the :class:`RigidObject` class
  to the public ``body_view`` property. For a rigid object, the private variable is not defined.


0.9.38 (2023-11-07)
~~~~~~~~~~~~~~~~~~~

Changed
^^^^^^^

* Upgraded the :class:`isaaclab.envs.RLTaskEnv` class to support Gym 0.29.0 environment definition.

Added
^^^^^

* Added computation of ``time_outs`` and ``terminated`` signals inside the termination manager. These follow the
  definition mentioned in `Gym 0.29.0 <https://gymnasium.farama.org/tutorials/gymnasium_basics/handling_time_limits/>`_.
* Added proper handling of observation and action spaces in the :class:`isaaclab.envs.RLTaskEnv` class.
  These now follow closely to how Gym VecEnv handles the spaces.


0.9.37 (2023-11-06)
~~~~~~~~~~~~~~~~~~~

Fixed
^^^^^

* Fixed broken visualization in :mod:`isaaclab.sensors.FrameTramsformer` class by overwriting the
  correct ``_debug_vis_callback`` function.
* Moved the visualization marker configurations of sensors to their respective sensor configuration classes.
  This allows users to set these configurations from the configuration object itself.


0.9.36 (2023-11-03)
~~~~~~~~~~~~~~~~~~~

Fixed
^^^^^

* Added explicit deleting of different managers in the :class:`isaaclab.envs.BaseEnv` and
  :class:`isaaclab.envs.RLTaskEnv` classes. This is required since deleting the managers
  is order-sensitive (many managers need to be deleted before the scene is deleted).


0.9.35 (2023-11-02)
~~~~~~~~~~~~~~~~~~~

Fixed
^^^^^

* Fixed the error: ``'str' object has no attribute '__module__'`` introduced by adding the future import inside the
  :mod:`isaaclab.utils.warp.kernels` module. Warp language does not support the ``__future__`` imports.


0.9.34 (2023-11-02)
~~~~~~~~~~~~~~~~~~~

Fixed
^^^^^

* Added missing import of ``from __future__ import annotations`` in the :mod:`isaaclab.utils.warp`
  module. This is needed to have a consistent behavior across Python versions.


0.9.33 (2023-11-02)
~~~~~~~~~~~~~~~~~~~

Fixed
^^^^^

* Fixed the :class:`isaaclab.command_generators.NullCommandGenerator` class. Earlier,
  it was having a runtime error due to infinity in the resampling time range. Now, the class just
  overrides the parent methods to perform no operations.


0.9.32 (2023-11-02)
~~~~~~~~~~~~~~~~~~~

Changed
^^^^^^^

* Renamed the :class:`isaaclab.envs.RLEnv` class to :class:`isaaclab.envs.RLTaskEnv` to
  avoid confusions in terminologies between environments and tasks.


0.9.31 (2023-11-02)
~~~~~~~~~~~~~~~~~~~

Added
^^^^^

* Added the :class:`isaaclab.sensors.RayCasterCamera` class, as a ray-casting based camera for
  "distance_to_camera", "distance_to_image_plane" and "normals" annotations. It has the same interface and
  functionalities as the USD Camera while it is on average 30% faster.


0.9.30 (2023-11-01)
~~~~~~~~~~~~~~~~~~~

Fixed
^^^^^

* Added skipping of None values in the :class:`InteractiveScene` class when creating the scene from configuration
  objects. Earlier, it was throwing an error when the user passed a None value for a scene element.
* Added ``kwargs`` to the :class:`RLEnv` class to allow passing additional arguments from gym registry function.
  This is now needed since the registry function passes args beyond the ones specified in the constructor.


0.9.29 (2023-11-01)
~~~~~~~~~~~~~~~~~~~

Fixed
^^^^^

* Fixed the material path resolution inside the :class:`isaaclab.sim.converters.UrdfConverter` class.
  With Isaac Sim 2023.1, the material paths from the importer are always saved as absolute paths. This caused
  issues when the generated USD file was moved to a different location. The fix now resolves the material paths
  relative to the USD file location.


0.9.28 (2023-11-01)
~~~~~~~~~~~~~~~~~~~

Changed
^^^^^^^

* Changed the way the :func:`isaaclab.sim.spawners.from_files.spawn_ground_plane` function sets the
  height of the ground. Earlier, it was reading the height from the configuration object. Now, it expects the
  desired transformation as inputs to the function. This makes it consistent with the other spawner functions.


0.9.27 (2023-10-31)
~~~~~~~~~~~~~~~~~~~

Changed
^^^^^^^

* Removed the default value of the argument ``camel_case`` in setters of USD attributes. This is to avoid
  confusion with the naming of the attributes in the USD file.

Fixed
^^^^^

* Fixed the selection of material prim in the :class:`isaaclab.sim.spawners.materials.spawn_preview_surface`
  method. Earlier, the created prim was being selected in the viewport which interfered with the selection of
  prims by the user.
* Updated :class:`isaaclab.sim.converters.MeshConverter` to use a different stage than the default stage
  for the conversion. This is to avoid the issue of the stage being closed when the conversion is done.


0.9.26 (2023-10-31)
~~~~~~~~~~~~~~~~~~~

Added
^^^^^

* Added the sensor implementation for :class:`isaaclab.sensors.FrameTransformer` class. Currently,
  it handles obtaining the transformation between two frames in the same articulation.


0.9.25 (2023-10-27)
~~~~~~~~~~~~~~~~~~~

Added
^^^^^

* Added the :mod:`isaaclab.envs.ui` module to put all the UI-related classes in one place. This currently
  implements the :class:`isaaclab.envs.ui.BaseEnvWindow` and :class:`isaaclab.envs.ui.RLEnvWindow`
  classes. Users can inherit from these classes to create their own UI windows.
* Added the attribute :attr:`isaaclab.envs.BaseEnvCfg.ui_window_class_type` to specify the UI window class
  to be used for the environment. This allows the user to specify their own UI window class to be used for the
  environment.


0.9.24 (2023-10-27)
~~~~~~~~~~~~~~~~~~~

Changed
^^^^^^^

* Changed the behavior of setting up debug visualization for assets, sensors and command generators.
  Earlier it was raising an error if debug visualization was not enabled in the configuration object.
  Now it checks whether debug visualization is implemented and only sets up the callback if it is
  implemented.


0.9.23 (2023-10-27)
~~~~~~~~~~~~~~~~~~~

Fixed
^^^^^

* Fixed a typo in the :class:`AssetBase` and :class:`SensorBase` that effected the class destructor.
  Earlier, a tuple was being created in the constructor instead of the actual object.


0.9.22 (2023-10-26)
~~~~~~~~~~~~~~~~~~~

Added
^^^^^

* Added a :class:`isaaclab.command_generators.NullCommandGenerator` class for no command environments.
  This is easier to work with than having checks for :obj:`None` in the command generator.

Fixed
^^^^^

* Moved the randomization manager to the :class:`isaaclab.envs.BaseEnv` class with the default
  settings to reset the scene to the defaults specified in the configurations of assets.
* Moved command generator to the :class:`isaaclab.envs.RlEnv` class to have all task-specification
  related classes in the same place.


0.9.21 (2023-10-26)
~~~~~~~~~~~~~~~~~~~

Fixed
^^^^^

* Decreased the priority of callbacks in asset and sensor base classes. This may help in preventing
  crashes when warm starting the simulation.
* Fixed no rendering mode when running the environment from the GUI. Earlier the function
  :meth:`SimulationContext.set_render_mode` was erroring out.


0.9.20 (2023-10-25)
~~~~~~~~~~~~~~~~~~~

Fixed
^^^^^

* Changed naming in :class:`isaaclab.sim.SimulationContext.RenderMode` to use ``NO_GUI_OR_RENDERING``
  and ``NO_RENDERING`` instead of ``HEADLESS`` for clarity.
* Changed :class:`isaaclab.sim.SimulationContext` to be capable of handling livestreaming and
  offscreen rendering.
* Changed :class:`isaaclab.app.AppLauncher` envvar ``VIEWPORT_RECORD`` to the more descriptive
  ``OFFSCREEN_RENDER``.


0.9.19 (2023-10-25)
~~~~~~~~~~~~~~~~~~~

Added
^^^^^

* Added Gym observation and action spaces for the :class:`isaaclab.envs.RLEnv` class.


0.9.18 (2023-10-23)
~~~~~~~~~~~~~~~~~~~

Added
^^^^^

* Created :class:`isaaclab.sim.converters.asset_converter.AssetConverter` to serve as a base
  class for all asset converters.
* Added :class:`isaaclab.sim.converters.mesh_converter.MeshConverter` to handle loading and conversion
  of mesh files (OBJ, STL and FBX) into USD format.
* Added script ``convert_mesh.py`` to ``source/tools`` to allow users to convert a mesh to USD via command line arguments.

Changed
^^^^^^^

* Renamed the submodule :mod:`isaaclab.sim.loaders` to :mod:`isaaclab.sim.converters` to be more
  general with the functionality of the module.
* Updated ``check_instanceable.py`` script to convert relative paths to absolute paths.


0.9.17 (2023-10-22)
~~~~~~~~~~~~~~~~~~~

Added
^^^^^

* Added setters and getters for term configurations in the :class:`RandomizationManager`, :class:`RewardManager`
  and :class:`TerminationManager` classes. This allows the user to modify the term configurations after the
  manager has been created.
* Added the method :meth:`compute_group` to the :class:`isaaclab.managers.ObservationManager` class to
  compute the observations for only a given group.
* Added the curriculum term for modifying reward weights after certain environment steps.


0.9.16 (2023-10-22)
~~~~~~~~~~~~~~~~~~~

Added
^^^^^

* Added support for keyword arguments for terms in the :class:`isaaclab.managers.ManagerBase`.

Fixed
^^^^^

* Fixed resetting of buffers in the :class:`TerminationManager` class. Earlier, the values were being set
  to ``0.0`` instead of ``False``.


0.9.15 (2023-10-22)
~~~~~~~~~~~~~~~~~~~

Added
^^^^^

* Added base yaw heading and body acceleration into :class:`isaaclab.assets.RigidObjectData` class.
  These quantities are computed inside the :class:`RigidObject` class.

Fixed
^^^^^

* Fixed the :meth:`isaaclab.assets.RigidObject.set_external_force_and_torque` method to correctly
  deal with the body indices.
* Fixed a bug in the :meth:`isaaclab.utils.math.wrap_to_pi` method to prevent self-assignment of
  the input tensor.


0.9.14 (2023-10-21)
~~~~~~~~~~~~~~~~~~~

Added
^^^^^

* Added 2-D drift (i.e. along x and y) to the :class:`isaaclab.sensors.RayCaster` class.
* Added flags to the :class:`isaaclab.sensors.ContactSensorCfg` to optionally obtain the
  sensor origin and air time information. Since these are not required by default, they are
  disabled by default.

Fixed
^^^^^

* Fixed the handling of contact sensor history buffer in the :class:`isaaclab.sensors.ContactSensor` class.
  Earlier, the buffer was not being updated correctly.


0.9.13 (2023-10-20)
~~~~~~~~~~~~~~~~~~~

Fixed
^^^^^

* Fixed the issue with double :obj:`Ellipsis` when indexing tensors with multiple dimensions.
  The fix now uses :obj:`slice(None)` instead of :obj:`Ellipsis` to index the tensors.


0.9.12 (2023-10-18)
~~~~~~~~~~~~~~~~~~~

Fixed
^^^^^

* Fixed bugs in actuator model implementation for actuator nets. Earlier the DC motor clipping was not working.
* Fixed bug in applying actuator model in the :class:`isaaclab.asset.Articulation` class. The new
  implementation caches the outputs from explicit actuator model into the ``joint_pos_*_sim`` buffer to
  avoid feedback loops in the tensor operation.


0.9.11 (2023-10-17)
~~~~~~~~~~~~~~~~~~~

Added
^^^^^

* Added the support for semantic tags into the :class:`isaaclab.sim.spawner.SpawnerCfg` class. This allows
  the user to specify the semantic tags for a prim when spawning it into the scene. It follows the same format as
  Omniverse Replicator.


0.9.10 (2023-10-16)
~~~~~~~~~~~~~~~~~~~

Added
^^^^^

* Added ``--livestream`` and ``--ros`` CLI args to :class:`isaaclab.app.AppLauncher` class.
* Added a static function :meth:`isaaclab.app.AppLauncher.add_app_launcher_args`, which
  appends the arguments needed for :class:`isaaclab.app.AppLauncher` to the argument parser.

Changed
^^^^^^^

* Within :class:`isaaclab.app.AppLauncher`, removed ``REMOTE_DEPLOYMENT`` env-var processing
  in the favor of ``HEADLESS`` and ``LIVESTREAM`` env-vars. These have clearer uses and better parity
  with the CLI args.


0.9.9 (2023-10-12)
~~~~~~~~~~~~~~~~~~

Added
^^^^^

* Added the property :attr:`isaaclab.assets.Articulation.is_fixed_base` to the articulation class to
  check if the base of the articulation is fixed or floating.
* Added the task-space action term corresponding to the differential inverse-kinematics controller.

Fixed
^^^^^

* Simplified the :class:`isaaclab.controllers.DifferentialIKController` to assume that user provides the
  correct end-effector poses and Jacobians. Earlier it was doing internal frame transformations which made the
  code more complicated and error-prone.


0.9.8 (2023-09-30)
~~~~~~~~~~~~~~~~~~

Fixed
^^^^^

* Fixed the boundedness of class objects that register callbacks into the simulator.
  These include devices, :class:`AssetBase`, :class:`SensorBase` and :class:`CommandGenerator`.
  The fix ensures that object gets deleted when the user deletes the object.


0.9.7 (2023-09-26)
~~~~~~~~~~~~~~~~~~

Fixed
^^^^^

* Modified the :class:`isaaclab.markers.VisualizationMarkers` to use the
  :class:`isaaclab.sim.spawner.SpawnerCfg` class instead of their
  own configuration objects. This makes it consistent with the other ways to spawn assets in the scene.

Added
^^^^^

* Added the method :meth:`copy` to configclass to allow copying of configuration objects.


0.9.6 (2023-09-26)
~~~~~~~~~~~~~~~~~~

Fixed
^^^^^

* Changed class-level configuration classes to refer to class types using ``class_type`` attribute instead
  of ``cls`` or ``cls_name``.


0.9.5 (2023-09-25)
~~~~~~~~~~~~~~~~~~

Changed
^^^^^^^

* Added future import of ``annotations`` to have a consistent behavior across Python versions.
* Removed the type-hinting from docstrings to simplify maintenance of the documentation. All type-hints are
  now in the code itself.


0.9.4 (2023-08-29)
~~~~~~~~~~~~~~~~~~

Added
^^^^^

* Added :class:`isaaclab.scene.InteractiveScene`, as the central scene unit that contains all entities
  that are part of the simulation. These include the terrain, sensors, articulations, rigid objects etc.
  The scene groups the common operations of these entities and allows to access them via their unique names.
* Added :mod:`isaaclab.envs` module that contains environment definitions that encapsulate the different
  general (scene, action manager, observation manager) and RL-specific (reward and termination manager) managers.
* Added :class:`isaaclab.managers.SceneEntityCfg` to handle which scene elements are required by the
  manager's terms. This allows the manager to parse useful information from the scene elements, such as the
  joint and body indices, and pass them to the term.
* Added :class:`isaaclab.sim.SimulationContext.RenderMode` to handle different rendering modes based on
  what the user wants to update (viewport, cameras, or UI elements).

Fixed
^^^^^

* Fixed the :class:`isaaclab.command_generators.CommandGeneratorBase` to register a debug visualization
  callback similar to how sensors and robots handle visualization.


0.9.3 (2023-08-23)
~~~~~~~~~~~~~~~~~~

Added
^^^^^

* Enabled the `faulthander <https://docs.python.org/3/library/faulthandler.html>`_ to catch segfaults and print
  the stack trace. This is enabled by default in the :class:`isaaclab.app.AppLauncher` class.

Fixed
^^^^^

* Re-added the :mod:`isaaclab.utils.kit` to the ``compat`` directory and fixed all the references to it.
* Fixed the deletion of Replicator nodes for the :class:`isaaclab.sensors.Camera` class. Earlier, the
  Replicator nodes were not being deleted when the camera was deleted. However, this does not prevent the random
  crashes that happen when the camera is deleted.
* Fixed the :meth:`isaaclab.utils.math.convert_quat` to support both numpy and torch tensors.

Changed
^^^^^^^

* Renamed all the scripts inside the ``test`` directory to follow the convention:

  * ``test_<module_name>.py``: Tests for the module ``<module_name>`` using unittest.
  * ``check_<module_name>``: Check for the module ``<module_name>`` using python main function.


0.9.2 (2023-08-22)
~~~~~~~~~~~~~~~~~~

Added
^^^^^

* Added the ability to color meshes in the :class:`isaaclab.terrain.TerrainGenerator` class. Currently,
  it only supports coloring the mesh randomly (``"random"``), based on the terrain height (``"height"``), and
  no coloring (``"none"``).

Fixed
^^^^^

* Modified the :class:`isaaclab.terrain.TerrainImporter` class to configure visual and physics materials
  based on the configuration object.


0.9.1 (2023-08-18)
~~~~~~~~~~~~~~~~~~

Added
^^^^^

* Introduced three different rotation conventions in the :class:`isaaclab.sensors.Camera` class. These
  conventions are:

  * ``opengl``: the camera is looking down the -Z axis with the +Y axis pointing up
  * ``ros``: the camera is looking down the +Z axis with the +Y axis pointing down
  * ``world``: the camera is looking along the +X axis with the -Z axis pointing down

  These can be used to declare the camera offset in :class:`isaaclab.sensors.CameraCfg.OffsetCfg` class
  and in :meth:`isaaclab.sensors.Camera.set_world_pose` method. Additionally, all conventions are
  saved to :class:`isaaclab.sensors.CameraData` class for easy access.

Changed
^^^^^^^

* Adapted all the sensor classes to follow a structure similar to the :class:`isaaclab.assets.AssetBase`.
  Hence, the spawning and initialization of sensors manually by the users is avoided.
* Removed the :meth:`debug_vis` function since that this functionality is handled by a render callback automatically
  (based on the passed configuration for the :class:`isaaclab.sensors.SensorBaseCfg.debug_vis` flag).


0.9.0 (2023-08-18)
~~~~~~~~~~~~~~~~~~

Added
^^^^^

* Introduces a new set of asset interfaces. These interfaces simplify the spawning of assets into the scene
  and initializing the physics handle by putting that inside post-startup physics callbacks. With this, users
  no longer need to worry about the :meth:`spawn` and :meth:`initialize` calls.
* Added utility methods to :mod:`isaaclab.utils.string` module that resolve regex expressions based
  on passed list of target keys.

Changed
^^^^^^^

* Renamed all references of joints in an articulation from "dof" to "joint". This makes it consistent with the
  terminology used in robotics.

Deprecated
^^^^^^^^^^

* Removed the previous modules for objects and robots. Instead the :class:`Articulation` and :class:`RigidObject`
  should be used.


0.8.12 (2023-08-18)
~~~~~~~~~~~~~~~~~~~

Added
^^^^^

* Added other properties provided by ``PhysicsScene`` to the :class:`isaaclab.sim.SimulationContext`
  class to allow setting CCD, solver iterations, etc.
* Added commonly used functions to the :class:`SimulationContext` class itself to avoid having additional
  imports from Isaac Sim when doing simple tasks such as setting camera view or retrieving the simulation settings.

Fixed
^^^^^

* Switched the notations of default buffer values in :class:`isaaclab.sim.PhysxCfg` from multiplication
  to scientific notation to avoid confusion with the values.


0.8.11 (2023-08-18)
~~~~~~~~~~~~~~~~~~~

Added
^^^^^

* Adds utility functions and configuration objects in the :mod:`isaaclab.sim.spawners`
  to create the following prims in the scene:

  * :mod:`isaaclab.sim.spawners.from_file`: Create a prim from a USD/URDF file.
  * :mod:`isaaclab.sim.spawners.shapes`: Create USDGeom prims for shapes (box, sphere, cylinder, capsule, etc.).
  * :mod:`isaaclab.sim.spawners.materials`: Create a visual or physics material prim.
  * :mod:`isaaclab.sim.spawners.lights`: Create a USDLux prim for different types of lights.
  * :mod:`isaaclab.sim.spawners.sensors`: Create a USD prim for supported sensors.

Changed
^^^^^^^

* Modified the :class:`SimulationContext` class to take the default physics material using the material spawn
  configuration object.


0.8.10 (2023-08-17)
~~~~~~~~~~~~~~~~~~~

Added
^^^^^

* Added methods for defining different physics-based schemas in the :mod:`isaaclab.sim.schemas` module.
  These methods allow creating the schema if it doesn't exist at the specified prim path and modify
  its properties based on the configuration object.


0.8.9 (2023-08-09)
~~~~~~~~~~~~~~~~~~

Changed
^^^^^^^

* Moved the :class:`isaaclab.asset_loader.UrdfLoader` class to the :mod:`isaaclab.sim.loaders`
  module to make it more accessible to the user.


0.8.8 (2023-08-09)
~~~~~~~~~~~~~~~~~~

Added
^^^^^

* Added configuration classes and functions for setting different physics-based schemas in the
  :mod:`isaaclab.sim.schemas` module. These allow modifying properties of the physics solver
  on the asset using configuration objects.


0.8.7 (2023-08-03)
~~~~~~~~~~~~~~~~~~

Fixed
^^^^^

* Added support for `__post_init__ <https://docs.python.org/3/library/dataclasses.html#post-init-processing>`_ in
  the :class:`isaaclab.utils.configclass` decorator.


0.8.6 (2023-08-03)
~~~~~~~~~~~~~~~~~~

Added
^^^^^

* Added support for callable classes in the :class:`isaaclab.managers.ManagerBase`.


0.8.5 (2023-08-03)
~~~~~~~~~~~~~~~~~~

Fixed
^^^^^

* Fixed the :class:`isaaclab.markers.Visualizationmarkers` class so that the markers are not visible in camera rendering mode.

Changed
^^^^^^^

* Simplified the creation of the point instancer in the :class:`isaaclab.markers.Visualizationmarkers` class. It now creates a new
  prim at the next available prim path if a prim already exists at the given path.


0.8.4 (2023-08-02)
~~~~~~~~~~~~~~~~~~

Added
^^^^^

* Added the :class:`isaaclab.sim.SimulationContext` class to the :mod:`isaaclab.sim` module.
  This class inherits from the :class:`isaacsim.core.api.simulation_context.SimulationContext` class and adds
  the ability to create a simulation context from a configuration object.


0.8.3 (2023-08-02)
~~~~~~~~~~~~~~~~~~

Changed
^^^^^^^

* Moved the :class:`ActuatorBase` class to the :mod:`isaaclab.actuators.actuator_base` module.
* Renamed the :mod:`isaaclab.actuators.actuator` module to :mod:`isaaclab.actuators.actuator_pd`
  to make it more explicit that it contains the PD actuator models.


0.8.2 (2023-08-02)
~~~~~~~~~~~~~~~~~~

Changed
^^^^^^^

* Cleaned up the :class:`isaaclab.terrain.TerrainImporter` class to take all the parameters from the configuration
  object. This makes it consistent with the other classes in the package.
* Moved the configuration classes for terrain generator and terrain importer into separate files to resolve circular
  dependency issues.


0.8.1 (2023-08-02)
~~~~~~~~~~~~~~~~~~

Fixed
^^^^^

* Added a hack into :class:`isaaclab.app.AppLauncher` class to remove Isaac Lab packages from the path before launching
  the simulation application. This prevents the warning messages that appears when the user launches the ``SimulationApp``.

Added
^^^^^

* Enabled necessary viewport extensions in the :class:`isaaclab.app.AppLauncher` class itself if ``VIEWPORT_ENABLED``
  flag is true.


0.8.0 (2023-07-26)
~~~~~~~~~~~~~~~~~~

Added
^^^^^

* Added the :class:`ActionManager` class to the :mod:`isaaclab.managers` module to handle actions in the
  environment through action terms.
* Added contact force history to the :class:`isaaclab.sensors.ContactSensor` class. The history is stored
  in the ``net_forces_w_history`` attribute of the sensor data.

Changed
^^^^^^^

* Implemented lazy update of buffers in the :class:`isaaclab.sensors.SensorBase` class. This allows the user
  to update the sensor data only when required, i.e. when the data is requested by the user. This helps avoid double
  computation of sensor data when a reset is called in the environment.

Deprecated
^^^^^^^^^^

* Removed the support for different backends in the sensor class. We only use Pytorch as the backend now.
* Removed the concept of actuator groups. They are now handled by the :class:`isaaclab.managers.ActionManager`
  class. The actuator models are now directly handled by the robot class itself.


0.7.4 (2023-07-26)
~~~~~~~~~~~~~~~~~~

Changed
^^^^^^^

* Changed the behavior of the :class:`isaaclab.terrains.TerrainImporter` class. It now expects the terrain
  type to be specified in the configuration object. This allows the user to specify everything in the configuration
  object and not have to do an explicit call to import a terrain.

Fixed
^^^^^

* Fixed setting of quaternion orientations inside the :class:`isaaclab.markers.Visualizationmarkers` class.
  Earlier, the orientation was being set into the point instancer in the wrong order (``wxyz`` instead of ``xyzw``).


0.7.3 (2023-07-25)
~~~~~~~~~~~~~~~~~~

Fixed
^^^^^

* Fixed the issue with multiple inheritance in the :class:`isaaclab.utils.configclass` decorator.
  Earlier, if the inheritance tree was more than one level deep and the lowest level configuration class was
  not updating its values from the middle level classes.


0.7.2 (2023-07-24)
~~~~~~~~~~~~~~~~~~

Added
^^^^^

* Added the method :meth:`replace` to the :class:`isaaclab.utils.configclass` decorator to allow
  creating a new configuration object with values replaced from keyword arguments. This function internally
  calls the `dataclasses.replace <https://docs.python.org/3/library/dataclasses.html#dataclasses.replace>`_.

Fixed
^^^^^

* Fixed the handling of class types as member values in the :meth:`isaaclab.utils.configclass`. Earlier it was
  throwing an error since class types were skipped in the if-else block.


0.7.1 (2023-07-22)
~~~~~~~~~~~~~~~~~~

Added
^^^^^

* Added the :class:`TerminationManager`, :class:`CurriculumManager`, and :class:`RandomizationManager` classes
  to the :mod:`isaaclab.managers` module to handle termination, curriculum, and randomization respectively.


0.7.0 (2023-07-22)
~~~~~~~~~~~~~~~~~~

Added
^^^^^

* Created a new :mod:`isaaclab.managers` module for all the managers related to the environment / scene.
  This includes the :class:`isaaclab.managers.ObservationManager` and :class:`isaaclab.managers.RewardManager`
  classes that were previously in the :mod:`isaaclab.utils.mdp` module.
* Added the :class:`isaaclab.managers.ManagerBase` class to handle the creation of managers.
* Added configuration classes for :class:`ObservationTermCfg` and :class:`RewardTermCfg` to allow easy creation of
  observation and reward terms.

Changed
^^^^^^^

* Changed the behavior of :class:`ObservationManager` and :class:`RewardManager` classes to accept the key ``func``
  in each configuration term to be a callable. This removes the need to inherit from the base class
  and allows more reusability of the functions across different environments.
* Moved the old managers to the :mod:`isaaclab.compat.utils.mdp` module.
* Modified the necessary scripts to use the :mod:`isaaclab.compat.utils.mdp` module.


0.6.2 (2023-07-21)
~~~~~~~~~~~~~~~~~~

Added
^^^^^

* Added the :mod:`isaaclab.command_generators` to generate different commands based on the desired task.
  It allows the user to generate commands for different tasks in the same environment without having to write
  custom code for each task.


0.6.1 (2023-07-16)
~~~~~~~~~~~~~~~~~~

Fixed
^^^^^

* Fixed the :meth:`isaaclab.utils.math.quat_apply_yaw` to compute the yaw quaternion correctly.

Added
^^^^^

* Added functions to convert string and callable objects in :mod:`isaaclab.utils.string`.


0.6.0 (2023-07-16)
~~~~~~~~~~~~~~~~~~

Added
^^^^^

* Added the argument :attr:`sort_keys` to the :meth:`isaaclab.utils.io.yaml.dump_yaml` method to allow
  enabling/disabling of sorting of keys in the output yaml file.

Fixed
^^^^^

* Fixed the ordering of terms in :mod:`isaaclab.utils.configclass` to be consistent in the order in which
  they are defined. Previously, the ordering was done alphabetically which made it inconsistent with the order in which
  the parameters were defined.

Changed
^^^^^^^

* Changed the default value of the argument :attr:`sort_keys` in the :meth:`isaaclab.utils.io.yaml.dump_yaml`
  method to ``False``.
* Moved the old config classes in :mod:`isaaclab.utils.configclass` to
  :mod:`isaaclab.compat.utils.configclass` so that users can still run their old code where alphabetical
  ordering was used.


0.5.0 (2023-07-04)
~~~~~~~~~~~~~~~~~~

Added
^^^^^

* Added a generalized :class:`isaaclab.sensors.SensorBase` class that leverages the ideas of views to
  handle multiple sensors in a single class.
* Added the classes :class:`isaaclab.sensors.RayCaster`, :class:`isaaclab.sensors.ContactSensor`,
  and :class:`isaaclab.sensors.Camera` that output a batched tensor of sensor data.

Changed
^^^^^^^

* Renamed the parameter ``sensor_tick`` to ``update_freq`` to make it more intuitive.
* Moved the old sensors in :mod:`isaaclab.sensors` to :mod:`isaaclab.compat.sensors`.
* Modified the standalone scripts to use the :mod:`isaaclab.compat.sensors` module.


0.4.4 (2023-07-05)
~~~~~~~~~~~~~~~~~~

Fixed
^^^^^

* Fixed the :meth:`isaaclab.terrains.trimesh.utils.make_plane` method to handle the case when the
  plane origin does not need to be centered.
* Added the :attr:`isaaclab.terrains.TerrainGeneratorCfg.seed` to make generation of terrains reproducible.
  The default value is ``None`` which means that the seed is not set.

Changed
^^^^^^^

* Changed the saving of ``origins`` in :class:`isaaclab.terrains.TerrainGenerator` class to be in CSV format
  instead of NPY format.


0.4.3 (2023-06-28)
~~~~~~~~~~~~~~~~~~

Added
^^^^^

* Added the :class:`isaaclab.markers.PointInstancerMarker` class that wraps around
  `UsdGeom.PointInstancer <https://graphics.pixar.com/usd/dev/api/class_usd_geom_point_instancer.html>`_
  to directly work with torch and numpy arrays.

Changed
^^^^^^^

* Moved the old markers in :mod:`isaaclab.markers` to :mod:`isaaclab.compat.markers`.
* Modified the standalone scripts to use the :mod:`isaaclab.compat.markers` module.


0.4.2 (2023-06-28)
~~~~~~~~~~~~~~~~~~

Added
^^^^^

* Added the sub-module :mod:`isaaclab.terrains` to allow procedural generation of terrains and supporting
  importing of terrains from different sources (meshes, usd files or default ground plane).


0.4.1 (2023-06-27)
~~~~~~~~~~~~~~~~~~

* Added the :class:`isaaclab.app.AppLauncher` class to allow controlled instantiation of
  the `SimulationApp <https://docs.omniverse.nvidia.com/py/isaacsim/source/isaacsim.simulation_app/docs/index.html>`_
  and extension loading for remote deployment and ROS bridges.

Changed
^^^^^^^

* Modified all standalone scripts to use the :class:`isaaclab.app.AppLauncher` class.


0.4.0 (2023-05-27)
~~~~~~~~~~~~~~~~~~

Added
^^^^^

* Added a helper class :class:`isaaclab.asset_loader.UrdfLoader` that converts a URDF file to instanceable USD
  file based on the input configuration object.


0.3.2 (2023-04-27)
~~~~~~~~~~~~~~~~~~

Fixed
^^^^^

* Added safe-printing of functions while using the :meth:`isaaclab.utils.dict.print_dict` function.


0.3.1 (2023-04-23)
~~~~~~~~~~~~~~~~~~

Added
^^^^^

* Added a modified version of ``lula_franka_gen.urdf`` which includes an end-effector frame.
* Added a standalone script ``play_rmpflow.py`` to show RMPFlow controller.

Fixed
^^^^^

* Fixed the splitting of commands in the :meth:`ActuatorGroup.compute` method. Earlier it was reshaping the
  commands to the shape ``(num_actuators, num_commands)`` which was causing the commands to be split incorrectly.
* Fixed the processing of actuator command in the :meth:`RobotBase._process_actuators_cfg` to deal with multiple
  command types when using "implicit" actuator group.

0.3.0 (2023-04-20)
~~~~~~~~~~~~~~~~~~

Fixed
^^^^^

* Added the destructor to the keyboard devices to unsubscribe from carb.

Added
^^^^^

* Added the :class:`Se2Gamepad` and :class:`Se3Gamepad` for gamepad teleoperation support.


0.2.8 (2023-04-10)
~~~~~~~~~~~~~~~~~~

Fixed
^^^^^

* Fixed bugs in :meth:`axis_angle_from_quat` in the ``isaaclab.utils.math`` to handle quaternion with negative w component.
* Fixed bugs in :meth:`subtract_frame_transforms` in the ``isaaclab.utils.math`` by adding the missing final rotation.


0.2.7 (2023-04-07)
~~~~~~~~~~~~~~~~~~

Fixed
^^^^^

* Fixed repetition in applying mimic multiplier for "p_abs" in the :class:`GripperActuatorGroup` class.
* Fixed bugs in :meth:`reset_buffers` in the :class:`RobotBase` and :class:`LeggedRobot` classes.

0.2.6 (2023-03-16)
~~~~~~~~~~~~~~~~~~

Added
^^^^^

* Added the :class:`CollisionPropertiesCfg` to rigid/articulated object and robot base classes.
* Added the :class:`PhysicsMaterialCfg` to the :class:`SingleArm` class for tool sites.

Changed
^^^^^^^

* Changed the default control mode of the :obj:`PANDA_HAND_MIMIC_GROUP_CFG` to be from ``"v_abs"`` to ``"p_abs"``.
  Using velocity control for the mimic group can cause the hand to move in a jerky manner.


0.2.5 (2023-03-08)
~~~~~~~~~~~~~~~~~~

Fixed
^^^^^

* Fixed the indices used for the Jacobian and dynamics quantities in the :class:`MobileManipulator` class.


0.2.4 (2023-03-04)
~~~~~~~~~~~~~~~~~~

Added
^^^^^

* Added :meth:`apply_nested_physics_material` to the ``isaaclab.utils.kit``.
* Added the :meth:`sample_cylinder` to sample points from a cylinder's surface.
* Added documentation about the issue in using instanceable asset as markers.

Fixed
^^^^^

* Simplified the physics material application in the rigid object and legged robot classes.

Removed
^^^^^^^

* Removed the ``geom_prim_rel_path`` argument in the :class:`RigidObjectCfg.MetaInfoCfg` class.


0.2.3 (2023-02-24)
~~~~~~~~~~~~~~~~~~

Fixed
^^^^^

* Fixed the end-effector body index used for getting the Jacobian in the :class:`SingleArm` and :class:`MobileManipulator` classes.


0.2.2 (2023-01-27)
~~~~~~~~~~~~~~~~~~

Fixed
^^^^^

* Fixed the :meth:`set_world_pose_ros` and :meth:`set_world_pose_from_view` in the :class:`Camera` class.

Deprecated
^^^^^^^^^^

* Removed the :meth:`set_world_pose_from_ypr` method from the :class:`Camera` class.


0.2.1 (2023-01-26)
~~~~~~~~~~~~~~~~~~

Fixed
^^^^^

* Fixed the :class:`Camera` class to support different fisheye projection types.


0.2.0 (2023-01-25)
~~~~~~~~~~~~~~~~~~

Added
^^^^^

* Added support for warp backend in camera utilities.
* Extended the ``play_camera.py`` with ``--gpu`` flag to use GPU replicator backend.

0.1.1 (2023-01-24)
~~~~~~~~~~~~~~~~~~

Fixed
^^^^^

* Fixed setting of physics material on the ground plane when using :meth:`isaaclab.utils.kit.create_ground_plane` function.


0.1.0 (2023-01-17)
~~~~~~~~~~~~~~~~~~

Added
^^^^^

* Initial release of the extension with experimental API.
* Available robot configurations:

  * **Quadrupeds:** Unitree A1, ANYmal B, ANYmal C
  * **Single-arm manipulators:** Franka Emika arm, UR5
  * **Mobile manipulators:** Clearpath Ridgeback with Franka Emika arm or UR5<|MERGE_RESOLUTION|>--- conflicted
+++ resolved
@@ -1,8 +1,7 @@
 Changelog
 ---------
 
-<<<<<<< HEAD
-0.36.5 (2025-03-24)
+0.39.1 (2025-03-24)
 ~~~~~~~~~~~~~~~~~~~
 
 Changed
@@ -14,10 +13,7 @@
   :meth:`~isaaclab.utils.math.quat_rotate_inverse`
 
 
-0.36.4 (2025-03-24)
-=======
 0.39.0 (2025-05-03)
->>>>>>> fe6ee746
 ~~~~~~~~~~~~~~~~~~~
 
 Added
