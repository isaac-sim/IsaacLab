Changelog
---------

<<<<<<< HEAD

0.41.6 (2025-08-06)
~~~~~~~~~~~~~~~~~~~

Fixed
^^^^^

* Fixed IndexError in :meth:`isaaclab.envs.mdp.events.reset_joints_by_scale`,
  :meth:`isaaclab.envs.mdp.events.reset_joints_by_offsets` by adding dimension to env_ids when indexing.


0.41.5 (2025-07-31)
=======
0.44.9 (2025-07-30)
>>>>>>> 5f71ff47
~~~~~~~~~~~~~~~~~~~

Added
^^^^^

* Added ``from __future__ import annotations`` to manager_based_rl_mimic_env.py to fix Sphinx
  doc warnings for IsaacLab Mimic docs.


0.44.8 (2025-07-30)
~~~~~~~~~~~~~~~~~~~

Fixed
^^^^^

* Improved handling of deprecated flag :attr:`~isaaclab.sensors.RayCasterCfg.attach_yaw_only`.
  Previously, the flag was only handled if it was set to True. This led to a bug where the yaw was not accounted for
  when the flag was set to False.
* Fixed the handling of interval-based events inside :class:`~isaaclab.managers.EventManager` to properly handle
  their resets. Previously, only class-based events were properly handled.


0.44.7 (2025-07-30)
~~~~~~~~~~~~~~~~~~~

Added
^^^^^

* Added a new argument ``is_global`` to :meth:`~isaaclab.assets.Articulation.set_external_force_and_torque`,
  :meth:`~isaaclab.assets.RigidObject.set_external_force_and_torque`, and
  :meth:`~isaaclab.assets.RigidObjectCollection.set_external_force_and_torque` allowing to set external wrenches
  in the global frame directly from the method call rather than having to set the frame in the configuration.

Removed
^^^^^^^^

* Removed :attr:`xxx_external_wrench_frame` flag from asset configuration classes in favor of direct argument
  passed to the :meth:`set_external_force_and_torque` function.


0.44.6 (2025-07-28)
~~~~~~~~~~~~~~~~~~~

Changed
^^^^^^^

* Tweak default behavior for rendering preset modes.


0.44.5 (2025-07-28)
~~~~~~~~~~~~~~~~~~~

Fixed
^^^^^

* Fixed :meth:`isaaclab.scene.reset_to` to properly accept None as valid argument.
* Added tests to verify that argument types.


<<<<<<< HEAD

0.41.1 (2025-07-22)
=======
0.44.4 (2025-07-22)
>>>>>>> 5f71ff47
~~~~~~~~~~~~~~~~~~~

Added
^^^^^

* Added safe callbacks for stage in memory attaching.
* Remove on prim deletion callback workaround


0.44.3 (2025-07-21)
~~~~~~~~~~~~~~~~~~~

Fixed
^^^^^

* Fixed rendering preset mode regression.


0.44.2 (2025-07-22)
~~~~~~~~~~~~~~~~~~~

Changed
^^^^^^^

* Updated teleop scripts to print to console vs omni log.


0.44.1 (2025-07-17)
~~~~~~~~~~~~~~~~~~~

Changed
^^^^^^^

* Updated test_pink_ik.py test case to pytest format.


0.44.0 (2025-07-21)
~~~~~~~~~~~~~~~~~~~

Changed
^^^^^^^

* Changed the way clipping is handled for :class:`~isaaclab.actuator.DCMotor` for torque-speed points in when in
  negative power regions.

Added
^^^^^

* Added unit tests for :class:`~isaaclab.actuator.ImplicitActuator`, :class:`~isaaclab.actuator.IdealPDActuator`,
  and :class:`~isaaclab.actuator.DCMotor` independent of :class:`~isaaclab.assets.Articulation`


0.43.0 (2025-07-21)
~~~~~~~~~~~~~~~~~~~

Changed
^^^^^^^

* Updates torch version to 2.7.0 and torchvision to 0.22.0.
  Some dependencies now require torch>=2.6, and given the vulnerabilities in Torch 2.5.1,
  we are updating the torch version to 2.7.0 to also include Blackwell support. Since Isaac Sim 4.5 has not updated the
  torch version, we are now overwriting the torch installation step in isaaclab.sh when running ``./isaaclab.sh -i``.


0.42.26 (2025-06-29)
~~~~~~~~~~~~~~~~~~~~

Added
^^^^^

* Added MangerBasedRLEnv support for composite gym observation spaces.
* A test for the composite gym observation spaces in ManagerBasedRLEnv is added to ensure that the observation spaces
  are correctly configured base on the clip.


0.42.25 (2025-07-11)
~~~~~~~~~~~~~~~~~~~~

Added
^^^^^

* Added :attr:`~isaaclab.sensors.ContactSensorData.force_matrix_w_history` that tracks the history of the filtered
  contact forces in the world frame.


0.42.24 (2025-06-25)
~~~~~~~~~~~~~~~~~~~~

Added
^^^^^

* Added new curriculum mdp :func:`~isaaclab.envs.mdp.curriculums.modify_env_param` and
  :func:`~isaaclab.envs.mdp.curriculums.modify_env_param` that enables flexible changes to any configurations in the
  env instance


0.42.23 (2025-07-11)
~~~~~~~~~~~~~~~~~~~~

Fixed
^^^^^

* Fixed :meth:`isaaclab.envs.mdp.events.reset_joints_by_scale`, :meth:`isaaclab.envs.mdp.events.reset_joints_by_offsets`
  restricting the resetting joint indices be that user defined joint indices.


0.42.22 (2025-07-11)
~~~~~~~~~~~~~~~~~~~~

Fixed
^^^^^

* Fixed missing attribute in :class:`~isaaclab.sensors.ray_caster.RayCasterCamera` class and its reset method when no
  env_ids are passed.


0.42.21 (2025-07-09)
~~~~~~~~~~~~~~~~~~~~

Added
^^^^^

* Added input param ``update_history`` to :meth:`~isaaclab.managers.ObservationManager.compute`
  to control whether the history buffer should be updated.
* Added unit test for :class:`~isaaclab.envs.ManagerBasedEnv`.

Fixed
^^^^^

* Fixed :class:`~isaaclab.envs.ManagerBasedEnv` and :class:`~isaaclab.envs.ManagerBasedRLEnv` to not update the history
  buffer on recording.


0.42.20 (2025-07-10)
~~~~~~~~~~~~~~~~~~~~

Added
^^^^^

* Added unit tests for multiple math functions:
  :func:`~isaaclab.utils.math.scale_transform`.
  :func:`~isaaclab.utils.math.unscale_transform`.
  :func:`~isaaclab.utils.math.saturate`.
  :func:`~isaaclab.utils.math.normalize`.
  :func:`~isaaclab.utils.math.copysign`.
  :func:`~isaaclab.utils.math.convert_quat`.
  :func:`~isaaclab.utils.math.quat_conjugate`.
  :func:`~isaaclab.utils.math.quat_from_euler_xyz`.
  :func:`~isaaclab.utils.math.quat_from_matrix`.
  :func:`~isaaclab.utils.math.euler_xyz_from_quat`.
  :func:`~isaaclab.utils.math.matrix_from_euler`.
  :func:`~isaaclab.utils.math.quat_from_angle_axis`.
  :func:`~isaaclab.utils.math.axis_angle_from_quat`.
  :func:`~isaaclab.utils.math.skew_symmetric_matrix`.
  :func:`~isaaclab.utils.math.combine_transform`.
  :func:`~isaaclab.utils.math.subtract_transform`.
  :func:`~isaaclab.utils.math.compute_pose_error`.

Changed
^^^^^^^

* Changed the implementation of :func:`~isaaclab.utils.math.copysign` to better reflect the documented functionality.


0.42.19 (2025-07-09)
~~~~~~~~~~~~~~~~~~~~

Changed
^^^^^^^

* Added clone_in_fabric config flag to :class:`~isaaclab.scene.interactive_scene_cfg.InteractiveSceneCfg`
* Enable clone_in_fabric for envs which work with limited benchmark_non_rl.py script


0.42.18 (2025-07-07)
~~~~~~~~~~~~~~~~~~~~

Changed
^^^^^^^

* Changed texture and color randomization to use new replicator functional APIs.


0.42.17 (2025-07-08)
~~~~~~~~~~~~~~~~~~~~

Fixed
^^^^^

* Fixed hanging quat_rotate calls to point to quat_apply in :class:`~isaaclab.assets.articulation.ArticulationData` and
  :class:`~isaaclab.assets.articulation.RigidObjectCollectionData`


0.42.16 (2025-07-08)
~~~~~~~~~~~~~~~~~~~~

Added
^^^^^

* Added ability to set platform height independent of object height for trimesh terrains.


0.42.15 (2025-07-01)
~~~~~~~~~~~~~~~~~~~~

Added
^^^^^

* Added :attr:`abs_height_noise` and :attr:`rel_height_noise` to give minimum and maximum absolute and relative noise to
  :class:`isaaclab.terrrains.trimesh.MeshRepeatedObjectsTerrainCfg`
* Added deprecation warnings to the existing :attr:`max_height_noise` but still functions.


0.42.14 (2025-07-03)
~~~~~~~~~~~~~~~~~~~~

Fixed
^^^^^

* Fixed unittest tests that are floating inside pytests for articulation and rendering


0.42.13 (2025-07-07)
~~~~~~~~~~~~~~~~~~~~

Changed
^^^^^^^

* Updated gymnasium to v1.2.0. This update includes fixes for a memory leak that appears when recording
  videos with the ``--video`` flag.


0.42.12 (2025-06-27)
~~~~~~~~~~~~~~~~~~~~

Added
^^^^^


* Added unit test for :func:`~isaaclab.utils.math.quat_inv`.

Fixed
^^^^^

* Fixed the implementation mistake in :func:`~isaaclab.utils.math.quat_inv`.


0.42.11 (2025-06-25)
~~~~~~~~~~~~~~~~~~~~

Fixed
^^^^^

* Fixed :func:`~isaaclab.utils.dict.update_class_from_dict` preventing setting flat Iterables with different lengths.


0.42.10 (2025-06-25)
~~~~~~~~~~~~~~~~~~~~

Added
^^^^^

* Added ``sample_bias_per_component`` flag to :class:`~isaaclab.utils.noise.noise_model.NoiseModelWithAdditiveBias`
  to enable independent per-component bias sampling, which is now the default behavior. If set to False, the previous
  behavior of sharing the same bias value across all components is retained.


0.42.9 (2025-06-18)
~~~~~~~~~~~~~~~~~~~

Fixed
^^^^^

* Fixed data inconsistency between read_body, read_link, read_com when write_body, write_com, write_joint performed, in
  :class:`~isaaclab.assets.Articulation`, :class:`~isaaclab.assets.RigidObject`, and
  :class:`~isaaclab.assets.RigidObjectCollection`
* added pytest that check against these data consistencies


0.42.8 (2025-06-24)
~~~~~~~~~~~~~~~~~~~

Added
^^^^^

* :class:`~isaaclab.utils.noise.NoiseModel` support for manager-based workflows.

Changed
^^^^^^^

* Renamed :func:`~isaaclab.utils.noise.NoiseModel.apply` method to :func:`~isaaclab.utils.noise.NoiseModel.__call__`.


0.42.7 (2025-06-12)
~~~~~~~~~~~~~~~~~~~

Fixed
^^^^^

* Fixed potential issues in :func:`~isaaclab.envs.mdp.events.randomize_visual_texture_material` related to handling
  visual prims during texture randomization.


0.42.6 (2025-06-11)
~~~~~~~~~~~~~~~~~~~

Changed
^^^^^^^

* Remove deprecated usage of quat_rotate from articulation data class and replace with quat_apply.


0.42.5 (2025-05-22)
~~~~~~~~~~~~~~~~~~~

Fixed
^^^^^

* Fixed collision filtering logic for CPU simulation. The automatic collision filtering feature
  currently has limitations for CPU simulation. Collision filtering needs to be manually enabled when using
  CPU simulation.


0.42.4 (2025-06-03)
~~~~~~~~~~~~~~~~~~~

Changed
^^^^^^^

* Removes the hardcoding to :class:`~isaaclab.terrains.terrain_generator.TerrainGenerator` in
  :class:`~isaaclab.terrains.terrain_generator.TerrainImporter` and instead the ``class_type`` is used which is
  passed in the ``TerrainGeneratorCfg``.


0.42.3 (2025-03-20)
~~~~~~~~~~~~~~~~~~~

Changed
^^^^^^^

* Made separate data buffers for poses and velocities for the :class:`~isaaclab.assets.Articulation`,
  :class:`~isaaclab.assets.RigidObject`, and :class:`~isaaclab.assets.RigidObjectCollection` classes.
  Previously, the two data buffers were stored together in a single buffer requiring an additional
  concatenation operation when accessing the data.
* Cleaned up ordering of members inside the data classes for the assets to make them easier
  to comprehend. This reduced the code duplication within the class and made the class
  more readable.


0.42.2 (2025-05-31)
~~~~~~~~~~~~~~~~~~~

Added
^^^^^

* Updated gymnasium to >= 1.0
* Added support for specifying module:task_name as task name to avoid module import for ``gym.make``


0.42.1 (2025-06-02)
~~~~~~~~~~~~~~~~~~~

Added
^^^^^

* Added time observation functions to ~isaaclab.envs.mdp.observations module,
  :func:`~isaaclab.envs.mdp.observations.current_time_s` and :func:`~isaaclab.envs.mdp.observations.remaining_time_s`.

Changed
^^^^^^^

* Moved initialization of ``episode_length_buf`` outside of :meth:`load_managers()` of
  :class:`~isaaclab.envs.ManagerBasedRLEnv` to make it available for mdp functions.


0.42.0 (2025-06-02)
~~~~~~~~~~~~~~~~~~~

Added
^^^^^

* Added support for stage in memory and cloning in fabric. This will help improve performance for scene setup and lower
  overall startup time.


0.41.0 (2025-05-19)
~~~~~~~~~~~~~~~~~~~

Added
^^^^^

* Added simulation schemas for spatial tendons. These can be configured for assets imported
  from file formats.
* Added support for spatial tendons.


0.40.14 (2025-05-29)
~~~~~~~~~~~~~~~~~~~~

Added
^^^^^

* Added deprecation warning for :meth:`~isaaclab.utils.math.quat_rotate` and
  :meth:`~isaaclab.utils.math.quat_rotate_inverse`

Changed
^^^^^^^

* Changed all calls to :meth:`~isaaclab.utils.math.quat_rotate` and :meth:`~isaaclab.utils.math.quat_rotate_inverse` to
  :meth:`~isaaclab.utils.math.quat_apply` and :meth:`~isaaclab.utils.math.quat_apply_inverse` for speed.


0.40.13 (2025-05-19)
~~~~~~~~~~~~~~~~~~~~

Fixed
^^^^^

* Raising exceptions in step, render and reset if they occurred inside the initialization callbacks
  of assets and sensors.used from the experience files and the double definition is removed.


0.40.12 (2025-01-30)
~~~~~~~~~~~~~~~~~~~~

Added
^^^^^

* Added method :meth:`omni.isaac.lab.assets.AssetBase.set_visibility` to set the visibility of the asset
  in the simulation.


0.40.11 (2025-05-16)
~~~~~~~~~~~~~~~~~~~~

Added
^^^^^

* Added support for concatenation of observations along different dimensions in
  :class:`~isaaclab.managers.observation_manager.ObservationManager`.

Changed
^^^^^^^

* Updated the :class:`~isaaclab.managers.command_manager.CommandManager` to update the command counter after the
  resampling call.


0.40.10 (2025-05-16)
~~~~~~~~~~~~~~~~~~~~

Fixed
^^^^^

* Fixed penetration issue for negative border height in :class:`~isaaclab.terrains.terrain_generator.TerrainGeneratorCfg`.


0.40.9 (2025-05-20)
~~~~~~~~~~~~~~~~~~~

Changed
^^^^^^^

* Changed the implementation of :meth:`~isaaclab.utils.math.quat_box_minus`

Added
^^^^^

* Added :meth:`~isaaclab.utils.math.quat_box_plus`
* Added :meth:`~isaaclab.utils.math.rigid_body_twist_transform`


0.40.8 (2025-05-15)
~~~~~~~~~~~~~~~~~~~

Fixed
^^^^^

* Fixed :meth:`omni.isaac.lab.sensors.camera.camera.Camera.set_intrinsic_matrices` preventing setting of unused USD
  camera parameters.
* Fixed :meth:`omni.isaac.lab.sensors.camera.camera.Camera._update_intrinsic_matrices` preventing unused USD camera
  parameters from being used to calculate :attr:`omni.isaac.lab.sensors.camera.CameraData.intrinsic_matrices`
* Fixed :meth:`omni.isaac.lab.spawners.sensors.sensors_cfg.PinholeCameraCfg.from_intrinsic_matrix` preventing setting of
  unused USD camera parameters.


0.40.7 (2025-05-14)
~~~~~~~~~~~~~~~~~~~

* Added a new attribute :attr:`articulation_root_prim_path` to the :class:`~isaaclab.assets.ArticulationCfg` class
  to allow explicitly specifying the prim path of the articulation root.


0.40.6 (2025-05-14)
~~~~~~~~~~~~~~~~~~~

Changed
^^^^^^^

* Enabled external cameras in XR.


0.40.5 (2025-05-23)
~~~~~~~~~~~~~~~~~~~

Added
^^^^^

* Added feature for animation recording through baking physics operations into OVD files.


0.40.4 (2025-05-17)
~~~~~~~~~~~~~~~~~~~

Changed
^^^^^^^

* Changed livestreaming options to use ``LIVESTREAM=1`` for WebRTC over public networks and ``LIVESTREAM=2`` for WebRTC over private networks.


0.40.3 (2025-05-20)
~~~~~~~~~~~~~~~~~~~

Changed
^^^^^^^

* Made modifications to :func:`isaaclab.envs.mdp.image` to handle image normalization for normal maps.


0.40.2 (2025-05-14)
~~~~~~~~~~~~~~~~~~~

Changed
^^^^^^^

* Refactored remove_camera_configs to be a function that can be used in the record_demos and teleop scripts.


0.40.1 (2025-05-14)
~~~~~~~~~~~~~~~~~~~

Fixed
^^^^^

* Fixed spacemouse device add callback function to work with record_demos/teleop_se3_agent scripts.


0.40.0 (2025-05-03)
~~~~~~~~~~~~~~~~~~~

Added
^^^^^

* Added check in RecorderManager to ensure that the success indicator is only set if the termination manager is present.
* Added semantic tags in :func:`isaaclab.sim.spawners.from_files.spawn_ground_plane`.
  This allows for :attr:`semantic_segmentation_mapping` to be used when using the ground plane spawner.


0.39.0 (2025-04-01)
~~~~~~~~~~~~~~~~~~~

Added
^^^^^

* Added the :meth:`~isaaclab.env.mdp.observations.joint_effort`


0.38.0 (2025-04-01)
~~~~~~~~~~~~~~~~~~~

Added
^^^^^

* Added :meth:`~isaaclab.envs.mdp.observations.body_pose_w`
* Added :meth:`~isaaclab.envs.mdp.observations.body_projected_gravity_b`


0.37.5 (2025-05-12)
~~~~~~~~~~~~~~~~~~~

Added
^^^^^

* Added a new teleop configuration class :class:`~isaaclab.devices.DevicesCfg` to support multiple teleoperation
  devices declared in the environment configuration file.
* Implemented a factory function to create teleoperation devices based on the device configuration.


0.37.4 (2025-05-12)
~~~~~~~~~~~~~~~~~~~~

Changed
^^^^^^^

* Remove isaacsim.xr.openxr from openxr experience file.
* Use Performance AR profile for XR rendering.


0.37.3 (2025-05-08)
~~~~~~~~~~~~~~~~~~~~

Added
^^^^^

* Updated PINK task space action to record processed actions.
* Added new recorder term for recording post step processed actions.


0.37.2 (2025-05-06)
~~~~~~~~~~~~~~~~~~~~

Changed
^^^^^^^

* Migrated OpenXR device to use the new OpenXR handtracking API from omni.kit.xr.core.


0.37.1 (2025-05-05)
~~~~~~~~~~~~~~~~~~~~

Changed
^^^^^^^

* Removed xr rendering mode.


0.37.0 (2025-04-24)
~~~~~~~~~~~~~~~~~~~~

Changed
^^^^^^^

* Updated pytorch to latest 2.7.0 with cuda 12.8 for Blackwell support.
  Torch is now installed as part of the isaaclab.sh/bat scripts to ensure the correct version is installed.
* Removed :attr:`~isaaclab.sim.spawners.PhysicsMaterialCfg.improve_patch_friction` as it has been deprecated and removed from the simulation.
  The simulation will always behave as if this attribute is set to true.


0.36.23 (2025-04-24)
~~~~~~~~~~~~~~~~~~~~

Fixed
^^^^^

* Fixed ``return_latest_camera_pose`` option in :class:`~isaaclab.sensors.TiledCameraCfg` from not being used to the
  argument ``update_latest_camera_pose`` in :class:`~isaaclab.sensors.CameraCfg` with application in both
  :class:`~isaaclab.sensors.Camera` and :class:`~isaaclab.sensors.TiledCamera`.


0.36.22 (2025-04-23)
~~~~~~~~~~~~~~~~~~~~

Fixed
^^^^^^^

* Adds correct type check for ManagerTermBase class in event_manager.py.


0.36.21 (2025-04-15)
~~~~~~~~~~~~~~~~~~~~

Changed
^^^^^^^

* Removed direct call of qpsovlers library from pink_ik controller and changed solver from quadprog to osqp.


0.36.20 (2025-04-09)
~~~~~~~~~~~~~~~~~~~~

Changed
^^^^^^^

* Added call to set cuda device after each ``app.update()`` call in :class:`~isaaclab.sim.SimulationContext`.
  This is now required for multi-GPU workflows because some underlying logic in ``app.update()`` is modifying
  the cuda device, which results in NCCL errors on distributed setups.


0.36.19 (2025-04-01)
~~~~~~~~~~~~~~~~~~~~

Fixed
^^^^^

* Added check in RecorderManager to ensure that the success indicator is only set if the termination manager is present.


0.36.18 (2025-03-26)
~~~~~~~~~~~~~~~~~~~~

Added
^^^^^

* Added a dynamic text instruction widget that provides real-time feedback
  on the number of successful recordings during demonstration sessions.


0.36.17 (2025-03-26)
~~~~~~~~~~~~~~~~~~~~

Changed
^^^^^^^

* Added override in AppLauncher to apply patch for ``pxr.Gf.Matrix4d`` to work with Pinocchio 2.7.0.


0.36.16 (2025-03-25)
~~~~~~~~~~~~~~~~~~~~

Changed
^^^^^^^

* Modified rendering mode default behavior when the launcher arg :attr:`enable_cameras` is not set.


0.36.15 (2025-03-25)
~~~~~~~~~~~~~~~~~~~~

Added
^^^^^

* Added near plane distance configuration for XR device.


0.36.14 (2025-03-24)
~~~~~~~~~~~~~~~~~~~~

Changed
^^^^^^^

* Changed default render settings in :class:`~isaaclab.sim.SimulationCfg` to None, which means that
  the default settings will be used from the experience files and the double definition is removed.


0.36.13 (2025-03-24)
~~~~~~~~~~~~~~~~~~~~

Added
^^^^^

* Added headpose support to OpenXRDevice.


0.36.12 (2025-03-19)
~~~~~~~~~~~~~~~~~~~~

Added
^^^^^

* Added parameter to show warning if Pink IK solver fails to find a solution.


0.36.11 (2025-03-19)
~~~~~~~~~~~~~~~~~~~~

Fixed
^^^^^

* Fixed default behavior of :class:`~isaaclab.actuators.ImplicitActuator` if no :attr:`effort_limits_sim` or
  :attr:`effort_limit` is set.


0.36.10 (2025-03-17)
~~~~~~~~~~~~~~~~~~~~

Fixed
^^^^^

* App launcher to update the cli arguments if conditional defaults are used.


0.36.9 (2025-03-18)
~~~~~~~~~~~~~~~~~~~

Added
^^^^^^^

* Xr rendering mode, which is default when xr is used.


0.36.8 (2025-03-17)
~~~~~~~~~~~~~~~~~~~

Fixed
^^^^^

* Removed ``scalar_first`` from scipy function usage to support older versions of scipy.


0.36.7 (2025-03-14)
~~~~~~~~~~~~~~~~~~~

Fixed
^^^^^

* Changed the import structure to only import ``pinocchio`` when ``pink-ik`` or ``dex-retargeting`` is being used.
  This also solves for the problem that ``pink-ik`` and ``dex-retargeting`` are not supported in windows.
* Removed ``isaacsim.robot_motion.lula`` and ``isaacsim.robot_motion.motion_generation`` from the default loaded Isaac Sim extensions.
* Moved pink ik action config to a separate file.


0.36.6 (2025-03-13)
~~~~~~~~~~~~~~~~~~~

Fixed
^^^^^

* Worked around an issue where the render mode is set to ``"RayTracedLighting"`` instead of ``"RaytracedLighting"`` by
  some dependencies.


0.36.5 (2025-03-11)
~~~~~~~~~~~~~~~~~~~

Added
^^^^^^^

* Added 3 rendering mode presets: performance, balanced, and quality.
* Preset settings are stored in ``apps/rendering_modes``.
* Presets can be set with cli arg ``--rendering_mode`` or with :class:`RenderCfg`.
* Preset rendering settings can be overwritten with :class:`RenderCfg`.
* :class:`RenderCfg` supports all native RTX carb settings.

Changed
^^^^^^^
* :class:`RenderCfg` default settings are unset.


0.36.4 (2025-03-11)
~~~~~~~~~~~~~~~~~~~

Changed
^^^^^^^

* Updated the OpenXR kit file ``isaaclab.python.xr.openxr.kit`` to inherit from ``isaaclab.python.kit`` instead of
  ``isaaclab.python.rendering.kit`` which is not appropriate.


0.36.3 (2025-03-10)
~~~~~~~~~~~~~~~~~~~~

Changed
^^^^^^^

* Added the PinkIKController controller class that interfaces Isaac Lab with the Pink differential inverse kinematics solver
  to allow control of multiple links in a robot using a single solver.


0.36.2 (2025-03-07)
~~~~~~~~~~~~~~~~~~~~

Changed
^^^^^^^

* Allowed users to exit on 1 Ctrl+C instead of consecutive 2 key strokes.
* Allowed physics reset during simulation through :meth:`reset` in :class:`~isaaclab.sim.SimulationContext`.


0.36.1 (2025-03-10)
~~~~~~~~~~~~~~~~~~~

Added
^^^^^

* Added :attr:`semantic_segmentation_mapping` for camera configs to allow specifying colors for semantics.


0.36.0 (2025-03-07)
~~~~~~~~~~~~~~~~~~~

Removed
^^^^^^^

* Removed the storage of tri-meshes and warp meshes inside the :class:`~isaaclab.terrains.TerrainImporter` class.
  Initially these meshes were added for ray-casting purposes. However, since the ray-caster reads the terrains
  directly from the USD files, these meshes are no longer needed.
* Deprecated the :attr:`warp_meshes` and :attr:`meshes` attributes from the
  :class:`~isaaclab.terrains.TerrainImporter` class. These attributes now return an empty dictionary
  with a deprecation warning.

Changed
^^^^^^^

* Changed the prim path of the "plane" terrain inside the :class:`~isaaclab.terrains.TerrainImporter` class.
  Earlier, the terrain was imported directly as the importer's prim path. Now, the terrain is imported as
  ``{importer_prim_path}/{name}``, where ``name`` is the name of the terrain.


0.35.0 (2025-03-07)
~~~~~~~~~~~~~~~~~~~

* Improved documentation of various attributes in the :class:`~isaaclab.assets.ArticulationData` class to make
  it clearer which values represent the simulation and internal class values. In the new convention,
  the ``default_xxx`` attributes are whatever the user configured from their configuration of the articulation
  class, while the ``xxx`` attributes are the values from the simulation.
* Updated the soft joint position limits inside the :meth:`~isaaclab.assets.Articulation.write_joint_pos_limits_to_sim`
  method to use the new limits passed to the function.
* Added setting of :attr:`~isaaclab.assets.ArticulationData.default_joint_armature` and
  :attr:`~isaaclab.assets.ArticulationData.default_joint_friction` attributes in the
  :class:`~isaaclab.assets.Articulation` class based on user configuration.

Changed
^^^^^^^

* Removed unnecessary buffer creation operations inside the :class:`~isaaclab.assets.Articulation` class.
  Earlier, the class initialized a variety of buffer data with zeros and in the next function assigned
  them the value from PhysX. This made the code bulkier and more complex for no reason.
* Renamed parameters for a consistent nomenclature. These changes are backwards compatible with previous releases
  with a deprecation warning for the old names.

  * ``joint_velocity_limits`` → ``joint_vel_limits`` (to match attribute ``joint_vel`` and ``joint_vel_limits``)
  * ``joint_limits`` → ``joint_pos_limits`` (to match attribute ``joint_pos`` and ``soft_joint_pos_limits``)
  * ``default_joint_limits`` → ``default_joint_pos_limits``
  * ``write_joint_limits_to_sim`` → ``write_joint_position_limit_to_sim``
  * ``joint_friction`` → ``joint_friction_coeff``
  * ``default_joint_friction`` → ``default_joint_friction_coeff``
  * ``write_joint_friction_to_sim`` → ``write_joint_friction_coefficient_to_sim``
  * ``fixed_tendon_limit`` → ``fixed_tendon_pos_limits``
  * ``default_fixed_tendon_limit`` → ``default_fixed_tendon_pos_limits``
  * ``set_fixed_tendon_limit`` → ``set_fixed_tendon_position_limit``


0.34.13 (2025-03-06)
~~~~~~~~~~~~~~~~~~~~

Added
^^^^^

* Added a new event mode called "prestartup", which gets called right after the scene design is complete
  and before the simulation is played.
* Added a callback to resolve the scene entity configurations separately once the simulation plays,
  since the scene entities cannot be resolved before the simulation starts playing
  (as we currently rely on PhysX to provide us with the joint/body ordering)


0.34.12 (2025-03-06)
~~~~~~~~~~~~~~~~~~~~

Added
^^^^^

* Updated the mimic API :meth:`target_eef_pose_to_action` in :class:`isaaclab.envs.ManagerBasedRLMimicEnv` to take a dictionary of
  eef noise values instead of a single noise value.
* Added support for optional subtask constraints based on DexMimicGen to the mimic configuration class :class:`isaaclab.envs.MimicEnvCfg`.
* Enabled data compression in HDF5 dataset file handler :class:`isaaclab.utils.datasets.hdf5_dataset_file_handler.HDF5DatasetFileHandler`.


0.34.11 (2025-03-04)
~~~~~~~~~~~~~~~~~~~~

Fixed
^^^^^

* Fixed issue in :class:`~isaaclab.sensors.TiledCamera` and :class:`~isaaclab.sensors.Camera` where segmentation outputs only display the first tile
  when scene instancing is enabled. A workaround is added for now to disable instancing when segmentation
  outputs are requested.


0.34.10 (2025-03-04)
~~~~~~~~~~~~~~~~~~~~

Fixed
^^^^^

* Fixed the issue of misalignment in the motion vectors from the :class:`TiledCamera`
  with other modalities such as RGBA and depth.


0.34.9 (2025-03-04)
~~~~~~~~~~~~~~~~~~~

Added
^^^^^

* Added methods inside the :class:`omni.isaac.lab.assets.Articulation` class to set the joint
  position and velocity for the articulation. Previously, the joint position and velocity could
  only be set using the :meth:`omni.isaac.lab.assets.Articulation.write_joint_state_to_sim` method,
  which didn't allow setting the joint position and velocity separately.


0.34.8 (2025-03-02)
~~~~~~~~~~~~~~~~~~~

Fixed
^^^^^

* Fixed the propagation of the :attr:`activate_contact_sensors` attribute to the
  :class:`~isaaclab.sim.spawners.wrappers.wrappers_cfg.MultiAssetSpawnerCfg` class. Previously, this value
  was always set to False, which led to incorrect contact sensor settings for the spawned assets.


0.34.7 (2025-03-02)
~~~~~~~~~~~~~~~~~~~

Changed
^^^^^^^

* Enabled the physics flag for disabling contact processing in the :class:`~isaaclab.sim.SimulationContact`
  class. This means that by default, no contact reporting is done by the physics engine, which should provide
  a performance boost in simulations with no contact processing requirements.
* Disabled the physics flag for disabling contact processing in the :class:`~isaaclab.sensors.ContactSensor`
  class when the sensor is created to allow contact reporting for the sensor.

Removed
^^^^^^^

* Removed the attribute ``disable_contact_processing`` from :class:`~isaaclab.sim.SimulationContact`.


0.34.6 (2025-03-01)
~~~~~~~~~~~~~~~~~~~

Added
^^^^^

* Added a new attribute :attr:`is_implicit_model` to the :class:`isaaclab.actuators.ActuatorBase` class to
  indicate if the actuator model is implicit or explicit. This helps checking that the correct model type
  is being used when initializing the actuator models.

Fixed
^^^^^

* Added copy of configurations to :class:`~isaaclab.assets.AssetBase` and :class:`~isaaclab.sensors.SensorBase`
  to prevent modifications of the configurations from leaking outside of the classes.
* Fixed the case where setting velocity/effort limits for the simulation in the
  :class:`~isaaclab.actuators.ActuatorBaseCfg` class was not being used to update the actuator-specific
  velocity/effort limits.

Changed
^^^^^^^

* Moved warnings and checks for implicit actuator models to the :class:`~isaaclab.actuators.ImplicitActuator` class.
* Reverted to IsaacLab v1.3 behavior where :attr:`isaaclab.actuators.ImplicitActuatorCfg.velocity_limit`
  attribute was not used for setting the velocity limits in the simulation. This makes it possible to deploy
  policies from previous release without any changes. If users want to set the velocity limits for the simulation,
  they should use the :attr:`isaaclab.actuators.ImplicitActuatorCfg.velocity_limit_sim` attribute instead.


0.34.5 (2025-02-28)
~~~~~~~~~~~~~~~~~~~

Added
^^^^^

* Added IP address support for WebRTC livestream to allow specifying IP address to stream across networks.
  This feature requires an updated livestream extension, which is current only available in the pre-built Isaac Lab 2.0.1 docker image.
  Support for other Isaac Sim builds will become available in Isaac Sim 5.0.


0.34.4 (2025-02-27)
~~~~~~~~~~~~~~~~~~~~

Added
^^^^^

* Refactored retargeting code from Se3Handtracking class into separate modules for better modularity
* Added scaffolding for developing additional retargeters (e.g. dex)


0.34.3 (2025-02-26)
~~~~~~~~~~~~~~~~~~~

Added
^^^^^

* Enablec specifying the placement of the simulation when viewed in an XR device. This is achieved by
  adding an ``XrCfg`` environment configuration with ``anchor_pos`` and ``anchor_rot`` parameters.


0.34.2 (2025-02-21)
~~~~~~~~~~~~~~~~~~~

Fixed
^^^^^

* Fixed setting of root velocities inside the event term :meth:`reset_root_state_from_terrain`. Earlier, the indexing
  based on the environment IDs was missing.


0.34.1 (2025-02-17)
~~~~~~~~~~~~~~~~~~~

Fixed
^^^^^

* Ensured that the loaded torch JIT models inside actuator networks are correctly set to eval mode
  to prevent any unexpected behavior during inference.


0.34.0 (2025-02-14)
~~~~~~~~~~~~~~~~~~~

Fixed
^^^^^

* Added attributes :attr:`velocity_limits_sim` and :attr:`effort_limits_sim` to the
  :class:`isaaclab.actuators.ActuatorBaseCfg` class to separate solver limits from actuator limits.


0.33.17 (2025-02-13)
~~~~~~~~~~~~~~~~~~~~

Fixed
^^^^^

* Fixed Imu sensor based observations at first step by updating scene during initialization for
  :class:`~isaaclab.envs.ManagerBasedEnv`, :class:`~isaaclab.envs.DirectRLEnv`, and :class:`~isaaclab.envs.DirectMARLEnv`


0.33.16 (2025-02-09)
~~~~~~~~~~~~~~~~~~~~

Fixed
^^^^^

* Removes old deprecation warning from :attr:`isaaclab.assets.RigidObectData.body_state_w`


0.33.15 (2025-02-09)
~~~~~~~~~~~~~~~~~~~~

Fixed
^^^^^

* Fixed not updating the ``drift`` when calling :func:`~isaaclab.sensors.RayCaster.reset`


0.33.14 (2025-02-01)
~~~~~~~~~~~~~~~~~~~~

Fixed
^^^^^

* Fixed not updating the timestamp of ``body_link_state_w`` and ``body_com_state_w`` when ``write_root_pose_to_sim`` and ``write_joint_state_to_sim`` in the ``Articulation`` class are called.


0.33.13 (2025-01-30)
~~~~~~~~~~~~~~~~~~~~

* Fixed resampling of interval time left for the next event in the :class:`~isaaclab.managers.EventManager`
  class. Earlier, the time left for interval-based events was not being resampled on episodic resets. This led
  to the event being triggered at the wrong time after the reset.


0.33.12 (2025-01-28)
~~~~~~~~~~~~~~~~~~~~

Fixed
^^^^^

* Fixed missing import in ``line_plot.py``


0.33.11 (2025-01-25)
~~~~~~~~~~~~~~~~~~~~

Added
^^^^^

* Added :attr:`isaaclab.scene.InteractiveSceneCfg.filter_collisions` to allow specifying whether collision masking across environments is desired.

Changed
^^^^^^^

* Automatic collision filtering now happens as part of the replicate_physics call. When replicate_physics is not enabled, we call the previous
  ``filter_collisions`` API to mask collisions between environments.


0.33.10 (2025-01-22)
~~~~~~~~~~~~~~~~~~~~

Changed
^^^^^^^

* In :meth:`isaaclab.assets.Articulation.write_joint_limits_to_sim`, we previously added a check for if default joint positions exceed the
  new limits being set. When this is True, we log a warning message to indicate that the default joint positions will be clipped to be within
  the range of the new limits. However, the warning message can become overly verbose in a randomization setting where this API is called on
  every environment reset. We now default to only writing the message to info level logging if called within randomization, and expose a
  parameter that can be used to choose the logging level desired.


0.33.9 (2025-01-22)
~~~~~~~~~~~~~~~~~~~

Fixed
^^^^^

* Fixed typo in /physics/autoPopupSimulationOutputWindow setting in :class:`~isaaclab.sim.SimulationContext`


0.33.8 (2025-01-17)
~~~~~~~~~~~~~~~~~~~

Fixed
^^^^^

* Removed deprecation of :attr:`isaaclab.assets.ArticulationData.root_state_w` and
  :attr:`isaaclab.assets.ArticulationData.body_state_w` derived properties.
* Removed deprecation of :meth:`isaaclab.assets.Articulation.write_root_state_to_sim`.
* Replaced calls to :attr:`isaaclab.assets.ArticulationData.root_com_state_w` and
  :attr:`isaaclab.assets.ArticulationData.root_link_state_w` with corresponding calls to
  :attr:`isaaclab.assets.ArticulationData.root_state_w`.
* Replaced calls to :attr:`isaaclab.assets.ArticulationData.body_com_state_w` and
  :attr:`isaaclab.assets.ArticulationData.body_link_state_w` properties with corresponding calls to
  :attr:`isaaclab.assets.ArticulationData.body_state_w` properties.
* Removed deprecation of :attr:`isaaclab.assets.RigidObjectData.root_state_w` derived properties.
* Removed deprecation of :meth:`isaaclab.assets.RigidObject.write_root_state_to_sim`.
* Replaced calls to :attr:`isaaclab.assets.RigidObjectData.root_com_state_w` and
  :attr:`isaaclab.assets.RigidObjectData.root_link_state_w` properties with corresponding calls to
  :attr:`isaaclab.assets.RigidObjectData.root_state_w` properties.
* Removed deprecation of :attr:`isaaclab.assets.RigidObjectCollectionData.root_state_w` derived properties.
* Removed deprecation of :meth:`isaaclab.assets.RigidObjectCollection.write_root_state_to_sim`.
* Replaced calls to :attr:`isaaclab.assets.RigidObjectCollectionData.root_com_state_w` and
  :attr:`isaaclab.assets.RigidObjectData.root_link_state_w` properties with corresponding calls to
  :attr:`isaaclab.assets.RigidObjectData.root_state_w` properties.
* Fixed indexing issue in ``write_root_link_velocity_to_sim`` in :class:`isaaclab.assets.RigidObject`
* Fixed index broadcasting in ``write_object_link_velocity_to_sim`` and ``write_object_com_pose_to_sim`` in
  the :class:`isaaclab.assets.RigidObjectCollection` class.


0.33.7 (2025-01-14)
~~~~~~~~~~~~~~~~~~~

Fixed
^^^^^

* Fixed the respawn of only wrong object samples in :func:`repeated_objects_terrain` of :mod:`isaaclab.terrains.trimesh` module.
  Previously, the function was respawning all objects in the scene instead of only the wrong object samples, which in worst case
  could lead to infinite respawn loop.


0.33.6 (2025-01-16)
~~~~~~~~~~~~~~~~~~~

Changed
^^^^^^^

* Added initial unit tests for multiple tiled cameras, including tests for initialization, groundtruth annotators, different poses, and different resolutions.


0.33.5 (2025-01-13)
~~~~~~~~~~~~~~~~~~~

Changed
^^^^^^^

* Moved the definition of ``/persistent/isaac/asset_root/*`` settings from :class:`AppLauncher` to the app files.
  This is needed to prevent errors where ``isaaclab_assets`` was loaded prior to the carbonite setting being set.


0.33.4 (2025-01-10)
~~~~~~~~~~~~~~~~~~~

Changed
^^^^^^^

* Added an optional parameter in the :meth:`record_pre_reset` method in
  :class:`~isaaclab.managers.RecorderManager` to override the export config upon invoking.


0.33.3 (2025-01-08)
~~~~~~~~~~~~~~~~~~~

Fixed
^^^^^

* Fixed docstring in articulation data :class:`isaaclab.assets.ArticulationData`.
  In body properties sections, the second dimension should be num_bodies but was documented as 1.


0.33.2 (2025-01-02)
~~~~~~~~~~~~~~~~~~~

Added
^^^^^

* Added body tracking as an origin type to :class:`isaaclab.envs.ViewerCfg` and :class:`isaaclab.envs.ui.ViewportCameraController`.


0.33.1 (2024-12-26)
~~~~~~~~~~~~~~~~~~~

Changed
^^^^^^^

* Added kinematics initialization call for populating kinematic prim transforms to fabric for rendering.
* Added ``enable_env_ids`` flag for cloning and replication to replace collision filtering.


0.33.0 (2024-12-22)
~~~~~~~~~~~~~~~~~~~

Fixed
^^^^^

* Fixed populating default_joint_stiffness and default_joint_damping values for ImplicitActuator instances in :class:`isaaclab.assets.Articulation`


0.32.2 (2024-12-17)
~~~~~~~~~~~~~~~~~~~

Added
^^^^^

* Added null-space (position) control option to :class:`isaaclab.controllers.OperationalSpaceController`.
* Added test cases that uses null-space control for :class:`isaaclab.controllers.OperationalSpaceController`.
* Added information regarding null-space control to the tutorial script and documentation of
  :class:`isaaclab.controllers.OperationalSpaceController`.
* Added arguments to set specific null-space joint position targets within
  :class:`isaaclab.envs.mdp.actions.OperationalSpaceControllerAction` class.


0.32.1 (2024-12-17)
~~~~~~~~~~~~~~~~~~~

Changed
^^^^^^^

* Added a default and generic implementation of the :meth:`get_object_poses` function
  in the :class:`ManagerBasedRLMimicEnv` class.
* Added a ``EXPORT_NONE`` mode in the :class:`DatasetExportMode` class and updated
  :class:`~isaaclab.managers.RecorderManager` to enable recording without exporting
  the data to a file.


0.32.0 (2024-12-16)
~~~~~~~~~~~~~~~~~~~

Changed
^^^^^^^

* Previously, physx returns the rigid bodies and articulations velocities in the com of bodies rather than the
  link frame, while poses are in link frames. We now explicitly provide :attr:`body_link_state` and
  :attr:`body_com_state` APIs replacing the previous :attr:`body_state` API. Previous APIs are now marked as
  deprecated. Please update any code using the previous pose and velocity APIs to use the new
  ``*_link_*`` or ``*_com_*`` APIs in :attr:`isaaclab.assets.RigidBody`,
  :attr:`isaaclab.assets.RigidBodyCollection`, and :attr:`isaaclab.assets.Articulation`.


0.31.0 (2024-12-16)
~~~~~~~~~~~~~~~~~~~

Added
^^^^^

* Added :class:`ManagerBasedRLMimicEnv` and config classes for mimic data generation workflow for imitation learning.


0.30.3 (2024-12-16)
~~~~~~~~~~~~~~~~~~~

Fixed
^^^^^

* Fixed ordering of logging and resamping in the command manager, where we were logging the metrics
  after resampling the commands. This leads to incorrect logging of metrics when inside the resample call,
  the metrics tensors get reset.


0.30.2 (2024-12-16)
~~~~~~~~~~~~~~~~~~~

Fixed
^^^^^

* Fixed errors within the calculations of :class:`isaaclab.controllers.OperationalSpaceController`.

Added
^^^^^

* Added :class:`isaaclab.controllers.OperationalSpaceController` to API documentation.
* Added test cases for :class:`isaaclab.controllers.OperationalSpaceController`.
* Added a tutorial for :class:`isaaclab.controllers.OperationalSpaceController`.
* Added the implementation of :class:`isaaclab.envs.mdp.actions.OperationalSpaceControllerAction` class.


0.30.1 (2024-12-15)
~~~~~~~~~~~~~~~~~~~

Changed
^^^^^^^

* Added call to update articulation kinematics after reset to ensure states are updated for non-rendering sensors.
  Previously, some changes in reset such as modifying joint states would not be reflected in the rigid body
  states immediately after reset.


0.30.0 (2024-12-15)
~~~~~~~~~~~~~~~~~~~

Added
^^^^^

* Added UI interface to the Managers in the ManagerBasedEnv and MangerBasedRLEnv classes.
* Added UI widgets for :class:`LiveLinePlot` and :class:`ImagePlot`.
* Added ``ManagerLiveVisualizer/Cfg``: Given a ManagerBase (i.e. action_manager, observation_manager, etc) and a
  config file this class creates the the interface between managers and the UI.
* Added :class:`EnvLiveVisualizer`: A 'manager' of ManagerLiveVisualizer. This is added to the ManagerBasedEnv
  but is only called during the initialization of the managers in load_managers
* Added ``get_active_iterable_terms`` implementation methods to ActionManager, ObservationManager, CommandsManager,
  CurriculumManager, RewardManager, and TerminationManager. This method exports the active term data and labels
  for each manager and is called by ManagerLiveVisualizer.
* Additions to :class:`BaseEnvWindow` and :class:`RLEnvWindow` to register ManagerLiveVisualizer UI interfaces
  for the chosen managers.


0.29.0 (2024-12-15)
~~~~~~~~~~~~~~~~~~~

Added
^^^^^

* Added observation history computation to :class:`isaaclab.manager.observation_manager.ObservationManager`.
* Added ``history_length`` and ``flatten_history_dim`` configuration parameters to :class:`isaaclab.manager.manager_term_cfg.ObservationTermCfg`
* Added ``history_length`` and ``flatten_history_dim`` configuration parameters to :class:`isaaclab.manager.manager_term_cfg.ObservationGroupCfg`
* Added full buffer property to :class:`isaaclab.utils.buffers.circular_buffer.CircularBuffer`


0.28.4 (2024-12-15)
~~~~~~~~~~~~~~~~~~~

Added
^^^^^

* Added action clip to all :class:`isaaclab.envs.mdp.actions`.


0.28.3 (2024-12-14)
~~~~~~~~~~~~~~~~~~~

Changed
^^^^^^^

* Added check for error below threshold in state machines to ensure the state has been reached.


0.28.2 (2024-12-13)
~~~~~~~~~~~~~~~~~~~

Fixed
^^^^^

* Fixed the shape of ``quat_w`` in the ``apply_actions`` method of :attr:`~isaaclab.env.mdp.NonHolonomicAction`
  (previously (N,B,4), now (N,4) since the number of root bodies B is required to be 1). Previously ``apply_actions``
  errored because ``euler_xyz_from_quat`` requires inputs of shape (N,4).


0.28.1 (2024-12-13)
~~~~~~~~~~~~~~~~~~~

Fixed
^^^^^

* Fixed the internal buffers for ``set_external_force_and_torque`` where the buffer values would be stale if zero
  values are sent to the APIs.


0.28.0 (2024-12-12)
~~~~~~~~~~~~~~~~~~~

Changed
^^^^^^^

* Adapted the :class:`~isaaclab.sim.converters.UrdfConverter` to use the latest URDF converter API from Isaac Sim 4.5.
  The physics articulation root can now be set separately, and the joint drive gains can be set on a per joint basis.


0.27.33 (2024-12-11)
~~~~~~~~~~~~~~~~~~~~

Added
^^^^^

* Introduced an optional ``sensor_cfg`` parameter to the :meth:`~isaaclab.envs.mdp.rewards.base_height_l2` function,
  enabling the use of :class:`~isaaclab.sensors.RayCaster` for height adjustments. For flat terrains, the function
  retains its previous behavior.
* Improved documentation to clarify the usage of the :meth:`~isaaclab.envs.mdp.rewards.base_height_l2` function in
  both flat and rough terrain settings.


0.27.32 (2024-12-11)
~~~~~~~~~~~~~~~~~~~~

Fixed
^^^^^

* Modified :class:`isaaclab.envs.mdp.actions.DifferentialInverseKinematicsAction` class to use the geometric
  Jacobian computed w.r.t. to the root frame of the robot. This helps ensure that root pose does not affect the tracking.


0.27.31 (2024-12-09)
~~~~~~~~~~~~~~~~~~~~

Changed
^^^^^^^

* Introduced configuration options in :class:`Se3HandTracking` to:

  - Zero out rotation around the x/y axes
  - Apply smoothing and thresholding to position and rotation deltas for reduced jitter
  - Use wrist-based rotation reference as an alternative to fingertip-based rotation

* Switched the default position reference in :class:`Se3HandTracking` to the wrist joint pose, providing more stable
  relative-based positioning.


0.27.30 (2024-12-09)
~~~~~~~~~~~~~~~~~~~~

Fixed
^^^^^

* Fixed the initial state recorder term in :class:`isaaclab.envs.mdp.recorders.InitialStateRecorder` to
  return only the states of the specified environment IDs.


0.27.29 (2024-12-06)
~~~~~~~~~~~~~~~~~~~~

Fixed
^^^^^

* Fixed the enforcement of :attr:`~isaaclab.actuators.ActuatorBaseCfg.velocity_limits` at the
  :attr:`~isaaclab.assets.Articulation.root_physx_view` level.


0.27.28 (2024-12-06)
~~~~~~~~~~~~~~~~~~~~

Changed
^^^^^^^

* If a USD that contains an articulation root is loaded using a
  :attr:`isaaclab.assets.RigidBody` we now fail unless the articulation root is explicitly
  disabled. Using an articulation root for rigid bodies is not needed and decreases overall performance.


0.27.27 (2024-12-06)
~~~~~~~~~~~~~~~~~~~~

Fixed
^^^^^

* Corrected the projection types of fisheye camera in :class:`isaaclab.sim.spawners.sensors.sensors_cfg.FisheyeCameraCfg`.
  Earlier, the projection names used snakecase instead of camelcase.


0.27.26 (2024-12-06)
~~~~~~~~~~~~~~~~~~~~

Added
^^^^^

* Added option to define the clipping behavior for depth images generated by
  :class:`~isaaclab.sensors.RayCasterCamera`, :class:`~isaaclab.sensors.Camera`, and :class:`~isaaclab.sensors.TiledCamera`

Changed
^^^^^^^

* Unified the clipping behavior for the depth images of all camera implementations. Per default, all values exceeding
  the range are clipped to zero for both ``distance_to_image_plane`` and ``distance_to_camera`` depth images. Prev.
  :class:`~isaaclab.sensors.RayCasterCamera` clipped the values to the maximum value of the depth image,
  :class:`~isaaclab.sensors.Camera` did not clip them and had a different behavior for both types.


0.27.25 (2024-12-05)
~~~~~~~~~~~~~~~~~~~~

Fixed
^^^^^

* Fixed the condition in ``isaaclab.sh`` that checks whether ``pre-commit`` is installed before attempting installation.


0.27.24 (2024-12-05)
~~~~~~~~~~~~~~~~~~~~

Fixed
^^^^^

* Removed workaround in :class:`isaaclab.sensors.TiledCamera` and :class:`isaaclab.sensors.Camera`
  that was previously required to prevent frame offsets in renders. The denoiser setting is no longer
  automatically modified based on the resolution of the cameras.


0.27.23 (2024-12-04)
~~~~~~~~~~~~~~~~~~~~

Fixed
^^^^^

* Added the attributes :attr:`~isaaclab.envs.DirectRLEnvCfg.wait_for_textures` and
  :attr:`~isaaclab.envs.ManagerBasedEnvCfg.wait_for_textures` to enable assets loading check
  during :class:`~isaaclab.DirectRLEnv` and :class:`~isaaclab.ManagerBasedEnv` reset method when
  rtx sensors are added to the scene.


0.27.22 (2024-12-04)
~~~~~~~~~~~~~~~~~~~~

Fixed
^^^^^

* Fixed the order of the incoming parameters in :class:`isaaclab.envs.DirectMARLEnv` to correctly use
  ``NoiseModel`` in marl-envs.


0.27.21 (2024-12-04)
~~~~~~~~~~~~~~~~~~~~

Added
^^^^^

* Added :class:`~isaaclab.managers.RecorderManager` and its utility classes to record data from the simulation.
* Added :class:`~isaaclab.utils.datasets.EpisodeData` to store data for an episode.
* Added :class:`~isaaclab.utils.datasets.DatasetFileHandlerBase` as a base class for handling dataset files.
* Added :class:`~isaaclab.utils.datasets.HDF5DatasetFileHandler` as a dataset file handler implementation to
  export and load episodes from HDF5 files.
* Added ``record_demos.py`` script to record human-teleoperated demos for a specified task and export to an HDF5 file.
* Added ``replay_demos.py`` script to replay demos loaded from an HDF5 file.


0.27.20 (2024-12-02)
~~~~~~~~~~~~~~~~~~~~

Changed
^^^^^^^

* Changed :class:`isaaclab.envs.DirectMARLEnv` to inherit from ``Gymnasium.Env`` due to requirement from Gymnasium
  v1.0.0 requiring all environments to be a subclass of ``Gymnasium.Env`` when using the ``make`` interface.


0.27.19 (2024-12-02)
~~~~~~~~~~~~~~~~~~~~

Added
^^^^^

* Added ``isaaclab.utils.pretrained_checkpoints`` containing constants and utility functions used to manipulate
  paths and load checkpoints from Nucleus.


0.27.18 (2024-11-28)
~~~~~~~~~~~~~~~~~~~~

Changed
^^^^^^^

* Renamed Isaac Sim imports to follow Isaac Sim 4.5 naming conventions.


0.27.17 (2024-11-20)
~~~~~~~~~~~~~~~~~~~~

Added
^^^^^

* Added ``create_new_stage`` setting in :class:`~isaaclab.app.AppLauncher` to avoid creating a default new
  stage on startup in Isaac Sim. This helps reduce the startup time when launching Isaac Lab.


0.27.16 (2024-11-15)
~~~~~~~~~~~~~~~~~~~~

Added
^^^^^

* Added the class :class:`~isaaclab.devices.Se3HandTracking` which enables XR teleop for manipulators.


0.27.15 (2024-11-09)
~~~~~~~~~~~~~~~~~~~~

Fixed
^^^^^

* Fixed indexing in :meth:`isaaclab.assets.Articulation.write_joint_limits_to_sim` to correctly process
  non-None ``env_ids`` and ``joint_ids``.


0.27.14 (2024-10-23)
~~~~~~~~~~~~~~~~~~~~

Added
^^^^^

* Added the class :class:`~isaaclab.assets.RigidObjectCollection` which allows to spawn
  multiple objects in each environment and access/modify the quantities with a unified (env_ids, object_ids) API.


0.27.13 (2024-10-30)
~~~~~~~~~~~~~~~~~~~~

Added
^^^^^

* Added the attributes :attr:`~isaaclab.sim.converters.MeshConverterCfg.translation`, :attr:`~isaaclab.sim.converters.MeshConverterCfg.rotation`,
  :attr:`~isaaclab.sim.converters.MeshConverterCfg.scale` to translate, rotate, and scale meshes
  when importing them with :class:`~isaaclab.sim.converters.MeshConverter`.


0.27.12 (2024-11-04)
~~~~~~~~~~~~~~~~~~~~

Removed
^^^^^^^

* Removed TensorDict usage in favor of Python dictionary in sensors


0.27.11 (2024-10-31)
~~~~~~~~~~~~~~~~~~~~

Added
^^^^^

* Added support to define tuple of floats to scale observation terms by expanding the
  :attr:`isaaclab.managers.manager_term_cfg.ObservationManagerCfg.scale` attribute.


0.27.10 (2024-11-01)
~~~~~~~~~~~~~~~~~~~~

Changed
^^^^^^^

* Cached the PhysX view's joint paths before looping over them when processing fixed joint tendons
  inside the :class:`Articulation` class. This helps improve the processing time for the tendons.


0.27.9 (2024-11-01)
~~~~~~~~~~~~~~~~~~~

Added
^^^^^

* Added the :class:`isaaclab.utils.types.ArticulationActions` class to store the joint actions
  for an articulation. Earlier, the class from Isaac Sim was being used. However, it used a different
  type for the joint actions which was not compatible with the Isaac Lab framework.


0.27.8 (2024-11-01)
~~~~~~~~~~~~~~~~~~~

Fixed
^^^^^

* Added sanity check if the term is a valid type inside the command manager.
* Corrected the iteration over ``group_cfg_items`` inside the observation manager.


0.27.7 (2024-10-28)
~~~~~~~~~~~~~~~~~~~

Added
^^^^^

* Added frozen encoder feature extraction observation space with ResNet and Theia


0.27.6 (2024-10-25)
~~~~~~~~~~~~~~~~~~~

Fixed
^^^^^

* Fixed usage of ``meshes`` property in :class:`isaaclab.sensors.RayCasterCamera` to use ``self.meshes``
  instead of the undefined ``RayCaster.meshes``.
* Fixed issue in :class:`isaaclab.envs.ui.BaseEnvWindow` where undefined configs were being accessed when
  creating debug visualization elements in UI.


0.27.5 (2024-10-25)
~~~~~~~~~~~~~~~~~~~

Added
^^^^^

* Added utilities for serializing/deserializing Gymnasium spaces.


0.27.4 (2024-10-18)
~~~~~~~~~~~~~~~~~~~

Fixed
^^^^^

* Updated installation path instructions for Windows in the Isaac Lab documentation to remove redundancy in the
  use of %USERPROFILE% for path definitions.


0.27.3 (2024-10-22)
~~~~~~~~~~~~~~~~~~~

Fixed
^^^^^

* Fixed the issue with using list or tuples of ``configclass`` within a ``configclass``. Earlier, the list of
  configclass objects were not converted to dictionary properly when ``to_dict`` function was called.


0.27.2 (2024-10-21)
~~~~~~~~~~~~~~~~~~~

Added
^^^^^

* Added ``--kit_args`` to :class:`~isaaclab.app.AppLauncher` to allow passing command line arguments directly to
  Omniverse Kit SDK.


0.27.1 (2024-10-20)
~~~~~~~~~~~~~~~~~~~

Added
^^^^^

* Added :class:`~isaaclab.sim.RenderCfg` and the attribute :attr:`~isaaclab.sim.SimulationCfg.render` for
  specifying render related settings.


0.27.0 (2024-10-14)
~~~~~~~~~~~~~~~~~~~

Added
^^^^^

* Added a method to :class:`~isaaclab.utils.configclass` to check for attributes with values of
  type ``MISSING``. This is useful when the user wants to check if a certain attribute has been set or not.
* Added the configuration validation check inside the constructor of all the core classes
  (such as sensor base, asset base, scene and environment base classes).
* Added support for environments without commands by leaving the attribute
  :attr:`isaaclab.envs.ManagerBasedRLEnvCfg.commands` as None. Before, this had to be done using
  the class :class:`isaaclab.command_generators.NullCommandGenerator`.
* Moved the ``meshes`` attribute in the :class:`isaaclab.sensors.RayCaster` class from class variable to instance variable.
  This prevents the meshes to overwrite each other.


0.26.0 (2024-10-16)
~~~~~~~~~~~~~~~~~~~

Added
^^^^^

* Added Imu sensor implementation that directly accesses the physx view :class:`isaaclab.sensors.Imu`. The
  sensor comes with a configuration class :class:`isaaclab.sensors.ImuCfg` and data class
  :class:`isaaclab.sensors.ImuData`.
* Moved and renamed :meth:`isaaclab.sensors.camera.utils.convert_orientation_convention` to
  :meth:`isaaclab.utils.math.convert_camera_frame_orientation_convention`
* Moved :meth:`isaaclab.sensors.camera.utils.create_rotation_matrix_from_view` to
  :meth:`isaaclab.utils.math.create_rotation_matrix_from_view`


0.25.2 (2024-10-16)
~~~~~~~~~~~~~~~~~~~

Added
^^^^^

* Added support for different Gymnasium spaces (``Box``, ``Discrete``, ``MultiDiscrete``, ``Tuple`` and ``Dict``)
  to define observation, action and state spaces in the direct workflow.
* Added :meth:`sample_space` to environment utils to sample supported spaces where data containers are torch tensors.

Changed
^^^^^^^

* Mark the :attr:`num_observations`, :attr:`num_actions` and :attr:`num_states` in :class:`DirectRLEnvCfg` as deprecated
  in favor of :attr:`observation_space`, :attr:`action_space` and :attr:`state_space` respectively.
* Mark the :attr:`num_observations`, :attr:`num_actions` and :attr:`num_states` in :class:`DirectMARLEnvCfg` as deprecated
  in favor of :attr:`observation_spaces`, :attr:`action_spaces` and :attr:`state_space` respectively.


0.25.1 (2024-10-10)
~~~~~~~~~~~~~~~~~~~

Fixed
^^^^^

* Fixed potential issue where default joint positions can fall outside of the limits being set with Articulation's
  ``write_joint_limits_to_sim`` API.


0.25.0 (2024-10-06)
~~~~~~~~~~~~~~~~~~~

Added
^^^^^

* Added configuration classes for spawning assets from a list of individual asset configurations randomly
  at the specified prim paths.


0.24.20 (2024-10-07)
~~~~~~~~~~~~~~~~~~~~

Fixed
^^^^^

* Fixed the :meth:`isaaclab.envs.mdp.events.randomize_rigid_body_material` function to
  correctly sample friction and restitution from the given ranges.


0.24.19 (2024-10-05)
~~~~~~~~~~~~~~~~~~~~

Added
^^^^^

* Added new functionalities to the FrameTransformer to make it more general. It is now possible to track:

  * Target frames that aren't children of the source frame prim_path
  * Target frames that are based upon the source frame prim_path


0.24.18 (2024-10-04)
~~~~~~~~~~~~~~~~~~~~

Fixed
^^^^^

* Fixes parsing and application of ``size`` parameter for :class:`~isaaclab.sim.spawn.GroundPlaneCfg` to correctly
  scale the grid-based ground plane.


0.24.17 (2024-10-04)
~~~~~~~~~~~~~~~~~~~~

Fixed
^^^^^

* Fixed the deprecation notice for using ``pxr.Semantics``. The corresponding modules use ``Semantics`` module
  directly.


0.24.16 (2024-10-03)
~~~~~~~~~~~~~~~~~~~~

Changed
^^^^^^^

* Renamed the observation function :meth:`grab_images` to :meth:`image` to follow convention of noun-based naming.
* Renamed the function :meth:`convert_perspective_depth_to_orthogonal_depth` to a shorter name
  :meth:`isaaclab.utils.math.orthogonalize_perspective_depth`.


0.24.15 (2024-09-20)
~~~~~~~~~~~~~~~~~~~~

Added
^^^^^

* Added :meth:`grab_images` to be able to use images for an observation term in manager-based environments.


0.24.14 (2024-09-20)
~~~~~~~~~~~~~~~~~~~~

Added
^^^^^

* Added the method :meth:`convert_perspective_depth_to_orthogonal_depth` to convert perspective depth
  images to orthogonal depth images. This is useful for the :meth:`~isaaclab.utils.math.unproject_depth`,
  since it expects orthogonal depth images as inputs.


0.24.13 (2024-09-08)
~~~~~~~~~~~~~~~~~~~~

Changed
^^^^^^^

* Moved the configuration of visualization markers for the command terms to their respective configuration classes.
  This allows users to modify the markers for the command terms without having to modify the command term classes.


0.24.12 (2024-09-18)
~~~~~~~~~~~~~~~~~~~~

Fixed
^^^^^

* Fixed outdated fetching of articulation data by using the method ``update_articulations_kinematic`` in
  :class:`isaaclab.assets.ArticulationData`. Before if an articulation was moved during a reset, the pose of the
  links were outdated if fetched before the next physics step. Adding this method ensures that the pose of the links
  is always up-to-date. Similarly ``update_articulations_kinematic`` was added before any render step to ensure that the
  articulation displays correctly after a reset.


0.24.11 (2024-09-11)
~~~~~~~~~~~~~~~~~~~~

Added
^^^^^

* Added skrl's JAX environment variables to :class:`~isaaclab.app.AppLauncher`
  to support distributed multi-GPU and multi-node training using JAX


0.24.10 (2024-09-10)
~~~~~~~~~~~~~~~~~~~~

Added
^^^^^

* Added config class, support, and tests for MJCF conversion via standalone python scripts.


0.24.9 (2024-09-09)
~~~~~~~~~~~~~~~~~~~~

Added
^^^^^

* Added a seed parameter to the :attr:`isaaclab.envs.ManagerBasedEnvCfg` and :attr:`isaaclab.envs.DirectRLEnvCfg`
  classes to set the seed for the environment. This seed is used to initialize the random number generator for the environment.
* Adapted the workflow scripts to set the seed for the environment using the seed specified in the learning agent's configuration
  file or the command line argument. This ensures that the simulation results are reproducible across different runs.


0.24.8 (2024-09-08)
~~~~~~~~~~~~~~~~~~~

Changed
^^^^^^^

* Modified:meth:`quat_rotate` and :meth:`quat_rotate_inverse` operations to use :meth:`torch.einsum`
  for faster processing of high dimensional input tensors.


0.24.7 (2024-09-06)
~~~~~~~~~~~~~~~~~~~

Added
^^^^^

* Added support for property attributes in the :meth:``isaaclab.utils.configclass`` method.
  Earlier, the configclass decorator failed to parse the property attributes correctly and made them
  instance variables instead.


0.24.6 (2024-09-05)
~~~~~~~~~~~~~~~~~~~

Fixed
^^^^^

* Adapted the ``A`` and ``D`` button bindings inside :meth:`isaaclab.device.Se3Keyboard` to make them now
  more-intuitive to control the y-axis motion based on the right-hand rule.


0.24.5 (2024-08-29)
~~~~~~~~~~~~~~~~~~~

Added
^^^^^

* Added alternative data type "distance_to_camera" in :class:`isaaclab.sensors.TiledCamera` class to be
  consistent with all other cameras (equal to type "depth").


0.24.4 (2024-09-02)
~~~~~~~~~~~~~~~~~~~

Fixed
^^^^^

* Added missing SI units to the documentation of :class:`isaaclab.sensors.Camera` and
  :class:`isaaclab.sensors.RayCasterCamera`.
* Added test to check :attr:`isaaclab.sensors.RayCasterCamera.set_intrinsic_matrices`


0.24.3 (2024-08-29)
~~~~~~~~~~~~~~~~~~~

Fixed
^^^^^

* Fixed the support for class-bounded methods when creating a configclass
  out of them. Earlier, these methods were being made as instance methods
  which required initialization of the class to call the class-methods.


0.24.2 (2024-08-28)
~~~~~~~~~~~~~~~~~~~

Added
^^^^^

* Added a class method to initialize camera configurations with an intrinsic matrix in the
  :class:`isaaclab.sim.spawner.sensors.PinholeCameraCfg`
  :class:`isaaclab.sensors.ray_caster.patterns_cfg.PinholeCameraPatternCfg` classes.

Fixed
^^^^^

* Fixed the ray direction in :func:`isaaclab.sensors.ray_caster.patterns.patterns.pinhole_camera_pattern` to
  point to the center of the pixel instead of the top-left corner.
* Fixed the clipping of the "distance_to_image_plane" depth image obtained using the
  :class:`isaaclab.sensors.ray_caster.RayCasterCamera` class. Earlier, the depth image was being clipped
  before the depth image was generated. Now, the clipping is applied after the depth image is generated. This makes
  the behavior equal to the USD Camera.


0.24.1 (2024-08-21)
~~~~~~~~~~~~~~~~~~~

Changed
^^^^^^^

* Disabled default viewport in certain headless scenarios for better performance.


0.24.0 (2024-08-17)
~~~~~~~~~~~~~~~~~~~

Added
^^^^^

* Added additional annotators for :class:`isaaclab.sensors.camera.TiledCamera` class.

Changed
^^^^^^^

* Updated :class:`isaaclab.sensors.TiledCamera` to latest RTX tiled rendering API.
* Single channel outputs for :class:`isaaclab.sensors.TiledCamera`, :class:`isaaclab.sensors.Camera` and :class:`isaaclab.sensors.RayCasterCamera` now has shape (H, W, 1).
* Data type for RGB output for :class:`isaaclab.sensors.TiledCamera` changed from ``torch.float`` to ``torch.uint8``.
* Dimension of RGB output for :class:`isaaclab.sensors.Camera` changed from (H, W, 4) to (H, W, 3). Use type ``rgba`` to retrieve the previous dimension.


0.23.1 (2024-08-17)
~~~~~~~~~~~~~~~~~~~

Changed
^^^^^^^

* Updated torch to version 2.4.0.


0.23.0 (2024-08-16)
~~~~~~~~~~~~~~~~~~~

Added
^^^^^

* Added direct workflow base class :class:`isaaclab.envs.DirectMARLEnv` for multi-agent environments.


0.22.1 (2024-08-17)
~~~~~~~~~~~~~~~~~~~

Added
^^^^^

* Added APIs to interact with the physics simulation of deformable objects. This includes setting the
  material properties, setting kinematic targets, and getting the state of the deformable object.
  For more information, please refer to the :mod:`isaaclab.assets.DeformableObject` class.


0.22.0 (2024-08-14)
~~~~~~~~~~~~~~~~~~~

Added
^^^^^

* Added :mod:`~isaaclab.utils.modifiers` module to provide framework for configurable and custom
  observation data modifiers.
* Adapted the :class:`~isaaclab.managers.ObservationManager` class to support custom modifiers.
  These are applied to the observation data before applying any noise or scaling operations.


0.21.2 (2024-08-13)
~~~~~~~~~~~~~~~~~~~

Fixed
^^^^^

* Moved event mode-based checks in the :meth:`isaaclab.managers.EventManager.apply` method outside
  the loop that iterates over the event terms. This prevents unnecessary checks and improves readability.
* Fixed the logic for global and per environment interval times when using the "interval" mode inside the
  event manager. Earlier, the internal lists for these times were of unequal lengths which led to wrong indexing
  inside the loop that iterates over the event terms.


0.21.1 (2024-08-06)
~~~~~~~~~~~~~~~~~~~

* Added a flag to preserve joint ordering inside the :class:`isaaclab.envs.mdp.JointAction` action term.


0.21.0 (2024-08-05)
~~~~~~~~~~~~~~~~~~~

Added
^^^^^

* Added the command line argument ``--device`` in :class:`~isaaclab.app.AppLauncher`. Valid options are:

  * ``cpu``: Use CPU.
  * ``cuda``: Use GPU with device ID ``0``.
  * ``cuda:N``: Use GPU, where N is the device ID. For example, ``cuda:0``. The default value is ``cuda:0``.

Changed
^^^^^^^

* Simplified setting the device throughout the code by relying on :attr:`isaaclab.sim.SimulationCfg.device`
  to activate gpu/cpu pipelines.

Removed
^^^^^^^

* Removed the parameter :attr:`isaaclab.sim.SimulationCfg.use_gpu_pipeline`. This is now directly inferred from
  :attr:`isaaclab.sim.SimulationCfg.device`.
* Removed the command line input argument ``--device_id`` in :class:`~isaaclab.app.AppLauncher`. The device id can
  now be set using the ``--device`` argument, for example with ``--device cuda:0``.


0.20.8 (2024-08-02)
~~~~~~~~~~~~~~~~~~~

Fixed
^^^^^

* Fixed the handling of observation terms with different shapes in the
  :class:`~isaaclab.managers.ObservationManager` class. Earlier, the constructor would throw an error if the
  shapes of the observation terms were different. Now, this operation only happens when the terms in an observation
  group are being concatenated. Otherwise, the terms are stored as a dictionary of tensors.
* Improved the error message when the observation terms are not of the same shape in the
  :class:`~isaaclab.managers.ObservationManager` class and the terms are being concatenated.


0.20.7 (2024-08-02)
~~~~~~~~~~~~~~~~~~~

Changed
^^^^^^^

* Performance improvements for material randomization in events.

Added
^^^^^

* Added minimum randomization frequency for reset mode randomizations.


0.20.6 (2024-08-02)
~~~~~~~~~~~~~~~~~~~

Changed
^^^^^^^

* Removed the hierarchy from :class:`~isaaclab.assets.RigidObject` class to
  :class:`~isaaclab.assets.Articulation` class. Previously, the articulation class overrode  almost
  all the functions of the rigid object class making the hierarchy redundant. Now, the articulation class
  is a standalone class that does not inherit from the rigid object class. This does add some code
  duplication but the simplicity and clarity of the code is improved.


0.20.5 (2024-08-02)
~~~~~~~~~~~~~~~~~~~

Added
^^^^^

* Added :attr:`isaaclab.terrain.TerrainGeneratorCfg.border_height` to set the height of the border
  around the terrain.


0.20.4 (2024-08-02)
~~~~~~~~~~~~~~~~~~~

Fixed
^^^^^

* Fixed the caching of terrains when using the :class:`isaaclab.terrains.TerrainGenerator` class.
  Earlier, the random sampling of the difficulty levels led to different hash values for the same terrain
  configuration. This caused the terrains to be re-generated even when the same configuration was used.
  Now, the numpy random generator is seeded with the same seed to ensure that the difficulty levels are
  sampled in the same order between different runs.


0.20.3 (2024-08-02)
~~~~~~~~~~~~~~~~~~~

Fixed
^^^^^

* Fixed the setting of translation and orientation when spawning a mesh prim. Earlier, the translation
  and orientation was being applied both on the parent Xform and the mesh prim. This was causing the
  mesh prim to be offset by the translation and orientation of the parent Xform, which is not the intended
  behavior.


0.20.2 (2024-08-02)
~~~~~~~~~~~~~~~~~~~

Changed
^^^^^^^

* Modified the computation of body acceleration for rigid body data to use PhysX APIs instead of
  numerical finite-differencing. This removes the need for computation of body acceleration at
  every update call of the data buffer.


0.20.1 (2024-07-30)
~~~~~~~~~~~~~~~~~~~

Fixed
^^^^^

* Fixed the :meth:`isaaclab.utils.math.wrap_to_pi` method to handle the wrapping of angles correctly.
  Earlier, the method was not wrapping the angles to the range [-pi, pi] correctly when the angles were outside
  the range [-2*pi, 2*pi].


0.20.0 (2024-07-26)
~~~~~~~~~~~~~~~~~~~

Added
^^^^^

* Support for the Isaac Sim 4.1.0 release.

Removed
^^^^^^^

* The ``mdp.add_body_mass`` method in the events. Please use the
  :meth:`isaaclab.envs.mdp.randomize_rigid_body_mass` method instead.
* The classes ``managers.RandomizationManager`` and ``managers.RandomizationTermCfg`` are replaced with
  :class:`isaaclab.managers.EventManager` and :class:`isaaclab.managers.EventTermCfg` classes.
* The following properties in :class:`isaaclab.sensors.FrameTransformerData`:

  * ``target_rot_source`` --> :attr:`~isaaclab.sensors.FrameTransformerData.target_quat_w`
  * ``target_rot_w`` --> :attr:`~isaaclab.sensors.FrameTransformerData.target_quat_source`
  * ``source_rot_w`` --> :attr:`~isaaclab.sensors.FrameTransformerData.source_quat_w`

* The kit experience file ``isaaclab.backwards.compatible.kit``. This is followed by dropping the support for
  Isaac Sim 2023.1.1 completely.


0.19.4 (2024-07-13)
~~~~~~~~~~~~~~~~~~~

Fixed
^^^^^

* Added the call to "startup" events when using the :class:`~isaaclab.envs.ManagerBasedEnv` class.
  Earlier, the "startup" events were not being called when the environment was initialized. This issue
  did not occur when using the :class:`~isaaclab.envs.ManagerBasedRLEnv` class since the "startup"
  events were called in the constructor.


0.19.3 (2024-07-13)
~~~~~~~~~~~~~~~~~~~

Added
^^^^^

* Added schemas for setting and modifying deformable body properties on a USD prim.
* Added API to spawn a deformable body material in the simulation.
* Added APIs to spawn rigid and deformable meshes of primitive shapes (cone, cylinder, sphere, box, capsule)
  in the simulation. This is possible through the :mod:`isaaclab.sim.spawners.meshes` module.


0.19.2 (2024-07-05)
~~~~~~~~~~~~~~~~~~~

Changed
^^^^^^^

* Modified cloning scheme based on the attribute :attr:`~isaaclab.scene.InteractiveSceneCfg.replicate_physics`
  to determine whether environment is homogeneous or heterogeneous.


0.19.1 (2024-07-05)
~~~~~~~~~~~~~~~~~~~

Added
^^^^^

* Added a lidar pattern function :func:`~isaaclab.sensors.ray_caster.patterns.patterns.lidar_pattern` with
  corresponding config :class:`~isaaclab.sensors.ray_caster.patterns_cfg.LidarPatternCfg`.


0.19.0 (2024-07-04)
~~~~~~~~~~~~~~~~~~~

Fixed
^^^^^

* Fixed parsing of articulations with nested rigid links while using the :class:`isaaclab.assets.Articulation`
  class. Earlier, the class initialization failed when the articulation had nested rigid links since the rigid
  links were not being parsed correctly by the PhysX view.

Removed
^^^^^^^

* Removed the attribute :attr:`body_physx_view` from the :class:`isaaclab.assets.Articulation` and
  :class:`isaaclab.assets.RigidObject` classes. These were causing confusions when used with articulation
  view since the body names were not following the same ordering.
* Dropped support for Isaac Sim 2023.1.1. The minimum supported version is now Isaac Sim 4.0.0.


0.18.6 (2024-07-01)
~~~~~~~~~~~~~~~~~~~

Fixed
^^^^^

* Fixed the environment stepping logic. Earlier, the environments' rendering logic was updating the kit app which
  would in turn step the physics :attr:`isaaclab.sim.SimulationCfg.render_interval` times. Now, a render
  call only does rendering and does not step the physics.


0.18.5 (2024-06-26)
~~~~~~~~~~~~~~~~~~~

Fixed
^^^^^

* Fixed the gravity vector direction used inside the :class:`isaaclab.assets.RigidObjectData` class.
  Earlier, the gravity direction was hard-coded as (0, 0, -1) which may be different from the actual
  gravity direction in the simulation. Now, the gravity direction is obtained from the simulation context
  and used to compute the projection of the gravity vector on the object.


0.18.4 (2024-06-26)
~~~~~~~~~~~~~~~~~~~

Fixed
^^^^^

* Fixed double reference count of the physics sim view inside the asset classes. This was causing issues
  when destroying the asset class instance since the physics sim view was not being properly released.

Added
^^^^^

* Added the attribute :attr:`~isaaclab.assets.AssetBase.is_initialized` to check if the asset and sensor
  has been initialized properly. This can be used to ensure that the asset or sensor is ready to use in the simulation.


0.18.3 (2024-06-25)
~~~~~~~~~~~~~~~~~~~

Fixed
^^^^^

* Fixed the docstrings at multiple places related to the different buffer implementations inside the
  :mod:`isaaclab.utils.buffers` module. The docstrings were not clear and did not provide enough
  information about the classes and their methods.

Added
^^^^^

* Added the field for fixed tendom names in the :class:`isaaclab.assets.ArticulationData` class.
  Earlier, this information was not exposed which was inconsistent with other name related information
  such as joint or body names.

Changed
^^^^^^^

* Renamed the fields ``min_num_time_lags`` and ``max_num_time_lags`` to ``min_delay`` and
  ``max_delay`` in the :class:`isaaclab.actuators.DelayedPDActuatorCfg` class. This is to make
  the naming simpler to understand.


0.18.2 (2024-06-25)
~~~~~~~~~~~~~~~~~~~

Changed
^^^^^^^

* Moved the configuration for tile-rendered camera into its own file named ``tiled_camera_cfg.py``.
  This makes it easier to follow where the configuration is located and how it is related to the class.


0.18.1 (2024-06-25)
~~~~~~~~~~~~~~~~~~~

Changed
^^^^^^^

* Ensured that a parity between class and its configuration class is explicitly visible in the
  :mod:`isaaclab.envs` module. This makes it easier to follow where definitions are located and how
  they are related. This should not be a breaking change as the classes are still accessible through the same module.


0.18.0 (2024-06-13)
~~~~~~~~~~~~~~~~~~~

Fixed
^^^^^

* Fixed the rendering logic to render at the specified interval. Earlier, the substep parameter had no effect and rendering
  would happen once every env.step() when active.

Changed
^^^^^^^

* Renamed :attr:`isaaclab.sim.SimulationCfg.substeps` to :attr:`isaaclab.sim.SimulationCfg.render_interval`.
  The render logic is now integrated in the decimation loop of the environment.


0.17.13 (2024-06-13)
~~~~~~~~~~~~~~~~~~~~

Fixed
^^^^^

* Fixed the orientation reset logic in :func:`isaaclab.envs.mdp.events.reset_root_state_uniform` to make it relative to
  the default orientation. Earlier, the position was sampled relative to the default and the orientation not.


0.17.12 (2024-06-13)
~~~~~~~~~~~~~~~~~~~~

Added
^^^^^

* Added the class :class:`isaaclab.utils.buffers.TimestampedBuffer` to store timestamped data.

Changed
^^^^^^^

* Added time-stamped buffers in the classes :class:`isaaclab.assets.RigidObjectData` and :class:`isaaclab.assets.ArticulationData`
  to update some values lazily and avoid unnecessary computations between physics updates. Before, all the data was always
  updated at every step, even if it was not used by the task.


0.17.11 (2024-05-30)
~~~~~~~~~~~~~~~~~~~~

Fixed
^^^^^

* Fixed :class:`isaaclab.sensor.ContactSensor` not loading correctly in extension mode.
  Earlier, the :attr:`isaaclab.sensor.ContactSensor.body_physx_view` was not initialized when
  :meth:`isaaclab.sensor.ContactSensor._debug_vis_callback` is called which references it.


0.17.10 (2024-05-30)
~~~~~~~~~~~~~~~~~~~~

Fixed
^^^^^

* Fixed compound classes being directly assigned in ``default_factory`` generator method
  :meth:`isaaclab.utils.configclass._return_f`, which resulted in shared references such that modifications to
  compound objects were reflected across all instances generated from the same ``default_factory`` method.


0.17.9 (2024-05-30)
~~~~~~~~~~~~~~~~~~~

Added
^^^^^

* Added ``variants`` attribute to the :class:`isaaclab.sim.from_files.UsdFileCfg` class to select USD
  variants when loading assets from USD files.


0.17.8 (2024-05-28)
~~~~~~~~~~~~~~~~~~~

Fixed
^^^^^

* Implemented the reset methods in the action terms to avoid returning outdated data.


0.17.7 (2024-05-28)
~~~~~~~~~~~~~~~~~~~

Added
^^^^^

* Added debug visualization utilities in the :class:`isaaclab.managers.ActionManager` class.


0.17.6 (2024-05-27)
~~~~~~~~~~~~~~~~~~~

Added
^^^^^

* Added ``wp.init()`` call in Warp utils.


0.17.5 (2024-05-22)
~~~~~~~~~~~~~~~~~~~

Changed
^^^^^^^

* Websocket livestreaming is no longer supported. Valid livestream options are {0, 1, 2}.
* WebRTC livestream is now set with livestream=2.


0.17.4 (2024-05-17)
~~~~~~~~~~~~~~~~~~~

Changed
^^^^^^^

* Modified the noise functions to also support add, scale, and abs operations on the data. Added aliases
  to ensure backward compatibility with the previous functions.

  * Added :attr:`isaaclab.utils.noise.NoiseCfg.operation` for the different operations.
  * Renamed ``constant_bias_noise`` to :func:`isaaclab.utils.noise.constant_noise`.
  * Renamed ``additive_uniform_noise`` to :func:`isaaclab.utils.noise.uniform_noise`.
  * Renamed ``additive_gaussian_noise`` to :func:`isaaclab.utils.noise.gaussian_noise`.


0.17.3 (2024-05-15)
~~~~~~~~~~~~~~~~~~~

Fixed
^^^^^

* Set ``hide_ui`` flag in the app launcher for livestream.
* Fix native client livestream extensions.


0.17.2 (2024-05-09)
~~~~~~~~~~~~~~~~~~~

Changed
^^^^^^^

* Renamed ``_range`` to ``distribution_params`` in ``events.py`` for methods that defined a distribution.
* Apply additive/scaling randomization noise on default data instead of current data.
* Changed material bucketing logic to prevent exceeding 64k materials.

Fixed
^^^^^

* Fixed broadcasting issues with indexing when environment and joint IDs are provided.
* Fixed incorrect tensor dimensions when setting a subset of environments.

Added
^^^^^

* Added support for randomization of fixed tendon parameters.
* Added support for randomization of dof limits.
* Added support for randomization of gravity.
* Added support for Gaussian sampling.
* Added default buffers to Articulation/Rigid object data classes for randomization.


0.17.1 (2024-05-10)
~~~~~~~~~~~~~~~~~~~

Fixed
^^^^^

* Added attribute :attr:`isaaclab.sim.converters.UrdfConverterCfg.override_joint_dynamics` to properly parse
  joint dynamics in :class:`isaaclab.sim.converters.UrdfConverter`.


0.17.0 (2024-05-07)
~~~~~~~~~~~~~~~~~~~

Changed
^^^^^^^

* Renamed ``BaseEnv`` to :class:`isaaclab.envs.ManagerBasedEnv`.
* Renamed ``base_env.py`` to ``manager_based_env.py``.
* Renamed ``BaseEnvCfg`` to :class:`isaaclab.envs.ManagerBasedEnvCfg`.
* Renamed ``RLTaskEnv`` to :class:`isaaclab.envs.ManagerBasedRLEnv`.
* Renamed ``rl_task_env.py`` to ``manager_based_rl_env.py``.
* Renamed ``RLTaskEnvCfg`` to :class:`isaaclab.envs.ManagerBasedRLEnvCfg`.
* Renamed ``rl_task_env_cfg.py`` to ``rl_env_cfg.py``.
* Renamed ``OIGEEnv`` to :class:`isaaclab.envs.DirectRLEnv`.
* Renamed ``oige_env.py`` to ``direct_rl_env.py``.
* Renamed ``RLTaskEnvWindow`` to :class:`isaaclab.envs.ui.ManagerBasedRLEnvWindow`.
* Renamed ``rl_task_env_window.py`` to ``manager_based_rl_env_window.py``.
* Renamed all references of ``BaseEnv``, ``BaseEnvCfg``, ``RLTaskEnv``, ``RLTaskEnvCfg``,  ``OIGEEnv``, and ``RLTaskEnvWindow``.

Added
^^^^^

* Added direct workflow base class :class:`isaaclab.envs.DirectRLEnv`.


0.16.4 (2024-05-06)
~~~~~~~~~~~~~~~~~~~~

Changed
^^^^^^^

* Added :class:`isaaclab.sensors.TiledCamera` to support tiled rendering with RGB and depth.


0.16.3 (2024-04-26)
~~~~~~~~~~~~~~~~~~~

Fixed
^^^^^

* Fixed parsing of filter prim path expressions in the :class:`isaaclab.sensors.ContactSensor` class.
  Earlier, the filter prim paths given to the physics view was not being parsed since they were specified as
  regex expressions instead of glob expressions.


0.16.2 (2024-04-25)
~~~~~~~~~~~~~~~~~~~~

Changed
^^^^^^^

* Simplified the installation procedure, isaaclab -e is no longer needed
* Updated torch dependency to 2.2.2


0.16.1 (2024-04-20)
~~~~~~~~~~~~~~~~~~~

Added
^^^^^

* Added attribute :attr:`isaaclab.sim.ArticulationRootPropertiesCfg.fix_root_link` to fix the root link
  of an articulation to the world frame.


0.16.0 (2024-04-16)
~~~~~~~~~~~~~~~~~~~

Added
^^^^^

* Added the function :meth:`isaaclab.utils.math.quat_unique` to standardize quaternion representations,
  i.e. always have a non-negative real part.
* Added events terms for randomizing mass by scale, simulation joint properties (stiffness, damping, armature,
  and friction)

Fixed
^^^^^

* Added clamping of joint positions and velocities in event terms for resetting joints. The simulation does not
  throw an error if the set values are out of their range. Hence, users are expected to clamp them before setting.
* Fixed :class:`isaaclab.envs.mdp.EMAJointPositionToLimitsActionCfg` to smoothen the actions
  at environment frequency instead of simulation frequency.

* Renamed the following functions in :meth:`isaaclab.envs.mdp` to avoid confusions:

  * Observation: :meth:`joint_pos_norm` -> :meth:`joint_pos_limit_normalized`
  * Action: :class:`ExponentialMovingAverageJointPositionAction` -> :class:`EMAJointPositionToLimitsAction`
  * Termination: :meth:`base_height` -> :meth:`root_height_below_minimum`
  * Termination: :meth:`joint_pos_limit` -> :meth:`joint_pos_out_of_limit`
  * Termination: :meth:`joint_pos_manual_limit` -> :meth:`joint_pos_out_of_manual_limit`
  * Termination: :meth:`joint_vel_limit` -> :meth:`joint_vel_out_of_limit`
  * Termination: :meth:`joint_vel_manual_limit` -> :meth:`joint_vel_out_of_manual_limit`
  * Termination: :meth:`joint_torque_limit` -> :meth:`joint_effort_out_of_limit`

Deprecated
^^^^^^^^^^

* Deprecated the function :meth:`isaaclab.envs.mdp.add_body_mass` in favor of
  :meth:`isaaclab.envs.mdp.randomize_rigid_body_mass`. This supports randomizing the mass based on different
  operations (add, scale, or set) and sampling distributions.


0.15.13 (2024-04-16)
~~~~~~~~~~~~~~~~~~~~

Changed
^^^^^^^

* Improved startup performance by enabling rendering-based extensions only when necessary and caching of nucleus directory.
* Renamed the flag ``OFFSCREEN_RENDER`` or ``--offscreen_render`` to ``ENABLE_CAMERAS`` or ``--enable_cameras`` respectively.


0.15.12 (2024-04-16)
~~~~~~~~~~~~~~~~~~~~

Changed
^^^^^^^

* Replaced calls to the ``check_file_path`` function in the :mod:`isaaclab.sim.spawners.from_files`
  with the USD stage resolve identifier function. This helps speed up the loading of assets from file paths
  by avoiding Nucleus server calls.


0.15.11 (2024-04-15)
~~~~~~~~~~~~~~~~~~~~

Added
^^^^^

* Added the :meth:`isaaclab.sim.SimulationContext.has_rtx_sensors` method to check if any
  RTX-related sensors such as cameras have been created in the simulation. This is useful to determine
  if simulation requires RTX rendering during step or not.

Fixed
^^^^^

* Fixed the rendering of RTX-related sensors such as cameras inside the :class:`isaaclab.envs.RLTaskEnv` class.
  Earlier the rendering did not happen inside the step function, which caused the sensor data to be empty.


0.15.10 (2024-04-11)
~~~~~~~~~~~~~~~~~~~~

Fixed
^^^^^

* Fixed sharing of the same memory address between returned tensors from observation terms
  in the :class:`isaaclab.managers.ObservationManager` class. Earlier, the returned
  tensors could map to the same memory address, causing issues when the tensors were modified
  during scaling, clipping or other operations.


0.15.9 (2024-04-04)
~~~~~~~~~~~~~~~~~~~

Fixed
^^^^^

* Fixed assignment of individual termination terms inside the :class:`isaaclab.managers.TerminationManager`
  class. Earlier, the terms were being assigned their values through an OR operation which resulted in incorrect
  values. This regression was introduced in version 0.15.1.


0.15.8 (2024-04-02)
~~~~~~~~~~~~~~~~~~~

Added
^^^^^

* Added option to define ordering of points for the mesh-grid generation in the
  :func:`isaaclab.sensors.ray_caster.patterns.grid_pattern`. This parameter defaults to 'xy'
  for backward compatibility.


0.15.7 (2024-03-28)
~~~~~~~~~~~~~~~~~~~

Added
^^^^^

* Adds option to return indices/data in the specified query keys order in
  :class:`isaaclab.managers.SceneEntityCfg` class, and the respective
  :func:`isaaclab.utils.string.resolve_matching_names_values` and
  :func:`isaaclab.utils.string.resolve_matching_names` functions.


0.15.6 (2024-03-28)
~~~~~~~~~~~~~~~~~~~

Added
^^^^^

* Extended the :class:`isaaclab.app.AppLauncher` class to support the loading of experience files
  from the command line. This allows users to load a specific experience file when running the application
  (such as for multi-camera rendering or headless mode).

Changed
^^^^^^^

* Changed default loading of experience files in the :class:`isaaclab.app.AppLauncher` class from the ones
  provided by Isaac Sim to the ones provided in Isaac Lab's ``apps`` directory.


0.15.5 (2024-03-23)
~~~~~~~~~~~~~~~~~~~

Fixed
^^^^^

* Fixed the env origins in :meth:`_compute_env_origins_grid` of :class:`isaaclab.terrain.TerrainImporter`
  to match that obtained from the Isaac Sim :class:`isaacsim.core.cloner.GridCloner` class.

Added
^^^^^

* Added unit test to ensure consistency between environment origins generated by IsaacSim's Grid Cloner and those
  produced by the TerrainImporter.


0.15.4 (2024-03-22)
~~~~~~~~~~~~~~~~~~~

Fixed
^^^^^

* Fixed the :class:`isaaclab.envs.mdp.actions.NonHolonomicActionCfg` class to use
  the correct variable when applying actions.


0.15.3 (2024-03-21)
~~~~~~~~~~~~~~~~~~~

Added
^^^^^

* Added unit test to check that :class:`isaaclab.scene.InteractiveScene` entity data is not shared between separate instances.

Fixed
^^^^^

* Moved class variables in :class:`isaaclab.scene.InteractiveScene` to correctly  be assigned as
  instance variables.
* Removed custom ``__del__`` magic method from :class:`isaaclab.scene.InteractiveScene`.


0.15.2 (2024-03-21)
~~~~~~~~~~~~~~~~~~~

Fixed
^^^^^

* Added resolving of relative paths for the main asset USD file when using the
  :class:`isaaclab.sim.converters.UrdfConverter` class. This is to ensure that the material paths are
  resolved correctly when the main asset file is moved to a different location.


0.15.1 (2024-03-19)
~~~~~~~~~~~~~~~~~~~

Fixed
^^^^^

* Fixed the imitation learning workflow example script, updating Isaac Lab and Robomimic API calls.
* Removed the resetting of :attr:`_term_dones` in the :meth:`isaaclab.managers.TerminationManager.reset`.
  Previously, the environment cleared out all the terms. However, it impaired reading the specific term's values externally.


0.15.0 (2024-03-17)
~~~~~~~~~~~~~~~~~~~

Deprecated
^^^^^^^^^^

* Renamed :class:`isaaclab.managers.RandomizationManager` to :class:`isaaclab.managers.EventManager`
  class for clarification as the manager takes care of events such as reset in addition to pure randomizations.
* Renamed :class:`isaaclab.managers.RandomizationTermCfg` to :class:`isaaclab.managers.EventTermCfg`
  for consistency with the class name change.


0.14.1 (2024-03-16)
~~~~~~~~~~~~~~~~~~~

Added
^^^^^

* Added simulation schemas for joint drive and fixed tendons. These can be configured for assets imported
  from file formats.
* Added logging of tendon properties to the articulation class (if they are present in the USD prim).


0.14.0 (2024-03-15)
~~~~~~~~~~~~~~~~~~~

Fixed
^^^^^

* Fixed the ordering of body names used in the :class:`isaaclab.assets.Articulation` class. Earlier,
  the body names were not following the same ordering as the bodies in the articulation. This led
  to issues when using the body names to access data related to the links from the articulation view
  (such as Jacobians, mass matrices, etc.).

Removed
^^^^^^^

* Removed the attribute :attr:`body_physx_view` from the :class:`isaaclab.assets.RigidObject`
  and :class:`isaaclab.assets.Articulation` classes. These were causing confusions when used
  with articulation view since the body names were not following the same ordering.


0.13.1 (2024-03-14)
~~~~~~~~~~~~~~~~~~~

Removed
^^^^^^^

* Removed the :mod:`isaaclab.compat` module. This module was used to provide compatibility
  with older versions of Isaac Sim. It is no longer needed since we have most of the functionality
  absorbed into the main classes.


0.13.0 (2024-03-12)
~~~~~~~~~~~~~~~~~~~

Added
^^^^^

* Added support for the following data types inside the :class:`isaaclab.sensors.Camera` class:
  ``instance_segmentation_fast`` and ``instance_id_segmentation_fast``. These are GPU-supported annotations
  and are faster than the regular annotations.

Fixed
^^^^^

* Fixed handling of semantic filtering inside the :class:`isaaclab.sensors.Camera` class. Earlier,
  the annotator was given ``semanticTypes`` as an argument. However, with Isaac Sim 2023.1, the annotator
  does not accept this argument. Instead the mapping needs to be set to the synthetic data interface directly.
* Fixed the return shape of colored images for segmentation data types inside the
  :class:`isaaclab.sensors.Camera` class. Earlier, the images were always returned as ``int32``. Now,
  they are casted to ``uint8`` 4-channel array before returning if colorization is enabled for the annotation type.

Removed
^^^^^^^

* Dropped support for ``instance_segmentation`` and ``instance_id_segmentation`` annotations in the
  :class:`isaaclab.sensors.Camera` class. Their "fast" counterparts should be used instead.
* Renamed the argument :attr:`isaaclab.sensors.CameraCfg.semantic_types` to
  :attr:`isaaclab.sensors.CameraCfg.semantic_filter`. This is more aligned with Replicator's terminology
  for semantic filter predicates.
* Replaced the argument :attr:`isaaclab.sensors.CameraCfg.colorize` with separate colorized
  arguments for each annotation type (:attr:`~isaaclab.sensors.CameraCfg.colorize_instance_segmentation`,
  :attr:`~isaaclab.sensors.CameraCfg.colorize_instance_id_segmentation`, and
  :attr:`~isaaclab.sensors.CameraCfg.colorize_semantic_segmentation`).


0.12.4 (2024-03-11)
~~~~~~~~~~~~~~~~~~~

Fixed
^^^^^


* Adapted randomization terms to deal with ``slice`` for the body indices. Earlier, the terms were not
  able to handle the slice object and were throwing an error.
* Added ``slice`` type-hinting to all body and joint related methods in the rigid body and articulation
  classes. This is to make it clear that the methods can handle both list of indices and slices.


0.12.3 (2024-03-11)
~~~~~~~~~~~~~~~~~~~

Fixed
^^^^^

* Added signal handler to the :class:`isaaclab.app.AppLauncher` class to catch the ``SIGINT`` signal
  and close the application gracefully. This is to prevent the application from crashing when the user
  presses ``Ctrl+C`` to close the application.


0.12.2 (2024-03-10)
~~~~~~~~~~~~~~~~~~~

Added
^^^^^

* Added observation terms for states of a rigid object in world frame.
* Added randomization terms to set root state with randomized orientation and joint state within user-specified limits.
* Added reward term for penalizing specific termination terms.

Fixed
^^^^^

* Improved sampling of states inside randomization terms. Earlier, the code did multiple torch calls
  for sampling different components of the vector. Now, it uses a single call to sample the entire vector.


0.12.1 (2024-03-09)
~~~~~~~~~~~~~~~~~~~

Added
^^^^^

* Added an option to the last actions observation term to get a specific term by name from the action manager.
  If None, the behavior remains the same as before (the entire action is returned).


0.12.0 (2024-03-08)
~~~~~~~~~~~~~~~~~~~

Added
^^^^^

* Added functionality to sample flat patches on a generated terrain. This can be configured using
  :attr:`isaaclab.terrains.SubTerrainBaseCfg.flat_patch_sampling` attribute.
* Added a randomization function for setting terrain-aware root state. Through this, an asset can be
  reset to a randomly sampled flat patches.

Fixed
^^^^^

* Separated normal and terrain-base position commands. The terrain based commands rely on the
  terrain to sample flat patches for setting the target position.
* Fixed command resample termination function.

Changed
^^^^^^^

* Added the attribute :attr:`isaaclab.envs.mdp.commands.UniformVelocityCommandCfg.heading_control_stiffness`
  to control the stiffness of the heading control term in the velocity command term. Earlier, this was
  hard-coded to 0.5 inside the term.

Removed
^^^^^^^

* Removed the function :meth:`sample_new_targets` in the terrain importer. Instead the attribute
  :attr:`isaaclab.terrains.TerrainImporter.flat_patches` should be used to sample new targets.


0.11.3 (2024-03-04)
~~~~~~~~~~~~~~~~~~~

Fixed
^^^^^

* Corrects the functions :func:`isaaclab.utils.math.axis_angle_from_quat` and :func:`isaaclab.utils.math.quat_error_magnitude`
  to accept tensors of the form (..., 4) instead of (N, 4). This brings us in line with our documentation and also upgrades one of our functions
  to handle higher dimensions.


0.11.2 (2024-03-04)
~~~~~~~~~~~~~~~~~~~

Added
^^^^^

* Added checks for default joint position and joint velocity in the articulation class. This is to prevent
  users from configuring values for these quantities that might be outside the valid range from the simulation.


0.11.1 (2024-02-29)
~~~~~~~~~~~~~~~~~~~

Added
^^^^^

* Replaced the default values for ``joint_ids`` and ``body_ids`` from ``None`` to ``slice(None)``
  in the :class:`isaaclab.managers.SceneEntityCfg`.
* Adapted rewards and observations terms so that the users can query a subset of joints and bodies.


0.11.0 (2024-02-27)
~~~~~~~~~~~~~~~~~~~

Removed
^^^^^^^

* Dropped support for Isaac Sim<=2022.2. As part of this, removed the components of :class:`isaaclab.app.AppLauncher`
  which handled ROS extension loading. We no longer need them in Isaac Sim>=2023.1 to control the load order to avoid crashes.
* Upgraded Dockerfile to use ISAACSIM_VERSION=2023.1.1 by default.


0.10.28 (2024-02-29)
~~~~~~~~~~~~~~~~~~~~

Added
^^^^^

* Implemented relative and moving average joint position action terms. These allow the user to specify
  the target joint positions as relative to the current joint positions or as a moving average of the
  joint positions over a window of time.


0.10.27 (2024-02-28)
~~~~~~~~~~~~~~~~~~~~

Added
^^^^^

* Added UI feature to start and stop animation recording in the stage when running an environment.
  To enable this feature, please pass the argument ``--disable_fabric`` to the environment script to allow
  USD read/write operations. Be aware that this will slow down the simulation.


0.10.26 (2024-02-26)
~~~~~~~~~~~~~~~~~~~~

Added
^^^^^

* Added a viewport camera controller class to the :class:`isaaclab.envs.BaseEnv`. This is useful
  for applications where the user wants to render the viewport from different perspectives even when the
  simulation is running in headless mode.


0.10.25 (2024-02-26)
~~~~~~~~~~~~~~~~~~~~

Fixed
^^^^^

* Ensures that all path arguments in :mod:`isaaclab.sim.utils` are cast to ``str``. Previously,
  we had handled path types as strings without casting.


0.10.24 (2024-02-26)
~~~~~~~~~~~~~~~~~~~~

Added
^^^^^

* Added tracking of contact time in the :class:`isaaclab.sensors.ContactSensor` class. Previously,
  only the air time was being tracked.
* Added contact force threshold, :attr:`isaaclab.sensors.ContactSensorCfg.force_threshold`, to detect
  when the contact sensor is in contact. Previously, this was set to hard-coded 1.0 in the sensor class.


0.10.23 (2024-02-21)
~~~~~~~~~~~~~~~~~~~~

Fixed
^^^^^

* Fixes the order of size arguments in :meth:`isaaclab.terrains.height_field.random_uniform_terrain`. Previously, the function
  would crash if the size along x and y were not the same.


0.10.22 (2024-02-14)
~~~~~~~~~~~~~~~~~~~~

Fixed
^^^^^

* Fixed "divide by zero" bug in :class:`~isaaclab.sim.SimulationContext` when setting gravity vector.
  Now, it is correctly disabled when the gravity vector is set to zero.


0.10.21 (2024-02-12)
~~~~~~~~~~~~~~~~~~~~

Fixed
^^^^^

* Fixed the printing of articulation joint information when the articulation has only one joint.
  Earlier, the function was performing a squeeze operation on the tensor, which caused an error when
  trying to index the tensor of shape (1,).


0.10.20 (2024-02-12)
~~~~~~~~~~~~~~~~~~~~

Added
^^^^^

* Adds :attr:`isaaclab.sim.PhysxCfg.enable_enhanced_determinism` to enable improved
  determinism from PhysX. Please note this comes at the expense of performance.


0.10.19 (2024-02-08)
~~~~~~~~~~~~~~~~~~~~

Fixed
^^^^^

* Fixed environment closing so that articulations, objects, and sensors are cleared properly.


0.10.18 (2024-02-05)
~~~~~~~~~~~~~~~~~~~~

Fixed
^^^^^

* Pinned :mod:`torch` version to 2.0.1 in the setup.py to keep parity version of :mod:`torch` supplied by
  Isaac 2023.1.1, and prevent version incompatibility between :mod:`torch` ==2.2 and
  :mod:`typing-extensions` ==3.7.4.3


0.10.17 (2024-02-02)
~~~~~~~~~~~~~~~~~~~~

Fixed
^^^^^^

* Fixed carb setting ``/app/livestream/enabled`` to be set as False unless live-streaming is specified
  by :class:`isaaclab.app.AppLauncher` settings. This fixes the logic of :meth:`SimulationContext.render`,
  which depended on the config in previous versions of Isaac defaulting to false for this setting.


0.10.16 (2024-01-29)
~~~~~~~~~~~~~~~~~~~~

Added
^^^^^^

* Added an offset parameter to the height scan observation term. This allows the user to specify the
  height offset of the scan from the tracked body. Previously it was hard-coded to be 0.5.


0.10.15 (2024-01-29)
~~~~~~~~~~~~~~~~~~~~

Fixed
^^^^^

* Fixed joint torque computation for implicit actuators. Earlier, the torque was always zero for implicit
  actuators. Now, it is computed approximately by applying the PD law.


0.10.14 (2024-01-22)
~~~~~~~~~~~~~~~~~~~~

Fixed
^^^^^

* Fixed the tensor shape of :attr:`isaaclab.sensors.ContactSensorData.force_matrix_w`. Earlier, the reshaping
  led to a mismatch with the data obtained from PhysX.


0.10.13 (2024-01-15)
~~~~~~~~~~~~~~~~~~~~

Fixed
^^^^^

* Fixed running of environments with a single instance even if the :attr:`replicate_physics`` flag is set to True.


0.10.12 (2024-01-10)
~~~~~~~~~~~~~~~~~~~~

Fixed
^^^^^

* Fixed indexing of source and target frames in the :class:`isaaclab.sensors.FrameTransformer` class.
  Earlier, it always assumed that the source frame body is at index 0. Now, it uses the body index of the
  source frame to compute the transformation.

Deprecated
^^^^^^^^^^

* Renamed quantities in the :class:`isaaclab.sensors.FrameTransformerData` class to be more
  consistent with the terminology used in the asset classes. The following quantities are deprecated:

  * ``target_rot_w`` -> ``target_quat_w``
  * ``source_rot_w`` -> ``source_quat_w``
  * ``target_rot_source`` -> ``target_quat_source``


0.10.11 (2024-01-08)
~~~~~~~~~~~~~~~~~~~~

Fixed
^^^^^

* Fixed attribute error raised when calling the :class:`isaaclab.envs.mdp.TerrainBasedPositionCommand`
  command term.
* Added a dummy function in :class:`isaaclab.terrain.TerrainImporter` that returns environment
  origins as terrain-aware sampled targets. This function should be implemented by child classes based on
  the terrain type.


0.10.10 (2023-12-21)
~~~~~~~~~~~~~~~~~~~~

Fixed
^^^^^

* Fixed reliance on non-existent ``Viewport`` in :class:`isaaclab.sim.SimulationContext` when loading livestreaming
  by ensuring that the extension ``omni.kit.viewport.window`` is enabled in :class:`isaaclab.app.AppLauncher` when
  livestreaming is enabled


0.10.9 (2023-12-21)
~~~~~~~~~~~~~~~~~~~

Fixed
^^^^^

* Fixed invalidation of physics views inside the asset and sensor classes. Earlier, they were left initialized
  even when the simulation was stopped. This caused issues when closing the application.


0.10.8 (2023-12-20)
~~~~~~~~~~~~~~~~~~~

Fixed
^^^^^

* Fixed the :class:`isaaclab.envs.mdp.actions.DifferentialInverseKinematicsAction` class
  to account for the offset pose of the end-effector.


0.10.7 (2023-12-19)
~~~~~~~~~~~~~~~~~~~

Fixed
^^^^^

* Added a check to ray-cast and camera sensor classes to ensure that the sensor prim path does not
  have a regex expression at its leaf. For instance, ``/World/Robot/camera_.*`` is not supported
  for these sensor types. This behavior needs to be fixed in the future.


0.10.6 (2023-12-19)
~~~~~~~~~~~~~~~~~~~

Added
^^^^^

* Added support for using articulations as visualization markers. This disables all physics APIs from
  the articulation and allows the user to use it as a visualization marker. It is useful for creating
  visualization markers for the end-effectors or base of the robot.

Fixed
^^^^^

* Fixed hiding of debug markers from secondary images when using the
  :class:`isaaclab.markers.VisualizationMarkers` class. Earlier, the properties were applied on
  the XForm prim instead of the Mesh prim.


0.10.5 (2023-12-18)
~~~~~~~~~~~~~~~~~~~

Fixed
^^^^^

* Fixed test ``check_base_env_anymal_locomotion.py``, which
  previously called :func:`torch.jit.load` with the path to a policy (which would work
  for a local file), rather than calling
  :func:`isaaclab.utils.assets.read_file` on the path to get the file itself.


0.10.4 (2023-12-14)
~~~~~~~~~~~~~~~~~~~

Fixed
^^^^^

* Fixed potentially breaking import of omni.kit.widget.toolbar by ensuring that
  if live-stream is enabled, then the :mod:`omni.kit.widget.toolbar`
  extension is loaded.

0.10.3 (2023-12-12)
~~~~~~~~~~~~~~~~~~~

Added
^^^^^

* Added the attribute :attr:`isaaclab.actuators.ActuatorNetMLPCfg.input_order`
  to specify the order of the input tensors to the MLP network.

Fixed
^^^^^

* Fixed computation of metrics for the velocity command term. Earlier, the norm was being computed
  over the entire batch instead of the last dimension.
* Fixed the clipping inside the :class:`isaaclab.actuators.DCMotor` class. Earlier, it was
  not able to handle the case when configured saturation limit was set to None.


0.10.2 (2023-12-12)
~~~~~~~~~~~~~~~~~~~

Fixed
^^^^^

* Added a check in the simulation stop callback in the :class:`isaaclab.sim.SimulationContext` class
  to not render when an exception is raised. The while loop in the callback was preventing the application
  from closing when an exception was raised.


0.10.1 (2023-12-06)
~~~~~~~~~~~~~~~~~~~

Added
^^^^^

* Added command manager class with terms defined by :class:`isaaclab.managers.CommandTerm`. This
  allow for multiple types of command generators to be used in the same environment.


0.10.0 (2023-12-04)
~~~~~~~~~~~~~~~~~~~

Changed
^^^^^^^

* Modified the sensor and asset base classes to use the underlying PhysX views instead of Isaac Sim views.
  Using Isaac Sim classes led to a very high load time (of the order of minutes) when using a scene with
  many assets. This is because Isaac Sim supports USD paths which are slow and not required.

Added
^^^^^

* Added faster implementation of USD stage traversal methods inside the :class:`isaaclab.sim.utils` module.
* Added properties :attr:`isaaclab.assets.AssetBase.num_instances` and
  :attr:`isaaclab.sensor.SensorBase.num_instances` to obtain the number of instances of the asset
  or sensor in the simulation respectively.

Removed
^^^^^^^

* Removed dependencies on Isaac Sim view classes. It is no longer possible to use :attr:`root_view` and
  :attr:`body_view`. Instead use :attr:`root_physx_view` and :attr:`body_physx_view` to access the underlying
  PhysX views.


0.9.55 (2023-12-03)
~~~~~~~~~~~~~~~~~~~

Fixed
^^^^^

* Fixed the Nucleus directory path in the :attr:`isaaclab.utils.assets.NVIDIA_NUCLEUS_DIR`.
  Earlier, it was referring to the ``NVIDIA/Assets`` directory instead of ``NVIDIA``.


0.9.54 (2023-11-29)
~~~~~~~~~~~~~~~~~~~

Fixed
^^^^^

* Fixed pose computation in the :class:`isaaclab.sensors.Camera` class to obtain them from XFormPrimView
  instead of using ``UsdGeomCamera.ComputeLocalToWorldTransform`` method. The latter is not updated correctly
  during GPU simulation.
* Fixed initialization of the annotator info in the class :class:`isaaclab.sensors.Camera`. Previously
  all dicts had the same memory address which caused all annotators to have the same info.
* Fixed the conversion of ``uint32`` warp arrays inside the :meth:`isaaclab.utils.array.convert_to_torch`
  method. PyTorch does not support this type, so it is converted to ``int32`` before converting to PyTorch tensor.
* Added render call inside :meth:`isaaclab.sim.SimulationContext.reset` to initialize Replicator
  buffers when the simulation is reset.


0.9.53 (2023-11-29)
~~~~~~~~~~~~~~~~~~~

Changed
^^^^^^^

* Changed the behavior of passing :obj:`None` to the :class:`isaaclab.actuators.ActuatorBaseCfg`
  class. Earlier, they were resolved to fixed default values. Now, they imply that the values are loaded
  from the USD joint drive configuration.

Added
^^^^^

* Added setting of joint armature and friction quantities to the articulation class.


0.9.52 (2023-11-29)
~~~~~~~~~~~~~~~~~~~

Changed
^^^^^^^

* Changed the warning print in :meth:`isaaclab.sim.utils.apply_nested` method
  to be more descriptive. Earlier, it was printing a warning for every instanced prim.
  Now, it only prints a warning if it could not apply the attribute to any of the prims.

Added
^^^^^

* Added the method :meth:`isaaclab.utils.assets.retrieve_file_path` to
  obtain the absolute path of a file on the Nucleus server or locally.

Fixed
^^^^^

* Fixed hiding of STOP button in the :class:`AppLauncher` class when running the
  simulation in headless mode.
* Fixed a bug with :meth:`isaaclab.sim.utils.clone` failing when the input prim path
  had no parent (example: "/Table").


0.9.51 (2023-11-29)
~~~~~~~~~~~~~~~~~~~

Changed
^^^^^^^

* Changed the :meth:`isaaclab.sensor.SensorBase.update` method to always recompute the buffers if
  the sensor is in visualization mode.

Added
^^^^^

* Added available entities to the error message when accessing a non-existent entity in the
  :class:`InteractiveScene` class.
* Added a warning message when the user tries to reference an invalid prim in the :class:`FrameTransformer` sensor.


0.9.50 (2023-11-28)
~~~~~~~~~~~~~~~~~~~

Added
^^^^^

* Hid the ``STOP`` button in the UI when running standalone Python scripts. This is to prevent
  users from accidentally clicking the button and stopping the simulation. They should only be able to
  play and pause the simulation from the UI.

Removed
^^^^^^^

* Removed :attr:`isaaclab.sim.SimulationCfg.shutdown_app_on_stop`. The simulation is always rendering
  if it is stopped from the UI. The user needs to close the window or press ``Ctrl+C`` to close the simulation.


0.9.49 (2023-11-27)
~~~~~~~~~~~~~~~~~~~

Added
^^^^^

* Added an interface class, :class:`isaaclab.managers.ManagerTermBase`, to serve as the parent class
  for term implementations that are functional classes.
* Adapted all managers to support terms that are classes and not just functions clearer. This allows the user to
  create more complex terms that require additional state information.


0.9.48 (2023-11-24)
~~~~~~~~~~~~~~~~~~~

Fixed
^^^^^

* Fixed initialization of drift in the :class:`isaaclab.sensors.RayCasterCamera` class.


0.9.47 (2023-11-24)
~~~~~~~~~~~~~~~~~~~

Fixed
^^^^^

* Automated identification of the root prim in the :class:`isaaclab.assets.RigidObject` and
  :class:`isaaclab.assets.Articulation` classes. Earlier, the root prim was hard-coded to
  the spawn prim path. Now, the class searches for the root prim under the spawn prim path.


0.9.46 (2023-11-24)
~~~~~~~~~~~~~~~~~~~

Fixed
^^^^^

* Fixed a critical issue in the asset classes with writing states into physics handles.
  Earlier, the states were written over all the indices instead of the indices of the
  asset that were being updated. This caused the physics handles to refresh the states
  of all the assets in the scene, which is not desirable.


0.9.45 (2023-11-24)
~~~~~~~~~~~~~~~~~~~

Added
^^^^^

* Added :class:`isaaclab.command_generators.UniformPoseCommandGenerator` to generate
  poses in the asset's root frame by uniformly sampling from a given range.


0.9.44 (2023-11-16)
~~~~~~~~~~~~~~~~~~~

Added
^^^^^

* Added methods :meth:`reset` and :meth:`step` to the :class:`isaaclab.envs.BaseEnv`. This unifies
  the environment interface for simple standalone applications with the class.


0.9.43 (2023-11-16)
~~~~~~~~~~~~~~~~~~~

Fixed
^^^^^

* Replaced subscription of physics play and stop events in the :class:`isaaclab.assets.AssetBase` and
  :class:`isaaclab.sensors.SensorBase` classes with subscription to time-line play and stop events.
  This is to prevent issues in cases where physics first needs to perform mesh cooking and handles are not
  available immediately. For instance, with deformable meshes.


0.9.42 (2023-11-16)
~~~~~~~~~~~~~~~~~~~

Fixed
^^^^^

* Fixed setting of damping values from the configuration for :class:`ActuatorBase` class. Earlier,
  the stiffness values were being set into damping when a dictionary configuration was passed to the
  actuator model.
* Added dealing with :class:`int` and :class:`float` values in the configurations of :class:`ActuatorBase`.
  Earlier, a type-error was thrown when integer values were passed to the actuator model.


0.9.41 (2023-11-16)
~~~~~~~~~~~~~~~~~~~

Fixed
^^^^^

* Fixed the naming and shaping issues in the binary joint action term.


0.9.40 (2023-11-09)
~~~~~~~~~~~~~~~~~~~

Fixed
^^^^^

* Simplified the manual initialization of Isaac Sim :class:`ArticulationView` class. Earlier, we basically
  copied the code from the Isaac Sim source code. Now, we just call their initialize method.

Changed
^^^^^^^

* Changed the name of attribute :attr:`default_root_state_w` to :attr:`default_root_state`. The latter is
  more correct since the data is actually in the local environment frame and not the simulation world frame.


0.9.39 (2023-11-08)
~~~~~~~~~~~~~~~~~~~

Fixed
^^^^^

* Changed the reference of private ``_body_view`` variable inside the :class:`RigidObject` class
  to the public ``body_view`` property. For a rigid object, the private variable is not defined.


0.9.38 (2023-11-07)
~~~~~~~~~~~~~~~~~~~

Changed
^^^^^^^

* Upgraded the :class:`isaaclab.envs.RLTaskEnv` class to support Gym 0.29.0 environment definition.

Added
^^^^^

* Added computation of ``time_outs`` and ``terminated`` signals inside the termination manager. These follow the
  definition mentioned in `Gym 0.29.0 <https://gymnasium.farama.org/tutorials/gymnasium_basics/handling_time_limits/>`_.
* Added proper handling of observation and action spaces in the :class:`isaaclab.envs.RLTaskEnv` class.
  These now follow closely to how Gym VecEnv handles the spaces.


0.9.37 (2023-11-06)
~~~~~~~~~~~~~~~~~~~

Fixed
^^^^^

* Fixed broken visualization in :mod:`isaaclab.sensors.FrameTramsformer` class by overwriting the
  correct ``_debug_vis_callback`` function.
* Moved the visualization marker configurations of sensors to their respective sensor configuration classes.
  This allows users to set these configurations from the configuration object itself.


0.9.36 (2023-11-03)
~~~~~~~~~~~~~~~~~~~

Fixed
^^^^^

* Added explicit deleting of different managers in the :class:`isaaclab.envs.BaseEnv` and
  :class:`isaaclab.envs.RLTaskEnv` classes. This is required since deleting the managers
  is order-sensitive (many managers need to be deleted before the scene is deleted).


0.9.35 (2023-11-02)
~~~~~~~~~~~~~~~~~~~

Fixed
^^^^^

* Fixed the error: ``'str' object has no attribute '__module__'`` introduced by adding the future import inside the
  :mod:`isaaclab.utils.warp.kernels` module. Warp language does not support the ``__future__`` imports.


0.9.34 (2023-11-02)
~~~~~~~~~~~~~~~~~~~

Fixed
^^^^^

* Added missing import of ``from __future__ import annotations`` in the :mod:`isaaclab.utils.warp`
  module. This is needed to have a consistent behavior across Python versions.


0.9.33 (2023-11-02)
~~~~~~~~~~~~~~~~~~~

Fixed
^^^^^

* Fixed the :class:`isaaclab.command_generators.NullCommandGenerator` class. Earlier,
  it was having a runtime error due to infinity in the resampling time range. Now, the class just
  overrides the parent methods to perform no operations.


0.9.32 (2023-11-02)
~~~~~~~~~~~~~~~~~~~

Changed
^^^^^^^

* Renamed the :class:`isaaclab.envs.RLEnv` class to :class:`isaaclab.envs.RLTaskEnv` to
  avoid confusions in terminologies between environments and tasks.


0.9.31 (2023-11-02)
~~~~~~~~~~~~~~~~~~~

Added
^^^^^

* Added the :class:`isaaclab.sensors.RayCasterCamera` class, as a ray-casting based camera for
  "distance_to_camera", "distance_to_image_plane" and "normals" annotations. It has the same interface and
  functionalities as the USD Camera while it is on average 30% faster.


0.9.30 (2023-11-01)
~~~~~~~~~~~~~~~~~~~

Fixed
^^^^^

* Added skipping of None values in the :class:`InteractiveScene` class when creating the scene from configuration
  objects. Earlier, it was throwing an error when the user passed a None value for a scene element.
* Added ``kwargs`` to the :class:`RLEnv` class to allow passing additional arguments from gym registry function.
  This is now needed since the registry function passes args beyond the ones specified in the constructor.


0.9.29 (2023-11-01)
~~~~~~~~~~~~~~~~~~~

Fixed
^^^^^

* Fixed the material path resolution inside the :class:`isaaclab.sim.converters.UrdfConverter` class.
  With Isaac Sim 2023.1, the material paths from the importer are always saved as absolute paths. This caused
  issues when the generated USD file was moved to a different location. The fix now resolves the material paths
  relative to the USD file location.


0.9.28 (2023-11-01)
~~~~~~~~~~~~~~~~~~~

Changed
^^^^^^^

* Changed the way the :func:`isaaclab.sim.spawners.from_files.spawn_ground_plane` function sets the
  height of the ground. Earlier, it was reading the height from the configuration object. Now, it expects the
  desired transformation as inputs to the function. This makes it consistent with the other spawner functions.


0.9.27 (2023-10-31)
~~~~~~~~~~~~~~~~~~~

Changed
^^^^^^^

* Removed the default value of the argument ``camel_case`` in setters of USD attributes. This is to avoid
  confusion with the naming of the attributes in the USD file.

Fixed
^^^^^

* Fixed the selection of material prim in the :class:`isaaclab.sim.spawners.materials.spawn_preview_surface`
  method. Earlier, the created prim was being selected in the viewport which interfered with the selection of
  prims by the user.
* Updated :class:`isaaclab.sim.converters.MeshConverter` to use a different stage than the default stage
  for the conversion. This is to avoid the issue of the stage being closed when the conversion is done.


0.9.26 (2023-10-31)
~~~~~~~~~~~~~~~~~~~

Added
^^^^^

* Added the sensor implementation for :class:`isaaclab.sensors.FrameTransformer` class. Currently,
  it handles obtaining the transformation between two frames in the same articulation.


0.9.25 (2023-10-27)
~~~~~~~~~~~~~~~~~~~

Added
^^^^^

* Added the :mod:`isaaclab.envs.ui` module to put all the UI-related classes in one place. This currently
  implements the :class:`isaaclab.envs.ui.BaseEnvWindow` and :class:`isaaclab.envs.ui.RLEnvWindow`
  classes. Users can inherit from these classes to create their own UI windows.
* Added the attribute :attr:`isaaclab.envs.BaseEnvCfg.ui_window_class_type` to specify the UI window class
  to be used for the environment. This allows the user to specify their own UI window class to be used for the
  environment.


0.9.24 (2023-10-27)
~~~~~~~~~~~~~~~~~~~

Changed
^^^^^^^

* Changed the behavior of setting up debug visualization for assets, sensors and command generators.
  Earlier it was raising an error if debug visualization was not enabled in the configuration object.
  Now it checks whether debug visualization is implemented and only sets up the callback if it is
  implemented.


0.9.23 (2023-10-27)
~~~~~~~~~~~~~~~~~~~

Fixed
^^^^^

* Fixed a typo in the :class:`AssetBase` and :class:`SensorBase` that effected the class destructor.
  Earlier, a tuple was being created in the constructor instead of the actual object.


0.9.22 (2023-10-26)
~~~~~~~~~~~~~~~~~~~

Added
^^^^^

* Added a :class:`isaaclab.command_generators.NullCommandGenerator` class for no command environments.
  This is easier to work with than having checks for :obj:`None` in the command generator.

Fixed
^^^^^

* Moved the randomization manager to the :class:`isaaclab.envs.BaseEnv` class with the default
  settings to reset the scene to the defaults specified in the configurations of assets.
* Moved command generator to the :class:`isaaclab.envs.RlEnv` class to have all task-specification
  related classes in the same place.


0.9.21 (2023-10-26)
~~~~~~~~~~~~~~~~~~~

Fixed
^^^^^

* Decreased the priority of callbacks in asset and sensor base classes. This may help in preventing
  crashes when warm starting the simulation.
* Fixed no rendering mode when running the environment from the GUI. Earlier the function
  :meth:`SimulationContext.set_render_mode` was erroring out.


0.9.20 (2023-10-25)
~~~~~~~~~~~~~~~~~~~

Fixed
^^^^^

* Changed naming in :class:`isaaclab.sim.SimulationContext.RenderMode` to use ``NO_GUI_OR_RENDERING``
  and ``NO_RENDERING`` instead of ``HEADLESS`` for clarity.
* Changed :class:`isaaclab.sim.SimulationContext` to be capable of handling livestreaming and
  offscreen rendering.
* Changed :class:`isaaclab.app.AppLauncher` envvar ``VIEWPORT_RECORD`` to the more descriptive
  ``OFFSCREEN_RENDER``.


0.9.19 (2023-10-25)
~~~~~~~~~~~~~~~~~~~

Added
^^^^^

* Added Gym observation and action spaces for the :class:`isaaclab.envs.RLEnv` class.


0.9.18 (2023-10-23)
~~~~~~~~~~~~~~~~~~~

Added
^^^^^

* Created :class:`isaaclab.sim.converters.asset_converter.AssetConverter` to serve as a base
  class for all asset converters.
* Added :class:`isaaclab.sim.converters.mesh_converter.MeshConverter` to handle loading and conversion
  of mesh files (OBJ, STL and FBX) into USD format.
* Added script ``convert_mesh.py`` to ``source/tools`` to allow users to convert a mesh to USD via command line arguments.

Changed
^^^^^^^

* Renamed the submodule :mod:`isaaclab.sim.loaders` to :mod:`isaaclab.sim.converters` to be more
  general with the functionality of the module.
* Updated ``check_instanceable.py`` script to convert relative paths to absolute paths.


0.9.17 (2023-10-22)
~~~~~~~~~~~~~~~~~~~

Added
^^^^^

* Added setters and getters for term configurations in the :class:`RandomizationManager`, :class:`RewardManager`
  and :class:`TerminationManager` classes. This allows the user to modify the term configurations after the
  manager has been created.
* Added the method :meth:`compute_group` to the :class:`isaaclab.managers.ObservationManager` class to
  compute the observations for only a given group.
* Added the curriculum term for modifying reward weights after certain environment steps.


0.9.16 (2023-10-22)
~~~~~~~~~~~~~~~~~~~

Added
^^^^^

* Added support for keyword arguments for terms in the :class:`isaaclab.managers.ManagerBase`.

Fixed
^^^^^

* Fixed resetting of buffers in the :class:`TerminationManager` class. Earlier, the values were being set
  to ``0.0`` instead of ``False``.


0.9.15 (2023-10-22)
~~~~~~~~~~~~~~~~~~~

Added
^^^^^

* Added base yaw heading and body acceleration into :class:`isaaclab.assets.RigidObjectData` class.
  These quantities are computed inside the :class:`RigidObject` class.

Fixed
^^^^^

* Fixed the :meth:`isaaclab.assets.RigidObject.set_external_force_and_torque` method to correctly
  deal with the body indices.
* Fixed a bug in the :meth:`isaaclab.utils.math.wrap_to_pi` method to prevent self-assignment of
  the input tensor.


0.9.14 (2023-10-21)
~~~~~~~~~~~~~~~~~~~

Added
^^^^^

* Added 2-D drift (i.e. along x and y) to the :class:`isaaclab.sensors.RayCaster` class.
* Added flags to the :class:`isaaclab.sensors.ContactSensorCfg` to optionally obtain the
  sensor origin and air time information. Since these are not required by default, they are
  disabled by default.

Fixed
^^^^^

* Fixed the handling of contact sensor history buffer in the :class:`isaaclab.sensors.ContactSensor` class.
  Earlier, the buffer was not being updated correctly.


0.9.13 (2023-10-20)
~~~~~~~~~~~~~~~~~~~

Fixed
^^^^^

* Fixed the issue with double :obj:`Ellipsis` when indexing tensors with multiple dimensions.
  The fix now uses :obj:`slice(None)` instead of :obj:`Ellipsis` to index the tensors.


0.9.12 (2023-10-18)
~~~~~~~~~~~~~~~~~~~

Fixed
^^^^^

* Fixed bugs in actuator model implementation for actuator nets. Earlier the DC motor clipping was not working.
* Fixed bug in applying actuator model in the :class:`isaaclab.asset.Articulation` class. The new
  implementation caches the outputs from explicit actuator model into the ``joint_pos_*_sim`` buffer to
  avoid feedback loops in the tensor operation.


0.9.11 (2023-10-17)
~~~~~~~~~~~~~~~~~~~

Added
^^^^^

* Added the support for semantic tags into the :class:`isaaclab.sim.spawner.SpawnerCfg` class. This allows
  the user to specify the semantic tags for a prim when spawning it into the scene. It follows the same format as
  Omniverse Replicator.


0.9.10 (2023-10-16)
~~~~~~~~~~~~~~~~~~~

Added
^^^^^

* Added ``--livestream`` and ``--ros`` CLI args to :class:`isaaclab.app.AppLauncher` class.
* Added a static function :meth:`isaaclab.app.AppLauncher.add_app_launcher_args`, which
  appends the arguments needed for :class:`isaaclab.app.AppLauncher` to the argument parser.

Changed
^^^^^^^

* Within :class:`isaaclab.app.AppLauncher`, removed ``REMOTE_DEPLOYMENT`` env-var processing
  in the favor of ``HEADLESS`` and ``LIVESTREAM`` env-vars. These have clearer uses and better parity
  with the CLI args.


0.9.9 (2023-10-12)
~~~~~~~~~~~~~~~~~~

Added
^^^^^

* Added the property :attr:`isaaclab.assets.Articulation.is_fixed_base` to the articulation class to
  check if the base of the articulation is fixed or floating.
* Added the task-space action term corresponding to the differential inverse-kinematics controller.

Fixed
^^^^^

* Simplified the :class:`isaaclab.controllers.DifferentialIKController` to assume that user provides the
  correct end-effector poses and Jacobians. Earlier it was doing internal frame transformations which made the
  code more complicated and error-prone.


0.9.8 (2023-09-30)
~~~~~~~~~~~~~~~~~~

Fixed
^^^^^

* Fixed the boundedness of class objects that register callbacks into the simulator.
  These include devices, :class:`AssetBase`, :class:`SensorBase` and :class:`CommandGenerator`.
  The fix ensures that object gets deleted when the user deletes the object.


0.9.7 (2023-09-26)
~~~~~~~~~~~~~~~~~~

Fixed
^^^^^

* Modified the :class:`isaaclab.markers.VisualizationMarkers` to use the
  :class:`isaaclab.sim.spawner.SpawnerCfg` class instead of their
  own configuration objects. This makes it consistent with the other ways to spawn assets in the scene.

Added
^^^^^

* Added the method :meth:`copy` to configclass to allow copying of configuration objects.


0.9.6 (2023-09-26)
~~~~~~~~~~~~~~~~~~

Fixed
^^^^^

* Changed class-level configuration classes to refer to class types using ``class_type`` attribute instead
  of ``cls`` or ``cls_name``.


0.9.5 (2023-09-25)
~~~~~~~~~~~~~~~~~~

Changed
^^^^^^^

* Added future import of ``annotations`` to have a consistent behavior across Python versions.
* Removed the type-hinting from docstrings to simplify maintenance of the documentation. All type-hints are
  now in the code itself.


0.9.4 (2023-08-29)
~~~~~~~~~~~~~~~~~~

Added
^^^^^

* Added :class:`isaaclab.scene.InteractiveScene`, as the central scene unit that contains all entities
  that are part of the simulation. These include the terrain, sensors, articulations, rigid objects etc.
  The scene groups the common operations of these entities and allows to access them via their unique names.
* Added :mod:`isaaclab.envs` module that contains environment definitions that encapsulate the different
  general (scene, action manager, observation manager) and RL-specific (reward and termination manager) managers.
* Added :class:`isaaclab.managers.SceneEntityCfg` to handle which scene elements are required by the
  manager's terms. This allows the manager to parse useful information from the scene elements, such as the
  joint and body indices, and pass them to the term.
* Added :class:`isaaclab.sim.SimulationContext.RenderMode` to handle different rendering modes based on
  what the user wants to update (viewport, cameras, or UI elements).

Fixed
^^^^^

* Fixed the :class:`isaaclab.command_generators.CommandGeneratorBase` to register a debug visualization
  callback similar to how sensors and robots handle visualization.


0.9.3 (2023-08-23)
~~~~~~~~~~~~~~~~~~

Added
^^^^^

* Enabled the `faulthander <https://docs.python.org/3/library/faulthandler.html>`_ to catch segfaults and print
  the stack trace. This is enabled by default in the :class:`isaaclab.app.AppLauncher` class.

Fixed
^^^^^

* Re-added the :mod:`isaaclab.utils.kit` to the ``compat`` directory and fixed all the references to it.
* Fixed the deletion of Replicator nodes for the :class:`isaaclab.sensors.Camera` class. Earlier, the
  Replicator nodes were not being deleted when the camera was deleted. However, this does not prevent the random
  crashes that happen when the camera is deleted.
* Fixed the :meth:`isaaclab.utils.math.convert_quat` to support both numpy and torch tensors.

Changed
^^^^^^^

* Renamed all the scripts inside the ``test`` directory to follow the convention:

  * ``test_<module_name>.py``: Tests for the module ``<module_name>`` using unittest.
  * ``check_<module_name>``: Check for the module ``<module_name>`` using python main function.


0.9.2 (2023-08-22)
~~~~~~~~~~~~~~~~~~

Added
^^^^^

* Added the ability to color meshes in the :class:`isaaclab.terrain.TerrainGenerator` class. Currently,
  it only supports coloring the mesh randomly (``"random"``), based on the terrain height (``"height"``), and
  no coloring (``"none"``).

Fixed
^^^^^

* Modified the :class:`isaaclab.terrain.TerrainImporter` class to configure visual and physics materials
  based on the configuration object.


0.9.1 (2023-08-18)
~~~~~~~~~~~~~~~~~~

Added
^^^^^

* Introduced three different rotation conventions in the :class:`isaaclab.sensors.Camera` class. These
  conventions are:

  * ``opengl``: the camera is looking down the -Z axis with the +Y axis pointing up
  * ``ros``: the camera is looking down the +Z axis with the +Y axis pointing down
  * ``world``: the camera is looking along the +X axis with the -Z axis pointing down

  These can be used to declare the camera offset in :class:`isaaclab.sensors.CameraCfg.OffsetCfg` class
  and in :meth:`isaaclab.sensors.Camera.set_world_pose` method. Additionally, all conventions are
  saved to :class:`isaaclab.sensors.CameraData` class for easy access.

Changed
^^^^^^^

* Adapted all the sensor classes to follow a structure similar to the :class:`isaaclab.assets.AssetBase`.
  Hence, the spawning and initialization of sensors manually by the users is avoided.
* Removed the :meth:`debug_vis` function since that this functionality is handled by a render callback automatically
  (based on the passed configuration for the :class:`isaaclab.sensors.SensorBaseCfg.debug_vis` flag).


0.9.0 (2023-08-18)
~~~~~~~~~~~~~~~~~~

Added
^^^^^

* Introduces a new set of asset interfaces. These interfaces simplify the spawning of assets into the scene
  and initializing the physics handle by putting that inside post-startup physics callbacks. With this, users
  no longer need to worry about the :meth:`spawn` and :meth:`initialize` calls.
* Added utility methods to :mod:`isaaclab.utils.string` module that resolve regex expressions based
  on passed list of target keys.

Changed
^^^^^^^

* Renamed all references of joints in an articulation from "dof" to "joint". This makes it consistent with the
  terminology used in robotics.

Deprecated
^^^^^^^^^^

* Removed the previous modules for objects and robots. Instead the :class:`Articulation` and :class:`RigidObject`
  should be used.


0.8.12 (2023-08-18)
~~~~~~~~~~~~~~~~~~~

Added
^^^^^

* Added other properties provided by ``PhysicsScene`` to the :class:`isaaclab.sim.SimulationContext`
  class to allow setting CCD, solver iterations, etc.
* Added commonly used functions to the :class:`SimulationContext` class itself to avoid having additional
  imports from Isaac Sim when doing simple tasks such as setting camera view or retrieving the simulation settings.

Fixed
^^^^^

* Switched the notations of default buffer values in :class:`isaaclab.sim.PhysxCfg` from multiplication
  to scientific notation to avoid confusion with the values.


0.8.11 (2023-08-18)
~~~~~~~~~~~~~~~~~~~

Added
^^^^^

* Adds utility functions and configuration objects in the :mod:`isaaclab.sim.spawners`
  to create the following prims in the scene:

  * :mod:`isaaclab.sim.spawners.from_file`: Create a prim from a USD/URDF file.
  * :mod:`isaaclab.sim.spawners.shapes`: Create USDGeom prims for shapes (box, sphere, cylinder, capsule, etc.).
  * :mod:`isaaclab.sim.spawners.materials`: Create a visual or physics material prim.
  * :mod:`isaaclab.sim.spawners.lights`: Create a USDLux prim for different types of lights.
  * :mod:`isaaclab.sim.spawners.sensors`: Create a USD prim for supported sensors.

Changed
^^^^^^^

* Modified the :class:`SimulationContext` class to take the default physics material using the material spawn
  configuration object.


0.8.10 (2023-08-17)
~~~~~~~~~~~~~~~~~~~

Added
^^^^^

* Added methods for defining different physics-based schemas in the :mod:`isaaclab.sim.schemas` module.
  These methods allow creating the schema if it doesn't exist at the specified prim path and modify
  its properties based on the configuration object.


0.8.9 (2023-08-09)
~~~~~~~~~~~~~~~~~~

Changed
^^^^^^^

* Moved the :class:`isaaclab.asset_loader.UrdfLoader` class to the :mod:`isaaclab.sim.loaders`
  module to make it more accessible to the user.


0.8.8 (2023-08-09)
~~~~~~~~~~~~~~~~~~

Added
^^^^^

* Added configuration classes and functions for setting different physics-based schemas in the
  :mod:`isaaclab.sim.schemas` module. These allow modifying properties of the physics solver
  on the asset using configuration objects.


0.8.7 (2023-08-03)
~~~~~~~~~~~~~~~~~~

Fixed
^^^^^

* Added support for `__post_init__ <https://docs.python.org/3/library/dataclasses.html#post-init-processing>`_ in
  the :class:`isaaclab.utils.configclass` decorator.


0.8.6 (2023-08-03)
~~~~~~~~~~~~~~~~~~

Added
^^^^^

* Added support for callable classes in the :class:`isaaclab.managers.ManagerBase`.


0.8.5 (2023-08-03)
~~~~~~~~~~~~~~~~~~

Fixed
^^^^^

* Fixed the :class:`isaaclab.markers.Visualizationmarkers` class so that the markers are not visible in camera rendering mode.

Changed
^^^^^^^

* Simplified the creation of the point instancer in the :class:`isaaclab.markers.Visualizationmarkers` class. It now creates a new
  prim at the next available prim path if a prim already exists at the given path.


0.8.4 (2023-08-02)
~~~~~~~~~~~~~~~~~~

Added
^^^^^

* Added the :class:`isaaclab.sim.SimulationContext` class to the :mod:`isaaclab.sim` module.
  This class inherits from the :class:`isaacsim.core.api.simulation_context.SimulationContext` class and adds
  the ability to create a simulation context from a configuration object.


0.8.3 (2023-08-02)
~~~~~~~~~~~~~~~~~~

Changed
^^^^^^^

* Moved the :class:`ActuatorBase` class to the :mod:`isaaclab.actuators.actuator_base` module.
* Renamed the :mod:`isaaclab.actuators.actuator` module to :mod:`isaaclab.actuators.actuator_pd`
  to make it more explicit that it contains the PD actuator models.


0.8.2 (2023-08-02)
~~~~~~~~~~~~~~~~~~

Changed
^^^^^^^

* Cleaned up the :class:`isaaclab.terrain.TerrainImporter` class to take all the parameters from the configuration
  object. This makes it consistent with the other classes in the package.
* Moved the configuration classes for terrain generator and terrain importer into separate files to resolve circular
  dependency issues.


0.8.1 (2023-08-02)
~~~~~~~~~~~~~~~~~~

Fixed
^^^^^

* Added a hack into :class:`isaaclab.app.AppLauncher` class to remove Isaac Lab packages from the path before launching
  the simulation application. This prevents the warning messages that appears when the user launches the ``SimulationApp``.

Added
^^^^^

* Enabled necessary viewport extensions in the :class:`isaaclab.app.AppLauncher` class itself if ``VIEWPORT_ENABLED``
  flag is true.


0.8.0 (2023-07-26)
~~~~~~~~~~~~~~~~~~

Added
^^^^^

* Added the :class:`ActionManager` class to the :mod:`isaaclab.managers` module to handle actions in the
  environment through action terms.
* Added contact force history to the :class:`isaaclab.sensors.ContactSensor` class. The history is stored
  in the ``net_forces_w_history`` attribute of the sensor data.

Changed
^^^^^^^

* Implemented lazy update of buffers in the :class:`isaaclab.sensors.SensorBase` class. This allows the user
  to update the sensor data only when required, i.e. when the data is requested by the user. This helps avoid double
  computation of sensor data when a reset is called in the environment.

Deprecated
^^^^^^^^^^

* Removed the support for different backends in the sensor class. We only use Pytorch as the backend now.
* Removed the concept of actuator groups. They are now handled by the :class:`isaaclab.managers.ActionManager`
  class. The actuator models are now directly handled by the robot class itself.


0.7.4 (2023-07-26)
~~~~~~~~~~~~~~~~~~

Changed
^^^^^^^

* Changed the behavior of the :class:`isaaclab.terrains.TerrainImporter` class. It now expects the terrain
  type to be specified in the configuration object. This allows the user to specify everything in the configuration
  object and not have to do an explicit call to import a terrain.

Fixed
^^^^^

* Fixed setting of quaternion orientations inside the :class:`isaaclab.markers.Visualizationmarkers` class.
  Earlier, the orientation was being set into the point instancer in the wrong order (``wxyz`` instead of ``xyzw``).


0.7.3 (2023-07-25)
~~~~~~~~~~~~~~~~~~

Fixed
^^^^^

* Fixed the issue with multiple inheritance in the :class:`isaaclab.utils.configclass` decorator.
  Earlier, if the inheritance tree was more than one level deep and the lowest level configuration class was
  not updating its values from the middle level classes.


0.7.2 (2023-07-24)
~~~~~~~~~~~~~~~~~~

Added
^^^^^

* Added the method :meth:`replace` to the :class:`isaaclab.utils.configclass` decorator to allow
  creating a new configuration object with values replaced from keyword arguments. This function internally
  calls the `dataclasses.replace <https://docs.python.org/3/library/dataclasses.html#dataclasses.replace>`_.

Fixed
^^^^^

* Fixed the handling of class types as member values in the :meth:`isaaclab.utils.configclass`. Earlier it was
  throwing an error since class types were skipped in the if-else block.


0.7.1 (2023-07-22)
~~~~~~~~~~~~~~~~~~

Added
^^^^^

* Added the :class:`TerminationManager`, :class:`CurriculumManager`, and :class:`RandomizationManager` classes
  to the :mod:`isaaclab.managers` module to handle termination, curriculum, and randomization respectively.


0.7.0 (2023-07-22)
~~~~~~~~~~~~~~~~~~

Added
^^^^^

* Created a new :mod:`isaaclab.managers` module for all the managers related to the environment / scene.
  This includes the :class:`isaaclab.managers.ObservationManager` and :class:`isaaclab.managers.RewardManager`
  classes that were previously in the :mod:`isaaclab.utils.mdp` module.
* Added the :class:`isaaclab.managers.ManagerBase` class to handle the creation of managers.
* Added configuration classes for :class:`ObservationTermCfg` and :class:`RewardTermCfg` to allow easy creation of
  observation and reward terms.

Changed
^^^^^^^

* Changed the behavior of :class:`ObservationManager` and :class:`RewardManager` classes to accept the key ``func``
  in each configuration term to be a callable. This removes the need to inherit from the base class
  and allows more reusability of the functions across different environments.
* Moved the old managers to the :mod:`isaaclab.compat.utils.mdp` module.
* Modified the necessary scripts to use the :mod:`isaaclab.compat.utils.mdp` module.


0.6.2 (2023-07-21)
~~~~~~~~~~~~~~~~~~

Added
^^^^^

* Added the :mod:`isaaclab.command_generators` to generate different commands based on the desired task.
  It allows the user to generate commands for different tasks in the same environment without having to write
  custom code for each task.


0.6.1 (2023-07-16)
~~~~~~~~~~~~~~~~~~

Fixed
^^^^^

* Fixed the :meth:`isaaclab.utils.math.quat_apply_yaw` to compute the yaw quaternion correctly.

Added
^^^^^

* Added functions to convert string and callable objects in :mod:`isaaclab.utils.string`.


0.6.0 (2023-07-16)
~~~~~~~~~~~~~~~~~~

Added
^^^^^

* Added the argument :attr:`sort_keys` to the :meth:`isaaclab.utils.io.yaml.dump_yaml` method to allow
  enabling/disabling of sorting of keys in the output yaml file.

Fixed
^^^^^

* Fixed the ordering of terms in :mod:`isaaclab.utils.configclass` to be consistent in the order in which
  they are defined. Previously, the ordering was done alphabetically which made it inconsistent with the order in which
  the parameters were defined.

Changed
^^^^^^^

* Changed the default value of the argument :attr:`sort_keys` in the :meth:`isaaclab.utils.io.yaml.dump_yaml`
  method to ``False``.
* Moved the old config classes in :mod:`isaaclab.utils.configclass` to
  :mod:`isaaclab.compat.utils.configclass` so that users can still run their old code where alphabetical
  ordering was used.


0.5.0 (2023-07-04)
~~~~~~~~~~~~~~~~~~

Added
^^^^^

* Added a generalized :class:`isaaclab.sensors.SensorBase` class that leverages the ideas of views to
  handle multiple sensors in a single class.
* Added the classes :class:`isaaclab.sensors.RayCaster`, :class:`isaaclab.sensors.ContactSensor`,
  and :class:`isaaclab.sensors.Camera` that output a batched tensor of sensor data.

Changed
^^^^^^^

* Renamed the parameter ``sensor_tick`` to ``update_freq`` to make it more intuitive.
* Moved the old sensors in :mod:`isaaclab.sensors` to :mod:`isaaclab.compat.sensors`.
* Modified the standalone scripts to use the :mod:`isaaclab.compat.sensors` module.


0.4.4 (2023-07-05)
~~~~~~~~~~~~~~~~~~

Fixed
^^^^^

* Fixed the :meth:`isaaclab.terrains.trimesh.utils.make_plane` method to handle the case when the
  plane origin does not need to be centered.
* Added the :attr:`isaaclab.terrains.TerrainGeneratorCfg.seed` to make generation of terrains reproducible.
  The default value is ``None`` which means that the seed is not set.

Changed
^^^^^^^

* Changed the saving of ``origins`` in :class:`isaaclab.terrains.TerrainGenerator` class to be in CSV format
  instead of NPY format.


0.4.3 (2023-06-28)
~~~~~~~~~~~~~~~~~~

Added
^^^^^

* Added the :class:`isaaclab.markers.PointInstancerMarker` class that wraps around
  `UsdGeom.PointInstancer <https://graphics.pixar.com/usd/dev/api/class_usd_geom_point_instancer.html>`_
  to directly work with torch and numpy arrays.

Changed
^^^^^^^

* Moved the old markers in :mod:`isaaclab.markers` to :mod:`isaaclab.compat.markers`.
* Modified the standalone scripts to use the :mod:`isaaclab.compat.markers` module.


0.4.2 (2023-06-28)
~~~~~~~~~~~~~~~~~~

Added
^^^^^

* Added the sub-module :mod:`isaaclab.terrains` to allow procedural generation of terrains and supporting
  importing of terrains from different sources (meshes, usd files or default ground plane).


0.4.1 (2023-06-27)
~~~~~~~~~~~~~~~~~~

* Added the :class:`isaaclab.app.AppLauncher` class to allow controlled instantiation of
  the `SimulationApp <https://docs.omniverse.nvidia.com/py/isaacsim/source/isaacsim.simulation_app/docs/index.html>`_
  and extension loading for remote deployment and ROS bridges.

Changed
^^^^^^^

* Modified all standalone scripts to use the :class:`isaaclab.app.AppLauncher` class.


0.4.0 (2023-05-27)
~~~~~~~~~~~~~~~~~~

Added
^^^^^

* Added a helper class :class:`isaaclab.asset_loader.UrdfLoader` that converts a URDF file to instanceable USD
  file based on the input configuration object.


0.3.2 (2023-04-27)
~~~~~~~~~~~~~~~~~~

Fixed
^^^^^

* Added safe-printing of functions while using the :meth:`isaaclab.utils.dict.print_dict` function.


0.3.1 (2023-04-23)
~~~~~~~~~~~~~~~~~~

Added
^^^^^

* Added a modified version of ``lula_franka_gen.urdf`` which includes an end-effector frame.
* Added a standalone script ``play_rmpflow.py`` to show RMPFlow controller.

Fixed
^^^^^

* Fixed the splitting of commands in the :meth:`ActuatorGroup.compute` method. Earlier it was reshaping the
  commands to the shape ``(num_actuators, num_commands)`` which was causing the commands to be split incorrectly.
* Fixed the processing of actuator command in the :meth:`RobotBase._process_actuators_cfg` to deal with multiple
  command types when using "implicit" actuator group.

0.3.0 (2023-04-20)
~~~~~~~~~~~~~~~~~~

Fixed
^^^^^

* Added the destructor to the keyboard devices to unsubscribe from carb.

Added
^^^^^

* Added the :class:`Se2Gamepad` and :class:`Se3Gamepad` for gamepad teleoperation support.


0.2.8 (2023-04-10)
~~~~~~~~~~~~~~~~~~

Fixed
^^^^^

* Fixed bugs in :meth:`axis_angle_from_quat` in the ``isaaclab.utils.math`` to handle quaternion with negative w component.
* Fixed bugs in :meth:`subtract_frame_transforms` in the ``isaaclab.utils.math`` by adding the missing final rotation.


0.2.7 (2023-04-07)
~~~~~~~~~~~~~~~~~~

Fixed
^^^^^

* Fixed repetition in applying mimic multiplier for "p_abs" in the :class:`GripperActuatorGroup` class.
* Fixed bugs in :meth:`reset_buffers` in the :class:`RobotBase` and :class:`LeggedRobot` classes.

0.2.6 (2023-03-16)
~~~~~~~~~~~~~~~~~~

Added
^^^^^

* Added the :class:`CollisionPropertiesCfg` to rigid/articulated object and robot base classes.
* Added the :class:`PhysicsMaterialCfg` to the :class:`SingleArm` class for tool sites.

Changed
^^^^^^^

* Changed the default control mode of the :obj:`PANDA_HAND_MIMIC_GROUP_CFG` to be from ``"v_abs"`` to ``"p_abs"``.
  Using velocity control for the mimic group can cause the hand to move in a jerky manner.


0.2.5 (2023-03-08)
~~~~~~~~~~~~~~~~~~

Fixed
^^^^^

* Fixed the indices used for the Jacobian and dynamics quantities in the :class:`MobileManipulator` class.


0.2.4 (2023-03-04)
~~~~~~~~~~~~~~~~~~

Added
^^^^^

* Added :meth:`apply_nested_physics_material` to the ``isaaclab.utils.kit``.
* Added the :meth:`sample_cylinder` to sample points from a cylinder's surface.
* Added documentation about the issue in using instanceable asset as markers.

Fixed
^^^^^

* Simplified the physics material application in the rigid object and legged robot classes.

Removed
^^^^^^^

* Removed the ``geom_prim_rel_path`` argument in the :class:`RigidObjectCfg.MetaInfoCfg` class.


0.2.3 (2023-02-24)
~~~~~~~~~~~~~~~~~~

Fixed
^^^^^

* Fixed the end-effector body index used for getting the Jacobian in the :class:`SingleArm` and :class:`MobileManipulator` classes.


0.2.2 (2023-01-27)
~~~~~~~~~~~~~~~~~~

Fixed
^^^^^

* Fixed the :meth:`set_world_pose_ros` and :meth:`set_world_pose_from_view` in the :class:`Camera` class.

Deprecated
^^^^^^^^^^

* Removed the :meth:`set_world_pose_from_ypr` method from the :class:`Camera` class.


0.2.1 (2023-01-26)
~~~~~~~~~~~~~~~~~~

Fixed
^^^^^

* Fixed the :class:`Camera` class to support different fisheye projection types.


0.2.0 (2023-01-25)
~~~~~~~~~~~~~~~~~~

Added
^^^^^

* Added support for warp backend in camera utilities.
* Extended the ``play_camera.py`` with ``--gpu`` flag to use GPU replicator backend.

0.1.1 (2023-01-24)
~~~~~~~~~~~~~~~~~~

Fixed
^^^^^

* Fixed setting of physics material on the ground plane when using :meth:`isaaclab.utils.kit.create_ground_plane` function.


0.1.0 (2023-01-17)
~~~~~~~~~~~~~~~~~~

Added
^^^^^

* Initial release of the extension with experimental API.
* Available robot configurations:

  * **Quadrupeds:** Unitree A1, ANYmal B, ANYmal C
  * **Single-arm manipulators:** Franka Emika arm, UR5
  * **Mobile manipulators:** Clearpath Ridgeback with Franka Emika arm or UR5<|MERGE_RESOLUTION|>--- conflicted
+++ resolved
@@ -1,9 +1,8 @@
 Changelog
 ---------
 
-<<<<<<< HEAD
-
-0.41.6 (2025-08-06)
+
+0.44.10 (2025-08-12)
 ~~~~~~~~~~~~~~~~~~~
 
 Fixed
@@ -13,10 +12,7 @@
   :meth:`isaaclab.envs.mdp.events.reset_joints_by_offsets` by adding dimension to env_ids when indexing.
 
 
-0.41.5 (2025-07-31)
-=======
 0.44.9 (2025-07-30)
->>>>>>> 5f71ff47
 ~~~~~~~~~~~~~~~~~~~
 
 Added
@@ -76,12 +72,7 @@
 * Added tests to verify that argument types.
 
 
-<<<<<<< HEAD
-
-0.41.1 (2025-07-22)
-=======
 0.44.4 (2025-07-22)
->>>>>>> 5f71ff47
 ~~~~~~~~~~~~~~~~~~~
 
 Added
