--- conflicted
+++ resolved
@@ -1,7 +1,6 @@
 Changelog
 ---------
 
-<<<<<<< HEAD
 0.34.8 (2025-03-04)
 ~~~~~~~~~~~~~~~~~~~
 
@@ -10,7 +9,7 @@
 
 * Fixed the issue of misalignment in the motion vectors from the :class:`TiledCamera`
   with other modalities such as RGBA and depth.
-=======
+  
 0.34.7 (2025-03-04)
 ~~~~~~~~~~~~~~~~~~~
 
@@ -22,7 +21,6 @@
   only be set using the :meth:`omni.isaac.lab.assets.Articulation.write_joint_state_to_sim` method,
   which didn't allow setting the joint position and velocity separately.
 
->>>>>>> f2ad2244
 
 0.34.6 (2025-03-02)
 ~~~~~~~~~~~~~~~~~~~
