--- conflicted
+++ resolved
@@ -1,20 +1,22 @@
 Changelog
 ---------
 
-<<<<<<< HEAD
-0.39.8 (2025-05-10)
-=======
-0.40.1 (2025-06-02)
->>>>>>> 9d52c4b9
-~~~~~~~~~~~~~~~~~~~
-
-Added
-^^^^^
-<<<<<<< HEAD
+0.40.2 (2025-05-10)
+~~~~~~~~~~~~~~~~~~~
+
+Added
+^^^^^
 
 * Updated gymnasium to >= 1.0
 * Added support for specifying module:task_name as task name to avoid module import for ``gym.make``
-=======
+
+
+0.40.1 (2025-06-02)
+~~~~~~~~~~~~~~~~~~~
+
+Added
+^^^^^
+
 * Added time observation functions to ~isaaclab.envs.mdp.observations module,
   :func:`~isaaclab.envs.mdp.observations.current_time_s` and :func:`~isaaclab.envs.mdp.observations.remaining_time_s`.
 
@@ -39,7 +41,6 @@
 
 * Changed all calls to :meth:`~isaaclab.utils.math.quat_rotate` and :meth:`~isaaclab.utils.math.quat_rotate_inverse` to
   :meth:`~isaaclab.utils.math.quat_apply` and :meth:`~isaaclab.utils.math.quat_apply_inverse` for speed.
->>>>>>> 9d52c4b9
 
 
 0.39.7 (2025-05-19)
