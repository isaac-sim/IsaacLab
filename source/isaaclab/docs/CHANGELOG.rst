Changelog
---------

<<<<<<< HEAD
0.39.7 (2025-05-22)
~~~~~~~~~~~~~~~~~~~

Fixed
^^^^^

* Fixed collision filtering logic for CPU simulation. The automatic collision filtering feature
  currently has limitations for CPU simulation. Collision filtering needs to be manually enabled when using CPU simulation.
=======
0.39.7 (2025-05-19)
~~~~~~~~~~~~~~~~~~~

Fixed
^^^^^^

* Raising exceptions in step, render and reset if they occurred inside the initialization callbacks
  of assets and sensors.used from the experience files and the double definition is removed.
>>>>>>> a1e81ccb


0.39.6 (2025-01-30)
~~~~~~~~~~~~~~~~~~~

Added
^^^^^

* Added method :meth:`omni.isaac.lab.assets.AssetBase.set_visibility` to set the visibility of the asset
  in the simulation.


0.39.5 (2025-05-16)
~~~~~~~~~~~~~~~~~~~

Added
^^^^^

* Added support for concatenation of observations along different dimensions in :class:`~isaaclab.managers.observation_manager.ObservationManager`.

Changed
^^^^^^^

* Updated the :class:`~isaaclab.managers.command_manager.CommandManager` to update the command counter after the
  resampling call.


0.39.4 (2025-05-16)
~~~~~~~~~~~~~~~~~~~

Fixed
^^^^^

* Fixed penetration issue for negative border height in :class:`~isaaclab.terrains.terrain_generator.TerrainGeneratorCfg`.


0.39.3 (2025-05-16)
~~~~~~~~~~~~~~~~~~~

Changed
^^^^^^^

* Changed the implementation of :meth:`~isaaclab.utils.math.quat_box_minus`

Added
^^^^^

* Added :meth:`~isaaclab.utils.math.quat_box_plus`
* Added :meth:`~isaaclab.utils.math.rigid_body_twist_transform`


0.39.2 (2025-05-15)
~~~~~~~~~~~~~~~~~~~

Fixed
^^^^^

* Fixed :meth:`omni.isaac.lab.sensors.camera.camera.Camera.set_intrinsic_matrices` preventing setting of unused USD
  camera parameters.
* Fixed :meth:`omni.isaac.lab.sensors.camera.camera.Camera._update_intrinsic_matrices` preventing unused USD camera
  parameters from being used to calculate :attr:`omni.isaac.lab.sensors.camera.CameraData.intrinsic_matrices`
* Fixed :meth:`omni.isaac.lab.spawners.sensors.sensors_cfg.PinholeCameraCfg.from_intrinsic_matrix` preventing setting of
  unused USD camera parameters.


0.39.1 (2025-05-14)
~~~~~~~~~~~~~~~~~~~

Added
^^^^^

* Added a new attribute :attr:`articulation_root_prim_path` to the :class:`~isaaclab.assets.ArticulationCfg` class
  to allow explicitly specifying the prim path of the articulation root.


0.39.0 (2025-05-03)
~~~~~~~~~~~~~~~~~~~

Added
^^^^^

* Added check in RecorderManager to ensure that the success indicator is only set if the termination manager is present.
* Added semantic tags in :func:`isaaclab.sim.spawners.from_files.spawn_ground_plane`.
  This allows for :attr:`semantic_segmentation_mapping` to be used when using the ground plane spawner.


0.38.0 (2025-04-01)
~~~~~~~~~~~~~~~~~~~

Added
~~~~~

* Added the :meth:`~isaaclab.env.mdp.observations.joint_effort`


0.37.0 (2025-04-01)
~~~~~~~~~~~~~~~~~~~

Added
^^^^^

* Added :meth:`~isaaclab.envs.mdp.observations.body_pose_w`
* Added :meth:`~isaaclab.envs.mdp.observations.body_projected_gravity_b`


0.36.23 (2025-04-24)
~~~~~~~~~~~~~~~~~~~~

Fixed
^^^^^

* Fixed ``return_latest_camera_pose`` option in :class:`~isaaclab.sensors.TiledCameraCfg` from not being used to the
  argument ``update_latest_camera_pose`` in :class:`~isaaclab.sensors.CameraCfg` with application in both
  :class:`~isaaclab.sensors.Camera` and :class:`~isaaclab.sensors.TiledCamera`.


0.36.22 (2025-04-23)
~~~~~~~~~~~~~~~~~~~~

Fixed
^^^^^^^

* Adds correct type check for ManagerTermBase class in event_manager.py.


0.36.21 (2025-04-15)
~~~~~~~~~~~~~~~~~~~~

Changed
^^^^^^^

* Removed direct call of qpsovlers library from pink_ik controller and changed solver from quadprog to osqp.


0.36.20 (2025-04-09)
~~~~~~~~~~~~~~~~~~~~

Changed
^^^^^^^

* Added call to set cuda device after each ``app.update()`` call in :class:`~isaaclab.sim.SimulationContext`.
  This is now required for multi-GPU workflows because some underlying logic in ``app.update()`` is modifying
  the cuda device, which results in NCCL errors on distributed setups.


0.36.19 (2025-04-01)
~~~~~~~~~~~~~~~~~~~~

Fixed
^^^^^

* Added check in RecorderManager to ensure that the success indicator is only set if the termination manager is present.


0.36.18 (2025-03-26)
~~~~~~~~~~~~~~~~~~~~

Added
^^^^^

* Added a dynamic text instruction widget that provides real-time feedback
  on the number of successful recordings during demonstration sessions.


0.36.17 (2025-03-26)
~~~~~~~~~~~~~~~~~~~~

Changed
^^^^^^^

* Added override in AppLauncher to apply patch for ``pxr.Gf.Matrix4d`` to work with Pinocchio 2.7.0.


0.36.16 (2025-03-25)
~~~~~~~~~~~~~~~~~~~~

Changed
^^^^^^^

* Modified rendering mode default behavior when the launcher arg :attr:`enable_cameras` is not set.


0.36.15 (2025-03-25)
~~~~~~~~~~~~~~~~~~~~

Added
^^^^^

* Added near plane distance configuration for XR device.


0.36.14 (2025-03-24)
~~~~~~~~~~~~~~~~~~~~

Changed
^^^^^^^

* Changed default render settings in :class:`~isaaclab.sim.SimulationCfg` to None, which means that
  the default settings will be used from the experience files and the double definition is removed.


0.36.13 (2025-03-24)
~~~~~~~~~~~~~~~~~~~~

Added
^^^^^

* Added headpose support to OpenXRDevice.


0.36.12 (2025-03-19)
~~~~~~~~~~~~~~~~~~~~

Added
^^^^^

* Added parameter to show warning if Pink IK solver fails to find a solution.


0.36.11 (2025-03-19)
~~~~~~~~~~~~~~~~~~~~

Fixed
^^^^^

* Fixed default behavior of :class:`~isaaclab.actuators.ImplicitActuator` if no :attr:`effort_limits_sim` or
  :attr:`effort_limit` is set.


0.36.10 (2025-03-17)
~~~~~~~~~~~~~~~~~~~~

Fixed
^^^^^

* App launcher to update the cli arguments if conditional defaults are used.


0.36.9 (2025-03-18)
~~~~~~~~~~~~~~~~~~~

Added
^^^^^^^

* Xr rendering mode, which is default when xr is used.


0.36.8 (2025-03-17)
~~~~~~~~~~~~~~~~~~~

Fixed
^^^^^

* Removed ``scalar_first`` from scipy function usage to support older versions of scipy.


0.36.7 (2025-03-14)
~~~~~~~~~~~~~~~~~~~

Fixed
^^^^^

* Changed the import structure to only import ``pinocchio`` when ``pink-ik`` or ``dex-retargeting`` is being used.
  This also solves for the problem that ``pink-ik`` and ``dex-retargeting`` are not supported in windows.
* Removed ``isaacsim.robot_motion.lula`` and ``isaacsim.robot_motion.motion_generation`` from the default loaded Isaac Sim extensions.
* Moved pink ik action config to a separate file.


0.36.6 (2025-03-13)
~~~~~~~~~~~~~~~~~~~

Fixed
^^^^^

* Worked around an issue where the render mode is set to ``"RayTracedLighting"`` instead of ``"RaytracedLighting"`` by
  some dependencies.


0.36.5 (2025-03-11)
~~~~~~~~~~~~~~~~~~~

Added
^^^^^^^

* Added 3 rendering mode presets: performance, balanced, and quality.
* Preset settings are stored in ``apps/rendering_modes``.
* Presets can be set with cli arg ``--rendering_mode`` or with :class:`RenderCfg`.
* Preset rendering settings can be overwritten with :class:`RenderCfg`.
* :class:`RenderCfg` supports all native RTX carb settings.

Changed
^^^^^^^
* :class:`RenderCfg` default settings are unset.


0.36.4 (2025-03-11)
~~~~~~~~~~~~~~~~~~~

Changed
^^^^^^^

* Updated the OpenXR kit file ``isaaclab.python.xr.openxr.kit`` to inherit from ``isaaclab.python.kit`` instead of
  ``isaaclab.python.rendering.kit`` which is not appropriate.


0.36.3 (2025-03-10)
~~~~~~~~~~~~~~~~~~~~

Changed
^^^^^^^

* Added the PinkIKController controller class that interfaces Isaac Lab with the Pink differential inverse kinematics solver
  to allow control of multiple links in a robot using a single solver.


0.36.2 (2025-03-07)
~~~~~~~~~~~~~~~~~~~~

Changed
^^^^^^^

* Allowed users to exit on 1 Ctrl+C instead of consecutive 2 key strokes.
* Allowed physics reset during simulation through :meth:`reset` in :class:`~isaaclab.sim.SimulationContext`.


0.36.1 (2025-03-10)
~~~~~~~~~~~~~~~~~~~

Added
^^^^^

* Added :attr:`semantic_segmentation_mapping` for camera configs to allow specifying colors for semantics.


0.36.0 (2025-03-07)
~~~~~~~~~~~~~~~~~~~

Removed
^^^^^^^

* Removed the storage of tri-meshes and warp meshes inside the :class:`~isaaclab.terrains.TerrainImporter` class.
  Initially these meshes were added for ray-casting purposes. However, since the ray-caster reads the terrains
  directly from the USD files, these meshes are no longer needed.
* Deprecated the :attr:`warp_meshes` and :attr:`meshes` attributes from the
  :class:`~isaaclab.terrains.TerrainImporter` class. These attributes now return an empty dictionary
  with a deprecation warning.

Changed
^^^^^^^

* Changed the prim path of the "plane" terrain inside the :class:`~isaaclab.terrains.TerrainImporter` class.
  Earlier, the terrain was imported directly as the importer's prim path. Now, the terrain is imported as
  ``{importer_prim_path}/{name}``, where ``name`` is the name of the terrain.


0.35.0 (2025-03-07)
~~~~~~~~~~~~~~~~~~~

* Improved documentation of various attributes in the :class:`~isaaclab.assets.ArticulationData` class to make
  it clearer which values represent the simulation and internal class values. In the new convention,
  the ``default_xxx`` attributes are whatever the user configured from their configuration of the articulation
  class, while the ``xxx`` attributes are the values from the simulation.
* Updated the soft joint position limits inside the :meth:`~isaaclab.assets.Articulation.write_joint_pos_limits_to_sim`
  method to use the new limits passed to the function.
* Added setting of :attr:`~isaaclab.assets.ArticulationData.default_joint_armature` and
  :attr:`~isaaclab.assets.ArticulationData.default_joint_friction` attributes in the
  :class:`~isaaclab.assets.Articulation` class based on user configuration.

Changed
^^^^^^^

* Removed unnecessary buffer creation operations inside the :class:`~isaaclab.assets.Articulation` class.
  Earlier, the class initialized a variety of buffer data with zeros and in the next function assigned
  them the value from PhysX. This made the code bulkier and more complex for no reason.
* Renamed parameters for a consistent nomenclature. These changes are backwards compatible with previous releases
  with a deprecation warning for the old names.

  * ``joint_velocity_limits`` → ``joint_vel_limits`` (to match attribute ``joint_vel`` and ``joint_vel_limits``)
  * ``joint_limits`` → ``joint_pos_limits`` (to match attribute ``joint_pos`` and ``soft_joint_pos_limits``)
  * ``default_joint_limits`` → ``default_joint_pos_limits``
  * ``write_joint_limits_to_sim`` → ``write_joint_position_limit_to_sim``
  * ``joint_friction`` → ``joint_friction_coeff``
  * ``default_joint_friction`` → ``default_joint_friction_coeff``
  * ``write_joint_friction_to_sim`` → ``write_joint_friction_coefficient_to_sim``
  * ``fixed_tendon_limit`` → ``fixed_tendon_pos_limits``
  * ``default_fixed_tendon_limit`` → ``default_fixed_tendon_pos_limits``
  * ``set_fixed_tendon_limit`` → ``set_fixed_tendon_position_limit``


0.34.13 (2025-03-06)
~~~~~~~~~~~~~~~~~~~~

Added
^^^^^

* Added a new event mode called "prestartup", which gets called right after the scene design is complete
  and before the simulation is played.
* Added a callback to resolve the scene entity configurations separately once the simulation plays,
  since the scene entities cannot be resolved before the simulation starts playing
  (as we currently rely on PhysX to provide us with the joint/body ordering)


0.34.12 (2025-03-06)
~~~~~~~~~~~~~~~~~~~~

Added
^^^^^

* Updated the mimic API :meth:`target_eef_pose_to_action` in :class:`isaaclab.envs.ManagerBasedRLMimicEnv` to take a dictionary of
  eef noise values instead of a single noise value.
* Added support for optional subtask constraints based on DexMimicGen to the mimic configuration class :class:`isaaclab.envs.MimicEnvCfg`.
* Enabled data compression in HDF5 dataset file handler :class:`isaaclab.utils.datasets.hdf5_dataset_file_handler.HDF5DatasetFileHandler`.


0.34.11 (2025-03-04)
~~~~~~~~~~~~~~~~~~~~

Fixed
^^^^^

* Fixed issue in :class:`~isaaclab.sensors.TiledCamera` and :class:`~isaaclab.sensors.Camera` where segmentation outputs only display the first tile
  when scene instancing is enabled. A workaround is added for now to disable instancing when segmentation
  outputs are requested.


0.34.10 (2025-03-04)
~~~~~~~~~~~~~~~~~~~~

Fixed
^^^^^

* Fixed the issue of misalignment in the motion vectors from the :class:`TiledCamera`
  with other modalities such as RGBA and depth.


0.34.9 (2025-03-04)
~~~~~~~~~~~~~~~~~~~

Added
^^^^^

* Added methods inside the :class:`omni.isaac.lab.assets.Articulation` class to set the joint
  position and velocity for the articulation. Previously, the joint position and velocity could
  only be set using the :meth:`omni.isaac.lab.assets.Articulation.write_joint_state_to_sim` method,
  which didn't allow setting the joint position and velocity separately.


0.34.8 (2025-03-02)
~~~~~~~~~~~~~~~~~~~

Fixed
^^^^^

* Fixed the propagation of the :attr:`activate_contact_sensors` attribute to the
  :class:`~isaaclab.sim.spawners.wrappers.wrappers_cfg.MultiAssetSpawnerCfg` class. Previously, this value
  was always set to False, which led to incorrect contact sensor settings for the spawned assets.


0.34.7 (2025-03-02)
~~~~~~~~~~~~~~~~~~~

Changed
^^^^^^^

* Enabled the physics flag for disabling contact processing in the :class:`~isaaclab.sim.SimulationContact`
  class. This means that by default, no contact reporting is done by the physics engine, which should provide
  a performance boost in simulations with no contact processing requirements.
* Disabled the physics flag for disabling contact processing in the :class:`~isaaclab.sensors.ContactSensor`
  class when the sensor is created to allow contact reporting for the sensor.

Removed
^^^^^^^

* Removed the attribute ``disable_contact_processing`` from :class:`~isaaclab.sim.SimulationContact`.


0.34.6 (2025-03-01)
~~~~~~~~~~~~~~~~~~~

Added
^^^^^

* Added a new attribute :attr:`is_implicit_model` to the :class:`isaaclab.actuators.ActuatorBase` class to
  indicate if the actuator model is implicit or explicit. This helps checking that the correct model type
  is being used when initializing the actuator models.

Fixed
^^^^^

* Added copy of configurations to :class:`~isaaclab.assets.AssetBase` and :class:`~isaaclab.sensors.SensorBase`
  to prevent modifications of the configurations from leaking outside of the classes.
* Fixed the case where setting velocity/effort limits for the simulation in the
  :class:`~isaaclab.actuators.ActuatorBaseCfg` class was not being used to update the actuator-specific
  velocity/effort limits.

Changed
^^^^^^^

* Moved warnings and checks for implicit actuator models to the :class:`~isaaclab.actuators.ImplicitActuator` class.
* Reverted to IsaacLab v1.3 behavior where :attr:`isaaclab.actuators.ImplicitActuatorCfg.velocity_limit`
  attribute was not used for setting the velocity limits in the simulation. This makes it possible to deploy
  policies from previous release without any changes. If users want to set the velocity limits for the simulation,
  they should use the :attr:`isaaclab.actuators.ImplicitActuatorCfg.velocity_limit_sim` attribute instead.


0.34.5 (2025-02-28)
~~~~~~~~~~~~~~~~~~~

Added
^^^^^

* Added IP address support for WebRTC livestream to allow specifying IP address to stream across networks.
  This feature requires an updated livestream extension, which is current only available in the pre-built Isaac Lab 2.0.1 docker image.
  Support for other Isaac Sim builds will become available in Isaac Sim 5.0.


0.34.4 (2025-02-27)
~~~~~~~~~~~~~~~~~~~~

Added
^^^^^

* Refactored retargeting code from Se3Handtracking class into separate modules for better modularity
* Added scaffolding for developing additional retargeters (e.g. dex)


0.34.3 (2025-02-26)
~~~~~~~~~~~~~~~~~~~

Added
^^^^^

* Enablec specifying the placement of the simulation when viewed in an XR device. This is achieved by
  adding an ``XrCfg`` environment configuration with ``anchor_pos`` and ``anchor_rot`` parameters.


0.34.2 (2025-02-21)
~~~~~~~~~~~~~~~~~~~

Fixed
^^^^^

* Fixed setting of root velocities inside the event term :meth:`reset_root_state_from_terrain`. Earlier, the indexing
  based on the environment IDs was missing.


0.34.1 (2025-02-17)
~~~~~~~~~~~~~~~~~~~

Fixed
^^^^^

* Ensured that the loaded torch JIT models inside actuator networks are correctly set to eval mode
  to prevent any unexpected behavior during inference.


0.34.0 (2025-02-14)
~~~~~~~~~~~~~~~~~~~

Fixed
^^^^^

* Added attributes :attr:`velocity_limits_sim` and :attr:`effort_limits_sim` to the
  :class:`isaaclab.actuators.ActuatorBaseCfg` class to separate solver limits from actuator limits.


0.33.17 (2025-02-13)
~~~~~~~~~~~~~~~~~~~~

Fixed
^^^^^

* Fixed Imu sensor based observations at first step by updating scene during initialization for
  :class:`~isaaclab.envs.ManagerBasedEnv`, :class:`~isaaclab.envs.DirectRLEnv`, and :class:`~isaaclab.envs.DirectMARLEnv`


0.33.16 (2025-02-09)
~~~~~~~~~~~~~~~~~~~~

Fixed
^^^^^

* Removes old deprecation warning from :attr:`isaaclab.assets.RigidObectData.body_state_w`


0.33.15 (2025-02-09)
~~~~~~~~~~~~~~~~~~~~

Fixed
^^^^^

* Fixed not updating the ``drift`` when calling :func:`~isaaclab.sensors.RayCaster.reset`


0.33.14 (2025-02-01)
~~~~~~~~~~~~~~~~~~~~

Fixed
^^^^^

* Fixed not updating the timestamp of ``body_link_state_w`` and ``body_com_state_w`` when ``write_root_pose_to_sim`` and ``write_joint_state_to_sim`` in the ``Articulation`` class are called.


0.33.13 (2025-01-30)
~~~~~~~~~~~~~~~~~~~~

* Fixed resampling of interval time left for the next event in the :class:`~isaaclab.managers.EventManager`
  class. Earlier, the time left for interval-based events was not being resampled on episodic resets. This led
  to the event being triggered at the wrong time after the reset.


0.33.12 (2025-01-28)
~~~~~~~~~~~~~~~~~~~~

Fixed
^^^^^

* Fixed missing import in ``line_plot.py``


0.33.11 (2025-01-25)
~~~~~~~~~~~~~~~~~~~~

Added
^^^^^

* Added :attr:`isaaclab.scene.InteractiveSceneCfg.filter_collisions` to allow specifying whether collision masking across environments is desired.

Changed
^^^^^^^

* Automatic collision filtering now happens as part of the replicate_physics call. When replicate_physics is not enabled, we call the previous
  ``filter_collisions`` API to mask collisions between environments.


0.33.10 (2025-01-22)
~~~~~~~~~~~~~~~~~~~~

Changed
^^^^^^^

* In :meth:`isaaclab.assets.Articulation.write_joint_limits_to_sim`, we previously added a check for if default joint positions exceed the
  new limits being set. When this is True, we log a warning message to indicate that the default joint positions will be clipped to be within
  the range of the new limits. However, the warning message can become overly verbose in a randomization setting where this API is called on
  every environment reset. We now default to only writing the message to info level logging if called within randomization, and expose a
  parameter that can be used to choose the logging level desired.


0.33.9 (2025-01-22)
~~~~~~~~~~~~~~~~~~~

Fixed
^^^^^

* Fixed typo in /physics/autoPopupSimulationOutputWindow setting in :class:`~isaaclab.sim.SimulationContext`


0.33.8 (2025-01-17)
~~~~~~~~~~~~~~~~~~~

Fixed
^^^^^

* Removed deprecation of :attr:`isaaclab.assets.ArticulationData.root_state_w` and
  :attr:`isaaclab.assets.ArticulationData.body_state_w` derived properties.
* Removed deprecation of :meth:`isaaclab.assets.Articulation.write_root_state_to_sim`.
* Replaced calls to :attr:`isaaclab.assets.ArticulationData.root_com_state_w` and
  :attr:`isaaclab.assets.ArticulationData.root_link_state_w` with corresponding calls to
  :attr:`isaaclab.assets.ArticulationData.root_state_w`.
* Replaced calls to :attr:`isaaclab.assets.ArticulationData.body_com_state_w` and
  :attr:`isaaclab.assets.ArticulationData.body_link_state_w` properties with corresponding calls to
  :attr:`isaaclab.assets.ArticulationData.body_state_w` properties.
* Removed deprecation of :attr:`isaaclab.assets.RigidObjectData.root_state_w` derived properties.
* Removed deprecation of :meth:`isaaclab.assets.RigidObject.write_root_state_to_sim`.
* Replaced calls to :attr:`isaaclab.assets.RigidObjectData.root_com_state_w` and
  :attr:`isaaclab.assets.RigidObjectData.root_link_state_w` properties with corresponding calls to
  :attr:`isaaclab.assets.RigidObjectData.root_state_w` properties.
* Removed deprecation of :attr:`isaaclab.assets.RigidObjectCollectionData.root_state_w` derived properties.
* Removed deprecation of :meth:`isaaclab.assets.RigidObjectCollection.write_root_state_to_sim`.
* Replaced calls to :attr:`isaaclab.assets.RigidObjectCollectionData.root_com_state_w` and
  :attr:`isaaclab.assets.RigidObjectData.root_link_state_w` properties with corresponding calls to
  :attr:`isaaclab.assets.RigidObjectData.root_state_w` properties.
* Fixed indexing issue in ``write_root_link_velocity_to_sim`` in :class:`isaaclab.assets.RigidObject`
* Fixed index broadcasting in ``write_object_link_velocity_to_sim`` and ``write_object_com_pose_to_sim`` in
  the :class:`isaaclab.assets.RigidObjectCollection` class.


0.33.7 (2025-01-14)
~~~~~~~~~~~~~~~~~~~

Fixed
^^^^^

* Fixed the respawn of only wrong object samples in :func:`repeated_objects_terrain` of :mod:`isaaclab.terrains.trimesh` module.
  Previously, the function was respawning all objects in the scene instead of only the wrong object samples, which in worst case
  could lead to infinite respawn loop.


0.33.6 (2025-01-16)
~~~~~~~~~~~~~~~~~~~

Changed
^^^^^^^

* Added initial unit tests for multiple tiled cameras, including tests for initialization, groundtruth annotators, different poses, and different resolutions.


0.33.5 (2025-01-13)
~~~~~~~~~~~~~~~~~~~

Changed
^^^^^^^

* Moved the definition of ``/persistent/isaac/asset_root/*`` settings from :class:`AppLauncher` to the app files.
  This is needed to prevent errors where ``isaaclab_assets`` was loaded prior to the carbonite setting being set.


0.33.4 (2025-01-10)
~~~~~~~~~~~~~~~~~~~

Changed
^^^^^^^

* Added an optional parameter in the :meth:`record_pre_reset` method in
  :class:`~isaaclab.managers.RecorderManager` to override the export config upon invoking.


0.33.3 (2025-01-08)
~~~~~~~~~~~~~~~~~~~

Fixed
^^^^^

* Fixed docstring in articulation data :class:`isaaclab.assets.ArticulationData`.
  In body properties sections, the second dimension should be num_bodies but was documented as 1.


0.33.2 (2025-01-02)
~~~~~~~~~~~~~~~~~~~

Added
^^^^^

* Added body tracking as an origin type to :class:`isaaclab.envs.ViewerCfg` and :class:`isaaclab.envs.ui.ViewportCameraController`.


0.33.1 (2024-12-26)
~~~~~~~~~~~~~~~~~~~

Changed
^^^^^^^

* Added kinematics initialization call for populating kinematic prim transforms to fabric for rendering.
* Added ``enable_env_ids`` flag for cloning and replication to replace collision filtering.


0.33.0 (2024-12-22)
~~~~~~~~~~~~~~~~~~~

Fixed
^^^^^

* Fixed populating default_joint_stiffness and default_joint_damping values for ImplicitActuator instances in :class:`isaaclab.assets.Articulation`


0.32.2 (2024-12-17)
~~~~~~~~~~~~~~~~~~~

Added
^^^^^

* Added null-space (position) control option to :class:`isaaclab.controllers.OperationalSpaceController`.
* Added test cases that uses null-space control for :class:`isaaclab.controllers.OperationalSpaceController`.
* Added information regarding null-space control to the tutorial script and documentation of
  :class:`isaaclab.controllers.OperationalSpaceController`.
* Added arguments to set specific null-space joint position targets within
  :class:`isaaclab.envs.mdp.actions.OperationalSpaceControllerAction` class.


0.32.1 (2024-12-17)
~~~~~~~~~~~~~~~~~~~

Changed
^^^^^^^

* Added a default and generic implementation of the :meth:`get_object_poses` function
  in the :class:`ManagerBasedRLMimicEnv` class.
* Added a ``EXPORT_NONE`` mode in the :class:`DatasetExportMode` class and updated
  :class:`~isaaclab.managers.RecorderManager` to enable recording without exporting
  the data to a file.


0.32.0 (2024-12-16)
~~~~~~~~~~~~~~~~~~~

Changed
^^^^^^^

* Previously, physx returns the rigid bodies and articulations velocities in the com of bodies rather than the link frame, while poses are in link frames. We now explicitly provide :attr:`body_link_state` and :attr:`body_com_state` APIs replacing the previous :attr:`body_state` API. Previous APIs are now marked as deprecated. Please update any code using the previous pose and velocity APIs to use the new ``*_link_*`` or ``*_com_*`` APIs in :attr:`isaaclab.assets.RigidBody`, :attr:`isaaclab.assets.RigidBodyCollection`, and :attr:`isaaclab.assets.Articulation`.


0.31.0 (2024-12-16)
~~~~~~~~~~~~~~~~~~~

Added
^^^^^

* Added :class:`ManagerBasedRLMimicEnv` and config classes for mimic data generation workflow for imitation learning.


0.30.3 (2024-12-16)
~~~~~~~~~~~~~~~~~~~

Fixed
^^^^^

* Fixed ordering of logging and resamping in the command manager, where we were logging the metrics after resampling the commands.
  This leads to incorrect logging of metrics when inside the resample call, the metrics tensors get reset.


0.30.2 (2024-12-16)
~~~~~~~~~~~~~~~~~~~

Fixed
^^^^^

* Fixed errors within the calculations of :class:`isaaclab.controllers.OperationalSpaceController`.

Added
^^^^^

* Added :class:`isaaclab.controllers.OperationalSpaceController` to API documentation.
* Added test cases for :class:`isaaclab.controllers.OperationalSpaceController`.
* Added a tutorial for :class:`isaaclab.controllers.OperationalSpaceController`.
* Added the implementation of :class:`isaaclab.envs.mdp.actions.OperationalSpaceControllerAction` class.


0.30.1 (2024-12-15)
~~~~~~~~~~~~~~~~~~~

Changed
^^^^^^^

* Added call to update articulation kinematics after reset to ensure states are updated for non-rendering sensors. Previously, some changes
  in reset such as modifying joint states would not be reflected in the rigid body states immediately after reset.


0.30.0 (2024-12-15)
~~~~~~~~~~~~~~~~~~~

Added
^^^^^

* Added UI interface to the Managers in the ManagerBasedEnv and MangerBasedRLEnv classes.
* Added UI widgets for :class:`LiveLinePlot` and :class:`ImagePlot`.
* Added ``ManagerLiveVisualizer/Cfg``: Given a ManagerBase (i.e. action_manager, observation_manager, etc) and a config file this class creates
  the the interface between managers and the UI.
* Added :class:`EnvLiveVisualizer`: A 'manager' of ManagerLiveVisualizer. This is added to the ManagerBasedEnv but is only called during
  the initialization of the managers in load_managers
* Added ``get_active_iterable_terms`` implementation methods to ActionManager, ObservationManager, CommandsManager, CurriculumManager,
  RewardManager, and TerminationManager. This method exports the active term data and labels for each manager and is called by ManagerLiveVisualizer.
* Additions to :class:`BaseEnvWindow` and :class:`RLEnvWindow` to register ManagerLiveVisualizer UI interfaces for the chosen managers.


0.29.0 (2024-12-15)
~~~~~~~~~~~~~~~~~~~

Added
^^^^^

* Added observation history computation to :class:`isaaclab.manager.observation_manager.ObservationManager`.
* Added ``history_length`` and ``flatten_history_dim`` configuration parameters to :class:`isaaclab.manager.manager_term_cfg.ObservationTermCfg`
* Added ``history_length`` and ``flatten_history_dim`` configuration parameters to :class:`isaaclab.manager.manager_term_cfg.ObservationGroupCfg`
* Added full buffer property to :class:`isaaclab.utils.buffers.circular_buffer.CircularBuffer`


0.28.4 (2024-12-15)
~~~~~~~~~~~~~~~~~~~

Added
^^^^^

* Added action clip to all :class:`isaaclab.envs.mdp.actions`.


0.28.3 (2024-12-14)
~~~~~~~~~~~~~~~~~~~

Changed
^^^^^^^

* Added check for error below threshold in state machines to ensure the state has been reached.


0.28.2 (2024-12-13)
~~~~~~~~~~~~~~~~~~~

Fixed
^^^^^

* Fixed the shape of ``quat_w`` in the ``apply_actions`` method of :attr:`~isaaclab.env.mdp.NonHolonomicAction`
  (previously (N,B,4), now (N,4) since the number of root bodies B is required to be 1). Previously ``apply_actions`` errored
  because ``euler_xyz_from_quat`` requires inputs of shape (N,4).


0.28.1 (2024-12-13)
~~~~~~~~~~~~~~~~~~~

Fixed
^^^^^

* Fixed the internal buffers for ``set_external_force_and_torque`` where the buffer values would be stale if zero values are sent to the APIs.


0.28.0 (2024-12-12)
~~~~~~~~~~~~~~~~~~~

Changed
^^^^^^^

* Adapted the :class:`~isaaclab.sim.converters.UrdfConverter` to use the latest URDF converter API from Isaac Sim 4.5. The
  physics articulation root can now be set separately, and the joint drive gains can be set on a per joint basis.


0.27.33 (2024-12-11)
~~~~~~~~~~~~~~~~~~~~

Added
^^^^^

* Introduced an optional ``sensor_cfg`` parameter to the :meth:`~isaaclab.envs.mdp.rewards.base_height_l2` function, enabling the use of
  :class:`~isaaclab.sensors.RayCaster` for height adjustments. For flat terrains, the function retains its previous behavior.
* Improved documentation to clarify the usage of the :meth:`~isaaclab.envs.mdp.rewards.base_height_l2` function in both flat and rough terrain settings.


0.27.32 (2024-12-11)
~~~~~~~~~~~~~~~~~~~~

Fixed
^^^^^

* Modified :class:`isaaclab.envs.mdp.actions.DifferentialInverseKinematicsAction` class to use the geometric
  Jacobian computed w.r.t. to the root frame of the robot. This helps ensure that root pose does not affect the tracking.


0.27.31 (2024-12-09)
~~~~~~~~~~~~~~~~~~~~

Changed
^^^^^^^

* Introduced configuration options in :class:`Se3HandTracking` to:
  - Zero out rotation around the x/y axes
  - Apply smoothing and thresholding to position and rotation deltas for reduced jitter
  - Use wrist-based rotation reference as an alternative to fingertip-based rotation

* Switched the default position reference in :class:`Se3HandTracking` to the wrist joint pose, providing more stable relative-based positioning.


0.27.30 (2024-12-09)
~~~~~~~~~~~~~~~~~~~~

Fixed
^^^^^

* Fixed the initial state recorder term in :class:`isaaclab.envs.mdp.recorders.InitialStateRecorder` to
  return only the states of the specified environment IDs.


0.27.29 (2024-12-06)
~~~~~~~~~~~~~~~~~~~~

Fixed
^^^^^

* Fixed the enforcement of :attr:`~isaaclab.actuators.ActuatorBaseCfg.velocity_limits` at the
  :attr:`~isaaclab.assets.Articulation.root_physx_view` level.


0.27.28 (2024-12-06)
~~~~~~~~~~~~~~~~~~~~

Changed
^^^^^^^

* If a USD that contains an articulation root is loaded using a
  :attr:`isaaclab.assets.RigidBody` we now fail unless the articulation root is explicitly
  disabled. Using an articulation root for rigid bodies is not needed and decreases overall performance.


0.27.27 (2024-12-06)
~~~~~~~~~~~~~~~~~~~~

Fixed
^^^^^

* Corrected the projection types of fisheye camera in :class:`isaaclab.sim.spawners.sensors.sensors_cfg.FisheyeCameraCfg`.
  Earlier, the projection names used snakecase instead of camelcase.


0.27.26 (2024-12-06)
~~~~~~~~~~~~~~~~~~~~

Added
^^^^^

* Added option to define the clipping behavior for depth images generated by
  :class:`~isaaclab.sensors.RayCasterCamera`, :class:`~isaaclab.sensors.Camera`, and :class:`~isaaclab.sensors.TiledCamera`

Changed
^^^^^^^

* Unified the clipping behavior for the depth images of all camera implementations. Per default, all values exceeding
  the range are clipped to zero for both ``distance_to_image_plane`` and ``distance_to_camera`` depth images. Prev.
  :class:`~isaaclab.sensors.RayCasterCamera` clipped the values to the maximum value of the depth image,
  :class:`~isaaclab.sensors.Camera` did not clip them and had a different behavior for both types.


0.27.25 (2024-12-05)
~~~~~~~~~~~~~~~~~~~~

Fixed
^^^^^

* Fixed the condition in ``isaaclab.sh`` that checks whether ``pre-commit`` is installed before attempting installation.


0.27.24 (2024-12-05)
~~~~~~~~~~~~~~~~~~~~

Fixed
^^^^^

* Removed workaround in :class:`isaaclab.sensors.TiledCamera` and :class:`isaaclab.sensors.Camera`
  that was previously required to prevent frame offsets in renders. The denoiser setting is no longer
  automatically modified based on the resolution of the cameras.


0.27.23 (2024-12-04)
~~~~~~~~~~~~~~~~~~~~

Fixed
^^^^^

* Added the attributes :attr:`~isaaclab.envs.DirectRLEnvCfg.wait_for_textures` and :attr:`~isaaclab.envs.ManagerBasedEnvCfg.wait_for_textures`
  to enable assets loading check during :class:`~isaaclab.DirectRLEnv` and :class:`~isaaclab.ManagerBasedEnv` reset method when rtx sensors are added to the scene.


0.27.22 (2024-12-04)
~~~~~~~~~~~~~~~~~~~~

Fixed
^^^^^

* Fixed the order of the incoming parameters in :class:`isaaclab.envs.DirectMARLEnv` to correctly use ``NoiseModel`` in marl-envs.


0.27.21 (2024-12-04)
~~~~~~~~~~~~~~~~~~~~

Added
^^^^^

* Added :class:`~isaaclab.managers.RecorderManager` and its utility classes to record data from the simulation.
* Added :class:`~isaaclab.utils.datasets.EpisodeData` to store data for an episode.
* Added :class:`~isaaclab.utils.datasets.DatasetFileHandlerBase` as a base class for handling dataset files.
* Added :class:`~isaaclab.utils.datasets.HDF5DatasetFileHandler` as a dataset file handler implementation to
  export and load episodes from HDF5 files.
* Added ``record_demos.py`` script to record human-teleoperated demos for a specified task and export to an HDF5 file.
* Added ``replay_demos.py`` script to replay demos loaded from an HDF5 file.


0.27.20 (2024-12-02)
~~~~~~~~~~~~~~~~~~~~

Changed
^^^^^^^

* Changed :class:`isaaclab.envs.DirectMARLEnv` to inherit from ``Gymnasium.Env`` due to requirement from Gymnasium v1.0.0 requiring all environments to be a subclass of ``Gymnasium.Env`` when using the ``make`` interface.


0.27.19 (2024-12-02)
~~~~~~~~~~~~~~~~~~~~

Added
^^^^^

* Added ``isaaclab.utils.pretrained_checkpoints`` containing constants and utility functions used to manipulate
  paths and load checkpoints from Nucleus.


0.27.18 (2024-11-28)
~~~~~~~~~~~~~~~~~~~~

Changed
^^^^^^^

* Renamed Isaac Sim imports to follow Isaac Sim 4.5 naming conventions.


0.27.17 (2024-11-20)
~~~~~~~~~~~~~~~~~~~~

Added
^^^^^

* Added ``create_new_stage`` setting in :class:`~isaaclab.app.AppLauncher` to avoid creating a default new stage on startup in Isaac Sim. This helps reduce the startup time when launching Isaac Lab.


0.27.16 (2024-11-15)
~~~~~~~~~~~~~~~~~~~~

Added
^^^^^

* Added the class :class:`~isaaclab.devices.Se3HandTracking` which enables XR teleop for manipulators.


0.27.15 (2024-11-09)
~~~~~~~~~~~~~~~~~~~~

Fixed
^^^^^

* Fixed indexing in :meth:`isaaclab.assets.Articulation.write_joint_limits_to_sim` to correctly process non-None ``env_ids`` and ``joint_ids``.


0.27.14 (2024-10-23)
~~~~~~~~~~~~~~~~~~~~

Added
^^^^^

* Added the class :class:`~isaaclab.assets.RigidObjectCollection` which allows to spawn
  multiple objects in each environment and access/modify the quantities with a unified (env_ids, object_ids) API.


0.27.13 (2024-10-30)
~~~~~~~~~~~~~~~~~~~~

Added
^^^^^

* Added the attributes :attr:`~isaaclab.sim.converters.MeshConverterCfg.translation`, :attr:`~isaaclab.sim.converters.MeshConverterCfg.rotation`,
  :attr:`~isaaclab.sim.converters.MeshConverterCfg.scale` to translate, rotate, and scale meshes
  when importing them with :class:`~isaaclab.sim.converters.MeshConverter`.


0.27.12 (2024-11-04)
~~~~~~~~~~~~~~~~~~~~

Removed
^^^^^^^

* Removed TensorDict usage in favor of Python dictionary in sensors


0.27.11 (2024-10-31)
~~~~~~~~~~~~~~~~~~~~

Added
^^^^^

* Added support to define tuple of floats to scale observation terms by expanding the
  :attr:`isaaclab.managers.manager_term_cfg.ObservationManagerCfg.scale` attribute.


0.27.10 (2024-11-01)
~~~~~~~~~~~~~~~~~~~~

Changed
^^^^^^^

* Cached the PhysX view's joint paths before looping over them when processing fixed joint tendons
  inside the :class:`Articulation` class. This helps improve the processing time for the tendons.


0.27.9 (2024-11-01)
~~~~~~~~~~~~~~~~~~~

Added
^^^^^

* Added the :class:`isaaclab.utils.types.ArticulationActions` class to store the joint actions
  for an articulation. Earlier, the class from Isaac Sim was being used. However, it used a different
  type for the joint actions which was not compatible with the Isaac Lab framework.


0.27.8 (2024-11-01)
~~~~~~~~~~~~~~~~~~~

Fixed
^^^^^

* Added sanity check if the term is a valid type inside the command manager.
* Corrected the iteration over ``group_cfg_items`` inside the observation manager.


0.27.7 (2024-10-28)
~~~~~~~~~~~~~~~~~~~

Added
^^^^^

* Added frozen encoder feature extraction observation space with ResNet and Theia


0.27.6 (2024-10-25)
~~~~~~~~~~~~~~~~~~~

Fixed
^^^^^

* Fixed usage of ``meshes`` property in :class:`isaaclab.sensors.RayCasterCamera` to use ``self.meshes`` instead of the undefined ``RayCaster.meshes``.
* Fixed issue in :class:`isaaclab.envs.ui.BaseEnvWindow` where undefined configs were being accessed when creating debug visualization elements in UI.


0.27.5 (2024-10-25)
~~~~~~~~~~~~~~~~~~~

Added
^^^^^

* Added utilities for serializing/deserializing Gymnasium spaces.


0.27.4 (2024-10-18)
~~~~~~~~~~~~~~~~~~~

Fixed
^^^^^

* Updated installation path instructions for Windows in the Isaac Lab documentation to remove redundancy in the use of %USERPROFILE% for path definitions.


0.27.3 (2024-10-22)
~~~~~~~~~~~~~~~~~~~

Fixed
^^^^^

* Fixed the issue with using list or tuples of ``configclass`` within a ``configclass``. Earlier, the list of
  configclass objects were not converted to dictionary properly when ``to_dict`` function was called.


0.27.2 (2024-10-21)
~~~~~~~~~~~~~~~~~~~

Added
^^^^^

* Added ``--kit_args`` to :class:`~isaaclab.app.AppLauncher` to allow passing command line arguments directly to Omniverse Kit SDK.


0.27.1 (2024-10-20)
~~~~~~~~~~~~~~~~~~~

Added
^^^^^

* Added :class:`~isaaclab.sim.RenderCfg` and the attribute :attr:`~isaaclab.sim.SimulationCfg.render` for
  specifying render related settings.


0.27.0 (2024-10-14)
~~~~~~~~~~~~~~~~~~~

Added
^^^^^

* Added a method to :class:`~isaaclab.utils.configclass` to check for attributes with values of
  type ``MISSING``. This is useful when the user wants to check if a certain attribute has been set or not.
* Added the configuration validation check inside the constructor of all the core classes
  (such as sensor base, asset base, scene and environment base classes).
* Added support for environments without commands by leaving the attribute
  :attr:`isaaclab.envs.ManagerBasedRLEnvCfg.commands` as None. Before, this had to be done using
  the class :class:`isaaclab.command_generators.NullCommandGenerator`.
* Moved the ``meshes`` attribute in the :class:`isaaclab.sensors.RayCaster` class from class variable to instance variable.
  This prevents the meshes to overwrite each other.


0.26.0 (2024-10-16)
~~~~~~~~~~~~~~~~~~~

Added
^^^^^

* Added Imu sensor implementation that directly accesses the physx view :class:`isaaclab.sensors.Imu`. The
  sensor comes with a configuration class :class:`isaaclab.sensors.ImuCfg` and data class
  :class:`isaaclab.sensors.ImuData`.
* Moved and renamed :meth:`isaaclab.sensors.camera.utils.convert_orientation_convention` to :meth:`isaaclab.utils.math.convert_camera_frame_orientation_convention`
* Moved :meth:`isaaclab.sensors.camera.utils.create_rotation_matrix_from_view` to :meth:`isaaclab.utils.math.create_rotation_matrix_from_view`


0.25.2 (2024-10-16)
~~~~~~~~~~~~~~~~~~~

Added
^^^^^

* Added support for different Gymnasium spaces (``Box``, ``Discrete``, ``MultiDiscrete``, ``Tuple`` and ``Dict``)
  to define observation, action and state spaces in the direct workflow.
* Added :meth:`sample_space` to environment utils to sample supported spaces where data containers are torch tensors.

Changed
^^^^^^^

* Mark the :attr:`num_observations`, :attr:`num_actions` and :attr:`num_states` in :class:`DirectRLEnvCfg` as deprecated
  in favor of :attr:`observation_space`, :attr:`action_space` and :attr:`state_space` respectively.
* Mark the :attr:`num_observations`, :attr:`num_actions` and :attr:`num_states` in :class:`DirectMARLEnvCfg` as deprecated
  in favor of :attr:`observation_spaces`, :attr:`action_spaces` and :attr:`state_space` respectively.


0.25.1 (2024-10-10)
~~~~~~~~~~~~~~~~~~~

Fixed
^^^^^

* Fixed potential issue where default joint positions can fall outside of the limits being set with Articulation's
  ``write_joint_limits_to_sim`` API.


0.25.0 (2024-10-06)
~~~~~~~~~~~~~~~~~~~

Added
^^^^^

* Added configuration classes for spawning assets from a list of individual asset configurations randomly
  at the specified prim paths.


0.24.20 (2024-10-07)
~~~~~~~~~~~~~~~~~~~~

Fixed
^^^^^

* Fixed the :meth:`isaaclab.envs.mdp.events.randomize_rigid_body_material` function to
  correctly sample friction and restitution from the given ranges.


0.24.19 (2024-10-05)
~~~~~~~~~~~~~~~~~~~~

Added
^^^^^

* Added new functionalities to the FrameTransformer to make it more general. It is now possible to track:

  * Target frames that aren't children of the source frame prim_path
  * Target frames that are based upon the source frame prim_path


0.24.18 (2024-10-04)
~~~~~~~~~~~~~~~~~~~~

Fixed
^^^^^

* Fixes parsing and application of ``size`` parameter for :class:`~isaaclab.sim.spawn.GroundPlaneCfg` to correctly
  scale the grid-based ground plane.


0.24.17 (2024-10-04)
~~~~~~~~~~~~~~~~~~~~

Fixed
^^^^^

* Fixed the deprecation notice for using ``pxr.Semantics``. The corresponding modules use ``Semantics`` module
  directly.


0.24.16 (2024-10-03)
~~~~~~~~~~~~~~~~~~~~

Changed
^^^^^^^

* Renamed the observation function :meth:`grab_images` to :meth:`image` to follow convention of noun-based naming.
* Renamed the function :meth:`convert_perspective_depth_to_orthogonal_depth` to a shorter name
  :meth:`isaaclab.utils.math.orthogonalize_perspective_depth`.


0.24.15 (2024-09-20)
~~~~~~~~~~~~~~~~~~~~

Added
^^^^^

* Added :meth:`grab_images` to be able to use images for an observation term in manager-based environments.


0.24.14 (2024-09-20)
~~~~~~~~~~~~~~~~~~~~

Added
^^^^^

* Added the method :meth:`convert_perspective_depth_to_orthogonal_depth` to convert perspective depth
  images to orthogonal depth images. This is useful for the :meth:`~isaaclab.utils.math.unproject_depth`,
  since it expects orthogonal depth images as inputs.


0.24.13 (2024-09-08)
~~~~~~~~~~~~~~~~~~~~

Changed
^^^^^^^

* Moved the configuration of visualization markers for the command terms to their respective configuration classes.
  This allows users to modify the markers for the command terms without having to modify the command term classes.


0.24.12 (2024-09-18)
~~~~~~~~~~~~~~~~~~~~

Fixed
^^^^^

* Fixed outdated fetching of articulation data by using the method ``update_articulations_kinematic`` in
  :class:`isaaclab.assets.ArticulationData`. Before if an articulation was moved during a reset, the pose of the
  links were outdated if fetched before the next physics step. Adding this method ensures that the pose of the links
  is always up-to-date. Similarly ``update_articulations_kinematic`` was added before any render step to ensure that the
  articulation displays correctly after a reset.


0.24.11 (2024-09-11)
~~~~~~~~~~~~~~~~~~~~

Added
^^^^^

* Added skrl's JAX environment variables to :class:`~isaaclab.app.AppLauncher`
  to support distributed multi-GPU and multi-node training using JAX


0.24.10 (2024-09-10)
~~~~~~~~~~~~~~~~~~~~

Added
^^^^^

* Added config class, support, and tests for MJCF conversion via standalone python scripts.


0.24.9 (2024-09-09)
~~~~~~~~~~~~~~~~~~~~

Added
^^^^^

* Added a seed parameter to the :attr:`isaaclab.envs.ManagerBasedEnvCfg` and :attr:`isaaclab.envs.DirectRLEnvCfg`
  classes to set the seed for the environment. This seed is used to initialize the random number generator for the environment.
* Adapted the workflow scripts to set the seed for the environment using the seed specified in the learning agent's configuration
  file or the command line argument. This ensures that the simulation results are reproducible across different runs.


0.24.8 (2024-09-08)
~~~~~~~~~~~~~~~~~~~

Changed
^^^^^^^

* Modified:meth:`quat_rotate` and :meth:`quat_rotate_inverse` operations to use :meth:`torch.einsum`
  for faster processing of high dimensional input tensors.


0.24.7 (2024-09-06)
~~~~~~~~~~~~~~~~~~~

Added
^^^^^

* Added support for property attributes in the :meth:``isaaclab.utils.configclass`` method.
  Earlier, the configclass decorator failed to parse the property attributes correctly and made them
  instance variables instead.


0.24.6 (2024-09-05)
~~~~~~~~~~~~~~~~~~~

Fixed
^^^^^

* Adapted the ``A`` and ``D`` button bindings inside :meth:`isaaclab.device.Se3Keyboard` to make them now
  more-intuitive to control the y-axis motion based on the right-hand rule.


0.24.5 (2024-08-29)
~~~~~~~~~~~~~~~~~~~

Added
^^^^^

* Added alternative data type "distance_to_camera" in :class:`isaaclab.sensors.TiledCamera` class to be
  consistent with all other cameras (equal to type "depth").


0.24.4 (2024-09-02)
~~~~~~~~~~~~~~~~~~~

Fixed
^^^^^

* Added missing SI units to the documentation of :class:`isaaclab.sensors.Camera` and
  :class:`isaaclab.sensors.RayCasterCamera`.
* Added test to check :attr:`isaaclab.sensors.RayCasterCamera.set_intrinsic_matrices`


0.24.3 (2024-08-29)
~~~~~~~~~~~~~~~~~~~

Fixed
^^^^^

* Fixed the support for class-bounded methods when creating a configclass
  out of them. Earlier, these methods were being made as instance methods
  which required initialization of the class to call the class-methods.


0.24.2 (2024-08-28)
~~~~~~~~~~~~~~~~~~~

Added
^^^^^

* Added a class method to initialize camera configurations with an intrinsic matrix in the
  :class:`isaaclab.sim.spawner.sensors.PinholeCameraCfg`
  :class:`isaaclab.sensors.ray_caster.patterns_cfg.PinholeCameraPatternCfg` classes.

Fixed
^^^^^

* Fixed the ray direction in :func:`isaaclab.sensors.ray_caster.patterns.patterns.pinhole_camera_pattern` to
  point to the center of the pixel instead of the top-left corner.
* Fixed the clipping of the "distance_to_image_plane" depth image obtained using the
  :class:`isaaclab.sensors.ray_caster.RayCasterCamera` class. Earlier, the depth image was being clipped
  before the depth image was generated. Now, the clipping is applied after the depth image is generated. This makes
  the behavior equal to the USD Camera.


0.24.1 (2024-08-21)
~~~~~~~~~~~~~~~~~~~

Changed
^^^^^^^

* Disabled default viewport in certain headless scenarios for better performance.


0.24.0 (2024-08-17)
~~~~~~~~~~~~~~~~~~~

Added
^^^^^

* Added additional annotators for :class:`isaaclab.sensors.camera.TiledCamera` class.

Changed
^^^^^^^

* Updated :class:`isaaclab.sensors.TiledCamera` to latest RTX tiled rendering API.
* Single channel outputs for :class:`isaaclab.sensors.TiledCamera`, :class:`isaaclab.sensors.Camera` and :class:`isaaclab.sensors.RayCasterCamera` now has shape (H, W, 1).
* Data type for RGB output for :class:`isaaclab.sensors.TiledCamera` changed from ``torch.float`` to ``torch.uint8``.
* Dimension of RGB output for :class:`isaaclab.sensors.Camera` changed from (H, W, 4) to (H, W, 3). Use type ``rgba`` to retrieve the previous dimension.


0.23.1 (2024-08-17)
~~~~~~~~~~~~~~~~~~~

Changed
^^^^^^^

* Updated torch to version 2.4.0.


0.23.0 (2024-08-16)
~~~~~~~~~~~~~~~~~~~

Added
^^^^^

* Added direct workflow base class :class:`isaaclab.envs.DirectMARLEnv` for multi-agent environments.


0.22.1 (2024-08-17)
~~~~~~~~~~~~~~~~~~~

Added
^^^^^

* Added APIs to interact with the physics simulation of deformable objects. This includes setting the
  material properties, setting kinematic targets, and getting the state of the deformable object.
  For more information, please refer to the :mod:`isaaclab.assets.DeformableObject` class.


0.22.0 (2024-08-14)
~~~~~~~~~~~~~~~~~~~

Added
^^^^^

* Added :mod:`~isaaclab.utils.modifiers` module to provide framework for configurable and custom
  observation data modifiers.
* Adapted the :class:`~isaaclab.managers.ObservationManager` class to support custom modifiers.
  These are applied to the observation data before applying any noise or scaling operations.


0.21.2 (2024-08-13)
~~~~~~~~~~~~~~~~~~~

Fixed
^^^^^

* Moved event mode-based checks in the :meth:`isaaclab.managers.EventManager.apply` method outside
  the loop that iterates over the event terms. This prevents unnecessary checks and improves readability.
* Fixed the logic for global and per environment interval times when using the "interval" mode inside the
  event manager. Earlier, the internal lists for these times were of unequal lengths which led to wrong indexing
  inside the loop that iterates over the event terms.


0.21.1 (2024-08-06)
~~~~~~~~~~~~~~~~~~~

* Added a flag to preserve joint ordering inside the :class:`isaaclab.envs.mdp.JointAction` action term.


0.21.0 (2024-08-05)
~~~~~~~~~~~~~~~~~~~

Added
^^^^^

* Added the command line argument ``--device`` in :class:`~isaaclab.app.AppLauncher`. Valid options are:

  * ``cpu``: Use CPU.
  * ``cuda``: Use GPU with device ID ``0``.
  * ``cuda:N``: Use GPU, where N is the device ID. For example, ``cuda:0``. The default value is ``cuda:0``.

Changed
^^^^^^^

* Simplified setting the device throughout the code by relying on :attr:`isaaclab.sim.SimulationCfg.device`
  to activate gpu/cpu pipelines.

Removed
^^^^^^^

* Removed the parameter :attr:`isaaclab.sim.SimulationCfg.use_gpu_pipeline`. This is now directly inferred from
  :attr:`isaaclab.sim.SimulationCfg.device`.
* Removed the command line input argument ``--device_id`` in :class:`~isaaclab.app.AppLauncher`. The device id can
  now be set using the ``--device`` argument, for example with ``--device cuda:0``.


0.20.8 (2024-08-02)
~~~~~~~~~~~~~~~~~~~

Fixed
^^^^^

* Fixed the handling of observation terms with different shapes in the
  :class:`~isaaclab.managers.ObservationManager` class. Earlier, the constructor would throw an error if the
  shapes of the observation terms were different. Now, this operation only happens when the terms in an observation
  group are being concatenated. Otherwise, the terms are stored as a dictionary of tensors.
* Improved the error message when the observation terms are not of the same shape in the
  :class:`~isaaclab.managers.ObservationManager` class and the terms are being concatenated.


0.20.7 (2024-08-02)
~~~~~~~~~~~~~~~~~~~

Changed
^^^^^^^

* Performance improvements for material randomization in events.

Added
^^^^^

* Added minimum randomization frequency for reset mode randomizations.


0.20.6 (2024-08-02)
~~~~~~~~~~~~~~~~~~~

Changed
^^^^^^^

* Removed the hierarchy from :class:`~isaaclab.assets.RigidObject` class to
  :class:`~isaaclab.assets.Articulation` class. Previously, the articulation class overrode  almost
  all the functions of the rigid object class making the hierarchy redundant. Now, the articulation class
  is a standalone class that does not inherit from the rigid object class. This does add some code
  duplication but the simplicity and clarity of the code is improved.


0.20.5 (2024-08-02)
~~~~~~~~~~~~~~~~~~~

Added
^^^^^

* Added :attr:`isaaclab.terrain.TerrainGeneratorCfg.border_height` to set the height of the border
  around the terrain.


0.20.4 (2024-08-02)
~~~~~~~~~~~~~~~~~~~

Fixed
^^^^^

* Fixed the caching of terrains when using the :class:`isaaclab.terrains.TerrainGenerator` class.
  Earlier, the random sampling of the difficulty levels led to different hash values for the same terrain
  configuration. This caused the terrains to be re-generated even when the same configuration was used.
  Now, the numpy random generator is seeded with the same seed to ensure that the difficulty levels are
  sampled in the same order between different runs.


0.20.3 (2024-08-02)
~~~~~~~~~~~~~~~~~~~

Fixed
^^^^^

* Fixed the setting of translation and orientation when spawning a mesh prim. Earlier, the translation
  and orientation was being applied both on the parent Xform and the mesh prim. This was causing the
  mesh prim to be offset by the translation and orientation of the parent Xform, which is not the intended
  behavior.


0.20.2 (2024-08-02)
~~~~~~~~~~~~~~~~~~~

Changed
^^^^^^^

* Modified the computation of body acceleration for rigid body data to use PhysX APIs instead of
  numerical finite-differencing. This removes the need for computation of body acceleration at
  every update call of the data buffer.


0.20.1 (2024-07-30)
~~~~~~~~~~~~~~~~~~~

Fixed
^^^^^

* Fixed the :meth:`isaaclab.utils.math.wrap_to_pi` method to handle the wrapping of angles correctly.
  Earlier, the method was not wrapping the angles to the range [-pi, pi] correctly when the angles were outside
  the range [-2*pi, 2*pi].


0.20.0 (2024-07-26)
~~~~~~~~~~~~~~~~~~~

Added
^^^^^

* Support for the Isaac Sim 4.1.0 release.

Removed
^^^^^^^

* The ``mdp.add_body_mass`` method in the events. Please use the
  :meth:`isaaclab.envs.mdp.randomize_rigid_body_mass` method instead.
* The classes ``managers.RandomizationManager`` and ``managers.RandomizationTermCfg`` are replaced with
  :class:`isaaclab.managers.EventManager` and :class:`isaaclab.managers.EventTermCfg` classes.
* The following properties in :class:`isaaclab.sensors.FrameTransformerData`:

  * ``target_rot_source`` --> :attr:`~isaaclab.sensors.FrameTransformerData.target_quat_w`
  * ``target_rot_w`` --> :attr:`~isaaclab.sensors.FrameTransformerData.target_quat_source`
  * ``source_rot_w`` --> :attr:`~isaaclab.sensors.FrameTransformerData.source_quat_w`

* The kit experience file ``isaaclab.backwards.compatible.kit``. This is followed by dropping the support for
  Isaac Sim 2023.1.1 completely.


0.19.4 (2024-07-13)
~~~~~~~~~~~~~~~~~~~

Fixed
^^^^^

* Added the call to "startup" events when using the :class:`~isaaclab.envs.ManagerBasedEnv` class.
  Earlier, the "startup" events were not being called when the environment was initialized. This issue
  did not occur when using the :class:`~isaaclab.envs.ManagerBasedRLEnv` class since the "startup"
  events were called in the constructor.


0.19.3 (2024-07-13)
~~~~~~~~~~~~~~~~~~~

Added
^^^^^

* Added schemas for setting and modifying deformable body properties on a USD prim.
* Added API to spawn a deformable body material in the simulation.
* Added APIs to spawn rigid and deformable meshes of primitive shapes (cone, cylinder, sphere, box, capsule)
  in the simulation. This is possible through the :mod:`isaaclab.sim.spawners.meshes` module.


0.19.2 (2024-07-05)
~~~~~~~~~~~~~~~~~~~

Changed
^^^^^^^

* Modified cloning scheme based on the attribute :attr:`~isaaclab.scene.InteractiveSceneCfg.replicate_physics`
  to determine whether environment is homogeneous or heterogeneous.


0.19.1 (2024-07-05)
~~~~~~~~~~~~~~~~~~~

Added
^^^^^

* Added a lidar pattern function :func:`~isaaclab.sensors.ray_caster.patterns.patterns.lidar_pattern` with
  corresponding config :class:`~isaaclab.sensors.ray_caster.patterns_cfg.LidarPatternCfg`.


0.19.0 (2024-07-04)
~~~~~~~~~~~~~~~~~~~

Fixed
^^^^^

* Fixed parsing of articulations with nested rigid links while using the :class:`isaaclab.assets.Articulation`
  class. Earlier, the class initialization failed when the articulation had nested rigid links since the rigid
  links were not being parsed correctly by the PhysX view.

Removed
^^^^^^^

* Removed the attribute :attr:`body_physx_view` from the :class:`isaaclab.assets.Articulation` and
  :class:`isaaclab.assets.RigidObject` classes. These were causing confusions when used with articulation
  view since the body names were not following the same ordering.
* Dropped support for Isaac Sim 2023.1.1. The minimum supported version is now Isaac Sim 4.0.0.


0.18.6 (2024-07-01)
~~~~~~~~~~~~~~~~~~~

Fixed
^^^^^

* Fixed the environment stepping logic. Earlier, the environments' rendering logic was updating the kit app which
  would in turn step the physics :attr:`isaaclab.sim.SimulationCfg.render_interval` times. Now, a render
  call only does rendering and does not step the physics.


0.18.5 (2024-06-26)
~~~~~~~~~~~~~~~~~~~

Fixed
^^^^^

* Fixed the gravity vector direction used inside the :class:`isaaclab.assets.RigidObjectData` class.
  Earlier, the gravity direction was hard-coded as (0, 0, -1) which may be different from the actual
  gravity direction in the simulation. Now, the gravity direction is obtained from the simulation context
  and used to compute the projection of the gravity vector on the object.


0.18.4 (2024-06-26)
~~~~~~~~~~~~~~~~~~~

Fixed
^^^^^

* Fixed double reference count of the physics sim view inside the asset classes. This was causing issues
  when destroying the asset class instance since the physics sim view was not being properly released.

Added
^^^^^

* Added the attribute :attr:`~isaaclab.assets.AssetBase.is_initialized` to check if the asset and sensor
  has been initialized properly. This can be used to ensure that the asset or sensor is ready to use in the simulation.


0.18.3 (2024-06-25)
~~~~~~~~~~~~~~~~~~~

Fixed
^^^^^

* Fixed the docstrings at multiple places related to the different buffer implementations inside the
  :mod:`isaaclab.utils.buffers` module. The docstrings were not clear and did not provide enough
  information about the classes and their methods.

Added
^^^^^

* Added the field for fixed tendom names in the :class:`isaaclab.assets.ArticulationData` class.
  Earlier, this information was not exposed which was inconsistent with other name related information
  such as joint or body names.

Changed
^^^^^^^

* Renamed the fields ``min_num_time_lags`` and ``max_num_time_lags`` to ``min_delay`` and
  ``max_delay`` in the :class:`isaaclab.actuators.DelayedPDActuatorCfg` class. This is to make
  the naming simpler to understand.


0.18.2 (2024-06-25)
~~~~~~~~~~~~~~~~~~~

Changed
^^^^^^^

* Moved the configuration for tile-rendered camera into its own file named ``tiled_camera_cfg.py``.
  This makes it easier to follow where the configuration is located and how it is related to the class.


0.18.1 (2024-06-25)
~~~~~~~~~~~~~~~~~~~

Changed
^^^^^^^

* Ensured that a parity between class and its configuration class is explicitly visible in the
  :mod:`isaaclab.envs` module. This makes it easier to follow where definitions are located and how
  they are related. This should not be a breaking change as the classes are still accessible through the same module.


0.18.0 (2024-06-13)
~~~~~~~~~~~~~~~~~~~

Fixed
^^^^^

* Fixed the rendering logic to render at the specified interval. Earlier, the substep parameter had no effect and rendering
  would happen once every env.step() when active.

Changed
^^^^^^^

* Renamed :attr:`isaaclab.sim.SimulationCfg.substeps` to :attr:`isaaclab.sim.SimulationCfg.render_interval`.
  The render logic is now integrated in the decimation loop of the environment.


0.17.13 (2024-06-13)
~~~~~~~~~~~~~~~~~~~~

Fixed
^^^^^

* Fixed the orientation reset logic in :func:`isaaclab.envs.mdp.events.reset_root_state_uniform` to make it relative to
  the default orientation. Earlier, the position was sampled relative to the default and the orientation not.


0.17.12 (2024-06-13)
~~~~~~~~~~~~~~~~~~~~

Added
^^^^^

* Added the class :class:`isaaclab.utils.buffers.TimestampedBuffer` to store timestamped data.

Changed
^^^^^^^

* Added time-stamped buffers in the classes :class:`isaaclab.assets.RigidObjectData` and :class:`isaaclab.assets.ArticulationData`
  to update some values lazily and avoid unnecessary computations between physics updates. Before, all the data was always
  updated at every step, even if it was not used by the task.


0.17.11 (2024-05-30)
~~~~~~~~~~~~~~~~~~~~

Fixed
^^^^^

* Fixed :class:`isaaclab.sensor.ContactSensor` not loading correctly in extension mode.
  Earlier, the :attr:`isaaclab.sensor.ContactSensor.body_physx_view` was not initialized when
  :meth:`isaaclab.sensor.ContactSensor._debug_vis_callback` is called which references it.


0.17.10 (2024-05-30)
~~~~~~~~~~~~~~~~~~~~

Fixed
^^^^^

* Fixed compound classes being directly assigned in ``default_factory`` generator method
  :meth:`isaaclab.utils.configclass._return_f`, which resulted in shared references such that modifications to
  compound objects were reflected across all instances generated from the same ``default_factory`` method.


0.17.9 (2024-05-30)
~~~~~~~~~~~~~~~~~~~

Added
^^^^^

* Added ``variants`` attribute to the :class:`isaaclab.sim.from_files.UsdFileCfg` class to select USD
  variants when loading assets from USD files.


0.17.8 (2024-05-28)
~~~~~~~~~~~~~~~~~~~

Fixed
^^^^^

* Implemented the reset methods in the action terms to avoid returning outdated data.


0.17.7 (2024-05-28)
~~~~~~~~~~~~~~~~~~~

Added
^^^^^

* Added debug visualization utilities in the :class:`isaaclab.managers.ActionManager` class.


0.17.6 (2024-05-27)
~~~~~~~~~~~~~~~~~~~

Added
^^^^^

* Added ``wp.init()`` call in Warp utils.


0.17.5 (2024-05-22)
~~~~~~~~~~~~~~~~~~~

Changed
^^^^^^^

* Websocket livestreaming is no longer supported. Valid livestream options are {0, 1, 2}.
* WebRTC livestream is now set with livestream=2.


0.17.4 (2024-05-17)
~~~~~~~~~~~~~~~~~~~

Changed
^^^^^^^

* Modified the noise functions to also support add, scale, and abs operations on the data. Added aliases
  to ensure backward compatibility with the previous functions.

  * Added :attr:`isaaclab.utils.noise.NoiseCfg.operation` for the different operations.
  * Renamed ``constant_bias_noise`` to :func:`isaaclab.utils.noise.constant_noise`.
  * Renamed ``additive_uniform_noise`` to :func:`isaaclab.utils.noise.uniform_noise`.
  * Renamed ``additive_gaussian_noise`` to :func:`isaaclab.utils.noise.gaussian_noise`.


0.17.3 (2024-05-15)
~~~~~~~~~~~~~~~~~~~

Fixed
^^^^^

* Set ``hide_ui`` flag in the app launcher for livestream.
* Fix native client livestream extensions.


0.17.2 (2024-05-09)
~~~~~~~~~~~~~~~~~~~

Changed
^^^^^^^

* Renamed ``_range`` to ``distribution_params`` in ``events.py`` for methods that defined a distribution.
* Apply additive/scaling randomization noise on default data instead of current data.
* Changed material bucketing logic to prevent exceeding 64k materials.

Fixed
^^^^^

* Fixed broadcasting issues with indexing when environment and joint IDs are provided.
* Fixed incorrect tensor dimensions when setting a subset of environments.

Added
^^^^^

* Added support for randomization of fixed tendon parameters.
* Added support for randomization of dof limits.
* Added support for randomization of gravity.
* Added support for Gaussian sampling.
* Added default buffers to Articulation/Rigid object data classes for randomization.


0.17.1 (2024-05-10)
~~~~~~~~~~~~~~~~~~~

Fixed
^^^^^

* Added attribute :attr:`isaaclab.sim.converters.UrdfConverterCfg.override_joint_dynamics` to properly parse
  joint dynamics in :class:`isaaclab.sim.converters.UrdfConverter`.


0.17.0 (2024-05-07)
~~~~~~~~~~~~~~~~~~~

Changed
^^^^^^^

* Renamed ``BaseEnv`` to :class:`isaaclab.envs.ManagerBasedEnv`.
* Renamed ``base_env.py`` to ``manager_based_env.py``.
* Renamed ``BaseEnvCfg`` to :class:`isaaclab.envs.ManagerBasedEnvCfg`.
* Renamed ``RLTaskEnv`` to :class:`isaaclab.envs.ManagerBasedRLEnv`.
* Renamed ``rl_task_env.py`` to ``manager_based_rl_env.py``.
* Renamed ``RLTaskEnvCfg`` to :class:`isaaclab.envs.ManagerBasedRLEnvCfg`.
* Renamed ``rl_task_env_cfg.py`` to ``rl_env_cfg.py``.
* Renamed ``OIGEEnv`` to :class:`isaaclab.envs.DirectRLEnv`.
* Renamed ``oige_env.py`` to ``direct_rl_env.py``.
* Renamed ``RLTaskEnvWindow`` to :class:`isaaclab.envs.ui.ManagerBasedRLEnvWindow`.
* Renamed ``rl_task_env_window.py`` to ``manager_based_rl_env_window.py``.
* Renamed all references of ``BaseEnv``, ``BaseEnvCfg``, ``RLTaskEnv``, ``RLTaskEnvCfg``,  ``OIGEEnv``, and ``RLTaskEnvWindow``.

Added
^^^^^

* Added direct workflow base class :class:`isaaclab.envs.DirectRLEnv`.


0.16.4 (2024-05-06)
~~~~~~~~~~~~~~~~~~~~

Changed
^^^^^^^

* Added :class:`isaaclab.sensors.TiledCamera` to support tiled rendering with RGB and depth.


0.16.3 (2024-04-26)
~~~~~~~~~~~~~~~~~~~

Fixed
^^^^^

* Fixed parsing of filter prim path expressions in the :class:`isaaclab.sensors.ContactSensor` class.
  Earlier, the filter prim paths given to the physics view was not being parsed since they were specified as
  regex expressions instead of glob expressions.


0.16.2 (2024-04-25)
~~~~~~~~~~~~~~~~~~~~

Changed
^^^^^^^

* Simplified the installation procedure, isaaclab -e is no longer needed
* Updated torch dependency to 2.2.2


0.16.1 (2024-04-20)
~~~~~~~~~~~~~~~~~~~

Added
^^^^^

* Added attribute :attr:`isaaclab.sim.ArticulationRootPropertiesCfg.fix_root_link` to fix the root link
  of an articulation to the world frame.


0.16.0 (2024-04-16)
~~~~~~~~~~~~~~~~~~~

Added
^^^^^

* Added the function :meth:`isaaclab.utils.math.quat_unique` to standardize quaternion representations,
  i.e. always have a non-negative real part.
* Added events terms for randomizing mass by scale, simulation joint properties (stiffness, damping, armature,
  and friction)

Fixed
^^^^^

* Added clamping of joint positions and velocities in event terms for resetting joints. The simulation does not
  throw an error if the set values are out of their range. Hence, users are expected to clamp them before setting.
* Fixed :class:`isaaclab.envs.mdp.EMAJointPositionToLimitsActionCfg` to smoothen the actions
  at environment frequency instead of simulation frequency.

* Renamed the following functions in :meth:`isaaclab.envs.mdp` to avoid confusions:

  * Observation: :meth:`joint_pos_norm` -> :meth:`joint_pos_limit_normalized`
  * Action: :class:`ExponentialMovingAverageJointPositionAction` -> :class:`EMAJointPositionToLimitsAction`
  * Termination: :meth:`base_height` -> :meth:`root_height_below_minimum`
  * Termination: :meth:`joint_pos_limit` -> :meth:`joint_pos_out_of_limit`
  * Termination: :meth:`joint_pos_manual_limit` -> :meth:`joint_pos_out_of_manual_limit`
  * Termination: :meth:`joint_vel_limit` -> :meth:`joint_vel_out_of_limit`
  * Termination: :meth:`joint_vel_manual_limit` -> :meth:`joint_vel_out_of_manual_limit`
  * Termination: :meth:`joint_torque_limit` -> :meth:`joint_effort_out_of_limit`

Deprecated
^^^^^^^^^^

* Deprecated the function :meth:`isaaclab.envs.mdp.add_body_mass` in favor of
  :meth:`isaaclab.envs.mdp.randomize_rigid_body_mass`. This supports randomizing the mass based on different
  operations (add, scale, or set) and sampling distributions.


0.15.13 (2024-04-16)
~~~~~~~~~~~~~~~~~~~~

Changed
^^^^^^^

* Improved startup performance by enabling rendering-based extensions only when necessary and caching of nucleus directory.
* Renamed the flag ``OFFSCREEN_RENDER`` or ``--offscreen_render`` to ``ENABLE_CAMERAS`` or ``--enable_cameras`` respectively.


0.15.12 (2024-04-16)
~~~~~~~~~~~~~~~~~~~~

Changed
^^^^^^^

* Replaced calls to the ``check_file_path`` function in the :mod:`isaaclab.sim.spawners.from_files`
  with the USD stage resolve identifier function. This helps speed up the loading of assets from file paths
  by avoiding Nucleus server calls.


0.15.11 (2024-04-15)
~~~~~~~~~~~~~~~~~~~~

Added
^^^^^

* Added the :meth:`isaaclab.sim.SimulationContext.has_rtx_sensors` method to check if any
  RTX-related sensors such as cameras have been created in the simulation. This is useful to determine
  if simulation requires RTX rendering during step or not.

Fixed
^^^^^

* Fixed the rendering of RTX-related sensors such as cameras inside the :class:`isaaclab.envs.RLTaskEnv` class.
  Earlier the rendering did not happen inside the step function, which caused the sensor data to be empty.


0.15.10 (2024-04-11)
~~~~~~~~~~~~~~~~~~~~

Fixed
^^^^^

* Fixed sharing of the same memory address between returned tensors from observation terms
  in the :class:`isaaclab.managers.ObservationManager` class. Earlier, the returned
  tensors could map to the same memory address, causing issues when the tensors were modified
  during scaling, clipping or other operations.


0.15.9 (2024-04-04)
~~~~~~~~~~~~~~~~~~~

Fixed
^^^^^

* Fixed assignment of individual termination terms inside the :class:`isaaclab.managers.TerminationManager`
  class. Earlier, the terms were being assigned their values through an OR operation which resulted in incorrect
  values. This regression was introduced in version 0.15.1.


0.15.8 (2024-04-02)
~~~~~~~~~~~~~~~~~~~

Added
^^^^^

* Added option to define ordering of points for the mesh-grid generation in the
  :func:`isaaclab.sensors.ray_caster.patterns.grid_pattern`. This parameter defaults to 'xy'
  for backward compatibility.


0.15.7 (2024-03-28)
~~~~~~~~~~~~~~~~~~~

Added
^^^^^

* Adds option to return indices/data in the specified query keys order in
  :class:`isaaclab.managers.SceneEntityCfg` class, and the respective
  :func:`isaaclab.utils.string.resolve_matching_names_values` and
  :func:`isaaclab.utils.string.resolve_matching_names` functions.


0.15.6 (2024-03-28)
~~~~~~~~~~~~~~~~~~~

Added
^^^^^

* Extended the :class:`isaaclab.app.AppLauncher` class to support the loading of experience files
  from the command line. This allows users to load a specific experience file when running the application
  (such as for multi-camera rendering or headless mode).

Changed
^^^^^^^

* Changed default loading of experience files in the :class:`isaaclab.app.AppLauncher` class from the ones
  provided by Isaac Sim to the ones provided in Isaac Lab's ``apps`` directory.


0.15.5 (2024-03-23)
~~~~~~~~~~~~~~~~~~~

Fixed
^^^^^

* Fixed the env origins in :meth:`_compute_env_origins_grid` of :class:`isaaclab.terrain.TerrainImporter`
  to match that obtained from the Isaac Sim :class:`isaacsim.core.cloner.GridCloner` class.

Added
^^^^^

* Added unit test to ensure consistency between environment origins generated by IsaacSim's Grid Cloner and those
  produced by the TerrainImporter.


0.15.4 (2024-03-22)
~~~~~~~~~~~~~~~~~~~

Fixed
^^^^^

* Fixed the :class:`isaaclab.envs.mdp.actions.NonHolonomicActionCfg` class to use
  the correct variable when applying actions.


0.15.3 (2024-03-21)
~~~~~~~~~~~~~~~~~~~

Added
^^^^^

* Added unit test to check that :class:`isaaclab.scene.InteractiveScene` entity data is not shared between separate instances.

Fixed
^^^^^

* Moved class variables in :class:`isaaclab.scene.InteractiveScene` to correctly  be assigned as
  instance variables.
* Removed custom ``__del__`` magic method from :class:`isaaclab.scene.InteractiveScene`.


0.15.2 (2024-03-21)
~~~~~~~~~~~~~~~~~~~

Fixed
^^^^^

* Added resolving of relative paths for the main asset USD file when using the
  :class:`isaaclab.sim.converters.UrdfConverter` class. This is to ensure that the material paths are
  resolved correctly when the main asset file is moved to a different location.


0.15.1 (2024-03-19)
~~~~~~~~~~~~~~~~~~~

Fixed
^^^^^

* Fixed the imitation learning workflow example script, updating Isaac Lab and Robomimic API calls.
* Removed the resetting of :attr:`_term_dones` in the :meth:`isaaclab.managers.TerminationManager.reset`.
  Previously, the environment cleared out all the terms. However, it impaired reading the specific term's values externally.


0.15.0 (2024-03-17)
~~~~~~~~~~~~~~~~~~~

Deprecated
^^^^^^^^^^

* Renamed :class:`isaaclab.managers.RandomizationManager` to :class:`isaaclab.managers.EventManager`
  class for clarification as the manager takes care of events such as reset in addition to pure randomizations.
* Renamed :class:`isaaclab.managers.RandomizationTermCfg` to :class:`isaaclab.managers.EventTermCfg`
  for consistency with the class name change.


0.14.1 (2024-03-16)
~~~~~~~~~~~~~~~~~~~

Added
^^^^^

* Added simulation schemas for joint drive and fixed tendons. These can be configured for assets imported
  from file formats.
* Added logging of tendon properties to the articulation class (if they are present in the USD prim).


0.14.0 (2024-03-15)
~~~~~~~~~~~~~~~~~~~

Fixed
^^^^^

* Fixed the ordering of body names used in the :class:`isaaclab.assets.Articulation` class. Earlier,
  the body names were not following the same ordering as the bodies in the articulation. This led
  to issues when using the body names to access data related to the links from the articulation view
  (such as Jacobians, mass matrices, etc.).

Removed
^^^^^^^

* Removed the attribute :attr:`body_physx_view` from the :class:`isaaclab.assets.RigidObject`
  and :class:`isaaclab.assets.Articulation` classes. These were causing confusions when used
  with articulation view since the body names were not following the same ordering.


0.13.1 (2024-03-14)
~~~~~~~~~~~~~~~~~~~

Removed
^^^^^^^

* Removed the :mod:`isaaclab.compat` module. This module was used to provide compatibility
  with older versions of Isaac Sim. It is no longer needed since we have most of the functionality
  absorbed into the main classes.


0.13.0 (2024-03-12)
~~~~~~~~~~~~~~~~~~~

Added
^^^^^

* Added support for the following data types inside the :class:`isaaclab.sensors.Camera` class:
  ``instance_segmentation_fast`` and ``instance_id_segmentation_fast``. These are GPU-supported annotations
  and are faster than the regular annotations.

Fixed
^^^^^

* Fixed handling of semantic filtering inside the :class:`isaaclab.sensors.Camera` class. Earlier,
  the annotator was given ``semanticTypes`` as an argument. However, with Isaac Sim 2023.1, the annotator
  does not accept this argument. Instead the mapping needs to be set to the synthetic data interface directly.
* Fixed the return shape of colored images for segmentation data types inside the
  :class:`isaaclab.sensors.Camera` class. Earlier, the images were always returned as ``int32``. Now,
  they are casted to ``uint8`` 4-channel array before returning if colorization is enabled for the annotation type.

Removed
^^^^^^^

* Dropped support for ``instance_segmentation`` and ``instance_id_segmentation`` annotations in the
  :class:`isaaclab.sensors.Camera` class. Their "fast" counterparts should be used instead.
* Renamed the argument :attr:`isaaclab.sensors.CameraCfg.semantic_types` to
  :attr:`isaaclab.sensors.CameraCfg.semantic_filter`. This is more aligned with Replicator's terminology
  for semantic filter predicates.
* Replaced the argument :attr:`isaaclab.sensors.CameraCfg.colorize` with separate colorized
  arguments for each annotation type (:attr:`~isaaclab.sensors.CameraCfg.colorize_instance_segmentation`,
  :attr:`~isaaclab.sensors.CameraCfg.colorize_instance_id_segmentation`, and
  :attr:`~isaaclab.sensors.CameraCfg.colorize_semantic_segmentation`).


0.12.4 (2024-03-11)
~~~~~~~~~~~~~~~~~~~

Fixed
^^^^^


* Adapted randomization terms to deal with ``slice`` for the body indices. Earlier, the terms were not
  able to handle the slice object and were throwing an error.
* Added ``slice`` type-hinting to all body and joint related methods in the rigid body and articulation
  classes. This is to make it clear that the methods can handle both list of indices and slices.


0.12.3 (2024-03-11)
~~~~~~~~~~~~~~~~~~~

Fixed
^^^^^

* Added signal handler to the :class:`isaaclab.app.AppLauncher` class to catch the ``SIGINT`` signal
  and close the application gracefully. This is to prevent the application from crashing when the user
  presses ``Ctrl+C`` to close the application.


0.12.2 (2024-03-10)
~~~~~~~~~~~~~~~~~~~

Added
^^^^^

* Added observation terms for states of a rigid object in world frame.
* Added randomization terms to set root state with randomized orientation and joint state within user-specified limits.
* Added reward term for penalizing specific termination terms.

Fixed
^^^^^

* Improved sampling of states inside randomization terms. Earlier, the code did multiple torch calls
  for sampling different components of the vector. Now, it uses a single call to sample the entire vector.


0.12.1 (2024-03-09)
~~~~~~~~~~~~~~~~~~~

Added
^^^^^

* Added an option to the last actions observation term to get a specific term by name from the action manager.
  If None, the behavior remains the same as before (the entire action is returned).


0.12.0 (2024-03-08)
~~~~~~~~~~~~~~~~~~~

Added
^^^^^

* Added functionality to sample flat patches on a generated terrain. This can be configured using
  :attr:`isaaclab.terrains.SubTerrainBaseCfg.flat_patch_sampling` attribute.
* Added a randomization function for setting terrain-aware root state. Through this, an asset can be
  reset to a randomly sampled flat patches.

Fixed
^^^^^

* Separated normal and terrain-base position commands. The terrain based commands rely on the
  terrain to sample flat patches for setting the target position.
* Fixed command resample termination function.

Changed
^^^^^^^

* Added the attribute :attr:`isaaclab.envs.mdp.commands.UniformVelocityCommandCfg.heading_control_stiffness`
  to control the stiffness of the heading control term in the velocity command term. Earlier, this was
  hard-coded to 0.5 inside the term.

Removed
^^^^^^^

* Removed the function :meth:`sample_new_targets` in the terrain importer. Instead the attribute
  :attr:`isaaclab.terrains.TerrainImporter.flat_patches` should be used to sample new targets.


0.11.3 (2024-03-04)
~~~~~~~~~~~~~~~~~~~

Fixed
^^^^^

* Corrects the functions :func:`isaaclab.utils.math.axis_angle_from_quat` and :func:`isaaclab.utils.math.quat_error_magnitude`
  to accept tensors of the form (..., 4) instead of (N, 4). This brings us in line with our documentation and also upgrades one of our functions
  to handle higher dimensions.


0.11.2 (2024-03-04)
~~~~~~~~~~~~~~~~~~~

Added
^^^^^

* Added checks for default joint position and joint velocity in the articulation class. This is to prevent
  users from configuring values for these quantities that might be outside the valid range from the simulation.


0.11.1 (2024-02-29)
~~~~~~~~~~~~~~~~~~~

Added
^^^^^

* Replaced the default values for ``joint_ids`` and ``body_ids`` from ``None`` to ``slice(None)``
  in the :class:`isaaclab.managers.SceneEntityCfg`.
* Adapted rewards and observations terms so that the users can query a subset of joints and bodies.


0.11.0 (2024-02-27)
~~~~~~~~~~~~~~~~~~~

Removed
^^^^^^^

* Dropped support for Isaac Sim<=2022.2. As part of this, removed the components of :class:`isaaclab.app.AppLauncher`
  which handled ROS extension loading. We no longer need them in Isaac Sim>=2023.1 to control the load order to avoid crashes.
* Upgraded Dockerfile to use ISAACSIM_VERSION=2023.1.1 by default.


0.10.28 (2024-02-29)
~~~~~~~~~~~~~~~~~~~~

Added
^^^^^

* Implemented relative and moving average joint position action terms. These allow the user to specify
  the target joint positions as relative to the current joint positions or as a moving average of the
  joint positions over a window of time.


0.10.27 (2024-02-28)
~~~~~~~~~~~~~~~~~~~~

Added
^^^^^

* Added UI feature to start and stop animation recording in the stage when running an environment.
  To enable this feature, please pass the argument ``--disable_fabric`` to the environment script to allow
  USD read/write operations. Be aware that this will slow down the simulation.


0.10.26 (2024-02-26)
~~~~~~~~~~~~~~~~~~~~

Added
^^^^^

* Added a viewport camera controller class to the :class:`isaaclab.envs.BaseEnv`. This is useful
  for applications where the user wants to render the viewport from different perspectives even when the
  simulation is running in headless mode.


0.10.25 (2024-02-26)
~~~~~~~~~~~~~~~~~~~~

Fixed
^^^^^

* Ensures that all path arguments in :mod:`isaaclab.sim.utils` are cast to ``str``. Previously,
  we had handled path types as strings without casting.


0.10.24 (2024-02-26)
~~~~~~~~~~~~~~~~~~~~

Added
^^^^^

* Added tracking of contact time in the :class:`isaaclab.sensors.ContactSensor` class. Previously,
  only the air time was being tracked.
* Added contact force threshold, :attr:`isaaclab.sensors.ContactSensorCfg.force_threshold`, to detect
  when the contact sensor is in contact. Previously, this was set to hard-coded 1.0 in the sensor class.


0.10.23 (2024-02-21)
~~~~~~~~~~~~~~~~~~~~

Fixed
^^^^^

* Fixes the order of size arguments in :meth:`isaaclab.terrains.height_field.random_uniform_terrain`. Previously, the function
  would crash if the size along x and y were not the same.


0.10.22 (2024-02-14)
~~~~~~~~~~~~~~~~~~~~

Fixed
^^^^^

* Fixed "divide by zero" bug in :class:`~isaaclab.sim.SimulationContext` when setting gravity vector.
  Now, it is correctly disabled when the gravity vector is set to zero.


0.10.21 (2024-02-12)
~~~~~~~~~~~~~~~~~~~~

Fixed
^^^^^

* Fixed the printing of articulation joint information when the articulation has only one joint.
  Earlier, the function was performing a squeeze operation on the tensor, which caused an error when
  trying to index the tensor of shape (1,).


0.10.20 (2024-02-12)
~~~~~~~~~~~~~~~~~~~~

Added
^^^^^

* Adds :attr:`isaaclab.sim.PhysxCfg.enable_enhanced_determinism` to enable improved
  determinism from PhysX. Please note this comes at the expense of performance.


0.10.19 (2024-02-08)
~~~~~~~~~~~~~~~~~~~~

Fixed
^^^^^

* Fixed environment closing so that articulations, objects, and sensors are cleared properly.


0.10.18 (2024-02-05)
~~~~~~~~~~~~~~~~~~~~

Fixed
^^^^^

* Pinned :mod:`torch` version to 2.0.1 in the setup.py to keep parity version of :mod:`torch` supplied by
  Isaac 2023.1.1, and prevent version incompatibility between :mod:`torch` ==2.2 and
  :mod:`typing-extensions` ==3.7.4.3


0.10.17 (2024-02-02)
~~~~~~~~~~~~~~~~~~~~

Fixed
^^^^^^

* Fixed carb setting ``/app/livestream/enabled`` to be set as False unless live-streaming is specified
  by :class:`isaaclab.app.AppLauncher` settings. This fixes the logic of :meth:`SimulationContext.render`,
  which depended on the config in previous versions of Isaac defaulting to false for this setting.


0.10.16 (2024-01-29)
~~~~~~~~~~~~~~~~~~~~

Added
^^^^^^

* Added an offset parameter to the height scan observation term. This allows the user to specify the
  height offset of the scan from the tracked body. Previously it was hard-coded to be 0.5.


0.10.15 (2024-01-29)
~~~~~~~~~~~~~~~~~~~~

Fixed
^^^^^

* Fixed joint torque computation for implicit actuators. Earlier, the torque was always zero for implicit
  actuators. Now, it is computed approximately by applying the PD law.


0.10.14 (2024-01-22)
~~~~~~~~~~~~~~~~~~~~

Fixed
^^^^^

* Fixed the tensor shape of :attr:`isaaclab.sensors.ContactSensorData.force_matrix_w`. Earlier, the reshaping
  led to a mismatch with the data obtained from PhysX.


0.10.13 (2024-01-15)
~~~~~~~~~~~~~~~~~~~~

Fixed
^^^^^

* Fixed running of environments with a single instance even if the :attr:`replicate_physics`` flag is set to True.


0.10.12 (2024-01-10)
~~~~~~~~~~~~~~~~~~~~

Fixed
^^^^^

* Fixed indexing of source and target frames in the :class:`isaaclab.sensors.FrameTransformer` class.
  Earlier, it always assumed that the source frame body is at index 0. Now, it uses the body index of the
  source frame to compute the transformation.

Deprecated
^^^^^^^^^^

* Renamed quantities in the :class:`isaaclab.sensors.FrameTransformerData` class to be more
  consistent with the terminology used in the asset classes. The following quantities are deprecated:

  * ``target_rot_w`` -> ``target_quat_w``
  * ``source_rot_w`` -> ``source_quat_w``
  * ``target_rot_source`` -> ``target_quat_source``


0.10.11 (2024-01-08)
~~~~~~~~~~~~~~~~~~~~

Fixed
^^^^^

* Fixed attribute error raised when calling the :class:`isaaclab.envs.mdp.TerrainBasedPositionCommand`
  command term.
* Added a dummy function in :class:`isaaclab.terrain.TerrainImporter` that returns environment
  origins as terrain-aware sampled targets. This function should be implemented by child classes based on
  the terrain type.


0.10.10 (2023-12-21)
~~~~~~~~~~~~~~~~~~~~

Fixed
^^^^^

* Fixed reliance on non-existent ``Viewport`` in :class:`isaaclab.sim.SimulationContext` when loading livestreaming
  by ensuring that the extension ``omni.kit.viewport.window`` is enabled in :class:`isaaclab.app.AppLauncher` when
  livestreaming is enabled


0.10.9 (2023-12-21)
~~~~~~~~~~~~~~~~~~~

Fixed
^^^^^

* Fixed invalidation of physics views inside the asset and sensor classes. Earlier, they were left initialized
  even when the simulation was stopped. This caused issues when closing the application.


0.10.8 (2023-12-20)
~~~~~~~~~~~~~~~~~~~

Fixed
^^^^^

* Fixed the :class:`isaaclab.envs.mdp.actions.DifferentialInverseKinematicsAction` class
  to account for the offset pose of the end-effector.


0.10.7 (2023-12-19)
~~~~~~~~~~~~~~~~~~~

Fixed
^^^^^

* Added a check to ray-cast and camera sensor classes to ensure that the sensor prim path does not
  have a regex expression at its leaf. For instance, ``/World/Robot/camera_.*`` is not supported
  for these sensor types. This behavior needs to be fixed in the future.


0.10.6 (2023-12-19)
~~~~~~~~~~~~~~~~~~~

Added
^^^^^

* Added support for using articulations as visualization markers. This disables all physics APIs from
  the articulation and allows the user to use it as a visualization marker. It is useful for creating
  visualization markers for the end-effectors or base of the robot.

Fixed
^^^^^

* Fixed hiding of debug markers from secondary images when using the
  :class:`isaaclab.markers.VisualizationMarkers` class. Earlier, the properties were applied on
  the XForm prim instead of the Mesh prim.


0.10.5 (2023-12-18)
~~~~~~~~~~~~~~~~~~~

Fixed
^^^^^

* Fixed test ``check_base_env_anymal_locomotion.py``, which
  previously called :func:`torch.jit.load` with the path to a policy (which would work
  for a local file), rather than calling
  :func:`isaaclab.utils.assets.read_file` on the path to get the file itself.


0.10.4 (2023-12-14)
~~~~~~~~~~~~~~~~~~~

Fixed
^^^^^

* Fixed potentially breaking import of omni.kit.widget.toolbar by ensuring that
  if live-stream is enabled, then the :mod:`omni.kit.widget.toolbar`
  extension is loaded.

0.10.3 (2023-12-12)
~~~~~~~~~~~~~~~~~~~

Added
^^^^^

* Added the attribute :attr:`isaaclab.actuators.ActuatorNetMLPCfg.input_order`
  to specify the order of the input tensors to the MLP network.

Fixed
^^^^^

* Fixed computation of metrics for the velocity command term. Earlier, the norm was being computed
  over the entire batch instead of the last dimension.
* Fixed the clipping inside the :class:`isaaclab.actuators.DCMotor` class. Earlier, it was
  not able to handle the case when configured saturation limit was set to None.


0.10.2 (2023-12-12)
~~~~~~~~~~~~~~~~~~~

Fixed
^^^^^

* Added a check in the simulation stop callback in the :class:`isaaclab.sim.SimulationContext` class
  to not render when an exception is raised. The while loop in the callback was preventing the application
  from closing when an exception was raised.


0.10.1 (2023-12-06)
~~~~~~~~~~~~~~~~~~~

Added
^^^^^

* Added command manager class with terms defined by :class:`isaaclab.managers.CommandTerm`. This
  allow for multiple types of command generators to be used in the same environment.


0.10.0 (2023-12-04)
~~~~~~~~~~~~~~~~~~~

Changed
^^^^^^^

* Modified the sensor and asset base classes to use the underlying PhysX views instead of Isaac Sim views.
  Using Isaac Sim classes led to a very high load time (of the order of minutes) when using a scene with
  many assets. This is because Isaac Sim supports USD paths which are slow and not required.

Added
^^^^^

* Added faster implementation of USD stage traversal methods inside the :class:`isaaclab.sim.utils` module.
* Added properties :attr:`isaaclab.assets.AssetBase.num_instances` and
  :attr:`isaaclab.sensor.SensorBase.num_instances` to obtain the number of instances of the asset
  or sensor in the simulation respectively.

Removed
^^^^^^^

* Removed dependencies on Isaac Sim view classes. It is no longer possible to use :attr:`root_view` and
  :attr:`body_view`. Instead use :attr:`root_physx_view` and :attr:`body_physx_view` to access the underlying
  PhysX views.


0.9.55 (2023-12-03)
~~~~~~~~~~~~~~~~~~~

Fixed
^^^^^

* Fixed the Nucleus directory path in the :attr:`isaaclab.utils.assets.NVIDIA_NUCLEUS_DIR`.
  Earlier, it was referring to the ``NVIDIA/Assets`` directory instead of ``NVIDIA``.


0.9.54 (2023-11-29)
~~~~~~~~~~~~~~~~~~~

Fixed
^^^^^

* Fixed pose computation in the :class:`isaaclab.sensors.Camera` class to obtain them from XFormPrimView
  instead of using ``UsdGeomCamera.ComputeLocalToWorldTransform`` method. The latter is not updated correctly
  during GPU simulation.
* Fixed initialization of the annotator info in the class :class:`isaaclab.sensors.Camera`. Previously
  all dicts had the same memory address which caused all annotators to have the same info.
* Fixed the conversion of ``uint32`` warp arrays inside the :meth:`isaaclab.utils.array.convert_to_torch`
  method. PyTorch does not support this type, so it is converted to ``int32`` before converting to PyTorch tensor.
* Added render call inside :meth:`isaaclab.sim.SimulationContext.reset` to initialize Replicator
  buffers when the simulation is reset.


0.9.53 (2023-11-29)
~~~~~~~~~~~~~~~~~~~

Changed
^^^^^^^

* Changed the behavior of passing :obj:`None` to the :class:`isaaclab.actuators.ActuatorBaseCfg`
  class. Earlier, they were resolved to fixed default values. Now, they imply that the values are loaded
  from the USD joint drive configuration.

Added
^^^^^

* Added setting of joint armature and friction quantities to the articulation class.


0.9.52 (2023-11-29)
~~~~~~~~~~~~~~~~~~~

Changed
^^^^^^^

* Changed the warning print in :meth:`isaaclab.sim.utils.apply_nested` method
  to be more descriptive. Earlier, it was printing a warning for every instanced prim.
  Now, it only prints a warning if it could not apply the attribute to any of the prims.

Added
^^^^^

* Added the method :meth:`isaaclab.utils.assets.retrieve_file_path` to
  obtain the absolute path of a file on the Nucleus server or locally.

Fixed
^^^^^

* Fixed hiding of STOP button in the :class:`AppLauncher` class when running the
  simulation in headless mode.
* Fixed a bug with :meth:`isaaclab.sim.utils.clone` failing when the input prim path
  had no parent (example: "/Table").


0.9.51 (2023-11-29)
~~~~~~~~~~~~~~~~~~~

Changed
^^^^^^^

* Changed the :meth:`isaaclab.sensor.SensorBase.update` method to always recompute the buffers if
  the sensor is in visualization mode.

Added
^^^^^

* Added available entities to the error message when accessing a non-existent entity in the
  :class:`InteractiveScene` class.
* Added a warning message when the user tries to reference an invalid prim in the :class:`FrameTransformer` sensor.


0.9.50 (2023-11-28)
~~~~~~~~~~~~~~~~~~~

Added
^^^^^

* Hid the ``STOP`` button in the UI when running standalone Python scripts. This is to prevent
  users from accidentally clicking the button and stopping the simulation. They should only be able to
  play and pause the simulation from the UI.

Removed
^^^^^^^

* Removed :attr:`isaaclab.sim.SimulationCfg.shutdown_app_on_stop`. The simulation is always rendering
  if it is stopped from the UI. The user needs to close the window or press ``Ctrl+C`` to close the simulation.


0.9.49 (2023-11-27)
~~~~~~~~~~~~~~~~~~~

Added
^^^^^

* Added an interface class, :class:`isaaclab.managers.ManagerTermBase`, to serve as the parent class
  for term implementations that are functional classes.
* Adapted all managers to support terms that are classes and not just functions clearer. This allows the user to
  create more complex terms that require additional state information.


0.9.48 (2023-11-24)
~~~~~~~~~~~~~~~~~~~

Fixed
^^^^^

* Fixed initialization of drift in the :class:`isaaclab.sensors.RayCasterCamera` class.


0.9.47 (2023-11-24)
~~~~~~~~~~~~~~~~~~~

Fixed
^^^^^

* Automated identification of the root prim in the :class:`isaaclab.assets.RigidObject` and
  :class:`isaaclab.assets.Articulation` classes. Earlier, the root prim was hard-coded to
  the spawn prim path. Now, the class searches for the root prim under the spawn prim path.


0.9.46 (2023-11-24)
~~~~~~~~~~~~~~~~~~~

Fixed
^^^^^

* Fixed a critical issue in the asset classes with writing states into physics handles.
  Earlier, the states were written over all the indices instead of the indices of the
  asset that were being updated. This caused the physics handles to refresh the states
  of all the assets in the scene, which is not desirable.


0.9.45 (2023-11-24)
~~~~~~~~~~~~~~~~~~~

Added
^^^^^

* Added :class:`isaaclab.command_generators.UniformPoseCommandGenerator` to generate
  poses in the asset's root frame by uniformly sampling from a given range.


0.9.44 (2023-11-16)
~~~~~~~~~~~~~~~~~~~

Added
^^^^^

* Added methods :meth:`reset` and :meth:`step` to the :class:`isaaclab.envs.BaseEnv`. This unifies
  the environment interface for simple standalone applications with the class.


0.9.43 (2023-11-16)
~~~~~~~~~~~~~~~~~~~

Fixed
^^^^^

* Replaced subscription of physics play and stop events in the :class:`isaaclab.assets.AssetBase` and
  :class:`isaaclab.sensors.SensorBase` classes with subscription to time-line play and stop events.
  This is to prevent issues in cases where physics first needs to perform mesh cooking and handles are not
  available immediately. For instance, with deformable meshes.


0.9.42 (2023-11-16)
~~~~~~~~~~~~~~~~~~~

Fixed
^^^^^

* Fixed setting of damping values from the configuration for :class:`ActuatorBase` class. Earlier,
  the stiffness values were being set into damping when a dictionary configuration was passed to the
  actuator model.
* Added dealing with :class:`int` and :class:`float` values in the configurations of :class:`ActuatorBase`.
  Earlier, a type-error was thrown when integer values were passed to the actuator model.


0.9.41 (2023-11-16)
~~~~~~~~~~~~~~~~~~~

Fixed
^^^^^

* Fixed the naming and shaping issues in the binary joint action term.


0.9.40 (2023-11-09)
~~~~~~~~~~~~~~~~~~~

Fixed
^^^^^

* Simplified the manual initialization of Isaac Sim :class:`ArticulationView` class. Earlier, we basically
  copied the code from the Isaac Sim source code. Now, we just call their initialize method.

Changed
^^^^^^^

* Changed the name of attribute :attr:`default_root_state_w` to :attr:`default_root_state`. The latter is
  more correct since the data is actually in the local environment frame and not the simulation world frame.


0.9.39 (2023-11-08)
~~~~~~~~~~~~~~~~~~~

Fixed
^^^^^

* Changed the reference of private ``_body_view`` variable inside the :class:`RigidObject` class
  to the public ``body_view`` property. For a rigid object, the private variable is not defined.


0.9.38 (2023-11-07)
~~~~~~~~~~~~~~~~~~~

Changed
^^^^^^^

* Upgraded the :class:`isaaclab.envs.RLTaskEnv` class to support Gym 0.29.0 environment definition.

Added
^^^^^

* Added computation of ``time_outs`` and ``terminated`` signals inside the termination manager. These follow the
  definition mentioned in `Gym 0.29.0 <https://gymnasium.farama.org/tutorials/gymnasium_basics/handling_time_limits/>`_.
* Added proper handling of observation and action spaces in the :class:`isaaclab.envs.RLTaskEnv` class.
  These now follow closely to how Gym VecEnv handles the spaces.


0.9.37 (2023-11-06)
~~~~~~~~~~~~~~~~~~~

Fixed
^^^^^

* Fixed broken visualization in :mod:`isaaclab.sensors.FrameTramsformer` class by overwriting the
  correct ``_debug_vis_callback`` function.
* Moved the visualization marker configurations of sensors to their respective sensor configuration classes.
  This allows users to set these configurations from the configuration object itself.


0.9.36 (2023-11-03)
~~~~~~~~~~~~~~~~~~~

Fixed
^^^^^

* Added explicit deleting of different managers in the :class:`isaaclab.envs.BaseEnv` and
  :class:`isaaclab.envs.RLTaskEnv` classes. This is required since deleting the managers
  is order-sensitive (many managers need to be deleted before the scene is deleted).


0.9.35 (2023-11-02)
~~~~~~~~~~~~~~~~~~~

Fixed
^^^^^

* Fixed the error: ``'str' object has no attribute '__module__'`` introduced by adding the future import inside the
  :mod:`isaaclab.utils.warp.kernels` module. Warp language does not support the ``__future__`` imports.


0.9.34 (2023-11-02)
~~~~~~~~~~~~~~~~~~~

Fixed
^^^^^

* Added missing import of ``from __future__ import annotations`` in the :mod:`isaaclab.utils.warp`
  module. This is needed to have a consistent behavior across Python versions.


0.9.33 (2023-11-02)
~~~~~~~~~~~~~~~~~~~

Fixed
^^^^^

* Fixed the :class:`isaaclab.command_generators.NullCommandGenerator` class. Earlier,
  it was having a runtime error due to infinity in the resampling time range. Now, the class just
  overrides the parent methods to perform no operations.


0.9.32 (2023-11-02)
~~~~~~~~~~~~~~~~~~~

Changed
^^^^^^^

* Renamed the :class:`isaaclab.envs.RLEnv` class to :class:`isaaclab.envs.RLTaskEnv` to
  avoid confusions in terminologies between environments and tasks.


0.9.31 (2023-11-02)
~~~~~~~~~~~~~~~~~~~

Added
^^^^^

* Added the :class:`isaaclab.sensors.RayCasterCamera` class, as a ray-casting based camera for
  "distance_to_camera", "distance_to_image_plane" and "normals" annotations. It has the same interface and
  functionalities as the USD Camera while it is on average 30% faster.


0.9.30 (2023-11-01)
~~~~~~~~~~~~~~~~~~~

Fixed
^^^^^

* Added skipping of None values in the :class:`InteractiveScene` class when creating the scene from configuration
  objects. Earlier, it was throwing an error when the user passed a None value for a scene element.
* Added ``kwargs`` to the :class:`RLEnv` class to allow passing additional arguments from gym registry function.
  This is now needed since the registry function passes args beyond the ones specified in the constructor.


0.9.29 (2023-11-01)
~~~~~~~~~~~~~~~~~~~

Fixed
^^^^^

* Fixed the material path resolution inside the :class:`isaaclab.sim.converters.UrdfConverter` class.
  With Isaac Sim 2023.1, the material paths from the importer are always saved as absolute paths. This caused
  issues when the generated USD file was moved to a different location. The fix now resolves the material paths
  relative to the USD file location.


0.9.28 (2023-11-01)
~~~~~~~~~~~~~~~~~~~

Changed
^^^^^^^

* Changed the way the :func:`isaaclab.sim.spawners.from_files.spawn_ground_plane` function sets the
  height of the ground. Earlier, it was reading the height from the configuration object. Now, it expects the
  desired transformation as inputs to the function. This makes it consistent with the other spawner functions.


0.9.27 (2023-10-31)
~~~~~~~~~~~~~~~~~~~

Changed
^^^^^^^

* Removed the default value of the argument ``camel_case`` in setters of USD attributes. This is to avoid
  confusion with the naming of the attributes in the USD file.

Fixed
^^^^^

* Fixed the selection of material prim in the :class:`isaaclab.sim.spawners.materials.spawn_preview_surface`
  method. Earlier, the created prim was being selected in the viewport which interfered with the selection of
  prims by the user.
* Updated :class:`isaaclab.sim.converters.MeshConverter` to use a different stage than the default stage
  for the conversion. This is to avoid the issue of the stage being closed when the conversion is done.


0.9.26 (2023-10-31)
~~~~~~~~~~~~~~~~~~~

Added
^^^^^

* Added the sensor implementation for :class:`isaaclab.sensors.FrameTransformer` class. Currently,
  it handles obtaining the transformation between two frames in the same articulation.


0.9.25 (2023-10-27)
~~~~~~~~~~~~~~~~~~~

Added
^^^^^

* Added the :mod:`isaaclab.envs.ui` module to put all the UI-related classes in one place. This currently
  implements the :class:`isaaclab.envs.ui.BaseEnvWindow` and :class:`isaaclab.envs.ui.RLEnvWindow`
  classes. Users can inherit from these classes to create their own UI windows.
* Added the attribute :attr:`isaaclab.envs.BaseEnvCfg.ui_window_class_type` to specify the UI window class
  to be used for the environment. This allows the user to specify their own UI window class to be used for the
  environment.


0.9.24 (2023-10-27)
~~~~~~~~~~~~~~~~~~~

Changed
^^^^^^^

* Changed the behavior of setting up debug visualization for assets, sensors and command generators.
  Earlier it was raising an error if debug visualization was not enabled in the configuration object.
  Now it checks whether debug visualization is implemented and only sets up the callback if it is
  implemented.


0.9.23 (2023-10-27)
~~~~~~~~~~~~~~~~~~~

Fixed
^^^^^

* Fixed a typo in the :class:`AssetBase` and :class:`SensorBase` that effected the class destructor.
  Earlier, a tuple was being created in the constructor instead of the actual object.


0.9.22 (2023-10-26)
~~~~~~~~~~~~~~~~~~~

Added
^^^^^

* Added a :class:`isaaclab.command_generators.NullCommandGenerator` class for no command environments.
  This is easier to work with than having checks for :obj:`None` in the command generator.

Fixed
^^^^^

* Moved the randomization manager to the :class:`isaaclab.envs.BaseEnv` class with the default
  settings to reset the scene to the defaults specified in the configurations of assets.
* Moved command generator to the :class:`isaaclab.envs.RlEnv` class to have all task-specification
  related classes in the same place.


0.9.21 (2023-10-26)
~~~~~~~~~~~~~~~~~~~

Fixed
^^^^^

* Decreased the priority of callbacks in asset and sensor base classes. This may help in preventing
  crashes when warm starting the simulation.
* Fixed no rendering mode when running the environment from the GUI. Earlier the function
  :meth:`SimulationContext.set_render_mode` was erroring out.


0.9.20 (2023-10-25)
~~~~~~~~~~~~~~~~~~~

Fixed
^^^^^

* Changed naming in :class:`isaaclab.sim.SimulationContext.RenderMode` to use ``NO_GUI_OR_RENDERING``
  and ``NO_RENDERING`` instead of ``HEADLESS`` for clarity.
* Changed :class:`isaaclab.sim.SimulationContext` to be capable of handling livestreaming and
  offscreen rendering.
* Changed :class:`isaaclab.app.AppLauncher` envvar ``VIEWPORT_RECORD`` to the more descriptive
  ``OFFSCREEN_RENDER``.


0.9.19 (2023-10-25)
~~~~~~~~~~~~~~~~~~~

Added
^^^^^

* Added Gym observation and action spaces for the :class:`isaaclab.envs.RLEnv` class.


0.9.18 (2023-10-23)
~~~~~~~~~~~~~~~~~~~

Added
^^^^^

* Created :class:`isaaclab.sim.converters.asset_converter.AssetConverter` to serve as a base
  class for all asset converters.
* Added :class:`isaaclab.sim.converters.mesh_converter.MeshConverter` to handle loading and conversion
  of mesh files (OBJ, STL and FBX) into USD format.
* Added script ``convert_mesh.py`` to ``source/tools`` to allow users to convert a mesh to USD via command line arguments.

Changed
^^^^^^^

* Renamed the submodule :mod:`isaaclab.sim.loaders` to :mod:`isaaclab.sim.converters` to be more
  general with the functionality of the module.
* Updated ``check_instanceable.py`` script to convert relative paths to absolute paths.


0.9.17 (2023-10-22)
~~~~~~~~~~~~~~~~~~~

Added
^^^^^

* Added setters and getters for term configurations in the :class:`RandomizationManager`, :class:`RewardManager`
  and :class:`TerminationManager` classes. This allows the user to modify the term configurations after the
  manager has been created.
* Added the method :meth:`compute_group` to the :class:`isaaclab.managers.ObservationManager` class to
  compute the observations for only a given group.
* Added the curriculum term for modifying reward weights after certain environment steps.


0.9.16 (2023-10-22)
~~~~~~~~~~~~~~~~~~~

Added
^^^^^

* Added support for keyword arguments for terms in the :class:`isaaclab.managers.ManagerBase`.

Fixed
^^^^^

* Fixed resetting of buffers in the :class:`TerminationManager` class. Earlier, the values were being set
  to ``0.0`` instead of ``False``.


0.9.15 (2023-10-22)
~~~~~~~~~~~~~~~~~~~

Added
^^^^^

* Added base yaw heading and body acceleration into :class:`isaaclab.assets.RigidObjectData` class.
  These quantities are computed inside the :class:`RigidObject` class.

Fixed
^^^^^

* Fixed the :meth:`isaaclab.assets.RigidObject.set_external_force_and_torque` method to correctly
  deal with the body indices.
* Fixed a bug in the :meth:`isaaclab.utils.math.wrap_to_pi` method to prevent self-assignment of
  the input tensor.


0.9.14 (2023-10-21)
~~~~~~~~~~~~~~~~~~~

Added
^^^^^

* Added 2-D drift (i.e. along x and y) to the :class:`isaaclab.sensors.RayCaster` class.
* Added flags to the :class:`isaaclab.sensors.ContactSensorCfg` to optionally obtain the
  sensor origin and air time information. Since these are not required by default, they are
  disabled by default.

Fixed
^^^^^

* Fixed the handling of contact sensor history buffer in the :class:`isaaclab.sensors.ContactSensor` class.
  Earlier, the buffer was not being updated correctly.


0.9.13 (2023-10-20)
~~~~~~~~~~~~~~~~~~~

Fixed
^^^^^

* Fixed the issue with double :obj:`Ellipsis` when indexing tensors with multiple dimensions.
  The fix now uses :obj:`slice(None)` instead of :obj:`Ellipsis` to index the tensors.


0.9.12 (2023-10-18)
~~~~~~~~~~~~~~~~~~~

Fixed
^^^^^

* Fixed bugs in actuator model implementation for actuator nets. Earlier the DC motor clipping was not working.
* Fixed bug in applying actuator model in the :class:`isaaclab.asset.Articulation` class. The new
  implementation caches the outputs from explicit actuator model into the ``joint_pos_*_sim`` buffer to
  avoid feedback loops in the tensor operation.


0.9.11 (2023-10-17)
~~~~~~~~~~~~~~~~~~~

Added
^^^^^

* Added the support for semantic tags into the :class:`isaaclab.sim.spawner.SpawnerCfg` class. This allows
  the user to specify the semantic tags for a prim when spawning it into the scene. It follows the same format as
  Omniverse Replicator.


0.9.10 (2023-10-16)
~~~~~~~~~~~~~~~~~~~

Added
^^^^^

* Added ``--livestream`` and ``--ros`` CLI args to :class:`isaaclab.app.AppLauncher` class.
* Added a static function :meth:`isaaclab.app.AppLauncher.add_app_launcher_args`, which
  appends the arguments needed for :class:`isaaclab.app.AppLauncher` to the argument parser.

Changed
^^^^^^^

* Within :class:`isaaclab.app.AppLauncher`, removed ``REMOTE_DEPLOYMENT`` env-var processing
  in the favor of ``HEADLESS`` and ``LIVESTREAM`` env-vars. These have clearer uses and better parity
  with the CLI args.


0.9.9 (2023-10-12)
~~~~~~~~~~~~~~~~~~

Added
^^^^^

* Added the property :attr:`isaaclab.assets.Articulation.is_fixed_base` to the articulation class to
  check if the base of the articulation is fixed or floating.
* Added the task-space action term corresponding to the differential inverse-kinematics controller.

Fixed
^^^^^

* Simplified the :class:`isaaclab.controllers.DifferentialIKController` to assume that user provides the
  correct end-effector poses and Jacobians. Earlier it was doing internal frame transformations which made the
  code more complicated and error-prone.


0.9.8 (2023-09-30)
~~~~~~~~~~~~~~~~~~

Fixed
^^^^^

* Fixed the boundedness of class objects that register callbacks into the simulator.
  These include devices, :class:`AssetBase`, :class:`SensorBase` and :class:`CommandGenerator`.
  The fix ensures that object gets deleted when the user deletes the object.


0.9.7 (2023-09-26)
~~~~~~~~~~~~~~~~~~

Fixed
^^^^^

* Modified the :class:`isaaclab.markers.VisualizationMarkers` to use the
  :class:`isaaclab.sim.spawner.SpawnerCfg` class instead of their
  own configuration objects. This makes it consistent with the other ways to spawn assets in the scene.

Added
^^^^^

* Added the method :meth:`copy` to configclass to allow copying of configuration objects.


0.9.6 (2023-09-26)
~~~~~~~~~~~~~~~~~~

Fixed
^^^^^

* Changed class-level configuration classes to refer to class types using ``class_type`` attribute instead
  of ``cls`` or ``cls_name``.


0.9.5 (2023-09-25)
~~~~~~~~~~~~~~~~~~

Changed
^^^^^^^

* Added future import of ``annotations`` to have a consistent behavior across Python versions.
* Removed the type-hinting from docstrings to simplify maintenance of the documentation. All type-hints are
  now in the code itself.


0.9.4 (2023-08-29)
~~~~~~~~~~~~~~~~~~

Added
^^^^^

* Added :class:`isaaclab.scene.InteractiveScene`, as the central scene unit that contains all entities
  that are part of the simulation. These include the terrain, sensors, articulations, rigid objects etc.
  The scene groups the common operations of these entities and allows to access them via their unique names.
* Added :mod:`isaaclab.envs` module that contains environment definitions that encapsulate the different
  general (scene, action manager, observation manager) and RL-specific (reward and termination manager) managers.
* Added :class:`isaaclab.managers.SceneEntityCfg` to handle which scene elements are required by the
  manager's terms. This allows the manager to parse useful information from the scene elements, such as the
  joint and body indices, and pass them to the term.
* Added :class:`isaaclab.sim.SimulationContext.RenderMode` to handle different rendering modes based on
  what the user wants to update (viewport, cameras, or UI elements).

Fixed
^^^^^

* Fixed the :class:`isaaclab.command_generators.CommandGeneratorBase` to register a debug visualization
  callback similar to how sensors and robots handle visualization.


0.9.3 (2023-08-23)
~~~~~~~~~~~~~~~~~~

Added
^^^^^

* Enabled the `faulthander <https://docs.python.org/3/library/faulthandler.html>`_ to catch segfaults and print
  the stack trace. This is enabled by default in the :class:`isaaclab.app.AppLauncher` class.

Fixed
^^^^^

* Re-added the :mod:`isaaclab.utils.kit` to the ``compat`` directory and fixed all the references to it.
* Fixed the deletion of Replicator nodes for the :class:`isaaclab.sensors.Camera` class. Earlier, the
  Replicator nodes were not being deleted when the camera was deleted. However, this does not prevent the random
  crashes that happen when the camera is deleted.
* Fixed the :meth:`isaaclab.utils.math.convert_quat` to support both numpy and torch tensors.

Changed
^^^^^^^

* Renamed all the scripts inside the ``test`` directory to follow the convention:

  * ``test_<module_name>.py``: Tests for the module ``<module_name>`` using unittest.
  * ``check_<module_name>``: Check for the module ``<module_name>`` using python main function.


0.9.2 (2023-08-22)
~~~~~~~~~~~~~~~~~~

Added
^^^^^

* Added the ability to color meshes in the :class:`isaaclab.terrain.TerrainGenerator` class. Currently,
  it only supports coloring the mesh randomly (``"random"``), based on the terrain height (``"height"``), and
  no coloring (``"none"``).

Fixed
^^^^^

* Modified the :class:`isaaclab.terrain.TerrainImporter` class to configure visual and physics materials
  based on the configuration object.


0.9.1 (2023-08-18)
~~~~~~~~~~~~~~~~~~

Added
^^^^^

* Introduced three different rotation conventions in the :class:`isaaclab.sensors.Camera` class. These
  conventions are:

  * ``opengl``: the camera is looking down the -Z axis with the +Y axis pointing up
  * ``ros``: the camera is looking down the +Z axis with the +Y axis pointing down
  * ``world``: the camera is looking along the +X axis with the -Z axis pointing down

  These can be used to declare the camera offset in :class:`isaaclab.sensors.CameraCfg.OffsetCfg` class
  and in :meth:`isaaclab.sensors.Camera.set_world_pose` method. Additionally, all conventions are
  saved to :class:`isaaclab.sensors.CameraData` class for easy access.

Changed
^^^^^^^

* Adapted all the sensor classes to follow a structure similar to the :class:`isaaclab.assets.AssetBase`.
  Hence, the spawning and initialization of sensors manually by the users is avoided.
* Removed the :meth:`debug_vis` function since that this functionality is handled by a render callback automatically
  (based on the passed configuration for the :class:`isaaclab.sensors.SensorBaseCfg.debug_vis` flag).


0.9.0 (2023-08-18)
~~~~~~~~~~~~~~~~~~

Added
^^^^^

* Introduces a new set of asset interfaces. These interfaces simplify the spawning of assets into the scene
  and initializing the physics handle by putting that inside post-startup physics callbacks. With this, users
  no longer need to worry about the :meth:`spawn` and :meth:`initialize` calls.
* Added utility methods to :mod:`isaaclab.utils.string` module that resolve regex expressions based
  on passed list of target keys.

Changed
^^^^^^^

* Renamed all references of joints in an articulation from "dof" to "joint". This makes it consistent with the
  terminology used in robotics.

Deprecated
^^^^^^^^^^

* Removed the previous modules for objects and robots. Instead the :class:`Articulation` and :class:`RigidObject`
  should be used.


0.8.12 (2023-08-18)
~~~~~~~~~~~~~~~~~~~

Added
^^^^^

* Added other properties provided by ``PhysicsScene`` to the :class:`isaaclab.sim.SimulationContext`
  class to allow setting CCD, solver iterations, etc.
* Added commonly used functions to the :class:`SimulationContext` class itself to avoid having additional
  imports from Isaac Sim when doing simple tasks such as setting camera view or retrieving the simulation settings.

Fixed
^^^^^

* Switched the notations of default buffer values in :class:`isaaclab.sim.PhysxCfg` from multiplication
  to scientific notation to avoid confusion with the values.


0.8.11 (2023-08-18)
~~~~~~~~~~~~~~~~~~~

Added
^^^^^

* Adds utility functions and configuration objects in the :mod:`isaaclab.sim.spawners`
  to create the following prims in the scene:

  * :mod:`isaaclab.sim.spawners.from_file`: Create a prim from a USD/URDF file.
  * :mod:`isaaclab.sim.spawners.shapes`: Create USDGeom prims for shapes (box, sphere, cylinder, capsule, etc.).
  * :mod:`isaaclab.sim.spawners.materials`: Create a visual or physics material prim.
  * :mod:`isaaclab.sim.spawners.lights`: Create a USDLux prim for different types of lights.
  * :mod:`isaaclab.sim.spawners.sensors`: Create a USD prim for supported sensors.

Changed
^^^^^^^

* Modified the :class:`SimulationContext` class to take the default physics material using the material spawn
  configuration object.


0.8.10 (2023-08-17)
~~~~~~~~~~~~~~~~~~~

Added
^^^^^

* Added methods for defining different physics-based schemas in the :mod:`isaaclab.sim.schemas` module.
  These methods allow creating the schema if it doesn't exist at the specified prim path and modify
  its properties based on the configuration object.


0.8.9 (2023-08-09)
~~~~~~~~~~~~~~~~~~

Changed
^^^^^^^

* Moved the :class:`isaaclab.asset_loader.UrdfLoader` class to the :mod:`isaaclab.sim.loaders`
  module to make it more accessible to the user.


0.8.8 (2023-08-09)
~~~~~~~~~~~~~~~~~~

Added
^^^^^

* Added configuration classes and functions for setting different physics-based schemas in the
  :mod:`isaaclab.sim.schemas` module. These allow modifying properties of the physics solver
  on the asset using configuration objects.


0.8.7 (2023-08-03)
~~~~~~~~~~~~~~~~~~

Fixed
^^^^^

* Added support for `__post_init__ <https://docs.python.org/3/library/dataclasses.html#post-init-processing>`_ in
  the :class:`isaaclab.utils.configclass` decorator.


0.8.6 (2023-08-03)
~~~~~~~~~~~~~~~~~~

Added
^^^^^

* Added support for callable classes in the :class:`isaaclab.managers.ManagerBase`.


0.8.5 (2023-08-03)
~~~~~~~~~~~~~~~~~~

Fixed
^^^^^

* Fixed the :class:`isaaclab.markers.Visualizationmarkers` class so that the markers are not visible in camera rendering mode.

Changed
^^^^^^^

* Simplified the creation of the point instancer in the :class:`isaaclab.markers.Visualizationmarkers` class. It now creates a new
  prim at the next available prim path if a prim already exists at the given path.


0.8.4 (2023-08-02)
~~~~~~~~~~~~~~~~~~

Added
^^^^^

* Added the :class:`isaaclab.sim.SimulationContext` class to the :mod:`isaaclab.sim` module.
  This class inherits from the :class:`isaacsim.core.api.simulation_context.SimulationContext` class and adds
  the ability to create a simulation context from a configuration object.


0.8.3 (2023-08-02)
~~~~~~~~~~~~~~~~~~

Changed
^^^^^^^

* Moved the :class:`ActuatorBase` class to the :mod:`isaaclab.actuators.actuator_base` module.
* Renamed the :mod:`isaaclab.actuators.actuator` module to :mod:`isaaclab.actuators.actuator_pd`
  to make it more explicit that it contains the PD actuator models.


0.8.2 (2023-08-02)
~~~~~~~~~~~~~~~~~~

Changed
^^^^^^^

* Cleaned up the :class:`isaaclab.terrain.TerrainImporter` class to take all the parameters from the configuration
  object. This makes it consistent with the other classes in the package.
* Moved the configuration classes for terrain generator and terrain importer into separate files to resolve circular
  dependency issues.


0.8.1 (2023-08-02)
~~~~~~~~~~~~~~~~~~

Fixed
^^^^^

* Added a hack into :class:`isaaclab.app.AppLauncher` class to remove Isaac Lab packages from the path before launching
  the simulation application. This prevents the warning messages that appears when the user launches the ``SimulationApp``.

Added
^^^^^

* Enabled necessary viewport extensions in the :class:`isaaclab.app.AppLauncher` class itself if ``VIEWPORT_ENABLED``
  flag is true.


0.8.0 (2023-07-26)
~~~~~~~~~~~~~~~~~~

Added
^^^^^

* Added the :class:`ActionManager` class to the :mod:`isaaclab.managers` module to handle actions in the
  environment through action terms.
* Added contact force history to the :class:`isaaclab.sensors.ContactSensor` class. The history is stored
  in the ``net_forces_w_history`` attribute of the sensor data.

Changed
^^^^^^^

* Implemented lazy update of buffers in the :class:`isaaclab.sensors.SensorBase` class. This allows the user
  to update the sensor data only when required, i.e. when the data is requested by the user. This helps avoid double
  computation of sensor data when a reset is called in the environment.

Deprecated
^^^^^^^^^^

* Removed the support for different backends in the sensor class. We only use Pytorch as the backend now.
* Removed the concept of actuator groups. They are now handled by the :class:`isaaclab.managers.ActionManager`
  class. The actuator models are now directly handled by the robot class itself.


0.7.4 (2023-07-26)
~~~~~~~~~~~~~~~~~~

Changed
^^^^^^^

* Changed the behavior of the :class:`isaaclab.terrains.TerrainImporter` class. It now expects the terrain
  type to be specified in the configuration object. This allows the user to specify everything in the configuration
  object and not have to do an explicit call to import a terrain.

Fixed
^^^^^

* Fixed setting of quaternion orientations inside the :class:`isaaclab.markers.Visualizationmarkers` class.
  Earlier, the orientation was being set into the point instancer in the wrong order (``wxyz`` instead of ``xyzw``).


0.7.3 (2023-07-25)
~~~~~~~~~~~~~~~~~~

Fixed
^^^^^

* Fixed the issue with multiple inheritance in the :class:`isaaclab.utils.configclass` decorator.
  Earlier, if the inheritance tree was more than one level deep and the lowest level configuration class was
  not updating its values from the middle level classes.


0.7.2 (2023-07-24)
~~~~~~~~~~~~~~~~~~

Added
^^^^^

* Added the method :meth:`replace` to the :class:`isaaclab.utils.configclass` decorator to allow
  creating a new configuration object with values replaced from keyword arguments. This function internally
  calls the `dataclasses.replace <https://docs.python.org/3/library/dataclasses.html#dataclasses.replace>`_.

Fixed
^^^^^

* Fixed the handling of class types as member values in the :meth:`isaaclab.utils.configclass`. Earlier it was
  throwing an error since class types were skipped in the if-else block.


0.7.1 (2023-07-22)
~~~~~~~~~~~~~~~~~~

Added
^^^^^

* Added the :class:`TerminationManager`, :class:`CurriculumManager`, and :class:`RandomizationManager` classes
  to the :mod:`isaaclab.managers` module to handle termination, curriculum, and randomization respectively.


0.7.0 (2023-07-22)
~~~~~~~~~~~~~~~~~~

Added
^^^^^

* Created a new :mod:`isaaclab.managers` module for all the managers related to the environment / scene.
  This includes the :class:`isaaclab.managers.ObservationManager` and :class:`isaaclab.managers.RewardManager`
  classes that were previously in the :mod:`isaaclab.utils.mdp` module.
* Added the :class:`isaaclab.managers.ManagerBase` class to handle the creation of managers.
* Added configuration classes for :class:`ObservationTermCfg` and :class:`RewardTermCfg` to allow easy creation of
  observation and reward terms.

Changed
^^^^^^^

* Changed the behavior of :class:`ObservationManager` and :class:`RewardManager` classes to accept the key ``func``
  in each configuration term to be a callable. This removes the need to inherit from the base class
  and allows more reusability of the functions across different environments.
* Moved the old managers to the :mod:`isaaclab.compat.utils.mdp` module.
* Modified the necessary scripts to use the :mod:`isaaclab.compat.utils.mdp` module.


0.6.2 (2023-07-21)
~~~~~~~~~~~~~~~~~~

Added
^^^^^

* Added the :mod:`isaaclab.command_generators` to generate different commands based on the desired task.
  It allows the user to generate commands for different tasks in the same environment without having to write
  custom code for each task.


0.6.1 (2023-07-16)
~~~~~~~~~~~~~~~~~~

Fixed
^^^^^

* Fixed the :meth:`isaaclab.utils.math.quat_apply_yaw` to compute the yaw quaternion correctly.

Added
^^^^^

* Added functions to convert string and callable objects in :mod:`isaaclab.utils.string`.


0.6.0 (2023-07-16)
~~~~~~~~~~~~~~~~~~

Added
^^^^^

* Added the argument :attr:`sort_keys` to the :meth:`isaaclab.utils.io.yaml.dump_yaml` method to allow
  enabling/disabling of sorting of keys in the output yaml file.

Fixed
^^^^^

* Fixed the ordering of terms in :mod:`isaaclab.utils.configclass` to be consistent in the order in which
  they are defined. Previously, the ordering was done alphabetically which made it inconsistent with the order in which
  the parameters were defined.

Changed
^^^^^^^

* Changed the default value of the argument :attr:`sort_keys` in the :meth:`isaaclab.utils.io.yaml.dump_yaml`
  method to ``False``.
* Moved the old config classes in :mod:`isaaclab.utils.configclass` to
  :mod:`isaaclab.compat.utils.configclass` so that users can still run their old code where alphabetical
  ordering was used.


0.5.0 (2023-07-04)
~~~~~~~~~~~~~~~~~~

Added
^^^^^

* Added a generalized :class:`isaaclab.sensors.SensorBase` class that leverages the ideas of views to
  handle multiple sensors in a single class.
* Added the classes :class:`isaaclab.sensors.RayCaster`, :class:`isaaclab.sensors.ContactSensor`,
  and :class:`isaaclab.sensors.Camera` that output a batched tensor of sensor data.

Changed
^^^^^^^

* Renamed the parameter ``sensor_tick`` to ``update_freq`` to make it more intuitive.
* Moved the old sensors in :mod:`isaaclab.sensors` to :mod:`isaaclab.compat.sensors`.
* Modified the standalone scripts to use the :mod:`isaaclab.compat.sensors` module.


0.4.4 (2023-07-05)
~~~~~~~~~~~~~~~~~~

Fixed
^^^^^

* Fixed the :meth:`isaaclab.terrains.trimesh.utils.make_plane` method to handle the case when the
  plane origin does not need to be centered.
* Added the :attr:`isaaclab.terrains.TerrainGeneratorCfg.seed` to make generation of terrains reproducible.
  The default value is ``None`` which means that the seed is not set.

Changed
^^^^^^^

* Changed the saving of ``origins`` in :class:`isaaclab.terrains.TerrainGenerator` class to be in CSV format
  instead of NPY format.


0.4.3 (2023-06-28)
~~~~~~~~~~~~~~~~~~

Added
^^^^^

* Added the :class:`isaaclab.markers.PointInstancerMarker` class that wraps around
  `UsdGeom.PointInstancer <https://graphics.pixar.com/usd/dev/api/class_usd_geom_point_instancer.html>`_
  to directly work with torch and numpy arrays.

Changed
^^^^^^^

* Moved the old markers in :mod:`isaaclab.markers` to :mod:`isaaclab.compat.markers`.
* Modified the standalone scripts to use the :mod:`isaaclab.compat.markers` module.


0.4.2 (2023-06-28)
~~~~~~~~~~~~~~~~~~

Added
^^^^^

* Added the sub-module :mod:`isaaclab.terrains` to allow procedural generation of terrains and supporting
  importing of terrains from different sources (meshes, usd files or default ground plane).


0.4.1 (2023-06-27)
~~~~~~~~~~~~~~~~~~

* Added the :class:`isaaclab.app.AppLauncher` class to allow controlled instantiation of
  the `SimulationApp <https://docs.omniverse.nvidia.com/py/isaacsim/source/isaacsim.simulation_app/docs/index.html>`_
  and extension loading for remote deployment and ROS bridges.

Changed
^^^^^^^

* Modified all standalone scripts to use the :class:`isaaclab.app.AppLauncher` class.


0.4.0 (2023-05-27)
~~~~~~~~~~~~~~~~~~

Added
^^^^^

* Added a helper class :class:`isaaclab.asset_loader.UrdfLoader` that converts a URDF file to instanceable USD
  file based on the input configuration object.


0.3.2 (2023-04-27)
~~~~~~~~~~~~~~~~~~

Fixed
^^^^^

* Added safe-printing of functions while using the :meth:`isaaclab.utils.dict.print_dict` function.


0.3.1 (2023-04-23)
~~~~~~~~~~~~~~~~~~

Added
^^^^^

* Added a modified version of ``lula_franka_gen.urdf`` which includes an end-effector frame.
* Added a standalone script ``play_rmpflow.py`` to show RMPFlow controller.

Fixed
^^^^^

* Fixed the splitting of commands in the :meth:`ActuatorGroup.compute` method. Earlier it was reshaping the
  commands to the shape ``(num_actuators, num_commands)`` which was causing the commands to be split incorrectly.
* Fixed the processing of actuator command in the :meth:`RobotBase._process_actuators_cfg` to deal with multiple
  command types when using "implicit" actuator group.

0.3.0 (2023-04-20)
~~~~~~~~~~~~~~~~~~

Fixed
^^^^^

* Added the destructor to the keyboard devices to unsubscribe from carb.

Added
^^^^^

* Added the :class:`Se2Gamepad` and :class:`Se3Gamepad` for gamepad teleoperation support.


0.2.8 (2023-04-10)
~~~~~~~~~~~~~~~~~~

Fixed
^^^^^

* Fixed bugs in :meth:`axis_angle_from_quat` in the ``isaaclab.utils.math`` to handle quaternion with negative w component.
* Fixed bugs in :meth:`subtract_frame_transforms` in the ``isaaclab.utils.math`` by adding the missing final rotation.


0.2.7 (2023-04-07)
~~~~~~~~~~~~~~~~~~

Fixed
^^^^^

* Fixed repetition in applying mimic multiplier for "p_abs" in the :class:`GripperActuatorGroup` class.
* Fixed bugs in :meth:`reset_buffers` in the :class:`RobotBase` and :class:`LeggedRobot` classes.

0.2.6 (2023-03-16)
~~~~~~~~~~~~~~~~~~

Added
^^^^^

* Added the :class:`CollisionPropertiesCfg` to rigid/articulated object and robot base classes.
* Added the :class:`PhysicsMaterialCfg` to the :class:`SingleArm` class for tool sites.

Changed
^^^^^^^

* Changed the default control mode of the :obj:`PANDA_HAND_MIMIC_GROUP_CFG` to be from ``"v_abs"`` to ``"p_abs"``.
  Using velocity control for the mimic group can cause the hand to move in a jerky manner.


0.2.5 (2023-03-08)
~~~~~~~~~~~~~~~~~~

Fixed
^^^^^

* Fixed the indices used for the Jacobian and dynamics quantities in the :class:`MobileManipulator` class.


0.2.4 (2023-03-04)
~~~~~~~~~~~~~~~~~~

Added
^^^^^

* Added :meth:`apply_nested_physics_material` to the ``isaaclab.utils.kit``.
* Added the :meth:`sample_cylinder` to sample points from a cylinder's surface.
* Added documentation about the issue in using instanceable asset as markers.

Fixed
^^^^^

* Simplified the physics material application in the rigid object and legged robot classes.

Removed
^^^^^^^

* Removed the ``geom_prim_rel_path`` argument in the :class:`RigidObjectCfg.MetaInfoCfg` class.


0.2.3 (2023-02-24)
~~~~~~~~~~~~~~~~~~

Fixed
^^^^^

* Fixed the end-effector body index used for getting the Jacobian in the :class:`SingleArm` and :class:`MobileManipulator` classes.


0.2.2 (2023-01-27)
~~~~~~~~~~~~~~~~~~

Fixed
^^^^^

* Fixed the :meth:`set_world_pose_ros` and :meth:`set_world_pose_from_view` in the :class:`Camera` class.

Deprecated
^^^^^^^^^^

* Removed the :meth:`set_world_pose_from_ypr` method from the :class:`Camera` class.


0.2.1 (2023-01-26)
~~~~~~~~~~~~~~~~~~

Fixed
^^^^^

* Fixed the :class:`Camera` class to support different fisheye projection types.


0.2.0 (2023-01-25)
~~~~~~~~~~~~~~~~~~

Added
^^^^^

* Added support for warp backend in camera utilities.
* Extended the ``play_camera.py`` with ``--gpu`` flag to use GPU replicator backend.

0.1.1 (2023-01-24)
~~~~~~~~~~~~~~~~~~

Fixed
^^^^^

* Fixed setting of physics material on the ground plane when using :meth:`isaaclab.utils.kit.create_ground_plane` function.


0.1.0 (2023-01-17)
~~~~~~~~~~~~~~~~~~

Added
^^^^^

* Initial release of the extension with experimental API.
* Available robot configurations:

  * **Quadrupeds:** Unitree A1, ANYmal B, ANYmal C
  * **Single-arm manipulators:** Franka Emika arm, UR5
  * **Mobile manipulators:** Clearpath Ridgeback with Franka Emika arm or UR5<|MERGE_RESOLUTION|>--- conflicted
+++ resolved
@@ -1,8 +1,7 @@
 Changelog
 ---------
 
-<<<<<<< HEAD
-0.39.7 (2025-05-22)
+0.39.8 (2025-05-22)
 ~~~~~~~~~~~~~~~~~~~
 
 Fixed
@@ -10,7 +9,8 @@
 
 * Fixed collision filtering logic for CPU simulation. The automatic collision filtering feature
   currently has limitations for CPU simulation. Collision filtering needs to be manually enabled when using CPU simulation.
-=======
+
+
 0.39.7 (2025-05-19)
 ~~~~~~~~~~~~~~~~~~~
 
@@ -19,7 +19,6 @@
 
 * Raising exceptions in step, render and reset if they occurred inside the initialization callbacks
   of assets and sensors.used from the experience files and the double definition is removed.
->>>>>>> a1e81ccb
 
 
 0.39.6 (2025-01-30)
