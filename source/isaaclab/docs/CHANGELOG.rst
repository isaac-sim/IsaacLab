--- conflicted
+++ resolved
@@ -1,15 +1,15 @@
 Changelog
 ---------
 
-<<<<<<< HEAD
-0.48.8 (2025-11-26)
+0.48.9 (2025-11-26)
 ~~~~~~~~~~~~~~~~~~~
 
 Changed
 ^^^^^^^
 
 * Changed import from ``isaacsim.core.utils.prims`` to ``isaaclab.sim.utils.prims`` across repo to reduce IsaacLab dependencies.
-=======
+
+
 0.48.8 (2025-10-15)
 ~~~~~~~~~~~~~~~~~~~
 
@@ -17,7 +17,6 @@
 ^^^^^
 
 * Added :attr:`preserve_order` flag to :class:`~isaaclab.envs.mdp.actions.actions_cfg.JointPositionToLimitsActionCfg`
->>>>>>> 18c7c58d
 
 
 0.48.7 (2025-11-25)
