Changelog
---------

0.34.6 (2025-03-02)
~~~~~~~~~~~~~~~~~~~

<<<<<<< HEAD
Added
^^^^^

* Added methods inside the :class:`omni.isaac.lab.assets.Articulation` class to set the joint
  position and velocity for the articulation. Previously, the joint position and velocity could
  only be set using the :meth:`omni.isaac.lab.assets.Articulation.write_joint_state_to_sim` method,
  which didn't allow setting the joint position and velocity separately.
=======
Fixed
^^^^^

* Fixed the propagation of the :attr:`activate_contact_sensors` attribute to the
  :class:`~isaaclab.sim.spawners.wrappers.wrappers_cfg.MultiAssetSpawnerCfg` class. Previously, this value
  was always set to False, which led to incorrect contact sensor settings for the spawned assets.
>>>>>>> 4868e19c


0.34.5 (2025-03-02)
~~~~~~~~~~~~~~~~~~~

Changed
^^^^^^^

* Enabled the physics flag for disabling contact processing in the :class:`~isaaclab.sim.SimulationContact`
  class. This means that by default, no contact reporting is done by the physics engine, which should provide
  a performance boost in simulations with no contact processing requirements.
* Disabled the physics flag for disabling contact processing in the :class:`~isaaclab.sensors.ContactSensor`
  class when the sensor is created to allow contact reporting for the sensor.

Removed
^^^^^^^

* Removed the attribute ``disable_contact_processing`` from :class:`~isaaclab.sim.SimulationContact`.


0.34.4 (2025-03-01)
~~~~~~~~~~~~~~~~~~~

Added
^^^^^

* Added a new attribute :attr:`is_implicit_model` to the :class:`isaaclab.actuators.ActuatorBase` class to
  indicate if the actuator model is implicit or explicit. This helps checking that the correct model type
  is being used when initializing the actuator models.

Fixed
^^^^^

* Added copy of configurations to :class:`~isaaclab.assets.AssetBase` and :class:`~isaaclab.sensors.SensorBase`
  to prevent modifications of the configurations from leaking outside of the classes.
* Fixed the case where setting velocity/effort limits for the simulation in the
  :class:`~isaaclab.actuators.ActuatorBaseCfg` class was not being used to update the actuator-specific
  velocity/effort limits.

Changed
^^^^^^^

* Moved warnings and checks for implicit actuator models to the :class:`~isaaclab.actuators.ImplicitActuator` class.
* Reverted to IsaacLab v1.3 behavior where :attr:`isaaclab.actuators.ImplicitActuatorCfg.velocity_limit`
  attribute was not used for setting the velocity limits in the simulation. This makes it possible to deploy
  policies from previous release without any changes. If users want to set the velocity limits for the simulation,
  they should use the :attr:`isaaclab.actuators.ImplicitActuatorCfg.velocity_limit_sim` attribute instead.


0.34.3 (2025-02-28)
~~~~~~~~~~~~~~~~~~~

Added
^^^^^

* Added IP address support for WebRTC livestream to allow specifying IP address to stream across networks.
  This feature requires an updated livestream extension, which is current only available in the pre-built Isaac Lab 2.0.1 docker image.
  Support for other Isaac Sim builds will become available in Isaac Sim 5.0.


0.34.2 (2025-02-21)
~~~~~~~~~~~~~~~~~~~

Fixed
^^^^^

* Fixed setting of root velocities inside the event term :meth:`reset_root_state_from_terrain`. Earlier, the indexing
  based on the environment IDs was missing.


0.34.1 (2025-02-17)
~~~~~~~~~~~~~~~~~~~

Fixed
^^^^^

* Ensured that the loaded torch JIT models inside actuator networks are correctly set to eval mode
  to prevent any unexpected behavior during inference.


0.34.0 (2025-02-14)
~~~~~~~~~~~~~~~~~~~

Fixed
^^^^^

* Added attributes :attr:`velocity_limits_sim` and :attr:`effort_limits_sim` to the
  :class:`isaaclab.actuators.ActuatorBaseCfg` class to separate solver limits from actuator limits.


0.33.17 (2025-02-13)
~~~~~~~~~~~~~~~~~~~~

Fixed
^^^^^

* Fixed Imu sensor based observations at first step by updating scene during initialization for
  :class:`~isaaclab.envs.ManagerBasedEnv`, :class:`~isaaclab.envs.DirectRLEnv`, and :class:`~isaaclab.envs.DirectMARLEnv`


0.33.16 (2025-02-09)
~~~~~~~~~~~~~~~~~~~~

Fixed
^^^^^

* Removes old deprecation warning from :attr:`isaaclab.assets.RigidObectData.body_state_w`


0.33.15 (2025-02-09)
~~~~~~~~~~~~~~~~~~~~

Fixed
^^^^^

* Fixed not updating the ``drift`` when calling :func:`~isaaclab.sensors.RayCaster.reset`


0.33.14 (2025-02-01)
~~~~~~~~~~~~~~~~~~~~

Fixed
^^^^^

* Fixed not updating the timestamp of ``body_link_state_w`` and ``body_com_state_w`` when ``write_root_pose_to_sim`` and ``write_joint_state_to_sim`` in the ``Articulation`` class are called.


0.33.13 (2025-01-30)
~~~~~~~~~~~~~~~~~~~~

* Fixed resampling of interval time left for the next event in the :class:`~isaaclab.managers.EventManager`
  class. Earlier, the time left for interval-based events was not being resampled on episodic resets. This led
  to the event being triggered at the wrong time after the reset.


0.33.12 (2025-01-28)
~~~~~~~~~~~~~~~~~~~~

Fixed
^^^^^

* Fixed missing import in ``line_plot.py``


0.33.11 (2025-01-25)
~~~~~~~~~~~~~~~~~~~~

Added
^^^^^

* Added :attr:`isaaclab.scene.InteractiveSceneCfg.filter_collisions` to allow specifying whether collision masking across environments is desired.

Changed
^^^^^^^

* Automatic collision filtering now happens as part of the replicate_physics call. When replicate_physics is not enabled, we call the previous
  ``filter_collisions`` API to mask collisions between environments.


0.33.10 (2025-01-22)
~~~~~~~~~~~~~~~~~~~~

Changed
^^^^^^^

* In :meth:`isaaclab.assets.Articulation.write_joint_limits_to_sim`, we previously added a check for if default joint positions exceed the
  new limits being set. When this is True, we log a warning message to indicate that the default joint positions will be clipped to be within
  the range of the new limits. However, the warning message can become overly verbose in a randomization setting where this API is called on
  every environment reset. We now default to only writing the message to info level logging if called within randomization, and expose a
  parameter that can be used to choose the logging level desired.


0.33.9 (2025-01-22)
~~~~~~~~~~~~~~~~~~~

Fixed
^^^^^

* Fixed typo in /physics/autoPopupSimulationOutputWindow setting in :class:`~isaaclab.sim.SimulationContext`


0.33.8 (2025-01-17)
~~~~~~~~~~~~~~~~~~~

Fixed
^^^^^

* Removed deprecation of :attr:`isaaclab.assets.ArticulationData.root_state_w` and
  :attr:`isaaclab.assets.ArticulationData.body_state_w` derived properties.
* Removed deprecation of :meth:`isaaclab.assets.Articulation.write_root_state_to_sim`.
* Replaced calls to :attr:`isaaclab.assets.ArticulationData.root_com_state_w` and
  :attr:`isaaclab.assets.ArticulationData.root_link_state_w` with corresponding calls to
  :attr:`isaaclab.assets.ArticulationData.root_state_w`.
* Replaced calls to :attr:`isaaclab.assets.ArticulationData.body_com_state_w` and
  :attr:`isaaclab.assets.ArticulationData.body_link_state_w` properties with corresponding calls to
  :attr:`isaaclab.assets.ArticulationData.body_state_w` properties.
* Removed deprecation of :attr:`isaaclab.assets.RigidObjectData.root_state_w` derived properties.
* Removed deprecation of :meth:`isaaclab.assets.RigidObject.write_root_state_to_sim`.
* Replaced calls to :attr:`isaaclab.assets.RigidObjectData.root_com_state_w` and
  :attr:`isaaclab.assets.RigidObjectData.root_link_state_w` properties with corresponding calls to
  :attr:`isaaclab.assets.RigidObjectData.root_state_w` properties.
* Removed deprecation of :attr:`isaaclab.assets.RigidObjectCollectionData.root_state_w` derived properties.
* Removed deprecation of :meth:`isaaclab.assets.RigidObjectCollection.write_root_state_to_sim`.
* Replaced calls to :attr:`isaaclab.assets.RigidObjectCollectionData.root_com_state_w` and
  :attr:`isaaclab.assets.RigidObjectData.root_link_state_w` properties with corresponding calls to
  :attr:`isaaclab.assets.RigidObjectData.root_state_w` properties.
* Fixed indexing issue in ``write_root_link_velocity_to_sim`` in :class:`isaaclab.assets.RigidObject`
* Fixed index broadcasting in ``write_object_link_velocity_to_sim`` and ``write_object_com_pose_to_sim`` in
  the :class:`isaaclab.assets.RigidObjectCollection` class.


0.33.7 (2025-01-14)
~~~~~~~~~~~~~~~~~~~

Fixed
^^^^^

* Fixed the respawn of only wrong object samples in :func:`repeated_objects_terrain` of :mod:`isaaclab.terrains.trimesh` module.
  Previously, the function was respawning all objects in the scene instead of only the wrong object samples, which in worst case
  could lead to infinite respawn loop.


0.33.6 (2025-01-16)
~~~~~~~~~~~~~~~~~~~

Changed
^^^^^^^

* Added initial unit tests for multiple tiled cameras, including tests for initialization, groundtruth annotators, different poses, and different resolutions.


0.33.5 (2025-01-13)
~~~~~~~~~~~~~~~~~~~

Changed
^^^^^^^

* Moved the definition of ``/persistent/isaac/asset_root/*`` settings from :class:`AppLauncher` to the app files.
  This is needed to prevent errors where ``isaaclab_assets`` was loaded prior to the carbonite setting being set.


0.33.4 (2025-01-10)
~~~~~~~~~~~~~~~~~~~

Changed
^^^^^^^

* Added an optional parameter in the :meth:`record_pre_reset` method in
  :class:`~isaaclab.managers.RecorderManager` to override the export config upon invoking.


0.33.3 (2025-01-08)
~~~~~~~~~~~~~~~~~~~

Fixed
^^^^^

* Fixed docstring in articulation data :class:`isaaclab.assets.ArticulationData`.
  In body properties sections, the second dimension should be num_bodies but was documented as 1.


0.33.2 (2025-01-02)
~~~~~~~~~~~~~~~~~~~

Added
^^^^^

* Added body tracking as an origin type to :class:`isaaclab.envs.ViewerCfg` and :class:`isaaclab.envs.ui.ViewportCameraController`.


0.33.1 (2024-12-26)
~~~~~~~~~~~~~~~~~~~

Changed
^^^^^^^

* Added kinematics initialization call for populating kinematic prim transforms to fabric for rendering.
* Added ``enable_env_ids`` flag for cloning and replication to replace collision filtering.


0.33.0 (2024-12-22)
~~~~~~~~~~~~~~~~~~~

Fixed
^^^^^

* Fixed populating default_joint_stiffness and default_joint_damping values for ImplicitActuator instances in :class:`isaaclab.assets.Articulation`


0.32.2 (2024-12-17)
~~~~~~~~~~~~~~~~~~~

Added
^^^^^

* Added null-space (position) control option to :class:`isaaclab.controllers.OperationalSpaceController`.
* Added test cases that uses null-space control for :class:`isaaclab.controllers.OperationalSpaceController`.
* Added information regarding null-space control to the tutorial script and documentation of
  :class:`isaaclab.controllers.OperationalSpaceController`.
* Added arguments to set specific null-space joint position targets within
  :class:`isaaclab.envs.mdp.actions.OperationalSpaceControllerAction` class.


0.32.1 (2024-12-17)
~~~~~~~~~~~~~~~~~~~

Changed
^^^^^^^

* Added a default and generic implementation of the :meth:`get_object_poses` function
  in the :class:`ManagerBasedRLMimicEnv` class.
* Added a ``EXPORT_NONE`` mode in the :class:`DatasetExportMode` class and updated
  :class:`~isaaclab.managers.RecorderManager` to enable recording without exporting
  the data to a file.


0.32.0 (2024-12-16)
~~~~~~~~~~~~~~~~~~~

Changed
^^^^^^^

* Previously, physx returns the rigid bodies and articulations velocities in the com of bodies rather than the link frame, while poses are in link frames. We now explicitly provide :attr:`body_link_state` and :attr:`body_com_state` APIs replacing the previous :attr:`body_state` API. Previous APIs are now marked as deprecated. Please update any code using the previous pose and velocity APIs to use the new ``*_link_*`` or ``*_com_*`` APIs in :attr:`isaaclab.assets.RigidBody`, :attr:`isaaclab.assets.RigidBodyCollection`, and :attr:`isaaclab.assets.Articulation`.


0.31.0 (2024-12-16)
~~~~~~~~~~~~~~~~~~~

Added
^^^^^

* Added :class:`ManagerBasedRLMimicEnv` and config classes for mimic data generation workflow for imitation learning.


0.30.3 (2024-12-16)
~~~~~~~~~~~~~~~~~~~

Fixed
^^^^^

* Fixed ordering of logging and resamping in the command manager, where we were logging the metrics after resampling the commands.
  This leads to incorrect logging of metrics when inside the resample call, the metrics tensors get reset.


0.30.2 (2024-12-16)
~~~~~~~~~~~~~~~~~~~

Fixed
^^^^^

* Fixed errors within the calculations of :class:`isaaclab.controllers.OperationalSpaceController`.

Added
^^^^^

* Added :class:`isaaclab.controllers.OperationalSpaceController` to API documentation.
* Added test cases for :class:`isaaclab.controllers.OperationalSpaceController`.
* Added a tutorial for :class:`isaaclab.controllers.OperationalSpaceController`.
* Added the implementation of :class:`isaaclab.envs.mdp.actions.OperationalSpaceControllerAction` class.


0.30.1 (2024-12-15)
~~~~~~~~~~~~~~~~~~~

Changed
^^^^^^^

* Added call to update articulation kinematics after reset to ensure states are updated for non-rendering sensors. Previously, some changes
  in reset such as modifying joint states would not be reflected in the rigid body states immediately after reset.


0.30.0 (2024-12-15)
~~~~~~~~~~~~~~~~~~~

Added
^^^^^

* Added UI interface to the Managers in the ManagerBasedEnv and MangerBasedRLEnv classes.
* Added UI widgets for :class:`LiveLinePlot` and :class:`ImagePlot`.
* Added ``ManagerLiveVisualizer/Cfg``: Given a ManagerBase (i.e. action_manager, observation_manager, etc) and a config file this class creates
  the the interface between managers and the UI.
* Added :class:`EnvLiveVisualizer`: A 'manager' of ManagerLiveVisualizer. This is added to the ManagerBasedEnv but is only called during
  the initialization of the managers in load_managers
* Added ``get_active_iterable_terms`` implementation methods to ActionManager, ObservationManager, CommandsManager, CurriculumManager,
  RewardManager, and TerminationManager. This method exports the active term data and labels for each manager and is called by ManagerLiveVisualizer.
* Additions to :class:`BaseEnvWindow` and :class:`RLEnvWindow` to register ManagerLiveVisualizer UI interfaces for the chosen managers.


0.29.0 (2024-12-15)
~~~~~~~~~~~~~~~~~~~

Added
^^^^^

* Added observation history computation to :class:`isaaclab.manager.observation_manager.ObservationManager`.
* Added ``history_length`` and ``flatten_history_dim`` configuration parameters to :class:`isaaclab.manager.manager_term_cfg.ObservationTermCfg`
* Added ``history_length`` and ``flatten_history_dim`` configuration parameters to :class:`isaaclab.manager.manager_term_cfg.ObservationGroupCfg`
* Added full buffer property to :class:`isaaclab.utils.buffers.circular_buffer.CircularBuffer`


0.28.4 (2024-12-15)
~~~~~~~~~~~~~~~~~~~

Added
^^^^^

* Added action clip to all :class:`isaaclab.envs.mdp.actions`.


0.28.3 (2024-12-14)
~~~~~~~~~~~~~~~~~~~

Changed
^^^^^^^

* Added check for error below threshold in state machines to ensure the state has been reached.


0.28.2 (2024-12-13)
~~~~~~~~~~~~~~~~~~~

Fixed
^^^^^

* Fixed the shape of ``quat_w`` in the ``apply_actions`` method of :attr:`~isaaclab.env.mdp.NonHolonomicAction`
  (previously (N,B,4), now (N,4) since the number of root bodies B is required to be 1). Previously ``apply_actions`` errored
  because ``euler_xyz_from_quat`` requires inputs of shape (N,4).


0.28.1 (2024-12-13)
~~~~~~~~~~~~~~~~~~~

Fixed
^^^^^

* Fixed the internal buffers for ``set_external_force_and_torque`` where the buffer values would be stale if zero values are sent to the APIs.


0.28.0 (2024-12-12)
~~~~~~~~~~~~~~~~~~~

Changed
^^^^^^^

* Adapted the :class:`~isaaclab.sim.converters.UrdfConverter` to use the latest URDF converter API from Isaac Sim 4.5. The
  physics articulation root can now be set separately, and the joint drive gains can be set on a per joint basis.


0.27.33 (2024-12-11)
~~~~~~~~~~~~~~~~~~~~

Added
^^^^^

* Introduced an optional ``sensor_cfg`` parameter to the :meth:`~isaaclab.envs.mdp.rewards.base_height_l2` function, enabling the use of
  :class:`~isaaclab.sensors.RayCaster` for height adjustments. For flat terrains, the function retains its previous behavior.
* Improved documentation to clarify the usage of the :meth:`~isaaclab.envs.mdp.rewards.base_height_l2` function in both flat and rough terrain settings.


0.27.32 (2024-12-11)
~~~~~~~~~~~~~~~~~~~~

Fixed
^^^^^

* Modified :class:`isaaclab.envs.mdp.actions.DifferentialInverseKinematicsAction` class to use the geometric
  Jacobian computed w.r.t. to the root frame of the robot. This helps ensure that root pose does not affect the tracking.


0.27.31 (2024-12-09)
~~~~~~~~~~~~~~~~~~~~

Changed
^^^^^^^

* Introduced configuration options in :class:`Se3HandTracking` to:
  - Zero out rotation around the x/y axes
  - Apply smoothing and thresholding to position and rotation deltas for reduced jitter
  - Use wrist-based rotation reference as an alternative to fingertip-based rotation

* Switched the default position reference in :class:`Se3HandTracking` to the wrist joint pose, providing more stable relative-based positioning.


0.27.30 (2024-12-09)
~~~~~~~~~~~~~~~~~~~~

Fixed
^^^^^

* Fixed the initial state recorder term in :class:`isaaclab.envs.mdp.recorders.InitialStateRecorder` to
  return only the states of the specified environment IDs.


0.27.29 (2024-12-06)
~~~~~~~~~~~~~~~~~~~~

Fixed
^^^^^

* Fixed the enforcement of :attr:`~isaaclab.actuators.ActuatorBaseCfg.velocity_limits` at the
  :attr:`~isaaclab.assets.Articulation.root_physx_view` level.


0.27.28 (2024-12-06)
~~~~~~~~~~~~~~~~~~~~

Changed
^^^^^^^

* If a USD that contains an articulation root is loaded using a
  :attr:`isaaclab.assets.RigidBody` we now fail unless the articulation root is explicitly
  disabled. Using an articulation root for rigid bodies is not needed and decreases overall performance.


0.27.27 (2024-12-06)
~~~~~~~~~~~~~~~~~~~~

Fixed
^^^^^

* Corrected the projection types of fisheye camera in :class:`isaaclab.sim.spawners.sensors.sensors_cfg.FisheyeCameraCfg`.
  Earlier, the projection names used snakecase instead of camelcase.


0.27.26 (2024-12-06)
~~~~~~~~~~~~~~~~~~~~

Added
^^^^^

* Added option to define the clipping behavior for depth images generated by
  :class:`~isaaclab.sensors.RayCasterCamera`, :class:`~isaaclab.sensors.Camera`, and :class:`~isaaclab.sensors.TiledCamera`

Changed
^^^^^^^

* Unified the clipping behavior for the depth images of all camera implementations. Per default, all values exceeding
  the range are clipped to zero for both ``distance_to_image_plane`` and ``distance_to_camera`` depth images. Prev.
  :class:`~isaaclab.sensors.RayCasterCamera` clipped the values to the maximum value of the depth image,
  :class:`~isaaclab.sensors.Camera` did not clip them and had a different behavior for both types.


0.27.25 (2024-12-05)
~~~~~~~~~~~~~~~~~~~~

Fixed
^^^^^

* Fixed the condition in ``isaaclab.sh`` that checks whether ``pre-commit`` is installed before attempting installation.


0.27.24 (2024-12-05)
~~~~~~~~~~~~~~~~~~~~

Fixed
^^^^^

* Removed workaround in :class:`isaaclab.sensors.TiledCamera` and :class:`isaaclab.sensors.Camera`
  that was previously required to prevent frame offsets in renders. The denoiser setting is no longer
  automatically modified based on the resolution of the cameras.


0.27.23 (2024-12-04)
~~~~~~~~~~~~~~~~~~~~

Fixed
^^^^^

* Added the attributes :attr:`~isaaclab.envs.DirectRLEnvCfg.wait_for_textures` and :attr:`~isaaclab.envs.ManagerBasedEnvCfg.wait_for_textures`
  to enable assets loading check during :class:`~isaaclab.DirectRLEnv` and :class:`~isaaclab.ManagerBasedEnv` reset method when rtx sensors are added to the scene.


0.27.22 (2024-12-04)
~~~~~~~~~~~~~~~~~~~~

Fixed
^^^^^

* Fixed the order of the incoming parameters in :class:`isaaclab.envs.DirectMARLEnv` to correctly use ``NoiseModel`` in marl-envs.


0.27.21 (2024-12-04)
~~~~~~~~~~~~~~~~~~~~

Added
^^^^^

* Added :class:`~isaaclab.managers.RecorderManager` and its utility classes to record data from the simulation.
* Added :class:`~isaaclab.utils.datasets.EpisodeData` to store data for an episode.
* Added :class:`~isaaclab.utils.datasets.DatasetFileHandlerBase` as a base class for handling dataset files.
* Added :class:`~isaaclab.utils.datasets.HDF5DatasetFileHandler` as a dataset file handler implementation to
  export and load episodes from HDF5 files.
* Added ``record_demos.py`` script to record human-teleoperated demos for a specified task and export to an HDF5 file.
* Added ``replay_demos.py`` script to replay demos loaded from an HDF5 file.


0.27.20 (2024-12-02)
~~~~~~~~~~~~~~~~~~~~

Changed
^^^^^^^

* Changed :class:`isaaclab.envs.DirectMARLEnv` to inherit from ``Gymnasium.Env`` due to requirement from Gymnasium v1.0.0 requiring all environments to be a subclass of ``Gymnasium.Env`` when using the ``make`` interface.


0.27.19 (2024-12-02)
~~~~~~~~~~~~~~~~~~~~

Added
^^^^^

* Added ``isaaclab.utils.pretrained_checkpoints`` containing constants and utility functions used to manipulate
  paths and load checkpoints from Nucleus.


0.27.18 (2024-11-28)
~~~~~~~~~~~~~~~~~~~~

Changed
^^^^^^^

* Renamed Isaac Sim imports to follow Isaac Sim 4.5 naming conventions.


0.27.17 (2024-11-20)
~~~~~~~~~~~~~~~~~~~~

Added
^^^^^

* Added ``create_new_stage`` setting in :class:`~isaaclab.app.AppLauncher` to avoid creating a default new stage on startup in Isaac Sim. This helps reduce the startup time when launching Isaac Lab.


0.27.16 (2024-11-15)
~~~~~~~~~~~~~~~~~~~~

Added
^^^^^

* Added the class :class:`~isaaclab.devices.Se3HandTracking` which enables XR teleop for manipulators.


0.27.15 (2024-11-09)
~~~~~~~~~~~~~~~~~~~~

Fixed
^^^^^

* Fixed indexing in :meth:`isaaclab.assets.Articulation.write_joint_limits_to_sim` to correctly process non-None ``env_ids`` and ``joint_ids``.


0.27.14 (2024-10-23)
~~~~~~~~~~~~~~~~~~~~

Added
^^^^^

* Added the class :class:`~isaaclab.assets.RigidObjectCollection` which allows to spawn
  multiple objects in each environment and access/modify the quantities with a unified (env_ids, object_ids) API.


0.27.13 (2024-10-30)
~~~~~~~~~~~~~~~~~~~~

Added
^^^^^

* Added the attributes :attr:`~isaaclab.sim.converters.MeshConverterCfg.translation`, :attr:`~isaaclab.sim.converters.MeshConverterCfg.rotation`,
  :attr:`~isaaclab.sim.converters.MeshConverterCfg.scale` to translate, rotate, and scale meshes
  when importing them with :class:`~isaaclab.sim.converters.MeshConverter`.


0.27.12 (2024-11-04)
~~~~~~~~~~~~~~~~~~~~

Removed
^^^^^^^

* Removed TensorDict usage in favor of Python dictionary in sensors


0.27.11 (2024-10-31)
~~~~~~~~~~~~~~~~~~~~

Added
^^^^^

* Added support to define tuple of floats to scale observation terms by expanding the
  :attr:`isaaclab.managers.manager_term_cfg.ObservationManagerCfg.scale` attribute.


0.27.10 (2024-11-01)
~~~~~~~~~~~~~~~~~~~~

Changed
^^^^^^^

* Cached the PhysX view's joint paths before looping over them when processing fixed joint tendons
  inside the :class:`Articulation` class. This helps improve the processing time for the tendons.


0.27.9 (2024-11-01)
~~~~~~~~~~~~~~~~~~~

Added
^^^^^

* Added the :class:`isaaclab.utils.types.ArticulationActions` class to store the joint actions
  for an articulation. Earlier, the class from Isaac Sim was being used. However, it used a different
  type for the joint actions which was not compatible with the Isaac Lab framework.


0.27.8 (2024-11-01)
~~~~~~~~~~~~~~~~~~~

Fixed
^^^^^

* Added sanity check if the term is a valid type inside the command manager.
* Corrected the iteration over ``group_cfg_items`` inside the observation manager.


0.27.7 (2024-10-28)
~~~~~~~~~~~~~~~~~~~

Added
^^^^^

* Added frozen encoder feature extraction observation space with ResNet and Theia


0.27.6 (2024-10-25)
~~~~~~~~~~~~~~~~~~~

Fixed
^^^^^

* Fixed usage of ``meshes`` property in :class:`isaaclab.sensors.RayCasterCamera` to use ``self.meshes`` instead of the undefined ``RayCaster.meshes``.
* Fixed issue in :class:`isaaclab.envs.ui.BaseEnvWindow` where undefined configs were being accessed when creating debug visualization elements in UI.


0.27.5 (2024-10-25)
~~~~~~~~~~~~~~~~~~~

Added
^^^^^

* Added utilities for serializing/deserializing Gymnasium spaces.


0.27.4 (2024-10-18)
~~~~~~~~~~~~~~~~~~~

Fixed
^^^^^

* Updated installation path instructions for Windows in the Isaac Lab documentation to remove redundancy in the use of %USERPROFILE% for path definitions.


0.27.3 (2024-10-22)
~~~~~~~~~~~~~~~~~~~

Fixed
^^^^^

* Fixed the issue with using list or tuples of ``configclass`` within a ``configclass``. Earlier, the list of
  configclass objects were not converted to dictionary properly when ``to_dict`` function was called.


0.27.2 (2024-10-21)
~~~~~~~~~~~~~~~~~~~

Added
^^^^^

* Added ``--kit_args`` to :class:`~isaaclab.app.AppLauncher` to allow passing command line arguments directly to Omniverse Kit SDK.


0.27.1 (2024-10-20)
~~~~~~~~~~~~~~~~~~~

Added
^^^^^

* Added :class:`~isaaclab.sim.RenderCfg` and the attribute :attr:`~isaaclab.sim.SimulationCfg.render` for
  specifying render related settings.


0.27.0 (2024-10-14)
~~~~~~~~~~~~~~~~~~~

Added
^^^^^

* Added a method to :class:`~isaaclab.utils.configclass` to check for attributes with values of
  type ``MISSING``. This is useful when the user wants to check if a certain attribute has been set or not.
* Added the configuration validation check inside the constructor of all the core classes
  (such as sensor base, asset base, scene and environment base classes).
* Added support for environments without commands by leaving the attribute
  :attr:`isaaclab.envs.ManagerBasedRLEnvCfg.commands` as None. Before, this had to be done using
  the class :class:`isaaclab.command_generators.NullCommandGenerator`.
* Moved the ``meshes`` attribute in the :class:`isaaclab.sensors.RayCaster` class from class variable to instance variable.
  This prevents the meshes to overwrite each other.


0.26.0 (2024-10-16)
~~~~~~~~~~~~~~~~~~~

Added
^^^^^

* Added Imu sensor implementation that directly accesses the physx view :class:`isaaclab.sensors.Imu`. The
  sensor comes with a configuration class :class:`isaaclab.sensors.ImuCfg` and data class
  :class:`isaaclab.sensors.ImuData`.
* Moved and renamed :meth:`isaaclab.sensors.camera.utils.convert_orientation_convention` to :meth:`isaaclab.utils.math.convert_camera_frame_orientation_convention`
* Moved :meth:`isaaclab.sensors.camera.utils.create_rotation_matrix_from_view` to :meth:`isaaclab.utils.math.create_rotation_matrix_from_view`


0.25.2 (2024-10-16)
~~~~~~~~~~~~~~~~~~~

Added
^^^^^

* Added support for different Gymnasium spaces (``Box``, ``Discrete``, ``MultiDiscrete``, ``Tuple`` and ``Dict``)
  to define observation, action and state spaces in the direct workflow.
* Added :meth:`sample_space` to environment utils to sample supported spaces where data containers are torch tensors.

Changed
^^^^^^^

* Mark the :attr:`num_observations`, :attr:`num_actions` and :attr:`num_states` in :class:`DirectRLEnvCfg` as deprecated
  in favor of :attr:`observation_space`, :attr:`action_space` and :attr:`state_space` respectively.
* Mark the :attr:`num_observations`, :attr:`num_actions` and :attr:`num_states` in :class:`DirectMARLEnvCfg` as deprecated
  in favor of :attr:`observation_spaces`, :attr:`action_spaces` and :attr:`state_space` respectively.


0.25.1 (2024-10-10)
~~~~~~~~~~~~~~~~~~~

Fixed
^^^^^

* Fixed potential issue where default joint positions can fall outside of the limits being set with Articulation's
  ``write_joint_limits_to_sim`` API.


0.25.0 (2024-10-06)
~~~~~~~~~~~~~~~~~~~

Added
^^^^^

* Added configuration classes for spawning assets from a list of individual asset configurations randomly
  at the specified prim paths.


0.24.20 (2024-10-07)
~~~~~~~~~~~~~~~~~~~~

Fixed
^^^^^

* Fixed the :meth:`isaaclab.envs.mdp.events.randomize_rigid_body_material` function to
  correctly sample friction and restitution from the given ranges.


0.24.19 (2024-10-05)
~~~~~~~~~~~~~~~~~~~~

Added
^^^^^

* Added new functionalities to the FrameTransformer to make it more general. It is now possible to track:

  * Target frames that aren't children of the source frame prim_path
  * Target frames that are based upon the source frame prim_path


0.24.18 (2024-10-04)
~~~~~~~~~~~~~~~~~~~~

Fixed
^^^^^

* Fixes parsing and application of ``size`` parameter for :class:`~isaaclab.sim.spawn.GroundPlaneCfg` to correctly
  scale the grid-based ground plane.


0.24.17 (2024-10-04)
~~~~~~~~~~~~~~~~~~~~

Fixed
^^^^^

* Fixed the deprecation notice for using ``pxr.Semantics``. The corresponding modules use ``Semantics`` module
  directly.


0.24.16 (2024-10-03)
~~~~~~~~~~~~~~~~~~~~

Changed
^^^^^^^

* Renamed the observation function :meth:`grab_images` to :meth:`image` to follow convention of noun-based naming.
* Renamed the function :meth:`convert_perspective_depth_to_orthogonal_depth` to a shorter name
  :meth:`isaaclab.utils.math.orthogonalize_perspective_depth`.


0.24.15 (2024-09-20)
~~~~~~~~~~~~~~~~~~~~

Added
^^^^^

* Added :meth:`grab_images` to be able to use images for an observation term in manager-based environments.


0.24.14 (2024-09-20)
~~~~~~~~~~~~~~~~~~~~

Added
^^^^^

* Added the method :meth:`convert_perspective_depth_to_orthogonal_depth` to convert perspective depth
  images to orthogonal depth images. This is useful for the :meth:`~isaaclab.utils.math.unproject_depth`,
  since it expects orthogonal depth images as inputs.


0.24.13 (2024-09-08)
~~~~~~~~~~~~~~~~~~~~

Changed
^^^^^^^

* Moved the configuration of visualization markers for the command terms to their respective configuration classes.
  This allows users to modify the markers for the command terms without having to modify the command term classes.


0.24.12 (2024-09-18)
~~~~~~~~~~~~~~~~~~~~

Fixed
^^^^^

* Fixed outdated fetching of articulation data by using the method ``update_articulations_kinematic`` in
  :class:`isaaclab.assets.ArticulationData`. Before if an articulation was moved during a reset, the pose of the
  links were outdated if fetched before the next physics step. Adding this method ensures that the pose of the links
  is always up-to-date. Similarly ``update_articulations_kinematic`` was added before any render step to ensure that the
  articulation displays correctly after a reset.


0.24.11 (2024-09-11)
~~~~~~~~~~~~~~~~~~~~

Added
^^^^^

* Added skrl's JAX environment variables to :class:`~isaaclab.app.AppLauncher`
  to support distributed multi-GPU and multi-node training using JAX


0.24.10 (2024-09-10)
~~~~~~~~~~~~~~~~~~~~

Added
^^^^^

* Added config class, support, and tests for MJCF conversion via standalone python scripts.


0.24.9 (2024-09-09)
~~~~~~~~~~~~~~~~~~~~

Added
^^^^^

* Added a seed parameter to the :attr:`isaaclab.envs.ManagerBasedEnvCfg` and :attr:`isaaclab.envs.DirectRLEnvCfg`
  classes to set the seed for the environment. This seed is used to initialize the random number generator for the environment.
* Adapted the workflow scripts to set the seed for the environment using the seed specified in the learning agent's configuration
  file or the command line argument. This ensures that the simulation results are reproducible across different runs.


0.24.8 (2024-09-08)
~~~~~~~~~~~~~~~~~~~

Changed
^^^^^^^

* Modified:meth:`quat_rotate` and :meth:`quat_rotate_inverse` operations to use :meth:`torch.einsum`
  for faster processing of high dimensional input tensors.


0.24.7 (2024-09-06)
~~~~~~~~~~~~~~~~~~~

Added
^^^^^

* Added support for property attributes in the :meth:``isaaclab.utils.configclass`` method.
  Earlier, the configclass decorator failed to parse the property attributes correctly and made them
  instance variables instead.


0.24.6 (2024-09-05)
~~~~~~~~~~~~~~~~~~~

Fixed
^^^^^

* Adapted the ``A`` and ``D`` button bindings inside :meth:`isaaclab.device.Se3Keyboard` to make them now
  more-intuitive to control the y-axis motion based on the right-hand rule.


0.24.5 (2024-08-29)
~~~~~~~~~~~~~~~~~~~

Added
^^^^^

* Added alternative data type "distance_to_camera" in :class:`isaaclab.sensors.TiledCamera` class to be
  consistent with all other cameras (equal to type "depth").


0.24.4 (2024-09-02)
~~~~~~~~~~~~~~~~~~~

Fixed
^^^^^

* Added missing SI units to the documentation of :class:`isaaclab.sensors.Camera` and
  :class:`isaaclab.sensors.RayCasterCamera`.
* Added test to check :attr:`isaaclab.sensors.RayCasterCamera.set_intrinsic_matrices`


0.24.3 (2024-08-29)
~~~~~~~~~~~~~~~~~~~

Fixed
^^^^^

* Fixed the support for class-bounded methods when creating a configclass
  out of them. Earlier, these methods were being made as instance methods
  which required initialization of the class to call the class-methods.


0.24.2 (2024-08-28)
~~~~~~~~~~~~~~~~~~~

Added
^^^^^

* Added a class method to initialize camera configurations with an intrinsic matrix in the
  :class:`isaaclab.sim.spawner.sensors.PinholeCameraCfg`
  :class:`isaaclab.sensors.ray_caster.patterns_cfg.PinholeCameraPatternCfg` classes.

Fixed
^^^^^

* Fixed the ray direction in :func:`isaaclab.sensors.ray_caster.patterns.patterns.pinhole_camera_pattern` to
  point to the center of the pixel instead of the top-left corner.
* Fixed the clipping of the "distance_to_image_plane" depth image obtained using the
  :class:`isaaclab.sensors.ray_caster.RayCasterCamera` class. Earlier, the depth image was being clipped
  before the depth image was generated. Now, the clipping is applied after the depth image is generated. This makes
  the behavior equal to the USD Camera.


0.24.1 (2024-08-21)
~~~~~~~~~~~~~~~~~~~

Changed
^^^^^^^

* Disabled default viewport in certain headless scenarios for better performance.


0.24.0 (2024-08-17)
~~~~~~~~~~~~~~~~~~~

Added
^^^^^

* Added additional annotators for :class:`isaaclab.sensors.camera.TiledCamera` class.

Changed
^^^^^^^

* Updated :class:`isaaclab.sensors.TiledCamera` to latest RTX tiled rendering API.
* Single channel outputs for :class:`isaaclab.sensors.TiledCamera`, :class:`isaaclab.sensors.Camera` and :class:`isaaclab.sensors.RayCasterCamera` now has shape (H, W, 1).
* Data type for RGB output for :class:`isaaclab.sensors.TiledCamera` changed from ``torch.float`` to ``torch.uint8``.
* Dimension of RGB output for :class:`isaaclab.sensors.Camera` changed from (H, W, 4) to (H, W, 3). Use type ``rgba`` to retrieve the previous dimension.


0.23.1 (2024-08-17)
~~~~~~~~~~~~~~~~~~~

Changed
^^^^^^^

* Updated torch to version 2.4.0.


0.23.0 (2024-08-16)
~~~~~~~~~~~~~~~~~~~

Added
^^^^^

* Added direct workflow base class :class:`isaaclab.envs.DirectMARLEnv` for multi-agent environments.


0.22.1 (2024-08-17)
~~~~~~~~~~~~~~~~~~~

Added
^^^^^

* Added APIs to interact with the physics simulation of deformable objects. This includes setting the
  material properties, setting kinematic targets, and getting the state of the deformable object.
  For more information, please refer to the :mod:`isaaclab.assets.DeformableObject` class.


0.22.0 (2024-08-14)
~~~~~~~~~~~~~~~~~~~

Added
^^^^^

* Added :mod:`~isaaclab.utils.modifiers` module to provide framework for configurable and custom
  observation data modifiers.
* Adapted the :class:`~isaaclab.managers.ObservationManager` class to support custom modifiers.
  These are applied to the observation data before applying any noise or scaling operations.


0.21.2 (2024-08-13)
~~~~~~~~~~~~~~~~~~~

Fixed
^^^^^

* Moved event mode-based checks in the :meth:`isaaclab.managers.EventManager.apply` method outside
  the loop that iterates over the event terms. This prevents unnecessary checks and improves readability.
* Fixed the logic for global and per environment interval times when using the "interval" mode inside the
  event manager. Earlier, the internal lists for these times were of unequal lengths which led to wrong indexing
  inside the loop that iterates over the event terms.


0.21.1 (2024-08-06)
~~~~~~~~~~~~~~~~~~~

* Added a flag to preserve joint ordering inside the :class:`isaaclab.envs.mdp.JointAction` action term.


0.21.0 (2024-08-05)
~~~~~~~~~~~~~~~~~~~

Added
^^^^^

* Added the command line argument ``--device`` in :class:`~isaaclab.app.AppLauncher`. Valid options are:

  * ``cpu``: Use CPU.
  * ``cuda``: Use GPU with device ID ``0``.
  * ``cuda:N``: Use GPU, where N is the device ID. For example, ``cuda:0``. The default value is ``cuda:0``.

Changed
^^^^^^^

* Simplified setting the device throughout the code by relying on :attr:`isaaclab.sim.SimulationCfg.device`
  to activate gpu/cpu pipelines.

Removed
^^^^^^^

* Removed the parameter :attr:`isaaclab.sim.SimulationCfg.use_gpu_pipeline`. This is now directly inferred from
  :attr:`isaaclab.sim.SimulationCfg.device`.
* Removed the command line input argument ``--device_id`` in :class:`~isaaclab.app.AppLauncher`. The device id can
  now be set using the ``--device`` argument, for example with ``--device cuda:0``.


0.20.8 (2024-08-02)
~~~~~~~~~~~~~~~~~~~

Fixed
^^^^^

* Fixed the handling of observation terms with different shapes in the
  :class:`~isaaclab.managers.ObservationManager` class. Earlier, the constructor would throw an error if the
  shapes of the observation terms were different. Now, this operation only happens when the terms in an observation
  group are being concatenated. Otherwise, the terms are stored as a dictionary of tensors.
* Improved the error message when the observation terms are not of the same shape in the
  :class:`~isaaclab.managers.ObservationManager` class and the terms are being concatenated.


0.20.7 (2024-08-02)
~~~~~~~~~~~~~~~~~~~

Changed
^^^^^^^

* Performance improvements for material randomization in events.

Added
^^^^^

* Added minimum randomization frequency for reset mode randomizations.


0.20.6 (2024-08-02)
~~~~~~~~~~~~~~~~~~~

Changed
^^^^^^^

* Removed the hierarchy from :class:`~isaaclab.assets.RigidObject` class to
  :class:`~isaaclab.assets.Articulation` class. Previously, the articulation class overrode  almost
  all the functions of the rigid object class making the hierarchy redundant. Now, the articulation class
  is a standalone class that does not inherit from the rigid object class. This does add some code
  duplication but the simplicity and clarity of the code is improved.


0.20.5 (2024-08-02)
~~~~~~~~~~~~~~~~~~~

Added
^^^^^

* Added :attr:`isaaclab.terrain.TerrainGeneratorCfg.border_height` to set the height of the border
  around the terrain.


0.20.4 (2024-08-02)
~~~~~~~~~~~~~~~~~~~

Fixed
^^^^^

* Fixed the caching of terrains when using the :class:`isaaclab.terrains.TerrainGenerator` class.
  Earlier, the random sampling of the difficulty levels led to different hash values for the same terrain
  configuration. This caused the terrains to be re-generated even when the same configuration was used.
  Now, the numpy random generator is seeded with the same seed to ensure that the difficulty levels are
  sampled in the same order between different runs.


0.20.3 (2024-08-02)
~~~~~~~~~~~~~~~~~~~

Fixed
^^^^^

* Fixed the setting of translation and orientation when spawning a mesh prim. Earlier, the translation
  and orientation was being applied both on the parent Xform and the mesh prim. This was causing the
  mesh prim to be offset by the translation and orientation of the parent Xform, which is not the intended
  behavior.


0.20.2 (2024-08-02)
~~~~~~~~~~~~~~~~~~~

Changed
^^^^^^^

* Modified the computation of body acceleration for rigid body data to use PhysX APIs instead of
  numerical finite-differencing. This removes the need for computation of body acceleration at
  every update call of the data buffer.


0.20.1 (2024-07-30)
~~~~~~~~~~~~~~~~~~~

Fixed
^^^^^

* Fixed the :meth:`isaaclab.utils.math.wrap_to_pi` method to handle the wrapping of angles correctly.
  Earlier, the method was not wrapping the angles to the range [-pi, pi] correctly when the angles were outside
  the range [-2*pi, 2*pi].


0.20.0 (2024-07-26)
~~~~~~~~~~~~~~~~~~~

Added
^^^^^

* Support for the Isaac Sim 4.1.0 release.

Removed
^^^^^^^

* The ``mdp.add_body_mass`` method in the events. Please use the
  :meth:`isaaclab.envs.mdp.randomize_rigid_body_mass` method instead.
* The classes ``managers.RandomizationManager`` and ``managers.RandomizationTermCfg`` are replaced with
  :class:`isaaclab.managers.EventManager` and :class:`isaaclab.managers.EventTermCfg` classes.
* The following properties in :class:`isaaclab.sensors.FrameTransformerData`:

  * ``target_rot_source`` --> :attr:`~isaaclab.sensors.FrameTransformerData.target_quat_w`
  * ``target_rot_w`` --> :attr:`~isaaclab.sensors.FrameTransformerData.target_quat_source`
  * ``source_rot_w`` --> :attr:`~isaaclab.sensors.FrameTransformerData.source_quat_w`

* The kit experience file ``isaaclab.backwards.compatible.kit``. This is followed by dropping the support for
  Isaac Sim 2023.1.1 completely.


0.19.4 (2024-07-13)
~~~~~~~~~~~~~~~~~~~

Fixed
^^^^^

* Added the call to "startup" events when using the :class:`~isaaclab.envs.ManagerBasedEnv` class.
  Earlier, the "startup" events were not being called when the environment was initialized. This issue
  did not occur when using the :class:`~isaaclab.envs.ManagerBasedRLEnv` class since the "startup"
  events were called in the constructor.


0.19.3 (2024-07-13)
~~~~~~~~~~~~~~~~~~~

Added
^^^^^

* Added schemas for setting and modifying deformable body properties on a USD prim.
* Added API to spawn a deformable body material in the simulation.
* Added APIs to spawn rigid and deformable meshes of primitive shapes (cone, cylinder, sphere, box, capsule)
  in the simulation. This is possible through the :mod:`isaaclab.sim.spawners.meshes` module.


0.19.2 (2024-07-05)
~~~~~~~~~~~~~~~~~~~

Changed
^^^^^^^

* Modified cloning scheme based on the attribute :attr:`~isaaclab.scene.InteractiveSceneCfg.replicate_physics`
  to determine whether environment is homogeneous or heterogeneous.


0.19.1 (2024-07-05)
~~~~~~~~~~~~~~~~~~~

Added
^^^^^

* Added a lidar pattern function :func:`~isaaclab.sensors.ray_caster.patterns.patterns.lidar_pattern` with
  corresponding config :class:`~isaaclab.sensors.ray_caster.patterns_cfg.LidarPatternCfg`.


0.19.0 (2024-07-04)
~~~~~~~~~~~~~~~~~~~

Fixed
^^^^^

* Fixed parsing of articulations with nested rigid links while using the :class:`isaaclab.assets.Articulation`
  class. Earlier, the class initialization failed when the articulation had nested rigid links since the rigid
  links were not being parsed correctly by the PhysX view.

Removed
^^^^^^^

* Removed the attribute :attr:`body_physx_view` from the :class:`isaaclab.assets.Articulation` and
  :class:`isaaclab.assets.RigidObject` classes. These were causing confusions when used with articulation
  view since the body names were not following the same ordering.
* Dropped support for Isaac Sim 2023.1.1. The minimum supported version is now Isaac Sim 4.0.0.


0.18.6 (2024-07-01)
~~~~~~~~~~~~~~~~~~~

Fixed
^^^^^

* Fixed the environment stepping logic. Earlier, the environments' rendering logic was updating the kit app which
  would in turn step the physics :attr:`isaaclab.sim.SimulationCfg.render_interval` times. Now, a render
  call only does rendering and does not step the physics.


0.18.5 (2024-06-26)
~~~~~~~~~~~~~~~~~~~

Fixed
^^^^^

* Fixed the gravity vector direction used inside the :class:`isaaclab.assets.RigidObjectData` class.
  Earlier, the gravity direction was hard-coded as (0, 0, -1) which may be different from the actual
  gravity direction in the simulation. Now, the gravity direction is obtained from the simulation context
  and used to compute the projection of the gravity vector on the object.


0.18.4 (2024-06-26)
~~~~~~~~~~~~~~~~~~~

Fixed
^^^^^

* Fixed double reference count of the physics sim view inside the asset classes. This was causing issues
  when destroying the asset class instance since the physics sim view was not being properly released.

Added
^^^^^

* Added the attribute :attr:`~isaaclab.assets.AssetBase.is_initialized` to check if the asset and sensor
  has been initialized properly. This can be used to ensure that the asset or sensor is ready to use in the simulation.


0.18.3 (2024-06-25)
~~~~~~~~~~~~~~~~~~~

Fixed
^^^^^

* Fixed the docstrings at multiple places related to the different buffer implementations inside the
  :mod:`isaaclab.utils.buffers` module. The docstrings were not clear and did not provide enough
  information about the classes and their methods.

Added
^^^^^

* Added the field for fixed tendom names in the :class:`isaaclab.assets.ArticulationData` class.
  Earlier, this information was not exposed which was inconsistent with other name related information
  such as joint or body names.

Changed
^^^^^^^

* Renamed the fields ``min_num_time_lags`` and ``max_num_time_lags`` to ``min_delay`` and
  ``max_delay`` in the :class:`isaaclab.actuators.DelayedPDActuatorCfg` class. This is to make
  the naming simpler to understand.


0.18.2 (2024-06-25)
~~~~~~~~~~~~~~~~~~~

Changed
^^^^^^^

* Moved the configuration for tile-rendered camera into its own file named ``tiled_camera_cfg.py``.
  This makes it easier to follow where the configuration is located and how it is related to the class.


0.18.1 (2024-06-25)
~~~~~~~~~~~~~~~~~~~

Changed
^^^^^^^

* Ensured that a parity between class and its configuration class is explicitly visible in the
  :mod:`isaaclab.envs` module. This makes it easier to follow where definitions are located and how
  they are related. This should not be a breaking change as the classes are still accessible through the same module.


0.18.0 (2024-06-13)
~~~~~~~~~~~~~~~~~~~

Fixed
^^^^^

* Fixed the rendering logic to render at the specified interval. Earlier, the substep parameter had no effect and rendering
  would happen once every env.step() when active.

Changed
^^^^^^^

* Renamed :attr:`isaaclab.sim.SimulationCfg.substeps` to :attr:`isaaclab.sim.SimulationCfg.render_interval`.
  The render logic is now integrated in the decimation loop of the environment.


0.17.13 (2024-06-13)
~~~~~~~~~~~~~~~~~~~~

Fixed
^^^^^

* Fixed the orientation reset logic in :func:`isaaclab.envs.mdp.events.reset_root_state_uniform` to make it relative to
  the default orientation. Earlier, the position was sampled relative to the default and the orientation not.


0.17.12 (2024-06-13)
~~~~~~~~~~~~~~~~~~~~

Added
^^^^^

* Added the class :class:`isaaclab.utils.buffers.TimestampedBuffer` to store timestamped data.

Changed
^^^^^^^

* Added time-stamped buffers in the classes :class:`isaaclab.assets.RigidObjectData` and :class:`isaaclab.assets.ArticulationData`
  to update some values lazily and avoid unnecessary computations between physics updates. Before, all the data was always
  updated at every step, even if it was not used by the task.


0.17.11 (2024-05-30)
~~~~~~~~~~~~~~~~~~~~

Fixed
^^^^^

* Fixed :class:`isaaclab.sensor.ContactSensor` not loading correctly in extension mode.
  Earlier, the :attr:`isaaclab.sensor.ContactSensor.body_physx_view` was not initialized when
  :meth:`isaaclab.sensor.ContactSensor._debug_vis_callback` is called which references it.


0.17.10 (2024-05-30)
~~~~~~~~~~~~~~~~~~~~

Fixed
^^^^^

* Fixed compound classes being directly assigned in ``default_factory`` generator method
  :meth:`isaaclab.utils.configclass._return_f`, which resulted in shared references such that modifications to
  compound objects were reflected across all instances generated from the same ``default_factory`` method.


0.17.9 (2024-05-30)
~~~~~~~~~~~~~~~~~~~

Added
^^^^^

* Added ``variants`` attribute to the :class:`isaaclab.sim.from_files.UsdFileCfg` class to select USD
  variants when loading assets from USD files.


0.17.8 (2024-05-28)
~~~~~~~~~~~~~~~~~~~

Fixed
^^^^^

* Implemented the reset methods in the action terms to avoid returning outdated data.


0.17.7 (2024-05-28)
~~~~~~~~~~~~~~~~~~~

Added
^^^^^

* Added debug visualization utilities in the :class:`isaaclab.managers.ActionManager` class.


0.17.6 (2024-05-27)
~~~~~~~~~~~~~~~~~~~

Added
^^^^^

* Added ``wp.init()`` call in Warp utils.


0.17.5 (2024-05-22)
~~~~~~~~~~~~~~~~~~~

Changed
^^^^^^^

* Websocket livestreaming is no longer supported. Valid livestream options are {0, 1, 2}.
* WebRTC livestream is now set with livestream=2.


0.17.4 (2024-05-17)
~~~~~~~~~~~~~~~~~~~

Changed
^^^^^^^

* Modified the noise functions to also support add, scale, and abs operations on the data. Added aliases
  to ensure backward compatibility with the previous functions.

  * Added :attr:`isaaclab.utils.noise.NoiseCfg.operation` for the different operations.
  * Renamed ``constant_bias_noise`` to :func:`isaaclab.utils.noise.constant_noise`.
  * Renamed ``additive_uniform_noise`` to :func:`isaaclab.utils.noise.uniform_noise`.
  * Renamed ``additive_gaussian_noise`` to :func:`isaaclab.utils.noise.gaussian_noise`.


0.17.3 (2024-05-15)
~~~~~~~~~~~~~~~~~~~

Fixed
^^^^^

* Set ``hide_ui`` flag in the app launcher for livestream.
* Fix native client livestream extensions.


0.17.2 (2024-05-09)
~~~~~~~~~~~~~~~~~~~

Changed
^^^^^^^

* Renamed ``_range`` to ``distribution_params`` in ``events.py`` for methods that defined a distribution.
* Apply additive/scaling randomization noise on default data instead of current data.
* Changed material bucketing logic to prevent exceeding 64k materials.

Fixed
^^^^^

* Fixed broadcasting issues with indexing when environment and joint IDs are provided.
* Fixed incorrect tensor dimensions when setting a subset of environments.

Added
^^^^^

* Added support for randomization of fixed tendon parameters.
* Added support for randomization of dof limits.
* Added support for randomization of gravity.
* Added support for Gaussian sampling.
* Added default buffers to Articulation/Rigid object data classes for randomization.


0.17.1 (2024-05-10)
~~~~~~~~~~~~~~~~~~~

Fixed
^^^^^

* Added attribute :attr:`isaaclab.sim.converters.UrdfConverterCfg.override_joint_dynamics` to properly parse
  joint dynamics in :class:`isaaclab.sim.converters.UrdfConverter`.


0.17.0 (2024-05-07)
~~~~~~~~~~~~~~~~~~~

Changed
^^^^^^^

* Renamed ``BaseEnv`` to :class:`isaaclab.envs.ManagerBasedEnv`.
* Renamed ``base_env.py`` to ``manager_based_env.py``.
* Renamed ``BaseEnvCfg`` to :class:`isaaclab.envs.ManagerBasedEnvCfg`.
* Renamed ``RLTaskEnv`` to :class:`isaaclab.envs.ManagerBasedRLEnv`.
* Renamed ``rl_task_env.py`` to ``manager_based_rl_env.py``.
* Renamed ``RLTaskEnvCfg`` to :class:`isaaclab.envs.ManagerBasedRLEnvCfg`.
* Renamed ``rl_task_env_cfg.py`` to ``rl_env_cfg.py``.
* Renamed ``OIGEEnv`` to :class:`isaaclab.envs.DirectRLEnv`.
* Renamed ``oige_env.py`` to ``direct_rl_env.py``.
* Renamed ``RLTaskEnvWindow`` to :class:`isaaclab.envs.ui.ManagerBasedRLEnvWindow`.
* Renamed ``rl_task_env_window.py`` to ``manager_based_rl_env_window.py``.
* Renamed all references of ``BaseEnv``, ``BaseEnvCfg``, ``RLTaskEnv``, ``RLTaskEnvCfg``,  ``OIGEEnv``, and ``RLTaskEnvWindow``.

Added
^^^^^

* Added direct workflow base class :class:`isaaclab.envs.DirectRLEnv`.


0.16.4 (2024-05-06)
~~~~~~~~~~~~~~~~~~~~

Changed
^^^^^^^

* Added :class:`isaaclab.sensors.TiledCamera` to support tiled rendering with RGB and depth.


0.16.3 (2024-04-26)
~~~~~~~~~~~~~~~~~~~

Fixed
^^^^^

* Fixed parsing of filter prim path expressions in the :class:`isaaclab.sensors.ContactSensor` class.
  Earlier, the filter prim paths given to the physics view was not being parsed since they were specified as
  regex expressions instead of glob expressions.


0.16.2 (2024-04-25)
~~~~~~~~~~~~~~~~~~~~

Changed
^^^^^^^

* Simplified the installation procedure, isaaclab -e is no longer needed
* Updated torch dependency to 2.2.2


0.16.1 (2024-04-20)
~~~~~~~~~~~~~~~~~~~

Added
^^^^^

* Added attribute :attr:`isaaclab.sim.ArticulationRootPropertiesCfg.fix_root_link` to fix the root link
  of an articulation to the world frame.


0.16.0 (2024-04-16)
~~~~~~~~~~~~~~~~~~~

Added
^^^^^

* Added the function :meth:`isaaclab.utils.math.quat_unique` to standardize quaternion representations,
  i.e. always have a non-negative real part.
* Added events terms for randomizing mass by scale, simulation joint properties (stiffness, damping, armature,
  and friction)

Fixed
^^^^^

* Added clamping of joint positions and velocities in event terms for resetting joints. The simulation does not
  throw an error if the set values are out of their range. Hence, users are expected to clamp them before setting.
* Fixed :class:`isaaclab.envs.mdp.EMAJointPositionToLimitsActionCfg` to smoothen the actions
  at environment frequency instead of simulation frequency.

* Renamed the following functions in :meth:`isaaclab.envs.mdp` to avoid confusions:

  * Observation: :meth:`joint_pos_norm` -> :meth:`joint_pos_limit_normalized`
  * Action: :class:`ExponentialMovingAverageJointPositionAction` -> :class:`EMAJointPositionToLimitsAction`
  * Termination: :meth:`base_height` -> :meth:`root_height_below_minimum`
  * Termination: :meth:`joint_pos_limit` -> :meth:`joint_pos_out_of_limit`
  * Termination: :meth:`joint_pos_manual_limit` -> :meth:`joint_pos_out_of_manual_limit`
  * Termination: :meth:`joint_vel_limit` -> :meth:`joint_vel_out_of_limit`
  * Termination: :meth:`joint_vel_manual_limit` -> :meth:`joint_vel_out_of_manual_limit`
  * Termination: :meth:`joint_torque_limit` -> :meth:`joint_effort_out_of_limit`

Deprecated
^^^^^^^^^^

* Deprecated the function :meth:`isaaclab.envs.mdp.add_body_mass` in favor of
  :meth:`isaaclab.envs.mdp.randomize_rigid_body_mass`. This supports randomizing the mass based on different
  operations (add, scale, or set) and sampling distributions.


0.15.13 (2024-04-16)
~~~~~~~~~~~~~~~~~~~~

Changed
^^^^^^^

* Improved startup performance by enabling rendering-based extensions only when necessary and caching of nucleus directory.
* Renamed the flag ``OFFSCREEN_RENDER`` or ``--offscreen_render`` to ``ENABLE_CAMERAS`` or ``--enable_cameras`` respectively.


0.15.12 (2024-04-16)
~~~~~~~~~~~~~~~~~~~~

Changed
^^^^^^^

* Replaced calls to the ``check_file_path`` function in the :mod:`isaaclab.sim.spawners.from_files`
  with the USD stage resolve identifier function. This helps speed up the loading of assets from file paths
  by avoiding Nucleus server calls.


0.15.11 (2024-04-15)
~~~~~~~~~~~~~~~~~~~~

Added
^^^^^

* Added the :meth:`isaaclab.sim.SimulationContext.has_rtx_sensors` method to check if any
  RTX-related sensors such as cameras have been created in the simulation. This is useful to determine
  if simulation requires RTX rendering during step or not.

Fixed
^^^^^

* Fixed the rendering of RTX-related sensors such as cameras inside the :class:`isaaclab.envs.RLTaskEnv` class.
  Earlier the rendering did not happen inside the step function, which caused the sensor data to be empty.


0.15.10 (2024-04-11)
~~~~~~~~~~~~~~~~~~~~

Fixed
^^^^^

* Fixed sharing of the same memory address between returned tensors from observation terms
  in the :class:`isaaclab.managers.ObservationManager` class. Earlier, the returned
  tensors could map to the same memory address, causing issues when the tensors were modified
  during scaling, clipping or other operations.


0.15.9 (2024-04-04)
~~~~~~~~~~~~~~~~~~~

Fixed
^^^^^

* Fixed assignment of individual termination terms inside the :class:`isaaclab.managers.TerminationManager`
  class. Earlier, the terms were being assigned their values through an OR operation which resulted in incorrect
  values. This regression was introduced in version 0.15.1.


0.15.8 (2024-04-02)
~~~~~~~~~~~~~~~~~~~

Added
^^^^^

* Added option to define ordering of points for the mesh-grid generation in the
  :func:`isaaclab.sensors.ray_caster.patterns.grid_pattern`. This parameter defaults to 'xy'
  for backward compatibility.


0.15.7 (2024-03-28)
~~~~~~~~~~~~~~~~~~~

Added
^^^^^

* Adds option to return indices/data in the specified query keys order in
  :class:`isaaclab.managers.SceneEntityCfg` class, and the respective
  :func:`isaaclab.utils.string.resolve_matching_names_values` and
  :func:`isaaclab.utils.string.resolve_matching_names` functions.


0.15.6 (2024-03-28)
~~~~~~~~~~~~~~~~~~~

Added
^^^^^

* Extended the :class:`isaaclab.app.AppLauncher` class to support the loading of experience files
  from the command line. This allows users to load a specific experience file when running the application
  (such as for multi-camera rendering or headless mode).

Changed
^^^^^^^

* Changed default loading of experience files in the :class:`isaaclab.app.AppLauncher` class from the ones
  provided by Isaac Sim to the ones provided in Isaac Lab's ``apps`` directory.


0.15.5 (2024-03-23)
~~~~~~~~~~~~~~~~~~~

Fixed
^^^^^

* Fixed the env origins in :meth:`_compute_env_origins_grid` of :class:`isaaclab.terrain.TerrainImporter`
  to match that obtained from the Isaac Sim :class:`isaacsim.core.cloner.GridCloner` class.

Added
^^^^^

* Added unit test to ensure consistency between environment origins generated by IsaacSim's Grid Cloner and those
  produced by the TerrainImporter.


0.15.4 (2024-03-22)
~~~~~~~~~~~~~~~~~~~

Fixed
^^^^^

* Fixed the :class:`isaaclab.envs.mdp.actions.NonHolonomicActionCfg` class to use
  the correct variable when applying actions.


0.15.3 (2024-03-21)
~~~~~~~~~~~~~~~~~~~

Added
^^^^^

* Added unit test to check that :class:`isaaclab.scene.InteractiveScene` entity data is not shared between separate instances.

Fixed
^^^^^

* Moved class variables in :class:`isaaclab.scene.InteractiveScene` to correctly  be assigned as
  instance variables.
* Removed custom ``__del__`` magic method from :class:`isaaclab.scene.InteractiveScene`.


0.15.2 (2024-03-21)
~~~~~~~~~~~~~~~~~~~

Fixed
^^^^^

* Added resolving of relative paths for the main asset USD file when using the
  :class:`isaaclab.sim.converters.UrdfConverter` class. This is to ensure that the material paths are
  resolved correctly when the main asset file is moved to a different location.


0.15.1 (2024-03-19)
~~~~~~~~~~~~~~~~~~~

Fixed
^^^^^

* Fixed the imitation learning workflow example script, updating Isaac Lab and Robomimic API calls.
* Removed the resetting of :attr:`_term_dones` in the :meth:`isaaclab.managers.TerminationManager.reset`.
  Previously, the environment cleared out all the terms. However, it impaired reading the specific term's values externally.


0.15.0 (2024-03-17)
~~~~~~~~~~~~~~~~~~~

Deprecated
^^^^^^^^^^

* Renamed :class:`isaaclab.managers.RandomizationManager` to :class:`isaaclab.managers.EventManager`
  class for clarification as the manager takes care of events such as reset in addition to pure randomizations.
* Renamed :class:`isaaclab.managers.RandomizationTermCfg` to :class:`isaaclab.managers.EventTermCfg`
  for consistency with the class name change.


0.14.1 (2024-03-16)
~~~~~~~~~~~~~~~~~~~

Added
^^^^^

* Added simulation schemas for joint drive and fixed tendons. These can be configured for assets imported
  from file formats.
* Added logging of tendon properties to the articulation class (if they are present in the USD prim).


0.14.0 (2024-03-15)
~~~~~~~~~~~~~~~~~~~

Fixed
^^^^^

* Fixed the ordering of body names used in the :class:`isaaclab.assets.Articulation` class. Earlier,
  the body names were not following the same ordering as the bodies in the articulation. This led
  to issues when using the body names to access data related to the links from the articulation view
  (such as Jacobians, mass matrices, etc.).

Removed
^^^^^^^

* Removed the attribute :attr:`body_physx_view` from the :class:`isaaclab.assets.RigidObject`
  and :class:`isaaclab.assets.Articulation` classes. These were causing confusions when used
  with articulation view since the body names were not following the same ordering.


0.13.1 (2024-03-14)
~~~~~~~~~~~~~~~~~~~

Removed
^^^^^^^

* Removed the :mod:`isaaclab.compat` module. This module was used to provide compatibility
  with older versions of Isaac Sim. It is no longer needed since we have most of the functionality
  absorbed into the main classes.


0.13.0 (2024-03-12)
~~~~~~~~~~~~~~~~~~~

Added
^^^^^

* Added support for the following data types inside the :class:`isaaclab.sensors.Camera` class:
  ``instance_segmentation_fast`` and ``instance_id_segmentation_fast``. These are GPU-supported annotations
  and are faster than the regular annotations.

Fixed
^^^^^

* Fixed handling of semantic filtering inside the :class:`isaaclab.sensors.Camera` class. Earlier,
  the annotator was given ``semanticTypes`` as an argument. However, with Isaac Sim 2023.1, the annotator
  does not accept this argument. Instead the mapping needs to be set to the synthetic data interface directly.
* Fixed the return shape of colored images for segmentation data types inside the
  :class:`isaaclab.sensors.Camera` class. Earlier, the images were always returned as ``int32``. Now,
  they are casted to ``uint8`` 4-channel array before returning if colorization is enabled for the annotation type.

Removed
^^^^^^^

* Dropped support for ``instance_segmentation`` and ``instance_id_segmentation`` annotations in the
  :class:`isaaclab.sensors.Camera` class. Their "fast" counterparts should be used instead.
* Renamed the argument :attr:`isaaclab.sensors.CameraCfg.semantic_types` to
  :attr:`isaaclab.sensors.CameraCfg.semantic_filter`. This is more aligned with Replicator's terminology
  for semantic filter predicates.
* Replaced the argument :attr:`isaaclab.sensors.CameraCfg.colorize` with separate colorized
  arguments for each annotation type (:attr:`~isaaclab.sensors.CameraCfg.colorize_instance_segmentation`,
  :attr:`~isaaclab.sensors.CameraCfg.colorize_instance_id_segmentation`, and
  :attr:`~isaaclab.sensors.CameraCfg.colorize_semantic_segmentation`).


0.12.4 (2024-03-11)
~~~~~~~~~~~~~~~~~~~

Fixed
^^^^^


* Adapted randomization terms to deal with ``slice`` for the body indices. Earlier, the terms were not
  able to handle the slice object and were throwing an error.
* Added ``slice`` type-hinting to all body and joint related methods in the rigid body and articulation
  classes. This is to make it clear that the methods can handle both list of indices and slices.


0.12.3 (2024-03-11)
~~~~~~~~~~~~~~~~~~~

Fixed
^^^^^

* Added signal handler to the :class:`isaaclab.app.AppLauncher` class to catch the ``SIGINT`` signal
  and close the application gracefully. This is to prevent the application from crashing when the user
  presses ``Ctrl+C`` to close the application.


0.12.2 (2024-03-10)
~~~~~~~~~~~~~~~~~~~

Added
^^^^^

* Added observation terms for states of a rigid object in world frame.
* Added randomization terms to set root state with randomized orientation and joint state within user-specified limits.
* Added reward term for penalizing specific termination terms.

Fixed
^^^^^

* Improved sampling of states inside randomization terms. Earlier, the code did multiple torch calls
  for sampling different components of the vector. Now, it uses a single call to sample the entire vector.


0.12.1 (2024-03-09)
~~~~~~~~~~~~~~~~~~~

Added
^^^^^

* Added an option to the last actions observation term to get a specific term by name from the action manager.
  If None, the behavior remains the same as before (the entire action is returned).


0.12.0 (2024-03-08)
~~~~~~~~~~~~~~~~~~~

Added
^^^^^

* Added functionality to sample flat patches on a generated terrain. This can be configured using
  :attr:`isaaclab.terrains.SubTerrainBaseCfg.flat_patch_sampling` attribute.
* Added a randomization function for setting terrain-aware root state. Through this, an asset can be
  reset to a randomly sampled flat patches.

Fixed
^^^^^

* Separated normal and terrain-base position commands. The terrain based commands rely on the
  terrain to sample flat patches for setting the target position.
* Fixed command resample termination function.

Changed
^^^^^^^

* Added the attribute :attr:`isaaclab.envs.mdp.commands.UniformVelocityCommandCfg.heading_control_stiffness`
  to control the stiffness of the heading control term in the velocity command term. Earlier, this was
  hard-coded to 0.5 inside the term.

Removed
^^^^^^^

* Removed the function :meth:`sample_new_targets` in the terrain importer. Instead the attribute
  :attr:`isaaclab.terrains.TerrainImporter.flat_patches` should be used to sample new targets.


0.11.3 (2024-03-04)
~~~~~~~~~~~~~~~~~~~

Fixed
^^^^^

* Corrects the functions :func:`isaaclab.utils.math.axis_angle_from_quat` and :func:`isaaclab.utils.math.quat_error_magnitude`
  to accept tensors of the form (..., 4) instead of (N, 4). This brings us in line with our documentation and also upgrades one of our functions
  to handle higher dimensions.


0.11.2 (2024-03-04)
~~~~~~~~~~~~~~~~~~~

Added
^^^^^

* Added checks for default joint position and joint velocity in the articulation class. This is to prevent
  users from configuring values for these quantities that might be outside the valid range from the simulation.


0.11.1 (2024-02-29)
~~~~~~~~~~~~~~~~~~~

Added
^^^^^

* Replaced the default values for ``joint_ids`` and ``body_ids`` from ``None`` to ``slice(None)``
  in the :class:`isaaclab.managers.SceneEntityCfg`.
* Adapted rewards and observations terms so that the users can query a subset of joints and bodies.


0.11.0 (2024-02-27)
~~~~~~~~~~~~~~~~~~~

Removed
^^^^^^^

* Dropped support for Isaac Sim<=2022.2. As part of this, removed the components of :class:`isaaclab.app.AppLauncher`
  which handled ROS extension loading. We no longer need them in Isaac Sim>=2023.1 to control the load order to avoid crashes.
* Upgraded Dockerfile to use ISAACSIM_VERSION=2023.1.1 by default.


0.10.28 (2024-02-29)
~~~~~~~~~~~~~~~~~~~~

Added
^^^^^

* Implemented relative and moving average joint position action terms. These allow the user to specify
  the target joint positions as relative to the current joint positions or as a moving average of the
  joint positions over a window of time.


0.10.27 (2024-02-28)
~~~~~~~~~~~~~~~~~~~~

Added
^^^^^

* Added UI feature to start and stop animation recording in the stage when running an environment.
  To enable this feature, please pass the argument ``--disable_fabric`` to the environment script to allow
  USD read/write operations. Be aware that this will slow down the simulation.


0.10.26 (2024-02-26)
~~~~~~~~~~~~~~~~~~~~

Added
^^^^^

* Added a viewport camera controller class to the :class:`isaaclab.envs.BaseEnv`. This is useful
  for applications where the user wants to render the viewport from different perspectives even when the
  simulation is running in headless mode.


0.10.25 (2024-02-26)
~~~~~~~~~~~~~~~~~~~~

Fixed
^^^^^

* Ensures that all path arguments in :mod:`isaaclab.sim.utils` are cast to ``str``. Previously,
  we had handled path types as strings without casting.


0.10.24 (2024-02-26)
~~~~~~~~~~~~~~~~~~~~

Added
^^^^^

* Added tracking of contact time in the :class:`isaaclab.sensors.ContactSensor` class. Previously,
  only the air time was being tracked.
* Added contact force threshold, :attr:`isaaclab.sensors.ContactSensorCfg.force_threshold`, to detect
  when the contact sensor is in contact. Previously, this was set to hard-coded 1.0 in the sensor class.


0.10.23 (2024-02-21)
~~~~~~~~~~~~~~~~~~~~

Fixed
^^^^^

* Fixes the order of size arguments in :meth:`isaaclab.terrains.height_field.random_uniform_terrain`. Previously, the function
  would crash if the size along x and y were not the same.


0.10.22 (2024-02-14)
~~~~~~~~~~~~~~~~~~~~

Fixed
^^^^^

* Fixed "divide by zero" bug in :class:`~isaaclab.sim.SimulationContext` when setting gravity vector.
  Now, it is correctly disabled when the gravity vector is set to zero.


0.10.21 (2024-02-12)
~~~~~~~~~~~~~~~~~~~~

Fixed
^^^^^

* Fixed the printing of articulation joint information when the articulation has only one joint.
  Earlier, the function was performing a squeeze operation on the tensor, which caused an error when
  trying to index the tensor of shape (1,).


0.10.20 (2024-02-12)
~~~~~~~~~~~~~~~~~~~~

Added
^^^^^

* Adds :attr:`isaaclab.sim.PhysxCfg.enable_enhanced_determinism` to enable improved
  determinism from PhysX. Please note this comes at the expense of performance.


0.10.19 (2024-02-08)
~~~~~~~~~~~~~~~~~~~~

Fixed
^^^^^

* Fixed environment closing so that articulations, objects, and sensors are cleared properly.


0.10.18 (2024-02-05)
~~~~~~~~~~~~~~~~~~~~

Fixed
^^^^^

* Pinned :mod:`torch` version to 2.0.1 in the setup.py to keep parity version of :mod:`torch` supplied by
  Isaac 2023.1.1, and prevent version incompatibility between :mod:`torch` ==2.2 and
  :mod:`typing-extensions` ==3.7.4.3


0.10.17 (2024-02-02)
~~~~~~~~~~~~~~~~~~~~

Fixed
^^^^^^

* Fixed carb setting ``/app/livestream/enabled`` to be set as False unless live-streaming is specified
  by :class:`isaaclab.app.AppLauncher` settings. This fixes the logic of :meth:`SimulationContext.render`,
  which depended on the config in previous versions of Isaac defaulting to false for this setting.


0.10.16 (2024-01-29)
~~~~~~~~~~~~~~~~~~~~

Added
^^^^^^

* Added an offset parameter to the height scan observation term. This allows the user to specify the
  height offset of the scan from the tracked body. Previously it was hard-coded to be 0.5.


0.10.15 (2024-01-29)
~~~~~~~~~~~~~~~~~~~~

Fixed
^^^^^

* Fixed joint torque computation for implicit actuators. Earlier, the torque was always zero for implicit
  actuators. Now, it is computed approximately by applying the PD law.


0.10.14 (2024-01-22)
~~~~~~~~~~~~~~~~~~~~

Fixed
^^^^^

* Fixed the tensor shape of :attr:`isaaclab.sensors.ContactSensorData.force_matrix_w`. Earlier, the reshaping
  led to a mismatch with the data obtained from PhysX.


0.10.13 (2024-01-15)
~~~~~~~~~~~~~~~~~~~~

Fixed
^^^^^

* Fixed running of environments with a single instance even if the :attr:`replicate_physics`` flag is set to True.


0.10.12 (2024-01-10)
~~~~~~~~~~~~~~~~~~~~

Fixed
^^^^^

* Fixed indexing of source and target frames in the :class:`isaaclab.sensors.FrameTransformer` class.
  Earlier, it always assumed that the source frame body is at index 0. Now, it uses the body index of the
  source frame to compute the transformation.

Deprecated
^^^^^^^^^^

* Renamed quantities in the :class:`isaaclab.sensors.FrameTransformerData` class to be more
  consistent with the terminology used in the asset classes. The following quantities are deprecated:

  * ``target_rot_w`` -> ``target_quat_w``
  * ``source_rot_w`` -> ``source_quat_w``
  * ``target_rot_source`` -> ``target_quat_source``


0.10.11 (2024-01-08)
~~~~~~~~~~~~~~~~~~~~

Fixed
^^^^^

* Fixed attribute error raised when calling the :class:`isaaclab.envs.mdp.TerrainBasedPositionCommand`
  command term.
* Added a dummy function in :class:`isaaclab.terrain.TerrainImporter` that returns environment
  origins as terrain-aware sampled targets. This function should be implemented by child classes based on
  the terrain type.


0.10.10 (2023-12-21)
~~~~~~~~~~~~~~~~~~~~

Fixed
^^^^^

* Fixed reliance on non-existent ``Viewport`` in :class:`isaaclab.sim.SimulationContext` when loading livestreaming
  by ensuring that the extension ``omni.kit.viewport.window`` is enabled in :class:`isaaclab.app.AppLauncher` when
  livestreaming is enabled


0.10.9 (2023-12-21)
~~~~~~~~~~~~~~~~~~~

Fixed
^^^^^

* Fixed invalidation of physics views inside the asset and sensor classes. Earlier, they were left initialized
  even when the simulation was stopped. This caused issues when closing the application.


0.10.8 (2023-12-20)
~~~~~~~~~~~~~~~~~~~

Fixed
^^^^^

* Fixed the :class:`isaaclab.envs.mdp.actions.DifferentialInverseKinematicsAction` class
  to account for the offset pose of the end-effector.


0.10.7 (2023-12-19)
~~~~~~~~~~~~~~~~~~~

Fixed
^^^^^

* Added a check to ray-cast and camera sensor classes to ensure that the sensor prim path does not
  have a regex expression at its leaf. For instance, ``/World/Robot/camera_.*`` is not supported
  for these sensor types. This behavior needs to be fixed in the future.


0.10.6 (2023-12-19)
~~~~~~~~~~~~~~~~~~~

Added
^^^^^

* Added support for using articulations as visualization markers. This disables all physics APIs from
  the articulation and allows the user to use it as a visualization marker. It is useful for creating
  visualization markers for the end-effectors or base of the robot.

Fixed
^^^^^

* Fixed hiding of debug markers from secondary images when using the
  :class:`isaaclab.markers.VisualizationMarkers` class. Earlier, the properties were applied on
  the XForm prim instead of the Mesh prim.


0.10.5 (2023-12-18)
~~~~~~~~~~~~~~~~~~~

Fixed
^^^^^

* Fixed test ``check_base_env_anymal_locomotion.py``, which
  previously called :func:`torch.jit.load` with the path to a policy (which would work
  for a local file), rather than calling
  :func:`isaaclab.utils.assets.read_file` on the path to get the file itself.


0.10.4 (2023-12-14)
~~~~~~~~~~~~~~~~~~~

Fixed
^^^^^

* Fixed potentially breaking import of omni.kit.widget.toolbar by ensuring that
  if live-stream is enabled, then the :mod:`omni.kit.widget.toolbar`
  extension is loaded.

0.10.3 (2023-12-12)
~~~~~~~~~~~~~~~~~~~

Added
^^^^^

* Added the attribute :attr:`isaaclab.actuators.ActuatorNetMLPCfg.input_order`
  to specify the order of the input tensors to the MLP network.

Fixed
^^^^^

* Fixed computation of metrics for the velocity command term. Earlier, the norm was being computed
  over the entire batch instead of the last dimension.
* Fixed the clipping inside the :class:`isaaclab.actuators.DCMotor` class. Earlier, it was
  not able to handle the case when configured saturation limit was set to None.


0.10.2 (2023-12-12)
~~~~~~~~~~~~~~~~~~~

Fixed
^^^^^

* Added a check in the simulation stop callback in the :class:`isaaclab.sim.SimulationContext` class
  to not render when an exception is raised. The while loop in the callback was preventing the application
  from closing when an exception was raised.


0.10.1 (2023-12-06)
~~~~~~~~~~~~~~~~~~~

Added
^^^^^

* Added command manager class with terms defined by :class:`isaaclab.managers.CommandTerm`. This
  allow for multiple types of command generators to be used in the same environment.


0.10.0 (2023-12-04)
~~~~~~~~~~~~~~~~~~~

Changed
^^^^^^^

* Modified the sensor and asset base classes to use the underlying PhysX views instead of Isaac Sim views.
  Using Isaac Sim classes led to a very high load time (of the order of minutes) when using a scene with
  many assets. This is because Isaac Sim supports USD paths which are slow and not required.

Added
^^^^^

* Added faster implementation of USD stage traversal methods inside the :class:`isaaclab.sim.utils` module.
* Added properties :attr:`isaaclab.assets.AssetBase.num_instances` and
  :attr:`isaaclab.sensor.SensorBase.num_instances` to obtain the number of instances of the asset
  or sensor in the simulation respectively.

Removed
^^^^^^^

* Removed dependencies on Isaac Sim view classes. It is no longer possible to use :attr:`root_view` and
  :attr:`body_view`. Instead use :attr:`root_physx_view` and :attr:`body_physx_view` to access the underlying
  PhysX views.


0.9.55 (2023-12-03)
~~~~~~~~~~~~~~~~~~~

Fixed
^^^^^

* Fixed the Nucleus directory path in the :attr:`isaaclab.utils.assets.NVIDIA_NUCLEUS_DIR`.
  Earlier, it was referring to the ``NVIDIA/Assets`` directory instead of ``NVIDIA``.


0.9.54 (2023-11-29)
~~~~~~~~~~~~~~~~~~~

Fixed
^^^^^

* Fixed pose computation in the :class:`isaaclab.sensors.Camera` class to obtain them from XFormPrimView
  instead of using ``UsdGeomCamera.ComputeLocalToWorldTransform`` method. The latter is not updated correctly
  during GPU simulation.
* Fixed initialization of the annotator info in the class :class:`isaaclab.sensors.Camera`. Previously
  all dicts had the same memory address which caused all annotators to have the same info.
* Fixed the conversion of ``uint32`` warp arrays inside the :meth:`isaaclab.utils.array.convert_to_torch`
  method. PyTorch does not support this type, so it is converted to ``int32`` before converting to PyTorch tensor.
* Added render call inside :meth:`isaaclab.sim.SimulationContext.reset` to initialize Replicator
  buffers when the simulation is reset.


0.9.53 (2023-11-29)
~~~~~~~~~~~~~~~~~~~

Changed
^^^^^^^

* Changed the behavior of passing :obj:`None` to the :class:`isaaclab.actuators.ActuatorBaseCfg`
  class. Earlier, they were resolved to fixed default values. Now, they imply that the values are loaded
  from the USD joint drive configuration.

Added
^^^^^

* Added setting of joint armature and friction quantities to the articulation class.


0.9.52 (2023-11-29)
~~~~~~~~~~~~~~~~~~~

Changed
^^^^^^^

* Changed the warning print in :meth:`isaaclab.sim.utils.apply_nested` method
  to be more descriptive. Earlier, it was printing a warning for every instanced prim.
  Now, it only prints a warning if it could not apply the attribute to any of the prims.

Added
^^^^^

* Added the method :meth:`isaaclab.utils.assets.retrieve_file_path` to
  obtain the absolute path of a file on the Nucleus server or locally.

Fixed
^^^^^

* Fixed hiding of STOP button in the :class:`AppLauncher` class when running the
  simulation in headless mode.
* Fixed a bug with :meth:`isaaclab.sim.utils.clone` failing when the input prim path
  had no parent (example: "/Table").


0.9.51 (2023-11-29)
~~~~~~~~~~~~~~~~~~~

Changed
^^^^^^^

* Changed the :meth:`isaaclab.sensor.SensorBase.update` method to always recompute the buffers if
  the sensor is in visualization mode.

Added
^^^^^

* Added available entities to the error message when accessing a non-existent entity in the
  :class:`InteractiveScene` class.
* Added a warning message when the user tries to reference an invalid prim in the :class:`FrameTransformer` sensor.


0.9.50 (2023-11-28)
~~~~~~~~~~~~~~~~~~~

Added
^^^^^

* Hid the ``STOP`` button in the UI when running standalone Python scripts. This is to prevent
  users from accidentally clicking the button and stopping the simulation. They should only be able to
  play and pause the simulation from the UI.

Removed
^^^^^^^

* Removed :attr:`isaaclab.sim.SimulationCfg.shutdown_app_on_stop`. The simulation is always rendering
  if it is stopped from the UI. The user needs to close the window or press ``Ctrl+C`` to close the simulation.


0.9.49 (2023-11-27)
~~~~~~~~~~~~~~~~~~~

Added
^^^^^

* Added an interface class, :class:`isaaclab.managers.ManagerTermBase`, to serve as the parent class
  for term implementations that are functional classes.
* Adapted all managers to support terms that are classes and not just functions clearer. This allows the user to
  create more complex terms that require additional state information.


0.9.48 (2023-11-24)
~~~~~~~~~~~~~~~~~~~

Fixed
^^^^^

* Fixed initialization of drift in the :class:`isaaclab.sensors.RayCasterCamera` class.


0.9.47 (2023-11-24)
~~~~~~~~~~~~~~~~~~~

Fixed
^^^^^

* Automated identification of the root prim in the :class:`isaaclab.assets.RigidObject` and
  :class:`isaaclab.assets.Articulation` classes. Earlier, the root prim was hard-coded to
  the spawn prim path. Now, the class searches for the root prim under the spawn prim path.


0.9.46 (2023-11-24)
~~~~~~~~~~~~~~~~~~~

Fixed
^^^^^

* Fixed a critical issue in the asset classes with writing states into physics handles.
  Earlier, the states were written over all the indices instead of the indices of the
  asset that were being updated. This caused the physics handles to refresh the states
  of all the assets in the scene, which is not desirable.


0.9.45 (2023-11-24)
~~~~~~~~~~~~~~~~~~~

Added
^^^^^

* Added :class:`isaaclab.command_generators.UniformPoseCommandGenerator` to generate
  poses in the asset's root frame by uniformly sampling from a given range.


0.9.44 (2023-11-16)
~~~~~~~~~~~~~~~~~~~

Added
^^^^^

* Added methods :meth:`reset` and :meth:`step` to the :class:`isaaclab.envs.BaseEnv`. This unifies
  the environment interface for simple standalone applications with the class.


0.9.43 (2023-11-16)
~~~~~~~~~~~~~~~~~~~

Fixed
^^^^^

* Replaced subscription of physics play and stop events in the :class:`isaaclab.assets.AssetBase` and
  :class:`isaaclab.sensors.SensorBase` classes with subscription to time-line play and stop events.
  This is to prevent issues in cases where physics first needs to perform mesh cooking and handles are not
  available immediately. For instance, with deformable meshes.


0.9.42 (2023-11-16)
~~~~~~~~~~~~~~~~~~~

Fixed
^^^^^

* Fixed setting of damping values from the configuration for :class:`ActuatorBase` class. Earlier,
  the stiffness values were being set into damping when a dictionary configuration was passed to the
  actuator model.
* Added dealing with :class:`int` and :class:`float` values in the configurations of :class:`ActuatorBase`.
  Earlier, a type-error was thrown when integer values were passed to the actuator model.


0.9.41 (2023-11-16)
~~~~~~~~~~~~~~~~~~~

Fixed
^^^^^

* Fixed the naming and shaping issues in the binary joint action term.


0.9.40 (2023-11-09)
~~~~~~~~~~~~~~~~~~~

Fixed
^^^^^

* Simplified the manual initialization of Isaac Sim :class:`ArticulationView` class. Earlier, we basically
  copied the code from the Isaac Sim source code. Now, we just call their initialize method.

Changed
^^^^^^^

* Changed the name of attribute :attr:`default_root_state_w` to :attr:`default_root_state`. The latter is
  more correct since the data is actually in the local environment frame and not the simulation world frame.


0.9.39 (2023-11-08)
~~~~~~~~~~~~~~~~~~~

Fixed
^^^^^

* Changed the reference of private ``_body_view`` variable inside the :class:`RigidObject` class
  to the public ``body_view`` property. For a rigid object, the private variable is not defined.


0.9.38 (2023-11-07)
~~~~~~~~~~~~~~~~~~~

Changed
^^^^^^^

* Upgraded the :class:`isaaclab.envs.RLTaskEnv` class to support Gym 0.29.0 environment definition.

Added
^^^^^

* Added computation of ``time_outs`` and ``terminated`` signals inside the termination manager. These follow the
  definition mentioned in `Gym 0.29.0 <https://gymnasium.farama.org/tutorials/gymnasium_basics/handling_time_limits/>`_.
* Added proper handling of observation and action spaces in the :class:`isaaclab.envs.RLTaskEnv` class.
  These now follow closely to how Gym VecEnv handles the spaces.


0.9.37 (2023-11-06)
~~~~~~~~~~~~~~~~~~~

Fixed
^^^^^

* Fixed broken visualization in :mod:`isaaclab.sensors.FrameTramsformer` class by overwriting the
  correct ``_debug_vis_callback`` function.
* Moved the visualization marker configurations of sensors to their respective sensor configuration classes.
  This allows users to set these configurations from the configuration object itself.


0.9.36 (2023-11-03)
~~~~~~~~~~~~~~~~~~~

Fixed
^^^^^

* Added explicit deleting of different managers in the :class:`isaaclab.envs.BaseEnv` and
  :class:`isaaclab.envs.RLTaskEnv` classes. This is required since deleting the managers
  is order-sensitive (many managers need to be deleted before the scene is deleted).


0.9.35 (2023-11-02)
~~~~~~~~~~~~~~~~~~~

Fixed
^^^^^

* Fixed the error: ``'str' object has no attribute '__module__'`` introduced by adding the future import inside the
  :mod:`isaaclab.utils.warp.kernels` module. Warp language does not support the ``__future__`` imports.


0.9.34 (2023-11-02)
~~~~~~~~~~~~~~~~~~~

Fixed
^^^^^

* Added missing import of ``from __future__ import annotations`` in the :mod:`isaaclab.utils.warp`
  module. This is needed to have a consistent behavior across Python versions.


0.9.33 (2023-11-02)
~~~~~~~~~~~~~~~~~~~

Fixed
^^^^^

* Fixed the :class:`isaaclab.command_generators.NullCommandGenerator` class. Earlier,
  it was having a runtime error due to infinity in the resampling time range. Now, the class just
  overrides the parent methods to perform no operations.


0.9.32 (2023-11-02)
~~~~~~~~~~~~~~~~~~~

Changed
^^^^^^^

* Renamed the :class:`isaaclab.envs.RLEnv` class to :class:`isaaclab.envs.RLTaskEnv` to
  avoid confusions in terminologies between environments and tasks.


0.9.31 (2023-11-02)
~~~~~~~~~~~~~~~~~~~

Added
^^^^^

* Added the :class:`isaaclab.sensors.RayCasterCamera` class, as a ray-casting based camera for
  "distance_to_camera", "distance_to_image_plane" and "normals" annotations. It has the same interface and
  functionalities as the USD Camera while it is on average 30% faster.


0.9.30 (2023-11-01)
~~~~~~~~~~~~~~~~~~~

Fixed
^^^^^

* Added skipping of None values in the :class:`InteractiveScene` class when creating the scene from configuration
  objects. Earlier, it was throwing an error when the user passed a None value for a scene element.
* Added ``kwargs`` to the :class:`RLEnv` class to allow passing additional arguments from gym registry function.
  This is now needed since the registry function passes args beyond the ones specified in the constructor.


0.9.29 (2023-11-01)
~~~~~~~~~~~~~~~~~~~

Fixed
^^^^^

* Fixed the material path resolution inside the :class:`isaaclab.sim.converters.UrdfConverter` class.
  With Isaac Sim 2023.1, the material paths from the importer are always saved as absolute paths. This caused
  issues when the generated USD file was moved to a different location. The fix now resolves the material paths
  relative to the USD file location.


0.9.28 (2023-11-01)
~~~~~~~~~~~~~~~~~~~

Changed
^^^^^^^

* Changed the way the :func:`isaaclab.sim.spawners.from_files.spawn_ground_plane` function sets the
  height of the ground. Earlier, it was reading the height from the configuration object. Now, it expects the
  desired transformation as inputs to the function. This makes it consistent with the other spawner functions.


0.9.27 (2023-10-31)
~~~~~~~~~~~~~~~~~~~

Changed
^^^^^^^

* Removed the default value of the argument ``camel_case`` in setters of USD attributes. This is to avoid
  confusion with the naming of the attributes in the USD file.

Fixed
^^^^^

* Fixed the selection of material prim in the :class:`isaaclab.sim.spawners.materials.spawn_preview_surface`
  method. Earlier, the created prim was being selected in the viewport which interfered with the selection of
  prims by the user.
* Updated :class:`isaaclab.sim.converters.MeshConverter` to use a different stage than the default stage
  for the conversion. This is to avoid the issue of the stage being closed when the conversion is done.


0.9.26 (2023-10-31)
~~~~~~~~~~~~~~~~~~~

Added
^^^^^

* Added the sensor implementation for :class:`isaaclab.sensors.FrameTransformer` class. Currently,
  it handles obtaining the transformation between two frames in the same articulation.


0.9.25 (2023-10-27)
~~~~~~~~~~~~~~~~~~~

Added
^^^^^

* Added the :mod:`isaaclab.envs.ui` module to put all the UI-related classes in one place. This currently
  implements the :class:`isaaclab.envs.ui.BaseEnvWindow` and :class:`isaaclab.envs.ui.RLEnvWindow`
  classes. Users can inherit from these classes to create their own UI windows.
* Added the attribute :attr:`isaaclab.envs.BaseEnvCfg.ui_window_class_type` to specify the UI window class
  to be used for the environment. This allows the user to specify their own UI window class to be used for the
  environment.


0.9.24 (2023-10-27)
~~~~~~~~~~~~~~~~~~~

Changed
^^^^^^^

* Changed the behavior of setting up debug visualization for assets, sensors and command generators.
  Earlier it was raising an error if debug visualization was not enabled in the configuration object.
  Now it checks whether debug visualization is implemented and only sets up the callback if it is
  implemented.


0.9.23 (2023-10-27)
~~~~~~~~~~~~~~~~~~~

Fixed
^^^^^

* Fixed a typo in the :class:`AssetBase` and :class:`SensorBase` that effected the class destructor.
  Earlier, a tuple was being created in the constructor instead of the actual object.


0.9.22 (2023-10-26)
~~~~~~~~~~~~~~~~~~~

Added
^^^^^

* Added a :class:`isaaclab.command_generators.NullCommandGenerator` class for no command environments.
  This is easier to work with than having checks for :obj:`None` in the command generator.

Fixed
^^^^^

* Moved the randomization manager to the :class:`isaaclab.envs.BaseEnv` class with the default
  settings to reset the scene to the defaults specified in the configurations of assets.
* Moved command generator to the :class:`isaaclab.envs.RlEnv` class to have all task-specification
  related classes in the same place.


0.9.21 (2023-10-26)
~~~~~~~~~~~~~~~~~~~

Fixed
^^^^^

* Decreased the priority of callbacks in asset and sensor base classes. This may help in preventing
  crashes when warm starting the simulation.
* Fixed no rendering mode when running the environment from the GUI. Earlier the function
  :meth:`SimulationContext.set_render_mode` was erroring out.


0.9.20 (2023-10-25)
~~~~~~~~~~~~~~~~~~~

Fixed
^^^^^

* Changed naming in :class:`isaaclab.sim.SimulationContext.RenderMode` to use ``NO_GUI_OR_RENDERING``
  and ``NO_RENDERING`` instead of ``HEADLESS`` for clarity.
* Changed :class:`isaaclab.sim.SimulationContext` to be capable of handling livestreaming and
  offscreen rendering.
* Changed :class:`isaaclab.app.AppLauncher` envvar ``VIEWPORT_RECORD`` to the more descriptive
  ``OFFSCREEN_RENDER``.


0.9.19 (2023-10-25)
~~~~~~~~~~~~~~~~~~~

Added
^^^^^

* Added Gym observation and action spaces for the :class:`isaaclab.envs.RLEnv` class.


0.9.18 (2023-10-23)
~~~~~~~~~~~~~~~~~~~

Added
^^^^^

* Created :class:`isaaclab.sim.converters.asset_converter.AssetConverter` to serve as a base
  class for all asset converters.
* Added :class:`isaaclab.sim.converters.mesh_converter.MeshConverter` to handle loading and conversion
  of mesh files (OBJ, STL and FBX) into USD format.
* Added script ``convert_mesh.py`` to ``source/tools`` to allow users to convert a mesh to USD via command line arguments.

Changed
^^^^^^^

* Renamed the submodule :mod:`isaaclab.sim.loaders` to :mod:`isaaclab.sim.converters` to be more
  general with the functionality of the module.
* Updated ``check_instanceable.py`` script to convert relative paths to absolute paths.


0.9.17 (2023-10-22)
~~~~~~~~~~~~~~~~~~~

Added
^^^^^

* Added setters and getters for term configurations in the :class:`RandomizationManager`, :class:`RewardManager`
  and :class:`TerminationManager` classes. This allows the user to modify the term configurations after the
  manager has been created.
* Added the method :meth:`compute_group` to the :class:`isaaclab.managers.ObservationManager` class to
  compute the observations for only a given group.
* Added the curriculum term for modifying reward weights after certain environment steps.


0.9.16 (2023-10-22)
~~~~~~~~~~~~~~~~~~~

Added
^^^^^

* Added support for keyword arguments for terms in the :class:`isaaclab.managers.ManagerBase`.

Fixed
^^^^^

* Fixed resetting of buffers in the :class:`TerminationManager` class. Earlier, the values were being set
  to ``0.0`` instead of ``False``.


0.9.15 (2023-10-22)
~~~~~~~~~~~~~~~~~~~

Added
^^^^^

* Added base yaw heading and body acceleration into :class:`isaaclab.assets.RigidObjectData` class.
  These quantities are computed inside the :class:`RigidObject` class.

Fixed
^^^^^

* Fixed the :meth:`isaaclab.assets.RigidObject.set_external_force_and_torque` method to correctly
  deal with the body indices.
* Fixed a bug in the :meth:`isaaclab.utils.math.wrap_to_pi` method to prevent self-assignment of
  the input tensor.


0.9.14 (2023-10-21)
~~~~~~~~~~~~~~~~~~~

Added
^^^^^

* Added 2-D drift (i.e. along x and y) to the :class:`isaaclab.sensors.RayCaster` class.
* Added flags to the :class:`isaaclab.sensors.ContactSensorCfg` to optionally obtain the
  sensor origin and air time information. Since these are not required by default, they are
  disabled by default.

Fixed
^^^^^

* Fixed the handling of contact sensor history buffer in the :class:`isaaclab.sensors.ContactSensor` class.
  Earlier, the buffer was not being updated correctly.


0.9.13 (2023-10-20)
~~~~~~~~~~~~~~~~~~~

Fixed
^^^^^

* Fixed the issue with double :obj:`Ellipsis` when indexing tensors with multiple dimensions.
  The fix now uses :obj:`slice(None)` instead of :obj:`Ellipsis` to index the tensors.


0.9.12 (2023-10-18)
~~~~~~~~~~~~~~~~~~~

Fixed
^^^^^

* Fixed bugs in actuator model implementation for actuator nets. Earlier the DC motor clipping was not working.
* Fixed bug in applying actuator model in the :class:`isaaclab.asset.Articulation` class. The new
  implementation caches the outputs from explicit actuator model into the ``joint_pos_*_sim`` buffer to
  avoid feedback loops in the tensor operation.


0.9.11 (2023-10-17)
~~~~~~~~~~~~~~~~~~~

Added
^^^^^

* Added the support for semantic tags into the :class:`isaaclab.sim.spawner.SpawnerCfg` class. This allows
  the user to specify the semantic tags for a prim when spawning it into the scene. It follows the same format as
  Omniverse Replicator.


0.9.10 (2023-10-16)
~~~~~~~~~~~~~~~~~~~

Added
^^^^^

* Added ``--livestream`` and ``--ros`` CLI args to :class:`isaaclab.app.AppLauncher` class.
* Added a static function :meth:`isaaclab.app.AppLauncher.add_app_launcher_args`, which
  appends the arguments needed for :class:`isaaclab.app.AppLauncher` to the argument parser.

Changed
^^^^^^^

* Within :class:`isaaclab.app.AppLauncher`, removed ``REMOTE_DEPLOYMENT`` env-var processing
  in the favor of ``HEADLESS`` and ``LIVESTREAM`` env-vars. These have clearer uses and better parity
  with the CLI args.


0.9.9 (2023-10-12)
~~~~~~~~~~~~~~~~~~

Added
^^^^^

* Added the property :attr:`isaaclab.assets.Articulation.is_fixed_base` to the articulation class to
  check if the base of the articulation is fixed or floating.
* Added the task-space action term corresponding to the differential inverse-kinematics controller.

Fixed
^^^^^

* Simplified the :class:`isaaclab.controllers.DifferentialIKController` to assume that user provides the
  correct end-effector poses and Jacobians. Earlier it was doing internal frame transformations which made the
  code more complicated and error-prone.


0.9.8 (2023-09-30)
~~~~~~~~~~~~~~~~~~

Fixed
^^^^^

* Fixed the boundedness of class objects that register callbacks into the simulator.
  These include devices, :class:`AssetBase`, :class:`SensorBase` and :class:`CommandGenerator`.
  The fix ensures that object gets deleted when the user deletes the object.


0.9.7 (2023-09-26)
~~~~~~~~~~~~~~~~~~

Fixed
^^^^^

* Modified the :class:`isaaclab.markers.VisualizationMarkers` to use the
  :class:`isaaclab.sim.spawner.SpawnerCfg` class instead of their
  own configuration objects. This makes it consistent with the other ways to spawn assets in the scene.

Added
^^^^^

* Added the method :meth:`copy` to configclass to allow copying of configuration objects.


0.9.6 (2023-09-26)
~~~~~~~~~~~~~~~~~~

Fixed
^^^^^

* Changed class-level configuration classes to refer to class types using ``class_type`` attribute instead
  of ``cls`` or ``cls_name``.


0.9.5 (2023-09-25)
~~~~~~~~~~~~~~~~~~

Changed
^^^^^^^

* Added future import of ``annotations`` to have a consistent behavior across Python versions.
* Removed the type-hinting from docstrings to simplify maintenance of the documentation. All type-hints are
  now in the code itself.


0.9.4 (2023-08-29)
~~~~~~~~~~~~~~~~~~

Added
^^^^^

* Added :class:`isaaclab.scene.InteractiveScene`, as the central scene unit that contains all entities
  that are part of the simulation. These include the terrain, sensors, articulations, rigid objects etc.
  The scene groups the common operations of these entities and allows to access them via their unique names.
* Added :mod:`isaaclab.envs` module that contains environment definitions that encapsulate the different
  general (scene, action manager, observation manager) and RL-specific (reward and termination manager) managers.
* Added :class:`isaaclab.managers.SceneEntityCfg` to handle which scene elements are required by the
  manager's terms. This allows the manager to parse useful information from the scene elements, such as the
  joint and body indices, and pass them to the term.
* Added :class:`isaaclab.sim.SimulationContext.RenderMode` to handle different rendering modes based on
  what the user wants to update (viewport, cameras, or UI elements).

Fixed
^^^^^

* Fixed the :class:`isaaclab.command_generators.CommandGeneratorBase` to register a debug visualization
  callback similar to how sensors and robots handle visualization.


0.9.3 (2023-08-23)
~~~~~~~~~~~~~~~~~~

Added
^^^^^

* Enabled the `faulthander <https://docs.python.org/3/library/faulthandler.html>`_ to catch segfaults and print
  the stack trace. This is enabled by default in the :class:`isaaclab.app.AppLauncher` class.

Fixed
^^^^^

* Re-added the :mod:`isaaclab.utils.kit` to the ``compat`` directory and fixed all the references to it.
* Fixed the deletion of Replicator nodes for the :class:`isaaclab.sensors.Camera` class. Earlier, the
  Replicator nodes were not being deleted when the camera was deleted. However, this does not prevent the random
  crashes that happen when the camera is deleted.
* Fixed the :meth:`isaaclab.utils.math.convert_quat` to support both numpy and torch tensors.

Changed
^^^^^^^

* Renamed all the scripts inside the ``test`` directory to follow the convention:

  * ``test_<module_name>.py``: Tests for the module ``<module_name>`` using unittest.
  * ``check_<module_name>``: Check for the module ``<module_name>`` using python main function.


0.9.2 (2023-08-22)
~~~~~~~~~~~~~~~~~~

Added
^^^^^

* Added the ability to color meshes in the :class:`isaaclab.terrain.TerrainGenerator` class. Currently,
  it only supports coloring the mesh randomly (``"random"``), based on the terrain height (``"height"``), and
  no coloring (``"none"``).

Fixed
^^^^^

* Modified the :class:`isaaclab.terrain.TerrainImporter` class to configure visual and physics materials
  based on the configuration object.


0.9.1 (2023-08-18)
~~~~~~~~~~~~~~~~~~

Added
^^^^^

* Introduced three different rotation conventions in the :class:`isaaclab.sensors.Camera` class. These
  conventions are:

  * ``opengl``: the camera is looking down the -Z axis with the +Y axis pointing up
  * ``ros``: the camera is looking down the +Z axis with the +Y axis pointing down
  * ``world``: the camera is looking along the +X axis with the -Z axis pointing down

  These can be used to declare the camera offset in :class:`isaaclab.sensors.CameraCfg.OffsetCfg` class
  and in :meth:`isaaclab.sensors.Camera.set_world_pose` method. Additionally, all conventions are
  saved to :class:`isaaclab.sensors.CameraData` class for easy access.

Changed
^^^^^^^

* Adapted all the sensor classes to follow a structure similar to the :class:`isaaclab.assets.AssetBase`.
  Hence, the spawning and initialization of sensors manually by the users is avoided.
* Removed the :meth:`debug_vis` function since that this functionality is handled by a render callback automatically
  (based on the passed configuration for the :class:`isaaclab.sensors.SensorBaseCfg.debug_vis` flag).


0.9.0 (2023-08-18)
~~~~~~~~~~~~~~~~~~

Added
^^^^^

* Introduces a new set of asset interfaces. These interfaces simplify the spawning of assets into the scene
  and initializing the physics handle by putting that inside post-startup physics callbacks. With this, users
  no longer need to worry about the :meth:`spawn` and :meth:`initialize` calls.
* Added utility methods to :mod:`isaaclab.utils.string` module that resolve regex expressions based
  on passed list of target keys.

Changed
^^^^^^^

* Renamed all references of joints in an articulation from "dof" to "joint". This makes it consistent with the
  terminology used in robotics.

Deprecated
^^^^^^^^^^

* Removed the previous modules for objects and robots. Instead the :class:`Articulation` and :class:`RigidObject`
  should be used.


0.8.12 (2023-08-18)
~~~~~~~~~~~~~~~~~~~

Added
^^^^^

* Added other properties provided by ``PhysicsScene`` to the :class:`isaaclab.sim.SimulationContext`
  class to allow setting CCD, solver iterations, etc.
* Added commonly used functions to the :class:`SimulationContext` class itself to avoid having additional
  imports from Isaac Sim when doing simple tasks such as setting camera view or retrieving the simulation settings.

Fixed
^^^^^

* Switched the notations of default buffer values in :class:`isaaclab.sim.PhysxCfg` from multiplication
  to scientific notation to avoid confusion with the values.


0.8.11 (2023-08-18)
~~~~~~~~~~~~~~~~~~~

Added
^^^^^

* Adds utility functions and configuration objects in the :mod:`isaaclab.sim.spawners`
  to create the following prims in the scene:

  * :mod:`isaaclab.sim.spawners.from_file`: Create a prim from a USD/URDF file.
  * :mod:`isaaclab.sim.spawners.shapes`: Create USDGeom prims for shapes (box, sphere, cylinder, capsule, etc.).
  * :mod:`isaaclab.sim.spawners.materials`: Create a visual or physics material prim.
  * :mod:`isaaclab.sim.spawners.lights`: Create a USDLux prim for different types of lights.
  * :mod:`isaaclab.sim.spawners.sensors`: Create a USD prim for supported sensors.

Changed
^^^^^^^

* Modified the :class:`SimulationContext` class to take the default physics material using the material spawn
  configuration object.


0.8.10 (2023-08-17)
~~~~~~~~~~~~~~~~~~~

Added
^^^^^

* Added methods for defining different physics-based schemas in the :mod:`isaaclab.sim.schemas` module.
  These methods allow creating the schema if it doesn't exist at the specified prim path and modify
  its properties based on the configuration object.


0.8.9 (2023-08-09)
~~~~~~~~~~~~~~~~~~

Changed
^^^^^^^

* Moved the :class:`isaaclab.asset_loader.UrdfLoader` class to the :mod:`isaaclab.sim.loaders`
  module to make it more accessible to the user.


0.8.8 (2023-08-09)
~~~~~~~~~~~~~~~~~~

Added
^^^^^

* Added configuration classes and functions for setting different physics-based schemas in the
  :mod:`isaaclab.sim.schemas` module. These allow modifying properties of the physics solver
  on the asset using configuration objects.


0.8.7 (2023-08-03)
~~~~~~~~~~~~~~~~~~

Fixed
^^^^^

* Added support for `__post_init__ <https://docs.python.org/3/library/dataclasses.html#post-init-processing>`_ in
  the :class:`isaaclab.utils.configclass` decorator.


0.8.6 (2023-08-03)
~~~~~~~~~~~~~~~~~~

Added
^^^^^

* Added support for callable classes in the :class:`isaaclab.managers.ManagerBase`.


0.8.5 (2023-08-03)
~~~~~~~~~~~~~~~~~~

Fixed
^^^^^

* Fixed the :class:`isaaclab.markers.Visualizationmarkers` class so that the markers are not visible in camera rendering mode.

Changed
^^^^^^^

* Simplified the creation of the point instancer in the :class:`isaaclab.markers.Visualizationmarkers` class. It now creates a new
  prim at the next available prim path if a prim already exists at the given path.


0.8.4 (2023-08-02)
~~~~~~~~~~~~~~~~~~

Added
^^^^^

* Added the :class:`isaaclab.sim.SimulationContext` class to the :mod:`isaaclab.sim` module.
  This class inherits from the :class:`isaacsim.core.api.simulation_context.SimulationContext` class and adds
  the ability to create a simulation context from a configuration object.


0.8.3 (2023-08-02)
~~~~~~~~~~~~~~~~~~

Changed
^^^^^^^

* Moved the :class:`ActuatorBase` class to the :mod:`isaaclab.actuators.actuator_base` module.
* Renamed the :mod:`isaaclab.actuators.actuator` module to :mod:`isaaclab.actuators.actuator_pd`
  to make it more explicit that it contains the PD actuator models.


0.8.2 (2023-08-02)
~~~~~~~~~~~~~~~~~~

Changed
^^^^^^^

* Cleaned up the :class:`isaaclab.terrain.TerrainImporter` class to take all the parameters from the configuration
  object. This makes it consistent with the other classes in the package.
* Moved the configuration classes for terrain generator and terrain importer into separate files to resolve circular
  dependency issues.


0.8.1 (2023-08-02)
~~~~~~~~~~~~~~~~~~

Fixed
^^^^^

* Added a hack into :class:`isaaclab.app.AppLauncher` class to remove Isaac Lab packages from the path before launching
  the simulation application. This prevents the warning messages that appears when the user launches the ``SimulationApp``.

Added
^^^^^

* Enabled necessary viewport extensions in the :class:`isaaclab.app.AppLauncher` class itself if ``VIEWPORT_ENABLED``
  flag is true.


0.8.0 (2023-07-26)
~~~~~~~~~~~~~~~~~~

Added
^^^^^

* Added the :class:`ActionManager` class to the :mod:`isaaclab.managers` module to handle actions in the
  environment through action terms.
* Added contact force history to the :class:`isaaclab.sensors.ContactSensor` class. The history is stored
  in the ``net_forces_w_history`` attribute of the sensor data.

Changed
^^^^^^^

* Implemented lazy update of buffers in the :class:`isaaclab.sensors.SensorBase` class. This allows the user
  to update the sensor data only when required, i.e. when the data is requested by the user. This helps avoid double
  computation of sensor data when a reset is called in the environment.

Deprecated
^^^^^^^^^^

* Removed the support for different backends in the sensor class. We only use Pytorch as the backend now.
* Removed the concept of actuator groups. They are now handled by the :class:`isaaclab.managers.ActionManager`
  class. The actuator models are now directly handled by the robot class itself.


0.7.4 (2023-07-26)
~~~~~~~~~~~~~~~~~~

Changed
^^^^^^^

* Changed the behavior of the :class:`isaaclab.terrains.TerrainImporter` class. It now expects the terrain
  type to be specified in the configuration object. This allows the user to specify everything in the configuration
  object and not have to do an explicit call to import a terrain.

Fixed
^^^^^

* Fixed setting of quaternion orientations inside the :class:`isaaclab.markers.Visualizationmarkers` class.
  Earlier, the orientation was being set into the point instancer in the wrong order (``wxyz`` instead of ``xyzw``).


0.7.3 (2023-07-25)
~~~~~~~~~~~~~~~~~~

Fixed
^^^^^

* Fixed the issue with multiple inheritance in the :class:`isaaclab.utils.configclass` decorator.
  Earlier, if the inheritance tree was more than one level deep and the lowest level configuration class was
  not updating its values from the middle level classes.


0.7.2 (2023-07-24)
~~~~~~~~~~~~~~~~~~

Added
^^^^^

* Added the method :meth:`replace` to the :class:`isaaclab.utils.configclass` decorator to allow
  creating a new configuration object with values replaced from keyword arguments. This function internally
  calls the `dataclasses.replace <https://docs.python.org/3/library/dataclasses.html#dataclasses.replace>`_.

Fixed
^^^^^

* Fixed the handling of class types as member values in the :meth:`isaaclab.utils.configclass`. Earlier it was
  throwing an error since class types were skipped in the if-else block.


0.7.1 (2023-07-22)
~~~~~~~~~~~~~~~~~~

Added
^^^^^

* Added the :class:`TerminationManager`, :class:`CurriculumManager`, and :class:`RandomizationManager` classes
  to the :mod:`isaaclab.managers` module to handle termination, curriculum, and randomization respectively.


0.7.0 (2023-07-22)
~~~~~~~~~~~~~~~~~~

Added
^^^^^

* Created a new :mod:`isaaclab.managers` module for all the managers related to the environment / scene.
  This includes the :class:`isaaclab.managers.ObservationManager` and :class:`isaaclab.managers.RewardManager`
  classes that were previously in the :mod:`isaaclab.utils.mdp` module.
* Added the :class:`isaaclab.managers.ManagerBase` class to handle the creation of managers.
* Added configuration classes for :class:`ObservationTermCfg` and :class:`RewardTermCfg` to allow easy creation of
  observation and reward terms.

Changed
^^^^^^^

* Changed the behavior of :class:`ObservationManager` and :class:`RewardManager` classes to accept the key ``func``
  in each configuration term to be a callable. This removes the need to inherit from the base class
  and allows more reusability of the functions across different environments.
* Moved the old managers to the :mod:`isaaclab.compat.utils.mdp` module.
* Modified the necessary scripts to use the :mod:`isaaclab.compat.utils.mdp` module.


0.6.2 (2023-07-21)
~~~~~~~~~~~~~~~~~~

Added
^^^^^

* Added the :mod:`isaaclab.command_generators` to generate different commands based on the desired task.
  It allows the user to generate commands for different tasks in the same environment without having to write
  custom code for each task.


0.6.1 (2023-07-16)
~~~~~~~~~~~~~~~~~~

Fixed
^^^^^

* Fixed the :meth:`isaaclab.utils.math.quat_apply_yaw` to compute the yaw quaternion correctly.

Added
^^^^^

* Added functions to convert string and callable objects in :mod:`isaaclab.utils.string`.


0.6.0 (2023-07-16)
~~~~~~~~~~~~~~~~~~

Added
^^^^^

* Added the argument :attr:`sort_keys` to the :meth:`isaaclab.utils.io.yaml.dump_yaml` method to allow
  enabling/disabling of sorting of keys in the output yaml file.

Fixed
^^^^^

* Fixed the ordering of terms in :mod:`isaaclab.utils.configclass` to be consistent in the order in which
  they are defined. Previously, the ordering was done alphabetically which made it inconsistent with the order in which
  the parameters were defined.

Changed
^^^^^^^

* Changed the default value of the argument :attr:`sort_keys` in the :meth:`isaaclab.utils.io.yaml.dump_yaml`
  method to ``False``.
* Moved the old config classes in :mod:`isaaclab.utils.configclass` to
  :mod:`isaaclab.compat.utils.configclass` so that users can still run their old code where alphabetical
  ordering was used.


0.5.0 (2023-07-04)
~~~~~~~~~~~~~~~~~~

Added
^^^^^

* Added a generalized :class:`isaaclab.sensors.SensorBase` class that leverages the ideas of views to
  handle multiple sensors in a single class.
* Added the classes :class:`isaaclab.sensors.RayCaster`, :class:`isaaclab.sensors.ContactSensor`,
  and :class:`isaaclab.sensors.Camera` that output a batched tensor of sensor data.

Changed
^^^^^^^

* Renamed the parameter ``sensor_tick`` to ``update_freq`` to make it more intuitive.
* Moved the old sensors in :mod:`isaaclab.sensors` to :mod:`isaaclab.compat.sensors`.
* Modified the standalone scripts to use the :mod:`isaaclab.compat.sensors` module.


0.4.4 (2023-07-05)
~~~~~~~~~~~~~~~~~~

Fixed
^^^^^

* Fixed the :meth:`isaaclab.terrains.trimesh.utils.make_plane` method to handle the case when the
  plane origin does not need to be centered.
* Added the :attr:`isaaclab.terrains.TerrainGeneratorCfg.seed` to make generation of terrains reproducible.
  The default value is ``None`` which means that the seed is not set.

Changed
^^^^^^^

* Changed the saving of ``origins`` in :class:`isaaclab.terrains.TerrainGenerator` class to be in CSV format
  instead of NPY format.


0.4.3 (2023-06-28)
~~~~~~~~~~~~~~~~~~

Added
^^^^^

* Added the :class:`isaaclab.markers.PointInstancerMarker` class that wraps around
  `UsdGeom.PointInstancer <https://graphics.pixar.com/usd/dev/api/class_usd_geom_point_instancer.html>`_
  to directly work with torch and numpy arrays.

Changed
^^^^^^^

* Moved the old markers in :mod:`isaaclab.markers` to :mod:`isaaclab.compat.markers`.
* Modified the standalone scripts to use the :mod:`isaaclab.compat.markers` module.


0.4.2 (2023-06-28)
~~~~~~~~~~~~~~~~~~

Added
^^^^^

* Added the sub-module :mod:`isaaclab.terrains` to allow procedural generation of terrains and supporting
  importing of terrains from different sources (meshes, usd files or default ground plane).


0.4.1 (2023-06-27)
~~~~~~~~~~~~~~~~~~

* Added the :class:`isaaclab.app.AppLauncher` class to allow controlled instantiation of
  the `SimulationApp <https://docs.omniverse.nvidia.com/py/isaacsim/source/isaacsim.simulation_app/docs/index.html>`_
  and extension loading for remote deployment and ROS bridges.

Changed
^^^^^^^

* Modified all standalone scripts to use the :class:`isaaclab.app.AppLauncher` class.


0.4.0 (2023-05-27)
~~~~~~~~~~~~~~~~~~

Added
^^^^^

* Added a helper class :class:`isaaclab.asset_loader.UrdfLoader` that converts a URDF file to instanceable USD
  file based on the input configuration object.


0.3.2 (2023-04-27)
~~~~~~~~~~~~~~~~~~

Fixed
^^^^^

* Added safe-printing of functions while using the :meth:`isaaclab.utils.dict.print_dict` function.


0.3.1 (2023-04-23)
~~~~~~~~~~~~~~~~~~

Added
^^^^^

* Added a modified version of ``lula_franka_gen.urdf`` which includes an end-effector frame.
* Added a standalone script ``play_rmpflow.py`` to show RMPFlow controller.

Fixed
^^^^^

* Fixed the splitting of commands in the :meth:`ActuatorGroup.compute` method. Earlier it was reshaping the
  commands to the shape ``(num_actuators, num_commands)`` which was causing the commands to be split incorrectly.
* Fixed the processing of actuator command in the :meth:`RobotBase._process_actuators_cfg` to deal with multiple
  command types when using "implicit" actuator group.

0.3.0 (2023-04-20)
~~~~~~~~~~~~~~~~~~

Fixed
^^^^^

* Added the destructor to the keyboard devices to unsubscribe from carb.

Added
^^^^^

* Added the :class:`Se2Gamepad` and :class:`Se3Gamepad` for gamepad teleoperation support.


0.2.8 (2023-04-10)
~~~~~~~~~~~~~~~~~~

Fixed
^^^^^

* Fixed bugs in :meth:`axis_angle_from_quat` in the ``isaaclab.utils.math`` to handle quaternion with negative w component.
* Fixed bugs in :meth:`subtract_frame_transforms` in the ``isaaclab.utils.math`` by adding the missing final rotation.


0.2.7 (2023-04-07)
~~~~~~~~~~~~~~~~~~

Fixed
^^^^^

* Fixed repetition in applying mimic multiplier for "p_abs" in the :class:`GripperActuatorGroup` class.
* Fixed bugs in :meth:`reset_buffers` in the :class:`RobotBase` and :class:`LeggedRobot` classes.

0.2.6 (2023-03-16)
~~~~~~~~~~~~~~~~~~

Added
^^^^^

* Added the :class:`CollisionPropertiesCfg` to rigid/articulated object and robot base classes.
* Added the :class:`PhysicsMaterialCfg` to the :class:`SingleArm` class for tool sites.

Changed
^^^^^^^

* Changed the default control mode of the :obj:`PANDA_HAND_MIMIC_GROUP_CFG` to be from ``"v_abs"`` to ``"p_abs"``.
  Using velocity control for the mimic group can cause the hand to move in a jerky manner.


0.2.5 (2023-03-08)
~~~~~~~~~~~~~~~~~~

Fixed
^^^^^

* Fixed the indices used for the Jacobian and dynamics quantities in the :class:`MobileManipulator` class.


0.2.4 (2023-03-04)
~~~~~~~~~~~~~~~~~~

Added
^^^^^

* Added :meth:`apply_nested_physics_material` to the ``isaaclab.utils.kit``.
* Added the :meth:`sample_cylinder` to sample points from a cylinder's surface.
* Added documentation about the issue in using instanceable asset as markers.

Fixed
^^^^^

* Simplified the physics material application in the rigid object and legged robot classes.

Removed
^^^^^^^

* Removed the ``geom_prim_rel_path`` argument in the :class:`RigidObjectCfg.MetaInfoCfg` class.


0.2.3 (2023-02-24)
~~~~~~~~~~~~~~~~~~

Fixed
^^^^^

* Fixed the end-effector body index used for getting the Jacobian in the :class:`SingleArm` and :class:`MobileManipulator` classes.


0.2.2 (2023-01-27)
~~~~~~~~~~~~~~~~~~

Fixed
^^^^^

* Fixed the :meth:`set_world_pose_ros` and :meth:`set_world_pose_from_view` in the :class:`Camera` class.

Deprecated
^^^^^^^^^^

* Removed the :meth:`set_world_pose_from_ypr` method from the :class:`Camera` class.


0.2.1 (2023-01-26)
~~~~~~~~~~~~~~~~~~

Fixed
^^^^^

* Fixed the :class:`Camera` class to support different fisheye projection types.


0.2.0 (2023-01-25)
~~~~~~~~~~~~~~~~~~

Added
^^^^^

* Added support for warp backend in camera utilities.
* Extended the ``play_camera.py`` with ``--gpu`` flag to use GPU replicator backend.

0.1.1 (2023-01-24)
~~~~~~~~~~~~~~~~~~

Fixed
^^^^^

* Fixed setting of physics material on the ground plane when using :meth:`isaaclab.utils.kit.create_ground_plane` function.


0.1.0 (2023-01-17)
~~~~~~~~~~~~~~~~~~

Added
^^^^^

* Initial release of the extension with experimental API.
* Available robot configurations:

  * **Quadrupeds:** Unitree A1, ANYmal B, ANYmal C
  * **Single-arm manipulators:** Franka Emika arm, UR5
  * **Mobile manipulators:** Clearpath Ridgeback with Franka Emika arm or UR5<|MERGE_RESOLUTION|>--- conflicted
+++ resolved
@@ -1,10 +1,9 @@
 Changelog
 ---------
 
-0.34.6 (2025-03-02)
-~~~~~~~~~~~~~~~~~~~
-
-<<<<<<< HEAD
+0.34.6 (2025-03-04)
+~~~~~~~~~~~~~~~~~~~
+
 Added
 ^^^^^
 
@@ -12,14 +11,17 @@
   position and velocity for the articulation. Previously, the joint position and velocity could
   only be set using the :meth:`omni.isaac.lab.assets.Articulation.write_joint_state_to_sim` method,
   which didn't allow setting the joint position and velocity separately.
-=======
+
+
+0.34.6 (2025-03-02)
+~~~~~~~~~~~~~~~~~~~
+
 Fixed
 ^^^^^
 
 * Fixed the propagation of the :attr:`activate_contact_sensors` attribute to the
   :class:`~isaaclab.sim.spawners.wrappers.wrappers_cfg.MultiAssetSpawnerCfg` class. Previously, this value
   was always set to False, which led to incorrect contact sensor settings for the spawned assets.
->>>>>>> 4868e19c
 
 
 0.34.5 (2025-03-02)
