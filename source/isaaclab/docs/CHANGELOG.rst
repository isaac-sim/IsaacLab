Changelog
---------

<<<<<<< HEAD
0.49.4 (2025-11-25)
~~~~~~~~~~~~~~~~~~~

Fixed
^^^^^

* Fixed advanced indexing issue in resetting prev action
  in :class:`~isaaclab.envs.mdp.actions.JointPositionToLimitsAction` .
=======
0.50.0 (2025-12-8)
~~~~~~~~~~~~~~~~~~

Added
^^^^^

* Implemented ability to attach an imu sensor to xform primitives in a usd file. This PR is based on work by '@GiulioRomualdi'
  here: #3094 Addressing issue #3088.
>>>>>>> df2c5c32


0.49.3 (2025-12-03)
~~~~~~~~~~~~~~~~~~~

Added
^^^^^

* Added :class:`G1TriHandUpperBodyMotionControllerGripperRetargeter` and :class:`G1TriHandUpperBodyMotionControllerGripperRetargeterCfg` for retargeting the gripper state from motion controllers.
* Added unit tests for the retargeters.


0.49.2 (2025-11-17)
~~~~~~~~~~~~~~~~~~~

Added
^^^^^

* Added :attr:`~isaaclab.sensors.contact_sensor.ContactSensorCfg.track_friction_forces` to toggle tracking of friction forces between sensor bodies and filtered bodies.
* Added :attr:`~isaaclab.sensors.contact_sensor.ContactSensorData.friction_forces_w` data field for tracking friction forces.


0.49.1 (2025-11-26)
~~~~~~~~~~~~~~~~~~~

Changed
^^^^^^^

* Changed import from ``isaacsim.core.utils.prims`` to ``isaaclab.sim.utils.prims`` across repo to reduce IsaacLab dependencies.

0.49.0 (2025-11-10)
~~~~~~~~~~~~~~~~~~~

Fixed
^^^^^

* Updated the URDF Importer version to 2.4.31 to avoid issues with merging joints on the latest URDF importer in Isaac Sim 5.1


0.48.9 (2025-11-21)
~~~~~~~~~~~~~~~~~~~

Added
^^^^^

* Add navigation state API to IsaacLabManagerBasedRLMimicEnv
* Add optional custom recorder config to MimicEnvCfg


0.48.8 (2025-10-15)
~~~~~~~~~~~~~~~~~~~

Added
^^^^^

* Added :attr:`preserve_order` flag to :class:`~isaaclab.envs.mdp.actions.actions_cfg.JointPositionToLimitsActionCfg`


0.48.7 (2025-11-25)
~~~~~~~~~~~~~~~~~~~

Changed
^^^^^^^

* Changed import from ``isaaclab.sim.utils`` to ``isaaclab.sim.utils.stage`` in ``isaaclab.devices.openxr.xr_anchor_utils.py``
  to properly propagate the Isaac Sim stage context.




0.48.6 (2025-11-18)
~~~~~~~~~~~~~~~~~~~

Added
^^^^^

* Added OpenXR motion controller support for the G1 robot locomanipulation environment
  ``Isaac-PickPlace-Locomanipulation-G1-Abs-v0``. This enables teleoperation using XR motion controllers
  in addition to hand tracking.
* Added :class:`OpenXRDeviceMotionController` for motion controller-based teleoperation with headset anchoring control.
* Added motion controller-specific retargeters:
  * :class:`G1TriHandControllerUpperBodyRetargeterCfg` for upper body and hand control using motion controllers.
  * :class:`G1LowerBodyStandingControllerRetargeterCfg` for lower body control using motion controllers.


0.48.5 (2025-11-14)
~~~~~~~~~~~~~~~~~~~

Changed
^^^^^^^

* Changed import from ``isaacsim.core.utils.stage`` to ``isaaclab.sim.utils.stage`` to reduce IsaacLab dependencies.


0.48.4 (2025-11-14)
~~~~~~~~~~~~~~~~~~~

Changed
^^^^^^^

* Refactored modules related to the actuator configs in order to remediate a circular import necessary to support future
  actuator drive model improvements.


0.48.3 (2025-11-13)
~~~~~~~~~~~~~~~~~~~

Changed
^^^^^^^

* Moved retargeter and device declaration out of factory and into the devices/retargeters themselves.


0.48.2 (2025-11-13)
~~~~~~~~~~~~~~~~~~~

Changed
^^^^^^^

* Changed from using :meth:`isaacsim.core.utils.torch.set_seed` to :meth:`~isaaclab.utils.seed.configure_seed`


0.48.1 (2025-11-10)
~~~~~~~~~~~~~~~~~~~

Added
^^^^^

* Added :class:`~isaaclab.devices.haply.HaplyDevice` class for SE(3) teleoperation with dual Haply Inverse3 and Versegrip devices,
  supporting robot manipulation with haptic feedback.
* Added demo script ``scripts/demos/haply_teleoperation.py`` and documentation guide in
  ``docs/source/how-to/haply_teleoperation.rst`` for Haply-based robot teleoperation.


0.48.0 (2025-11-03)
~~~~~~~~~~~~~~~~~~~

Changed
^^^^^^^

* Detected contacts are reported with the threshold of 0.0 (instead of 1.0). This increases the sensitivity of contact
  detection.

Fixed
^^^^^

* Removed passing the boolean flag to :meth:`isaaclab.sim.schemas.activate_contact_sensors` when activating contact
  sensors. This was incorrectly modifying the threshold attribute to 1.0 when contact sensors were activated.


0.47.11 (2025-11-03)
~~~~~~~~~~~~~~~~~~~~

Fixed
^^^^^

* Fixed the bug where effort limits were being overridden in :class:`~isaaclab.actuators.ActuatorBase` when the ``effort_limit`` parameter is set to None.
* Corrected the unit tests for three effort limit scenarios with proper assertions


0.47.10 (2025-11-06)
~~~~~~~~~~~~~~~~~~~~

Added
^^^^^

* Added ``num_rerenders_on_reset`` parameter to ManagerBasedEnvCfg and DirectRLEnvCfg to configure the number
  of render steps to perform after reset. This enables more control over DLSS rendering behavior after reset.

Changed
^^^^^^^

* Added deprecation warning for ``rerender_on_reset`` parameter in ManagerBasedEnv and DirectRLEnv.


0.47.9 (2025-11-05)
~~~~~~~~~~~~~~~~~~~

Changed
^^^^^^^

* Fixed termination term bookkeeping in :class:`~isaaclab.managers.TerminationManager`:
  per-step termination and last-episode termination bookkeeping are now separated.
  last-episode dones are now updated once per step from all term outputs, avoiding per-term overwrites
  and ensuring Episode_Termination metrics reflect the actual triggering terms.


0.47.8 (2025-11-06)
~~~~~~~~~~~~~~~~~~~

Added
^^^^^

* Added parameter :attr:`~isaaclab.terrains.TerrainImporterCfg.use_terrain_origins` to allow generated sub terrains with grid origins.


0.47.7 (2025-10-31)
~~~~~~~~~~~~~~~~~~~

Changed
^^^^^^^

* Changed Pink IK controller qpsolver from osqp to daqp.
* Changed Null Space matrix computation in Pink IK's Null Space Posture Task to a faster matrix pseudo inverse computation.


0.47.6 (2025-11-01)
~~~~~~~~~~~~~~~~~~~

Fixed
^^^^^

* Fixed an issue in recurrent policy evaluation in RSL-RL framework where the recurrent state was not reset after an episode termination.


0.47.5 (2025-10-30)
~~~~~~~~~~~~~~~~~~~

Changed
^^^^^^^

* Added docstrings notes to clarify the friction coefficient modeling in Isaac Sim 4.5 and 5.0.


0.47.4 (2025-10-30)
~~~~~~~~~~~~~~~~~~~

Changed
^^^^^^^

* Enhanced :meth:`~isaaclab.managers.RecorderManager.export_episodes` method to support customizable sequence of demo IDs:

  - Added argument ``demo_ids`` to :meth:`~isaaclab.managers.RecorderManager.export_episodes` to accept a sequence of integers
    for custom episode identifiers.

* Enhanced :meth:`~isaaclab.utils.datasets.HDF5DatasetFileHandler.write_episode` method to support customizable episode identifiers:

  - Added argument ``demo_id`` to :meth:`~isaaclab.utils.datasets.HDF5DatasetFileHandler.write_episode` to accept a custom integer
    for episode identifier.


0.47.3 (2025-10-22)
~~~~~~~~~~~~~~~~~~~

Fixed
^^^^^

* Fixed the data type conversion in :class:`~isaaclab.sensors.tiled_camera.TiledCamera` to
  support the correct data type when converting from numpy arrays to warp arrays on the CPU.


0.47.2 (2025-10-17)
~~~~~~~~~~~~~~~~~~~

Added
^^^^^

* Added :meth:`~isaaclab.sim.utils.resolve_prim_pose` to resolve the pose of a prim with respect to another prim.
* Added :meth:`~isaaclab.sim.utils.resolve_prim_scale` to resolve the scale of a prim in the world frame.


0.47.1 (2025-10-17)
~~~~~~~~~~~~~~~~~~~

Fixed
^^^^^

* Suppressed yourdfpy warnings when trying to load meshes from hand urdfs in dex_retargeting. These mesh files are not
  used by dex_retargeting, but the parser is incorrectly configured by dex_retargeting to load them anyway which results
  in warning spam.


0.47.0 (2025-10-14)
~~~~~~~~~~~~~~~~~~~

Changed
^^^^^^^

* Removed pickle utilities for saving and loading configurations as pickle contains security vulnerabilities in its APIs.
  Configurations can continue to be saved and loaded through yaml.


0.46.11 (2025-10-15)
~~~~~~~~~~~~~~~~~~~~

Added
^^^^^

* Added support for modifying the :attr:`/rtx/domeLight/upperLowerStrategy` Sim rendering setting.


0.46.10 (2025-10-13)
~~~~~~~~~~~~~~~~~~~~

Added
^^^^^

* Added ARM64 architecture for pink ik and dex-retargetting setup installations.


0.46.9 (2025-10-09)
~~~~~~~~~~~~~~~~~~~

Fixed
^^^^^

* Fixed :meth:`~isaaclab.devices.keyboard.se3_keyboard.Se3Keyboard.__del__` to use the correct method name
  for unsubscribing from keyboard events "unsubscribe_to_keyboard_events" instead of "unsubscribe_from_keyboard_events".


0.46.8 (2025-10-02)
~~~~~~~~~~~~~~~~~~~

Fixed
^^^^^

* Fixed scaling factor for retargeting of GR1T2 hand.


0.46.7 (2025-09-30)
~~~~~~~~~~~~~~~~~~~

Fixed
^^^^^

* Fixed finger joint indices with manus extension.


0.46.6 (2025-09-30)
~~~~~~~~~~~~~~~~~~~

Added
^^^^^

* Added argument :attr:`traverse_instance_prims` to :meth:`~isaaclab.sim.utils.get_all_matching_child_prims` and
  :meth:`~isaaclab.sim.utils.get_first_matching_child_prim` to control whether to traverse instance prims
  during the traversal. Earlier, instanced prims were skipped since :meth:`Usd.Prim.GetChildren` did not return
  instanced prims, which is now fixed.

Changed
^^^^^^^

* Made parsing of instanced prims in :meth:`~isaaclab.sim.utils.get_all_matching_child_prims` and
  :meth:`~isaaclab.sim.utils.get_first_matching_child_prim` as the default behavior.
* Added parsing of instanced prims in :meth:`~isaaclab.sim.utils.make_uninstanceable` to make all prims uninstanceable.


0.46.5 (2025-10-14)
~~~~~~~~~~~~~~~~~~~

Added
^^^^^

* Exposed parameter :attr:`~isaaclab.sim.spawners.PhysxCfg.solve_articulation_contact_last`
  to configure USD attribute ``physxscene:solveArticulationContactLast``. This parameter may
  help improve solver stability with grippers, which previously required reducing simulation time-steps.
  :class:`~isaaclab.sim.spawners.PhysxCfg`


0.46.4 (2025-10-06)
~~~~~~~~~~~~~~~~~~~

Changed
^^^^^^^

* Fixed :attr:`~isaaclab.sim.simulation_context.SimulationContext.device` to return the device from the configuration.
  Previously, it was returning the device from the simulation manager, which was causing a performance overhead.


0.46.3 (2025-09-17)
~~~~~~~~~~~~~~~~~~~

Added
^^^^^

* Modified setter to support for viscous and dynamic joint friction coefficients in articulation based on IsaacSim 5.0.
* Added randomization of viscous and dynamic joint friction coefficients in event term.


0.46.2 (2025-09-13)
~~~~~~~~~~~~~~~~~~~

Changed
^^^^^^^

* Fixed missing actuator indices in :meth:`~isaaclab.envs.mdp.events.randomize_actuator_gains`


0.46.1 (2025-09-10)
~~~~~~~~~~~~~~~~~~~

Changed
^^^^^^^

* Moved IO descriptors output directory to a subfolder under the task log directory.


0.46.0 (2025-09-06)
~~~~~~~~~~~~~~~~~~~

Added
^^^^^

* Added argument :attr:`traverse_instance_prims` to :meth:`~isaaclab.sim.utils.get_all_matching_child_prims` and
  :meth:`~isaaclab.sim.utils.get_first_matching_child_prim` to control whether to traverse instance prims
  during the traversal. Earlier, instanced prims were skipped since :meth:`Usd.Prim.GetChildren` did not return
  instanced prims, which is now fixed.

Changed
^^^^^^^

* Made parsing of instanced prims in :meth:`~isaaclab.sim.utils.get_all_matching_child_prims` and
  :meth:`~isaaclab.sim.utils.get_first_matching_child_prim` as the default behavior.
* Added parsing of instanced prims in :meth:`~isaaclab.sim.utils.make_uninstanceable` to make all prims uninstanceable.


0.45.16 (2025-09-06)
~~~~~~~~~~~~~~~~~~~~

Added
^^^^^

* Added teleoperation environments for Unitree G1. This includes an environment with lower body fixed and upper body
  controlled by IK, and an environment with the lower body controlled by a policy and the upper body controlled by IK.


0.45.15 (2025-09-05)
~~~~~~~~~~~~~~~~~~~~

Added
^^^^^

* Added action terms for using RMPFlow in Manager-Based environments.


0.45.14 (2025-09-08)
~~~~~~~~~~~~~~~~~~~~

Added
^^^^^

* Added :class:`~isaaclab.ui.xr_widgets.TeleopVisualizationManager` and :class:`~isaaclab.ui.xr_widgets.XRVisualization`
  classes to provide real-time visualization of teleoperation and inverse kinematics status in XR environments.


0.45.13 (2025-09-08)
~~~~~~~~~~~~~~~~~~~~

Added
^^^^^

* Added :class:`~isaaclab.devices.openxr.manus_vive.ManusVive` to support teleoperation with Manus gloves and Vive trackers.


0.45.12 (2025-09-05)
~~~~~~~~~~~~~~~~~~~~

Added
^^^^^

* Added :class:`~isaaclab.envs.mdp.actions.SurfaceGripperBinaryAction` for supporting surface grippers in Manager-Based workflows.

Changed
^^^^^^^

* Added AssetBase inheritance for :class:`~isaaclab.assets.surface_gripper.SurfaceGripper`.


0.45.11 (2025-09-04)
~~~~~~~~~~~~~~~~~~~~

Fixed
^^^^^

* Fixes a high memory usage and perf slowdown issue in episode data by removing the use of torch.cat when appending to the episode data
  at each timestep. The use of torch.cat was causing the episode data to be copied at each timestep, which causes high memory usage and
  significant performance slowdown when recording longer episode data.
* Patches the configclass to allow validate dict with key is not a string.

Added
^^^^^

* Added optional episode metadata (ep_meta) to be stored in the HDF5 data attributes.
* Added option to record data pre-physics step.
* Added joint_target data to episode data. Joint target data can be optionally recorded by the user and replayed to improve
  determinism of replay.


0.45.10 (2025-09-02)
~~~~~~~~~~~~~~~~~~~~

Fixed
^^^^^

* Fixed regression in reach task configuration where the gripper command was being returned.
* Added :attr:`~isaaclab.devices.Se3GamepadCfg.gripper_term` to :class:`~isaaclab.devices.Se3GamepadCfg`
  to control whether the gamepad device should return a gripper command.
* Added :attr:`~isaaclab.devices.Se3SpaceMouseCfg.gripper_term` to :class:`~isaaclab.devices.Se3SpaceMouseCfg`
  to control whether the spacemouse device should return a gripper command.
* Added :attr:`~isaaclab.devices.Se3KeyboardCfg.gripper_term` to :class:`~isaaclab.devices.Se3KeyboardCfg`
  to control whether the keyboard device should return a gripper command.


0.45.9 (2025-08-27)
~~~~~~~~~~~~~~~~~~~

Fixed
^^^^^

* Fixed removing import of pink_ik controller from isaaclab.controllers which is causing pinocchio import error.


0.45.8 (2025-07-25)
~~~~~~~~~~~~~~~~~~~

Added
^^^^^

* Created :attr:`~isaaclab.controllers.pink_ik.PinkIKControllerCfg.target_eef_link_names` to :class:`~isaaclab.controllers.pink_ik.PinkIKControllerCfg`
  to specify the target end-effector link names for the pink inverse kinematics controller.

Changed
^^^^^^^

* Updated pink inverse kinematics controller configuration for the following tasks (Isaac-PickPlace-GR1T2, Isaac-NutPour-GR1T2, Isaac-ExhaustPipe-GR1T2)
  to increase end-effector tracking accuracy and speed. Also added a null-space regularizer that enables turning on of waist degrees-of-freedom.
* Improved the test_pink_ik script to more comprehensive test on controller accuracy. Also, migrated to use pytest. With the current IK controller
  improvements, our unit tests pass position and orientation accuracy test within **(1 mm, 1 degree)**. Previously, the position accuracy tolerances
  were set to **(30 mm, 10 degrees)**.
* Included a new config parameter :attr:`fail_on_ik_error` to :class:`~isaaclab.controllers.pink_ik.PinkIKControllerCfg`
  to control whether the IK controller raise an exception if robot joint limits are exceeded. In the case of an exception, the controller will hold the
  last joint position. This adds to stability of the controller and avoids operator experiencing what is perceived as sudden large delays in robot control.


0.45.7 (2025-08-21)
~~~~~~~~~~~~~~~~~~~

Added
^^^^^

* Added periodic logging when checking if a USD path exists on a Nucleus server
  to improve user experience when the checks takes a while.


0.45.6 (2025-08-22)
~~~~~~~~~~~~~~~~~~~

Fixed
^^^^^

* Fixed :meth:`~isaaclab.envs.mdp.events.randomize_rigid_body_com` to broadcasts the environment ids.


0.45.5 (2025-08-21)
~~~~~~~~~~~~~~~~~~~

Fixed
^^^^^

* Fixed :meth:`~isaaclab.assets.Articulation.write_joint_friction_coefficient_to_sim` to set the friction coefficients in the simulation.
* Fixed :meth:`~isaaclab.assets.Articulation.write_joint_dynamic_friction_coefficient_to_sim` to set the friction coefficients in the simulation.* Added :meth:`~isaaclab.envs.ManagerBasedEnvCfg.export_io_descriptors` to toggle the export of the IO descriptors.
* Fixed :meth:`~isaaclab.assets.Articulation.write_joint_viscous_friction_coefficient_to_sim` to set the friction coefficients in the simulation.



0.45.4 (2025-08-21)
~~~~~~~~~~~~~~~~~~~

Added
^^^^^

* Added unit tests for :class:`~isaaclab.sensor.sensor_base`


0.45.3 (2025-08-20)
~~~~~~~~~~~~~~~~~~~

Fixed
^^^^^

* Fixed :meth:`isaaclab.envs.mdp.terminations.joint_effort_out_of_limit` so that it correctly reports whether a joint
  effort limit has been violated. Previously, the implementation marked a violation when the applied and computed
  torques were equal; in fact, equality should indicate no violation, and vice versa.


0.45.2 (2025-08-18)
~~~~~~~~~~~~~~~~~~~

Added
^^^^^

* Added :meth:`~isaaclab.managers.ObservationManager.get_IO_descriptors` to export the IO descriptors for the observation manager.
* Added :meth:`~isaaclab.envs.ManagerBasedEnvCfg.io_descriptors_output_dir` to configure the directory to export the IO descriptors to.
* Added :meth:`~isaaclab.envs.ManagerBasedEnvCfg.export_io_descriptors` to toggle the export of the IO descriptors.
* Added the option to export the Observation and Action of the managed environments into a YAML file. This can be used to more easily
  deploy policies trained in Isaac Lab.


0.45.1 (2025-08-16)
~~~~~~~~~~~~~~~~~~~

Added
^^^^^

* Added validations for scale-based randomization ranges across mass, actuator, joint, and tendon parameters.

Changed
^^^^^^^

* Refactored randomization functions into classes with initialization-time checks to avoid runtime overhead.


0.45.0 (2025-08-07)
~~~~~~~~~~~~~~~~~~~

Added
^^^^^

* Added :attr:`~isaaclab.sensors.contact_sensor.ContactSensorCfg.track_contact_points` to toggle tracking of contact
  point locations between sensor bodies and filtered bodies.
* Added :attr:`~isaaclab.sensors.contact_sensor.ContactSensorCfg.max_contact_data_per_prim` to configure the maximum
  amount of contacts per sensor body.
* Added :attr:`~isaaclab.sensors.contact_sensor.ContactSensorData.contact_pos_w` data field for tracking contact point
  locations.


0.44.12 (2025-08-12)
~~~~~~~~~~~~~~~~~~~~

Fixed
^^^^^

* Fixed IndexError in :meth:`isaaclab.envs.mdp.events.reset_joints_by_scale`,
  :meth:`isaaclab.envs.mdp.events.reset_joints_by_offsets` by adding dimension to env_ids when indexing.


0.44.11 (2025-08-11)
~~~~~~~~~~~~~~~~~~~~

Fixed
^^^^^

* Fixed rendering preset mode when an experience CLI arg is provided.


0.44.10 (2025-08-06)
~~~~~~~~~~~~~~~~~~~~

Fixed
^^^^^

* Fixed the old termination manager in :class:`~isaaclab.managers.TerminationManager` term_done logging that
  logs the instantaneous term done count at reset. This let to inaccurate aggregation of termination count,
  obscuring the what really happening during the training. Instead we log the episodic term done.


0.44.9 (2025-07-30)
~~~~~~~~~~~~~~~~~~~

Added
^^^^^

* Added ``from __future__ import annotations`` to manager_based_rl_mimic_env.py to fix Sphinx
  doc warnings for IsaacLab Mimic docs.


0.44.8 (2025-07-30)
~~~~~~~~~~~~~~~~~~~

Fixed
^^^^^

* Improved handling of deprecated flag :attr:`~isaaclab.sensors.RayCasterCfg.attach_yaw_only`.
  Previously, the flag was only handled if it was set to True. This led to a bug where the yaw was not accounted for
  when the flag was set to False.
* Fixed the handling of interval-based events inside :class:`~isaaclab.managers.EventManager` to properly handle
  their resets. Previously, only class-based events were properly handled.


0.44.7 (2025-07-30)
~~~~~~~~~~~~~~~~~~~

Added
^^^^^

* Added a new argument ``is_global`` to :meth:`~isaaclab.assets.Articulation.set_external_force_and_torque`,
  :meth:`~isaaclab.assets.RigidObject.set_external_force_and_torque`, and
  :meth:`~isaaclab.assets.RigidObjectCollection.set_external_force_and_torque` allowing to set external wrenches
  in the global frame directly from the method call rather than having to set the frame in the configuration.

Removed
^^^^^^^^

* Removed :attr:`xxx_external_wrench_frame` flag from asset configuration classes in favor of direct argument
  passed to the :meth:`set_external_force_and_torque` function.


0.44.6 (2025-07-28)
~~~~~~~~~~~~~~~~~~~

Changed
^^^^^^^

* Tweak default behavior for rendering preset modes.


0.44.5 (2025-07-28)
~~~~~~~~~~~~~~~~~~~

Fixed
^^^^^

* Fixed :meth:`isaaclab.scene.reset_to` to properly accept None as valid argument.
* Added tests to verify that argument types.


0.44.4 (2025-07-22)
~~~~~~~~~~~~~~~~~~~

Added
^^^^^

* Added safe callbacks for stage in memory attaching.
* Remove on prim deletion callback workaround


0.44.3 (2025-07-21)
~~~~~~~~~~~~~~~~~~~

Fixed
^^^^^

* Fixed rendering preset mode regression.


0.44.2 (2025-07-22)
~~~~~~~~~~~~~~~~~~~

Changed
^^^^^^^

* Updated teleop scripts to print to console vs omni log.


0.44.1 (2025-07-17)
~~~~~~~~~~~~~~~~~~~

Changed
^^^^^^^

* Updated test_pink_ik.py test case to pytest format.


0.44.0 (2025-07-21)
~~~~~~~~~~~~~~~~~~~

Changed
^^^^^^^

* Changed the way clipping is handled for :class:`~isaaclab.actuator.DCMotor` for torque-speed points in when in
  negative power regions.

Added
^^^^^

* Added unit tests for :class:`~isaaclab.actuator.ImplicitActuator`, :class:`~isaaclab.actuator.IdealPDActuator`,
  and :class:`~isaaclab.actuator.DCMotor` independent of :class:`~isaaclab.assets.Articulation`


0.43.0 (2025-07-21)
~~~~~~~~~~~~~~~~~~~

Changed
^^^^^^^

* Updates torch version to 2.7.0 and torchvision to 0.22.0.
  Some dependencies now require torch>=2.6, and given the vulnerabilities in Torch 2.5.1,
  we are updating the torch version to 2.7.0 to also include Blackwell support. Since Isaac Sim 4.5 has not updated the
  torch version, we are now overwriting the torch installation step in isaaclab.sh when running ``./isaaclab.sh -i``.


0.42.26 (2025-06-29)
~~~~~~~~~~~~~~~~~~~~

Added
^^^^^

* Added MangerBasedRLEnv support for composite gym observation spaces.
* A test for the composite gym observation spaces in ManagerBasedRLEnv is added to ensure that the observation spaces
  are correctly configured base on the clip.


0.42.25 (2025-07-11)
~~~~~~~~~~~~~~~~~~~~

Added
^^^^^

* Added :attr:`~isaaclab.sensors.ContactSensorData.force_matrix_w_history` that tracks the history of the filtered
  contact forces in the world frame.


0.42.24 (2025-06-25)
~~~~~~~~~~~~~~~~~~~~

Added
^^^^^

* Added new curriculum mdp :func:`~isaaclab.envs.mdp.curriculums.modify_env_param` and
  :func:`~isaaclab.envs.mdp.curriculums.modify_env_param` that enables flexible changes to any configurations in the
  env instance


0.42.23 (2025-07-11)
~~~~~~~~~~~~~~~~~~~~

Fixed
^^^^^

* Fixed :meth:`isaaclab.envs.mdp.events.reset_joints_by_scale`, :meth:`isaaclab.envs.mdp.events.reset_joints_by_offsets`
  restricting the resetting joint indices be that user defined joint indices.


0.42.22 (2025-07-11)
~~~~~~~~~~~~~~~~~~~~

Fixed
^^^^^

* Fixed missing attribute in :class:`~isaaclab.sensors.ray_caster.RayCasterCamera` class and its reset method when no
  env_ids are passed.


0.42.21 (2025-07-09)
~~~~~~~~~~~~~~~~~~~~

Added
^^^^^

* Added input param ``update_history`` to :meth:`~isaaclab.managers.ObservationManager.compute`
  to control whether the history buffer should be updated.
* Added unit test for :class:`~isaaclab.envs.ManagerBasedEnv`.

Fixed
^^^^^

* Fixed :class:`~isaaclab.envs.ManagerBasedEnv` and :class:`~isaaclab.envs.ManagerBasedRLEnv` to not update the history
  buffer on recording.


0.42.20 (2025-07-10)
~~~~~~~~~~~~~~~~~~~~

Added
^^^^^

* Added unit tests for multiple math functions:
  :func:`~isaaclab.utils.math.scale_transform`.
  :func:`~isaaclab.utils.math.unscale_transform`.
  :func:`~isaaclab.utils.math.saturate`.
  :func:`~isaaclab.utils.math.normalize`.
  :func:`~isaaclab.utils.math.copysign`.
  :func:`~isaaclab.utils.math.convert_quat`.
  :func:`~isaaclab.utils.math.quat_conjugate`.
  :func:`~isaaclab.utils.math.quat_from_euler_xyz`.
  :func:`~isaaclab.utils.math.quat_from_matrix`.
  :func:`~isaaclab.utils.math.euler_xyz_from_quat`.
  :func:`~isaaclab.utils.math.matrix_from_euler`.
  :func:`~isaaclab.utils.math.quat_from_angle_axis`.
  :func:`~isaaclab.utils.math.axis_angle_from_quat`.
  :func:`~isaaclab.utils.math.skew_symmetric_matrix`.
  :func:`~isaaclab.utils.math.combine_transform`.
  :func:`~isaaclab.utils.math.subtract_transform`.
  :func:`~isaaclab.utils.math.compute_pose_error`.

Changed
^^^^^^^

* Changed the implementation of :func:`~isaaclab.utils.math.copysign` to better reflect the documented functionality.


0.42.19 (2025-07-09)
~~~~~~~~~~~~~~~~~~~~

Changed
^^^^^^^

* Added clone_in_fabric config flag to :class:`~isaaclab.scene.interactive_scene_cfg.InteractiveSceneCfg`
* Enable clone_in_fabric for envs which work with limited benchmark_non_rl.py script


0.42.18 (2025-07-07)
~~~~~~~~~~~~~~~~~~~~

Changed
^^^^^^^

* Changed texture and color randomization to use new replicator functional APIs.


0.42.17 (2025-07-08)
~~~~~~~~~~~~~~~~~~~~

Fixed
^^^^^

* Fixed hanging quat_rotate calls to point to quat_apply in :class:`~isaaclab.assets.articulation.ArticulationData` and
  :class:`~isaaclab.assets.articulation.RigidObjectCollectionData`


0.42.16 (2025-07-08)
~~~~~~~~~~~~~~~~~~~~

Added
^^^^^

* Added ability to set platform height independent of object height for trimesh terrains.


0.42.15 (2025-07-01)
~~~~~~~~~~~~~~~~~~~~

Added
^^^^^

* Added :attr:`abs_height_noise` and :attr:`rel_height_noise` to give minimum and maximum absolute and relative noise to
  :class:`isaaclab.terrrains.trimesh.MeshRepeatedObjectsTerrainCfg`
* Added deprecation warnings to the existing :attr:`max_height_noise` but still functions.


0.42.14 (2025-07-03)
~~~~~~~~~~~~~~~~~~~~

Fixed
^^^^^

* Fixed unittest tests that are floating inside pytests for articulation and rendering


0.42.13 (2025-07-07)
~~~~~~~~~~~~~~~~~~~~

Changed
^^^^^^^

* Updated gymnasium to v1.2.0. This update includes fixes for a memory leak that appears when recording
  videos with the ``--video`` flag.


0.42.12 (2025-06-27)
~~~~~~~~~~~~~~~~~~~~

Added
^^^^^

* Added unit test for :func:`~isaaclab.utils.math.quat_inv`.

Fixed
^^^^^

* Fixed the implementation mistake in :func:`~isaaclab.utils.math.quat_inv`.


0.42.11 (2025-06-25)
~~~~~~~~~~~~~~~~~~~~

Fixed
^^^^^

* Fixed :func:`~isaaclab.utils.dict.update_class_from_dict` preventing setting flat Iterables with different lengths.


0.42.10 (2025-06-25)
~~~~~~~~~~~~~~~~~~~~

Added
^^^^^

* Added ``sample_bias_per_component`` flag to :class:`~isaaclab.utils.noise.noise_model.NoiseModelWithAdditiveBias`
  to enable independent per-component bias sampling, which is now the default behavior. If set to False, the previous
  behavior of sharing the same bias value across all components is retained.


0.42.9 (2025-06-18)
~~~~~~~~~~~~~~~~~~~

Fixed
^^^^^

* Fixed data inconsistency between read_body, read_link, read_com when write_body, write_com, write_joint performed, in
  :class:`~isaaclab.assets.Articulation`, :class:`~isaaclab.assets.RigidObject`, and
  :class:`~isaaclab.assets.RigidObjectCollection`
* added pytest that check against these data consistencies


0.42.8 (2025-06-24)
~~~~~~~~~~~~~~~~~~~

Added
^^^^^

* :class:`~isaaclab.utils.noise.NoiseModel` support for manager-based workflows.

Changed
^^^^^^^

* Renamed :func:`~isaaclab.utils.noise.NoiseModel.apply` method to :func:`~isaaclab.utils.noise.NoiseModel.__call__`.


0.42.7 (2025-06-12)
~~~~~~~~~~~~~~~~~~~

Fixed
^^^^^

* Fixed potential issues in :func:`~isaaclab.envs.mdp.events.randomize_visual_texture_material` related to handling
  visual prims during texture randomization.


0.42.6 (2025-06-11)
~~~~~~~~~~~~~~~~~~~

Changed
^^^^^^^

* Remove deprecated usage of quat_rotate from articulation data class and replace with quat_apply.


0.42.5 (2025-05-22)
~~~~~~~~~~~~~~~~~~~

Fixed
^^^^^

* Fixed collision filtering logic for CPU simulation. The automatic collision filtering feature
  currently has limitations for CPU simulation. Collision filtering needs to be manually enabled when using
  CPU simulation.


0.42.4 (2025-06-03)
~~~~~~~~~~~~~~~~~~~

Changed
^^^^^^^

* Removes the hardcoding to :class:`~isaaclab.terrains.terrain_generator.TerrainGenerator` in
  :class:`~isaaclab.terrains.terrain_generator.TerrainImporter` and instead the ``class_type`` is used which is
  passed in the ``TerrainGeneratorCfg``.


0.42.3 (2025-03-20)
~~~~~~~~~~~~~~~~~~~

Changed
^^^^^^^

* Made separate data buffers for poses and velocities for the :class:`~isaaclab.assets.Articulation`,
  :class:`~isaaclab.assets.RigidObject`, and :class:`~isaaclab.assets.RigidObjectCollection` classes.
  Previously, the two data buffers were stored together in a single buffer requiring an additional
  concatenation operation when accessing the data.
* Cleaned up ordering of members inside the data classes for the assets to make them easier
  to comprehend. This reduced the code duplication within the class and made the class
  more readable.


0.42.2 (2025-05-31)
~~~~~~~~~~~~~~~~~~~

Added
^^^^^

* Updated gymnasium to >= 1.0
* Added support for specifying module:task_name as task name to avoid module import for ``gym.make``


0.42.1 (2025-06-02)
~~~~~~~~~~~~~~~~~~~

Added
^^^^^

* Added time observation functions to ~isaaclab.envs.mdp.observations module,
  :func:`~isaaclab.envs.mdp.observations.current_time_s` and :func:`~isaaclab.envs.mdp.observations.remaining_time_s`.

Changed
^^^^^^^

* Moved initialization of ``episode_length_buf`` outside of :meth:`load_managers()` of
  :class:`~isaaclab.envs.ManagerBasedRLEnv` to make it available for mdp functions.


0.42.0 (2025-06-02)
~~~~~~~~~~~~~~~~~~~

Added
^^^^^

* Added support for stage in memory and cloning in fabric. This will help improve performance for scene setup and lower
  overall startup time.


0.41.0 (2025-05-19)
~~~~~~~~~~~~~~~~~~~

Added
^^^^^

* Added simulation schemas for spatial tendons. These can be configured for assets imported
  from file formats.
* Added support for spatial tendons.


0.40.14 (2025-05-29)
~~~~~~~~~~~~~~~~~~~~

Added
^^^^^

* Added deprecation warning for :meth:`~isaaclab.utils.math.quat_rotate` and
  :meth:`~isaaclab.utils.math.quat_rotate_inverse`

Changed
^^^^^^^

* Changed all calls to :meth:`~isaaclab.utils.math.quat_rotate` and :meth:`~isaaclab.utils.math.quat_rotate_inverse` to
  :meth:`~isaaclab.utils.math.quat_apply` and :meth:`~isaaclab.utils.math.quat_apply_inverse` for speed.


0.40.13 (2025-05-19)
~~~~~~~~~~~~~~~~~~~~

Fixed
^^^^^

* Raising exceptions in step, render and reset if they occurred inside the initialization callbacks
  of assets and sensors.used from the experience files and the double definition is removed.


0.40.12 (2025-01-30)
~~~~~~~~~~~~~~~~~~~~

Added
^^^^^

* Added method :meth:`omni.isaac.lab.assets.AssetBase.set_visibility` to set the visibility of the asset
  in the simulation.


0.40.11 (2025-05-16)
~~~~~~~~~~~~~~~~~~~~

Added
^^^^^

* Added support for concatenation of observations along different dimensions in
  :class:`~isaaclab.managers.observation_manager.ObservationManager`.

Changed
^^^^^^^

* Updated the :class:`~isaaclab.managers.command_manager.CommandManager` to update the command counter after the
  resampling call.


0.40.10 (2025-05-16)
~~~~~~~~~~~~~~~~~~~~

Fixed
^^^^^

* Fixed penetration issue for negative border height in :class:`~isaaclab.terrains.terrain_generator.TerrainGeneratorCfg`.


0.40.9 (2025-05-20)
~~~~~~~~~~~~~~~~~~~

Changed
^^^^^^^

* Changed the implementation of :meth:`~isaaclab.utils.math.quat_box_minus`

Added
^^^^^

* Added :meth:`~isaaclab.utils.math.quat_box_plus`
* Added :meth:`~isaaclab.utils.math.rigid_body_twist_transform`


0.40.8 (2025-05-15)
~~~~~~~~~~~~~~~~~~~

Fixed
^^^^^

* Fixed :meth:`omni.isaac.lab.sensors.camera.camera.Camera.set_intrinsic_matrices` preventing setting of unused USD
  camera parameters.
* Fixed :meth:`omni.isaac.lab.sensors.camera.camera.Camera._update_intrinsic_matrices` preventing unused USD camera
  parameters from being used to calculate :attr:`omni.isaac.lab.sensors.camera.CameraData.intrinsic_matrices`
* Fixed :meth:`omni.isaac.lab.spawners.sensors.sensors_cfg.PinholeCameraCfg.from_intrinsic_matrix` preventing setting of
  unused USD camera parameters.


0.40.7 (2025-05-14)
~~~~~~~~~~~~~~~~~~~

* Added a new attribute :attr:`articulation_root_prim_path` to the :class:`~isaaclab.assets.ArticulationCfg` class
  to allow explicitly specifying the prim path of the articulation root.


0.40.6 (2025-05-14)
~~~~~~~~~~~~~~~~~~~

Changed
^^^^^^^

* Enabled external cameras in XR.


0.40.5 (2025-05-23)
~~~~~~~~~~~~~~~~~~~

Added
^^^^^

* Added feature for animation recording through baking physics operations into OVD files.


0.40.4 (2025-05-17)
~~~~~~~~~~~~~~~~~~~

Changed
^^^^^^^

* Changed livestreaming options to use ``LIVESTREAM=1`` for WebRTC over public networks and ``LIVESTREAM=2`` for WebRTC over private networks.


0.40.3 (2025-05-20)
~~~~~~~~~~~~~~~~~~~

Changed
^^^^^^^

* Made modifications to :func:`isaaclab.envs.mdp.image` to handle image normalization for normal maps.


0.40.2 (2025-05-14)
~~~~~~~~~~~~~~~~~~~

Changed
^^^^^^^

* Refactored remove_camera_configs to be a function that can be used in the record_demos and teleop scripts.


0.40.1 (2025-05-14)
~~~~~~~~~~~~~~~~~~~

Fixed
^^^^^

* Fixed spacemouse device add callback function to work with record_demos/teleop_se3_agent scripts.


0.40.0 (2025-05-03)
~~~~~~~~~~~~~~~~~~~

Added
^^^^^

* Added check in RecorderManager to ensure that the success indicator is only set if the termination manager is present.
* Added semantic tags in :func:`isaaclab.sim.spawners.from_files.spawn_ground_plane`.
  This allows for :attr:`semantic_segmentation_mapping` to be used when using the ground plane spawner.


0.39.0 (2025-04-01)
~~~~~~~~~~~~~~~~~~~

Added
^^^^^

* Added the :meth:`~isaaclab.env.mdp.observations.joint_effort`


0.38.0 (2025-04-01)
~~~~~~~~~~~~~~~~~~~

Added
^^^^^

* Added :meth:`~isaaclab.envs.mdp.observations.body_pose_w`
* Added :meth:`~isaaclab.envs.mdp.observations.body_projected_gravity_b`


0.37.5 (2025-05-12)
~~~~~~~~~~~~~~~~~~~

Added
^^^^^

* Added a new teleop configuration class :class:`~isaaclab.devices.DevicesCfg` to support multiple teleoperation
  devices declared in the environment configuration file.
* Implemented a factory function to create teleoperation devices based on the device configuration.


0.37.4 (2025-05-12)
~~~~~~~~~~~~~~~~~~~~

Changed
^^^^^^^

* Remove isaacsim.xr.openxr from openxr experience file.
* Use Performance AR profile for XR rendering.


0.37.3 (2025-05-08)
~~~~~~~~~~~~~~~~~~~~

Added
^^^^^

* Updated PINK task space action to record processed actions.
* Added new recorder term for recording post step processed actions.


0.37.2 (2025-05-06)
~~~~~~~~~~~~~~~~~~~~

Changed
^^^^^^^

* Migrated OpenXR device to use the new OpenXR handtracking API from omni.kit.xr.core.


0.37.1 (2025-05-05)
~~~~~~~~~~~~~~~~~~~~

Changed
^^^^^^^

* Removed xr rendering mode.


0.37.0 (2025-04-24)
~~~~~~~~~~~~~~~~~~~~

Changed
^^^^^^^

* Updated pytorch to latest 2.7.0 with cuda 12.8 for Blackwell support.
  Torch is now installed as part of the isaaclab.sh/bat scripts to ensure the correct version is installed.
* Removed :attr:`~isaaclab.sim.spawners.PhysicsMaterialCfg.improve_patch_friction` as it has been deprecated and removed from the simulation.
  The simulation will always behave as if this attribute is set to true.


0.36.23 (2025-04-24)
~~~~~~~~~~~~~~~~~~~~

Fixed
^^^^^

* Fixed ``return_latest_camera_pose`` option in :class:`~isaaclab.sensors.TiledCameraCfg` from not being used to the
  argument ``update_latest_camera_pose`` in :class:`~isaaclab.sensors.CameraCfg` with application in both
  :class:`~isaaclab.sensors.Camera` and :class:`~isaaclab.sensors.TiledCamera`.


0.36.22 (2025-04-23)
~~~~~~~~~~~~~~~~~~~~

Fixed
^^^^^^^

* Adds correct type check for ManagerTermBase class in event_manager.py.


0.36.21 (2025-04-15)
~~~~~~~~~~~~~~~~~~~~

Changed
^^^^^^^

* Removed direct call of qpsovlers library from pink_ik controller and changed solver from quadprog to osqp.


0.36.20 (2025-04-09)
~~~~~~~~~~~~~~~~~~~~

Changed
^^^^^^^

* Added call to set cuda device after each ``app.update()`` call in :class:`~isaaclab.sim.SimulationContext`.
  This is now required for multi-GPU workflows because some underlying logic in ``app.update()`` is modifying
  the cuda device, which results in NCCL errors on distributed setups.


0.36.19 (2025-04-01)
~~~~~~~~~~~~~~~~~~~~

Fixed
^^^^^

* Added check in RecorderManager to ensure that the success indicator is only set if the termination manager is present.


0.36.18 (2025-03-26)
~~~~~~~~~~~~~~~~~~~~

Added
^^^^^

* Added a dynamic text instruction widget that provides real-time feedback
  on the number of successful recordings during demonstration sessions.


0.36.17 (2025-03-26)
~~~~~~~~~~~~~~~~~~~~

Changed
^^^^^^^

* Added override in AppLauncher to apply patch for ``pxr.Gf.Matrix4d`` to work with Pinocchio 2.7.0.


0.36.16 (2025-03-25)
~~~~~~~~~~~~~~~~~~~~

Changed
^^^^^^^

* Modified rendering mode default behavior when the launcher arg :attr:`enable_cameras` is not set.


0.36.15 (2025-03-25)
~~~~~~~~~~~~~~~~~~~~

Added
^^^^^

* Added near plane distance configuration for XR device.


0.36.14 (2025-03-24)
~~~~~~~~~~~~~~~~~~~~

Changed
^^^^^^^

* Changed default render settings in :class:`~isaaclab.sim.SimulationCfg` to None, which means that
  the default settings will be used from the experience files and the double definition is removed.


0.36.13 (2025-03-24)
~~~~~~~~~~~~~~~~~~~~

Added
^^^^^

* Added headpose support to OpenXRDevice.


0.36.12 (2025-03-19)
~~~~~~~~~~~~~~~~~~~~

Added
^^^^^

* Added parameter to show warning if Pink IK solver fails to find a solution.


0.36.11 (2025-03-19)
~~~~~~~~~~~~~~~~~~~~

Fixed
^^^^^

* Fixed default behavior of :class:`~isaaclab.actuators.ImplicitActuator` if no :attr:`effort_limits_sim` or
  :attr:`effort_limit` is set.


0.36.10 (2025-03-17)
~~~~~~~~~~~~~~~~~~~~

Fixed
^^^^^

* App launcher to update the cli arguments if conditional defaults are used.


0.36.9 (2025-03-18)
~~~~~~~~~~~~~~~~~~~

Added
^^^^^^^

* Xr rendering mode, which is default when xr is used.


0.36.8 (2025-03-17)
~~~~~~~~~~~~~~~~~~~

Fixed
^^^^^

* Removed ``scalar_first`` from scipy function usage to support older versions of scipy.


0.36.7 (2025-03-14)
~~~~~~~~~~~~~~~~~~~

Fixed
^^^^^

* Changed the import structure to only import ``pinocchio`` when ``pink-ik`` or ``dex-retargeting`` is being used.
  This also solves for the problem that ``pink-ik`` and ``dex-retargeting`` are not supported in windows.
* Removed ``isaacsim.robot_motion.lula`` and ``isaacsim.robot_motion.motion_generation`` from the default loaded Isaac Sim extensions.
* Moved pink ik action config to a separate file.


0.36.6 (2025-03-13)
~~~~~~~~~~~~~~~~~~~

Fixed
^^^^^

* Worked around an issue where the render mode is set to ``"RayTracedLighting"`` instead of ``"RaytracedLighting"`` by
  some dependencies.


0.36.5 (2025-03-11)
~~~~~~~~~~~~~~~~~~~

Added
^^^^^^^

* Added 3 rendering mode presets: performance, balanced, and quality.
* Preset settings are stored in ``apps/rendering_modes``.
* Presets can be set with cli arg ``--rendering_mode`` or with :class:`RenderCfg`.
* Preset rendering settings can be overwritten with :class:`RenderCfg`.
* :class:`RenderCfg` supports all native RTX carb settings.

Changed
^^^^^^^
* :class:`RenderCfg` default settings are unset.


0.36.4 (2025-03-11)
~~~~~~~~~~~~~~~~~~~

Changed
^^^^^^^

* Updated the OpenXR kit file ``isaaclab.python.xr.openxr.kit`` to inherit from ``isaaclab.python.kit`` instead of
  ``isaaclab.python.rendering.kit`` which is not appropriate.


0.36.3 (2025-03-10)
~~~~~~~~~~~~~~~~~~~~

Changed
^^^^^^^

* Added the PinkIKController controller class that interfaces Isaac Lab with the Pink differential inverse kinematics solver
  to allow control of multiple links in a robot using a single solver.


0.36.2 (2025-03-07)
~~~~~~~~~~~~~~~~~~~~

Changed
^^^^^^^

* Allowed users to exit on 1 Ctrl+C instead of consecutive 2 key strokes.
* Allowed physics reset during simulation through :meth:`reset` in :class:`~isaaclab.sim.SimulationContext`.


0.36.1 (2025-03-10)
~~~~~~~~~~~~~~~~~~~

Added
^^^^^

* Added :attr:`semantic_segmentation_mapping` for camera configs to allow specifying colors for semantics.


0.36.0 (2025-03-07)
~~~~~~~~~~~~~~~~~~~

Removed
^^^^^^^

* Removed the storage of tri-meshes and warp meshes inside the :class:`~isaaclab.terrains.TerrainImporter` class.
  Initially these meshes were added for ray-casting purposes. However, since the ray-caster reads the terrains
  directly from the USD files, these meshes are no longer needed.
* Deprecated the :attr:`warp_meshes` and :attr:`meshes` attributes from the
  :class:`~isaaclab.terrains.TerrainImporter` class. These attributes now return an empty dictionary
  with a deprecation warning.

Changed
^^^^^^^

* Changed the prim path of the "plane" terrain inside the :class:`~isaaclab.terrains.TerrainImporter` class.
  Earlier, the terrain was imported directly as the importer's prim path. Now, the terrain is imported as
  ``{importer_prim_path}/{name}``, where ``name`` is the name of the terrain.


0.35.0 (2025-03-07)
~~~~~~~~~~~~~~~~~~~

* Improved documentation of various attributes in the :class:`~isaaclab.assets.ArticulationData` class to make
  it clearer which values represent the simulation and internal class values. In the new convention,
  the ``default_xxx`` attributes are whatever the user configured from their configuration of the articulation
  class, while the ``xxx`` attributes are the values from the simulation.
* Updated the soft joint position limits inside the :meth:`~isaaclab.assets.Articulation.write_joint_pos_limits_to_sim`
  method to use the new limits passed to the function.
* Added setting of :attr:`~isaaclab.assets.ArticulationData.default_joint_armature` and
  :attr:`~isaaclab.assets.ArticulationData.default_joint_friction` attributes in the
  :class:`~isaaclab.assets.Articulation` class based on user configuration.

Changed
^^^^^^^

* Removed unnecessary buffer creation operations inside the :class:`~isaaclab.assets.Articulation` class.
  Earlier, the class initialized a variety of buffer data with zeros and in the next function assigned
  them the value from PhysX. This made the code bulkier and more complex for no reason.
* Renamed parameters for a consistent nomenclature. These changes are backwards compatible with previous releases
  with a deprecation warning for the old names.

  * ``joint_velocity_limits`` → ``joint_vel_limits`` (to match attribute ``joint_vel`` and ``joint_vel_limits``)
  * ``joint_limits`` → ``joint_pos_limits`` (to match attribute ``joint_pos`` and ``soft_joint_pos_limits``)
  * ``default_joint_limits`` → ``default_joint_pos_limits``
  * ``write_joint_limits_to_sim`` → ``write_joint_position_limit_to_sim``
  * ``joint_friction`` → ``joint_friction_coeff``
  * ``default_joint_friction`` → ``default_joint_friction_coeff``
  * ``write_joint_friction_to_sim`` → ``write_joint_friction_coefficient_to_sim``
  * ``fixed_tendon_limit`` → ``fixed_tendon_pos_limits``
  * ``default_fixed_tendon_limit`` → ``default_fixed_tendon_pos_limits``
  * ``set_fixed_tendon_limit`` → ``set_fixed_tendon_position_limit``


0.34.13 (2025-03-06)
~~~~~~~~~~~~~~~~~~~~

Added
^^^^^

* Added a new event mode called "prestartup", which gets called right after the scene design is complete
  and before the simulation is played.
* Added a callback to resolve the scene entity configurations separately once the simulation plays,
  since the scene entities cannot be resolved before the simulation starts playing
  (as we currently rely on PhysX to provide us with the joint/body ordering)


0.34.12 (2025-03-06)
~~~~~~~~~~~~~~~~~~~~

Added
^^^^^

* Updated the mimic API :meth:`target_eef_pose_to_action` in :class:`isaaclab.envs.ManagerBasedRLMimicEnv` to take a dictionary of
  eef noise values instead of a single noise value.
* Added support for optional subtask constraints based on DexMimicGen to the mimic configuration class :class:`isaaclab.envs.MimicEnvCfg`.
* Enabled data compression in HDF5 dataset file handler :class:`isaaclab.utils.datasets.hdf5_dataset_file_handler.HDF5DatasetFileHandler`.


0.34.11 (2025-03-04)
~~~~~~~~~~~~~~~~~~~~

Fixed
^^^^^

* Fixed issue in :class:`~isaaclab.sensors.TiledCamera` and :class:`~isaaclab.sensors.Camera` where segmentation outputs only display the first tile
  when scene instancing is enabled. A workaround is added for now to disable instancing when segmentation
  outputs are requested.


0.34.10 (2025-03-04)
~~~~~~~~~~~~~~~~~~~~

Fixed
^^^^^

* Fixed the issue of misalignment in the motion vectors from the :class:`TiledCamera`
  with other modalities such as RGBA and depth.


0.34.9 (2025-03-04)
~~~~~~~~~~~~~~~~~~~

Added
^^^^^

* Added methods inside the :class:`omni.isaac.lab.assets.Articulation` class to set the joint
  position and velocity for the articulation. Previously, the joint position and velocity could
  only be set using the :meth:`omni.isaac.lab.assets.Articulation.write_joint_state_to_sim` method,
  which didn't allow setting the joint position and velocity separately.


0.34.8 (2025-03-02)
~~~~~~~~~~~~~~~~~~~

Fixed
^^^^^

* Fixed the propagation of the :attr:`activate_contact_sensors` attribute to the
  :class:`~isaaclab.sim.spawners.wrappers.wrappers_cfg.MultiAssetSpawnerCfg` class. Previously, this value
  was always set to False, which led to incorrect contact sensor settings for the spawned assets.


0.34.7 (2025-03-02)
~~~~~~~~~~~~~~~~~~~

Changed
^^^^^^^

* Enabled the physics flag for disabling contact processing in the :class:`~isaaclab.sim.SimulationContact`
  class. This means that by default, no contact reporting is done by the physics engine, which should provide
  a performance boost in simulations with no contact processing requirements.
* Disabled the physics flag for disabling contact processing in the :class:`~isaaclab.sensors.ContactSensor`
  class when the sensor is created to allow contact reporting for the sensor.

Removed
^^^^^^^

* Removed the attribute ``disable_contact_processing`` from :class:`~isaaclab.sim.SimulationContact`.


0.34.6 (2025-03-01)
~~~~~~~~~~~~~~~~~~~

Added
^^^^^

* Added a new attribute :attr:`is_implicit_model` to the :class:`isaaclab.actuators.ActuatorBase` class to
  indicate if the actuator model is implicit or explicit. This helps checking that the correct model type
  is being used when initializing the actuator models.

Fixed
^^^^^

* Added copy of configurations to :class:`~isaaclab.assets.AssetBase` and :class:`~isaaclab.sensors.SensorBase`
  to prevent modifications of the configurations from leaking outside of the classes.
* Fixed the case where setting velocity/effort limits for the simulation in the
  :class:`~isaaclab.actuators.ActuatorBaseCfg` class was not being used to update the actuator-specific
  velocity/effort limits.

Changed
^^^^^^^

* Moved warnings and checks for implicit actuator models to the :class:`~isaaclab.actuators.ImplicitActuator` class.
* Reverted to IsaacLab v1.3 behavior where :attr:`isaaclab.actuators.ImplicitActuatorCfg.velocity_limit`
  attribute was not used for setting the velocity limits in the simulation. This makes it possible to deploy
  policies from previous release without any changes. If users want to set the velocity limits for the simulation,
  they should use the :attr:`isaaclab.actuators.ImplicitActuatorCfg.velocity_limit_sim` attribute instead.


0.34.5 (2025-02-28)
~~~~~~~~~~~~~~~~~~~

Added
^^^^^

* Added IP address support for WebRTC livestream to allow specifying IP address to stream across networks.
  This feature requires an updated livestream extension, which is current only available in the pre-built Isaac Lab 2.0.1 docker image.
  Support for other Isaac Sim builds will become available in Isaac Sim 5.0.


0.34.4 (2025-02-27)
~~~~~~~~~~~~~~~~~~~~

Added
^^^^^

* Refactored retargeting code from Se3Handtracking class into separate modules for better modularity
* Added scaffolding for developing additional retargeters (e.g. dex)


0.34.3 (2025-02-26)
~~~~~~~~~~~~~~~~~~~

Added
^^^^^

* Enablec specifying the placement of the simulation when viewed in an XR device. This is achieved by
  adding an ``XrCfg`` environment configuration with ``anchor_pos`` and ``anchor_rot`` parameters.


0.34.2 (2025-02-21)
~~~~~~~~~~~~~~~~~~~

Fixed
^^^^^

* Fixed setting of root velocities inside the event term :meth:`reset_root_state_from_terrain`. Earlier, the indexing
  based on the environment IDs was missing.


0.34.1 (2025-02-17)
~~~~~~~~~~~~~~~~~~~

Fixed
^^^^^

* Ensured that the loaded torch JIT models inside actuator networks are correctly set to eval mode
  to prevent any unexpected behavior during inference.


0.34.0 (2025-02-14)
~~~~~~~~~~~~~~~~~~~

Fixed
^^^^^

* Added attributes :attr:`velocity_limits_sim` and :attr:`effort_limits_sim` to the
  :class:`isaaclab.actuators.ActuatorBaseCfg` class to separate solver limits from actuator limits.


0.33.17 (2025-02-13)
~~~~~~~~~~~~~~~~~~~~

Fixed
^^^^^

* Fixed Imu sensor based observations at first step by updating scene during initialization for
  :class:`~isaaclab.envs.ManagerBasedEnv`, :class:`~isaaclab.envs.DirectRLEnv`, and :class:`~isaaclab.envs.DirectMARLEnv`


0.33.16 (2025-02-09)
~~~~~~~~~~~~~~~~~~~~

Fixed
^^^^^

* Removes old deprecation warning from :attr:`isaaclab.assets.RigidObectData.body_state_w`


0.33.15 (2025-02-09)
~~~~~~~~~~~~~~~~~~~~

Fixed
^^^^^

* Fixed not updating the ``drift`` when calling :func:`~isaaclab.sensors.RayCaster.reset`


0.33.14 (2025-02-01)
~~~~~~~~~~~~~~~~~~~~

Fixed
^^^^^

* Fixed not updating the timestamp of ``body_link_state_w`` and ``body_com_state_w`` when ``write_root_pose_to_sim`` and ``write_joint_state_to_sim`` in the ``Articulation`` class are called.


0.33.13 (2025-01-30)
~~~~~~~~~~~~~~~~~~~~

* Fixed resampling of interval time left for the next event in the :class:`~isaaclab.managers.EventManager`
  class. Earlier, the time left for interval-based events was not being resampled on episodic resets. This led
  to the event being triggered at the wrong time after the reset.


0.33.12 (2025-01-28)
~~~~~~~~~~~~~~~~~~~~

Fixed
^^^^^

* Fixed missing import in ``line_plot.py``


0.33.11 (2025-01-25)
~~~~~~~~~~~~~~~~~~~~

Added
^^^^^

* Added :attr:`isaaclab.scene.InteractiveSceneCfg.filter_collisions` to allow specifying whether collision masking across environments is desired.

Changed
^^^^^^^

* Automatic collision filtering now happens as part of the replicate_physics call. When replicate_physics is not enabled, we call the previous
  ``filter_collisions`` API to mask collisions between environments.


0.33.10 (2025-01-22)
~~~~~~~~~~~~~~~~~~~~

Changed
^^^^^^^

* In :meth:`isaaclab.assets.Articulation.write_joint_limits_to_sim`, we previously added a check for if default joint positions exceed the
  new limits being set. When this is True, we log a warning message to indicate that the default joint positions will be clipped to be within
  the range of the new limits. However, the warning message can become overly verbose in a randomization setting where this API is called on
  every environment reset. We now default to only writing the message to info level logging if called within randomization, and expose a
  parameter that can be used to choose the logging level desired.


0.33.9 (2025-01-22)
~~~~~~~~~~~~~~~~~~~

Fixed
^^^^^

* Fixed typo in /physics/autoPopupSimulationOutputWindow setting in :class:`~isaaclab.sim.SimulationContext`


0.33.8 (2025-01-17)
~~~~~~~~~~~~~~~~~~~

Fixed
^^^^^

* Removed deprecation of :attr:`isaaclab.assets.ArticulationData.root_state_w` and
  :attr:`isaaclab.assets.ArticulationData.body_state_w` derived properties.
* Removed deprecation of :meth:`isaaclab.assets.Articulation.write_root_state_to_sim`.
* Replaced calls to :attr:`isaaclab.assets.ArticulationData.root_com_state_w` and
  :attr:`isaaclab.assets.ArticulationData.root_link_state_w` with corresponding calls to
  :attr:`isaaclab.assets.ArticulationData.root_state_w`.
* Replaced calls to :attr:`isaaclab.assets.ArticulationData.body_com_state_w` and
  :attr:`isaaclab.assets.ArticulationData.body_link_state_w` properties with corresponding calls to
  :attr:`isaaclab.assets.ArticulationData.body_state_w` properties.
* Removed deprecation of :attr:`isaaclab.assets.RigidObjectData.root_state_w` derived properties.
* Removed deprecation of :meth:`isaaclab.assets.RigidObject.write_root_state_to_sim`.
* Replaced calls to :attr:`isaaclab.assets.RigidObjectData.root_com_state_w` and
  :attr:`isaaclab.assets.RigidObjectData.root_link_state_w` properties with corresponding calls to
  :attr:`isaaclab.assets.RigidObjectData.root_state_w` properties.
* Removed deprecation of :attr:`isaaclab.assets.RigidObjectCollectionData.root_state_w` derived properties.
* Removed deprecation of :meth:`isaaclab.assets.RigidObjectCollection.write_root_state_to_sim`.
* Replaced calls to :attr:`isaaclab.assets.RigidObjectCollectionData.root_com_state_w` and
  :attr:`isaaclab.assets.RigidObjectData.root_link_state_w` properties with corresponding calls to
  :attr:`isaaclab.assets.RigidObjectData.root_state_w` properties.
* Fixed indexing issue in ``write_root_link_velocity_to_sim`` in :class:`isaaclab.assets.RigidObject`
* Fixed index broadcasting in ``write_object_link_velocity_to_sim`` and ``write_object_com_pose_to_sim`` in
  the :class:`isaaclab.assets.RigidObjectCollection` class.


0.33.7 (2025-01-14)
~~~~~~~~~~~~~~~~~~~

Fixed
^^^^^

* Fixed the respawn of only wrong object samples in :func:`repeated_objects_terrain` of :mod:`isaaclab.terrains.trimesh` module.
  Previously, the function was respawning all objects in the scene instead of only the wrong object samples, which in worst case
  could lead to infinite respawn loop.


0.33.6 (2025-01-16)
~~~~~~~~~~~~~~~~~~~

Changed
^^^^^^^

* Added initial unit tests for multiple tiled cameras, including tests for initialization, groundtruth annotators, different poses, and different resolutions.


0.33.5 (2025-01-13)
~~~~~~~~~~~~~~~~~~~

Changed
^^^^^^^

* Moved the definition of ``/persistent/isaac/asset_root/*`` settings from :class:`AppLauncher` to the app files.
  This is needed to prevent errors where ``isaaclab_assets`` was loaded prior to the carbonite setting being set.


0.33.4 (2025-01-10)
~~~~~~~~~~~~~~~~~~~

Changed
^^^^^^^

* Added an optional parameter in the :meth:`record_pre_reset` method in
  :class:`~isaaclab.managers.RecorderManager` to override the export config upon invoking.


0.33.3 (2025-01-08)
~~~~~~~~~~~~~~~~~~~

Fixed
^^^^^

* Fixed docstring in articulation data :class:`isaaclab.assets.ArticulationData`.
  In body properties sections, the second dimension should be num_bodies but was documented as 1.


0.33.2 (2025-01-02)
~~~~~~~~~~~~~~~~~~~

Added
^^^^^

* Added body tracking as an origin type to :class:`isaaclab.envs.ViewerCfg` and :class:`isaaclab.envs.ui.ViewportCameraController`.


0.33.1 (2024-12-26)
~~~~~~~~~~~~~~~~~~~

Changed
^^^^^^^

* Added kinematics initialization call for populating kinematic prim transforms to fabric for rendering.
* Added ``enable_env_ids`` flag for cloning and replication to replace collision filtering.


0.33.0 (2024-12-22)
~~~~~~~~~~~~~~~~~~~

Fixed
^^^^^

* Fixed populating default_joint_stiffness and default_joint_damping values for ImplicitActuator instances in :class:`isaaclab.assets.Articulation`


0.32.2 (2024-12-17)
~~~~~~~~~~~~~~~~~~~

Added
^^^^^

* Added null-space (position) control option to :class:`isaaclab.controllers.OperationalSpaceController`.
* Added test cases that uses null-space control for :class:`isaaclab.controllers.OperationalSpaceController`.
* Added information regarding null-space control to the tutorial script and documentation of
  :class:`isaaclab.controllers.OperationalSpaceController`.
* Added arguments to set specific null-space joint position targets within
  :class:`isaaclab.envs.mdp.actions.OperationalSpaceControllerAction` class.


0.32.1 (2024-12-17)
~~~~~~~~~~~~~~~~~~~

Changed
^^^^^^^

* Added a default and generic implementation of the :meth:`get_object_poses` function
  in the :class:`ManagerBasedRLMimicEnv` class.
* Added a ``EXPORT_NONE`` mode in the :class:`DatasetExportMode` class and updated
  :class:`~isaaclab.managers.RecorderManager` to enable recording without exporting
  the data to a file.


0.32.0 (2024-12-16)
~~~~~~~~~~~~~~~~~~~

Changed
^^^^^^^

* Previously, physx returns the rigid bodies and articulations velocities in the com of bodies rather than the
  link frame, while poses are in link frames. We now explicitly provide :attr:`body_link_state` and
  :attr:`body_com_state` APIs replacing the previous :attr:`body_state` API. Previous APIs are now marked as
  deprecated. Please update any code using the previous pose and velocity APIs to use the new
  ``*_link_*`` or ``*_com_*`` APIs in :attr:`isaaclab.assets.RigidBody`,
  :attr:`isaaclab.assets.RigidBodyCollection`, and :attr:`isaaclab.assets.Articulation`.


0.31.0 (2024-12-16)
~~~~~~~~~~~~~~~~~~~

Added
^^^^^

* Added :class:`ManagerBasedRLMimicEnv` and config classes for mimic data generation workflow for imitation learning.


0.30.3 (2024-12-16)
~~~~~~~~~~~~~~~~~~~

Fixed
^^^^^

* Fixed ordering of logging and resamping in the command manager, where we were logging the metrics
  after resampling the commands. This leads to incorrect logging of metrics when inside the resample call,
  the metrics tensors get reset.


0.30.2 (2024-12-16)
~~~~~~~~~~~~~~~~~~~

Fixed
^^^^^

* Fixed errors within the calculations of :class:`isaaclab.controllers.OperationalSpaceController`.

Added
^^^^^

* Added :class:`isaaclab.controllers.OperationalSpaceController` to API documentation.
* Added test cases for :class:`isaaclab.controllers.OperationalSpaceController`.
* Added a tutorial for :class:`isaaclab.controllers.OperationalSpaceController`.
* Added the implementation of :class:`isaaclab.envs.mdp.actions.OperationalSpaceControllerAction` class.


0.30.1 (2024-12-15)
~~~~~~~~~~~~~~~~~~~

Changed
^^^^^^^

* Added call to update articulation kinematics after reset to ensure states are updated for non-rendering sensors.
  Previously, some changes in reset such as modifying joint states would not be reflected in the rigid body
  states immediately after reset.


0.30.0 (2024-12-15)
~~~~~~~~~~~~~~~~~~~

Added
^^^^^

* Added UI interface to the Managers in the ManagerBasedEnv and MangerBasedRLEnv classes.
* Added UI widgets for :class:`LiveLinePlot` and :class:`ImagePlot`.
* Added ``ManagerLiveVisualizer/Cfg``: Given a ManagerBase (i.e. action_manager, observation_manager, etc) and a
  config file this class creates the the interface between managers and the UI.
* Added :class:`EnvLiveVisualizer`: A 'manager' of ManagerLiveVisualizer. This is added to the ManagerBasedEnv
  but is only called during the initialization of the managers in load_managers
* Added ``get_active_iterable_terms`` implementation methods to ActionManager, ObservationManager, CommandsManager,
  CurriculumManager, RewardManager, and TerminationManager. This method exports the active term data and labels
  for each manager and is called by ManagerLiveVisualizer.
* Additions to :class:`BaseEnvWindow` and :class:`RLEnvWindow` to register ManagerLiveVisualizer UI interfaces
  for the chosen managers.


0.29.0 (2024-12-15)
~~~~~~~~~~~~~~~~~~~

Added
^^^^^

* Added observation history computation to :class:`isaaclab.manager.observation_manager.ObservationManager`.
* Added ``history_length`` and ``flatten_history_dim`` configuration parameters to :class:`isaaclab.manager.manager_term_cfg.ObservationTermCfg`
* Added ``history_length`` and ``flatten_history_dim`` configuration parameters to :class:`isaaclab.manager.manager_term_cfg.ObservationGroupCfg`
* Added full buffer property to :class:`isaaclab.utils.buffers.circular_buffer.CircularBuffer`


0.28.4 (2024-12-15)
~~~~~~~~~~~~~~~~~~~

Added
^^^^^

* Added action clip to all :class:`isaaclab.envs.mdp.actions`.


0.28.3 (2024-12-14)
~~~~~~~~~~~~~~~~~~~

Changed
^^^^^^^

* Added check for error below threshold in state machines to ensure the state has been reached.


0.28.2 (2024-12-13)
~~~~~~~~~~~~~~~~~~~

Fixed
^^^^^

* Fixed the shape of ``quat_w`` in the ``apply_actions`` method of :attr:`~isaaclab.env.mdp.NonHolonomicAction`
  (previously (N,B,4), now (N,4) since the number of root bodies B is required to be 1). Previously ``apply_actions``
  errored because ``euler_xyz_from_quat`` requires inputs of shape (N,4).


0.28.1 (2024-12-13)
~~~~~~~~~~~~~~~~~~~

Fixed
^^^^^

* Fixed the internal buffers for ``set_external_force_and_torque`` where the buffer values would be stale if zero
  values are sent to the APIs.


0.28.0 (2024-12-12)
~~~~~~~~~~~~~~~~~~~

Changed
^^^^^^^

* Adapted the :class:`~isaaclab.sim.converters.UrdfConverter` to use the latest URDF converter API from Isaac Sim 4.5.
  The physics articulation root can now be set separately, and the joint drive gains can be set on a per joint basis.


0.27.33 (2024-12-11)
~~~~~~~~~~~~~~~~~~~~

Added
^^^^^

* Introduced an optional ``sensor_cfg`` parameter to the :meth:`~isaaclab.envs.mdp.rewards.base_height_l2` function,
  enabling the use of :class:`~isaaclab.sensors.RayCaster` for height adjustments. For flat terrains, the function
  retains its previous behavior.
* Improved documentation to clarify the usage of the :meth:`~isaaclab.envs.mdp.rewards.base_height_l2` function in
  both flat and rough terrain settings.


0.27.32 (2024-12-11)
~~~~~~~~~~~~~~~~~~~~

Fixed
^^^^^

* Modified :class:`isaaclab.envs.mdp.actions.DifferentialInverseKinematicsAction` class to use the geometric
  Jacobian computed w.r.t. to the root frame of the robot. This helps ensure that root pose does not affect the tracking.


0.27.31 (2024-12-09)
~~~~~~~~~~~~~~~~~~~~

Changed
^^^^^^^

* Introduced configuration options in :class:`Se3HandTracking` to:

  - Zero out rotation around the x/y axes
  - Apply smoothing and thresholding to position and rotation deltas for reduced jitter
  - Use wrist-based rotation reference as an alternative to fingertip-based rotation

* Switched the default position reference in :class:`Se3HandTracking` to the wrist joint pose, providing more stable
  relative-based positioning.


0.27.30 (2024-12-09)
~~~~~~~~~~~~~~~~~~~~

Fixed
^^^^^

* Fixed the initial state recorder term in :class:`isaaclab.envs.mdp.recorders.InitialStateRecorder` to
  return only the states of the specified environment IDs.


0.27.29 (2024-12-06)
~~~~~~~~~~~~~~~~~~~~

Fixed
^^^^^

* Fixed the enforcement of :attr:`~isaaclab.actuators.ActuatorBaseCfg.velocity_limits` at the
  :attr:`~isaaclab.assets.Articulation.root_physx_view` level.


0.27.28 (2024-12-06)
~~~~~~~~~~~~~~~~~~~~

Changed
^^^^^^^

* If a USD that contains an articulation root is loaded using a
  :attr:`isaaclab.assets.RigidBody` we now fail unless the articulation root is explicitly
  disabled. Using an articulation root for rigid bodies is not needed and decreases overall performance.


0.27.27 (2024-12-06)
~~~~~~~~~~~~~~~~~~~~

Fixed
^^^^^

* Corrected the projection types of fisheye camera in :class:`isaaclab.sim.spawners.sensors.sensors_cfg.FisheyeCameraCfg`.
  Earlier, the projection names used snakecase instead of camelcase.


0.27.26 (2024-12-06)
~~~~~~~~~~~~~~~~~~~~

Added
^^^^^

* Added option to define the clipping behavior for depth images generated by
  :class:`~isaaclab.sensors.RayCasterCamera`, :class:`~isaaclab.sensors.Camera`, and :class:`~isaaclab.sensors.TiledCamera`

Changed
^^^^^^^

* Unified the clipping behavior for the depth images of all camera implementations. Per default, all values exceeding
  the range are clipped to zero for both ``distance_to_image_plane`` and ``distance_to_camera`` depth images. Prev.
  :class:`~isaaclab.sensors.RayCasterCamera` clipped the values to the maximum value of the depth image,
  :class:`~isaaclab.sensors.Camera` did not clip them and had a different behavior for both types.


0.27.25 (2024-12-05)
~~~~~~~~~~~~~~~~~~~~

Fixed
^^^^^

* Fixed the condition in ``isaaclab.sh`` that checks whether ``pre-commit`` is installed before attempting installation.


0.27.24 (2024-12-05)
~~~~~~~~~~~~~~~~~~~~

Fixed
^^^^^

* Removed workaround in :class:`isaaclab.sensors.TiledCamera` and :class:`isaaclab.sensors.Camera`
  that was previously required to prevent frame offsets in renders. The denoiser setting is no longer
  automatically modified based on the resolution of the cameras.


0.27.23 (2024-12-04)
~~~~~~~~~~~~~~~~~~~~

Fixed
^^^^^

* Added the attributes :attr:`~isaaclab.envs.DirectRLEnvCfg.wait_for_textures` and
  :attr:`~isaaclab.envs.ManagerBasedEnvCfg.wait_for_textures` to enable assets loading check
  during :class:`~isaaclab.DirectRLEnv` and :class:`~isaaclab.ManagerBasedEnv` reset method when
  rtx sensors are added to the scene.


0.27.22 (2024-12-04)
~~~~~~~~~~~~~~~~~~~~

Fixed
^^^^^

* Fixed the order of the incoming parameters in :class:`isaaclab.envs.DirectMARLEnv` to correctly use
  ``NoiseModel`` in marl-envs.


0.27.21 (2024-12-04)
~~~~~~~~~~~~~~~~~~~~

Added
^^^^^

* Added :class:`~isaaclab.managers.RecorderManager` and its utility classes to record data from the simulation.
* Added :class:`~isaaclab.utils.datasets.EpisodeData` to store data for an episode.
* Added :class:`~isaaclab.utils.datasets.DatasetFileHandlerBase` as a base class for handling dataset files.
* Added :class:`~isaaclab.utils.datasets.HDF5DatasetFileHandler` as a dataset file handler implementation to
  export and load episodes from HDF5 files.
* Added ``record_demos.py`` script to record human-teleoperated demos for a specified task and export to an HDF5 file.
* Added ``replay_demos.py`` script to replay demos loaded from an HDF5 file.


0.27.20 (2024-12-02)
~~~~~~~~~~~~~~~~~~~~

Changed
^^^^^^^

* Changed :class:`isaaclab.envs.DirectMARLEnv` to inherit from ``Gymnasium.Env`` due to requirement from Gymnasium
  v1.0.0 requiring all environments to be a subclass of ``Gymnasium.Env`` when using the ``make`` interface.


0.27.19 (2024-12-02)
~~~~~~~~~~~~~~~~~~~~

Added
^^^^^

* Added ``isaaclab.utils.pretrained_checkpoints`` containing constants and utility functions used to manipulate
  paths and load checkpoints from Nucleus.


0.27.18 (2024-11-28)
~~~~~~~~~~~~~~~~~~~~

Changed
^^^^^^^

* Renamed Isaac Sim imports to follow Isaac Sim 4.5 naming conventions.


0.27.17 (2024-11-20)
~~~~~~~~~~~~~~~~~~~~

Added
^^^^^

* Added ``create_new_stage`` setting in :class:`~isaaclab.app.AppLauncher` to avoid creating a default new
  stage on startup in Isaac Sim. This helps reduce the startup time when launching Isaac Lab.


0.27.16 (2024-11-15)
~~~~~~~~~~~~~~~~~~~~

Added
^^^^^

* Added the class :class:`~isaaclab.devices.Se3HandTracking` which enables XR teleop for manipulators.


0.27.15 (2024-11-09)
~~~~~~~~~~~~~~~~~~~~

Fixed
^^^^^

* Fixed indexing in :meth:`isaaclab.assets.Articulation.write_joint_limits_to_sim` to correctly process
  non-None ``env_ids`` and ``joint_ids``.


0.27.14 (2024-10-23)
~~~~~~~~~~~~~~~~~~~~

Added
^^^^^

* Added the class :class:`~isaaclab.assets.RigidObjectCollection` which allows to spawn
  multiple objects in each environment and access/modify the quantities with a unified (env_ids, object_ids) API.


0.27.13 (2024-10-30)
~~~~~~~~~~~~~~~~~~~~

Added
^^^^^

* Added the attributes :attr:`~isaaclab.sim.converters.MeshConverterCfg.translation`, :attr:`~isaaclab.sim.converters.MeshConverterCfg.rotation`,
  :attr:`~isaaclab.sim.converters.MeshConverterCfg.scale` to translate, rotate, and scale meshes
  when importing them with :class:`~isaaclab.sim.converters.MeshConverter`.


0.27.12 (2024-11-04)
~~~~~~~~~~~~~~~~~~~~

Removed
^^^^^^^

* Removed TensorDict usage in favor of Python dictionary in sensors


0.27.11 (2024-10-31)
~~~~~~~~~~~~~~~~~~~~

Added
^^^^^

* Added support to define tuple of floats to scale observation terms by expanding the
  :attr:`isaaclab.managers.manager_term_cfg.ObservationManagerCfg.scale` attribute.


0.27.10 (2024-11-01)
~~~~~~~~~~~~~~~~~~~~

Changed
^^^^^^^

* Cached the PhysX view's joint paths before looping over them when processing fixed joint tendons
  inside the :class:`Articulation` class. This helps improve the processing time for the tendons.


0.27.9 (2024-11-01)
~~~~~~~~~~~~~~~~~~~

Added
^^^^^

* Added the :class:`isaaclab.utils.types.ArticulationActions` class to store the joint actions
  for an articulation. Earlier, the class from Isaac Sim was being used. However, it used a different
  type for the joint actions which was not compatible with the Isaac Lab framework.


0.27.8 (2024-11-01)
~~~~~~~~~~~~~~~~~~~

Fixed
^^^^^

* Added sanity check if the term is a valid type inside the command manager.
* Corrected the iteration over ``group_cfg_items`` inside the observation manager.


0.27.7 (2024-10-28)
~~~~~~~~~~~~~~~~~~~

Added
^^^^^

* Added frozen encoder feature extraction observation space with ResNet and Theia


0.27.6 (2024-10-25)
~~~~~~~~~~~~~~~~~~~

Fixed
^^^^^

* Fixed usage of ``meshes`` property in :class:`isaaclab.sensors.RayCasterCamera` to use ``self.meshes``
  instead of the undefined ``RayCaster.meshes``.
* Fixed issue in :class:`isaaclab.envs.ui.BaseEnvWindow` where undefined configs were being accessed when
  creating debug visualization elements in UI.


0.27.5 (2024-10-25)
~~~~~~~~~~~~~~~~~~~

Added
^^^^^

* Added utilities for serializing/deserializing Gymnasium spaces.


0.27.4 (2024-10-18)
~~~~~~~~~~~~~~~~~~~

Fixed
^^^^^

* Updated installation path instructions for Windows in the Isaac Lab documentation to remove redundancy in the
  use of %USERPROFILE% for path definitions.


0.27.3 (2024-10-22)
~~~~~~~~~~~~~~~~~~~

Fixed
^^^^^

* Fixed the issue with using list or tuples of ``configclass`` within a ``configclass``. Earlier, the list of
  configclass objects were not converted to dictionary properly when ``to_dict`` function was called.


0.27.2 (2024-10-21)
~~~~~~~~~~~~~~~~~~~

Added
^^^^^

* Added ``--kit_args`` to :class:`~isaaclab.app.AppLauncher` to allow passing command line arguments directly to
  Omniverse Kit SDK.


0.27.1 (2024-10-20)
~~~~~~~~~~~~~~~~~~~

Added
^^^^^

* Added :class:`~isaaclab.sim.RenderCfg` and the attribute :attr:`~isaaclab.sim.SimulationCfg.render` for
  specifying render related settings.


0.27.0 (2024-10-14)
~~~~~~~~~~~~~~~~~~~

Added
^^^^^

* Added a method to :class:`~isaaclab.utils.configclass` to check for attributes with values of
  type ``MISSING``. This is useful when the user wants to check if a certain attribute has been set or not.
* Added the configuration validation check inside the constructor of all the core classes
  (such as sensor base, asset base, scene and environment base classes).
* Added support for environments without commands by leaving the attribute
  :attr:`isaaclab.envs.ManagerBasedRLEnvCfg.commands` as None. Before, this had to be done using
  the class :class:`isaaclab.command_generators.NullCommandGenerator`.
* Moved the ``meshes`` attribute in the :class:`isaaclab.sensors.RayCaster` class from class variable to instance variable.
  This prevents the meshes to overwrite each other.


0.26.0 (2024-10-16)
~~~~~~~~~~~~~~~~~~~

Added
^^^^^

* Added Imu sensor implementation that directly accesses the physx view :class:`isaaclab.sensors.Imu`. The
  sensor comes with a configuration class :class:`isaaclab.sensors.ImuCfg` and data class
  :class:`isaaclab.sensors.ImuData`.
* Moved and renamed :meth:`isaaclab.sensors.camera.utils.convert_orientation_convention` to
  :meth:`isaaclab.utils.math.convert_camera_frame_orientation_convention`
* Moved :meth:`isaaclab.sensors.camera.utils.create_rotation_matrix_from_view` to
  :meth:`isaaclab.utils.math.create_rotation_matrix_from_view`


0.25.2 (2024-10-16)
~~~~~~~~~~~~~~~~~~~

Added
^^^^^

* Added support for different Gymnasium spaces (``Box``, ``Discrete``, ``MultiDiscrete``, ``Tuple`` and ``Dict``)
  to define observation, action and state spaces in the direct workflow.
* Added :meth:`sample_space` to environment utils to sample supported spaces where data containers are torch tensors.

Changed
^^^^^^^

* Mark the :attr:`num_observations`, :attr:`num_actions` and :attr:`num_states` in :class:`DirectRLEnvCfg` as deprecated
  in favor of :attr:`observation_space`, :attr:`action_space` and :attr:`state_space` respectively.
* Mark the :attr:`num_observations`, :attr:`num_actions` and :attr:`num_states` in :class:`DirectMARLEnvCfg` as deprecated
  in favor of :attr:`observation_spaces`, :attr:`action_spaces` and :attr:`state_space` respectively.


0.25.1 (2024-10-10)
~~~~~~~~~~~~~~~~~~~

Fixed
^^^^^

* Fixed potential issue where default joint positions can fall outside of the limits being set with Articulation's
  ``write_joint_limits_to_sim`` API.


0.25.0 (2024-10-06)
~~~~~~~~~~~~~~~~~~~

Added
^^^^^

* Added configuration classes for spawning assets from a list of individual asset configurations randomly
  at the specified prim paths.


0.24.20 (2024-10-07)
~~~~~~~~~~~~~~~~~~~~

Fixed
^^^^^

* Fixed the :meth:`isaaclab.envs.mdp.events.randomize_rigid_body_material` function to
  correctly sample friction and restitution from the given ranges.


0.24.19 (2024-10-05)
~~~~~~~~~~~~~~~~~~~~

Added
^^^^^

* Added new functionalities to the FrameTransformer to make it more general. It is now possible to track:

  * Target frames that aren't children of the source frame prim_path
  * Target frames that are based upon the source frame prim_path


0.24.18 (2024-10-04)
~~~~~~~~~~~~~~~~~~~~

Fixed
^^^^^

* Fixes parsing and application of ``size`` parameter for :class:`~isaaclab.sim.spawn.GroundPlaneCfg` to correctly
  scale the grid-based ground plane.


0.24.17 (2024-10-04)
~~~~~~~~~~~~~~~~~~~~

Fixed
^^^^^

* Fixed the deprecation notice for using ``pxr.Semantics``. The corresponding modules use ``Semantics`` module
  directly.


0.24.16 (2024-10-03)
~~~~~~~~~~~~~~~~~~~~

Changed
^^^^^^^

* Renamed the observation function :meth:`grab_images` to :meth:`image` to follow convention of noun-based naming.
* Renamed the function :meth:`convert_perspective_depth_to_orthogonal_depth` to a shorter name
  :meth:`isaaclab.utils.math.orthogonalize_perspective_depth`.


0.24.15 (2024-09-20)
~~~~~~~~~~~~~~~~~~~~

Added
^^^^^

* Added :meth:`grab_images` to be able to use images for an observation term in manager-based environments.


0.24.14 (2024-09-20)
~~~~~~~~~~~~~~~~~~~~

Added
^^^^^

* Added the method :meth:`convert_perspective_depth_to_orthogonal_depth` to convert perspective depth
  images to orthogonal depth images. This is useful for the :meth:`~isaaclab.utils.math.unproject_depth`,
  since it expects orthogonal depth images as inputs.


0.24.13 (2024-09-08)
~~~~~~~~~~~~~~~~~~~~

Changed
^^^^^^^

* Moved the configuration of visualization markers for the command terms to their respective configuration classes.
  This allows users to modify the markers for the command terms without having to modify the command term classes.


0.24.12 (2024-09-18)
~~~~~~~~~~~~~~~~~~~~

Fixed
^^^^^

* Fixed outdated fetching of articulation data by using the method ``update_articulations_kinematic`` in
  :class:`isaaclab.assets.ArticulationData`. Before if an articulation was moved during a reset, the pose of the
  links were outdated if fetched before the next physics step. Adding this method ensures that the pose of the links
  is always up-to-date. Similarly ``update_articulations_kinematic`` was added before any render step to ensure that the
  articulation displays correctly after a reset.


0.24.11 (2024-09-11)
~~~~~~~~~~~~~~~~~~~~

Added
^^^^^

* Added skrl's JAX environment variables to :class:`~isaaclab.app.AppLauncher`
  to support distributed multi-GPU and multi-node training using JAX


0.24.10 (2024-09-10)
~~~~~~~~~~~~~~~~~~~~

Added
^^^^^

* Added config class, support, and tests for MJCF conversion via standalone python scripts.


0.24.9 (2024-09-09)
~~~~~~~~~~~~~~~~~~~~

Added
^^^^^

* Added a seed parameter to the :attr:`isaaclab.envs.ManagerBasedEnvCfg` and :attr:`isaaclab.envs.DirectRLEnvCfg`
  classes to set the seed for the environment. This seed is used to initialize the random number generator for the environment.
* Adapted the workflow scripts to set the seed for the environment using the seed specified in the learning agent's configuration
  file or the command line argument. This ensures that the simulation results are reproducible across different runs.


0.24.8 (2024-09-08)
~~~~~~~~~~~~~~~~~~~

Changed
^^^^^^^

* Modified:meth:`quat_rotate` and :meth:`quat_rotate_inverse` operations to use :meth:`torch.einsum`
  for faster processing of high dimensional input tensors.


0.24.7 (2024-09-06)
~~~~~~~~~~~~~~~~~~~

Added
^^^^^

* Added support for property attributes in the :meth:``isaaclab.utils.configclass`` method.
  Earlier, the configclass decorator failed to parse the property attributes correctly and made them
  instance variables instead.


0.24.6 (2024-09-05)
~~~~~~~~~~~~~~~~~~~

Fixed
^^^^^

* Adapted the ``A`` and ``D`` button bindings inside :meth:`isaaclab.device.Se3Keyboard` to make them now
  more-intuitive to control the y-axis motion based on the right-hand rule.


0.24.5 (2024-08-29)
~~~~~~~~~~~~~~~~~~~

Added
^^^^^

* Added alternative data type "distance_to_camera" in :class:`isaaclab.sensors.TiledCamera` class to be
  consistent with all other cameras (equal to type "depth").


0.24.4 (2024-09-02)
~~~~~~~~~~~~~~~~~~~

Fixed
^^^^^

* Added missing SI units to the documentation of :class:`isaaclab.sensors.Camera` and
  :class:`isaaclab.sensors.RayCasterCamera`.
* Added test to check :attr:`isaaclab.sensors.RayCasterCamera.set_intrinsic_matrices`


0.24.3 (2024-08-29)
~~~~~~~~~~~~~~~~~~~

Fixed
^^^^^

* Fixed the support for class-bounded methods when creating a configclass
  out of them. Earlier, these methods were being made as instance methods
  which required initialization of the class to call the class-methods.


0.24.2 (2024-08-28)
~~~~~~~~~~~~~~~~~~~

Added
^^^^^

* Added a class method to initialize camera configurations with an intrinsic matrix in the
  :class:`isaaclab.sim.spawner.sensors.PinholeCameraCfg`
  :class:`isaaclab.sensors.ray_caster.patterns_cfg.PinholeCameraPatternCfg` classes.

Fixed
^^^^^

* Fixed the ray direction in :func:`isaaclab.sensors.ray_caster.patterns.patterns.pinhole_camera_pattern` to
  point to the center of the pixel instead of the top-left corner.
* Fixed the clipping of the "distance_to_image_plane" depth image obtained using the
  :class:`isaaclab.sensors.ray_caster.RayCasterCamera` class. Earlier, the depth image was being clipped
  before the depth image was generated. Now, the clipping is applied after the depth image is generated. This makes
  the behavior equal to the USD Camera.


0.24.1 (2024-08-21)
~~~~~~~~~~~~~~~~~~~

Changed
^^^^^^^

* Disabled default viewport in certain headless scenarios for better performance.


0.24.0 (2024-08-17)
~~~~~~~~~~~~~~~~~~~

Added
^^^^^

* Added additional annotators for :class:`isaaclab.sensors.camera.TiledCamera` class.

Changed
^^^^^^^

* Updated :class:`isaaclab.sensors.TiledCamera` to latest RTX tiled rendering API.
* Single channel outputs for :class:`isaaclab.sensors.TiledCamera`, :class:`isaaclab.sensors.Camera` and :class:`isaaclab.sensors.RayCasterCamera` now has shape (H, W, 1).
* Data type for RGB output for :class:`isaaclab.sensors.TiledCamera` changed from ``torch.float`` to ``torch.uint8``.
* Dimension of RGB output for :class:`isaaclab.sensors.Camera` changed from (H, W, 4) to (H, W, 3). Use type ``rgba`` to retrieve the previous dimension.


0.23.1 (2024-08-17)
~~~~~~~~~~~~~~~~~~~

Changed
^^^^^^^

* Updated torch to version 2.4.0.


0.23.0 (2024-08-16)
~~~~~~~~~~~~~~~~~~~

Added
^^^^^

* Added direct workflow base class :class:`isaaclab.envs.DirectMARLEnv` for multi-agent environments.


0.22.1 (2024-08-17)
~~~~~~~~~~~~~~~~~~~

Added
^^^^^

* Added APIs to interact with the physics simulation of deformable objects. This includes setting the
  material properties, setting kinematic targets, and getting the state of the deformable object.
  For more information, please refer to the :mod:`isaaclab.assets.DeformableObject` class.


0.22.0 (2024-08-14)
~~~~~~~~~~~~~~~~~~~

Added
^^^^^

* Added :mod:`~isaaclab.utils.modifiers` module to provide framework for configurable and custom
  observation data modifiers.
* Adapted the :class:`~isaaclab.managers.ObservationManager` class to support custom modifiers.
  These are applied to the observation data before applying any noise or scaling operations.


0.21.2 (2024-08-13)
~~~~~~~~~~~~~~~~~~~

Fixed
^^^^^

* Moved event mode-based checks in the :meth:`isaaclab.managers.EventManager.apply` method outside
  the loop that iterates over the event terms. This prevents unnecessary checks and improves readability.
* Fixed the logic for global and per environment interval times when using the "interval" mode inside the
  event manager. Earlier, the internal lists for these times were of unequal lengths which led to wrong indexing
  inside the loop that iterates over the event terms.


0.21.1 (2024-08-06)
~~~~~~~~~~~~~~~~~~~

* Added a flag to preserve joint ordering inside the :class:`isaaclab.envs.mdp.JointAction` action term.


0.21.0 (2024-08-05)
~~~~~~~~~~~~~~~~~~~

Added
^^^^^

* Added the command line argument ``--device`` in :class:`~isaaclab.app.AppLauncher`. Valid options are:

  * ``cpu``: Use CPU.
  * ``cuda``: Use GPU with device ID ``0``.
  * ``cuda:N``: Use GPU, where N is the device ID. For example, ``cuda:0``. The default value is ``cuda:0``.

Changed
^^^^^^^

* Simplified setting the device throughout the code by relying on :attr:`isaaclab.sim.SimulationCfg.device`
  to activate gpu/cpu pipelines.

Removed
^^^^^^^

* Removed the parameter :attr:`isaaclab.sim.SimulationCfg.use_gpu_pipeline`. This is now directly inferred from
  :attr:`isaaclab.sim.SimulationCfg.device`.
* Removed the command line input argument ``--device_id`` in :class:`~isaaclab.app.AppLauncher`. The device id can
  now be set using the ``--device`` argument, for example with ``--device cuda:0``.


0.20.8 (2024-08-02)
~~~~~~~~~~~~~~~~~~~

Fixed
^^^^^

* Fixed the handling of observation terms with different shapes in the
  :class:`~isaaclab.managers.ObservationManager` class. Earlier, the constructor would throw an error if the
  shapes of the observation terms were different. Now, this operation only happens when the terms in an observation
  group are being concatenated. Otherwise, the terms are stored as a dictionary of tensors.
* Improved the error message when the observation terms are not of the same shape in the
  :class:`~isaaclab.managers.ObservationManager` class and the terms are being concatenated.


0.20.7 (2024-08-02)
~~~~~~~~~~~~~~~~~~~

Changed
^^^^^^^

* Performance improvements for material randomization in events.

Added
^^^^^

* Added minimum randomization frequency for reset mode randomizations.


0.20.6 (2024-08-02)
~~~~~~~~~~~~~~~~~~~

Changed
^^^^^^^

* Removed the hierarchy from :class:`~isaaclab.assets.RigidObject` class to
  :class:`~isaaclab.assets.Articulation` class. Previously, the articulation class overrode  almost
  all the functions of the rigid object class making the hierarchy redundant. Now, the articulation class
  is a standalone class that does not inherit from the rigid object class. This does add some code
  duplication but the simplicity and clarity of the code is improved.


0.20.5 (2024-08-02)
~~~~~~~~~~~~~~~~~~~

Added
^^^^^

* Added :attr:`isaaclab.terrain.TerrainGeneratorCfg.border_height` to set the height of the border
  around the terrain.


0.20.4 (2024-08-02)
~~~~~~~~~~~~~~~~~~~

Fixed
^^^^^

* Fixed the caching of terrains when using the :class:`isaaclab.terrains.TerrainGenerator` class.
  Earlier, the random sampling of the difficulty levels led to different hash values for the same terrain
  configuration. This caused the terrains to be re-generated even when the same configuration was used.
  Now, the numpy random generator is seeded with the same seed to ensure that the difficulty levels are
  sampled in the same order between different runs.


0.20.3 (2024-08-02)
~~~~~~~~~~~~~~~~~~~

Fixed
^^^^^

* Fixed the setting of translation and orientation when spawning a mesh prim. Earlier, the translation
  and orientation was being applied both on the parent Xform and the mesh prim. This was causing the
  mesh prim to be offset by the translation and orientation of the parent Xform, which is not the intended
  behavior.


0.20.2 (2024-08-02)
~~~~~~~~~~~~~~~~~~~

Changed
^^^^^^^

* Modified the computation of body acceleration for rigid body data to use PhysX APIs instead of
  numerical finite-differencing. This removes the need for computation of body acceleration at
  every update call of the data buffer.


0.20.1 (2024-07-30)
~~~~~~~~~~~~~~~~~~~

Fixed
^^^^^

* Fixed the :meth:`isaaclab.utils.math.wrap_to_pi` method to handle the wrapping of angles correctly.
  Earlier, the method was not wrapping the angles to the range [-pi, pi] correctly when the angles were outside
  the range [-2*pi, 2*pi].


0.20.0 (2024-07-26)
~~~~~~~~~~~~~~~~~~~

Added
^^^^^

* Support for the Isaac Sim 4.1.0 release.

Removed
^^^^^^^

* The ``mdp.add_body_mass`` method in the events. Please use the
  :meth:`isaaclab.envs.mdp.randomize_rigid_body_mass` method instead.
* The classes ``managers.RandomizationManager`` and ``managers.RandomizationTermCfg`` are replaced with
  :class:`isaaclab.managers.EventManager` and :class:`isaaclab.managers.EventTermCfg` classes.
* The following properties in :class:`isaaclab.sensors.FrameTransformerData`:

  * ``target_rot_source`` --> :attr:`~isaaclab.sensors.FrameTransformerData.target_quat_w`
  * ``target_rot_w`` --> :attr:`~isaaclab.sensors.FrameTransformerData.target_quat_source`
  * ``source_rot_w`` --> :attr:`~isaaclab.sensors.FrameTransformerData.source_quat_w`

* The kit experience file ``isaaclab.backwards.compatible.kit``. This is followed by dropping the support for
  Isaac Sim 2023.1.1 completely.


0.19.4 (2024-07-13)
~~~~~~~~~~~~~~~~~~~

Fixed
^^^^^

* Added the call to "startup" events when using the :class:`~isaaclab.envs.ManagerBasedEnv` class.
  Earlier, the "startup" events were not being called when the environment was initialized. This issue
  did not occur when using the :class:`~isaaclab.envs.ManagerBasedRLEnv` class since the "startup"
  events were called in the constructor.


0.19.3 (2024-07-13)
~~~~~~~~~~~~~~~~~~~

Added
^^^^^

* Added schemas for setting and modifying deformable body properties on a USD prim.
* Added API to spawn a deformable body material in the simulation.
* Added APIs to spawn rigid and deformable meshes of primitive shapes (cone, cylinder, sphere, box, capsule)
  in the simulation. This is possible through the :mod:`isaaclab.sim.spawners.meshes` module.


0.19.2 (2024-07-05)
~~~~~~~~~~~~~~~~~~~

Changed
^^^^^^^

* Modified cloning scheme based on the attribute :attr:`~isaaclab.scene.InteractiveSceneCfg.replicate_physics`
  to determine whether environment is homogeneous or heterogeneous.


0.19.1 (2024-07-05)
~~~~~~~~~~~~~~~~~~~

Added
^^^^^

* Added a lidar pattern function :func:`~isaaclab.sensors.ray_caster.patterns.patterns.lidar_pattern` with
  corresponding config :class:`~isaaclab.sensors.ray_caster.patterns_cfg.LidarPatternCfg`.


0.19.0 (2024-07-04)
~~~~~~~~~~~~~~~~~~~

Fixed
^^^^^

* Fixed parsing of articulations with nested rigid links while using the :class:`isaaclab.assets.Articulation`
  class. Earlier, the class initialization failed when the articulation had nested rigid links since the rigid
  links were not being parsed correctly by the PhysX view.

Removed
^^^^^^^

* Removed the attribute :attr:`body_physx_view` from the :class:`isaaclab.assets.Articulation` and
  :class:`isaaclab.assets.RigidObject` classes. These were causing confusions when used with articulation
  view since the body names were not following the same ordering.
* Dropped support for Isaac Sim 2023.1.1. The minimum supported version is now Isaac Sim 4.0.0.


0.18.6 (2024-07-01)
~~~~~~~~~~~~~~~~~~~

Fixed
^^^^^

* Fixed the environment stepping logic. Earlier, the environments' rendering logic was updating the kit app which
  would in turn step the physics :attr:`isaaclab.sim.SimulationCfg.render_interval` times. Now, a render
  call only does rendering and does not step the physics.


0.18.5 (2024-06-26)
~~~~~~~~~~~~~~~~~~~

Fixed
^^^^^

* Fixed the gravity vector direction used inside the :class:`isaaclab.assets.RigidObjectData` class.
  Earlier, the gravity direction was hard-coded as (0, 0, -1) which may be different from the actual
  gravity direction in the simulation. Now, the gravity direction is obtained from the simulation context
  and used to compute the projection of the gravity vector on the object.


0.18.4 (2024-06-26)
~~~~~~~~~~~~~~~~~~~

Fixed
^^^^^

* Fixed double reference count of the physics sim view inside the asset classes. This was causing issues
  when destroying the asset class instance since the physics sim view was not being properly released.

Added
^^^^^

* Added the attribute :attr:`~isaaclab.assets.AssetBase.is_initialized` to check if the asset and sensor
  has been initialized properly. This can be used to ensure that the asset or sensor is ready to use in the simulation.


0.18.3 (2024-06-25)
~~~~~~~~~~~~~~~~~~~

Fixed
^^^^^

* Fixed the docstrings at multiple places related to the different buffer implementations inside the
  :mod:`isaaclab.utils.buffers` module. The docstrings were not clear and did not provide enough
  information about the classes and their methods.

Added
^^^^^

* Added the field for fixed tendom names in the :class:`isaaclab.assets.ArticulationData` class.
  Earlier, this information was not exposed which was inconsistent with other name related information
  such as joint or body names.

Changed
^^^^^^^

* Renamed the fields ``min_num_time_lags`` and ``max_num_time_lags`` to ``min_delay`` and
  ``max_delay`` in the :class:`isaaclab.actuators.DelayedPDActuatorCfg` class. This is to make
  the naming simpler to understand.


0.18.2 (2024-06-25)
~~~~~~~~~~~~~~~~~~~

Changed
^^^^^^^

* Moved the configuration for tile-rendered camera into its own file named ``tiled_camera_cfg.py``.
  This makes it easier to follow where the configuration is located and how it is related to the class.


0.18.1 (2024-06-25)
~~~~~~~~~~~~~~~~~~~

Changed
^^^^^^^

* Ensured that a parity between class and its configuration class is explicitly visible in the
  :mod:`isaaclab.envs` module. This makes it easier to follow where definitions are located and how
  they are related. This should not be a breaking change as the classes are still accessible through the same module.


0.18.0 (2024-06-13)
~~~~~~~~~~~~~~~~~~~

Fixed
^^^^^

* Fixed the rendering logic to render at the specified interval. Earlier, the substep parameter had no effect and rendering
  would happen once every env.step() when active.

Changed
^^^^^^^

* Renamed :attr:`isaaclab.sim.SimulationCfg.substeps` to :attr:`isaaclab.sim.SimulationCfg.render_interval`.
  The render logic is now integrated in the decimation loop of the environment.


0.17.13 (2024-06-13)
~~~~~~~~~~~~~~~~~~~~

Fixed
^^^^^

* Fixed the orientation reset logic in :func:`isaaclab.envs.mdp.events.reset_root_state_uniform` to make it relative to
  the default orientation. Earlier, the position was sampled relative to the default and the orientation not.


0.17.12 (2024-06-13)
~~~~~~~~~~~~~~~~~~~~

Added
^^^^^

* Added the class :class:`isaaclab.utils.buffers.TimestampedBuffer` to store timestamped data.

Changed
^^^^^^^

* Added time-stamped buffers in the classes :class:`isaaclab.assets.RigidObjectData` and :class:`isaaclab.assets.ArticulationData`
  to update some values lazily and avoid unnecessary computations between physics updates. Before, all the data was always
  updated at every step, even if it was not used by the task.


0.17.11 (2024-05-30)
~~~~~~~~~~~~~~~~~~~~

Fixed
^^^^^

* Fixed :class:`isaaclab.sensor.ContactSensor` not loading correctly in extension mode.
  Earlier, the :attr:`isaaclab.sensor.ContactSensor.body_physx_view` was not initialized when
  :meth:`isaaclab.sensor.ContactSensor._debug_vis_callback` is called which references it.


0.17.10 (2024-05-30)
~~~~~~~~~~~~~~~~~~~~

Fixed
^^^^^

* Fixed compound classes being directly assigned in ``default_factory`` generator method
  :meth:`isaaclab.utils.configclass._return_f`, which resulted in shared references such that modifications to
  compound objects were reflected across all instances generated from the same ``default_factory`` method.


0.17.9 (2024-05-30)
~~~~~~~~~~~~~~~~~~~

Added
^^^^^

* Added ``variants`` attribute to the :class:`isaaclab.sim.from_files.UsdFileCfg` class to select USD
  variants when loading assets from USD files.


0.17.8 (2024-05-28)
~~~~~~~~~~~~~~~~~~~

Fixed
^^^^^

* Implemented the reset methods in the action terms to avoid returning outdated data.


0.17.7 (2024-05-28)
~~~~~~~~~~~~~~~~~~~

Added
^^^^^

* Added debug visualization utilities in the :class:`isaaclab.managers.ActionManager` class.


0.17.6 (2024-05-27)
~~~~~~~~~~~~~~~~~~~

Added
^^^^^

* Added ``wp.init()`` call in Warp utils.


0.17.5 (2024-05-22)
~~~~~~~~~~~~~~~~~~~

Changed
^^^^^^^

* Websocket livestreaming is no longer supported. Valid livestream options are {0, 1, 2}.
* WebRTC livestream is now set with livestream=2.


0.17.4 (2024-05-17)
~~~~~~~~~~~~~~~~~~~

Changed
^^^^^^^

* Modified the noise functions to also support add, scale, and abs operations on the data. Added aliases
  to ensure backward compatibility with the previous functions.

  * Added :attr:`isaaclab.utils.noise.NoiseCfg.operation` for the different operations.
  * Renamed ``constant_bias_noise`` to :func:`isaaclab.utils.noise.constant_noise`.
  * Renamed ``additive_uniform_noise`` to :func:`isaaclab.utils.noise.uniform_noise`.
  * Renamed ``additive_gaussian_noise`` to :func:`isaaclab.utils.noise.gaussian_noise`.


0.17.3 (2024-05-15)
~~~~~~~~~~~~~~~~~~~

Fixed
^^^^^

* Set ``hide_ui`` flag in the app launcher for livestream.
* Fix native client livestream extensions.


0.17.2 (2024-05-09)
~~~~~~~~~~~~~~~~~~~

Changed
^^^^^^^

* Renamed ``_range`` to ``distribution_params`` in ``events.py`` for methods that defined a distribution.
* Apply additive/scaling randomization noise on default data instead of current data.
* Changed material bucketing logic to prevent exceeding 64k materials.

Fixed
^^^^^

* Fixed broadcasting issues with indexing when environment and joint IDs are provided.
* Fixed incorrect tensor dimensions when setting a subset of environments.

Added
^^^^^

* Added support for randomization of fixed tendon parameters.
* Added support for randomization of dof limits.
* Added support for randomization of gravity.
* Added support for Gaussian sampling.
* Added default buffers to Articulation/Rigid object data classes for randomization.


0.17.1 (2024-05-10)
~~~~~~~~~~~~~~~~~~~

Fixed
^^^^^

* Added attribute :attr:`isaaclab.sim.converters.UrdfConverterCfg.override_joint_dynamics` to properly parse
  joint dynamics in :class:`isaaclab.sim.converters.UrdfConverter`.


0.17.0 (2024-05-07)
~~~~~~~~~~~~~~~~~~~

Changed
^^^^^^^

* Renamed ``BaseEnv`` to :class:`isaaclab.envs.ManagerBasedEnv`.
* Renamed ``base_env.py`` to ``manager_based_env.py``.
* Renamed ``BaseEnvCfg`` to :class:`isaaclab.envs.ManagerBasedEnvCfg`.
* Renamed ``RLTaskEnv`` to :class:`isaaclab.envs.ManagerBasedRLEnv`.
* Renamed ``rl_task_env.py`` to ``manager_based_rl_env.py``.
* Renamed ``RLTaskEnvCfg`` to :class:`isaaclab.envs.ManagerBasedRLEnvCfg`.
* Renamed ``rl_task_env_cfg.py`` to ``rl_env_cfg.py``.
* Renamed ``OIGEEnv`` to :class:`isaaclab.envs.DirectRLEnv`.
* Renamed ``oige_env.py`` to ``direct_rl_env.py``.
* Renamed ``RLTaskEnvWindow`` to :class:`isaaclab.envs.ui.ManagerBasedRLEnvWindow`.
* Renamed ``rl_task_env_window.py`` to ``manager_based_rl_env_window.py``.
* Renamed all references of ``BaseEnv``, ``BaseEnvCfg``, ``RLTaskEnv``, ``RLTaskEnvCfg``,  ``OIGEEnv``, and ``RLTaskEnvWindow``.

Added
^^^^^

* Added direct workflow base class :class:`isaaclab.envs.DirectRLEnv`.


0.16.4 (2024-05-06)
~~~~~~~~~~~~~~~~~~~~

Changed
^^^^^^^

* Added :class:`isaaclab.sensors.TiledCamera` to support tiled rendering with RGB and depth.


0.16.3 (2024-04-26)
~~~~~~~~~~~~~~~~~~~

Fixed
^^^^^

* Fixed parsing of filter prim path expressions in the :class:`isaaclab.sensors.ContactSensor` class.
  Earlier, the filter prim paths given to the physics view was not being parsed since they were specified as
  regex expressions instead of glob expressions.


0.16.2 (2024-04-25)
~~~~~~~~~~~~~~~~~~~~

Changed
^^^^^^^

* Simplified the installation procedure, isaaclab -e is no longer needed
* Updated torch dependency to 2.2.2


0.16.1 (2024-04-20)
~~~~~~~~~~~~~~~~~~~

Added
^^^^^

* Added attribute :attr:`isaaclab.sim.ArticulationRootPropertiesCfg.fix_root_link` to fix the root link
  of an articulation to the world frame.


0.16.0 (2024-04-16)
~~~~~~~~~~~~~~~~~~~

Added
^^^^^

* Added the function :meth:`isaaclab.utils.math.quat_unique` to standardize quaternion representations,
  i.e. always have a non-negative real part.
* Added events terms for randomizing mass by scale, simulation joint properties (stiffness, damping, armature,
  and friction)

Fixed
^^^^^

* Added clamping of joint positions and velocities in event terms for resetting joints. The simulation does not
  throw an error if the set values are out of their range. Hence, users are expected to clamp them before setting.
* Fixed :class:`isaaclab.envs.mdp.EMAJointPositionToLimitsActionCfg` to smoothen the actions
  at environment frequency instead of simulation frequency.

* Renamed the following functions in :meth:`isaaclab.envs.mdp` to avoid confusions:

  * Observation: :meth:`joint_pos_norm` -> :meth:`joint_pos_limit_normalized`
  * Action: :class:`ExponentialMovingAverageJointPositionAction` -> :class:`EMAJointPositionToLimitsAction`
  * Termination: :meth:`base_height` -> :meth:`root_height_below_minimum`
  * Termination: :meth:`joint_pos_limit` -> :meth:`joint_pos_out_of_limit`
  * Termination: :meth:`joint_pos_manual_limit` -> :meth:`joint_pos_out_of_manual_limit`
  * Termination: :meth:`joint_vel_limit` -> :meth:`joint_vel_out_of_limit`
  * Termination: :meth:`joint_vel_manual_limit` -> :meth:`joint_vel_out_of_manual_limit`
  * Termination: :meth:`joint_torque_limit` -> :meth:`joint_effort_out_of_limit`

Deprecated
^^^^^^^^^^

* Deprecated the function :meth:`isaaclab.envs.mdp.add_body_mass` in favor of
  :meth:`isaaclab.envs.mdp.randomize_rigid_body_mass`. This supports randomizing the mass based on different
  operations (add, scale, or set) and sampling distributions.


0.15.13 (2024-04-16)
~~~~~~~~~~~~~~~~~~~~

Changed
^^^^^^^

* Improved startup performance by enabling rendering-based extensions only when necessary and caching of nucleus directory.
* Renamed the flag ``OFFSCREEN_RENDER`` or ``--offscreen_render`` to ``ENABLE_CAMERAS`` or ``--enable_cameras`` respectively.


0.15.12 (2024-04-16)
~~~~~~~~~~~~~~~~~~~~

Changed
^^^^^^^

* Replaced calls to the ``check_file_path`` function in the :mod:`isaaclab.sim.spawners.from_files`
  with the USD stage resolve identifier function. This helps speed up the loading of assets from file paths
  by avoiding Nucleus server calls.


0.15.11 (2024-04-15)
~~~~~~~~~~~~~~~~~~~~

Added
^^^^^

* Added the :meth:`isaaclab.sim.SimulationContext.has_rtx_sensors` method to check if any
  RTX-related sensors such as cameras have been created in the simulation. This is useful to determine
  if simulation requires RTX rendering during step or not.

Fixed
^^^^^

* Fixed the rendering of RTX-related sensors such as cameras inside the :class:`isaaclab.envs.RLTaskEnv` class.
  Earlier the rendering did not happen inside the step function, which caused the sensor data to be empty.


0.15.10 (2024-04-11)
~~~~~~~~~~~~~~~~~~~~

Fixed
^^^^^

* Fixed sharing of the same memory address between returned tensors from observation terms
  in the :class:`isaaclab.managers.ObservationManager` class. Earlier, the returned
  tensors could map to the same memory address, causing issues when the tensors were modified
  during scaling, clipping or other operations.


0.15.9 (2024-04-04)
~~~~~~~~~~~~~~~~~~~

Fixed
^^^^^

* Fixed assignment of individual termination terms inside the :class:`isaaclab.managers.TerminationManager`
  class. Earlier, the terms were being assigned their values through an OR operation which resulted in incorrect
  values. This regression was introduced in version 0.15.1.


0.15.8 (2024-04-02)
~~~~~~~~~~~~~~~~~~~

Added
^^^^^

* Added option to define ordering of points for the mesh-grid generation in the
  :func:`isaaclab.sensors.ray_caster.patterns.grid_pattern`. This parameter defaults to 'xy'
  for backward compatibility.


0.15.7 (2024-03-28)
~~~~~~~~~~~~~~~~~~~

Added
^^^^^

* Adds option to return indices/data in the specified query keys order in
  :class:`isaaclab.managers.SceneEntityCfg` class, and the respective
  :func:`isaaclab.utils.string.resolve_matching_names_values` and
  :func:`isaaclab.utils.string.resolve_matching_names` functions.


0.15.6 (2024-03-28)
~~~~~~~~~~~~~~~~~~~

Added
^^^^^

* Extended the :class:`isaaclab.app.AppLauncher` class to support the loading of experience files
  from the command line. This allows users to load a specific experience file when running the application
  (such as for multi-camera rendering or headless mode).

Changed
^^^^^^^

* Changed default loading of experience files in the :class:`isaaclab.app.AppLauncher` class from the ones
  provided by Isaac Sim to the ones provided in Isaac Lab's ``apps`` directory.


0.15.5 (2024-03-23)
~~~~~~~~~~~~~~~~~~~

Fixed
^^^^^

* Fixed the env origins in :meth:`_compute_env_origins_grid` of :class:`isaaclab.terrain.TerrainImporter`
  to match that obtained from the Isaac Sim :class:`isaacsim.core.cloner.GridCloner` class.

Added
^^^^^

* Added unit test to ensure consistency between environment origins generated by IsaacSim's Grid Cloner and those
  produced by the TerrainImporter.


0.15.4 (2024-03-22)
~~~~~~~~~~~~~~~~~~~

Fixed
^^^^^

* Fixed the :class:`isaaclab.envs.mdp.actions.NonHolonomicActionCfg` class to use
  the correct variable when applying actions.


0.15.3 (2024-03-21)
~~~~~~~~~~~~~~~~~~~

Added
^^^^^

* Added unit test to check that :class:`isaaclab.scene.InteractiveScene` entity data is not shared between separate instances.

Fixed
^^^^^

* Moved class variables in :class:`isaaclab.scene.InteractiveScene` to correctly  be assigned as
  instance variables.
* Removed custom ``__del__`` magic method from :class:`isaaclab.scene.InteractiveScene`.


0.15.2 (2024-03-21)
~~~~~~~~~~~~~~~~~~~

Fixed
^^^^^

* Added resolving of relative paths for the main asset USD file when using the
  :class:`isaaclab.sim.converters.UrdfConverter` class. This is to ensure that the material paths are
  resolved correctly when the main asset file is moved to a different location.


0.15.1 (2024-03-19)
~~~~~~~~~~~~~~~~~~~

Fixed
^^^^^

* Fixed the imitation learning workflow example script, updating Isaac Lab and Robomimic API calls.
* Removed the resetting of :attr:`_term_dones` in the :meth:`isaaclab.managers.TerminationManager.reset`.
  Previously, the environment cleared out all the terms. However, it impaired reading the specific term's values externally.


0.15.0 (2024-03-17)
~~~~~~~~~~~~~~~~~~~

Deprecated
^^^^^^^^^^

* Renamed :class:`isaaclab.managers.RandomizationManager` to :class:`isaaclab.managers.EventManager`
  class for clarification as the manager takes care of events such as reset in addition to pure randomizations.
* Renamed :class:`isaaclab.managers.RandomizationTermCfg` to :class:`isaaclab.managers.EventTermCfg`
  for consistency with the class name change.


0.14.1 (2024-03-16)
~~~~~~~~~~~~~~~~~~~

Added
^^^^^

* Added simulation schemas for joint drive and fixed tendons. These can be configured for assets imported
  from file formats.
* Added logging of tendon properties to the articulation class (if they are present in the USD prim).


0.14.0 (2024-03-15)
~~~~~~~~~~~~~~~~~~~

Fixed
^^^^^

* Fixed the ordering of body names used in the :class:`isaaclab.assets.Articulation` class. Earlier,
  the body names were not following the same ordering as the bodies in the articulation. This led
  to issues when using the body names to access data related to the links from the articulation view
  (such as Jacobians, mass matrices, etc.).

Removed
^^^^^^^

* Removed the attribute :attr:`body_physx_view` from the :class:`isaaclab.assets.RigidObject`
  and :class:`isaaclab.assets.Articulation` classes. These were causing confusions when used
  with articulation view since the body names were not following the same ordering.


0.13.1 (2024-03-14)
~~~~~~~~~~~~~~~~~~~

Removed
^^^^^^^

* Removed the :mod:`isaaclab.compat` module. This module was used to provide compatibility
  with older versions of Isaac Sim. It is no longer needed since we have most of the functionality
  absorbed into the main classes.


0.13.0 (2024-03-12)
~~~~~~~~~~~~~~~~~~~

Added
^^^^^

* Added support for the following data types inside the :class:`isaaclab.sensors.Camera` class:
  ``instance_segmentation_fast`` and ``instance_id_segmentation_fast``. These are GPU-supported annotations
  and are faster than the regular annotations.

Fixed
^^^^^

* Fixed handling of semantic filtering inside the :class:`isaaclab.sensors.Camera` class. Earlier,
  the annotator was given ``semanticTypes`` as an argument. However, with Isaac Sim 2023.1, the annotator
  does not accept this argument. Instead the mapping needs to be set to the synthetic data interface directly.
* Fixed the return shape of colored images for segmentation data types inside the
  :class:`isaaclab.sensors.Camera` class. Earlier, the images were always returned as ``int32``. Now,
  they are casted to ``uint8`` 4-channel array before returning if colorization is enabled for the annotation type.

Removed
^^^^^^^

* Dropped support for ``instance_segmentation`` and ``instance_id_segmentation`` annotations in the
  :class:`isaaclab.sensors.Camera` class. Their "fast" counterparts should be used instead.
* Renamed the argument :attr:`isaaclab.sensors.CameraCfg.semantic_types` to
  :attr:`isaaclab.sensors.CameraCfg.semantic_filter`. This is more aligned with Replicator's terminology
  for semantic filter predicates.
* Replaced the argument :attr:`isaaclab.sensors.CameraCfg.colorize` with separate colorized
  arguments for each annotation type (:attr:`~isaaclab.sensors.CameraCfg.colorize_instance_segmentation`,
  :attr:`~isaaclab.sensors.CameraCfg.colorize_instance_id_segmentation`, and
  :attr:`~isaaclab.sensors.CameraCfg.colorize_semantic_segmentation`).


0.12.4 (2024-03-11)
~~~~~~~~~~~~~~~~~~~

Fixed
^^^^^


* Adapted randomization terms to deal with ``slice`` for the body indices. Earlier, the terms were not
  able to handle the slice object and were throwing an error.
* Added ``slice`` type-hinting to all body and joint related methods in the rigid body and articulation
  classes. This is to make it clear that the methods can handle both list of indices and slices.


0.12.3 (2024-03-11)
~~~~~~~~~~~~~~~~~~~

Fixed
^^^^^

* Added signal handler to the :class:`isaaclab.app.AppLauncher` class to catch the ``SIGINT`` signal
  and close the application gracefully. This is to prevent the application from crashing when the user
  presses ``Ctrl+C`` to close the application.


0.12.2 (2024-03-10)
~~~~~~~~~~~~~~~~~~~

Added
^^^^^

* Added observation terms for states of a rigid object in world frame.
* Added randomization terms to set root state with randomized orientation and joint state within user-specified limits.
* Added reward term for penalizing specific termination terms.

Fixed
^^^^^

* Improved sampling of states inside randomization terms. Earlier, the code did multiple torch calls
  for sampling different components of the vector. Now, it uses a single call to sample the entire vector.


0.12.1 (2024-03-09)
~~~~~~~~~~~~~~~~~~~

Added
^^^^^

* Added an option to the last actions observation term to get a specific term by name from the action manager.
  If None, the behavior remains the same as before (the entire action is returned).


0.12.0 (2024-03-08)
~~~~~~~~~~~~~~~~~~~

Added
^^^^^

* Added functionality to sample flat patches on a generated terrain. This can be configured using
  :attr:`isaaclab.terrains.SubTerrainBaseCfg.flat_patch_sampling` attribute.
* Added a randomization function for setting terrain-aware root state. Through this, an asset can be
  reset to a randomly sampled flat patches.

Fixed
^^^^^

* Separated normal and terrain-base position commands. The terrain based commands rely on the
  terrain to sample flat patches for setting the target position.
* Fixed command resample termination function.

Changed
^^^^^^^

* Added the attribute :attr:`isaaclab.envs.mdp.commands.UniformVelocityCommandCfg.heading_control_stiffness`
  to control the stiffness of the heading control term in the velocity command term. Earlier, this was
  hard-coded to 0.5 inside the term.

Removed
^^^^^^^

* Removed the function :meth:`sample_new_targets` in the terrain importer. Instead the attribute
  :attr:`isaaclab.terrains.TerrainImporter.flat_patches` should be used to sample new targets.


0.11.3 (2024-03-04)
~~~~~~~~~~~~~~~~~~~

Fixed
^^^^^

* Corrects the functions :func:`isaaclab.utils.math.axis_angle_from_quat` and :func:`isaaclab.utils.math.quat_error_magnitude`
  to accept tensors of the form (..., 4) instead of (N, 4). This brings us in line with our documentation and also upgrades one of our functions
  to handle higher dimensions.


0.11.2 (2024-03-04)
~~~~~~~~~~~~~~~~~~~

Added
^^^^^

* Added checks for default joint position and joint velocity in the articulation class. This is to prevent
  users from configuring values for these quantities that might be outside the valid range from the simulation.


0.11.1 (2024-02-29)
~~~~~~~~~~~~~~~~~~~

Added
^^^^^

* Replaced the default values for ``joint_ids`` and ``body_ids`` from ``None`` to ``slice(None)``
  in the :class:`isaaclab.managers.SceneEntityCfg`.
* Adapted rewards and observations terms so that the users can query a subset of joints and bodies.


0.11.0 (2024-02-27)
~~~~~~~~~~~~~~~~~~~

Removed
^^^^^^^

* Dropped support for Isaac Sim<=2022.2. As part of this, removed the components of :class:`isaaclab.app.AppLauncher`
  which handled ROS extension loading. We no longer need them in Isaac Sim>=2023.1 to control the load order to avoid crashes.
* Upgraded Dockerfile to use ISAACSIM_VERSION=2023.1.1 by default.


0.10.28 (2024-02-29)
~~~~~~~~~~~~~~~~~~~~

Added
^^^^^

* Implemented relative and moving average joint position action terms. These allow the user to specify
  the target joint positions as relative to the current joint positions or as a moving average of the
  joint positions over a window of time.


0.10.27 (2024-02-28)
~~~~~~~~~~~~~~~~~~~~

Added
^^^^^

* Added UI feature to start and stop animation recording in the stage when running an environment.
  To enable this feature, please pass the argument ``--disable_fabric`` to the environment script to allow
  USD read/write operations. Be aware that this will slow down the simulation.


0.10.26 (2024-02-26)
~~~~~~~~~~~~~~~~~~~~

Added
^^^^^

* Added a viewport camera controller class to the :class:`isaaclab.envs.BaseEnv`. This is useful
  for applications where the user wants to render the viewport from different perspectives even when the
  simulation is running in headless mode.


0.10.25 (2024-02-26)
~~~~~~~~~~~~~~~~~~~~

Fixed
^^^^^

* Ensures that all path arguments in :mod:`isaaclab.sim.utils` are cast to ``str``. Previously,
  we had handled path types as strings without casting.


0.10.24 (2024-02-26)
~~~~~~~~~~~~~~~~~~~~

Added
^^^^^

* Added tracking of contact time in the :class:`isaaclab.sensors.ContactSensor` class. Previously,
  only the air time was being tracked.
* Added contact force threshold, :attr:`isaaclab.sensors.ContactSensorCfg.force_threshold`, to detect
  when the contact sensor is in contact. Previously, this was set to hard-coded 1.0 in the sensor class.


0.10.23 (2024-02-21)
~~~~~~~~~~~~~~~~~~~~

Fixed
^^^^^

* Fixes the order of size arguments in :meth:`isaaclab.terrains.height_field.random_uniform_terrain`. Previously, the function
  would crash if the size along x and y were not the same.


0.10.22 (2024-02-14)
~~~~~~~~~~~~~~~~~~~~

Fixed
^^^^^

* Fixed "divide by zero" bug in :class:`~isaaclab.sim.SimulationContext` when setting gravity vector.
  Now, it is correctly disabled when the gravity vector is set to zero.


0.10.21 (2024-02-12)
~~~~~~~~~~~~~~~~~~~~

Fixed
^^^^^

* Fixed the printing of articulation joint information when the articulation has only one joint.
  Earlier, the function was performing a squeeze operation on the tensor, which caused an error when
  trying to index the tensor of shape (1,).


0.10.20 (2024-02-12)
~~~~~~~~~~~~~~~~~~~~

Added
^^^^^

* Adds :attr:`isaaclab.sim.PhysxCfg.enable_enhanced_determinism` to enable improved
  determinism from PhysX. Please note this comes at the expense of performance.


0.10.19 (2024-02-08)
~~~~~~~~~~~~~~~~~~~~

Fixed
^^^^^

* Fixed environment closing so that articulations, objects, and sensors are cleared properly.


0.10.18 (2024-02-05)
~~~~~~~~~~~~~~~~~~~~

Fixed
^^^^^

* Pinned :mod:`torch` version to 2.0.1 in the setup.py to keep parity version of :mod:`torch` supplied by
  Isaac 2023.1.1, and prevent version incompatibility between :mod:`torch` ==2.2 and
  :mod:`typing-extensions` ==3.7.4.3


0.10.17 (2024-02-02)
~~~~~~~~~~~~~~~~~~~~

Fixed
^^^^^^

* Fixed carb setting ``/app/livestream/enabled`` to be set as False unless live-streaming is specified
  by :class:`isaaclab.app.AppLauncher` settings. This fixes the logic of :meth:`SimulationContext.render`,
  which depended on the config in previous versions of Isaac defaulting to false for this setting.


0.10.16 (2024-01-29)
~~~~~~~~~~~~~~~~~~~~

Added
^^^^^^

* Added an offset parameter to the height scan observation term. This allows the user to specify the
  height offset of the scan from the tracked body. Previously it was hard-coded to be 0.5.


0.10.15 (2024-01-29)
~~~~~~~~~~~~~~~~~~~~

Fixed
^^^^^

* Fixed joint torque computation for implicit actuators. Earlier, the torque was always zero for implicit
  actuators. Now, it is computed approximately by applying the PD law.


0.10.14 (2024-01-22)
~~~~~~~~~~~~~~~~~~~~

Fixed
^^^^^

* Fixed the tensor shape of :attr:`isaaclab.sensors.ContactSensorData.force_matrix_w`. Earlier, the reshaping
  led to a mismatch with the data obtained from PhysX.


0.10.13 (2024-01-15)
~~~~~~~~~~~~~~~~~~~~

Fixed
^^^^^

* Fixed running of environments with a single instance even if the :attr:`replicate_physics`` flag is set to True.


0.10.12 (2024-01-10)
~~~~~~~~~~~~~~~~~~~~

Fixed
^^^^^

* Fixed indexing of source and target frames in the :class:`isaaclab.sensors.FrameTransformer` class.
  Earlier, it always assumed that the source frame body is at index 0. Now, it uses the body index of the
  source frame to compute the transformation.

Deprecated
^^^^^^^^^^

* Renamed quantities in the :class:`isaaclab.sensors.FrameTransformerData` class to be more
  consistent with the terminology used in the asset classes. The following quantities are deprecated:

  * ``target_rot_w`` -> ``target_quat_w``
  * ``source_rot_w`` -> ``source_quat_w``
  * ``target_rot_source`` -> ``target_quat_source``


0.10.11 (2024-01-08)
~~~~~~~~~~~~~~~~~~~~

Fixed
^^^^^

* Fixed attribute error raised when calling the :class:`isaaclab.envs.mdp.TerrainBasedPositionCommand`
  command term.
* Added a dummy function in :class:`isaaclab.terrain.TerrainImporter` that returns environment
  origins as terrain-aware sampled targets. This function should be implemented by child classes based on
  the terrain type.


0.10.10 (2023-12-21)
~~~~~~~~~~~~~~~~~~~~

Fixed
^^^^^

* Fixed reliance on non-existent ``Viewport`` in :class:`isaaclab.sim.SimulationContext` when loading livestreaming
  by ensuring that the extension ``omni.kit.viewport.window`` is enabled in :class:`isaaclab.app.AppLauncher` when
  livestreaming is enabled


0.10.9 (2023-12-21)
~~~~~~~~~~~~~~~~~~~

Fixed
^^^^^

* Fixed invalidation of physics views inside the asset and sensor classes. Earlier, they were left initialized
  even when the simulation was stopped. This caused issues when closing the application.


0.10.8 (2023-12-20)
~~~~~~~~~~~~~~~~~~~

Fixed
^^^^^

* Fixed the :class:`isaaclab.envs.mdp.actions.DifferentialInverseKinematicsAction` class
  to account for the offset pose of the end-effector.


0.10.7 (2023-12-19)
~~~~~~~~~~~~~~~~~~~

Fixed
^^^^^

* Added a check to ray-cast and camera sensor classes to ensure that the sensor prim path does not
  have a regex expression at its leaf. For instance, ``/World/Robot/camera_.*`` is not supported
  for these sensor types. This behavior needs to be fixed in the future.


0.10.6 (2023-12-19)
~~~~~~~~~~~~~~~~~~~

Added
^^^^^

* Added support for using articulations as visualization markers. This disables all physics APIs from
  the articulation and allows the user to use it as a visualization marker. It is useful for creating
  visualization markers for the end-effectors or base of the robot.

Fixed
^^^^^

* Fixed hiding of debug markers from secondary images when using the
  :class:`isaaclab.markers.VisualizationMarkers` class. Earlier, the properties were applied on
  the XForm prim instead of the Mesh prim.


0.10.5 (2023-12-18)
~~~~~~~~~~~~~~~~~~~

Fixed
^^^^^

* Fixed test ``check_base_env_anymal_locomotion.py``, which
  previously called :func:`torch.jit.load` with the path to a policy (which would work
  for a local file), rather than calling
  :func:`isaaclab.utils.assets.read_file` on the path to get the file itself.


0.10.4 (2023-12-14)
~~~~~~~~~~~~~~~~~~~

Fixed
^^^^^

* Fixed potentially breaking import of omni.kit.widget.toolbar by ensuring that
  if live-stream is enabled, then the :mod:`omni.kit.widget.toolbar`
  extension is loaded.

0.10.3 (2023-12-12)
~~~~~~~~~~~~~~~~~~~

Added
^^^^^

* Added the attribute :attr:`isaaclab.actuators.ActuatorNetMLPCfg.input_order`
  to specify the order of the input tensors to the MLP network.

Fixed
^^^^^

* Fixed computation of metrics for the velocity command term. Earlier, the norm was being computed
  over the entire batch instead of the last dimension.
* Fixed the clipping inside the :class:`isaaclab.actuators.DCMotor` class. Earlier, it was
  not able to handle the case when configured saturation limit was set to None.


0.10.2 (2023-12-12)
~~~~~~~~~~~~~~~~~~~

Fixed
^^^^^

* Added a check in the simulation stop callback in the :class:`isaaclab.sim.SimulationContext` class
  to not render when an exception is raised. The while loop in the callback was preventing the application
  from closing when an exception was raised.


0.10.1 (2023-12-06)
~~~~~~~~~~~~~~~~~~~

Added
^^^^^

* Added command manager class with terms defined by :class:`isaaclab.managers.CommandTerm`. This
  allow for multiple types of command generators to be used in the same environment.


0.10.0 (2023-12-04)
~~~~~~~~~~~~~~~~~~~

Changed
^^^^^^^

* Modified the sensor and asset base classes to use the underlying PhysX views instead of Isaac Sim views.
  Using Isaac Sim classes led to a very high load time (of the order of minutes) when using a scene with
  many assets. This is because Isaac Sim supports USD paths which are slow and not required.

Added
^^^^^

* Added faster implementation of USD stage traversal methods inside the :class:`isaaclab.sim.utils` module.
* Added properties :attr:`isaaclab.assets.AssetBase.num_instances` and
  :attr:`isaaclab.sensor.SensorBase.num_instances` to obtain the number of instances of the asset
  or sensor in the simulation respectively.

Removed
^^^^^^^

* Removed dependencies on Isaac Sim view classes. It is no longer possible to use :attr:`root_view` and
  :attr:`body_view`. Instead use :attr:`root_physx_view` and :attr:`body_physx_view` to access the underlying
  PhysX views.


0.9.55 (2023-12-03)
~~~~~~~~~~~~~~~~~~~

Fixed
^^^^^

* Fixed the Nucleus directory path in the :attr:`isaaclab.utils.assets.NVIDIA_NUCLEUS_DIR`.
  Earlier, it was referring to the ``NVIDIA/Assets`` directory instead of ``NVIDIA``.


0.9.54 (2023-11-29)
~~~~~~~~~~~~~~~~~~~

Fixed
^^^^^

* Fixed pose computation in the :class:`isaaclab.sensors.Camera` class to obtain them from XFormPrimView
  instead of using ``UsdGeomCamera.ComputeLocalToWorldTransform`` method. The latter is not updated correctly
  during GPU simulation.
* Fixed initialization of the annotator info in the class :class:`isaaclab.sensors.Camera`. Previously
  all dicts had the same memory address which caused all annotators to have the same info.
* Fixed the conversion of ``uint32`` warp arrays inside the :meth:`isaaclab.utils.array.convert_to_torch`
  method. PyTorch does not support this type, so it is converted to ``int32`` before converting to PyTorch tensor.
* Added render call inside :meth:`isaaclab.sim.SimulationContext.reset` to initialize Replicator
  buffers when the simulation is reset.


0.9.53 (2023-11-29)
~~~~~~~~~~~~~~~~~~~

Changed
^^^^^^^

* Changed the behavior of passing :obj:`None` to the :class:`isaaclab.actuators.ActuatorBaseCfg`
  class. Earlier, they were resolved to fixed default values. Now, they imply that the values are loaded
  from the USD joint drive configuration.

Added
^^^^^

* Added setting of joint armature and friction quantities to the articulation class.


0.9.52 (2023-11-29)
~~~~~~~~~~~~~~~~~~~

Changed
^^^^^^^

* Changed the warning print in :meth:`isaaclab.sim.utils.apply_nested` method
  to be more descriptive. Earlier, it was printing a warning for every instanced prim.
  Now, it only prints a warning if it could not apply the attribute to any of the prims.

Added
^^^^^

* Added the method :meth:`isaaclab.utils.assets.retrieve_file_path` to
  obtain the absolute path of a file on the Nucleus server or locally.

Fixed
^^^^^

* Fixed hiding of STOP button in the :class:`AppLauncher` class when running the
  simulation in headless mode.
* Fixed a bug with :meth:`isaaclab.sim.utils.clone` failing when the input prim path
  had no parent (example: "/Table").


0.9.51 (2023-11-29)
~~~~~~~~~~~~~~~~~~~

Changed
^^^^^^^

* Changed the :meth:`isaaclab.sensor.SensorBase.update` method to always recompute the buffers if
  the sensor is in visualization mode.

Added
^^^^^

* Added available entities to the error message when accessing a non-existent entity in the
  :class:`InteractiveScene` class.
* Added a warning message when the user tries to reference an invalid prim in the :class:`FrameTransformer` sensor.


0.9.50 (2023-11-28)
~~~~~~~~~~~~~~~~~~~

Added
^^^^^

* Hid the ``STOP`` button in the UI when running standalone Python scripts. This is to prevent
  users from accidentally clicking the button and stopping the simulation. They should only be able to
  play and pause the simulation from the UI.

Removed
^^^^^^^

* Removed :attr:`isaaclab.sim.SimulationCfg.shutdown_app_on_stop`. The simulation is always rendering
  if it is stopped from the UI. The user needs to close the window or press ``Ctrl+C`` to close the simulation.


0.9.49 (2023-11-27)
~~~~~~~~~~~~~~~~~~~

Added
^^^^^

* Added an interface class, :class:`isaaclab.managers.ManagerTermBase`, to serve as the parent class
  for term implementations that are functional classes.
* Adapted all managers to support terms that are classes and not just functions clearer. This allows the user to
  create more complex terms that require additional state information.


0.9.48 (2023-11-24)
~~~~~~~~~~~~~~~~~~~

Fixed
^^^^^

* Fixed initialization of drift in the :class:`isaaclab.sensors.RayCasterCamera` class.


0.9.47 (2023-11-24)
~~~~~~~~~~~~~~~~~~~

Fixed
^^^^^

* Automated identification of the root prim in the :class:`isaaclab.assets.RigidObject` and
  :class:`isaaclab.assets.Articulation` classes. Earlier, the root prim was hard-coded to
  the spawn prim path. Now, the class searches for the root prim under the spawn prim path.


0.9.46 (2023-11-24)
~~~~~~~~~~~~~~~~~~~

Fixed
^^^^^

* Fixed a critical issue in the asset classes with writing states into physics handles.
  Earlier, the states were written over all the indices instead of the indices of the
  asset that were being updated. This caused the physics handles to refresh the states
  of all the assets in the scene, which is not desirable.


0.9.45 (2023-11-24)
~~~~~~~~~~~~~~~~~~~

Added
^^^^^

* Added :class:`isaaclab.command_generators.UniformPoseCommandGenerator` to generate
  poses in the asset's root frame by uniformly sampling from a given range.


0.9.44 (2023-11-16)
~~~~~~~~~~~~~~~~~~~

Added
^^^^^

* Added methods :meth:`reset` and :meth:`step` to the :class:`isaaclab.envs.BaseEnv`. This unifies
  the environment interface for simple standalone applications with the class.


0.9.43 (2023-11-16)
~~~~~~~~~~~~~~~~~~~

Fixed
^^^^^

* Replaced subscription of physics play and stop events in the :class:`isaaclab.assets.AssetBase` and
  :class:`isaaclab.sensors.SensorBase` classes with subscription to time-line play and stop events.
  This is to prevent issues in cases where physics first needs to perform mesh cooking and handles are not
  available immediately. For instance, with deformable meshes.


0.9.42 (2023-11-16)
~~~~~~~~~~~~~~~~~~~

Fixed
^^^^^

* Fixed setting of damping values from the configuration for :class:`ActuatorBase` class. Earlier,
  the stiffness values were being set into damping when a dictionary configuration was passed to the
  actuator model.
* Added dealing with :class:`int` and :class:`float` values in the configurations of :class:`ActuatorBase`.
  Earlier, a type-error was thrown when integer values were passed to the actuator model.


0.9.41 (2023-11-16)
~~~~~~~~~~~~~~~~~~~

Fixed
^^^^^

* Fixed the naming and shaping issues in the binary joint action term.


0.9.40 (2023-11-09)
~~~~~~~~~~~~~~~~~~~

Fixed
^^^^^

* Simplified the manual initialization of Isaac Sim :class:`ArticulationView` class. Earlier, we basically
  copied the code from the Isaac Sim source code. Now, we just call their initialize method.

Changed
^^^^^^^

* Changed the name of attribute :attr:`default_root_state_w` to :attr:`default_root_state`. The latter is
  more correct since the data is actually in the local environment frame and not the simulation world frame.


0.9.39 (2023-11-08)
~~~~~~~~~~~~~~~~~~~

Fixed
^^^^^

* Changed the reference of private ``_body_view`` variable inside the :class:`RigidObject` class
  to the public ``body_view`` property. For a rigid object, the private variable is not defined.


0.9.38 (2023-11-07)
~~~~~~~~~~~~~~~~~~~

Changed
^^^^^^^

* Upgraded the :class:`isaaclab.envs.RLTaskEnv` class to support Gym 0.29.0 environment definition.

Added
^^^^^

* Added computation of ``time_outs`` and ``terminated`` signals inside the termination manager. These follow the
  definition mentioned in `Gym 0.29.0 <https://gymnasium.farama.org/tutorials/gymnasium_basics/handling_time_limits/>`_.
* Added proper handling of observation and action spaces in the :class:`isaaclab.envs.RLTaskEnv` class.
  These now follow closely to how Gym VecEnv handles the spaces.


0.9.37 (2023-11-06)
~~~~~~~~~~~~~~~~~~~

Fixed
^^^^^

* Fixed broken visualization in :mod:`isaaclab.sensors.FrameTramsformer` class by overwriting the
  correct ``_debug_vis_callback`` function.
* Moved the visualization marker configurations of sensors to their respective sensor configuration classes.
  This allows users to set these configurations from the configuration object itself.


0.9.36 (2023-11-03)
~~~~~~~~~~~~~~~~~~~

Fixed
^^^^^

* Added explicit deleting of different managers in the :class:`isaaclab.envs.BaseEnv` and
  :class:`isaaclab.envs.RLTaskEnv` classes. This is required since deleting the managers
  is order-sensitive (many managers need to be deleted before the scene is deleted).


0.9.35 (2023-11-02)
~~~~~~~~~~~~~~~~~~~

Fixed
^^^^^

* Fixed the error: ``'str' object has no attribute '__module__'`` introduced by adding the future import inside the
  :mod:`isaaclab.utils.warp.kernels` module. Warp language does not support the ``__future__`` imports.


0.9.34 (2023-11-02)
~~~~~~~~~~~~~~~~~~~

Fixed
^^^^^

* Added missing import of ``from __future__ import annotations`` in the :mod:`isaaclab.utils.warp`
  module. This is needed to have a consistent behavior across Python versions.


0.9.33 (2023-11-02)
~~~~~~~~~~~~~~~~~~~

Fixed
^^^^^

* Fixed the :class:`isaaclab.command_generators.NullCommandGenerator` class. Earlier,
  it was having a runtime error due to infinity in the resampling time range. Now, the class just
  overrides the parent methods to perform no operations.


0.9.32 (2023-11-02)
~~~~~~~~~~~~~~~~~~~

Changed
^^^^^^^

* Renamed the :class:`isaaclab.envs.RLEnv` class to :class:`isaaclab.envs.RLTaskEnv` to
  avoid confusions in terminologies between environments and tasks.


0.9.31 (2023-11-02)
~~~~~~~~~~~~~~~~~~~

Added
^^^^^

* Added the :class:`isaaclab.sensors.RayCasterCamera` class, as a ray-casting based camera for
  "distance_to_camera", "distance_to_image_plane" and "normals" annotations. It has the same interface and
  functionalities as the USD Camera while it is on average 30% faster.


0.9.30 (2023-11-01)
~~~~~~~~~~~~~~~~~~~

Fixed
^^^^^

* Added skipping of None values in the :class:`InteractiveScene` class when creating the scene from configuration
  objects. Earlier, it was throwing an error when the user passed a None value for a scene element.
* Added ``kwargs`` to the :class:`RLEnv` class to allow passing additional arguments from gym registry function.
  This is now needed since the registry function passes args beyond the ones specified in the constructor.


0.9.29 (2023-11-01)
~~~~~~~~~~~~~~~~~~~

Fixed
^^^^^

* Fixed the material path resolution inside the :class:`isaaclab.sim.converters.UrdfConverter` class.
  With Isaac Sim 2023.1, the material paths from the importer are always saved as absolute paths. This caused
  issues when the generated USD file was moved to a different location. The fix now resolves the material paths
  relative to the USD file location.


0.9.28 (2023-11-01)
~~~~~~~~~~~~~~~~~~~

Changed
^^^^^^^

* Changed the way the :func:`isaaclab.sim.spawners.from_files.spawn_ground_plane` function sets the
  height of the ground. Earlier, it was reading the height from the configuration object. Now, it expects the
  desired transformation as inputs to the function. This makes it consistent with the other spawner functions.


0.9.27 (2023-10-31)
~~~~~~~~~~~~~~~~~~~

Changed
^^^^^^^

* Removed the default value of the argument ``camel_case`` in setters of USD attributes. This is to avoid
  confusion with the naming of the attributes in the USD file.

Fixed
^^^^^

* Fixed the selection of material prim in the :class:`isaaclab.sim.spawners.materials.spawn_preview_surface`
  method. Earlier, the created prim was being selected in the viewport which interfered with the selection of
  prims by the user.
* Updated :class:`isaaclab.sim.converters.MeshConverter` to use a different stage than the default stage
  for the conversion. This is to avoid the issue of the stage being closed when the conversion is done.


0.9.26 (2023-10-31)
~~~~~~~~~~~~~~~~~~~

Added
^^^^^

* Added the sensor implementation for :class:`isaaclab.sensors.FrameTransformer` class. Currently,
  it handles obtaining the transformation between two frames in the same articulation.


0.9.25 (2023-10-27)
~~~~~~~~~~~~~~~~~~~

Added
^^^^^

* Added the :mod:`isaaclab.envs.ui` module to put all the UI-related classes in one place. This currently
  implements the :class:`isaaclab.envs.ui.BaseEnvWindow` and :class:`isaaclab.envs.ui.RLEnvWindow`
  classes. Users can inherit from these classes to create their own UI windows.
* Added the attribute :attr:`isaaclab.envs.BaseEnvCfg.ui_window_class_type` to specify the UI window class
  to be used for the environment. This allows the user to specify their own UI window class to be used for the
  environment.


0.9.24 (2023-10-27)
~~~~~~~~~~~~~~~~~~~

Changed
^^^^^^^

* Changed the behavior of setting up debug visualization for assets, sensors and command generators.
  Earlier it was raising an error if debug visualization was not enabled in the configuration object.
  Now it checks whether debug visualization is implemented and only sets up the callback if it is
  implemented.


0.9.23 (2023-10-27)
~~~~~~~~~~~~~~~~~~~

Fixed
^^^^^

* Fixed a typo in the :class:`AssetBase` and :class:`SensorBase` that effected the class destructor.
  Earlier, a tuple was being created in the constructor instead of the actual object.


0.9.22 (2023-10-26)
~~~~~~~~~~~~~~~~~~~

Added
^^^^^

* Added a :class:`isaaclab.command_generators.NullCommandGenerator` class for no command environments.
  This is easier to work with than having checks for :obj:`None` in the command generator.

Fixed
^^^^^

* Moved the randomization manager to the :class:`isaaclab.envs.BaseEnv` class with the default
  settings to reset the scene to the defaults specified in the configurations of assets.
* Moved command generator to the :class:`isaaclab.envs.RlEnv` class to have all task-specification
  related classes in the same place.


0.9.21 (2023-10-26)
~~~~~~~~~~~~~~~~~~~

Fixed
^^^^^

* Decreased the priority of callbacks in asset and sensor base classes. This may help in preventing
  crashes when warm starting the simulation.
* Fixed no rendering mode when running the environment from the GUI. Earlier the function
  :meth:`SimulationContext.set_render_mode` was erroring out.


0.9.20 (2023-10-25)
~~~~~~~~~~~~~~~~~~~

Fixed
^^^^^

* Changed naming in :class:`isaaclab.sim.SimulationContext.RenderMode` to use ``NO_GUI_OR_RENDERING``
  and ``NO_RENDERING`` instead of ``HEADLESS`` for clarity.
* Changed :class:`isaaclab.sim.SimulationContext` to be capable of handling livestreaming and
  offscreen rendering.
* Changed :class:`isaaclab.app.AppLauncher` envvar ``VIEWPORT_RECORD`` to the more descriptive
  ``OFFSCREEN_RENDER``.


0.9.19 (2023-10-25)
~~~~~~~~~~~~~~~~~~~

Added
^^^^^

* Added Gym observation and action spaces for the :class:`isaaclab.envs.RLEnv` class.


0.9.18 (2023-10-23)
~~~~~~~~~~~~~~~~~~~

Added
^^^^^

* Created :class:`isaaclab.sim.converters.asset_converter.AssetConverter` to serve as a base
  class for all asset converters.
* Added :class:`isaaclab.sim.converters.mesh_converter.MeshConverter` to handle loading and conversion
  of mesh files (OBJ, STL and FBX) into USD format.
* Added script ``convert_mesh.py`` to ``source/tools`` to allow users to convert a mesh to USD via command line arguments.

Changed
^^^^^^^

* Renamed the submodule :mod:`isaaclab.sim.loaders` to :mod:`isaaclab.sim.converters` to be more
  general with the functionality of the module.
* Updated ``check_instanceable.py`` script to convert relative paths to absolute paths.


0.9.17 (2023-10-22)
~~~~~~~~~~~~~~~~~~~

Added
^^^^^

* Added setters and getters for term configurations in the :class:`RandomizationManager`, :class:`RewardManager`
  and :class:`TerminationManager` classes. This allows the user to modify the term configurations after the
  manager has been created.
* Added the method :meth:`compute_group` to the :class:`isaaclab.managers.ObservationManager` class to
  compute the observations for only a given group.
* Added the curriculum term for modifying reward weights after certain environment steps.


0.9.16 (2023-10-22)
~~~~~~~~~~~~~~~~~~~

Added
^^^^^

* Added support for keyword arguments for terms in the :class:`isaaclab.managers.ManagerBase`.

Fixed
^^^^^

* Fixed resetting of buffers in the :class:`TerminationManager` class. Earlier, the values were being set
  to ``0.0`` instead of ``False``.


0.9.15 (2023-10-22)
~~~~~~~~~~~~~~~~~~~

Added
^^^^^

* Added base yaw heading and body acceleration into :class:`isaaclab.assets.RigidObjectData` class.
  These quantities are computed inside the :class:`RigidObject` class.

Fixed
^^^^^

* Fixed the :meth:`isaaclab.assets.RigidObject.set_external_force_and_torque` method to correctly
  deal with the body indices.
* Fixed a bug in the :meth:`isaaclab.utils.math.wrap_to_pi` method to prevent self-assignment of
  the input tensor.


0.9.14 (2023-10-21)
~~~~~~~~~~~~~~~~~~~

Added
^^^^^

* Added 2-D drift (i.e. along x and y) to the :class:`isaaclab.sensors.RayCaster` class.
* Added flags to the :class:`isaaclab.sensors.ContactSensorCfg` to optionally obtain the
  sensor origin and air time information. Since these are not required by default, they are
  disabled by default.

Fixed
^^^^^

* Fixed the handling of contact sensor history buffer in the :class:`isaaclab.sensors.ContactSensor` class.
  Earlier, the buffer was not being updated correctly.


0.9.13 (2023-10-20)
~~~~~~~~~~~~~~~~~~~

Fixed
^^^^^

* Fixed the issue with double :obj:`Ellipsis` when indexing tensors with multiple dimensions.
  The fix now uses :obj:`slice(None)` instead of :obj:`Ellipsis` to index the tensors.


0.9.12 (2023-10-18)
~~~~~~~~~~~~~~~~~~~

Fixed
^^^^^

* Fixed bugs in actuator model implementation for actuator nets. Earlier the DC motor clipping was not working.
* Fixed bug in applying actuator model in the :class:`isaaclab.asset.Articulation` class. The new
  implementation caches the outputs from explicit actuator model into the ``joint_pos_*_sim`` buffer to
  avoid feedback loops in the tensor operation.


0.9.11 (2023-10-17)
~~~~~~~~~~~~~~~~~~~

Added
^^^^^

* Added the support for semantic tags into the :class:`isaaclab.sim.spawner.SpawnerCfg` class. This allows
  the user to specify the semantic tags for a prim when spawning it into the scene. It follows the same format as
  Omniverse Replicator.


0.9.10 (2023-10-16)
~~~~~~~~~~~~~~~~~~~

Added
^^^^^

* Added ``--livestream`` and ``--ros`` CLI args to :class:`isaaclab.app.AppLauncher` class.
* Added a static function :meth:`isaaclab.app.AppLauncher.add_app_launcher_args`, which
  appends the arguments needed for :class:`isaaclab.app.AppLauncher` to the argument parser.

Changed
^^^^^^^

* Within :class:`isaaclab.app.AppLauncher`, removed ``REMOTE_DEPLOYMENT`` env-var processing
  in the favor of ``HEADLESS`` and ``LIVESTREAM`` env-vars. These have clearer uses and better parity
  with the CLI args.


0.9.9 (2023-10-12)
~~~~~~~~~~~~~~~~~~

Added
^^^^^

* Added the property :attr:`isaaclab.assets.Articulation.is_fixed_base` to the articulation class to
  check if the base of the articulation is fixed or floating.
* Added the task-space action term corresponding to the differential inverse-kinematics controller.

Fixed
^^^^^

* Simplified the :class:`isaaclab.controllers.DifferentialIKController` to assume that user provides the
  correct end-effector poses and Jacobians. Earlier it was doing internal frame transformations which made the
  code more complicated and error-prone.


0.9.8 (2023-09-30)
~~~~~~~~~~~~~~~~~~

Fixed
^^^^^

* Fixed the boundedness of class objects that register callbacks into the simulator.
  These include devices, :class:`AssetBase`, :class:`SensorBase` and :class:`CommandGenerator`.
  The fix ensures that object gets deleted when the user deletes the object.


0.9.7 (2023-09-26)
~~~~~~~~~~~~~~~~~~

Fixed
^^^^^

* Modified the :class:`isaaclab.markers.VisualizationMarkers` to use the
  :class:`isaaclab.sim.spawner.SpawnerCfg` class instead of their
  own configuration objects. This makes it consistent with the other ways to spawn assets in the scene.

Added
^^^^^

* Added the method :meth:`copy` to configclass to allow copying of configuration objects.


0.9.6 (2023-09-26)
~~~~~~~~~~~~~~~~~~

Fixed
^^^^^

* Changed class-level configuration classes to refer to class types using ``class_type`` attribute instead
  of ``cls`` or ``cls_name``.


0.9.5 (2023-09-25)
~~~~~~~~~~~~~~~~~~

Changed
^^^^^^^

* Added future import of ``annotations`` to have a consistent behavior across Python versions.
* Removed the type-hinting from docstrings to simplify maintenance of the documentation. All type-hints are
  now in the code itself.


0.9.4 (2023-08-29)
~~~~~~~~~~~~~~~~~~

Added
^^^^^

* Added :class:`isaaclab.scene.InteractiveScene`, as the central scene unit that contains all entities
  that are part of the simulation. These include the terrain, sensors, articulations, rigid objects etc.
  The scene groups the common operations of these entities and allows to access them via their unique names.
* Added :mod:`isaaclab.envs` module that contains environment definitions that encapsulate the different
  general (scene, action manager, observation manager) and RL-specific (reward and termination manager) managers.
* Added :class:`isaaclab.managers.SceneEntityCfg` to handle which scene elements are required by the
  manager's terms. This allows the manager to parse useful information from the scene elements, such as the
  joint and body indices, and pass them to the term.
* Added :class:`isaaclab.sim.SimulationContext.RenderMode` to handle different rendering modes based on
  what the user wants to update (viewport, cameras, or UI elements).

Fixed
^^^^^

* Fixed the :class:`isaaclab.command_generators.CommandGeneratorBase` to register a debug visualization
  callback similar to how sensors and robots handle visualization.


0.9.3 (2023-08-23)
~~~~~~~~~~~~~~~~~~

Added
^^^^^

* Enabled the `faulthander <https://docs.python.org/3/library/faulthandler.html>`_ to catch segfaults and print
  the stack trace. This is enabled by default in the :class:`isaaclab.app.AppLauncher` class.

Fixed
^^^^^

* Re-added the :mod:`isaaclab.utils.kit` to the ``compat`` directory and fixed all the references to it.
* Fixed the deletion of Replicator nodes for the :class:`isaaclab.sensors.Camera` class. Earlier, the
  Replicator nodes were not being deleted when the camera was deleted. However, this does not prevent the random
  crashes that happen when the camera is deleted.
* Fixed the :meth:`isaaclab.utils.math.convert_quat` to support both numpy and torch tensors.

Changed
^^^^^^^

* Renamed all the scripts inside the ``test`` directory to follow the convention:

  * ``test_<module_name>.py``: Tests for the module ``<module_name>`` using unittest.
  * ``check_<module_name>``: Check for the module ``<module_name>`` using python main function.


0.9.2 (2023-08-22)
~~~~~~~~~~~~~~~~~~

Added
^^^^^

* Added the ability to color meshes in the :class:`isaaclab.terrain.TerrainGenerator` class. Currently,
  it only supports coloring the mesh randomly (``"random"``), based on the terrain height (``"height"``), and
  no coloring (``"none"``).

Fixed
^^^^^

* Modified the :class:`isaaclab.terrain.TerrainImporter` class to configure visual and physics materials
  based on the configuration object.


0.9.1 (2023-08-18)
~~~~~~~~~~~~~~~~~~

Added
^^^^^

* Introduced three different rotation conventions in the :class:`isaaclab.sensors.Camera` class. These
  conventions are:

  * ``opengl``: the camera is looking down the -Z axis with the +Y axis pointing up
  * ``ros``: the camera is looking down the +Z axis with the +Y axis pointing down
  * ``world``: the camera is looking along the +X axis with the -Z axis pointing down

  These can be used to declare the camera offset in :class:`isaaclab.sensors.CameraCfg.OffsetCfg` class
  and in :meth:`isaaclab.sensors.Camera.set_world_pose` method. Additionally, all conventions are
  saved to :class:`isaaclab.sensors.CameraData` class for easy access.

Changed
^^^^^^^

* Adapted all the sensor classes to follow a structure similar to the :class:`isaaclab.assets.AssetBase`.
  Hence, the spawning and initialization of sensors manually by the users is avoided.
* Removed the :meth:`debug_vis` function since that this functionality is handled by a render callback automatically
  (based on the passed configuration for the :class:`isaaclab.sensors.SensorBaseCfg.debug_vis` flag).


0.9.0 (2023-08-18)
~~~~~~~~~~~~~~~~~~

Added
^^^^^

* Introduces a new set of asset interfaces. These interfaces simplify the spawning of assets into the scene
  and initializing the physics handle by putting that inside post-startup physics callbacks. With this, users
  no longer need to worry about the :meth:`spawn` and :meth:`initialize` calls.
* Added utility methods to :mod:`isaaclab.utils.string` module that resolve regex expressions based
  on passed list of target keys.

Changed
^^^^^^^

* Renamed all references of joints in an articulation from "dof" to "joint". This makes it consistent with the
  terminology used in robotics.

Deprecated
^^^^^^^^^^

* Removed the previous modules for objects and robots. Instead the :class:`Articulation` and :class:`RigidObject`
  should be used.


0.8.12 (2023-08-18)
~~~~~~~~~~~~~~~~~~~

Added
^^^^^

* Added other properties provided by ``PhysicsScene`` to the :class:`isaaclab.sim.SimulationContext`
  class to allow setting CCD, solver iterations, etc.
* Added commonly used functions to the :class:`SimulationContext` class itself to avoid having additional
  imports from Isaac Sim when doing simple tasks such as setting camera view or retrieving the simulation settings.

Fixed
^^^^^

* Switched the notations of default buffer values in :class:`isaaclab.sim.PhysxCfg` from multiplication
  to scientific notation to avoid confusion with the values.


0.8.11 (2023-08-18)
~~~~~~~~~~~~~~~~~~~

Added
^^^^^

* Adds utility functions and configuration objects in the :mod:`isaaclab.sim.spawners`
  to create the following prims in the scene:

  * :mod:`isaaclab.sim.spawners.from_file`: Create a prim from a USD/URDF file.
  * :mod:`isaaclab.sim.spawners.shapes`: Create USDGeom prims for shapes (box, sphere, cylinder, capsule, etc.).
  * :mod:`isaaclab.sim.spawners.materials`: Create a visual or physics material prim.
  * :mod:`isaaclab.sim.spawners.lights`: Create a USDLux prim for different types of lights.
  * :mod:`isaaclab.sim.spawners.sensors`: Create a USD prim for supported sensors.

Changed
^^^^^^^

* Modified the :class:`SimulationContext` class to take the default physics material using the material spawn
  configuration object.


0.8.10 (2023-08-17)
~~~~~~~~~~~~~~~~~~~

Added
^^^^^

* Added methods for defining different physics-based schemas in the :mod:`isaaclab.sim.schemas` module.
  These methods allow creating the schema if it doesn't exist at the specified prim path and modify
  its properties based on the configuration object.


0.8.9 (2023-08-09)
~~~~~~~~~~~~~~~~~~

Changed
^^^^^^^

* Moved the :class:`isaaclab.asset_loader.UrdfLoader` class to the :mod:`isaaclab.sim.loaders`
  module to make it more accessible to the user.


0.8.8 (2023-08-09)
~~~~~~~~~~~~~~~~~~

Added
^^^^^

* Added configuration classes and functions for setting different physics-based schemas in the
  :mod:`isaaclab.sim.schemas` module. These allow modifying properties of the physics solver
  on the asset using configuration objects.


0.8.7 (2023-08-03)
~~~~~~~~~~~~~~~~~~

Fixed
^^^^^

* Added support for `__post_init__ <https://docs.python.org/3/library/dataclasses.html#post-init-processing>`_ in
  the :class:`isaaclab.utils.configclass` decorator.


0.8.6 (2023-08-03)
~~~~~~~~~~~~~~~~~~

Added
^^^^^

* Added support for callable classes in the :class:`isaaclab.managers.ManagerBase`.


0.8.5 (2023-08-03)
~~~~~~~~~~~~~~~~~~

Fixed
^^^^^

* Fixed the :class:`isaaclab.markers.Visualizationmarkers` class so that the markers are not visible in camera rendering mode.

Changed
^^^^^^^

* Simplified the creation of the point instancer in the :class:`isaaclab.markers.Visualizationmarkers` class. It now creates a new
  prim at the next available prim path if a prim already exists at the given path.


0.8.4 (2023-08-02)
~~~~~~~~~~~~~~~~~~

Added
^^^^^

* Added the :class:`isaaclab.sim.SimulationContext` class to the :mod:`isaaclab.sim` module.
  This class inherits from the :class:`isaacsim.core.api.simulation_context.SimulationContext` class and adds
  the ability to create a simulation context from a configuration object.


0.8.3 (2023-08-02)
~~~~~~~~~~~~~~~~~~

Changed
^^^^^^^

* Moved the :class:`ActuatorBase` class to the :mod:`isaaclab.actuators.actuator_base` module.
* Renamed the :mod:`isaaclab.actuators.actuator` module to :mod:`isaaclab.actuators.actuator_pd`
  to make it more explicit that it contains the PD actuator models.


0.8.2 (2023-08-02)
~~~~~~~~~~~~~~~~~~

Changed
^^^^^^^

* Cleaned up the :class:`isaaclab.terrain.TerrainImporter` class to take all the parameters from the configuration
  object. This makes it consistent with the other classes in the package.
* Moved the configuration classes for terrain generator and terrain importer into separate files to resolve circular
  dependency issues.


0.8.1 (2023-08-02)
~~~~~~~~~~~~~~~~~~

Fixed
^^^^^

* Added a hack into :class:`isaaclab.app.AppLauncher` class to remove Isaac Lab packages from the path before launching
  the simulation application. This prevents the warning messages that appears when the user launches the ``SimulationApp``.

Added
^^^^^

* Enabled necessary viewport extensions in the :class:`isaaclab.app.AppLauncher` class itself if ``VIEWPORT_ENABLED``
  flag is true.


0.8.0 (2023-07-26)
~~~~~~~~~~~~~~~~~~

Added
^^^^^

* Added the :class:`ActionManager` class to the :mod:`isaaclab.managers` module to handle actions in the
  environment through action terms.
* Added contact force history to the :class:`isaaclab.sensors.ContactSensor` class. The history is stored
  in the ``net_forces_w_history`` attribute of the sensor data.

Changed
^^^^^^^

* Implemented lazy update of buffers in the :class:`isaaclab.sensors.SensorBase` class. This allows the user
  to update the sensor data only when required, i.e. when the data is requested by the user. This helps avoid double
  computation of sensor data when a reset is called in the environment.

Deprecated
^^^^^^^^^^

* Removed the support for different backends in the sensor class. We only use Pytorch as the backend now.
* Removed the concept of actuator groups. They are now handled by the :class:`isaaclab.managers.ActionManager`
  class. The actuator models are now directly handled by the robot class itself.


0.7.4 (2023-07-26)
~~~~~~~~~~~~~~~~~~

Changed
^^^^^^^

* Changed the behavior of the :class:`isaaclab.terrains.TerrainImporter` class. It now expects the terrain
  type to be specified in the configuration object. This allows the user to specify everything in the configuration
  object and not have to do an explicit call to import a terrain.

Fixed
^^^^^

* Fixed setting of quaternion orientations inside the :class:`isaaclab.markers.Visualizationmarkers` class.
  Earlier, the orientation was being set into the point instancer in the wrong order (``wxyz`` instead of ``xyzw``).


0.7.3 (2023-07-25)
~~~~~~~~~~~~~~~~~~

Fixed
^^^^^

* Fixed the issue with multiple inheritance in the :class:`isaaclab.utils.configclass` decorator.
  Earlier, if the inheritance tree was more than one level deep and the lowest level configuration class was
  not updating its values from the middle level classes.


0.7.2 (2023-07-24)
~~~~~~~~~~~~~~~~~~

Added
^^^^^

* Added the method :meth:`replace` to the :class:`isaaclab.utils.configclass` decorator to allow
  creating a new configuration object with values replaced from keyword arguments. This function internally
  calls the `dataclasses.replace <https://docs.python.org/3/library/dataclasses.html#dataclasses.replace>`_.

Fixed
^^^^^

* Fixed the handling of class types as member values in the :meth:`isaaclab.utils.configclass`. Earlier it was
  throwing an error since class types were skipped in the if-else block.


0.7.1 (2023-07-22)
~~~~~~~~~~~~~~~~~~

Added
^^^^^

* Added the :class:`TerminationManager`, :class:`CurriculumManager`, and :class:`RandomizationManager` classes
  to the :mod:`isaaclab.managers` module to handle termination, curriculum, and randomization respectively.


0.7.0 (2023-07-22)
~~~~~~~~~~~~~~~~~~

Added
^^^^^

* Created a new :mod:`isaaclab.managers` module for all the managers related to the environment / scene.
  This includes the :class:`isaaclab.managers.ObservationManager` and :class:`isaaclab.managers.RewardManager`
  classes that were previously in the :mod:`isaaclab.utils.mdp` module.
* Added the :class:`isaaclab.managers.ManagerBase` class to handle the creation of managers.
* Added configuration classes for :class:`ObservationTermCfg` and :class:`RewardTermCfg` to allow easy creation of
  observation and reward terms.

Changed
^^^^^^^

* Changed the behavior of :class:`ObservationManager` and :class:`RewardManager` classes to accept the key ``func``
  in each configuration term to be a callable. This removes the need to inherit from the base class
  and allows more reusability of the functions across different environments.
* Moved the old managers to the :mod:`isaaclab.compat.utils.mdp` module.
* Modified the necessary scripts to use the :mod:`isaaclab.compat.utils.mdp` module.


0.6.2 (2023-07-21)
~~~~~~~~~~~~~~~~~~

Added
^^^^^

* Added the :mod:`isaaclab.command_generators` to generate different commands based on the desired task.
  It allows the user to generate commands for different tasks in the same environment without having to write
  custom code for each task.


0.6.1 (2023-07-16)
~~~~~~~~~~~~~~~~~~

Fixed
^^^^^

* Fixed the :meth:`isaaclab.utils.math.quat_apply_yaw` to compute the yaw quaternion correctly.

Added
^^^^^

* Added functions to convert string and callable objects in :mod:`isaaclab.utils.string`.


0.6.0 (2023-07-16)
~~~~~~~~~~~~~~~~~~

Added
^^^^^

* Added the argument :attr:`sort_keys` to the :meth:`isaaclab.utils.io.yaml.dump_yaml` method to allow
  enabling/disabling of sorting of keys in the output yaml file.

Fixed
^^^^^

* Fixed the ordering of terms in :mod:`isaaclab.utils.configclass` to be consistent in the order in which
  they are defined. Previously, the ordering was done alphabetically which made it inconsistent with the order in which
  the parameters were defined.

Changed
^^^^^^^

* Changed the default value of the argument :attr:`sort_keys` in the :meth:`isaaclab.utils.io.yaml.dump_yaml`
  method to ``False``.
* Moved the old config classes in :mod:`isaaclab.utils.configclass` to
  :mod:`isaaclab.compat.utils.configclass` so that users can still run their old code where alphabetical
  ordering was used.


0.5.0 (2023-07-04)
~~~~~~~~~~~~~~~~~~

Added
^^^^^

* Added a generalized :class:`isaaclab.sensors.SensorBase` class that leverages the ideas of views to
  handle multiple sensors in a single class.
* Added the classes :class:`isaaclab.sensors.RayCaster`, :class:`isaaclab.sensors.ContactSensor`,
  and :class:`isaaclab.sensors.Camera` that output a batched tensor of sensor data.

Changed
^^^^^^^

* Renamed the parameter ``sensor_tick`` to ``update_freq`` to make it more intuitive.
* Moved the old sensors in :mod:`isaaclab.sensors` to :mod:`isaaclab.compat.sensors`.
* Modified the standalone scripts to use the :mod:`isaaclab.compat.sensors` module.


0.4.4 (2023-07-05)
~~~~~~~~~~~~~~~~~~

Fixed
^^^^^

* Fixed the :meth:`isaaclab.terrains.trimesh.utils.make_plane` method to handle the case when the
  plane origin does not need to be centered.
* Added the :attr:`isaaclab.terrains.TerrainGeneratorCfg.seed` to make generation of terrains reproducible.
  The default value is ``None`` which means that the seed is not set.

Changed
^^^^^^^

* Changed the saving of ``origins`` in :class:`isaaclab.terrains.TerrainGenerator` class to be in CSV format
  instead of NPY format.


0.4.3 (2023-06-28)
~~~~~~~~~~~~~~~~~~

Added
^^^^^

* Added the :class:`isaaclab.markers.PointInstancerMarker` class that wraps around
  `UsdGeom.PointInstancer <https://graphics.pixar.com/usd/dev/api/class_usd_geom_point_instancer.html>`_
  to directly work with torch and numpy arrays.

Changed
^^^^^^^

* Moved the old markers in :mod:`isaaclab.markers` to :mod:`isaaclab.compat.markers`.
* Modified the standalone scripts to use the :mod:`isaaclab.compat.markers` module.


0.4.2 (2023-06-28)
~~~~~~~~~~~~~~~~~~

Added
^^^^^

* Added the sub-module :mod:`isaaclab.terrains` to allow procedural generation of terrains and supporting
  importing of terrains from different sources (meshes, usd files or default ground plane).


0.4.1 (2023-06-27)
~~~~~~~~~~~~~~~~~~

* Added the :class:`isaaclab.app.AppLauncher` class to allow controlled instantiation of
  the SimulationApp and extension loading for remote deployment and ROS bridges.

Changed
^^^^^^^

* Modified all standalone scripts to use the :class:`isaaclab.app.AppLauncher` class.


0.4.0 (2023-05-27)
~~~~~~~~~~~~~~~~~~

Added
^^^^^

* Added a helper class :class:`isaaclab.asset_loader.UrdfLoader` that converts a URDF file to instanceable USD
  file based on the input configuration object.


0.3.2 (2023-04-27)
~~~~~~~~~~~~~~~~~~

Fixed
^^^^^

* Added safe-printing of functions while using the :meth:`isaaclab.utils.dict.print_dict` function.


0.3.1 (2023-04-23)
~~~~~~~~~~~~~~~~~~

Added
^^^^^

* Added a modified version of ``lula_franka_gen.urdf`` which includes an end-effector frame.
* Added a standalone script ``play_rmpflow.py`` to show RMPFlow controller.

Fixed
^^^^^

* Fixed the splitting of commands in the :meth:`ActuatorGroup.compute` method. Earlier it was reshaping the
  commands to the shape ``(num_actuators, num_commands)`` which was causing the commands to be split incorrectly.
* Fixed the processing of actuator command in the :meth:`RobotBase._process_actuators_cfg` to deal with multiple
  command types when using "implicit" actuator group.

0.3.0 (2023-04-20)
~~~~~~~~~~~~~~~~~~

Fixed
^^^^^

* Added the destructor to the keyboard devices to unsubscribe from carb.

Added
^^^^^

* Added the :class:`Se2Gamepad` and :class:`Se3Gamepad` for gamepad teleoperation support.


0.2.8 (2023-04-10)
~~~~~~~~~~~~~~~~~~

Fixed
^^^^^

* Fixed bugs in :meth:`axis_angle_from_quat` in the ``isaaclab.utils.math`` to handle quaternion with negative w component.
* Fixed bugs in :meth:`subtract_frame_transforms` in the ``isaaclab.utils.math`` by adding the missing final rotation.


0.2.7 (2023-04-07)
~~~~~~~~~~~~~~~~~~

Fixed
^^^^^

* Fixed repetition in applying mimic multiplier for "p_abs" in the :class:`GripperActuatorGroup` class.
* Fixed bugs in :meth:`reset_buffers` in the :class:`RobotBase` and :class:`LeggedRobot` classes.

0.2.6 (2023-03-16)
~~~~~~~~~~~~~~~~~~

Added
^^^^^

* Added the :class:`CollisionPropertiesCfg` to rigid/articulated object and robot base classes.
* Added the :class:`PhysicsMaterialCfg` to the :class:`SingleArm` class for tool sites.

Changed
^^^^^^^

* Changed the default control mode of the :obj:`PANDA_HAND_MIMIC_GROUP_CFG` to be from ``"v_abs"`` to ``"p_abs"``.
  Using velocity control for the mimic group can cause the hand to move in a jerky manner.


0.2.5 (2023-03-08)
~~~~~~~~~~~~~~~~~~

Fixed
^^^^^

* Fixed the indices used for the Jacobian and dynamics quantities in the :class:`MobileManipulator` class.


0.2.4 (2023-03-04)
~~~~~~~~~~~~~~~~~~

Added
^^^^^

* Added :meth:`apply_nested_physics_material` to the ``isaaclab.utils.kit``.
* Added the :meth:`sample_cylinder` to sample points from a cylinder's surface.
* Added documentation about the issue in using instanceable asset as markers.

Fixed
^^^^^

* Simplified the physics material application in the rigid object and legged robot classes.

Removed
^^^^^^^

* Removed the ``geom_prim_rel_path`` argument in the :class:`RigidObjectCfg.MetaInfoCfg` class.


0.2.3 (2023-02-24)
~~~~~~~~~~~~~~~~~~

Fixed
^^^^^

* Fixed the end-effector body index used for getting the Jacobian in the :class:`SingleArm` and :class:`MobileManipulator` classes.


0.2.2 (2023-01-27)
~~~~~~~~~~~~~~~~~~

Fixed
^^^^^

* Fixed the :meth:`set_world_pose_ros` and :meth:`set_world_pose_from_view` in the :class:`Camera` class.

Deprecated
^^^^^^^^^^

* Removed the :meth:`set_world_pose_from_ypr` method from the :class:`Camera` class.


0.2.1 (2023-01-26)
~~~~~~~~~~~~~~~~~~

Fixed
^^^^^

* Fixed the :class:`Camera` class to support different fisheye projection types.


0.2.0 (2023-01-25)
~~~~~~~~~~~~~~~~~~

Added
^^^^^

* Added support for warp backend in camera utilities.
* Extended the ``play_camera.py`` with ``--gpu`` flag to use GPU replicator backend.

0.1.1 (2023-01-24)
~~~~~~~~~~~~~~~~~~

Fixed
^^^^^

* Fixed setting of physics material on the ground plane when using :meth:`isaaclab.utils.kit.create_ground_plane` function.


0.1.0 (2023-01-17)
~~~~~~~~~~~~~~~~~~

Added
^^^^^

* Initial release of the extension with experimental API.
* Available robot configurations:

  * **Quadrupeds:** Unitree A1, ANYmal B, ANYmal C
  * **Single-arm manipulators:** Franka Emika arm, UR5
  * **Mobile manipulators:** Clearpath Ridgeback with Franka Emika arm or UR5<|MERGE_RESOLUTION|>--- conflicted
+++ resolved
@@ -1,8 +1,7 @@
 Changelog
 ---------
 
-<<<<<<< HEAD
-0.49.4 (2025-11-25)
+0.50.1 (2025-11-25)
 ~~~~~~~~~~~~~~~~~~~
 
 Fixed
@@ -10,7 +9,8 @@
 
 * Fixed advanced indexing issue in resetting prev action
   in :class:`~isaaclab.envs.mdp.actions.JointPositionToLimitsAction` .
-=======
+
+
 0.50.0 (2025-12-8)
 ~~~~~~~~~~~~~~~~~~
 
@@ -19,7 +19,6 @@
 
 * Implemented ability to attach an imu sensor to xform primitives in a usd file. This PR is based on work by '@GiulioRomualdi'
   here: #3094 Addressing issue #3088.
->>>>>>> df2c5c32
 
 
 0.49.3 (2025-12-03)
