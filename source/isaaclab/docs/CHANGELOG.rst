Changelog
---------

0.34.6 (2025-03-02)
~~~~~~~~~~~~~~~~~~~

Fixed
^^^^^

<<<<<<< HEAD
* Improved documentation of various attributes in the :class:`~isaaclab.assets.ArticulationData` class to make
  it clearer which values represent the simulation and internal class values. In the new convention,
  the ``default_xxx`` attributes are whatever the user configured from their configuration of the articulation
  class, while the ``xxx`` attributes are the values from the simulation.
* Updated the soft joint position limits inside the :meth:`~isaaclab.assets.Articulation.write_joint_pos_limits_to_sim`
  method to use the new limits passed to the function.
* Added setting of :attr:`~isaaclab.assets.ArticulationData.default_joint_armature` and
  :attr:`~isaaclab.assets.ArticulationData.default_joint_friction` attributes in the
  :class:`~isaaclab.assets.Articulation` class based on user configuration.

Changed
^^^^^^^

* Removed unnecessary buffer creation operations inside the :class:`~isaaclab.assets.Articulation` class.
  Earlier, the class initialized a variety of buffer data with zeros and in the next function assigned
  them the value from PhysX. This made the code bulkier and more complex for no reason.
* Renamed parameters for a consistent nomenclature. These changes are backwards compatible with previous releases
  with a deprecation warning for the old names.

  * ``joint_velocity_limits`` → ``joint_vel_limits`` (to match attribute ``joint_vel`` and ``joint_vel_limits``)
  * ``joint_limits`` → ``joint_pos_limits`` (to match attribute ``joint_pos`` and ``soft_joint_pos_limits``)
  * ``default_joint_limits`` → ``default_joint_pos_limits``
  * ``write_joint_limits_to_sim`` → ``write_joint_pos_limits_to_sim``
  * ``joint_friction`` → ``joint_friction_coefficient``
  * ``default_joint_friction`` → ``default_joint_friction_coefficient``
  * ``write_joint_friction_to_sim`` → ``write_joint_friction_coefficient_to_sim``
=======
* Fixed the propagation of the :attr:`activate_contact_sensors` attribute to the
  :class:`~isaaclab.sim.spawners.wrappers.wrappers_cfg.MultiAssetSpawnerCfg` class. Previously, this value
  was always set to False, which led to incorrect contact sensor settings for the spawned assets.
>>>>>>> 4868e19c


0.34.5 (2025-03-02)
~~~~~~~~~~~~~~~~~~~

Changed
^^^^^^^

* Enabled the physics flag for disabling contact processing in the :class:`~isaaclab.sim.SimulationContact`
  class. This means that by default, no contact reporting is done by the physics engine, which should provide
  a performance boost in simulations with no contact processing requirements.
* Disabled the physics flag for disabling contact processing in the :class:`~isaaclab.sensors.ContactSensor`
  class when the sensor is created to allow contact reporting for the sensor.

Removed
^^^^^^^

* Removed the attribute ``disable_contact_processing`` from :class:`~isaaclab.sim.SimulationContact`.


0.34.4 (2025-03-01)
~~~~~~~~~~~~~~~~~~~

Added
^^^^^

* Added a new attribute :attr:`is_implicit_model` to the :class:`isaaclab.actuators.ActuatorBase` class to
  indicate if the actuator model is implicit or explicit. This helps checking that the correct model type
  is being used when initializing the actuator models.

Fixed
^^^^^

* Added copy of configurations to :class:`~isaaclab.assets.AssetBase` and :class:`~isaaclab.sensors.SensorBase`
  to prevent modifications of the configurations from leaking outside of the classes.
* Fixed the case where setting velocity/effort limits for the simulation in the
  :class:`~isaaclab.actuators.ActuatorBaseCfg` class was not being used to update the actuator-specific
  velocity/effort limits.

Changed
^^^^^^^

* Moved warnings and checks for implicit actuator models to the :class:`~isaaclab.actuators.ImplicitActuator` class.
* Reverted to IsaacLab v1.3 behavior where :attr:`isaaclab.actuators.ImplicitActuatorCfg.velocity_limit`
  attribute was not used for setting the velocity limits in the simulation. This makes it possible to deploy
  policies from previous release without any changes. If users want to set the velocity limits for the simulation,
  they should use the :attr:`isaaclab.actuators.ImplicitActuatorCfg.velocity_limit_sim` attribute instead.


0.34.3 (2025-02-28)
~~~~~~~~~~~~~~~~~~~

Added
^^^^^

* Added IP address support for WebRTC livestream to allow specifying IP address to stream across networks.
  This feature requires an updated livestream extension, which is current only available in the pre-built Isaac Lab 2.0.1 docker image.
  Support for other Isaac Sim builds will become available in Isaac Sim 5.0.


0.34.2 (2025-02-21)
~~~~~~~~~~~~~~~~~~~

Fixed
^^^^^

* Fixed setting of root velocities inside the event term :meth:`reset_root_state_from_terrain`. Earlier, the indexing
  based on the environment IDs was missing.


0.34.1 (2025-02-17)
~~~~~~~~~~~~~~~~~~~

Fixed
^^^^^

* Ensured that the loaded torch JIT models inside actuator networks are correctly set to eval mode
  to prevent any unexpected behavior during inference.


0.34.0 (2025-02-14)
~~~~~~~~~~~~~~~~~~~

Fixed
^^^^^

* Added attributes :attr:`velocity_limits_sim` and :attr:`effort_limits_sim` to the
  :class:`isaaclab.actuators.ActuatorBaseCfg` class to separate solver limits from actuator limits.


0.33.17 (2025-02-13)
~~~~~~~~~~~~~~~~~~~~

Fixed
^^^^^

* Fixed Imu sensor based observations at first step by updating scene during initialization for
  :class:`~isaaclab.envs.ManagerBasedEnv`, :class:`~isaaclab.envs.DirectRLEnv`, and :class:`~isaaclab.envs.DirectMARLEnv`


0.33.16 (2025-02-09)
~~~~~~~~~~~~~~~~~~~~

Fixed
^^^^^

* Removes old deprecation warning from :attr:`isaaclab.assets.RigidObectData.body_state_w`


0.33.15 (2025-02-09)
~~~~~~~~~~~~~~~~~~~~

Fixed
^^^^^

* Fixed not updating the ``drift`` when calling :func:`~isaaclab.sensors.RayCaster.reset`


0.33.14 (2025-02-01)
~~~~~~~~~~~~~~~~~~~~

Fixed
^^^^^

* Fixed not updating the timestamp of ``body_link_state_w`` and ``body_com_state_w`` when ``write_root_pose_to_sim`` and ``write_joint_state_to_sim`` in the ``Articulation`` class are called.


0.33.13 (2025-01-30)
~~~~~~~~~~~~~~~~~~~~

* Fixed resampling of interval time left for the next event in the :class:`~isaaclab.managers.EventManager`
  class. Earlier, the time left for interval-based events was not being resampled on episodic resets. This led
  to the event being triggered at the wrong time after the reset.


0.33.12 (2025-01-28)
~~~~~~~~~~~~~~~~~~~~

Fixed
^^^^^

* Fixed missing import in ``line_plot.py``


0.33.11 (2025-01-25)
~~~~~~~~~~~~~~~~~~~~

Added
^^^^^

* Added :attr:`isaaclab.scene.InteractiveSceneCfg.filter_collisions` to allow specifying whether collision masking across environments is desired.

Changed
^^^^^^^

* Automatic collision filtering now happens as part of the replicate_physics call. When replicate_physics is not enabled, we call the previous
  ``filter_collisions`` API to mask collisions between environments.


0.33.10 (2025-01-22)
~~~~~~~~~~~~~~~~~~~~

Changed
^^^^^^^

* In :meth:`isaaclab.assets.Articulation.write_joint_limits_to_sim`, we previously added a check for if default joint positions exceed the
  new limits being set. When this is True, we log a warning message to indicate that the default joint positions will be clipped to be within
  the range of the new limits. However, the warning message can become overly verbose in a randomization setting where this API is called on
  every environment reset. We now default to only writing the message to info level logging if called within randomization, and expose a
  parameter that can be used to choose the logging level desired.


0.33.9 (2025-01-22)
~~~~~~~~~~~~~~~~~~~

Fixed
^^^^^

* Fixed typo in /physics/autoPopupSimulationOutputWindow setting in :class:`~isaaclab.sim.SimulationContext`


0.33.8 (2025-01-17)
~~~~~~~~~~~~~~~~~~~

Fixed
^^^^^

* Removed deprecation of :attr:`isaaclab.assets.ArticulationData.root_state_w` and
  :attr:`isaaclab.assets.ArticulationData.body_state_w` derived properties.
* Removed deprecation of :meth:`isaaclab.assets.Articulation.write_root_state_to_sim`.
* Replaced calls to :attr:`isaaclab.assets.ArticulationData.root_com_state_w` and
  :attr:`isaaclab.assets.ArticulationData.root_link_state_w` with corresponding calls to
  :attr:`isaaclab.assets.ArticulationData.root_state_w`.
* Replaced calls to :attr:`isaaclab.assets.ArticulationData.body_com_state_w` and
  :attr:`isaaclab.assets.ArticulationData.body_link_state_w` properties with corresponding calls to
  :attr:`isaaclab.assets.ArticulationData.body_state_w` properties.
* Removed deprecation of :attr:`isaaclab.assets.RigidObjectData.root_state_w` derived properties.
* Removed deprecation of :meth:`isaaclab.assets.RigidObject.write_root_state_to_sim`.
* Replaced calls to :attr:`isaaclab.assets.RigidObjectData.root_com_state_w` and
  :attr:`isaaclab.assets.RigidObjectData.root_link_state_w` properties with corresponding calls to
  :attr:`isaaclab.assets.RigidObjectData.root_state_w` properties.
* Removed deprecation of :attr:`isaaclab.assets.RigidObjectCollectionData.root_state_w` derived properties.
* Removed deprecation of :meth:`isaaclab.assets.RigidObjectCollection.write_root_state_to_sim`.
* Replaced calls to :attr:`isaaclab.assets.RigidObjectCollectionData.root_com_state_w` and
  :attr:`isaaclab.assets.RigidObjectData.root_link_state_w` properties with corresponding calls to
  :attr:`isaaclab.assets.RigidObjectData.root_state_w` properties.
* Fixed indexing issue in ``write_root_link_velocity_to_sim`` in :class:`isaaclab.assets.RigidObject`
* Fixed index broadcasting in ``write_object_link_velocity_to_sim`` and ``write_object_com_pose_to_sim`` in
  the :class:`isaaclab.assets.RigidObjectCollection` class.


0.33.7 (2025-01-14)
~~~~~~~~~~~~~~~~~~~

Fixed
^^^^^

* Fixed the respawn of only wrong object samples in :func:`repeated_objects_terrain` of :mod:`isaaclab.terrains.trimesh` module.
  Previously, the function was respawning all objects in the scene instead of only the wrong object samples, which in worst case
  could lead to infinite respawn loop.


0.33.6 (2025-01-16)
~~~~~~~~~~~~~~~~~~~

Changed
^^^^^^^

* Added initial unit tests for multiple tiled cameras, including tests for initialization, groundtruth annotators, different poses, and different resolutions.


0.33.5 (2025-01-13)
~~~~~~~~~~~~~~~~~~~

Changed
^^^^^^^

* Moved the definition of ``/persistent/isaac/asset_root/*`` settings from :class:`AppLauncher` to the app files.
  This is needed to prevent errors where ``isaaclab_assets`` was loaded prior to the carbonite setting being set.


0.33.4 (2025-01-10)
~~~~~~~~~~~~~~~~~~~

Changed
^^^^^^^

* Added an optional parameter in the :meth:`record_pre_reset` method in
  :class:`~isaaclab.managers.RecorderManager` to override the export config upon invoking.


0.33.3 (2025-01-08)
~~~~~~~~~~~~~~~~~~~

Fixed
^^^^^

* Fixed docstring in articulation data :class:`isaaclab.assets.ArticulationData`.
  In body properties sections, the second dimension should be num_bodies but was documented as 1.


0.33.2 (2025-01-02)
~~~~~~~~~~~~~~~~~~~

Added
^^^^^

* Added body tracking as an origin type to :class:`isaaclab.envs.ViewerCfg` and :class:`isaaclab.envs.ui.ViewportCameraController`.


0.33.1 (2024-12-26)
~~~~~~~~~~~~~~~~~~~

Changed
^^^^^^^

* Added kinematics initialization call for populating kinematic prim transforms to fabric for rendering.
* Added ``enable_env_ids`` flag for cloning and replication to replace collision filtering.


0.33.0 (2024-12-22)
~~~~~~~~~~~~~~~~~~~

Fixed
^^^^^

* Fixed populating default_joint_stiffness and default_joint_damping values for ImplicitActuator instances in :class:`isaaclab.assets.Articulation`


0.32.2 (2024-12-17)
~~~~~~~~~~~~~~~~~~~

Added
^^^^^

* Added null-space (position) control option to :class:`isaaclab.controllers.OperationalSpaceController`.
* Added test cases that uses null-space control for :class:`isaaclab.controllers.OperationalSpaceController`.
* Added information regarding null-space control to the tutorial script and documentation of
  :class:`isaaclab.controllers.OperationalSpaceController`.
* Added arguments to set specific null-space joint position targets within
  :class:`isaaclab.envs.mdp.actions.OperationalSpaceControllerAction` class.


0.32.1 (2024-12-17)
~~~~~~~~~~~~~~~~~~~

Changed
^^^^^^^

* Added a default and generic implementation of the :meth:`get_object_poses` function
  in the :class:`ManagerBasedRLMimicEnv` class.
* Added a ``EXPORT_NONE`` mode in the :class:`DatasetExportMode` class and updated
  :class:`~isaaclab.managers.RecorderManager` to enable recording without exporting
  the data to a file.


0.32.0 (2024-12-16)
~~~~~~~~~~~~~~~~~~~

Changed
^^^^^^^

* Previously, physx returns the rigid bodies and articulations velocities in the com of bodies rather than the link frame, while poses are in link frames. We now explicitly provide :attr:`body_link_state` and :attr:`body_com_state` APIs replacing the previous :attr:`body_state` API. Previous APIs are now marked as deprecated. Please update any code using the previous pose and velocity APIs to use the new ``*_link_*`` or ``*_com_*`` APIs in :attr:`isaaclab.assets.RigidBody`, :attr:`isaaclab.assets.RigidBodyCollection`, and :attr:`isaaclab.assets.Articulation`.


0.31.0 (2024-12-16)
~~~~~~~~~~~~~~~~~~~

Added
^^^^^

* Added :class:`ManagerBasedRLMimicEnv` and config classes for mimic data generation workflow for imitation learning.


0.30.3 (2024-12-16)
~~~~~~~~~~~~~~~~~~~

Fixed
^^^^^

* Fixed ordering of logging and resamping in the command manager, where we were logging the metrics after resampling the commands.
  This leads to incorrect logging of metrics when inside the resample call, the metrics tensors get reset.


0.30.2 (2024-12-16)
~~~~~~~~~~~~~~~~~~~

Fixed
^^^^^

* Fixed errors within the calculations of :class:`isaaclab.controllers.OperationalSpaceController`.

Added
^^^^^

* Added :class:`isaaclab.controllers.OperationalSpaceController` to API documentation.
* Added test cases for :class:`isaaclab.controllers.OperationalSpaceController`.
* Added a tutorial for :class:`isaaclab.controllers.OperationalSpaceController`.
* Added the implementation of :class:`isaaclab.envs.mdp.actions.OperationalSpaceControllerAction` class.


0.30.1 (2024-12-15)
~~~~~~~~~~~~~~~~~~~

Changed
^^^^^^^

* Added call to update articulation kinematics after reset to ensure states are updated for non-rendering sensors. Previously, some changes
  in reset such as modifying joint states would not be reflected in the rigid body states immediately after reset.


0.30.0 (2024-12-15)
~~~~~~~~~~~~~~~~~~~

Added
^^^^^

* Added UI interface to the Managers in the ManagerBasedEnv and MangerBasedRLEnv classes.
* Added UI widgets for :class:`LiveLinePlot` and :class:`ImagePlot`.
* Added ``ManagerLiveVisualizer/Cfg``: Given a ManagerBase (i.e. action_manager, observation_manager, etc) and a config file this class creates
  the the interface between managers and the UI.
* Added :class:`EnvLiveVisualizer`: A 'manager' of ManagerLiveVisualizer. This is added to the ManagerBasedEnv but is only called during
  the initialization of the managers in load_managers
* Added ``get_active_iterable_terms`` implementation methods to ActionManager, ObservationManager, CommandsManager, CurriculumManager,
  RewardManager, and TerminationManager. This method exports the active term data and labels for each manager and is called by ManagerLiveVisualizer.
* Additions to :class:`BaseEnvWindow` and :class:`RLEnvWindow` to register ManagerLiveVisualizer UI interfaces for the chosen managers.


0.29.0 (2024-12-15)
~~~~~~~~~~~~~~~~~~~

Added
^^^^^

* Added observation history computation to :class:`isaaclab.manager.observation_manager.ObservationManager`.
* Added ``history_length`` and ``flatten_history_dim`` configuration parameters to :class:`isaaclab.manager.manager_term_cfg.ObservationTermCfg`
* Added ``history_length`` and ``flatten_history_dim`` configuration parameters to :class:`isaaclab.manager.manager_term_cfg.ObservationGroupCfg`
* Added full buffer property to :class:`isaaclab.utils.buffers.circular_buffer.CircularBuffer`


0.28.4 (2024-12-15)
~~~~~~~~~~~~~~~~~~~

Added
^^^^^

* Added action clip to all :class:`isaaclab.envs.mdp.actions`.


0.28.3 (2024-12-14)
~~~~~~~~~~~~~~~~~~~

Changed
^^^^^^^

* Added check for error below threshold in state machines to ensure the state has been reached.


0.28.2 (2024-12-13)
~~~~~~~~~~~~~~~~~~~

Fixed
^^^^^

* Fixed the shape of ``quat_w`` in the ``apply_actions`` method of :attr:`~isaaclab.env.mdp.NonHolonomicAction`
  (previously (N,B,4), now (N,4) since the number of root bodies B is required to be 1). Previously ``apply_actions`` errored
  because ``euler_xyz_from_quat`` requires inputs of shape (N,4).


0.28.1 (2024-12-13)
~~~~~~~~~~~~~~~~~~~

Fixed
^^^^^

* Fixed the internal buffers for ``set_external_force_and_torque`` where the buffer values would be stale if zero values are sent to the APIs.


0.28.0 (2024-12-12)
~~~~~~~~~~~~~~~~~~~

Changed
^^^^^^^

* Adapted the :class:`~isaaclab.sim.converters.UrdfConverter` to use the latest URDF converter API from Isaac Sim 4.5. The
  physics articulation root can now be set separately, and the joint drive gains can be set on a per joint basis.


0.27.33 (2024-12-11)
~~~~~~~~~~~~~~~~~~~~

Added
^^^^^

* Introduced an optional ``sensor_cfg`` parameter to the :meth:`~isaaclab.envs.mdp.rewards.base_height_l2` function, enabling the use of
  :class:`~isaaclab.sensors.RayCaster` for height adjustments. For flat terrains, the function retains its previous behavior.
* Improved documentation to clarify the usage of the :meth:`~isaaclab.envs.mdp.rewards.base_height_l2` function in both flat and rough terrain settings.


0.27.32 (2024-12-11)
~~~~~~~~~~~~~~~~~~~~

Fixed
^^^^^

* Modified :class:`isaaclab.envs.mdp.actions.DifferentialInverseKinematicsAction` class to use the geometric
  Jacobian computed w.r.t. to the root frame of the robot. This helps ensure that root pose does not affect the tracking.


0.27.31 (2024-12-09)
~~~~~~~~~~~~~~~~~~~~

Changed
^^^^^^^

* Introduced configuration options in :class:`Se3HandTracking` to:
  - Zero out rotation around the x/y axes
  - Apply smoothing and thresholding to position and rotation deltas for reduced jitter
  - Use wrist-based rotation reference as an alternative to fingertip-based rotation

* Switched the default position reference in :class:`Se3HandTracking` to the wrist joint pose, providing more stable relative-based positioning.


0.27.30 (2024-12-09)
~~~~~~~~~~~~~~~~~~~~

Fixed
^^^^^

* Fixed the initial state recorder term in :class:`isaaclab.envs.mdp.recorders.InitialStateRecorder` to
  return only the states of the specified environment IDs.


0.27.29 (2024-12-06)
~~~~~~~~~~~~~~~~~~~~

Fixed
^^^^^

* Fixed the enforcement of :attr:`~isaaclab.actuators.ActuatorBaseCfg.velocity_limits` at the
  :attr:`~isaaclab.assets.Articulation.root_physx_view` level.


0.27.28 (2024-12-06)
~~~~~~~~~~~~~~~~~~~~

Changed
^^^^^^^

* If a USD that contains an articulation root is loaded using a
  :attr:`isaaclab.assets.RigidBody` we now fail unless the articulation root is explicitly
  disabled. Using an articulation root for rigid bodies is not needed and decreases overall performance.


0.27.27 (2024-12-06)
~~~~~~~~~~~~~~~~~~~~

Fixed
^^^^^

* Corrected the projection types of fisheye camera in :class:`isaaclab.sim.spawners.sensors.sensors_cfg.FisheyeCameraCfg`.
  Earlier, the projection names used snakecase instead of camelcase.


0.27.26 (2024-12-06)
~~~~~~~~~~~~~~~~~~~~

Added
^^^^^

* Added option to define the clipping behavior for depth images generated by
  :class:`~isaaclab.sensors.RayCasterCamera`, :class:`~isaaclab.sensors.Camera`, and :class:`~isaaclab.sensors.TiledCamera`

Changed
^^^^^^^

* Unified the clipping behavior for the depth images of all camera implementations. Per default, all values exceeding
  the range are clipped to zero for both ``distance_to_image_plane`` and ``distance_to_camera`` depth images. Prev.
  :class:`~isaaclab.sensors.RayCasterCamera` clipped the values to the maximum value of the depth image,
  :class:`~isaaclab.sensors.Camera` did not clip them and had a different behavior for both types.


0.27.25 (2024-12-05)
~~~~~~~~~~~~~~~~~~~~

Fixed
^^^^^

* Fixed the condition in ``isaaclab.sh`` that checks whether ``pre-commit`` is installed before attempting installation.


0.27.24 (2024-12-05)
~~~~~~~~~~~~~~~~~~~~

Fixed
^^^^^

* Removed workaround in :class:`isaaclab.sensors.TiledCamera` and :class:`isaaclab.sensors.Camera`
  that was previously required to prevent frame offsets in renders. The denoiser setting is no longer
  automatically modified based on the resolution of the cameras.


0.27.23 (2024-12-04)
~~~~~~~~~~~~~~~~~~~~

Fixed
^^^^^

* Added the attributes :attr:`~isaaclab.envs.DirectRLEnvCfg.wait_for_textures` and :attr:`~isaaclab.envs.ManagerBasedEnvCfg.wait_for_textures`
  to enable assets loading check during :class:`~isaaclab.DirectRLEnv` and :class:`~isaaclab.ManagerBasedEnv` reset method when rtx sensors are added to the scene.


0.27.22 (2024-12-04)
~~~~~~~~~~~~~~~~~~~~

Fixed
^^^^^

* Fixed the order of the incoming parameters in :class:`isaaclab.envs.DirectMARLEnv` to correctly use ``NoiseModel`` in marl-envs.


0.27.21 (2024-12-04)
~~~~~~~~~~~~~~~~~~~~

Added
^^^^^

* Added :class:`~isaaclab.managers.RecorderManager` and its utility classes to record data from the simulation.
* Added :class:`~isaaclab.utils.datasets.EpisodeData` to store data for an episode.
* Added :class:`~isaaclab.utils.datasets.DatasetFileHandlerBase` as a base class for handling dataset files.
* Added :class:`~isaaclab.utils.datasets.HDF5DatasetFileHandler` as a dataset file handler implementation to
  export and load episodes from HDF5 files.
* Added ``record_demos.py`` script to record human-teleoperated demos for a specified task and export to an HDF5 file.
* Added ``replay_demos.py`` script to replay demos loaded from an HDF5 file.


0.27.20 (2024-12-02)
~~~~~~~~~~~~~~~~~~~~

Changed
^^^^^^^

* Changed :class:`isaaclab.envs.DirectMARLEnv` to inherit from ``Gymnasium.Env`` due to requirement from Gymnasium v1.0.0 requiring all environments to be a subclass of ``Gymnasium.Env`` when using the ``make`` interface.


0.27.19 (2024-12-02)
~~~~~~~~~~~~~~~~~~~~

Added
^^^^^

* Added ``isaaclab.utils.pretrained_checkpoints`` containing constants and utility functions used to manipulate
  paths and load checkpoints from Nucleus.


0.27.18 (2024-11-28)
~~~~~~~~~~~~~~~~~~~~

Changed
^^^^^^^

* Renamed Isaac Sim imports to follow Isaac Sim 4.5 naming conventions.


0.27.17 (2024-11-20)
~~~~~~~~~~~~~~~~~~~~

Added
^^^^^

* Added ``create_new_stage`` setting in :class:`~isaaclab.app.AppLauncher` to avoid creating a default new stage on startup in Isaac Sim. This helps reduce the startup time when launching Isaac Lab.


0.27.16 (2024-11-15)
~~~~~~~~~~~~~~~~~~~~

Added
^^^^^

* Added the class :class:`~isaaclab.devices.Se3HandTracking` which enables XR teleop for manipulators.


0.27.15 (2024-11-09)
~~~~~~~~~~~~~~~~~~~~

Fixed
^^^^^

* Fixed indexing in :meth:`isaaclab.assets.Articulation.write_joint_limits_to_sim` to correctly process non-None ``env_ids`` and ``joint_ids``.


0.27.14 (2024-10-23)
~~~~~~~~~~~~~~~~~~~~

Added
^^^^^

* Added the class :class:`~isaaclab.assets.RigidObjectCollection` which allows to spawn
  multiple objects in each environment and access/modify the quantities with a unified (env_ids, object_ids) API.


0.27.13 (2024-10-30)
~~~~~~~~~~~~~~~~~~~~

Added
^^^^^

* Added the attributes :attr:`~isaaclab.sim.converters.MeshConverterCfg.translation`, :attr:`~isaaclab.sim.converters.MeshConverterCfg.rotation`,
  :attr:`~isaaclab.sim.converters.MeshConverterCfg.scale` to translate, rotate, and scale meshes
  when importing them with :class:`~isaaclab.sim.converters.MeshConverter`.


0.27.12 (2024-11-04)
~~~~~~~~~~~~~~~~~~~~

Removed
^^^^^^^

* Removed TensorDict usage in favor of Python dictionary in sensors


0.27.11 (2024-10-31)
~~~~~~~~~~~~~~~~~~~~

Added
^^^^^

* Added support to define tuple of floats to scale observation terms by expanding the
  :attr:`isaaclab.managers.manager_term_cfg.ObservationManagerCfg.scale` attribute.


0.27.10 (2024-11-01)
~~~~~~~~~~~~~~~~~~~~

Changed
^^^^^^^

* Cached the PhysX view's joint paths before looping over them when processing fixed joint tendons
  inside the :class:`Articulation` class. This helps improve the processing time for the tendons.


0.27.9 (2024-11-01)
~~~~~~~~~~~~~~~~~~~

Added
^^^^^

* Added the :class:`isaaclab.utils.types.ArticulationActions` class to store the joint actions
  for an articulation. Earlier, the class from Isaac Sim was being used. However, it used a different
  type for the joint actions which was not compatible with the Isaac Lab framework.


0.27.8 (2024-11-01)
~~~~~~~~~~~~~~~~~~~

Fixed
^^^^^

* Added sanity check if the term is a valid type inside the command manager.
* Corrected the iteration over ``group_cfg_items`` inside the observation manager.


0.27.7 (2024-10-28)
~~~~~~~~~~~~~~~~~~~

Added
^^^^^

* Added frozen encoder feature extraction observation space with ResNet and Theia


0.27.6 (2024-10-25)
~~~~~~~~~~~~~~~~~~~

Fixed
^^^^^

* Fixed usage of ``meshes`` property in :class:`isaaclab.sensors.RayCasterCamera` to use ``self.meshes`` instead of the undefined ``RayCaster.meshes``.
* Fixed issue in :class:`isaaclab.envs.ui.BaseEnvWindow` where undefined configs were being accessed when creating debug visualization elements in UI.


0.27.5 (2024-10-25)
~~~~~~~~~~~~~~~~~~~

Added
^^^^^

* Added utilities for serializing/deserializing Gymnasium spaces.


0.27.4 (2024-10-18)
~~~~~~~~~~~~~~~~~~~

Fixed
^^^^^

* Updated installation path instructions for Windows in the Isaac Lab documentation to remove redundancy in the use of %USERPROFILE% for path definitions.


0.27.3 (2024-10-22)
~~~~~~~~~~~~~~~~~~~

Fixed
^^^^^

* Fixed the issue with using list or tuples of ``configclass`` within a ``configclass``. Earlier, the list of
  configclass objects were not converted to dictionary properly when ``to_dict`` function was called.


0.27.2 (2024-10-21)
~~~~~~~~~~~~~~~~~~~

Added
^^^^^

* Added ``--kit_args`` to :class:`~isaaclab.app.AppLauncher` to allow passing command line arguments directly to Omniverse Kit SDK.


0.27.1 (2024-10-20)
~~~~~~~~~~~~~~~~~~~

Added
^^^^^

* Added :class:`~isaaclab.sim.RenderCfg` and the attribute :attr:`~isaaclab.sim.SimulationCfg.render` for
  specifying render related settings.


0.27.0 (2024-10-14)
~~~~~~~~~~~~~~~~~~~

Added
^^^^^

* Added a method to :class:`~isaaclab.utils.configclass` to check for attributes with values of
  type ``MISSING``. This is useful when the user wants to check if a certain attribute has been set or not.
* Added the configuration validation check inside the constructor of all the core classes
  (such as sensor base, asset base, scene and environment base classes).
* Added support for environments without commands by leaving the attribute
  :attr:`isaaclab.envs.ManagerBasedRLEnvCfg.commands` as None. Before, this had to be done using
  the class :class:`isaaclab.command_generators.NullCommandGenerator`.
* Moved the ``meshes`` attribute in the :class:`isaaclab.sensors.RayCaster` class from class variable to instance variable.
  This prevents the meshes to overwrite each other.


0.26.0 (2024-10-16)
~~~~~~~~~~~~~~~~~~~

Added
^^^^^

* Added Imu sensor implementation that directly accesses the physx view :class:`isaaclab.sensors.Imu`. The
  sensor comes with a configuration class :class:`isaaclab.sensors.ImuCfg` and data class
  :class:`isaaclab.sensors.ImuData`.
* Moved and renamed :meth:`isaaclab.sensors.camera.utils.convert_orientation_convention` to :meth:`isaaclab.utils.math.convert_camera_frame_orientation_convention`
* Moved :meth:`isaaclab.sensors.camera.utils.create_rotation_matrix_from_view` to :meth:`isaaclab.utils.math.create_rotation_matrix_from_view`


0.25.2 (2024-10-16)
~~~~~~~~~~~~~~~~~~~

Added
^^^^^

* Added support for different Gymnasium spaces (``Box``, ``Discrete``, ``MultiDiscrete``, ``Tuple`` and ``Dict``)
  to define observation, action and state spaces in the direct workflow.
* Added :meth:`sample_space` to environment utils to sample supported spaces where data containers are torch tensors.

Changed
^^^^^^^

* Mark the :attr:`num_observations`, :attr:`num_actions` and :attr:`num_states` in :class:`DirectRLEnvCfg` as deprecated
  in favor of :attr:`observation_space`, :attr:`action_space` and :attr:`state_space` respectively.
* Mark the :attr:`num_observations`, :attr:`num_actions` and :attr:`num_states` in :class:`DirectMARLEnvCfg` as deprecated
  in favor of :attr:`observation_spaces`, :attr:`action_spaces` and :attr:`state_space` respectively.


0.25.1 (2024-10-10)
~~~~~~~~~~~~~~~~~~~

Fixed
^^^^^

* Fixed potential issue where default joint positions can fall outside of the limits being set with Articulation's
  ``write_joint_limits_to_sim`` API.


0.25.0 (2024-10-06)
~~~~~~~~~~~~~~~~~~~

Added
^^^^^

* Added configuration classes for spawning assets from a list of individual asset configurations randomly
  at the specified prim paths.


0.24.20 (2024-10-07)
~~~~~~~~~~~~~~~~~~~~

Fixed
^^^^^

* Fixed the :meth:`isaaclab.envs.mdp.events.randomize_rigid_body_material` function to
  correctly sample friction and restitution from the given ranges.


0.24.19 (2024-10-05)
~~~~~~~~~~~~~~~~~~~~

Added
^^^^^

* Added new functionalities to the FrameTransformer to make it more general. It is now possible to track:

  * Target frames that aren't children of the source frame prim_path
  * Target frames that are based upon the source frame prim_path


0.24.18 (2024-10-04)
~~~~~~~~~~~~~~~~~~~~

Fixed
^^^^^

* Fixes parsing and application of ``size`` parameter for :class:`~isaaclab.sim.spawn.GroundPlaneCfg` to correctly
  scale the grid-based ground plane.


0.24.17 (2024-10-04)
~~~~~~~~~~~~~~~~~~~~

Fixed
^^^^^

* Fixed the deprecation notice for using ``pxr.Semantics``. The corresponding modules use ``Semantics`` module
  directly.


0.24.16 (2024-10-03)
~~~~~~~~~~~~~~~~~~~~

Changed
^^^^^^^

* Renamed the observation function :meth:`grab_images` to :meth:`image` to follow convention of noun-based naming.
* Renamed the function :meth:`convert_perspective_depth_to_orthogonal_depth` to a shorter name
  :meth:`isaaclab.utils.math.orthogonalize_perspective_depth`.


0.24.15 (2024-09-20)
~~~~~~~~~~~~~~~~~~~~

Added
^^^^^

* Added :meth:`grab_images` to be able to use images for an observation term in manager-based environments.


0.24.14 (2024-09-20)
~~~~~~~~~~~~~~~~~~~~

Added
^^^^^

* Added the method :meth:`convert_perspective_depth_to_orthogonal_depth` to convert perspective depth
  images to orthogonal depth images. This is useful for the :meth:`~isaaclab.utils.math.unproject_depth`,
  since it expects orthogonal depth images as inputs.


0.24.13 (2024-09-08)
~~~~~~~~~~~~~~~~~~~~

Changed
^^^^^^^

* Moved the configuration of visualization markers for the command terms to their respective configuration classes.
  This allows users to modify the markers for the command terms without having to modify the command term classes.


0.24.12 (2024-09-18)
~~~~~~~~~~~~~~~~~~~~

Fixed
^^^^^

* Fixed outdated fetching of articulation data by using the method ``update_articulations_kinematic`` in
  :class:`isaaclab.assets.ArticulationData`. Before if an articulation was moved during a reset, the pose of the
  links were outdated if fetched before the next physics step. Adding this method ensures that the pose of the links
  is always up-to-date. Similarly ``update_articulations_kinematic`` was added before any render step to ensure that the
  articulation displays correctly after a reset.


0.24.11 (2024-09-11)
~~~~~~~~~~~~~~~~~~~~

Added
^^^^^

* Added skrl's JAX environment variables to :class:`~isaaclab.app.AppLauncher`
  to support distributed multi-GPU and multi-node training using JAX


0.24.10 (2024-09-10)
~~~~~~~~~~~~~~~~~~~~

Added
^^^^^

* Added config class, support, and tests for MJCF conversion via standalone python scripts.


0.24.9 (2024-09-09)
~~~~~~~~~~~~~~~~~~~~

Added
^^^^^

* Added a seed parameter to the :attr:`isaaclab.envs.ManagerBasedEnvCfg` and :attr:`isaaclab.envs.DirectRLEnvCfg`
  classes to set the seed for the environment. This seed is used to initialize the random number generator for the environment.
* Adapted the workflow scripts to set the seed for the environment using the seed specified in the learning agent's configuration
  file or the command line argument. This ensures that the simulation results are reproducible across different runs.


0.24.8 (2024-09-08)
~~~~~~~~~~~~~~~~~~~

Changed
^^^^^^^

* Modified:meth:`quat_rotate` and :meth:`quat_rotate_inverse` operations to use :meth:`torch.einsum`
  for faster processing of high dimensional input tensors.


0.24.7 (2024-09-06)
~~~~~~~~~~~~~~~~~~~

Added
^^^^^

* Added support for property attributes in the :meth:``isaaclab.utils.configclass`` method.
  Earlier, the configclass decorator failed to parse the property attributes correctly and made them
  instance variables instead.


0.24.6 (2024-09-05)
~~~~~~~~~~~~~~~~~~~

Fixed
^^^^^

* Adapted the ``A`` and ``D`` button bindings inside :meth:`isaaclab.device.Se3Keyboard` to make them now
  more-intuitive to control the y-axis motion based on the right-hand rule.


0.24.5 (2024-08-29)
~~~~~~~~~~~~~~~~~~~

Added
^^^^^

* Added alternative data type "distance_to_camera" in :class:`isaaclab.sensors.TiledCamera` class to be
  consistent with all other cameras (equal to type "depth").


0.24.4 (2024-09-02)
~~~~~~~~~~~~~~~~~~~

Fixed
^^^^^

* Added missing SI units to the documentation of :class:`isaaclab.sensors.Camera` and
  :class:`isaaclab.sensors.RayCasterCamera`.
* Added test to check :attr:`isaaclab.sensors.RayCasterCamera.set_intrinsic_matrices`


0.24.3 (2024-08-29)
~~~~~~~~~~~~~~~~~~~

Fixed
^^^^^

* Fixed the support for class-bounded methods when creating a configclass
  out of them. Earlier, these methods were being made as instance methods
  which required initialization of the class to call the class-methods.


0.24.2 (2024-08-28)
~~~~~~~~~~~~~~~~~~~

Added
^^^^^

* Added a class method to initialize camera configurations with an intrinsic matrix in the
  :class:`isaaclab.sim.spawner.sensors.PinholeCameraCfg`
  :class:`isaaclab.sensors.ray_caster.patterns_cfg.PinholeCameraPatternCfg` classes.

Fixed
^^^^^

* Fixed the ray direction in :func:`isaaclab.sensors.ray_caster.patterns.patterns.pinhole_camera_pattern` to
  point to the center of the pixel instead of the top-left corner.
* Fixed the clipping of the "distance_to_image_plane" depth image obtained using the
  :class:`isaaclab.sensors.ray_caster.RayCasterCamera` class. Earlier, the depth image was being clipped
  before the depth image was generated. Now, the clipping is applied after the depth image is generated. This makes
  the behavior equal to the USD Camera.


0.24.1 (2024-08-21)
~~~~~~~~~~~~~~~~~~~

Changed
^^^^^^^

* Disabled default viewport in certain headless scenarios for better performance.


0.24.0 (2024-08-17)
~~~~~~~~~~~~~~~~~~~

Added
^^^^^

* Added additional annotators for :class:`isaaclab.sensors.camera.TiledCamera` class.

Changed
^^^^^^^

* Updated :class:`isaaclab.sensors.TiledCamera` to latest RTX tiled rendering API.
* Single channel outputs for :class:`isaaclab.sensors.TiledCamera`, :class:`isaaclab.sensors.Camera` and :class:`isaaclab.sensors.RayCasterCamera` now has shape (H, W, 1).
* Data type for RGB output for :class:`isaaclab.sensors.TiledCamera` changed from ``torch.float`` to ``torch.uint8``.
* Dimension of RGB output for :class:`isaaclab.sensors.Camera` changed from (H, W, 4) to (H, W, 3). Use type ``rgba`` to retrieve the previous dimension.


0.23.1 (2024-08-17)
~~~~~~~~~~~~~~~~~~~

Changed
^^^^^^^

* Updated torch to version 2.4.0.


0.23.0 (2024-08-16)
~~~~~~~~~~~~~~~~~~~

Added
^^^^^

* Added direct workflow base class :class:`isaaclab.envs.DirectMARLEnv` for multi-agent environments.


0.22.1 (2024-08-17)
~~~~~~~~~~~~~~~~~~~

Added
^^^^^

* Added APIs to interact with the physics simulation of deformable objects. This includes setting the
  material properties, setting kinematic targets, and getting the state of the deformable object.
  For more information, please refer to the :mod:`isaaclab.assets.DeformableObject` class.


0.22.0 (2024-08-14)
~~~~~~~~~~~~~~~~~~~

Added
^^^^^

* Added :mod:`~isaaclab.utils.modifiers` module to provide framework for configurable and custom
  observation data modifiers.
* Adapted the :class:`~isaaclab.managers.ObservationManager` class to support custom modifiers.
  These are applied to the observation data before applying any noise or scaling operations.


0.21.2 (2024-08-13)
~~~~~~~~~~~~~~~~~~~

Fixed
^^^^^

* Moved event mode-based checks in the :meth:`isaaclab.managers.EventManager.apply` method outside
  the loop that iterates over the event terms. This prevents unnecessary checks and improves readability.
* Fixed the logic for global and per environment interval times when using the "interval" mode inside the
  event manager. Earlier, the internal lists for these times were of unequal lengths which led to wrong indexing
  inside the loop that iterates over the event terms.


0.21.1 (2024-08-06)
~~~~~~~~~~~~~~~~~~~

* Added a flag to preserve joint ordering inside the :class:`isaaclab.envs.mdp.JointAction` action term.


0.21.0 (2024-08-05)
~~~~~~~~~~~~~~~~~~~

Added
^^^^^

* Added the command line argument ``--device`` in :class:`~isaaclab.app.AppLauncher`. Valid options are:

  * ``cpu``: Use CPU.
  * ``cuda``: Use GPU with device ID ``0``.
  * ``cuda:N``: Use GPU, where N is the device ID. For example, ``cuda:0``. The default value is ``cuda:0``.

Changed
^^^^^^^

* Simplified setting the device throughout the code by relying on :attr:`isaaclab.sim.SimulationCfg.device`
  to activate gpu/cpu pipelines.

Removed
^^^^^^^

* Removed the parameter :attr:`isaaclab.sim.SimulationCfg.use_gpu_pipeline`. This is now directly inferred from
  :attr:`isaaclab.sim.SimulationCfg.device`.
* Removed the command line input argument ``--device_id`` in :class:`~isaaclab.app.AppLauncher`. The device id can
  now be set using the ``--device`` argument, for example with ``--device cuda:0``.


0.20.8 (2024-08-02)
~~~~~~~~~~~~~~~~~~~

Fixed
^^^^^

* Fixed the handling of observation terms with different shapes in the
  :class:`~isaaclab.managers.ObservationManager` class. Earlier, the constructor would throw an error if the
  shapes of the observation terms were different. Now, this operation only happens when the terms in an observation
  group are being concatenated. Otherwise, the terms are stored as a dictionary of tensors.
* Improved the error message when the observation terms are not of the same shape in the
  :class:`~isaaclab.managers.ObservationManager` class and the terms are being concatenated.


0.20.7 (2024-08-02)
~~~~~~~~~~~~~~~~~~~

Changed
^^^^^^^

* Performance improvements for material randomization in events.

Added
^^^^^

* Added minimum randomization frequency for reset mode randomizations.


0.20.6 (2024-08-02)
~~~~~~~~~~~~~~~~~~~

Changed
^^^^^^^

* Removed the hierarchy from :class:`~isaaclab.assets.RigidObject` class to
  :class:`~isaaclab.assets.Articulation` class. Previously, the articulation class overrode  almost
  all the functions of the rigid object class making the hierarchy redundant. Now, the articulation class
  is a standalone class that does not inherit from the rigid object class. This does add some code
  duplication but the simplicity and clarity of the code is improved.


0.20.5 (2024-08-02)
~~~~~~~~~~~~~~~~~~~

Added
^^^^^

* Added :attr:`isaaclab.terrain.TerrainGeneratorCfg.border_height` to set the height of the border
  around the terrain.


0.20.4 (2024-08-02)
~~~~~~~~~~~~~~~~~~~

Fixed
^^^^^

* Fixed the caching of terrains when using the :class:`isaaclab.terrains.TerrainGenerator` class.
  Earlier, the random sampling of the difficulty levels led to different hash values for the same terrain
  configuration. This caused the terrains to be re-generated even when the same configuration was used.
  Now, the numpy random generator is seeded with the same seed to ensure that the difficulty levels are
  sampled in the same order between different runs.


0.20.3 (2024-08-02)
~~~~~~~~~~~~~~~~~~~

Fixed
^^^^^

* Fixed the setting of translation and orientation when spawning a mesh prim. Earlier, the translation
  and orientation was being applied both on the parent Xform and the mesh prim. This was causing the
  mesh prim to be offset by the translation and orientation of the parent Xform, which is not the intended
  behavior.


0.20.2 (2024-08-02)
~~~~~~~~~~~~~~~~~~~

Changed
^^^^^^^

* Modified the computation of body acceleration for rigid body data to use PhysX APIs instead of
  numerical finite-differencing. This removes the need for computation of body acceleration at
  every update call of the data buffer.


0.20.1 (2024-07-30)
~~~~~~~~~~~~~~~~~~~

Fixed
^^^^^

* Fixed the :meth:`isaaclab.utils.math.wrap_to_pi` method to handle the wrapping of angles correctly.
  Earlier, the method was not wrapping the angles to the range [-pi, pi] correctly when the angles were outside
  the range [-2*pi, 2*pi].


0.20.0 (2024-07-26)
~~~~~~~~~~~~~~~~~~~

Added
^^^^^

* Support for the Isaac Sim 4.1.0 release.

Removed
^^^^^^^

* The ``mdp.add_body_mass`` method in the events. Please use the
  :meth:`isaaclab.envs.mdp.randomize_rigid_body_mass` method instead.
* The classes ``managers.RandomizationManager`` and ``managers.RandomizationTermCfg`` are replaced with
  :class:`isaaclab.managers.EventManager` and :class:`isaaclab.managers.EventTermCfg` classes.
* The following properties in :class:`isaaclab.sensors.FrameTransformerData`:

  * ``target_rot_source`` --> :attr:`~isaaclab.sensors.FrameTransformerData.target_quat_w`
  * ``target_rot_w`` --> :attr:`~isaaclab.sensors.FrameTransformerData.target_quat_source`
  * ``source_rot_w`` --> :attr:`~isaaclab.sensors.FrameTransformerData.source_quat_w`

* The kit experience file ``isaaclab.backwards.compatible.kit``. This is followed by dropping the support for
  Isaac Sim 2023.1.1 completely.


0.19.4 (2024-07-13)
~~~~~~~~~~~~~~~~~~~

Fixed
^^^^^

* Added the call to "startup" events when using the :class:`~isaaclab.envs.ManagerBasedEnv` class.
  Earlier, the "startup" events were not being called when the environment was initialized. This issue
  did not occur when using the :class:`~isaaclab.envs.ManagerBasedRLEnv` class since the "startup"
  events were called in the constructor.


0.19.3 (2024-07-13)
~~~~~~~~~~~~~~~~~~~

Added
^^^^^

* Added schemas for setting and modifying deformable body properties on a USD prim.
* Added API to spawn a deformable body material in the simulation.
* Added APIs to spawn rigid and deformable meshes of primitive shapes (cone, cylinder, sphere, box, capsule)
  in the simulation. This is possible through the :mod:`isaaclab.sim.spawners.meshes` module.


0.19.2 (2024-07-05)
~~~~~~~~~~~~~~~~~~~

Changed
^^^^^^^

* Modified cloning scheme based on the attribute :attr:`~isaaclab.scene.InteractiveSceneCfg.replicate_physics`
  to determine whether environment is homogeneous or heterogeneous.


0.19.1 (2024-07-05)
~~~~~~~~~~~~~~~~~~~

Added
^^^^^

* Added a lidar pattern function :func:`~isaaclab.sensors.ray_caster.patterns.patterns.lidar_pattern` with
  corresponding config :class:`~isaaclab.sensors.ray_caster.patterns_cfg.LidarPatternCfg`.


0.19.0 (2024-07-04)
~~~~~~~~~~~~~~~~~~~

Fixed
^^^^^

* Fixed parsing of articulations with nested rigid links while using the :class:`isaaclab.assets.Articulation`
  class. Earlier, the class initialization failed when the articulation had nested rigid links since the rigid
  links were not being parsed correctly by the PhysX view.

Removed
^^^^^^^

* Removed the attribute :attr:`body_physx_view` from the :class:`isaaclab.assets.Articulation` and
  :class:`isaaclab.assets.RigidObject` classes. These were causing confusions when used with articulation
  view since the body names were not following the same ordering.
* Dropped support for Isaac Sim 2023.1.1. The minimum supported version is now Isaac Sim 4.0.0.


0.18.6 (2024-07-01)
~~~~~~~~~~~~~~~~~~~

Fixed
^^^^^

* Fixed the environment stepping logic. Earlier, the environments' rendering logic was updating the kit app which
  would in turn step the physics :attr:`isaaclab.sim.SimulationCfg.render_interval` times. Now, a render
  call only does rendering and does not step the physics.


0.18.5 (2024-06-26)
~~~~~~~~~~~~~~~~~~~

Fixed
^^^^^

* Fixed the gravity vector direction used inside the :class:`isaaclab.assets.RigidObjectData` class.
  Earlier, the gravity direction was hard-coded as (0, 0, -1) which may be different from the actual
  gravity direction in the simulation. Now, the gravity direction is obtained from the simulation context
  and used to compute the projection of the gravity vector on the object.


0.18.4 (2024-06-26)
~~~~~~~~~~~~~~~~~~~

Fixed
^^^^^

* Fixed double reference count of the physics sim view inside the asset classes. This was causing issues
  when destroying the asset class instance since the physics sim view was not being properly released.

Added
^^^^^

* Added the attribute :attr:`~isaaclab.assets.AssetBase.is_initialized` to check if the asset and sensor
  has been initialized properly. This can be used to ensure that the asset or sensor is ready to use in the simulation.


0.18.3 (2024-06-25)
~~~~~~~~~~~~~~~~~~~

Fixed
^^^^^

* Fixed the docstrings at multiple places related to the different buffer implementations inside the
  :mod:`isaaclab.utils.buffers` module. The docstrings were not clear and did not provide enough
  information about the classes and their methods.

Added
^^^^^

* Added the field for fixed tendom names in the :class:`isaaclab.assets.ArticulationData` class.
  Earlier, this information was not exposed which was inconsistent with other name related information
  such as joint or body names.

Changed
^^^^^^^

* Renamed the fields ``min_num_time_lags`` and ``max_num_time_lags`` to ``min_delay`` and
  ``max_delay`` in the :class:`isaaclab.actuators.DelayedPDActuatorCfg` class. This is to make
  the naming simpler to understand.


0.18.2 (2024-06-25)
~~~~~~~~~~~~~~~~~~~

Changed
^^^^^^^

* Moved the configuration for tile-rendered camera into its own file named ``tiled_camera_cfg.py``.
  This makes it easier to follow where the configuration is located and how it is related to the class.


0.18.1 (2024-06-25)
~~~~~~~~~~~~~~~~~~~

Changed
^^^^^^^

* Ensured that a parity between class and its configuration class is explicitly visible in the
  :mod:`isaaclab.envs` module. This makes it easier to follow where definitions are located and how
  they are related. This should not be a breaking change as the classes are still accessible through the same module.


0.18.0 (2024-06-13)
~~~~~~~~~~~~~~~~~~~

Fixed
^^^^^

* Fixed the rendering logic to render at the specified interval. Earlier, the substep parameter had no effect and rendering
  would happen once every env.step() when active.

Changed
^^^^^^^

* Renamed :attr:`isaaclab.sim.SimulationCfg.substeps` to :attr:`isaaclab.sim.SimulationCfg.render_interval`.
  The render logic is now integrated in the decimation loop of the environment.


0.17.13 (2024-06-13)
~~~~~~~~~~~~~~~~~~~~

Fixed
^^^^^

* Fixed the orientation reset logic in :func:`isaaclab.envs.mdp.events.reset_root_state_uniform` to make it relative to
  the default orientation. Earlier, the position was sampled relative to the default and the orientation not.


0.17.12 (2024-06-13)
~~~~~~~~~~~~~~~~~~~~

Added
^^^^^

* Added the class :class:`isaaclab.utils.buffers.TimestampedBuffer` to store timestamped data.

Changed
^^^^^^^

* Added time-stamped buffers in the classes :class:`isaaclab.assets.RigidObjectData` and :class:`isaaclab.assets.ArticulationData`
  to update some values lazily and avoid unnecessary computations between physics updates. Before, all the data was always
  updated at every step, even if it was not used by the task.


0.17.11 (2024-05-30)
~~~~~~~~~~~~~~~~~~~~

Fixed
^^^^^

* Fixed :class:`isaaclab.sensor.ContactSensor` not loading correctly in extension mode.
  Earlier, the :attr:`isaaclab.sensor.ContactSensor.body_physx_view` was not initialized when
  :meth:`isaaclab.sensor.ContactSensor._debug_vis_callback` is called which references it.


0.17.10 (2024-05-30)
~~~~~~~~~~~~~~~~~~~~

Fixed
^^^^^

* Fixed compound classes being directly assigned in ``default_factory`` generator method
  :meth:`isaaclab.utils.configclass._return_f`, which resulted in shared references such that modifications to
  compound objects were reflected across all instances generated from the same ``default_factory`` method.


0.17.9 (2024-05-30)
~~~~~~~~~~~~~~~~~~~

Added
^^^^^

* Added ``variants`` attribute to the :class:`isaaclab.sim.from_files.UsdFileCfg` class to select USD
  variants when loading assets from USD files.


0.17.8 (2024-05-28)
~~~~~~~~~~~~~~~~~~~

Fixed
^^^^^

* Implemented the reset methods in the action terms to avoid returning outdated data.


0.17.7 (2024-05-28)
~~~~~~~~~~~~~~~~~~~

Added
^^^^^

* Added debug visualization utilities in the :class:`isaaclab.managers.ActionManager` class.


0.17.6 (2024-05-27)
~~~~~~~~~~~~~~~~~~~

Added
^^^^^

* Added ``wp.init()`` call in Warp utils.


0.17.5 (2024-05-22)
~~~~~~~~~~~~~~~~~~~

Changed
^^^^^^^

* Websocket livestreaming is no longer supported. Valid livestream options are {0, 1, 2}.
* WebRTC livestream is now set with livestream=2.


0.17.4 (2024-05-17)
~~~~~~~~~~~~~~~~~~~

Changed
^^^^^^^

* Modified the noise functions to also support add, scale, and abs operations on the data. Added aliases
  to ensure backward compatibility with the previous functions.

  * Added :attr:`isaaclab.utils.noise.NoiseCfg.operation` for the different operations.
  * Renamed ``constant_bias_noise`` to :func:`isaaclab.utils.noise.constant_noise`.
  * Renamed ``additive_uniform_noise`` to :func:`isaaclab.utils.noise.uniform_noise`.
  * Renamed ``additive_gaussian_noise`` to :func:`isaaclab.utils.noise.gaussian_noise`.


0.17.3 (2024-05-15)
~~~~~~~~~~~~~~~~~~~

Fixed
^^^^^

* Set ``hide_ui`` flag in the app launcher for livestream.
* Fix native client livestream extensions.


0.17.2 (2024-05-09)
~~~~~~~~~~~~~~~~~~~

Changed
^^^^^^^

* Renamed ``_range`` to ``distribution_params`` in ``events.py`` for methods that defined a distribution.
* Apply additive/scaling randomization noise on default data instead of current data.
* Changed material bucketing logic to prevent exceeding 64k materials.

Fixed
^^^^^

* Fixed broadcasting issues with indexing when environment and joint IDs are provided.
* Fixed incorrect tensor dimensions when setting a subset of environments.

Added
^^^^^

* Added support for randomization of fixed tendon parameters.
* Added support for randomization of dof limits.
* Added support for randomization of gravity.
* Added support for Gaussian sampling.
* Added default buffers to Articulation/Rigid object data classes for randomization.


0.17.1 (2024-05-10)
~~~~~~~~~~~~~~~~~~~

Fixed
^^^^^

* Added attribute :attr:`isaaclab.sim.converters.UrdfConverterCfg.override_joint_dynamics` to properly parse
  joint dynamics in :class:`isaaclab.sim.converters.UrdfConverter`.


0.17.0 (2024-05-07)
~~~~~~~~~~~~~~~~~~~

Changed
^^^^^^^

* Renamed ``BaseEnv`` to :class:`isaaclab.envs.ManagerBasedEnv`.
* Renamed ``base_env.py`` to ``manager_based_env.py``.
* Renamed ``BaseEnvCfg`` to :class:`isaaclab.envs.ManagerBasedEnvCfg`.
* Renamed ``RLTaskEnv`` to :class:`isaaclab.envs.ManagerBasedRLEnv`.
* Renamed ``rl_task_env.py`` to ``manager_based_rl_env.py``.
* Renamed ``RLTaskEnvCfg`` to :class:`isaaclab.envs.ManagerBasedRLEnvCfg`.
* Renamed ``rl_task_env_cfg.py`` to ``rl_env_cfg.py``.
* Renamed ``OIGEEnv`` to :class:`isaaclab.envs.DirectRLEnv`.
* Renamed ``oige_env.py`` to ``direct_rl_env.py``.
* Renamed ``RLTaskEnvWindow`` to :class:`isaaclab.envs.ui.ManagerBasedRLEnvWindow`.
* Renamed ``rl_task_env_window.py`` to ``manager_based_rl_env_window.py``.
* Renamed all references of ``BaseEnv``, ``BaseEnvCfg``, ``RLTaskEnv``, ``RLTaskEnvCfg``,  ``OIGEEnv``, and ``RLTaskEnvWindow``.

Added
^^^^^

* Added direct workflow base class :class:`isaaclab.envs.DirectRLEnv`.


0.16.4 (2024-05-06)
~~~~~~~~~~~~~~~~~~~~

Changed
^^^^^^^

* Added :class:`isaaclab.sensors.TiledCamera` to support tiled rendering with RGB and depth.


0.16.3 (2024-04-26)
~~~~~~~~~~~~~~~~~~~

Fixed
^^^^^

* Fixed parsing of filter prim path expressions in the :class:`isaaclab.sensors.ContactSensor` class.
  Earlier, the filter prim paths given to the physics view was not being parsed since they were specified as
  regex expressions instead of glob expressions.


0.16.2 (2024-04-25)
~~~~~~~~~~~~~~~~~~~~

Changed
^^^^^^^

* Simplified the installation procedure, isaaclab -e is no longer needed
* Updated torch dependency to 2.2.2


0.16.1 (2024-04-20)
~~~~~~~~~~~~~~~~~~~

Added
^^^^^

* Added attribute :attr:`isaaclab.sim.ArticulationRootPropertiesCfg.fix_root_link` to fix the root link
  of an articulation to the world frame.


0.16.0 (2024-04-16)
~~~~~~~~~~~~~~~~~~~

Added
^^^^^

* Added the function :meth:`isaaclab.utils.math.quat_unique` to standardize quaternion representations,
  i.e. always have a non-negative real part.
* Added events terms for randomizing mass by scale, simulation joint properties (stiffness, damping, armature,
  and friction)

Fixed
^^^^^

* Added clamping of joint positions and velocities in event terms for resetting joints. The simulation does not
  throw an error if the set values are out of their range. Hence, users are expected to clamp them before setting.
* Fixed :class:`isaaclab.envs.mdp.EMAJointPositionToLimitsActionCfg` to smoothen the actions
  at environment frequency instead of simulation frequency.

* Renamed the following functions in :meth:`isaaclab.envs.mdp` to avoid confusions:

  * Observation: :meth:`joint_pos_norm` -> :meth:`joint_pos_limit_normalized`
  * Action: :class:`ExponentialMovingAverageJointPositionAction` -> :class:`EMAJointPositionToLimitsAction`
  * Termination: :meth:`base_height` -> :meth:`root_height_below_minimum`
  * Termination: :meth:`joint_pos_limit` -> :meth:`joint_pos_out_of_limit`
  * Termination: :meth:`joint_pos_manual_limit` -> :meth:`joint_pos_out_of_manual_limit`
  * Termination: :meth:`joint_vel_limit` -> :meth:`joint_vel_out_of_limit`
  * Termination: :meth:`joint_vel_manual_limit` -> :meth:`joint_vel_out_of_manual_limit`
  * Termination: :meth:`joint_torque_limit` -> :meth:`joint_effort_out_of_limit`

Deprecated
^^^^^^^^^^

* Deprecated the function :meth:`isaaclab.envs.mdp.add_body_mass` in favor of
  :meth:`isaaclab.envs.mdp.randomize_rigid_body_mass`. This supports randomizing the mass based on different
  operations (add, scale, or set) and sampling distributions.


0.15.13 (2024-04-16)
~~~~~~~~~~~~~~~~~~~~

Changed
^^^^^^^

* Improved startup performance by enabling rendering-based extensions only when necessary and caching of nucleus directory.
* Renamed the flag ``OFFSCREEN_RENDER`` or ``--offscreen_render`` to ``ENABLE_CAMERAS`` or ``--enable_cameras`` respectively.


0.15.12 (2024-04-16)
~~~~~~~~~~~~~~~~~~~~

Changed
^^^^^^^

* Replaced calls to the ``check_file_path`` function in the :mod:`isaaclab.sim.spawners.from_files`
  with the USD stage resolve identifier function. This helps speed up the loading of assets from file paths
  by avoiding Nucleus server calls.


0.15.11 (2024-04-15)
~~~~~~~~~~~~~~~~~~~~

Added
^^^^^

* Added the :meth:`isaaclab.sim.SimulationContext.has_rtx_sensors` method to check if any
  RTX-related sensors such as cameras have been created in the simulation. This is useful to determine
  if simulation requires RTX rendering during step or not.

Fixed
^^^^^

* Fixed the rendering of RTX-related sensors such as cameras inside the :class:`isaaclab.envs.RLTaskEnv` class.
  Earlier the rendering did not happen inside the step function, which caused the sensor data to be empty.


0.15.10 (2024-04-11)
~~~~~~~~~~~~~~~~~~~~

Fixed
^^^^^

* Fixed sharing of the same memory address between returned tensors from observation terms
  in the :class:`isaaclab.managers.ObservationManager` class. Earlier, the returned
  tensors could map to the same memory address, causing issues when the tensors were modified
  during scaling, clipping or other operations.


0.15.9 (2024-04-04)
~~~~~~~~~~~~~~~~~~~

Fixed
^^^^^

* Fixed assignment of individual termination terms inside the :class:`isaaclab.managers.TerminationManager`
  class. Earlier, the terms were being assigned their values through an OR operation which resulted in incorrect
  values. This regression was introduced in version 0.15.1.


0.15.8 (2024-04-02)
~~~~~~~~~~~~~~~~~~~

Added
^^^^^

* Added option to define ordering of points for the mesh-grid generation in the
  :func:`isaaclab.sensors.ray_caster.patterns.grid_pattern`. This parameter defaults to 'xy'
  for backward compatibility.


0.15.7 (2024-03-28)
~~~~~~~~~~~~~~~~~~~

Added
^^^^^

* Adds option to return indices/data in the specified query keys order in
  :class:`isaaclab.managers.SceneEntityCfg` class, and the respective
  :func:`isaaclab.utils.string.resolve_matching_names_values` and
  :func:`isaaclab.utils.string.resolve_matching_names` functions.


0.15.6 (2024-03-28)
~~~~~~~~~~~~~~~~~~~

Added
^^^^^

* Extended the :class:`isaaclab.app.AppLauncher` class to support the loading of experience files
  from the command line. This allows users to load a specific experience file when running the application
  (such as for multi-camera rendering or headless mode).

Changed
^^^^^^^

* Changed default loading of experience files in the :class:`isaaclab.app.AppLauncher` class from the ones
  provided by Isaac Sim to the ones provided in Isaac Lab's ``apps`` directory.


0.15.5 (2024-03-23)
~~~~~~~~~~~~~~~~~~~

Fixed
^^^^^

* Fixed the env origins in :meth:`_compute_env_origins_grid` of :class:`isaaclab.terrain.TerrainImporter`
  to match that obtained from the Isaac Sim :class:`isaacsim.core.cloner.GridCloner` class.

Added
^^^^^

* Added unit test to ensure consistency between environment origins generated by IsaacSim's Grid Cloner and those
  produced by the TerrainImporter.


0.15.4 (2024-03-22)
~~~~~~~~~~~~~~~~~~~

Fixed
^^^^^

* Fixed the :class:`isaaclab.envs.mdp.actions.NonHolonomicActionCfg` class to use
  the correct variable when applying actions.


0.15.3 (2024-03-21)
~~~~~~~~~~~~~~~~~~~

Added
^^^^^

* Added unit test to check that :class:`isaaclab.scene.InteractiveScene` entity data is not shared between separate instances.

Fixed
^^^^^

* Moved class variables in :class:`isaaclab.scene.InteractiveScene` to correctly  be assigned as
  instance variables.
* Removed custom ``__del__`` magic method from :class:`isaaclab.scene.InteractiveScene`.


0.15.2 (2024-03-21)
~~~~~~~~~~~~~~~~~~~

Fixed
^^^^^

* Added resolving of relative paths for the main asset USD file when using the
  :class:`isaaclab.sim.converters.UrdfConverter` class. This is to ensure that the material paths are
  resolved correctly when the main asset file is moved to a different location.


0.15.1 (2024-03-19)
~~~~~~~~~~~~~~~~~~~

Fixed
^^^^^

* Fixed the imitation learning workflow example script, updating Isaac Lab and Robomimic API calls.
* Removed the resetting of :attr:`_term_dones` in the :meth:`isaaclab.managers.TerminationManager.reset`.
  Previously, the environment cleared out all the terms. However, it impaired reading the specific term's values externally.


0.15.0 (2024-03-17)
~~~~~~~~~~~~~~~~~~~

Deprecated
^^^^^^^^^^

* Renamed :class:`isaaclab.managers.RandomizationManager` to :class:`isaaclab.managers.EventManager`
  class for clarification as the manager takes care of events such as reset in addition to pure randomizations.
* Renamed :class:`isaaclab.managers.RandomizationTermCfg` to :class:`isaaclab.managers.EventTermCfg`
  for consistency with the class name change.


0.14.1 (2024-03-16)
~~~~~~~~~~~~~~~~~~~

Added
^^^^^

* Added simulation schemas for joint drive and fixed tendons. These can be configured for assets imported
  from file formats.
* Added logging of tendon properties to the articulation class (if they are present in the USD prim).


0.14.0 (2024-03-15)
~~~~~~~~~~~~~~~~~~~

Fixed
^^^^^

* Fixed the ordering of body names used in the :class:`isaaclab.assets.Articulation` class. Earlier,
  the body names were not following the same ordering as the bodies in the articulation. This led
  to issues when using the body names to access data related to the links from the articulation view
  (such as Jacobians, mass matrices, etc.).

Removed
^^^^^^^

* Removed the attribute :attr:`body_physx_view` from the :class:`isaaclab.assets.RigidObject`
  and :class:`isaaclab.assets.Articulation` classes. These were causing confusions when used
  with articulation view since the body names were not following the same ordering.


0.13.1 (2024-03-14)
~~~~~~~~~~~~~~~~~~~

Removed
^^^^^^^

* Removed the :mod:`isaaclab.compat` module. This module was used to provide compatibility
  with older versions of Isaac Sim. It is no longer needed since we have most of the functionality
  absorbed into the main classes.


0.13.0 (2024-03-12)
~~~~~~~~~~~~~~~~~~~

Added
^^^^^

* Added support for the following data types inside the :class:`isaaclab.sensors.Camera` class:
  ``instance_segmentation_fast`` and ``instance_id_segmentation_fast``. These are GPU-supported annotations
  and are faster than the regular annotations.

Fixed
^^^^^

* Fixed handling of semantic filtering inside the :class:`isaaclab.sensors.Camera` class. Earlier,
  the annotator was given ``semanticTypes`` as an argument. However, with Isaac Sim 2023.1, the annotator
  does not accept this argument. Instead the mapping needs to be set to the synthetic data interface directly.
* Fixed the return shape of colored images for segmentation data types inside the
  :class:`isaaclab.sensors.Camera` class. Earlier, the images were always returned as ``int32``. Now,
  they are casted to ``uint8`` 4-channel array before returning if colorization is enabled for the annotation type.

Removed
^^^^^^^

* Dropped support for ``instance_segmentation`` and ``instance_id_segmentation`` annotations in the
  :class:`isaaclab.sensors.Camera` class. Their "fast" counterparts should be used instead.
* Renamed the argument :attr:`isaaclab.sensors.CameraCfg.semantic_types` to
  :attr:`isaaclab.sensors.CameraCfg.semantic_filter`. This is more aligned with Replicator's terminology
  for semantic filter predicates.
* Replaced the argument :attr:`isaaclab.sensors.CameraCfg.colorize` with separate colorized
  arguments for each annotation type (:attr:`~isaaclab.sensors.CameraCfg.colorize_instance_segmentation`,
  :attr:`~isaaclab.sensors.CameraCfg.colorize_instance_id_segmentation`, and
  :attr:`~isaaclab.sensors.CameraCfg.colorize_semantic_segmentation`).


0.12.4 (2024-03-11)
~~~~~~~~~~~~~~~~~~~

Fixed
^^^^^


* Adapted randomization terms to deal with ``slice`` for the body indices. Earlier, the terms were not
  able to handle the slice object and were throwing an error.
* Added ``slice`` type-hinting to all body and joint related methods in the rigid body and articulation
  classes. This is to make it clear that the methods can handle both list of indices and slices.


0.12.3 (2024-03-11)
~~~~~~~~~~~~~~~~~~~

Fixed
^^^^^

* Added signal handler to the :class:`isaaclab.app.AppLauncher` class to catch the ``SIGINT`` signal
  and close the application gracefully. This is to prevent the application from crashing when the user
  presses ``Ctrl+C`` to close the application.


0.12.2 (2024-03-10)
~~~~~~~~~~~~~~~~~~~

Added
^^^^^

* Added observation terms for states of a rigid object in world frame.
* Added randomization terms to set root state with randomized orientation and joint state within user-specified limits.
* Added reward term for penalizing specific termination terms.

Fixed
^^^^^

* Improved sampling of states inside randomization terms. Earlier, the code did multiple torch calls
  for sampling different components of the vector. Now, it uses a single call to sample the entire vector.


0.12.1 (2024-03-09)
~~~~~~~~~~~~~~~~~~~

Added
^^^^^

* Added an option to the last actions observation term to get a specific term by name from the action manager.
  If None, the behavior remains the same as before (the entire action is returned).


0.12.0 (2024-03-08)
~~~~~~~~~~~~~~~~~~~

Added
^^^^^

* Added functionality to sample flat patches on a generated terrain. This can be configured using
  :attr:`isaaclab.terrains.SubTerrainBaseCfg.flat_patch_sampling` attribute.
* Added a randomization function for setting terrain-aware root state. Through this, an asset can be
  reset to a randomly sampled flat patches.

Fixed
^^^^^

* Separated normal and terrain-base position commands. The terrain based commands rely on the
  terrain to sample flat patches for setting the target position.
* Fixed command resample termination function.

Changed
^^^^^^^

* Added the attribute :attr:`isaaclab.envs.mdp.commands.UniformVelocityCommandCfg.heading_control_stiffness`
  to control the stiffness of the heading control term in the velocity command term. Earlier, this was
  hard-coded to 0.5 inside the term.

Removed
^^^^^^^

* Removed the function :meth:`sample_new_targets` in the terrain importer. Instead the attribute
  :attr:`isaaclab.terrains.TerrainImporter.flat_patches` should be used to sample new targets.


0.11.3 (2024-03-04)
~~~~~~~~~~~~~~~~~~~

Fixed
^^^^^

* Corrects the functions :func:`isaaclab.utils.math.axis_angle_from_quat` and :func:`isaaclab.utils.math.quat_error_magnitude`
  to accept tensors of the form (..., 4) instead of (N, 4). This brings us in line with our documentation and also upgrades one of our functions
  to handle higher dimensions.


0.11.2 (2024-03-04)
~~~~~~~~~~~~~~~~~~~

Added
^^^^^

* Added checks for default joint position and joint velocity in the articulation class. This is to prevent
  users from configuring values for these quantities that might be outside the valid range from the simulation.


0.11.1 (2024-02-29)
~~~~~~~~~~~~~~~~~~~

Added
^^^^^

* Replaced the default values for ``joint_ids`` and ``body_ids`` from ``None`` to ``slice(None)``
  in the :class:`isaaclab.managers.SceneEntityCfg`.
* Adapted rewards and observations terms so that the users can query a subset of joints and bodies.


0.11.0 (2024-02-27)
~~~~~~~~~~~~~~~~~~~

Removed
^^^^^^^

* Dropped support for Isaac Sim<=2022.2. As part of this, removed the components of :class:`isaaclab.app.AppLauncher`
  which handled ROS extension loading. We no longer need them in Isaac Sim>=2023.1 to control the load order to avoid crashes.
* Upgraded Dockerfile to use ISAACSIM_VERSION=2023.1.1 by default.


0.10.28 (2024-02-29)
~~~~~~~~~~~~~~~~~~~~

Added
^^^^^

* Implemented relative and moving average joint position action terms. These allow the user to specify
  the target joint positions as relative to the current joint positions or as a moving average of the
  joint positions over a window of time.


0.10.27 (2024-02-28)
~~~~~~~~~~~~~~~~~~~~

Added
^^^^^

* Added UI feature to start and stop animation recording in the stage when running an environment.
  To enable this feature, please pass the argument ``--disable_fabric`` to the environment script to allow
  USD read/write operations. Be aware that this will slow down the simulation.


0.10.26 (2024-02-26)
~~~~~~~~~~~~~~~~~~~~

Added
^^^^^

* Added a viewport camera controller class to the :class:`isaaclab.envs.BaseEnv`. This is useful
  for applications where the user wants to render the viewport from different perspectives even when the
  simulation is running in headless mode.


0.10.25 (2024-02-26)
~~~~~~~~~~~~~~~~~~~~

Fixed
^^^^^

* Ensures that all path arguments in :mod:`isaaclab.sim.utils` are cast to ``str``. Previously,
  we had handled path types as strings without casting.


0.10.24 (2024-02-26)
~~~~~~~~~~~~~~~~~~~~

Added
^^^^^

* Added tracking of contact time in the :class:`isaaclab.sensors.ContactSensor` class. Previously,
  only the air time was being tracked.
* Added contact force threshold, :attr:`isaaclab.sensors.ContactSensorCfg.force_threshold`, to detect
  when the contact sensor is in contact. Previously, this was set to hard-coded 1.0 in the sensor class.


0.10.23 (2024-02-21)
~~~~~~~~~~~~~~~~~~~~

Fixed
^^^^^

* Fixes the order of size arguments in :meth:`isaaclab.terrains.height_field.random_uniform_terrain`. Previously, the function
  would crash if the size along x and y were not the same.


0.10.22 (2024-02-14)
~~~~~~~~~~~~~~~~~~~~

Fixed
^^^^^

* Fixed "divide by zero" bug in :class:`~isaaclab.sim.SimulationContext` when setting gravity vector.
  Now, it is correctly disabled when the gravity vector is set to zero.


0.10.21 (2024-02-12)
~~~~~~~~~~~~~~~~~~~~

Fixed
^^^^^

* Fixed the printing of articulation joint information when the articulation has only one joint.
  Earlier, the function was performing a squeeze operation on the tensor, which caused an error when
  trying to index the tensor of shape (1,).


0.10.20 (2024-02-12)
~~~~~~~~~~~~~~~~~~~~

Added
^^^^^

* Adds :attr:`isaaclab.sim.PhysxCfg.enable_enhanced_determinism` to enable improved
  determinism from PhysX. Please note this comes at the expense of performance.


0.10.19 (2024-02-08)
~~~~~~~~~~~~~~~~~~~~

Fixed
^^^^^

* Fixed environment closing so that articulations, objects, and sensors are cleared properly.


0.10.18 (2024-02-05)
~~~~~~~~~~~~~~~~~~~~

Fixed
^^^^^

* Pinned :mod:`torch` version to 2.0.1 in the setup.py to keep parity version of :mod:`torch` supplied by
  Isaac 2023.1.1, and prevent version incompatibility between :mod:`torch` ==2.2 and
  :mod:`typing-extensions` ==3.7.4.3


0.10.17 (2024-02-02)
~~~~~~~~~~~~~~~~~~~~

Fixed
^^^^^^

* Fixed carb setting ``/app/livestream/enabled`` to be set as False unless live-streaming is specified
  by :class:`isaaclab.app.AppLauncher` settings. This fixes the logic of :meth:`SimulationContext.render`,
  which depended on the config in previous versions of Isaac defaulting to false for this setting.


0.10.16 (2024-01-29)
~~~~~~~~~~~~~~~~~~~~

Added
^^^^^^

* Added an offset parameter to the height scan observation term. This allows the user to specify the
  height offset of the scan from the tracked body. Previously it was hard-coded to be 0.5.


0.10.15 (2024-01-29)
~~~~~~~~~~~~~~~~~~~~

Fixed
^^^^^

* Fixed joint torque computation for implicit actuators. Earlier, the torque was always zero for implicit
  actuators. Now, it is computed approximately by applying the PD law.


0.10.14 (2024-01-22)
~~~~~~~~~~~~~~~~~~~~

Fixed
^^^^^

* Fixed the tensor shape of :attr:`isaaclab.sensors.ContactSensorData.force_matrix_w`. Earlier, the reshaping
  led to a mismatch with the data obtained from PhysX.


0.10.13 (2024-01-15)
~~~~~~~~~~~~~~~~~~~~

Fixed
^^^^^

* Fixed running of environments with a single instance even if the :attr:`replicate_physics`` flag is set to True.


0.10.12 (2024-01-10)
~~~~~~~~~~~~~~~~~~~~

Fixed
^^^^^

* Fixed indexing of source and target frames in the :class:`isaaclab.sensors.FrameTransformer` class.
  Earlier, it always assumed that the source frame body is at index 0. Now, it uses the body index of the
  source frame to compute the transformation.

Deprecated
^^^^^^^^^^

* Renamed quantities in the :class:`isaaclab.sensors.FrameTransformerData` class to be more
  consistent with the terminology used in the asset classes. The following quantities are deprecated:

  * ``target_rot_w`` -> ``target_quat_w``
  * ``source_rot_w`` -> ``source_quat_w``
  * ``target_rot_source`` -> ``target_quat_source``


0.10.11 (2024-01-08)
~~~~~~~~~~~~~~~~~~~~

Fixed
^^^^^

* Fixed attribute error raised when calling the :class:`isaaclab.envs.mdp.TerrainBasedPositionCommand`
  command term.
* Added a dummy function in :class:`isaaclab.terrain.TerrainImporter` that returns environment
  origins as terrain-aware sampled targets. This function should be implemented by child classes based on
  the terrain type.


0.10.10 (2023-12-21)
~~~~~~~~~~~~~~~~~~~~

Fixed
^^^^^

* Fixed reliance on non-existent ``Viewport`` in :class:`isaaclab.sim.SimulationContext` when loading livestreaming
  by ensuring that the extension ``omni.kit.viewport.window`` is enabled in :class:`isaaclab.app.AppLauncher` when
  livestreaming is enabled


0.10.9 (2023-12-21)
~~~~~~~~~~~~~~~~~~~

Fixed
^^^^^

* Fixed invalidation of physics views inside the asset and sensor classes. Earlier, they were left initialized
  even when the simulation was stopped. This caused issues when closing the application.


0.10.8 (2023-12-20)
~~~~~~~~~~~~~~~~~~~

Fixed
^^^^^

* Fixed the :class:`isaaclab.envs.mdp.actions.DifferentialInverseKinematicsAction` class
  to account for the offset pose of the end-effector.


0.10.7 (2023-12-19)
~~~~~~~~~~~~~~~~~~~

Fixed
^^^^^

* Added a check to ray-cast and camera sensor classes to ensure that the sensor prim path does not
  have a regex expression at its leaf. For instance, ``/World/Robot/camera_.*`` is not supported
  for these sensor types. This behavior needs to be fixed in the future.


0.10.6 (2023-12-19)
~~~~~~~~~~~~~~~~~~~

Added
^^^^^

* Added support for using articulations as visualization markers. This disables all physics APIs from
  the articulation and allows the user to use it as a visualization marker. It is useful for creating
  visualization markers for the end-effectors or base of the robot.

Fixed
^^^^^

* Fixed hiding of debug markers from secondary images when using the
  :class:`isaaclab.markers.VisualizationMarkers` class. Earlier, the properties were applied on
  the XForm prim instead of the Mesh prim.


0.10.5 (2023-12-18)
~~~~~~~~~~~~~~~~~~~

Fixed
^^^^^

* Fixed test ``check_base_env_anymal_locomotion.py``, which
  previously called :func:`torch.jit.load` with the path to a policy (which would work
  for a local file), rather than calling
  :func:`isaaclab.utils.assets.read_file` on the path to get the file itself.


0.10.4 (2023-12-14)
~~~~~~~~~~~~~~~~~~~

Fixed
^^^^^

* Fixed potentially breaking import of omni.kit.widget.toolbar by ensuring that
  if live-stream is enabled, then the :mod:`omni.kit.widget.toolbar`
  extension is loaded.

0.10.3 (2023-12-12)
~~~~~~~~~~~~~~~~~~~

Added
^^^^^

* Added the attribute :attr:`isaaclab.actuators.ActuatorNetMLPCfg.input_order`
  to specify the order of the input tensors to the MLP network.

Fixed
^^^^^

* Fixed computation of metrics for the velocity command term. Earlier, the norm was being computed
  over the entire batch instead of the last dimension.
* Fixed the clipping inside the :class:`isaaclab.actuators.DCMotor` class. Earlier, it was
  not able to handle the case when configured saturation limit was set to None.


0.10.2 (2023-12-12)
~~~~~~~~~~~~~~~~~~~

Fixed
^^^^^

* Added a check in the simulation stop callback in the :class:`isaaclab.sim.SimulationContext` class
  to not render when an exception is raised. The while loop in the callback was preventing the application
  from closing when an exception was raised.


0.10.1 (2023-12-06)
~~~~~~~~~~~~~~~~~~~

Added
^^^^^

* Added command manager class with terms defined by :class:`isaaclab.managers.CommandTerm`. This
  allow for multiple types of command generators to be used in the same environment.


0.10.0 (2023-12-04)
~~~~~~~~~~~~~~~~~~~

Changed
^^^^^^^

* Modified the sensor and asset base classes to use the underlying PhysX views instead of Isaac Sim views.
  Using Isaac Sim classes led to a very high load time (of the order of minutes) when using a scene with
  many assets. This is because Isaac Sim supports USD paths which are slow and not required.

Added
^^^^^

* Added faster implementation of USD stage traversal methods inside the :class:`isaaclab.sim.utils` module.
* Added properties :attr:`isaaclab.assets.AssetBase.num_instances` and
  :attr:`isaaclab.sensor.SensorBase.num_instances` to obtain the number of instances of the asset
  or sensor in the simulation respectively.

Removed
^^^^^^^

* Removed dependencies on Isaac Sim view classes. It is no longer possible to use :attr:`root_view` and
  :attr:`body_view`. Instead use :attr:`root_physx_view` and :attr:`body_physx_view` to access the underlying
  PhysX views.


0.9.55 (2023-12-03)
~~~~~~~~~~~~~~~~~~~

Fixed
^^^^^

* Fixed the Nucleus directory path in the :attr:`isaaclab.utils.assets.NVIDIA_NUCLEUS_DIR`.
  Earlier, it was referring to the ``NVIDIA/Assets`` directory instead of ``NVIDIA``.


0.9.54 (2023-11-29)
~~~~~~~~~~~~~~~~~~~

Fixed
^^^^^

* Fixed pose computation in the :class:`isaaclab.sensors.Camera` class to obtain them from XFormPrimView
  instead of using ``UsdGeomCamera.ComputeLocalToWorldTransform`` method. The latter is not updated correctly
  during GPU simulation.
* Fixed initialization of the annotator info in the class :class:`isaaclab.sensors.Camera`. Previously
  all dicts had the same memory address which caused all annotators to have the same info.
* Fixed the conversion of ``uint32`` warp arrays inside the :meth:`isaaclab.utils.array.convert_to_torch`
  method. PyTorch does not support this type, so it is converted to ``int32`` before converting to PyTorch tensor.
* Added render call inside :meth:`isaaclab.sim.SimulationContext.reset` to initialize Replicator
  buffers when the simulation is reset.


0.9.53 (2023-11-29)
~~~~~~~~~~~~~~~~~~~

Changed
^^^^^^^

* Changed the behavior of passing :obj:`None` to the :class:`isaaclab.actuators.ActuatorBaseCfg`
  class. Earlier, they were resolved to fixed default values. Now, they imply that the values are loaded
  from the USD joint drive configuration.

Added
^^^^^

* Added setting of joint armature and friction quantities to the articulation class.


0.9.52 (2023-11-29)
~~~~~~~~~~~~~~~~~~~

Changed
^^^^^^^

* Changed the warning print in :meth:`isaaclab.sim.utils.apply_nested` method
  to be more descriptive. Earlier, it was printing a warning for every instanced prim.
  Now, it only prints a warning if it could not apply the attribute to any of the prims.

Added
^^^^^

* Added the method :meth:`isaaclab.utils.assets.retrieve_file_path` to
  obtain the absolute path of a file on the Nucleus server or locally.

Fixed
^^^^^

* Fixed hiding of STOP button in the :class:`AppLauncher` class when running the
  simulation in headless mode.
* Fixed a bug with :meth:`isaaclab.sim.utils.clone` failing when the input prim path
  had no parent (example: "/Table").


0.9.51 (2023-11-29)
~~~~~~~~~~~~~~~~~~~

Changed
^^^^^^^

* Changed the :meth:`isaaclab.sensor.SensorBase.update` method to always recompute the buffers if
  the sensor is in visualization mode.

Added
^^^^^

* Added available entities to the error message when accessing a non-existent entity in the
  :class:`InteractiveScene` class.
* Added a warning message when the user tries to reference an invalid prim in the :class:`FrameTransformer` sensor.


0.9.50 (2023-11-28)
~~~~~~~~~~~~~~~~~~~

Added
^^^^^

* Hid the ``STOP`` button in the UI when running standalone Python scripts. This is to prevent
  users from accidentally clicking the button and stopping the simulation. They should only be able to
  play and pause the simulation from the UI.

Removed
^^^^^^^

* Removed :attr:`isaaclab.sim.SimulationCfg.shutdown_app_on_stop`. The simulation is always rendering
  if it is stopped from the UI. The user needs to close the window or press ``Ctrl+C`` to close the simulation.


0.9.49 (2023-11-27)
~~~~~~~~~~~~~~~~~~~

Added
^^^^^

* Added an interface class, :class:`isaaclab.managers.ManagerTermBase`, to serve as the parent class
  for term implementations that are functional classes.
* Adapted all managers to support terms that are classes and not just functions clearer. This allows the user to
  create more complex terms that require additional state information.


0.9.48 (2023-11-24)
~~~~~~~~~~~~~~~~~~~

Fixed
^^^^^

* Fixed initialization of drift in the :class:`isaaclab.sensors.RayCasterCamera` class.


0.9.47 (2023-11-24)
~~~~~~~~~~~~~~~~~~~

Fixed
^^^^^

* Automated identification of the root prim in the :class:`isaaclab.assets.RigidObject` and
  :class:`isaaclab.assets.Articulation` classes. Earlier, the root prim was hard-coded to
  the spawn prim path. Now, the class searches for the root prim under the spawn prim path.


0.9.46 (2023-11-24)
~~~~~~~~~~~~~~~~~~~

Fixed
^^^^^

* Fixed a critical issue in the asset classes with writing states into physics handles.
  Earlier, the states were written over all the indices instead of the indices of the
  asset that were being updated. This caused the physics handles to refresh the states
  of all the assets in the scene, which is not desirable.


0.9.45 (2023-11-24)
~~~~~~~~~~~~~~~~~~~

Added
^^^^^

* Added :class:`isaaclab.command_generators.UniformPoseCommandGenerator` to generate
  poses in the asset's root frame by uniformly sampling from a given range.


0.9.44 (2023-11-16)
~~~~~~~~~~~~~~~~~~~

Added
^^^^^

* Added methods :meth:`reset` and :meth:`step` to the :class:`isaaclab.envs.BaseEnv`. This unifies
  the environment interface for simple standalone applications with the class.


0.9.43 (2023-11-16)
~~~~~~~~~~~~~~~~~~~

Fixed
^^^^^

* Replaced subscription of physics play and stop events in the :class:`isaaclab.assets.AssetBase` and
  :class:`isaaclab.sensors.SensorBase` classes with subscription to time-line play and stop events.
  This is to prevent issues in cases where physics first needs to perform mesh cooking and handles are not
  available immediately. For instance, with deformable meshes.


0.9.42 (2023-11-16)
~~~~~~~~~~~~~~~~~~~

Fixed
^^^^^

* Fixed setting of damping values from the configuration for :class:`ActuatorBase` class. Earlier,
  the stiffness values were being set into damping when a dictionary configuration was passed to the
  actuator model.
* Added dealing with :class:`int` and :class:`float` values in the configurations of :class:`ActuatorBase`.
  Earlier, a type-error was thrown when integer values were passed to the actuator model.


0.9.41 (2023-11-16)
~~~~~~~~~~~~~~~~~~~

Fixed
^^^^^

* Fixed the naming and shaping issues in the binary joint action term.


0.9.40 (2023-11-09)
~~~~~~~~~~~~~~~~~~~

Fixed
^^^^^

* Simplified the manual initialization of Isaac Sim :class:`ArticulationView` class. Earlier, we basically
  copied the code from the Isaac Sim source code. Now, we just call their initialize method.

Changed
^^^^^^^

* Changed the name of attribute :attr:`default_root_state_w` to :attr:`default_root_state`. The latter is
  more correct since the data is actually in the local environment frame and not the simulation world frame.


0.9.39 (2023-11-08)
~~~~~~~~~~~~~~~~~~~

Fixed
^^^^^

* Changed the reference of private ``_body_view`` variable inside the :class:`RigidObject` class
  to the public ``body_view`` property. For a rigid object, the private variable is not defined.


0.9.38 (2023-11-07)
~~~~~~~~~~~~~~~~~~~

Changed
^^^^^^^

* Upgraded the :class:`isaaclab.envs.RLTaskEnv` class to support Gym 0.29.0 environment definition.

Added
^^^^^

* Added computation of ``time_outs`` and ``terminated`` signals inside the termination manager. These follow the
  definition mentioned in `Gym 0.29.0 <https://gymnasium.farama.org/tutorials/gymnasium_basics/handling_time_limits/>`_.
* Added proper handling of observation and action spaces in the :class:`isaaclab.envs.RLTaskEnv` class.
  These now follow closely to how Gym VecEnv handles the spaces.


0.9.37 (2023-11-06)
~~~~~~~~~~~~~~~~~~~

Fixed
^^^^^

* Fixed broken visualization in :mod:`isaaclab.sensors.FrameTramsformer` class by overwriting the
  correct ``_debug_vis_callback`` function.
* Moved the visualization marker configurations of sensors to their respective sensor configuration classes.
  This allows users to set these configurations from the configuration object itself.


0.9.36 (2023-11-03)
~~~~~~~~~~~~~~~~~~~

Fixed
^^^^^

* Added explicit deleting of different managers in the :class:`isaaclab.envs.BaseEnv` and
  :class:`isaaclab.envs.RLTaskEnv` classes. This is required since deleting the managers
  is order-sensitive (many managers need to be deleted before the scene is deleted).


0.9.35 (2023-11-02)
~~~~~~~~~~~~~~~~~~~

Fixed
^^^^^

* Fixed the error: ``'str' object has no attribute '__module__'`` introduced by adding the future import inside the
  :mod:`isaaclab.utils.warp.kernels` module. Warp language does not support the ``__future__`` imports.


0.9.34 (2023-11-02)
~~~~~~~~~~~~~~~~~~~

Fixed
^^^^^

* Added missing import of ``from __future__ import annotations`` in the :mod:`isaaclab.utils.warp`
  module. This is needed to have a consistent behavior across Python versions.


0.9.33 (2023-11-02)
~~~~~~~~~~~~~~~~~~~

Fixed
^^^^^

* Fixed the :class:`isaaclab.command_generators.NullCommandGenerator` class. Earlier,
  it was having a runtime error due to infinity in the resampling time range. Now, the class just
  overrides the parent methods to perform no operations.


0.9.32 (2023-11-02)
~~~~~~~~~~~~~~~~~~~

Changed
^^^^^^^

* Renamed the :class:`isaaclab.envs.RLEnv` class to :class:`isaaclab.envs.RLTaskEnv` to
  avoid confusions in terminologies between environments and tasks.


0.9.31 (2023-11-02)
~~~~~~~~~~~~~~~~~~~

Added
^^^^^

* Added the :class:`isaaclab.sensors.RayCasterCamera` class, as a ray-casting based camera for
  "distance_to_camera", "distance_to_image_plane" and "normals" annotations. It has the same interface and
  functionalities as the USD Camera while it is on average 30% faster.


0.9.30 (2023-11-01)
~~~~~~~~~~~~~~~~~~~

Fixed
^^^^^

* Added skipping of None values in the :class:`InteractiveScene` class when creating the scene from configuration
  objects. Earlier, it was throwing an error when the user passed a None value for a scene element.
* Added ``kwargs`` to the :class:`RLEnv` class to allow passing additional arguments from gym registry function.
  This is now needed since the registry function passes args beyond the ones specified in the constructor.


0.9.29 (2023-11-01)
~~~~~~~~~~~~~~~~~~~

Fixed
^^^^^

* Fixed the material path resolution inside the :class:`isaaclab.sim.converters.UrdfConverter` class.
  With Isaac Sim 2023.1, the material paths from the importer are always saved as absolute paths. This caused
  issues when the generated USD file was moved to a different location. The fix now resolves the material paths
  relative to the USD file location.


0.9.28 (2023-11-01)
~~~~~~~~~~~~~~~~~~~

Changed
^^^^^^^

* Changed the way the :func:`isaaclab.sim.spawners.from_files.spawn_ground_plane` function sets the
  height of the ground. Earlier, it was reading the height from the configuration object. Now, it expects the
  desired transformation as inputs to the function. This makes it consistent with the other spawner functions.


0.9.27 (2023-10-31)
~~~~~~~~~~~~~~~~~~~

Changed
^^^^^^^

* Removed the default value of the argument ``camel_case`` in setters of USD attributes. This is to avoid
  confusion with the naming of the attributes in the USD file.

Fixed
^^^^^

* Fixed the selection of material prim in the :class:`isaaclab.sim.spawners.materials.spawn_preview_surface`
  method. Earlier, the created prim was being selected in the viewport which interfered with the selection of
  prims by the user.
* Updated :class:`isaaclab.sim.converters.MeshConverter` to use a different stage than the default stage
  for the conversion. This is to avoid the issue of the stage being closed when the conversion is done.


0.9.26 (2023-10-31)
~~~~~~~~~~~~~~~~~~~

Added
^^^^^

* Added the sensor implementation for :class:`isaaclab.sensors.FrameTransformer` class. Currently,
  it handles obtaining the transformation between two frames in the same articulation.


0.9.25 (2023-10-27)
~~~~~~~~~~~~~~~~~~~

Added
^^^^^

* Added the :mod:`isaaclab.envs.ui` module to put all the UI-related classes in one place. This currently
  implements the :class:`isaaclab.envs.ui.BaseEnvWindow` and :class:`isaaclab.envs.ui.RLEnvWindow`
  classes. Users can inherit from these classes to create their own UI windows.
* Added the attribute :attr:`isaaclab.envs.BaseEnvCfg.ui_window_class_type` to specify the UI window class
  to be used for the environment. This allows the user to specify their own UI window class to be used for the
  environment.


0.9.24 (2023-10-27)
~~~~~~~~~~~~~~~~~~~

Changed
^^^^^^^

* Changed the behavior of setting up debug visualization for assets, sensors and command generators.
  Earlier it was raising an error if debug visualization was not enabled in the configuration object.
  Now it checks whether debug visualization is implemented and only sets up the callback if it is
  implemented.


0.9.23 (2023-10-27)
~~~~~~~~~~~~~~~~~~~

Fixed
^^^^^

* Fixed a typo in the :class:`AssetBase` and :class:`SensorBase` that effected the class destructor.
  Earlier, a tuple was being created in the constructor instead of the actual object.


0.9.22 (2023-10-26)
~~~~~~~~~~~~~~~~~~~

Added
^^^^^

* Added a :class:`isaaclab.command_generators.NullCommandGenerator` class for no command environments.
  This is easier to work with than having checks for :obj:`None` in the command generator.

Fixed
^^^^^

* Moved the randomization manager to the :class:`isaaclab.envs.BaseEnv` class with the default
  settings to reset the scene to the defaults specified in the configurations of assets.
* Moved command generator to the :class:`isaaclab.envs.RlEnv` class to have all task-specification
  related classes in the same place.


0.9.21 (2023-10-26)
~~~~~~~~~~~~~~~~~~~

Fixed
^^^^^

* Decreased the priority of callbacks in asset and sensor base classes. This may help in preventing
  crashes when warm starting the simulation.
* Fixed no rendering mode when running the environment from the GUI. Earlier the function
  :meth:`SimulationContext.set_render_mode` was erroring out.


0.9.20 (2023-10-25)
~~~~~~~~~~~~~~~~~~~

Fixed
^^^^^

* Changed naming in :class:`isaaclab.sim.SimulationContext.RenderMode` to use ``NO_GUI_OR_RENDERING``
  and ``NO_RENDERING`` instead of ``HEADLESS`` for clarity.
* Changed :class:`isaaclab.sim.SimulationContext` to be capable of handling livestreaming and
  offscreen rendering.
* Changed :class:`isaaclab.app.AppLauncher` envvar ``VIEWPORT_RECORD`` to the more descriptive
  ``OFFSCREEN_RENDER``.


0.9.19 (2023-10-25)
~~~~~~~~~~~~~~~~~~~

Added
^^^^^

* Added Gym observation and action spaces for the :class:`isaaclab.envs.RLEnv` class.


0.9.18 (2023-10-23)
~~~~~~~~~~~~~~~~~~~

Added
^^^^^

* Created :class:`isaaclab.sim.converters.asset_converter.AssetConverter` to serve as a base
  class for all asset converters.
* Added :class:`isaaclab.sim.converters.mesh_converter.MeshConverter` to handle loading and conversion
  of mesh files (OBJ, STL and FBX) into USD format.
* Added script ``convert_mesh.py`` to ``source/tools`` to allow users to convert a mesh to USD via command line arguments.

Changed
^^^^^^^

* Renamed the submodule :mod:`isaaclab.sim.loaders` to :mod:`isaaclab.sim.converters` to be more
  general with the functionality of the module.
* Updated ``check_instanceable.py`` script to convert relative paths to absolute paths.


0.9.17 (2023-10-22)
~~~~~~~~~~~~~~~~~~~

Added
^^^^^

* Added setters and getters for term configurations in the :class:`RandomizationManager`, :class:`RewardManager`
  and :class:`TerminationManager` classes. This allows the user to modify the term configurations after the
  manager has been created.
* Added the method :meth:`compute_group` to the :class:`isaaclab.managers.ObservationManager` class to
  compute the observations for only a given group.
* Added the curriculum term for modifying reward weights after certain environment steps.


0.9.16 (2023-10-22)
~~~~~~~~~~~~~~~~~~~

Added
^^^^^

* Added support for keyword arguments for terms in the :class:`isaaclab.managers.ManagerBase`.

Fixed
^^^^^

* Fixed resetting of buffers in the :class:`TerminationManager` class. Earlier, the values were being set
  to ``0.0`` instead of ``False``.


0.9.15 (2023-10-22)
~~~~~~~~~~~~~~~~~~~

Added
^^^^^

* Added base yaw heading and body acceleration into :class:`isaaclab.assets.RigidObjectData` class.
  These quantities are computed inside the :class:`RigidObject` class.

Fixed
^^^^^

* Fixed the :meth:`isaaclab.assets.RigidObject.set_external_force_and_torque` method to correctly
  deal with the body indices.
* Fixed a bug in the :meth:`isaaclab.utils.math.wrap_to_pi` method to prevent self-assignment of
  the input tensor.


0.9.14 (2023-10-21)
~~~~~~~~~~~~~~~~~~~

Added
^^^^^

* Added 2-D drift (i.e. along x and y) to the :class:`isaaclab.sensors.RayCaster` class.
* Added flags to the :class:`isaaclab.sensors.ContactSensorCfg` to optionally obtain the
  sensor origin and air time information. Since these are not required by default, they are
  disabled by default.

Fixed
^^^^^

* Fixed the handling of contact sensor history buffer in the :class:`isaaclab.sensors.ContactSensor` class.
  Earlier, the buffer was not being updated correctly.


0.9.13 (2023-10-20)
~~~~~~~~~~~~~~~~~~~

Fixed
^^^^^

* Fixed the issue with double :obj:`Ellipsis` when indexing tensors with multiple dimensions.
  The fix now uses :obj:`slice(None)` instead of :obj:`Ellipsis` to index the tensors.


0.9.12 (2023-10-18)
~~~~~~~~~~~~~~~~~~~

Fixed
^^^^^

* Fixed bugs in actuator model implementation for actuator nets. Earlier the DC motor clipping was not working.
* Fixed bug in applying actuator model in the :class:`isaaclab.asset.Articulation` class. The new
  implementation caches the outputs from explicit actuator model into the ``joint_pos_*_sim`` buffer to
  avoid feedback loops in the tensor operation.


0.9.11 (2023-10-17)
~~~~~~~~~~~~~~~~~~~

Added
^^^^^

* Added the support for semantic tags into the :class:`isaaclab.sim.spawner.SpawnerCfg` class. This allows
  the user to specify the semantic tags for a prim when spawning it into the scene. It follows the same format as
  Omniverse Replicator.


0.9.10 (2023-10-16)
~~~~~~~~~~~~~~~~~~~

Added
^^^^^

* Added ``--livestream`` and ``--ros`` CLI args to :class:`isaaclab.app.AppLauncher` class.
* Added a static function :meth:`isaaclab.app.AppLauncher.add_app_launcher_args`, which
  appends the arguments needed for :class:`isaaclab.app.AppLauncher` to the argument parser.

Changed
^^^^^^^

* Within :class:`isaaclab.app.AppLauncher`, removed ``REMOTE_DEPLOYMENT`` env-var processing
  in the favor of ``HEADLESS`` and ``LIVESTREAM`` env-vars. These have clearer uses and better parity
  with the CLI args.


0.9.9 (2023-10-12)
~~~~~~~~~~~~~~~~~~

Added
^^^^^

* Added the property :attr:`isaaclab.assets.Articulation.is_fixed_base` to the articulation class to
  check if the base of the articulation is fixed or floating.
* Added the task-space action term corresponding to the differential inverse-kinematics controller.

Fixed
^^^^^

* Simplified the :class:`isaaclab.controllers.DifferentialIKController` to assume that user provides the
  correct end-effector poses and Jacobians. Earlier it was doing internal frame transformations which made the
  code more complicated and error-prone.


0.9.8 (2023-09-30)
~~~~~~~~~~~~~~~~~~

Fixed
^^^^^

* Fixed the boundedness of class objects that register callbacks into the simulator.
  These include devices, :class:`AssetBase`, :class:`SensorBase` and :class:`CommandGenerator`.
  The fix ensures that object gets deleted when the user deletes the object.


0.9.7 (2023-09-26)
~~~~~~~~~~~~~~~~~~

Fixed
^^^^^

* Modified the :class:`isaaclab.markers.VisualizationMarkers` to use the
  :class:`isaaclab.sim.spawner.SpawnerCfg` class instead of their
  own configuration objects. This makes it consistent with the other ways to spawn assets in the scene.

Added
^^^^^

* Added the method :meth:`copy` to configclass to allow copying of configuration objects.


0.9.6 (2023-09-26)
~~~~~~~~~~~~~~~~~~

Fixed
^^^^^

* Changed class-level configuration classes to refer to class types using ``class_type`` attribute instead
  of ``cls`` or ``cls_name``.


0.9.5 (2023-09-25)
~~~~~~~~~~~~~~~~~~

Changed
^^^^^^^

* Added future import of ``annotations`` to have a consistent behavior across Python versions.
* Removed the type-hinting from docstrings to simplify maintenance of the documentation. All type-hints are
  now in the code itself.


0.9.4 (2023-08-29)
~~~~~~~~~~~~~~~~~~

Added
^^^^^

* Added :class:`isaaclab.scene.InteractiveScene`, as the central scene unit that contains all entities
  that are part of the simulation. These include the terrain, sensors, articulations, rigid objects etc.
  The scene groups the common operations of these entities and allows to access them via their unique names.
* Added :mod:`isaaclab.envs` module that contains environment definitions that encapsulate the different
  general (scene, action manager, observation manager) and RL-specific (reward and termination manager) managers.
* Added :class:`isaaclab.managers.SceneEntityCfg` to handle which scene elements are required by the
  manager's terms. This allows the manager to parse useful information from the scene elements, such as the
  joint and body indices, and pass them to the term.
* Added :class:`isaaclab.sim.SimulationContext.RenderMode` to handle different rendering modes based on
  what the user wants to update (viewport, cameras, or UI elements).

Fixed
^^^^^

* Fixed the :class:`isaaclab.command_generators.CommandGeneratorBase` to register a debug visualization
  callback similar to how sensors and robots handle visualization.


0.9.3 (2023-08-23)
~~~~~~~~~~~~~~~~~~

Added
^^^^^

* Enabled the `faulthander <https://docs.python.org/3/library/faulthandler.html>`_ to catch segfaults and print
  the stack trace. This is enabled by default in the :class:`isaaclab.app.AppLauncher` class.

Fixed
^^^^^

* Re-added the :mod:`isaaclab.utils.kit` to the ``compat`` directory and fixed all the references to it.
* Fixed the deletion of Replicator nodes for the :class:`isaaclab.sensors.Camera` class. Earlier, the
  Replicator nodes were not being deleted when the camera was deleted. However, this does not prevent the random
  crashes that happen when the camera is deleted.
* Fixed the :meth:`isaaclab.utils.math.convert_quat` to support both numpy and torch tensors.

Changed
^^^^^^^

* Renamed all the scripts inside the ``test`` directory to follow the convention:

  * ``test_<module_name>.py``: Tests for the module ``<module_name>`` using unittest.
  * ``check_<module_name>``: Check for the module ``<module_name>`` using python main function.


0.9.2 (2023-08-22)
~~~~~~~~~~~~~~~~~~

Added
^^^^^

* Added the ability to color meshes in the :class:`isaaclab.terrain.TerrainGenerator` class. Currently,
  it only supports coloring the mesh randomly (``"random"``), based on the terrain height (``"height"``), and
  no coloring (``"none"``).

Fixed
^^^^^

* Modified the :class:`isaaclab.terrain.TerrainImporter` class to configure visual and physics materials
  based on the configuration object.


0.9.1 (2023-08-18)
~~~~~~~~~~~~~~~~~~

Added
^^^^^

* Introduced three different rotation conventions in the :class:`isaaclab.sensors.Camera` class. These
  conventions are:

  * ``opengl``: the camera is looking down the -Z axis with the +Y axis pointing up
  * ``ros``: the camera is looking down the +Z axis with the +Y axis pointing down
  * ``world``: the camera is looking along the +X axis with the -Z axis pointing down

  These can be used to declare the camera offset in :class:`isaaclab.sensors.CameraCfg.OffsetCfg` class
  and in :meth:`isaaclab.sensors.Camera.set_world_pose` method. Additionally, all conventions are
  saved to :class:`isaaclab.sensors.CameraData` class for easy access.

Changed
^^^^^^^

* Adapted all the sensor classes to follow a structure similar to the :class:`isaaclab.assets.AssetBase`.
  Hence, the spawning and initialization of sensors manually by the users is avoided.
* Removed the :meth:`debug_vis` function since that this functionality is handled by a render callback automatically
  (based on the passed configuration for the :class:`isaaclab.sensors.SensorBaseCfg.debug_vis` flag).


0.9.0 (2023-08-18)
~~~~~~~~~~~~~~~~~~

Added
^^^^^

* Introduces a new set of asset interfaces. These interfaces simplify the spawning of assets into the scene
  and initializing the physics handle by putting that inside post-startup physics callbacks. With this, users
  no longer need to worry about the :meth:`spawn` and :meth:`initialize` calls.
* Added utility methods to :mod:`isaaclab.utils.string` module that resolve regex expressions based
  on passed list of target keys.

Changed
^^^^^^^

* Renamed all references of joints in an articulation from "dof" to "joint". This makes it consistent with the
  terminology used in robotics.

Deprecated
^^^^^^^^^^

* Removed the previous modules for objects and robots. Instead the :class:`Articulation` and :class:`RigidObject`
  should be used.


0.8.12 (2023-08-18)
~~~~~~~~~~~~~~~~~~~

Added
^^^^^

* Added other properties provided by ``PhysicsScene`` to the :class:`isaaclab.sim.SimulationContext`
  class to allow setting CCD, solver iterations, etc.
* Added commonly used functions to the :class:`SimulationContext` class itself to avoid having additional
  imports from Isaac Sim when doing simple tasks such as setting camera view or retrieving the simulation settings.

Fixed
^^^^^

* Switched the notations of default buffer values in :class:`isaaclab.sim.PhysxCfg` from multiplication
  to scientific notation to avoid confusion with the values.


0.8.11 (2023-08-18)
~~~~~~~~~~~~~~~~~~~

Added
^^^^^

* Adds utility functions and configuration objects in the :mod:`isaaclab.sim.spawners`
  to create the following prims in the scene:

  * :mod:`isaaclab.sim.spawners.from_file`: Create a prim from a USD/URDF file.
  * :mod:`isaaclab.sim.spawners.shapes`: Create USDGeom prims for shapes (box, sphere, cylinder, capsule, etc.).
  * :mod:`isaaclab.sim.spawners.materials`: Create a visual or physics material prim.
  * :mod:`isaaclab.sim.spawners.lights`: Create a USDLux prim for different types of lights.
  * :mod:`isaaclab.sim.spawners.sensors`: Create a USD prim for supported sensors.

Changed
^^^^^^^

* Modified the :class:`SimulationContext` class to take the default physics material using the material spawn
  configuration object.


0.8.10 (2023-08-17)
~~~~~~~~~~~~~~~~~~~

Added
^^^^^

* Added methods for defining different physics-based schemas in the :mod:`isaaclab.sim.schemas` module.
  These methods allow creating the schema if it doesn't exist at the specified prim path and modify
  its properties based on the configuration object.


0.8.9 (2023-08-09)
~~~~~~~~~~~~~~~~~~

Changed
^^^^^^^

* Moved the :class:`isaaclab.asset_loader.UrdfLoader` class to the :mod:`isaaclab.sim.loaders`
  module to make it more accessible to the user.


0.8.8 (2023-08-09)
~~~~~~~~~~~~~~~~~~

Added
^^^^^

* Added configuration classes and functions for setting different physics-based schemas in the
  :mod:`isaaclab.sim.schemas` module. These allow modifying properties of the physics solver
  on the asset using configuration objects.


0.8.7 (2023-08-03)
~~~~~~~~~~~~~~~~~~

Fixed
^^^^^

* Added support for `__post_init__ <https://docs.python.org/3/library/dataclasses.html#post-init-processing>`_ in
  the :class:`isaaclab.utils.configclass` decorator.


0.8.6 (2023-08-03)
~~~~~~~~~~~~~~~~~~

Added
^^^^^

* Added support for callable classes in the :class:`isaaclab.managers.ManagerBase`.


0.8.5 (2023-08-03)
~~~~~~~~~~~~~~~~~~

Fixed
^^^^^

* Fixed the :class:`isaaclab.markers.Visualizationmarkers` class so that the markers are not visible in camera rendering mode.

Changed
^^^^^^^

* Simplified the creation of the point instancer in the :class:`isaaclab.markers.Visualizationmarkers` class. It now creates a new
  prim at the next available prim path if a prim already exists at the given path.


0.8.4 (2023-08-02)
~~~~~~~~~~~~~~~~~~

Added
^^^^^

* Added the :class:`isaaclab.sim.SimulationContext` class to the :mod:`isaaclab.sim` module.
  This class inherits from the :class:`isaacsim.core.api.simulation_context.SimulationContext` class and adds
  the ability to create a simulation context from a configuration object.


0.8.3 (2023-08-02)
~~~~~~~~~~~~~~~~~~

Changed
^^^^^^^

* Moved the :class:`ActuatorBase` class to the :mod:`isaaclab.actuators.actuator_base` module.
* Renamed the :mod:`isaaclab.actuators.actuator` module to :mod:`isaaclab.actuators.actuator_pd`
  to make it more explicit that it contains the PD actuator models.


0.8.2 (2023-08-02)
~~~~~~~~~~~~~~~~~~

Changed
^^^^^^^

* Cleaned up the :class:`isaaclab.terrain.TerrainImporter` class to take all the parameters from the configuration
  object. This makes it consistent with the other classes in the package.
* Moved the configuration classes for terrain generator and terrain importer into separate files to resolve circular
  dependency issues.


0.8.1 (2023-08-02)
~~~~~~~~~~~~~~~~~~

Fixed
^^^^^

* Added a hack into :class:`isaaclab.app.AppLauncher` class to remove Isaac Lab packages from the path before launching
  the simulation application. This prevents the warning messages that appears when the user launches the ``SimulationApp``.

Added
^^^^^

* Enabled necessary viewport extensions in the :class:`isaaclab.app.AppLauncher` class itself if ``VIEWPORT_ENABLED``
  flag is true.


0.8.0 (2023-07-26)
~~~~~~~~~~~~~~~~~~

Added
^^^^^

* Added the :class:`ActionManager` class to the :mod:`isaaclab.managers` module to handle actions in the
  environment through action terms.
* Added contact force history to the :class:`isaaclab.sensors.ContactSensor` class. The history is stored
  in the ``net_forces_w_history`` attribute of the sensor data.

Changed
^^^^^^^

* Implemented lazy update of buffers in the :class:`isaaclab.sensors.SensorBase` class. This allows the user
  to update the sensor data only when required, i.e. when the data is requested by the user. This helps avoid double
  computation of sensor data when a reset is called in the environment.

Deprecated
^^^^^^^^^^

* Removed the support for different backends in the sensor class. We only use Pytorch as the backend now.
* Removed the concept of actuator groups. They are now handled by the :class:`isaaclab.managers.ActionManager`
  class. The actuator models are now directly handled by the robot class itself.


0.7.4 (2023-07-26)
~~~~~~~~~~~~~~~~~~

Changed
^^^^^^^

* Changed the behavior of the :class:`isaaclab.terrains.TerrainImporter` class. It now expects the terrain
  type to be specified in the configuration object. This allows the user to specify everything in the configuration
  object and not have to do an explicit call to import a terrain.

Fixed
^^^^^

* Fixed setting of quaternion orientations inside the :class:`isaaclab.markers.Visualizationmarkers` class.
  Earlier, the orientation was being set into the point instancer in the wrong order (``wxyz`` instead of ``xyzw``).


0.7.3 (2023-07-25)
~~~~~~~~~~~~~~~~~~

Fixed
^^^^^

* Fixed the issue with multiple inheritance in the :class:`isaaclab.utils.configclass` decorator.
  Earlier, if the inheritance tree was more than one level deep and the lowest level configuration class was
  not updating its values from the middle level classes.


0.7.2 (2023-07-24)
~~~~~~~~~~~~~~~~~~

Added
^^^^^

* Added the method :meth:`replace` to the :class:`isaaclab.utils.configclass` decorator to allow
  creating a new configuration object with values replaced from keyword arguments. This function internally
  calls the `dataclasses.replace <https://docs.python.org/3/library/dataclasses.html#dataclasses.replace>`_.

Fixed
^^^^^

* Fixed the handling of class types as member values in the :meth:`isaaclab.utils.configclass`. Earlier it was
  throwing an error since class types were skipped in the if-else block.


0.7.1 (2023-07-22)
~~~~~~~~~~~~~~~~~~

Added
^^^^^

* Added the :class:`TerminationManager`, :class:`CurriculumManager`, and :class:`RandomizationManager` classes
  to the :mod:`isaaclab.managers` module to handle termination, curriculum, and randomization respectively.


0.7.0 (2023-07-22)
~~~~~~~~~~~~~~~~~~

Added
^^^^^

* Created a new :mod:`isaaclab.managers` module for all the managers related to the environment / scene.
  This includes the :class:`isaaclab.managers.ObservationManager` and :class:`isaaclab.managers.RewardManager`
  classes that were previously in the :mod:`isaaclab.utils.mdp` module.
* Added the :class:`isaaclab.managers.ManagerBase` class to handle the creation of managers.
* Added configuration classes for :class:`ObservationTermCfg` and :class:`RewardTermCfg` to allow easy creation of
  observation and reward terms.

Changed
^^^^^^^

* Changed the behavior of :class:`ObservationManager` and :class:`RewardManager` classes to accept the key ``func``
  in each configuration term to be a callable. This removes the need to inherit from the base class
  and allows more reusability of the functions across different environments.
* Moved the old managers to the :mod:`isaaclab.compat.utils.mdp` module.
* Modified the necessary scripts to use the :mod:`isaaclab.compat.utils.mdp` module.


0.6.2 (2023-07-21)
~~~~~~~~~~~~~~~~~~

Added
^^^^^

* Added the :mod:`isaaclab.command_generators` to generate different commands based on the desired task.
  It allows the user to generate commands for different tasks in the same environment without having to write
  custom code for each task.


0.6.1 (2023-07-16)
~~~~~~~~~~~~~~~~~~

Fixed
^^^^^

* Fixed the :meth:`isaaclab.utils.math.quat_apply_yaw` to compute the yaw quaternion correctly.

Added
^^^^^

* Added functions to convert string and callable objects in :mod:`isaaclab.utils.string`.


0.6.0 (2023-07-16)
~~~~~~~~~~~~~~~~~~

Added
^^^^^

* Added the argument :attr:`sort_keys` to the :meth:`isaaclab.utils.io.yaml.dump_yaml` method to allow
  enabling/disabling of sorting of keys in the output yaml file.

Fixed
^^^^^

* Fixed the ordering of terms in :mod:`isaaclab.utils.configclass` to be consistent in the order in which
  they are defined. Previously, the ordering was done alphabetically which made it inconsistent with the order in which
  the parameters were defined.

Changed
^^^^^^^

* Changed the default value of the argument :attr:`sort_keys` in the :meth:`isaaclab.utils.io.yaml.dump_yaml`
  method to ``False``.
* Moved the old config classes in :mod:`isaaclab.utils.configclass` to
  :mod:`isaaclab.compat.utils.configclass` so that users can still run their old code where alphabetical
  ordering was used.


0.5.0 (2023-07-04)
~~~~~~~~~~~~~~~~~~

Added
^^^^^

* Added a generalized :class:`isaaclab.sensors.SensorBase` class that leverages the ideas of views to
  handle multiple sensors in a single class.
* Added the classes :class:`isaaclab.sensors.RayCaster`, :class:`isaaclab.sensors.ContactSensor`,
  and :class:`isaaclab.sensors.Camera` that output a batched tensor of sensor data.

Changed
^^^^^^^

* Renamed the parameter ``sensor_tick`` to ``update_freq`` to make it more intuitive.
* Moved the old sensors in :mod:`isaaclab.sensors` to :mod:`isaaclab.compat.sensors`.
* Modified the standalone scripts to use the :mod:`isaaclab.compat.sensors` module.


0.4.4 (2023-07-05)
~~~~~~~~~~~~~~~~~~

Fixed
^^^^^

* Fixed the :meth:`isaaclab.terrains.trimesh.utils.make_plane` method to handle the case when the
  plane origin does not need to be centered.
* Added the :attr:`isaaclab.terrains.TerrainGeneratorCfg.seed` to make generation of terrains reproducible.
  The default value is ``None`` which means that the seed is not set.

Changed
^^^^^^^

* Changed the saving of ``origins`` in :class:`isaaclab.terrains.TerrainGenerator` class to be in CSV format
  instead of NPY format.


0.4.3 (2023-06-28)
~~~~~~~~~~~~~~~~~~

Added
^^^^^

* Added the :class:`isaaclab.markers.PointInstancerMarker` class that wraps around
  `UsdGeom.PointInstancer <https://graphics.pixar.com/usd/dev/api/class_usd_geom_point_instancer.html>`_
  to directly work with torch and numpy arrays.

Changed
^^^^^^^

* Moved the old markers in :mod:`isaaclab.markers` to :mod:`isaaclab.compat.markers`.
* Modified the standalone scripts to use the :mod:`isaaclab.compat.markers` module.


0.4.2 (2023-06-28)
~~~~~~~~~~~~~~~~~~

Added
^^^^^

* Added the sub-module :mod:`isaaclab.terrains` to allow procedural generation of terrains and supporting
  importing of terrains from different sources (meshes, usd files or default ground plane).


0.4.1 (2023-06-27)
~~~~~~~~~~~~~~~~~~

* Added the :class:`isaaclab.app.AppLauncher` class to allow controlled instantiation of
  the `SimulationApp <https://docs.omniverse.nvidia.com/py/isaacsim/source/isaacsim.simulation_app/docs/index.html>`_
  and extension loading for remote deployment and ROS bridges.

Changed
^^^^^^^

* Modified all standalone scripts to use the :class:`isaaclab.app.AppLauncher` class.


0.4.0 (2023-05-27)
~~~~~~~~~~~~~~~~~~

Added
^^^^^

* Added a helper class :class:`isaaclab.asset_loader.UrdfLoader` that converts a URDF file to instanceable USD
  file based on the input configuration object.


0.3.2 (2023-04-27)
~~~~~~~~~~~~~~~~~~

Fixed
^^^^^

* Added safe-printing of functions while using the :meth:`isaaclab.utils.dict.print_dict` function.


0.3.1 (2023-04-23)
~~~~~~~~~~~~~~~~~~

Added
^^^^^

* Added a modified version of ``lula_franka_gen.urdf`` which includes an end-effector frame.
* Added a standalone script ``play_rmpflow.py`` to show RMPFlow controller.

Fixed
^^^^^

* Fixed the splitting of commands in the :meth:`ActuatorGroup.compute` method. Earlier it was reshaping the
  commands to the shape ``(num_actuators, num_commands)`` which was causing the commands to be split incorrectly.
* Fixed the processing of actuator command in the :meth:`RobotBase._process_actuators_cfg` to deal with multiple
  command types when using "implicit" actuator group.

0.3.0 (2023-04-20)
~~~~~~~~~~~~~~~~~~

Fixed
^^^^^

* Added the destructor to the keyboard devices to unsubscribe from carb.

Added
^^^^^

* Added the :class:`Se2Gamepad` and :class:`Se3Gamepad` for gamepad teleoperation support.


0.2.8 (2023-04-10)
~~~~~~~~~~~~~~~~~~

Fixed
^^^^^

* Fixed bugs in :meth:`axis_angle_from_quat` in the ``isaaclab.utils.math`` to handle quaternion with negative w component.
* Fixed bugs in :meth:`subtract_frame_transforms` in the ``isaaclab.utils.math`` by adding the missing final rotation.


0.2.7 (2023-04-07)
~~~~~~~~~~~~~~~~~~

Fixed
^^^^^

* Fixed repetition in applying mimic multiplier for "p_abs" in the :class:`GripperActuatorGroup` class.
* Fixed bugs in :meth:`reset_buffers` in the :class:`RobotBase` and :class:`LeggedRobot` classes.

0.2.6 (2023-03-16)
~~~~~~~~~~~~~~~~~~

Added
^^^^^

* Added the :class:`CollisionPropertiesCfg` to rigid/articulated object and robot base classes.
* Added the :class:`PhysicsMaterialCfg` to the :class:`SingleArm` class for tool sites.

Changed
^^^^^^^

* Changed the default control mode of the :obj:`PANDA_HAND_MIMIC_GROUP_CFG` to be from ``"v_abs"`` to ``"p_abs"``.
  Using velocity control for the mimic group can cause the hand to move in a jerky manner.


0.2.5 (2023-03-08)
~~~~~~~~~~~~~~~~~~

Fixed
^^^^^

* Fixed the indices used for the Jacobian and dynamics quantities in the :class:`MobileManipulator` class.


0.2.4 (2023-03-04)
~~~~~~~~~~~~~~~~~~

Added
^^^^^

* Added :meth:`apply_nested_physics_material` to the ``isaaclab.utils.kit``.
* Added the :meth:`sample_cylinder` to sample points from a cylinder's surface.
* Added documentation about the issue in using instanceable asset as markers.

Fixed
^^^^^

* Simplified the physics material application in the rigid object and legged robot classes.

Removed
^^^^^^^

* Removed the ``geom_prim_rel_path`` argument in the :class:`RigidObjectCfg.MetaInfoCfg` class.


0.2.3 (2023-02-24)
~~~~~~~~~~~~~~~~~~

Fixed
^^^^^

* Fixed the end-effector body index used for getting the Jacobian in the :class:`SingleArm` and :class:`MobileManipulator` classes.


0.2.2 (2023-01-27)
~~~~~~~~~~~~~~~~~~

Fixed
^^^^^

* Fixed the :meth:`set_world_pose_ros` and :meth:`set_world_pose_from_view` in the :class:`Camera` class.

Deprecated
^^^^^^^^^^

* Removed the :meth:`set_world_pose_from_ypr` method from the :class:`Camera` class.


0.2.1 (2023-01-26)
~~~~~~~~~~~~~~~~~~

Fixed
^^^^^

* Fixed the :class:`Camera` class to support different fisheye projection types.


0.2.0 (2023-01-25)
~~~~~~~~~~~~~~~~~~

Added
^^^^^

* Added support for warp backend in camera utilities.
* Extended the ``play_camera.py`` with ``--gpu`` flag to use GPU replicator backend.

0.1.1 (2023-01-24)
~~~~~~~~~~~~~~~~~~

Fixed
^^^^^

* Fixed setting of physics material on the ground plane when using :meth:`isaaclab.utils.kit.create_ground_plane` function.


0.1.0 (2023-01-17)
~~~~~~~~~~~~~~~~~~

Added
^^^^^

* Initial release of the extension with experimental API.
* Available robot configurations:

  * **Quadrupeds:** Unitree A1, ANYmal B, ANYmal C
  * **Single-arm manipulators:** Franka Emika arm, UR5
  * **Mobile manipulators:** Clearpath Ridgeback with Franka Emika arm or UR5<|MERGE_RESOLUTION|>--- conflicted
+++ resolved
@@ -1,13 +1,12 @@
 Changelog
 ---------
 
-0.34.6 (2025-03-02)
-~~~~~~~~~~~~~~~~~~~
-
-Fixed
-^^^^^
-
-<<<<<<< HEAD
+0.35.0 (2025-03-04)
+~~~~~~~~~~~~~~~~~~~
+
+Fixed
+^^^^^
+
 * Improved documentation of various attributes in the :class:`~isaaclab.assets.ArticulationData` class to make
   it clearer which values represent the simulation and internal class values. In the new convention,
   the ``default_xxx`` attributes are whatever the user configured from their configuration of the articulation
@@ -34,11 +33,17 @@
   * ``joint_friction`` → ``joint_friction_coefficient``
   * ``default_joint_friction`` → ``default_joint_friction_coefficient``
   * ``write_joint_friction_to_sim`` → ``write_joint_friction_coefficient_to_sim``
-=======
+
+
+0.34.6 (2025-03-02)
+~~~~~~~~~~~~~~~~~~~
+
+Fixed
+^^^^^
+
 * Fixed the propagation of the :attr:`activate_contact_sensors` attribute to the
   :class:`~isaaclab.sim.spawners.wrappers.wrappers_cfg.MultiAssetSpawnerCfg` class. Previously, this value
   was always set to False, which led to incorrect contact sensor settings for the spawned assets.
->>>>>>> 4868e19c
 
 
 0.34.5 (2025-03-02)
