--- conflicted
+++ resolved
@@ -1,18 +1,24 @@
 Changelog
 ---------
 
+0.48.8 (2025-11-26)
+~~~~~~~~~~~~~~~~~~~
+
+Changed
+^^^^^^^
+
+* Changed import from ``isaacsim.core.utils.prims`` to ``isaaclab.sim.utils.prims`` across repo to reduce IsaacLab dependencies.
+
+
 0.48.7 (2025-11-25)
 ~~~~~~~~~~~~~~~~~~~
 
 Changed
 ^^^^^^^
 
-<<<<<<< HEAD
-* Changed import from ``isaacsim.core.utils.prims`` to ``isaaclab.sim.utils.prims`` to reduce IsaacLab dependencies.
-
-=======
-* Changed import from ``isaaclab.sim.utils`` to ``isaaclab.sim.utils.stage`` to properly propagate the Isaac Sim stage context.
->>>>>>> 26083c77
+* Changed import from ``isaaclab.sim.utils`` to ``isaaclab.sim.utils.stage`` in ``isaaclab.devices.openxr.xr_anchor_utils.py``
+  to properly propagate the Isaac Sim stage context.
+
 
 0.48.6 (2025-11-18)
 ~~~~~~~~~~~~~~~~~~~
