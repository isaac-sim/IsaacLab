Changelog
---------

<<<<<<< HEAD
0.34.2 (2025-02-23)
~~~~~~~~~~~~~~~~~~~
=======
0.34.2 (2025-02-21)
~~~~~~~~~~~~~~~~~~~~
>>>>>>> f1a4975e

Fixed
^^^^^

<<<<<<< HEAD
* Fixed issue in :class:`~isaaclab.sensors.TiledCamera` where segmentation outputs only display the first tile
  when scene instancing is enabled. A workaround is added for now to disable instancing when segmentation
  outputs are requested.
=======
* Fixed setting of root velocities inside the event term :meth:`reset_root_state_from_terrain`. Earlier, the indexing
  based on the environment IDs was missing.
>>>>>>> f1a4975e


0.34.1 (2025-02-17)
~~~~~~~~~~~~~~~~~~~

Fixed
^^^^^

* Ensured that the loaded torch JIT models inside actuator networks are correctly set to eval mode
  to prevent any unexpected behavior during inference.


0.34.0 (2025-02-14)
~~~~~~~~~~~~~~~~~~~

Fixed
^^^^^

* Adds attributes velocity_limits_sim and effort_limits_sim to :class:`isaaclab.actuators.AssetBaseCfg` to separate
  solver limits from actuator limits.


0.33.17 (2025-02-13)
~~~~~~~~~~~~~~~~~~~~

Fixed
^^^^^

* Fixed Imu sensor based observations at first step by updating scene during initialization for
  :class:`~isaaclab.envs.ManagerBasedEnv`, :class:`~isaaclab.envs.DirectRLEnv`, and :class:`~isaaclab.envs.DirectMARLEnv`


0.33.16 (2025-02-09)
~~~~~~~~~~~~~~~~~~~~

Fixed
^^^^^

* Removes old deprecation warning from :attr:`isaaclab.assets.RigidObectData.body_state_w`


0.33.15 (2025-02-09)
~~~~~~~~~~~~~~~~~~~~

Fixed
^^^^^

* Fixed not updating the ``drift`` when calling :func:`~isaaclab.sensors.RayCaster.reset`


0.33.14 (2025-02-01)
~~~~~~~~~~~~~~~~~~~~

Fixed
^^^^^

* Fixed not updating the timestamp of ``body_link_state_w`` and ``body_com_state_w`` when ``write_root_pose_to_sim`` and ``write_joint_state_to_sim`` in the ``Articulation`` class are called.


0.33.13 (2025-01-30)
~~~~~~~~~~~~~~~~~~~~

* Fixed resampling of interval time left for the next event in the :class:`~isaaclab.managers.EventManager`
  class. Earlier, the time left for interval-based events was not being resampled on episodic resets. This led
  to the event being triggered at the wrong time after the reset.


0.33.12 (2025-01-28)
~~~~~~~~~~~~~~~~~~~~

Fixed
^^^^^

* Fixed missing import in ``line_plot.py``


0.33.11 (2025-01-25)
~~~~~~~~~~~~~~~~~~~~

Added
^^^^^

* Added :attr:`isaaclab.scene.InteractiveSceneCfg.filter_collisions` to allow specifying whether collision masking across environments is desired.

Changed
^^^^^^^

* Automatic collision filtering now happens as part of the replicate_physics call. When replicate_physics is not enabled, we call the previous ``filter_collisions`` API to mask collisions between environments.


0.33.10 (2025-01-22)
~~~~~~~~~~~~~~~~~~~~

Changed
^^^^^^^

* In :meth:`isaaclab.assets.Articulation.write_joint_limits_to_sim`, we previously added a check for if default joint positions exceed the new limits being set. When this is True, we log a warning message to indicate that the default joint positions will be clipped to be within the range of the new limits. However, the warning message can become overly verbose in a randomization setting where this API is called on every environment reset. We now default to only writing the message to info level logging if called within randomization, and expose a parameter that can be used to choose the logging level desired.


0.33.9 (2025-01-22)
~~~~~~~~~~~~~~~~~~~

Fixed
^^^^^

* Fixed typo in /physics/autoPopupSimulationOutputWindow setting in :class:`~isaaclab.sim.SimulationContext`


0.33.8 (2025-01-17)
~~~~~~~~~~~~~~~~~~~

Fixed
^^^^^

* Removed deprecation of :attr:`isaaclab.assets.ArticulationData.root_state_w` and
  :attr:`isaaclab.assets.ArticulationData.body_state_w` derived properties.
* Removed deprecation of :meth:`isaaclab.assets.Articulation.write_root_state_to_sim`.
* Replaced calls to :attr:`isaaclab.assets.ArticulationData.root_com_state_w` and
  :attr:`isaaclab.assets.ArticulationData.root_link_state_w` with corresponding calls to
  :attr:`isaaclab.assets.ArticulationData.root_state_w`.
* Replaced calls to :attr:`isaaclab.assets.ArticulationData.body_com_state_w` and
  :attr:`isaaclab.assets.ArticulationData.body_link_state_w` properties with corresponding calls to
  :attr:`isaaclab.assets.ArticulationData.body_state_w` properties.
* Removed deprecation of :attr:`isaaclab.assets.RigidObjectData.root_state_w` derived properties.
* Removed deprecation of :meth:`isaaclab.assets.RigidObject.write_root_state_to_sim`.
* Replaced calls to :attr:`isaaclab.assets.RigidObjectData.root_com_state_w` and
  :attr:`isaaclab.assets.RigidObjectData.root_link_state_w` properties with corresponding calls to
  :attr:`isaaclab.assets.RigidObjectData.root_state_w` properties.
* Removed deprecation of :attr:`isaaclab.assets.RigidObjectCollectionData.root_state_w` derived properties.
* Removed deprecation of :meth:`isaaclab.assets.RigidObjectCollection.write_root_state_to_sim`.
* Replaced calls to :attr:`isaaclab.assets.RigidObjectCollectionData.root_com_state_w` and
  :attr:`isaaclab.assets.RigidObjectData.root_link_state_w` properties with corresponding calls to
  :attr:`isaaclab.assets.RigidObjectData.root_state_w` properties.
* Fixed indexing issue in ``write_root_link_velocity_to_sim`` in :class:`isaaclab.assets.RigidObject`
* Fixed index broadcasting in ``write_object_link_velocity_to_sim`` and ``write_object_com_pose_to_sim`` in
  the :class:`isaaclab.assets.RigidObjectCollection` class.


0.33.7 (2025-01-14)
~~~~~~~~~~~~~~~~~~~

Fixed
^^^^^

* Fixed the respawn of only wrong object samples in :func:`repeated_objects_terrain` of :mod:`isaaclab.terrains.trimesh` module. Previously, the function was respawning all objects in the scene instead of only the wrong object samples, which in worst case could lead to infinite respawn loop.


0.33.6 (2025-01-16)
~~~~~~~~~~~~~~~~~~~

Changed
^^^^^^^

* Added initial unit tests for multiple tiled cameras, including tests for initialization, groundtruth annotators, different poses, and different resolutions.


0.33.5 (2025-01-13)
~~~~~~~~~~~~~~~~~~~

Changed
^^^^^^^

* Moved the definition of ``/persistent/isaac/asset_root/*`` settings from :class:`AppLauncher` to the app files.
  This is needed to prevent errors where ``isaaclab_assets`` was loaded prior to the carbonite setting being set.


0.33.4 (2025-01-10)
~~~~~~~~~~~~~~~~~~~

Changed
^^^^^^^

* Added an optional parameter in the :meth:`record_pre_reset` method in
  :class:`~isaaclab.managers.RecorderManager` to override the export config upon invoking.


0.33.3 (2025-01-08)
~~~~~~~~~~~~~~~~~~~

Fixed
^^^^^

* Fixed docstring in articulation data :class:`isaaclab.assets.ArticulationData`.
  In body properties sections, the second dimension should be num_bodies but was documented as 1.


0.33.2 (2025-01-02)
~~~~~~~~~~~~~~~~~~~

Added
^^^^^

* Added body tracking as an origin type to :class:`isaaclab.envs.ViewerCfg` and :class:`isaaclab.envs.ui.ViewportCameraController`.


0.33.1 (2024-12-26)
~~~~~~~~~~~~~~~~~~~

Changed
^^^^^^^

* Added kinematics initialization call for populating kinematic prim transforms to fabric for rendering.
* Added ``enable_env_ids`` flag for cloning and replication to replace collision filtering.


0.33.0 (2024-12-22)
~~~~~~~~~~~~~~~~~~~

Fixed
^^^^^

* Fixed populating default_joint_stiffness and default_joint_damping values for ImplicitActuator instances in :class:`isaaclab.assets.Articulation`


0.32.2 (2024-12-17)
~~~~~~~~~~~~~~~~~~~

Added
^^^^^

* Added null-space (position) control option to :class:`isaaclab.controllers.OperationalSpaceController`.
* Added test cases that uses null-space control for :class:`isaaclab.controllers.OperationalSpaceController`.
* Added information regarding null-space control to the tutorial script and documentation of
  :class:`isaaclab.controllers.OperationalSpaceController`.
* Added arguments to set specific null-space joint position targets within
  :class:`isaaclab.envs.mdp.actions.OperationalSpaceControllerAction` class.


0.32.1 (2024-12-17)
~~~~~~~~~~~~~~~~~~~

Changed
^^^^^^^

* Added a default and generic implementation of the :meth:`get_object_poses` function
  in the :class:`ManagerBasedRLMimicEnv` class.
* Added a ``EXPORT_NONE`` mode in the :class:`DatasetExportMode` class and updated
  :class:`~isaaclab.managers.RecorderManager` to enable recording without exporting
  the data to a file.


0.32.0 (2024-12-16)
~~~~~~~~~~~~~~~~~~~

Changed
^^^^^^^

* Previously, physx returns the rigid bodies and articulations velocities in the com of bodies rather than the link frame, while poses are in link frames. We now explicitly provide :attr:`body_link_state` and :attr:`body_com_state` APIs replacing the previous :attr:`body_state` API. Previous APIs are now marked as deprecated. Please update any code using the previous pose and velocity APIs to use the new ``*_link_*`` or ``*_com_*`` APIs in :attr:`isaaclab.assets.RigidBody`, :attr:`isaaclab.assets.RigidBodyCollection`, and :attr:`isaaclab.assets.Articulation`.


0.31.0 (2024-12-16)
~~~~~~~~~~~~~~~~~~~

Added
^^^^^

* Added :class:`ManagerBasedRLMimicEnv` and config classes for mimic data generation workflow for imitation learning.


0.30.3 (2024-12-16)
~~~~~~~~~~~~~~~~~~~

Fixed
^^^^^

* Fixed ordering of logging and resamping in the command manager, where we were logging the metrics after resampling the commands. This leads to incorrect logging of metrics when inside the resample call, the metrics tensors get reset.


0.30.2 (2024-12-16)
~~~~~~~~~~~~~~~~~~~

Fixed
^^^^^

* Fixed errors within the calculations of :class:`isaaclab.controllers.OperationalSpaceController`.

Added
^^^^^

* Added :class:`isaaclab.controllers.OperationalSpaceController` to API documentation.
* Added test cases for :class:`isaaclab.controllers.OperationalSpaceController`.
* Added a tutorial for :class:`isaaclab.controllers.OperationalSpaceController`.
* Added the implementation of :class:`isaaclab.envs.mdp.actions.OperationalSpaceControllerAction` class.


0.30.1 (2024-12-15)
~~~~~~~~~~~~~~~~~~~

Changed
^^^^^^^

* Added call to update articulation kinematics after reset to ensure states are updated for non-rendering sensors. Previously, some changes in reset such as modifying joint states would not be reflected in the rigid body states immediately after reset.


0.30.0 (2024-12-15)
~~~~~~~~~~~~~~~~~~~

Added
^^^^^

* Added UI interface to the Managers in the ManagerBasedEnv and MangerBasedRLEnv classes.
* Added UI widgets for :class:`LiveLinePlot` and :class:`ImagePlot`.
* Added ``ManagerLiveVisualizer/Cfg``: Given a ManagerBase (i.e. action_manager, observation_manager, etc) and a config file this class creates the the interface between managers and the UI.
* Added :class:`EnvLiveVisualizer`: A 'manager' of ManagerLiveVisualizer. This is added to the ManagerBasedEnv but is only called during the initialization of the managers in load_managers
* Added ``get_active_iterable_terms`` implementation methods to ActionManager, ObservationManager, CommandsManager, CurriculumManager, RewardManager, and TerminationManager. This method exports the active term data and labels for each manager and is called by ManagerLiveVisualizer.
* Additions to :class:`BaseEnvWindow` and :class:`RLEnvWindow` to register ManagerLiveVisualizer UI interfaces for the chosen managers.


0.29.0 (2024-12-15)
~~~~~~~~~~~~~~~~~~~

Added
^^^^^

* Added observation history computation to :class:`isaaclab.manager.observation_manager.ObservationManager`.
* Added ``history_length`` and ``flatten_history_dim`` configuration parameters to :class:`isaaclab.manager.manager_term_cfg.ObservationTermCfg`
* Added ``history_length`` and ``flatten_history_dim`` configuration parameters to :class:`isaaclab.manager.manager_term_cfg.ObservationGroupCfg`
* Added full buffer property to :class:`isaaclab.utils.buffers.circular_buffer.CircularBuffer`


0.28.4 (2024-12-15)
~~~~~~~~~~~~~~~~~~~

Added
^^^^^

* Added action clip to all :class:`isaaclab.envs.mdp.actions`.


0.28.3 (2024-12-14)
~~~~~~~~~~~~~~~~~~~

Changed
^^^^^^^

* Added check for error below threshold in state machines to ensure the state has been reached.


0.28.2 (2024-12-13)
~~~~~~~~~~~~~~~~~~~

Fixed
^^^^^

* Fixed the shape of ``quat_w`` in the ``apply_actions`` method of :attr:`~isaaclab.env.mdp.NonHolonomicAction` (previously (N,B,4), now (N,4) since the number of root bodies B is required to be 1). Previously ``apply_actions`` errored because ``euler_xyz_from_quat`` requires inputs of shape (N,4).


0.28.1 (2024-12-13)
~~~~~~~~~~~~~~~~~~~

Fixed
^^^^^

* Fixed the internal buffers for ``set_external_force_and_torque`` where the buffer values would be stale if zero values are sent to the APIs.


0.28.0 (2024-12-12)
~~~~~~~~~~~~~~~~~~~

Changed
^^^^^^^

* Adapted the :class:`~isaaclab.sim.converters.UrdfConverter` to use the latest URDF converter API from Isaac Sim 4.5. The
  physics articulation root can now be set separately, and the joint drive gains can be set on a per joint basis.


0.27.33 (2024-12-11)
~~~~~~~~~~~~~~~~~~~~

Added
^^^^^

* Introduced an optional ``sensor_cfg`` parameter to the :meth:`~isaaclab.envs.mdp.rewards.base_height_l2` function, enabling the use of
  :class:`~isaaclab.sensors.RayCaster` for height adjustments. For flat terrains, the function retains its previous behavior.
* Improved documentation to clarify the usage of the :meth:`~isaaclab.envs.mdp.rewards.base_height_l2` function in both flat and rough terrain settings.


0.27.32 (2024-12-11)
~~~~~~~~~~~~~~~~~~~~

Fixed
^^^^^

* Modified :class:`isaaclab.envs.mdp.actions.DifferentialInverseKinematicsAction` class to use the geometric
  Jacobian computed w.r.t. to the root frame of the robot. This helps ensure that root pose does not affect the tracking.


0.27.31 (2024-12-09)
~~~~~~~~~~~~~~~~~~~~

Changed
^^^^^^^

* Introduced configuration options in :class:`Se3HandTracking` to:
  - Zero out rotation around the x/y axes
  - Apply smoothing and thresholding to position and rotation deltas for reduced jitter
  - Use wrist-based rotation reference as an alternative to fingertip-based rotation

* Switched the default position reference in :class:`Se3HandTracking` to the wrist joint pose, providing more stable relative-based positioning.


0.27.30 (2024-12-09)
~~~~~~~~~~~~~~~~~~~~

Fixed
^^^^^

* Fixed the initial state recorder term in :class:`isaaclab.envs.mdp.recorders.InitialStateRecorder` to
  return only the states of the specified environment IDs.


0.27.29 (2024-12-06)
~~~~~~~~~~~~~~~~~~~~

Fixed
^^^^^

* Fixed the enforcement of :attr:`~isaaclab.actuators.ActuatorBaseCfg.velocity_limits` at the
  :attr:`~isaaclab.assets.Articulation.root_physx_view` level.


0.27.28 (2024-12-06)
~~~~~~~~~~~~~~~~~~~~

Changed
^^^^^^^

* If a USD that contains an articulation root is loaded using a
  :attr:`isaaclab.assets.RigidBody` we now fail unless the articulation root is explicitly
  disabled. Using an articulation root for rigid bodies is not needed and decreases overall performance.


0.27.27 (2024-12-06)
~~~~~~~~~~~~~~~~~~~~

Fixed
^^^^^

* Corrected the projection types of fisheye camera in :class:`isaaclab.sim.spawners.sensors.sensors_cfg.FisheyeCameraCfg`.
  Earlier, the projection names used snakecase instead of camelcase.


0.27.26 (2024-12-06)
~~~~~~~~~~~~~~~~~~~~

Added
^^^^^

* Added option to define the clipping behavior for depth images generated by
  :class:`~isaaclab.sensors.RayCasterCamera`, :class:`~isaaclab.sensors.Camera`, and :class:`~isaaclab.sensors.TiledCamera`

Changed
^^^^^^^

* Unified the clipping behavior for the depth images of all camera implementations. Per default, all values exceeding
  the range are clipped to zero for both ``distance_to_image_plane`` and ``distance_to_camera`` depth images. Prev.
  :class:`~isaaclab.sensors.RayCasterCamera` clipped the values to the maximum value of the depth image,
  :class:`~isaaclab.sensors.Camera` did not clip them and had a different behavior for both types.


0.27.25 (2024-12-05)
~~~~~~~~~~~~~~~~~~~~

Fixed
^^^^^

* Fixed the condition in ``isaaclab.sh`` that checks whether ``pre-commit`` is installed before attempting installation.


0.27.24 (2024-12-05)
~~~~~~~~~~~~~~~~~~~~

Fixed
^^^^^

* Removed workaround in :class:`isaaclab.sensors.TiledCamera` and :class:`isaaclab.sensors.Camera`
  that was previously required to prevent frame offsets in renders. The denoiser setting is no longer
  automatically modified based on the resolution of the cameras.


0.27.23 (2024-12-04)
~~~~~~~~~~~~~~~~~~~~

Fixed
^^^^^

* Added the attributes :attr:`~isaaclab.envs.DirectRLEnvCfg.wait_for_textures` and :attr:`~isaaclab.envs.ManagerBasedEnvCfg.wait_for_textures`
  to enable assets loading check during :class:`~isaaclab.DirectRLEnv` and :class:`~isaaclab.ManagerBasedEnv` reset method when rtx sensors are added to the scene.


0.27.22 (2024-12-04)
~~~~~~~~~~~~~~~~~~~~

Fixed
^^^^^

* Fixed the order of the incoming parameters in :class:`isaaclab.envs.DirectMARLEnv` to correctly use ``NoiseModel`` in marl-envs.


0.27.21 (2024-12-04)
~~~~~~~~~~~~~~~~~~~~

Added
^^^^^

* Added :class:`~isaaclab.managers.RecorderManager` and its utility classes to record data from the simulation.
* Added :class:`~isaaclab.utils.datasets.EpisodeData` to store data for an episode.
* Added :class:`~isaaclab.utils.datasets.DatasetFileHandlerBase` as a base class for handling dataset files.
* Added :class:`~isaaclab.utils.datasets.HDF5DatasetFileHandler` as a dataset file handler implementation to
  export and load episodes from HDF5 files.
* Added ``record_demos.py`` script to record human-teleoperated demos for a specified task and export to an HDF5 file.
* Added ``replay_demos.py`` script to replay demos loaded from an HDF5 file.


0.27.20 (2024-12-02)
~~~~~~~~~~~~~~~~~~~~

Changed
^^^^^^^

* Changed :class:`isaaclab.envs.DirectMARLEnv` to inherit from ``Gymnasium.Env`` due to requirement from Gymnasium v1.0.0 requiring all environments to be a subclass of ``Gymnasium.Env`` when using the ``make`` interface.


0.27.19 (2024-12-02)
~~~~~~~~~~~~~~~~~~~~

Added
^^^^^

* Added ``isaaclab.utils.pretrained_checkpoints`` containing constants and utility functions used to manipulate
  paths and load checkpoints from Nucleus.


0.27.18 (2024-11-28)
~~~~~~~~~~~~~~~~~~~~

Changed
^^^^^^^

* Renamed Isaac Sim imports to follow Isaac Sim 4.5 naming conventions.


0.27.17 (2024-11-20)
~~~~~~~~~~~~~~~~~~~~

Added
^^^^^

* Added ``create_new_stage`` setting in :class:`~isaaclab.app.AppLauncher` to avoid creating a default new stage on startup in Isaac Sim. This helps reduce the startup time when launching Isaac Lab.


0.27.16 (2024-11-15)
~~~~~~~~~~~~~~~~~~~~

Added
^^^^^

* Added the class :class:`~isaaclab.devices.Se3HandTracking` which enables XR teleop for manipulators.


0.27.15 (2024-11-09)
~~~~~~~~~~~~~~~~~~~~

Fixed
^^^^^

* Fixed indexing in :meth:`isaaclab.assets.Articulation.write_joint_limits_to_sim` to correctly process non-None ``env_ids`` and ``joint_ids``.


0.27.14 (2024-10-23)
~~~~~~~~~~~~~~~~~~~~

Added
^^^^^

* Added the class :class:`~isaaclab.assets.RigidObjectCollection` which allows to spawn
  multiple objects in each environment and access/modify the quantities with a unified (env_ids, object_ids) API.


0.27.13 (2024-10-30)
~~~~~~~~~~~~~~~~~~~~

Added
^^^^^

* Added the attributes :attr:`~isaaclab.sim.converters.MeshConverterCfg.translation`, :attr:`~isaaclab.sim.converters.MeshConverterCfg.rotation`,
  :attr:`~isaaclab.sim.converters.MeshConverterCfg.scale` to translate, rotate, and scale meshes
  when importing them with :class:`~isaaclab.sim.converters.MeshConverter`.


0.27.12 (2024-11-04)
~~~~~~~~~~~~~~~~~~~~

Removed
^^^^^^^

* Removed TensorDict usage in favor of Python dictionary in sensors


0.27.11 (2024-10-31)
~~~~~~~~~~~~~~~~~~~~

Added
^^^^^

* Added support to define tuple of floats to scale observation terms by expanding the
  :attr:`isaaclab.managers.manager_term_cfg.ObservationManagerCfg.scale` attribute.


0.27.10 (2024-11-01)
~~~~~~~~~~~~~~~~~~~~

Changed
^^^^^^^

* Cached the PhysX view's joint paths before looping over them when processing fixed joint tendons
  inside the :class:`Articulation` class. This helps improve the processing time for the tendons.


0.27.9 (2024-11-01)
~~~~~~~~~~~~~~~~~~~

Added
^^^^^

* Added the :class:`isaaclab.utils.types.ArticulationActions` class to store the joint actions
  for an articulation. Earlier, the class from Isaac Sim was being used. However, it used a different
  type for the joint actions which was not compatible with the Isaac Lab framework.


0.27.8 (2024-11-01)
~~~~~~~~~~~~~~~~~~~

Fixed
^^^^^

* Added sanity check if the term is a valid type inside the command manager.
* Corrected the iteration over ``group_cfg_items`` inside the observation manager.


0.27.7 (2024-10-28)
~~~~~~~~~~~~~~~~~~~

Added
^^^^^

* Added frozen encoder feature extraction observation space with ResNet and Theia


0.27.6 (2024-10-25)
~~~~~~~~~~~~~~~~~~~

Fixed
^^^^^

* Fixed usage of ``meshes`` property in :class:`isaaclab.sensors.RayCasterCamera` to use ``self.meshes`` instead of the undefined ``RayCaster.meshes``.
* Fixed issue in :class:`isaaclab.envs.ui.BaseEnvWindow` where undefined configs were being accessed when creating debug visualization elements in UI.


0.27.5 (2024-10-25)
~~~~~~~~~~~~~~~~~~~

Added
^^^^^

* Added utilities for serializing/deserializing Gymnasium spaces.


0.27.4 (2024-10-18)
~~~~~~~~~~~~~~~~~~~

Fixed
^^^^^

* Updated installation path instructions for Windows in the Isaac Lab documentation to remove redundancy in the use of %USERPROFILE% for path definitions.


0.27.3 (2024-10-22)
~~~~~~~~~~~~~~~~~~~

Fixed
^^^^^

* Fixed the issue with using list or tuples of ``configclass`` within a ``configclass``. Earlier, the list of
  configclass objects were not converted to dictionary properly when ``to_dict`` function was called.


0.27.2 (2024-10-21)
~~~~~~~~~~~~~~~~~~~

Added
^^^^^

* Added ``--kit_args`` to :class:`~isaaclab.app.AppLauncher` to allow passing command line arguments directly to Omniverse Kit SDK.


0.27.1 (2024-10-20)
~~~~~~~~~~~~~~~~~~~

Added
^^^^^

* Added :class:`~isaaclab.sim.RenderCfg` and the attribute :attr:`~isaaclab.sim.SimulationCfg.render` for
  specifying render related settings.


0.27.0 (2024-10-14)
~~~~~~~~~~~~~~~~~~~

Added
^^^^^

* Added a method to :class:`~isaaclab.utils.configclass` to check for attributes with values of
  type ``MISSING``. This is useful when the user wants to check if a certain attribute has been set or not.
* Added the configuration validation check inside the constructor of all the core classes
  (such as sensor base, asset base, scene and environment base classes).
* Added support for environments without commands by leaving the attribute
  :attr:`isaaclab.envs.ManagerBasedRLEnvCfg.commands` as None. Before, this had to be done using
  the class :class:`isaaclab.command_generators.NullCommandGenerator`.
* Moved the ``meshes`` attribute in the :class:`isaaclab.sensors.RayCaster` class from class variable to instance variable.
  This prevents the meshes to overwrite each other.


0.26.0 (2024-10-16)
~~~~~~~~~~~~~~~~~~~

Added
^^^^^

* Added Imu sensor implementation that directly accesses the physx view :class:`isaaclab.sensors.Imu`. The
  sensor comes with a configuration class :class:`isaaclab.sensors.ImuCfg` and data class
  :class:`isaaclab.sensors.ImuData`.
* Moved and renamed :meth:`isaaclab.sensors.camera.utils.convert_orientation_convention` to :meth:`isaaclab.utils.math.convert_camera_frame_orientation_convention`
* Moved :meth:`isaaclab.sensors.camera.utils.create_rotation_matrix_from_view` to :meth:`isaaclab.utils.math.create_rotation_matrix_from_view`


0.25.2 (2024-10-16)
~~~~~~~~~~~~~~~~~~~

Added
^^^^^

* Added support for different Gymnasium spaces (``Box``, ``Discrete``, ``MultiDiscrete``, ``Tuple`` and ``Dict``)
  to define observation, action and state spaces in the direct workflow.
* Added :meth:`sample_space` to environment utils to sample supported spaces where data containers are torch tensors.

Changed
^^^^^^^

* Mark the :attr:`num_observations`, :attr:`num_actions` and :attr:`num_states` in :class:`DirectRLEnvCfg` as deprecated
  in favor of :attr:`observation_space`, :attr:`action_space` and :attr:`state_space` respectively.
* Mark the :attr:`num_observations`, :attr:`num_actions` and :attr:`num_states` in :class:`DirectMARLEnvCfg` as deprecated
  in favor of :attr:`observation_spaces`, :attr:`action_spaces` and :attr:`state_space` respectively.


0.25.1 (2024-10-10)
~~~~~~~~~~~~~~~~~~~

Fixed
^^^^^

* Fixed potential issue where default joint positions can fall outside of the limits being set with Articulation's
  ``write_joint_limits_to_sim`` API.


0.25.0 (2024-10-06)
~~~~~~~~~~~~~~~~~~~

Added
^^^^^

* Added configuration classes for spawning assets from a list of individual asset configurations randomly
  at the specified prim paths.


0.24.20 (2024-10-07)
~~~~~~~~~~~~~~~~~~~~

Fixed
^^^^^

* Fixed the :meth:`isaaclab.envs.mdp.events.randomize_rigid_body_material` function to
  correctly sample friction and restitution from the given ranges.


0.24.19 (2024-10-05)
~~~~~~~~~~~~~~~~~~~~

Added
^^^^^

* Added new functionalities to the FrameTransformer to make it more general. It is now possible to track:

  * Target frames that aren't children of the source frame prim_path
  * Target frames that are based upon the source frame prim_path


0.24.18 (2024-10-04)
~~~~~~~~~~~~~~~~~~~~

Fixed
^^^^^

* Fixes parsing and application of ``size`` parameter for :class:`~isaaclab.sim.spawn.GroundPlaneCfg` to correctly
  scale the grid-based ground plane.


0.24.17 (2024-10-04)
~~~~~~~~~~~~~~~~~~~~

Fixed
^^^^^

* Fixed the deprecation notice for using ``pxr.Semantics``. The corresponding modules use ``Semantics`` module
  directly.


0.24.16 (2024-10-03)
~~~~~~~~~~~~~~~~~~~~

Changed
^^^^^^^

* Renamed the observation function :meth:`grab_images` to :meth:`image` to follow convention of noun-based naming.
* Renamed the function :meth:`convert_perspective_depth_to_orthogonal_depth` to a shorter name
  :meth:`isaaclab.utils.math.orthogonalize_perspective_depth`.


0.24.15 (2024-09-20)
~~~~~~~~~~~~~~~~~~~~

Added
^^^^^

* Added :meth:`grab_images` to be able to use images for an observation term in manager-based environments.


0.24.14 (2024-09-20)
~~~~~~~~~~~~~~~~~~~~

Added
^^^^^

* Added the method :meth:`convert_perspective_depth_to_orthogonal_depth` to convert perspective depth
  images to orthogonal depth images. This is useful for the :meth:`~isaaclab.utils.math.unproject_depth`,
  since it expects orthogonal depth images as inputs.


0.24.13 (2024-09-08)
~~~~~~~~~~~~~~~~~~~~

Changed
^^^^^^^

* Moved the configuration of visualization markers for the command terms to their respective configuration classes.
  This allows users to modify the markers for the command terms without having to modify the command term classes.


0.24.12 (2024-09-18)
~~~~~~~~~~~~~~~~~~~~

Fixed
^^^^^

* Fixed outdated fetching of articulation data by using the method ``update_articulations_kinematic`` in
  :class:`isaaclab.assets.ArticulationData`. Before if an articulation was moved during a reset, the pose of the
  links were outdated if fetched before the next physics step. Adding this method ensures that the pose of the links
  is always up-to-date. Similarly ``update_articulations_kinematic`` was added before any render step to ensure that the
  articulation displays correctly after a reset.


0.24.11 (2024-09-11)
~~~~~~~~~~~~~~~~~~~~

Added
^^^^^

* Added skrl's JAX environment variables to :class:`~isaaclab.app.AppLauncher`
  to support distributed multi-GPU and multi-node training using JAX


0.24.10 (2024-09-10)
~~~~~~~~~~~~~~~~~~~~

Added
^^^^^

* Added config class, support, and tests for MJCF conversion via standalone python scripts.


0.24.9 (2024-09-09)
~~~~~~~~~~~~~~~~~~~~

Added
^^^^^

* Added a seed parameter to the :attr:`isaaclab.envs.ManagerBasedEnvCfg` and :attr:`isaaclab.envs.DirectRLEnvCfg`
  classes to set the seed for the environment. This seed is used to initialize the random number generator for the environment.
* Adapted the workflow scripts to set the seed for the environment using the seed specified in the learning agent's configuration
  file or the command line argument. This ensures that the simulation results are reproducible across different runs.


0.24.8 (2024-09-08)
~~~~~~~~~~~~~~~~~~~

Changed
^^^^^^^

* Modified:meth:`quat_rotate` and :meth:`quat_rotate_inverse` operations to use :meth:`torch.einsum`
  for faster processing of high dimensional input tensors.


0.24.7 (2024-09-06)
~~~~~~~~~~~~~~~~~~~

Added
^^^^^

* Added support for property attributes in the :meth:``isaaclab.utils.configclass`` method.
  Earlier, the configclass decorator failed to parse the property attributes correctly and made them
  instance variables instead.


0.24.6 (2024-09-05)
~~~~~~~~~~~~~~~~~~~

Fixed
^^^^^

* Adapted the ``A`` and ``D`` button bindings inside :meth:`isaaclab.device.Se3Keyboard` to make them now
  more-intuitive to control the y-axis motion based on the right-hand rule.


0.24.5 (2024-08-29)
~~~~~~~~~~~~~~~~~~~

Added
^^^^^

* Added alternative data type "distance_to_camera" in :class:`isaaclab.sensors.TiledCamera` class to be
  consistent with all other cameras (equal to type "depth").


0.24.4 (2024-09-02)
~~~~~~~~~~~~~~~~~~~

Fixed
^^^^^

* Added missing SI units to the documentation of :class:`isaaclab.sensors.Camera` and
  :class:`isaaclab.sensors.RayCasterCamera`.
* Added test to check :attr:`isaaclab.sensors.RayCasterCamera.set_intrinsic_matrices`


0.24.3 (2024-08-29)
~~~~~~~~~~~~~~~~~~~

Fixed
^^^^^

* Fixed the support for class-bounded methods when creating a configclass
  out of them. Earlier, these methods were being made as instance methods
  which required initialization of the class to call the class-methods.


0.24.2 (2024-08-28)
~~~~~~~~~~~~~~~~~~~

Added
^^^^^

* Added a class method to initialize camera configurations with an intrinsic matrix in the
  :class:`isaaclab.sim.spawner.sensors.PinholeCameraCfg`
  :class:`isaaclab.sensors.ray_caster.patterns_cfg.PinholeCameraPatternCfg` classes.

Fixed
^^^^^

* Fixed the ray direction in :func:`isaaclab.sensors.ray_caster.patterns.patterns.pinhole_camera_pattern` to
  point to the center of the pixel instead of the top-left corner.
* Fixed the clipping of the "distance_to_image_plane" depth image obtained using the
  :class:`isaaclab.sensors.ray_caster.RayCasterCamera` class. Earlier, the depth image was being clipped
  before the depth image was generated. Now, the clipping is applied after the depth image is generated. This makes
  the behavior equal to the USD Camera.


0.24.1 (2024-08-21)
~~~~~~~~~~~~~~~~~~~

Changed
^^^^^^^

* Disabled default viewport in certain headless scenarios for better performance.


0.24.0 (2024-08-17)
~~~~~~~~~~~~~~~~~~~

Added
^^^^^

* Added additional annotators for :class:`isaaclab.sensors.camera.TiledCamera` class.

Changed
^^^^^^^

* Updated :class:`isaaclab.sensors.TiledCamera` to latest RTX tiled rendering API.
* Single channel outputs for :class:`isaaclab.sensors.TiledCamera`, :class:`isaaclab.sensors.Camera` and :class:`isaaclab.sensors.RayCasterCamera` now has shape (H, W, 1).
* Data type for RGB output for :class:`isaaclab.sensors.TiledCamera` changed from ``torch.float`` to ``torch.uint8``.
* Dimension of RGB output for :class:`isaaclab.sensors.Camera` changed from (H, W, 4) to (H, W, 3). Use type ``rgba`` to retrieve the previous dimension.


0.23.1 (2024-08-17)
~~~~~~~~~~~~~~~~~~~

Changed
^^^^^^^

* Updated torch to version 2.4.0.


0.23.0 (2024-08-16)
~~~~~~~~~~~~~~~~~~~

Added
^^^^^

* Added direct workflow base class :class:`isaaclab.envs.DirectMARLEnv` for multi-agent environments.


0.22.1 (2024-08-17)
~~~~~~~~~~~~~~~~~~~

Added
^^^^^

* Added APIs to interact with the physics simulation of deformable objects. This includes setting the
  material properties, setting kinematic targets, and getting the state of the deformable object.
  For more information, please refer to the :mod:`isaaclab.assets.DeformableObject` class.


0.22.0 (2024-08-14)
~~~~~~~~~~~~~~~~~~~

Added
^^^^^

* Added :mod:`~isaaclab.utils.modifiers` module to provide framework for configurable and custom
  observation data modifiers.
* Adapted the :class:`~isaaclab.managers.ObservationManager` class to support custom modifiers.
  These are applied to the observation data before applying any noise or scaling operations.


0.21.2 (2024-08-13)
~~~~~~~~~~~~~~~~~~~

Fixed
^^^^^

* Moved event mode-based checks in the :meth:`isaaclab.managers.EventManager.apply` method outside
  the loop that iterates over the event terms. This prevents unnecessary checks and improves readability.
* Fixed the logic for global and per environment interval times when using the "interval" mode inside the
  event manager. Earlier, the internal lists for these times were of unequal lengths which led to wrong indexing
  inside the loop that iterates over the event terms.


0.21.1 (2024-08-06)
~~~~~~~~~~~~~~~~~~~

* Added a flag to preserve joint ordering inside the :class:`isaaclab.envs.mdp.JointAction` action term.


0.21.0 (2024-08-05)
~~~~~~~~~~~~~~~~~~~

Added
^^^^^

* Added the command line argument ``--device`` in :class:`~isaaclab.app.AppLauncher`. Valid options are:

  * ``cpu``: Use CPU.
  * ``cuda``: Use GPU with device ID ``0``.
  * ``cuda:N``: Use GPU, where N is the device ID. For example, ``cuda:0``. The default value is ``cuda:0``.

Changed
^^^^^^^

* Simplified setting the device throughout the code by relying on :attr:`isaaclab.sim.SimulationCfg.device`
  to activate gpu/cpu pipelines.

Removed
^^^^^^^

* Removed the parameter :attr:`isaaclab.sim.SimulationCfg.use_gpu_pipeline`. This is now directly inferred from
  :attr:`isaaclab.sim.SimulationCfg.device`.
* Removed the command line input argument ``--device_id`` in :class:`~isaaclab.app.AppLauncher`. The device id can
  now be set using the ``--device`` argument, for example with ``--device cuda:0``.


0.20.8 (2024-08-02)
~~~~~~~~~~~~~~~~~~~

Fixed
^^^^^

* Fixed the handling of observation terms with different shapes in the
  :class:`~isaaclab.managers.ObservationManager` class. Earlier, the constructor would throw an error if the
  shapes of the observation terms were different. Now, this operation only happens when the terms in an observation
  group are being concatenated. Otherwise, the terms are stored as a dictionary of tensors.
* Improved the error message when the observation terms are not of the same shape in the
  :class:`~isaaclab.managers.ObservationManager` class and the terms are being concatenated.


0.20.7 (2024-08-02)
~~~~~~~~~~~~~~~~~~~

Changed
^^^^^^^

* Performance improvements for material randomization in events.

Added
^^^^^

* Added minimum randomization frequency for reset mode randomizations.


0.20.6 (2024-08-02)
~~~~~~~~~~~~~~~~~~~

Changed
^^^^^^^

* Removed the hierarchy from :class:`~isaaclab.assets.RigidObject` class to
  :class:`~isaaclab.assets.Articulation` class. Previously, the articulation class overrode  almost
  all the functions of the rigid object class making the hierarchy redundant. Now, the articulation class
  is a standalone class that does not inherit from the rigid object class. This does add some code
  duplication but the simplicity and clarity of the code is improved.


0.20.5 (2024-08-02)
~~~~~~~~~~~~~~~~~~~

Added
^^^^^

* Added :attr:`isaaclab.terrain.TerrainGeneratorCfg.border_height` to set the height of the border
  around the terrain.


0.20.4 (2024-08-02)
~~~~~~~~~~~~~~~~~~~

Fixed
^^^^^

* Fixed the caching of terrains when using the :class:`isaaclab.terrains.TerrainGenerator` class.
  Earlier, the random sampling of the difficulty levels led to different hash values for the same terrain
  configuration. This caused the terrains to be re-generated even when the same configuration was used.
  Now, the numpy random generator is seeded with the same seed to ensure that the difficulty levels are
  sampled in the same order between different runs.


0.20.3 (2024-08-02)
~~~~~~~~~~~~~~~~~~~

Fixed
^^^^^

* Fixed the setting of translation and orientation when spawning a mesh prim. Earlier, the translation
  and orientation was being applied both on the parent Xform and the mesh prim. This was causing the
  mesh prim to be offset by the translation and orientation of the parent Xform, which is not the intended
  behavior.


0.20.2 (2024-08-02)
~~~~~~~~~~~~~~~~~~~

Changed
^^^^^^^

* Modified the computation of body acceleration for rigid body data to use PhysX APIs instead of
  numerical finite-differencing. This removes the need for computation of body acceleration at
  every update call of the data buffer.


0.20.1 (2024-07-30)
~~~~~~~~~~~~~~~~~~~

Fixed
^^^^^

* Fixed the :meth:`isaaclab.utils.math.wrap_to_pi` method to handle the wrapping of angles correctly.
  Earlier, the method was not wrapping the angles to the range [-pi, pi] correctly when the angles were outside
  the range [-2*pi, 2*pi].


0.20.0 (2024-07-26)
~~~~~~~~~~~~~~~~~~~

Added
^^^^^

* Support for the Isaac Sim 4.1.0 release.

Removed
^^^^^^^

* The ``mdp.add_body_mass`` method in the events. Please use the
  :meth:`isaaclab.envs.mdp.randomize_rigid_body_mass` method instead.
* The classes ``managers.RandomizationManager`` and ``managers.RandomizationTermCfg`` are replaced with
  :class:`isaaclab.managers.EventManager` and :class:`isaaclab.managers.EventTermCfg` classes.
* The following properties in :class:`isaaclab.sensors.FrameTransformerData`:

  * ``target_rot_source`` --> :attr:`~isaaclab.sensors.FrameTransformerData.target_quat_w`
  * ``target_rot_w`` --> :attr:`~isaaclab.sensors.FrameTransformerData.target_quat_source`
  * ``source_rot_w`` --> :attr:`~isaaclab.sensors.FrameTransformerData.source_quat_w`

* The kit experience file ``isaaclab.backwards.compatible.kit``. This is followed by dropping the support for
  Isaac Sim 2023.1.1 completely.


0.19.4 (2024-07-13)
~~~~~~~~~~~~~~~~~~~

Fixed
^^^^^

* Added the call to "startup" events when using the :class:`~isaaclab.envs.ManagerBasedEnv` class.
  Earlier, the "startup" events were not being called when the environment was initialized. This issue
  did not occur when using the :class:`~isaaclab.envs.ManagerBasedRLEnv` class since the "startup"
  events were called in the constructor.


0.19.3 (2024-07-13)
~~~~~~~~~~~~~~~~~~~

Added
^^^^^

* Added schemas for setting and modifying deformable body properties on a USD prim.
* Added API to spawn a deformable body material in the simulation.
* Added APIs to spawn rigid and deformable meshes of primitive shapes (cone, cylinder, sphere, box, capsule)
  in the simulation. This is possible through the :mod:`isaaclab.sim.spawners.meshes` module.


0.19.2 (2024-07-05)
~~~~~~~~~~~~~~~~~~~

Changed
^^^^^^^

* Modified cloning scheme based on the attribute :attr:`~isaaclab.scene.InteractiveSceneCfg.replicate_physics`
  to determine whether environment is homogeneous or heterogeneous.


0.19.1 (2024-07-05)
~~~~~~~~~~~~~~~~~~~

Added
^^^^^

* Added a lidar pattern function :func:`~isaaclab.sensors.ray_caster.patterns.patterns.lidar_pattern` with
  corresponding config :class:`~isaaclab.sensors.ray_caster.patterns_cfg.LidarPatternCfg`.


0.19.0 (2024-07-04)
~~~~~~~~~~~~~~~~~~~

Fixed
^^^^^

* Fixed parsing of articulations with nested rigid links while using the :class:`isaaclab.assets.Articulation`
  class. Earlier, the class initialization failed when the articulation had nested rigid links since the rigid
  links were not being parsed correctly by the PhysX view.

Removed
^^^^^^^

* Removed the attribute :attr:`body_physx_view` from the :class:`isaaclab.assets.Articulation` and
  :class:`isaaclab.assets.RigidObject` classes. These were causing confusions when used with articulation
  view since the body names were not following the same ordering.
* Dropped support for Isaac Sim 2023.1.1. The minimum supported version is now Isaac Sim 4.0.0.


0.18.6 (2024-07-01)
~~~~~~~~~~~~~~~~~~~

Fixed
^^^^^

* Fixed the environment stepping logic. Earlier, the environments' rendering logic was updating the kit app which
  would in turn step the physics :attr:`isaaclab.sim.SimulationCfg.render_interval` times. Now, a render
  call only does rendering and does not step the physics.


0.18.5 (2024-06-26)
~~~~~~~~~~~~~~~~~~~

Fixed
^^^^^

* Fixed the gravity vector direction used inside the :class:`isaaclab.assets.RigidObjectData` class.
  Earlier, the gravity direction was hard-coded as (0, 0, -1) which may be different from the actual
  gravity direction in the simulation. Now, the gravity direction is obtained from the simulation context
  and used to compute the projection of the gravity vector on the object.


0.18.4 (2024-06-26)
~~~~~~~~~~~~~~~~~~~

Fixed
^^^^^

* Fixed double reference count of the physics sim view inside the asset classes. This was causing issues
  when destroying the asset class instance since the physics sim view was not being properly released.

Added
^^^^^

* Added the attribute :attr:`~isaaclab.assets.AssetBase.is_initialized` to check if the asset and sensor
  has been initialized properly. This can be used to ensure that the asset or sensor is ready to use in the simulation.


0.18.3 (2024-06-25)
~~~~~~~~~~~~~~~~~~~

Fixed
^^^^^

* Fixed the docstrings at multiple places related to the different buffer implementations inside the
  :mod:`isaaclab.utils.buffers` module. The docstrings were not clear and did not provide enough
  information about the classes and their methods.

Added
^^^^^

* Added the field for fixed tendom names in the :class:`isaaclab.assets.ArticulationData` class.
  Earlier, this information was not exposed which was inconsistent with other name related information
  such as joint or body names.

Changed
^^^^^^^

* Renamed the fields ``min_num_time_lags`` and ``max_num_time_lags`` to ``min_delay`` and
  ``max_delay`` in the :class:`isaaclab.actuators.DelayedPDActuatorCfg` class. This is to make
  the naming simpler to understand.


0.18.2 (2024-06-25)
~~~~~~~~~~~~~~~~~~~

Changed
^^^^^^^

* Moved the configuration for tile-rendered camera into its own file named ``tiled_camera_cfg.py``.
  This makes it easier to follow where the configuration is located and how it is related to the class.


0.18.1 (2024-06-25)
~~~~~~~~~~~~~~~~~~~

Changed
^^^^^^^

* Ensured that a parity between class and its configuration class is explicitly visible in the
  :mod:`isaaclab.envs` module. This makes it easier to follow where definitions are located and how
  they are related. This should not be a breaking change as the classes are still accessible through the same module.


0.18.0 (2024-06-13)
~~~~~~~~~~~~~~~~~~~

Fixed
^^^^^

* Fixed the rendering logic to render at the specified interval. Earlier, the substep parameter had no effect and rendering
  would happen once every env.step() when active.

Changed
^^^^^^^

* Renamed :attr:`isaaclab.sim.SimulationCfg.substeps` to :attr:`isaaclab.sim.SimulationCfg.render_interval`.
  The render logic is now integrated in the decimation loop of the environment.


0.17.13 (2024-06-13)
~~~~~~~~~~~~~~~~~~~~

Fixed
^^^^^

* Fixed the orientation reset logic in :func:`isaaclab.envs.mdp.events.reset_root_state_uniform` to make it relative to
  the default orientation. Earlier, the position was sampled relative to the default and the orientation not.


0.17.12 (2024-06-13)
~~~~~~~~~~~~~~~~~~~~

Added
^^^^^

* Added the class :class:`isaaclab.utils.buffers.TimestampedBuffer` to store timestamped data.

Changed
^^^^^^^

* Added time-stamped buffers in the classes :class:`isaaclab.assets.RigidObjectData` and :class:`isaaclab.assets.ArticulationData`
  to update some values lazily and avoid unnecessary computations between physics updates. Before, all the data was always
  updated at every step, even if it was not used by the task.


0.17.11 (2024-05-30)
~~~~~~~~~~~~~~~~~~~~

Fixed
^^^^^

* Fixed :class:`isaaclab.sensor.ContactSensor` not loading correctly in extension mode.
  Earlier, the :attr:`isaaclab.sensor.ContactSensor.body_physx_view` was not initialized when
  :meth:`isaaclab.sensor.ContactSensor._debug_vis_callback` is called which references it.


0.17.10 (2024-05-30)
~~~~~~~~~~~~~~~~~~~~

Fixed
^^^^^

* Fixed compound classes being directly assigned in ``default_factory`` generator method
  :meth:`isaaclab.utils.configclass._return_f`, which resulted in shared references such that modifications to
  compound objects were reflected across all instances generated from the same ``default_factory`` method.


0.17.9 (2024-05-30)
~~~~~~~~~~~~~~~~~~~

Added
^^^^^

* Added ``variants`` attribute to the :class:`isaaclab.sim.from_files.UsdFileCfg` class to select USD
  variants when loading assets from USD files.


0.17.8 (2024-05-28)
~~~~~~~~~~~~~~~~~~~

Fixed
^^^^^

* Implemented the reset methods in the action terms to avoid returning outdated data.


0.17.7 (2024-05-28)
~~~~~~~~~~~~~~~~~~~

Added
^^^^^

* Added debug visualization utilities in the :class:`isaaclab.managers.ActionManager` class.


0.17.6 (2024-05-27)
~~~~~~~~~~~~~~~~~~~

Added
^^^^^

* Added ``wp.init()`` call in Warp utils.


0.17.5 (2024-05-22)
~~~~~~~~~~~~~~~~~~~

Changed
^^^^^^^

* Websocket livestreaming is no longer supported. Valid livestream options are {0, 1, 2}.
* WebRTC livestream is now set with livestream=2.


0.17.4 (2024-05-17)
~~~~~~~~~~~~~~~~~~~

Changed
^^^^^^^

* Modified the noise functions to also support add, scale, and abs operations on the data. Added aliases
  to ensure backward compatibility with the previous functions.

  * Added :attr:`isaaclab.utils.noise.NoiseCfg.operation` for the different operations.
  * Renamed ``constant_bias_noise`` to :func:`isaaclab.utils.noise.constant_noise`.
  * Renamed ``additive_uniform_noise`` to :func:`isaaclab.utils.noise.uniform_noise`.
  * Renamed ``additive_gaussian_noise`` to :func:`isaaclab.utils.noise.gaussian_noise`.


0.17.3 (2024-05-15)
~~~~~~~~~~~~~~~~~~~

Fixed
^^^^^

* Set ``hide_ui`` flag in the app launcher for livestream.
* Fix native client livestream extensions.


0.17.2 (2024-05-09)
~~~~~~~~~~~~~~~~~~~

Changed
^^^^^^^

* Renamed ``_range`` to ``distribution_params`` in ``events.py`` for methods that defined a distribution.
* Apply additive/scaling randomization noise on default data instead of current data.
* Changed material bucketing logic to prevent exceeding 64k materials.

Fixed
^^^^^

* Fixed broadcasting issues with indexing when environment and joint IDs are provided.
* Fixed incorrect tensor dimensions when setting a subset of environments.

Added
^^^^^

* Added support for randomization of fixed tendon parameters.
* Added support for randomization of dof limits.
* Added support for randomization of gravity.
* Added support for Gaussian sampling.
* Added default buffers to Articulation/Rigid object data classes for randomization.


0.17.1 (2024-05-10)
~~~~~~~~~~~~~~~~~~~

Fixed
^^^^^

* Added attribute :attr:`isaaclab.sim.converters.UrdfConverterCfg.override_joint_dynamics` to properly parse
  joint dynamics in :class:`isaaclab.sim.converters.UrdfConverter`.


0.17.0 (2024-05-07)
~~~~~~~~~~~~~~~~~~~

Changed
^^^^^^^

* Renamed ``BaseEnv`` to :class:`isaaclab.envs.ManagerBasedEnv`.
* Renamed ``base_env.py`` to ``manager_based_env.py``.
* Renamed ``BaseEnvCfg`` to :class:`isaaclab.envs.ManagerBasedEnvCfg`.
* Renamed ``RLTaskEnv`` to :class:`isaaclab.envs.ManagerBasedRLEnv`.
* Renamed ``rl_task_env.py`` to ``manager_based_rl_env.py``.
* Renamed ``RLTaskEnvCfg`` to :class:`isaaclab.envs.ManagerBasedRLEnvCfg`.
* Renamed ``rl_task_env_cfg.py`` to ``rl_env_cfg.py``.
* Renamed ``OIGEEnv`` to :class:`isaaclab.envs.DirectRLEnv`.
* Renamed ``oige_env.py`` to ``direct_rl_env.py``.
* Renamed ``RLTaskEnvWindow`` to :class:`isaaclab.envs.ui.ManagerBasedRLEnvWindow`.
* Renamed ``rl_task_env_window.py`` to ``manager_based_rl_env_window.py``.
* Renamed all references of ``BaseEnv``, ``BaseEnvCfg``, ``RLTaskEnv``, ``RLTaskEnvCfg``,  ``OIGEEnv``, and ``RLTaskEnvWindow``.

Added
^^^^^

* Added direct workflow base class :class:`isaaclab.envs.DirectRLEnv`.


0.16.4 (2024-05-06)
~~~~~~~~~~~~~~~~~~~~

Changed
^^^^^^^

* Added :class:`isaaclab.sensors.TiledCamera` to support tiled rendering with RGB and depth.


0.16.3 (2024-04-26)
~~~~~~~~~~~~~~~~~~~

Fixed
^^^^^

* Fixed parsing of filter prim path expressions in the :class:`isaaclab.sensors.ContactSensor` class.
  Earlier, the filter prim paths given to the physics view was not being parsed since they were specified as
  regex expressions instead of glob expressions.


0.16.2 (2024-04-25)
~~~~~~~~~~~~~~~~~~~~

Changed
^^^^^^^

* Simplified the installation procedure, isaaclab -e is no longer needed
* Updated torch dependency to 2.2.2


0.16.1 (2024-04-20)
~~~~~~~~~~~~~~~~~~~

Added
^^^^^

* Added attribute :attr:`isaaclab.sim.ArticulationRootPropertiesCfg.fix_root_link` to fix the root link
  of an articulation to the world frame.


0.16.0 (2024-04-16)
~~~~~~~~~~~~~~~~~~~

Added
^^^^^

* Added the function :meth:`isaaclab.utils.math.quat_unique` to standardize quaternion representations,
  i.e. always have a non-negative real part.
* Added events terms for randomizing mass by scale, simulation joint properties (stiffness, damping, armature,
  and friction)

Fixed
^^^^^

* Added clamping of joint positions and velocities in event terms for resetting joints. The simulation does not
  throw an error if the set values are out of their range. Hence, users are expected to clamp them before setting.
* Fixed :class:`isaaclab.envs.mdp.EMAJointPositionToLimitsActionCfg` to smoothen the actions
  at environment frequency instead of simulation frequency.

* Renamed the following functions in :meth:`isaaclab.envs.mdp` to avoid confusions:

  * Observation: :meth:`joint_pos_norm` -> :meth:`joint_pos_limit_normalized`
  * Action: :class:`ExponentialMovingAverageJointPositionAction` -> :class:`EMAJointPositionToLimitsAction`
  * Termination: :meth:`base_height` -> :meth:`root_height_below_minimum`
  * Termination: :meth:`joint_pos_limit` -> :meth:`joint_pos_out_of_limit`
  * Termination: :meth:`joint_pos_manual_limit` -> :meth:`joint_pos_out_of_manual_limit`
  * Termination: :meth:`joint_vel_limit` -> :meth:`joint_vel_out_of_limit`
  * Termination: :meth:`joint_vel_manual_limit` -> :meth:`joint_vel_out_of_manual_limit`
  * Termination: :meth:`joint_torque_limit` -> :meth:`joint_effort_out_of_limit`

Deprecated
^^^^^^^^^^

* Deprecated the function :meth:`isaaclab.envs.mdp.add_body_mass` in favor of
  :meth:`isaaclab.envs.mdp.randomize_rigid_body_mass`. This supports randomizing the mass based on different
  operations (add, scale, or set) and sampling distributions.


0.15.13 (2024-04-16)
~~~~~~~~~~~~~~~~~~~~

Changed
^^^^^^^

* Improved startup performance by enabling rendering-based extensions only when necessary and caching of nucleus directory.
* Renamed the flag ``OFFSCREEN_RENDER`` or ``--offscreen_render`` to ``ENABLE_CAMERAS`` or ``--enable_cameras`` respectively.


0.15.12 (2024-04-16)
~~~~~~~~~~~~~~~~~~~~

Changed
^^^^^^^

* Replaced calls to the ``check_file_path`` function in the :mod:`isaaclab.sim.spawners.from_files`
  with the USD stage resolve identifier function. This helps speed up the loading of assets from file paths
  by avoiding Nucleus server calls.


0.15.11 (2024-04-15)
~~~~~~~~~~~~~~~~~~~~

Added
^^^^^

* Added the :meth:`isaaclab.sim.SimulationContext.has_rtx_sensors` method to check if any
  RTX-related sensors such as cameras have been created in the simulation. This is useful to determine
  if simulation requires RTX rendering during step or not.

Fixed
^^^^^

* Fixed the rendering of RTX-related sensors such as cameras inside the :class:`isaaclab.envs.RLTaskEnv` class.
  Earlier the rendering did not happen inside the step function, which caused the sensor data to be empty.


0.15.10 (2024-04-11)
~~~~~~~~~~~~~~~~~~~~

Fixed
^^^^^

* Fixed sharing of the same memory address between returned tensors from observation terms
  in the :class:`isaaclab.managers.ObservationManager` class. Earlier, the returned
  tensors could map to the same memory address, causing issues when the tensors were modified
  during scaling, clipping or other operations.


0.15.9 (2024-04-04)
~~~~~~~~~~~~~~~~~~~

Fixed
^^^^^

* Fixed assignment of individual termination terms inside the :class:`isaaclab.managers.TerminationManager`
  class. Earlier, the terms were being assigned their values through an OR operation which resulted in incorrect
  values. This regression was introduced in version 0.15.1.


0.15.8 (2024-04-02)
~~~~~~~~~~~~~~~~~~~

Added
^^^^^

* Added option to define ordering of points for the mesh-grid generation in the
  :func:`isaaclab.sensors.ray_caster.patterns.grid_pattern`. This parameter defaults to 'xy'
  for backward compatibility.


0.15.7 (2024-03-28)
~~~~~~~~~~~~~~~~~~~

Added
^^^^^

* Adds option to return indices/data in the specified query keys order in
  :class:`isaaclab.managers.SceneEntityCfg` class, and the respective
  :func:`isaaclab.utils.string.resolve_matching_names_values` and
  :func:`isaaclab.utils.string.resolve_matching_names` functions.


0.15.6 (2024-03-28)
~~~~~~~~~~~~~~~~~~~

Added
^^^^^

* Extended the :class:`isaaclab.app.AppLauncher` class to support the loading of experience files
  from the command line. This allows users to load a specific experience file when running the application
  (such as for multi-camera rendering or headless mode).

Changed
^^^^^^^

* Changed default loading of experience files in the :class:`isaaclab.app.AppLauncher` class from the ones
  provided by Isaac Sim to the ones provided in Isaac Lab's ``apps`` directory.


0.15.5 (2024-03-23)
~~~~~~~~~~~~~~~~~~~

Fixed
^^^^^

* Fixed the env origins in :meth:`_compute_env_origins_grid` of :class:`isaaclab.terrain.TerrainImporter`
  to match that obtained from the Isaac Sim :class:`isaacsim.core.cloner.GridCloner` class.

Added
^^^^^

* Added unit test to ensure consistency between environment origins generated by IsaacSim's Grid Cloner and those
  produced by the TerrainImporter.


0.15.4 (2024-03-22)
~~~~~~~~~~~~~~~~~~~

Fixed
^^^^^

* Fixed the :class:`isaaclab.envs.mdp.actions.NonHolonomicActionCfg` class to use
  the correct variable when applying actions.


0.15.3 (2024-03-21)
~~~~~~~~~~~~~~~~~~~

Added
^^^^^

* Added unit test to check that :class:`isaaclab.scene.InteractiveScene` entity data is not shared between separate instances.

Fixed
^^^^^

* Moved class variables in :class:`isaaclab.scene.InteractiveScene` to correctly  be assigned as
  instance variables.
* Removed custom ``__del__`` magic method from :class:`isaaclab.scene.InteractiveScene`.


0.15.2 (2024-03-21)
~~~~~~~~~~~~~~~~~~~

Fixed
^^^^^

* Added resolving of relative paths for the main asset USD file when using the
  :class:`isaaclab.sim.converters.UrdfConverter` class. This is to ensure that the material paths are
  resolved correctly when the main asset file is moved to a different location.


0.15.1 (2024-03-19)
~~~~~~~~~~~~~~~~~~~

Fixed
^^^^^

* Fixed the imitation learning workflow example script, updating Isaac Lab and Robomimic API calls.
* Removed the resetting of :attr:`_term_dones` in the :meth:`isaaclab.managers.TerminationManager.reset`.
  Previously, the environment cleared out all the terms. However, it impaired reading the specific term's values externally.


0.15.0 (2024-03-17)
~~~~~~~~~~~~~~~~~~~

Deprecated
^^^^^^^^^^

* Renamed :class:`isaaclab.managers.RandomizationManager` to :class:`isaaclab.managers.EventManager`
  class for clarification as the manager takes care of events such as reset in addition to pure randomizations.
* Renamed :class:`isaaclab.managers.RandomizationTermCfg` to :class:`isaaclab.managers.EventTermCfg`
  for consistency with the class name change.


0.14.1 (2024-03-16)
~~~~~~~~~~~~~~~~~~~

Added
^^^^^

* Added simulation schemas for joint drive and fixed tendons. These can be configured for assets imported
  from file formats.
* Added logging of tendon properties to the articulation class (if they are present in the USD prim).


0.14.0 (2024-03-15)
~~~~~~~~~~~~~~~~~~~

Fixed
^^^^^

* Fixed the ordering of body names used in the :class:`isaaclab.assets.Articulation` class. Earlier,
  the body names were not following the same ordering as the bodies in the articulation. This led
  to issues when using the body names to access data related to the links from the articulation view
  (such as Jacobians, mass matrices, etc.).

Removed
^^^^^^^

* Removed the attribute :attr:`body_physx_view` from the :class:`isaaclab.assets.RigidObject`
  and :class:`isaaclab.assets.Articulation` classes. These were causing confusions when used
  with articulation view since the body names were not following the same ordering.


0.13.1 (2024-03-14)
~~~~~~~~~~~~~~~~~~~

Removed
^^^^^^^

* Removed the :mod:`isaaclab.compat` module. This module was used to provide compatibility
  with older versions of Isaac Sim. It is no longer needed since we have most of the functionality
  absorbed into the main classes.


0.13.0 (2024-03-12)
~~~~~~~~~~~~~~~~~~~

Added
^^^^^

* Added support for the following data types inside the :class:`isaaclab.sensors.Camera` class:
  ``instance_segmentation_fast`` and ``instance_id_segmentation_fast``. These are GPU-supported annotations
  and are faster than the regular annotations.

Fixed
^^^^^

* Fixed handling of semantic filtering inside the :class:`isaaclab.sensors.Camera` class. Earlier,
  the annotator was given ``semanticTypes`` as an argument. However, with Isaac Sim 2023.1, the annotator
  does not accept this argument. Instead the mapping needs to be set to the synthetic data interface directly.
* Fixed the return shape of colored images for segmentation data types inside the
  :class:`isaaclab.sensors.Camera` class. Earlier, the images were always returned as ``int32``. Now,
  they are casted to ``uint8`` 4-channel array before returning if colorization is enabled for the annotation type.

Removed
^^^^^^^

* Dropped support for ``instance_segmentation`` and ``instance_id_segmentation`` annotations in the
  :class:`isaaclab.sensors.Camera` class. Their "fast" counterparts should be used instead.
* Renamed the argument :attr:`isaaclab.sensors.CameraCfg.semantic_types` to
  :attr:`isaaclab.sensors.CameraCfg.semantic_filter`. This is more aligned with Replicator's terminology
  for semantic filter predicates.
* Replaced the argument :attr:`isaaclab.sensors.CameraCfg.colorize` with separate colorized
  arguments for each annotation type (:attr:`~isaaclab.sensors.CameraCfg.colorize_instance_segmentation`,
  :attr:`~isaaclab.sensors.CameraCfg.colorize_instance_id_segmentation`, and
  :attr:`~isaaclab.sensors.CameraCfg.colorize_semantic_segmentation`).


0.12.4 (2024-03-11)
~~~~~~~~~~~~~~~~~~~

Fixed
^^^^^


* Adapted randomization terms to deal with ``slice`` for the body indices. Earlier, the terms were not
  able to handle the slice object and were throwing an error.
* Added ``slice`` type-hinting to all body and joint related methods in the rigid body and articulation
  classes. This is to make it clear that the methods can handle both list of indices and slices.


0.12.3 (2024-03-11)
~~~~~~~~~~~~~~~~~~~

Fixed
^^^^^

* Added signal handler to the :class:`isaaclab.app.AppLauncher` class to catch the ``SIGINT`` signal
  and close the application gracefully. This is to prevent the application from crashing when the user
  presses ``Ctrl+C`` to close the application.


0.12.2 (2024-03-10)
~~~~~~~~~~~~~~~~~~~

Added
^^^^^

* Added observation terms for states of a rigid object in world frame.
* Added randomization terms to set root state with randomized orientation and joint state within user-specified limits.
* Added reward term for penalizing specific termination terms.

Fixed
^^^^^

* Improved sampling of states inside randomization terms. Earlier, the code did multiple torch calls
  for sampling different components of the vector. Now, it uses a single call to sample the entire vector.


0.12.1 (2024-03-09)
~~~~~~~~~~~~~~~~~~~

Added
^^^^^

* Added an option to the last actions observation term to get a specific term by name from the action manager.
  If None, the behavior remains the same as before (the entire action is returned).


0.12.0 (2024-03-08)
~~~~~~~~~~~~~~~~~~~

Added
^^^^^

* Added functionality to sample flat patches on a generated terrain. This can be configured using
  :attr:`isaaclab.terrains.SubTerrainBaseCfg.flat_patch_sampling` attribute.
* Added a randomization function for setting terrain-aware root state. Through this, an asset can be
  reset to a randomly sampled flat patches.

Fixed
^^^^^

* Separated normal and terrain-base position commands. The terrain based commands rely on the
  terrain to sample flat patches for setting the target position.
* Fixed command resample termination function.

Changed
^^^^^^^

* Added the attribute :attr:`isaaclab.envs.mdp.commands.UniformVelocityCommandCfg.heading_control_stiffness`
  to control the stiffness of the heading control term in the velocity command term. Earlier, this was
  hard-coded to 0.5 inside the term.

Removed
^^^^^^^

* Removed the function :meth:`sample_new_targets` in the terrain importer. Instead the attribute
  :attr:`isaaclab.terrains.TerrainImporter.flat_patches` should be used to sample new targets.


0.11.3 (2024-03-04)
~~~~~~~~~~~~~~~~~~~

Fixed
^^^^^

* Corrects the functions :func:`isaaclab.utils.math.axis_angle_from_quat` and :func:`isaaclab.utils.math.quat_error_magnitude`
  to accept tensors of the form (..., 4) instead of (N, 4). This brings us in line with our documentation and also upgrades one of our functions
  to handle higher dimensions.


0.11.2 (2024-03-04)
~~~~~~~~~~~~~~~~~~~

Added
^^^^^

* Added checks for default joint position and joint velocity in the articulation class. This is to prevent
  users from configuring values for these quantities that might be outside the valid range from the simulation.


0.11.1 (2024-02-29)
~~~~~~~~~~~~~~~~~~~

Added
^^^^^

* Replaced the default values for ``joint_ids`` and ``body_ids`` from ``None`` to ``slice(None)``
  in the :class:`isaaclab.managers.SceneEntityCfg`.
* Adapted rewards and observations terms so that the users can query a subset of joints and bodies.


0.11.0 (2024-02-27)
~~~~~~~~~~~~~~~~~~~

Removed
^^^^^^^

* Dropped support for Isaac Sim<=2022.2. As part of this, removed the components of :class:`isaaclab.app.AppLauncher`
  which handled ROS extension loading. We no longer need them in Isaac Sim>=2023.1 to control the load order to avoid crashes.
* Upgraded Dockerfile to use ISAACSIM_VERSION=2023.1.1 by default.


0.10.28 (2024-02-29)
~~~~~~~~~~~~~~~~~~~~

Added
^^^^^

* Implemented relative and moving average joint position action terms. These allow the user to specify
  the target joint positions as relative to the current joint positions or as a moving average of the
  joint positions over a window of time.


0.10.27 (2024-02-28)
~~~~~~~~~~~~~~~~~~~~

Added
^^^^^

* Added UI feature to start and stop animation recording in the stage when running an environment.
  To enable this feature, please pass the argument ``--disable_fabric`` to the environment script to allow
  USD read/write operations. Be aware that this will slow down the simulation.


0.10.26 (2024-02-26)
~~~~~~~~~~~~~~~~~~~~

Added
^^^^^

* Added a viewport camera controller class to the :class:`isaaclab.envs.BaseEnv`. This is useful
  for applications where the user wants to render the viewport from different perspectives even when the
  simulation is running in headless mode.


0.10.25 (2024-02-26)
~~~~~~~~~~~~~~~~~~~~

Fixed
^^^^^

* Ensures that all path arguments in :mod:`isaaclab.sim.utils` are cast to ``str``. Previously,
  we had handled path types as strings without casting.


0.10.24 (2024-02-26)
~~~~~~~~~~~~~~~~~~~~

Added
^^^^^

* Added tracking of contact time in the :class:`isaaclab.sensors.ContactSensor` class. Previously,
  only the air time was being tracked.
* Added contact force threshold, :attr:`isaaclab.sensors.ContactSensorCfg.force_threshold`, to detect
  when the contact sensor is in contact. Previously, this was set to hard-coded 1.0 in the sensor class.


0.10.23 (2024-02-21)
~~~~~~~~~~~~~~~~~~~~

Fixed
^^^^^

* Fixes the order of size arguments in :meth:`isaaclab.terrains.height_field.random_uniform_terrain`. Previously, the function would crash if the size along x and y were not the same.


0.10.22 (2024-02-14)
~~~~~~~~~~~~~~~~~~~~

Fixed
^^^^^

* Fixed "divide by zero" bug in :class:`~isaaclab.sim.SimulationContext` when setting gravity vector.
  Now, it is correctly disabled when the gravity vector is set to zero.


0.10.21 (2024-02-12)
~~~~~~~~~~~~~~~~~~~~

Fixed
^^^^^

* Fixed the printing of articulation joint information when the articulation has only one joint.
  Earlier, the function was performing a squeeze operation on the tensor, which caused an error when
  trying to index the tensor of shape (1,).


0.10.20 (2024-02-12)
~~~~~~~~~~~~~~~~~~~~

Added
^^^^^

* Adds :attr:`isaaclab.sim.PhysxCfg.enable_enhanced_determinism` to enable improved
  determinism from PhysX. Please note this comes at the expense of performance.


0.10.19 (2024-02-08)
~~~~~~~~~~~~~~~~~~~~

Fixed
^^^^^

* Fixed environment closing so that articulations, objects, and sensors are cleared properly.


0.10.18 (2024-02-05)
~~~~~~~~~~~~~~~~~~~~

Fixed
^^^^^

* Pinned :mod:`torch` version to 2.0.1 in the setup.py to keep parity version of :mod:`torch` supplied by
  Isaac 2023.1.1, and prevent version incompatibility between :mod:`torch` ==2.2 and
  :mod:`typing-extensions` ==3.7.4.3


0.10.17 (2024-02-02)
~~~~~~~~~~~~~~~~~~~~

Fixed
^^^^^^

* Fixed carb setting ``/app/livestream/enabled`` to be set as False unless live-streaming is specified
  by :class:`isaaclab.app.AppLauncher` settings. This fixes the logic of :meth:`SimulationContext.render`,
  which depended on the config in previous versions of Isaac defaulting to false for this setting.


0.10.16 (2024-01-29)
~~~~~~~~~~~~~~~~~~~~

Added
^^^^^^

* Added an offset parameter to the height scan observation term. This allows the user to specify the
  height offset of the scan from the tracked body. Previously it was hard-coded to be 0.5.


0.10.15 (2024-01-29)
~~~~~~~~~~~~~~~~~~~~

Fixed
^^^^^

* Fixed joint torque computation for implicit actuators. Earlier, the torque was always zero for implicit
  actuators. Now, it is computed approximately by applying the PD law.


0.10.14 (2024-01-22)
~~~~~~~~~~~~~~~~~~~~

Fixed
^^^^^

* Fixed the tensor shape of :attr:`isaaclab.sensors.ContactSensorData.force_matrix_w`. Earlier, the reshaping
  led to a mismatch with the data obtained from PhysX.


0.10.13 (2024-01-15)
~~~~~~~~~~~~~~~~~~~~

Fixed
^^^^^

* Fixed running of environments with a single instance even if the :attr:`replicate_physics`` flag is set to True.


0.10.12 (2024-01-10)
~~~~~~~~~~~~~~~~~~~~

Fixed
^^^^^

* Fixed indexing of source and target frames in the :class:`isaaclab.sensors.FrameTransformer` class.
  Earlier, it always assumed that the source frame body is at index 0. Now, it uses the body index of the
  source frame to compute the transformation.

Deprecated
^^^^^^^^^^

* Renamed quantities in the :class:`isaaclab.sensors.FrameTransformerData` class to be more
  consistent with the terminology used in the asset classes. The following quantities are deprecated:

  * ``target_rot_w`` -> ``target_quat_w``
  * ``source_rot_w`` -> ``source_quat_w``
  * ``target_rot_source`` -> ``target_quat_source``


0.10.11 (2024-01-08)
~~~~~~~~~~~~~~~~~~~~

Fixed
^^^^^

* Fixed attribute error raised when calling the :class:`isaaclab.envs.mdp.TerrainBasedPositionCommand`
  command term.
* Added a dummy function in :class:`isaaclab.terrain.TerrainImporter` that returns environment
  origins as terrain-aware sampled targets. This function should be implemented by child classes based on
  the terrain type.


0.10.10 (2023-12-21)
~~~~~~~~~~~~~~~~~~~~

Fixed
^^^^^

* Fixed reliance on non-existent ``Viewport`` in :class:`isaaclab.sim.SimulationContext` when loading livestreaming
  by ensuring that the extension ``omni.kit.viewport.window`` is enabled in :class:`isaaclab.app.AppLauncher` when
  livestreaming is enabled


0.10.9 (2023-12-21)
~~~~~~~~~~~~~~~~~~~

Fixed
^^^^^

* Fixed invalidation of physics views inside the asset and sensor classes. Earlier, they were left initialized
  even when the simulation was stopped. This caused issues when closing the application.


0.10.8 (2023-12-20)
~~~~~~~~~~~~~~~~~~~

Fixed
^^^^^

* Fixed the :class:`isaaclab.envs.mdp.actions.DifferentialInverseKinematicsAction` class
  to account for the offset pose of the end-effector.


0.10.7 (2023-12-19)
~~~~~~~~~~~~~~~~~~~

Fixed
^^^^^

* Added a check to ray-cast and camera sensor classes to ensure that the sensor prim path does not
  have a regex expression at its leaf. For instance, ``/World/Robot/camera_.*`` is not supported
  for these sensor types. This behavior needs to be fixed in the future.


0.10.6 (2023-12-19)
~~~~~~~~~~~~~~~~~~~

Added
^^^^^

* Added support for using articulations as visualization markers. This disables all physics APIs from
  the articulation and allows the user to use it as a visualization marker. It is useful for creating
  visualization markers for the end-effectors or base of the robot.

Fixed
^^^^^

* Fixed hiding of debug markers from secondary images when using the
  :class:`isaaclab.markers.VisualizationMarkers` class. Earlier, the properties were applied on
  the XForm prim instead of the Mesh prim.


0.10.5 (2023-12-18)
~~~~~~~~~~~~~~~~~~~

Fixed
^^^^^

* Fixed test ``check_base_env_anymal_locomotion.py``, which
  previously called :func:`torch.jit.load` with the path to a policy (which would work
  for a local file), rather than calling
  :func:`isaaclab.utils.assets.read_file` on the path to get the file itself.


0.10.4 (2023-12-14)
~~~~~~~~~~~~~~~~~~~

Fixed
^^^^^

* Fixed potentially breaking import of omni.kit.widget.toolbar by ensuring that
  if live-stream is enabled, then the :mod:`omni.kit.widget.toolbar`
  extension is loaded.

0.10.3 (2023-12-12)
~~~~~~~~~~~~~~~~~~~

Added
^^^^^

* Added the attribute :attr:`isaaclab.actuators.ActuatorNetMLPCfg.input_order`
  to specify the order of the input tensors to the MLP network.

Fixed
^^^^^

* Fixed computation of metrics for the velocity command term. Earlier, the norm was being computed
  over the entire batch instead of the last dimension.
* Fixed the clipping inside the :class:`isaaclab.actuators.DCMotor` class. Earlier, it was
  not able to handle the case when configured saturation limit was set to None.


0.10.2 (2023-12-12)
~~~~~~~~~~~~~~~~~~~

Fixed
^^^^^

* Added a check in the simulation stop callback in the :class:`isaaclab.sim.SimulationContext` class
  to not render when an exception is raised. The while loop in the callback was preventing the application
  from closing when an exception was raised.


0.10.1 (2023-12-06)
~~~~~~~~~~~~~~~~~~~

Added
^^^^^

* Added command manager class with terms defined by :class:`isaaclab.managers.CommandTerm`. This
  allow for multiple types of command generators to be used in the same environment.


0.10.0 (2023-12-04)
~~~~~~~~~~~~~~~~~~~

Changed
^^^^^^^

* Modified the sensor and asset base classes to use the underlying PhysX views instead of Isaac Sim views.
  Using Isaac Sim classes led to a very high load time (of the order of minutes) when using a scene with
  many assets. This is because Isaac Sim supports USD paths which are slow and not required.

Added
^^^^^

* Added faster implementation of USD stage traversal methods inside the :class:`isaaclab.sim.utils` module.
* Added properties :attr:`isaaclab.assets.AssetBase.num_instances` and
  :attr:`isaaclab.sensor.SensorBase.num_instances` to obtain the number of instances of the asset
  or sensor in the simulation respectively.

Removed
^^^^^^^

* Removed dependencies on Isaac Sim view classes. It is no longer possible to use :attr:`root_view` and
  :attr:`body_view`. Instead use :attr:`root_physx_view` and :attr:`body_physx_view` to access the underlying
  PhysX views.


0.9.55 (2023-12-03)
~~~~~~~~~~~~~~~~~~~

Fixed
^^^^^

* Fixed the Nucleus directory path in the :attr:`isaaclab.utils.assets.NVIDIA_NUCLEUS_DIR`.
  Earlier, it was referring to the ``NVIDIA/Assets`` directory instead of ``NVIDIA``.


0.9.54 (2023-11-29)
~~~~~~~~~~~~~~~~~~~

Fixed
^^^^^

* Fixed pose computation in the :class:`isaaclab.sensors.Camera` class to obtain them from XFormPrimView
  instead of using ``UsdGeomCamera.ComputeLocalToWorldTransform`` method. The latter is not updated correctly
  during GPU simulation.
* Fixed initialization of the annotator info in the class :class:`isaaclab.sensors.Camera`. Previously
  all dicts had the same memory address which caused all annotators to have the same info.
* Fixed the conversion of ``uint32`` warp arrays inside the :meth:`isaaclab.utils.array.convert_to_torch`
  method. PyTorch does not support this type, so it is converted to ``int32`` before converting to PyTorch tensor.
* Added render call inside :meth:`isaaclab.sim.SimulationContext.reset` to initialize Replicator
  buffers when the simulation is reset.


0.9.53 (2023-11-29)
~~~~~~~~~~~~~~~~~~~

Changed
^^^^^^^

* Changed the behavior of passing :obj:`None` to the :class:`isaaclab.actuators.ActuatorBaseCfg`
  class. Earlier, they were resolved to fixed default values. Now, they imply that the values are loaded
  from the USD joint drive configuration.

Added
^^^^^

* Added setting of joint armature and friction quantities to the articulation class.


0.9.52 (2023-11-29)
~~~~~~~~~~~~~~~~~~~

Changed
^^^^^^^

* Changed the warning print in :meth:`isaaclab.sim.utils.apply_nested` method
  to be more descriptive. Earlier, it was printing a warning for every instanced prim.
  Now, it only prints a warning if it could not apply the attribute to any of the prims.

Added
^^^^^

* Added the method :meth:`isaaclab.utils.assets.retrieve_file_path` to
  obtain the absolute path of a file on the Nucleus server or locally.

Fixed
^^^^^

* Fixed hiding of STOP button in the :class:`AppLauncher` class when running the
  simulation in headless mode.
* Fixed a bug with :meth:`isaaclab.sim.utils.clone` failing when the input prim path
  had no parent (example: "/Table").


0.9.51 (2023-11-29)
~~~~~~~~~~~~~~~~~~~

Changed
^^^^^^^

* Changed the :meth:`isaaclab.sensor.SensorBase.update` method to always recompute the buffers if
  the sensor is in visualization mode.

Added
^^^^^

* Added available entities to the error message when accessing a non-existent entity in the
  :class:`InteractiveScene` class.
* Added a warning message when the user tries to reference an invalid prim in the :class:`FrameTransformer` sensor.


0.9.50 (2023-11-28)
~~~~~~~~~~~~~~~~~~~

Added
^^^^^

* Hid the ``STOP`` button in the UI when running standalone Python scripts. This is to prevent
  users from accidentally clicking the button and stopping the simulation. They should only be able to
  play and pause the simulation from the UI.

Removed
^^^^^^^

* Removed :attr:`isaaclab.sim.SimulationCfg.shutdown_app_on_stop`. The simulation is always rendering
  if it is stopped from the UI. The user needs to close the window or press ``Ctrl+C`` to close the simulation.


0.9.49 (2023-11-27)
~~~~~~~~~~~~~~~~~~~

Added
^^^^^

* Added an interface class, :class:`isaaclab.managers.ManagerTermBase`, to serve as the parent class
  for term implementations that are functional classes.
* Adapted all managers to support terms that are classes and not just functions clearer. This allows the user to
  create more complex terms that require additional state information.


0.9.48 (2023-11-24)
~~~~~~~~~~~~~~~~~~~

Fixed
^^^^^

* Fixed initialization of drift in the :class:`isaaclab.sensors.RayCasterCamera` class.


0.9.47 (2023-11-24)
~~~~~~~~~~~~~~~~~~~

Fixed
^^^^^

* Automated identification of the root prim in the :class:`isaaclab.assets.RigidObject` and
  :class:`isaaclab.assets.Articulation` classes. Earlier, the root prim was hard-coded to
  the spawn prim path. Now, the class searches for the root prim under the spawn prim path.


0.9.46 (2023-11-24)
~~~~~~~~~~~~~~~~~~~

Fixed
^^^^^

* Fixed a critical issue in the asset classes with writing states into physics handles.
  Earlier, the states were written over all the indices instead of the indices of the
  asset that were being updated. This caused the physics handles to refresh the states
  of all the assets in the scene, which is not desirable.


0.9.45 (2023-11-24)
~~~~~~~~~~~~~~~~~~~

Added
^^^^^

* Added :class:`isaaclab.command_generators.UniformPoseCommandGenerator` to generate
  poses in the asset's root frame by uniformly sampling from a given range.


0.9.44 (2023-11-16)
~~~~~~~~~~~~~~~~~~~

Added
^^^^^

* Added methods :meth:`reset` and :meth:`step` to the :class:`isaaclab.envs.BaseEnv`. This unifies
  the environment interface for simple standalone applications with the class.


0.9.43 (2023-11-16)
~~~~~~~~~~~~~~~~~~~

Fixed
^^^^^

* Replaced subscription of physics play and stop events in the :class:`isaaclab.assets.AssetBase` and
  :class:`isaaclab.sensors.SensorBase` classes with subscription to time-line play and stop events.
  This is to prevent issues in cases where physics first needs to perform mesh cooking and handles are not
  available immediately. For instance, with deformable meshes.


0.9.42 (2023-11-16)
~~~~~~~~~~~~~~~~~~~

Fixed
^^^^^

* Fixed setting of damping values from the configuration for :class:`ActuatorBase` class. Earlier,
  the stiffness values were being set into damping when a dictionary configuration was passed to the
  actuator model.
* Added dealing with :class:`int` and :class:`float` values in the configurations of :class:`ActuatorBase`.
  Earlier, a type-error was thrown when integer values were passed to the actuator model.


0.9.41 (2023-11-16)
~~~~~~~~~~~~~~~~~~~

Fixed
^^^^^

* Fixed the naming and shaping issues in the binary joint action term.


0.9.40 (2023-11-09)
~~~~~~~~~~~~~~~~~~~

Fixed
^^^^^

* Simplified the manual initialization of Isaac Sim :class:`ArticulationView` class. Earlier, we basically
  copied the code from the Isaac Sim source code. Now, we just call their initialize method.

Changed
^^^^^^^

* Changed the name of attribute :attr:`default_root_state_w` to :attr:`default_root_state`. The latter is
  more correct since the data is actually in the local environment frame and not the simulation world frame.


0.9.39 (2023-11-08)
~~~~~~~~~~~~~~~~~~~

Fixed
^^^^^

* Changed the reference of private ``_body_view`` variable inside the :class:`RigidObject` class
  to the public ``body_view`` property. For a rigid object, the private variable is not defined.


0.9.38 (2023-11-07)
~~~~~~~~~~~~~~~~~~~

Changed
^^^^^^^

* Upgraded the :class:`isaaclab.envs.RLTaskEnv` class to support Gym 0.29.0 environment definition.

Added
^^^^^

* Added computation of ``time_outs`` and ``terminated`` signals inside the termination manager. These follow the
  definition mentioned in `Gym 0.29.0 <https://gymnasium.farama.org/tutorials/gymnasium_basics/handling_time_limits/>`_.
* Added proper handling of observation and action spaces in the :class:`isaaclab.envs.RLTaskEnv` class.
  These now follow closely to how Gym VecEnv handles the spaces.


0.9.37 (2023-11-06)
~~~~~~~~~~~~~~~~~~~

Fixed
^^^^^

* Fixed broken visualization in :mod:`isaaclab.sensors.FrameTramsformer` class by overwriting the
  correct ``_debug_vis_callback`` function.
* Moved the visualization marker configurations of sensors to their respective sensor configuration classes.
  This allows users to set these configurations from the configuration object itself.


0.9.36 (2023-11-03)
~~~~~~~~~~~~~~~~~~~

Fixed
^^^^^

* Added explicit deleting of different managers in the :class:`isaaclab.envs.BaseEnv` and
  :class:`isaaclab.envs.RLTaskEnv` classes. This is required since deleting the managers
  is order-sensitive (many managers need to be deleted before the scene is deleted).


0.9.35 (2023-11-02)
~~~~~~~~~~~~~~~~~~~

Fixed
^^^^^

* Fixed the error: ``'str' object has no attribute '__module__'`` introduced by adding the future import inside the
  :mod:`isaaclab.utils.warp.kernels` module. Warp language does not support the ``__future__`` imports.


0.9.34 (2023-11-02)
~~~~~~~~~~~~~~~~~~~

Fixed
^^^^^

* Added missing import of ``from __future__ import annotations`` in the :mod:`isaaclab.utils.warp`
  module. This is needed to have a consistent behavior across Python versions.


0.9.33 (2023-11-02)
~~~~~~~~~~~~~~~~~~~

Fixed
^^^^^

* Fixed the :class:`isaaclab.command_generators.NullCommandGenerator` class. Earlier,
  it was having a runtime error due to infinity in the resampling time range. Now, the class just
  overrides the parent methods to perform no operations.


0.9.32 (2023-11-02)
~~~~~~~~~~~~~~~~~~~

Changed
^^^^^^^

* Renamed the :class:`isaaclab.envs.RLEnv` class to :class:`isaaclab.envs.RLTaskEnv` to
  avoid confusions in terminologies between environments and tasks.


0.9.31 (2023-11-02)
~~~~~~~~~~~~~~~~~~~

Added
^^^^^

* Added the :class:`isaaclab.sensors.RayCasterCamera` class, as a ray-casting based camera for
  "distance_to_camera", "distance_to_image_plane" and "normals" annotations. It has the same interface and
  functionalities as the USD Camera while it is on average 30% faster.


0.9.30 (2023-11-01)
~~~~~~~~~~~~~~~~~~~

Fixed
^^^^^

* Added skipping of None values in the :class:`InteractiveScene` class when creating the scene from configuration
  objects. Earlier, it was throwing an error when the user passed a None value for a scene element.
* Added ``kwargs`` to the :class:`RLEnv` class to allow passing additional arguments from gym registry function.
  This is now needed since the registry function passes args beyond the ones specified in the constructor.


0.9.29 (2023-11-01)
~~~~~~~~~~~~~~~~~~~

Fixed
^^^^^

* Fixed the material path resolution inside the :class:`isaaclab.sim.converters.UrdfConverter` class.
  With Isaac Sim 2023.1, the material paths from the importer are always saved as absolute paths. This caused
  issues when the generated USD file was moved to a different location. The fix now resolves the material paths
  relative to the USD file location.


0.9.28 (2023-11-01)
~~~~~~~~~~~~~~~~~~~

Changed
^^^^^^^

* Changed the way the :func:`isaaclab.sim.spawners.from_files.spawn_ground_plane` function sets the
  height of the ground. Earlier, it was reading the height from the configuration object. Now, it expects the
  desired transformation as inputs to the function. This makes it consistent with the other spawner functions.


0.9.27 (2023-10-31)
~~~~~~~~~~~~~~~~~~~

Changed
^^^^^^^

* Removed the default value of the argument ``camel_case`` in setters of USD attributes. This is to avoid
  confusion with the naming of the attributes in the USD file.

Fixed
^^^^^

* Fixed the selection of material prim in the :class:`isaaclab.sim.spawners.materials.spawn_preview_surface`
  method. Earlier, the created prim was being selected in the viewport which interfered with the selection of
  prims by the user.
* Updated :class:`isaaclab.sim.converters.MeshConverter` to use a different stage than the default stage
  for the conversion. This is to avoid the issue of the stage being closed when the conversion is done.


0.9.26 (2023-10-31)
~~~~~~~~~~~~~~~~~~~

Added
^^^^^

* Added the sensor implementation for :class:`isaaclab.sensors.FrameTransformer` class. Currently,
  it handles obtaining the transformation between two frames in the same articulation.


0.9.25 (2023-10-27)
~~~~~~~~~~~~~~~~~~~

Added
^^^^^

* Added the :mod:`isaaclab.envs.ui` module to put all the UI-related classes in one place. This currently
  implements the :class:`isaaclab.envs.ui.BaseEnvWindow` and :class:`isaaclab.envs.ui.RLEnvWindow`
  classes. Users can inherit from these classes to create their own UI windows.
* Added the attribute :attr:`isaaclab.envs.BaseEnvCfg.ui_window_class_type` to specify the UI window class
  to be used for the environment. This allows the user to specify their own UI window class to be used for the
  environment.


0.9.24 (2023-10-27)
~~~~~~~~~~~~~~~~~~~

Changed
^^^^^^^

* Changed the behavior of setting up debug visualization for assets, sensors and command generators.
  Earlier it was raising an error if debug visualization was not enabled in the configuration object.
  Now it checks whether debug visualization is implemented and only sets up the callback if it is
  implemented.


0.9.23 (2023-10-27)
~~~~~~~~~~~~~~~~~~~

Fixed
^^^^^

* Fixed a typo in the :class:`AssetBase` and :class:`SensorBase` that effected the class destructor.
  Earlier, a tuple was being created in the constructor instead of the actual object.


0.9.22 (2023-10-26)
~~~~~~~~~~~~~~~~~~~

Added
^^^^^

* Added a :class:`isaaclab.command_generators.NullCommandGenerator` class for no command environments.
  This is easier to work with than having checks for :obj:`None` in the command generator.

Fixed
^^^^^

* Moved the randomization manager to the :class:`isaaclab.envs.BaseEnv` class with the default
  settings to reset the scene to the defaults specified in the configurations of assets.
* Moved command generator to the :class:`isaaclab.envs.RlEnv` class to have all task-specification
  related classes in the same place.


0.9.21 (2023-10-26)
~~~~~~~~~~~~~~~~~~~

Fixed
^^^^^

* Decreased the priority of callbacks in asset and sensor base classes. This may help in preventing
  crashes when warm starting the simulation.
* Fixed no rendering mode when running the environment from the GUI. Earlier the function
  :meth:`SimulationContext.set_render_mode` was erroring out.


0.9.20 (2023-10-25)
~~~~~~~~~~~~~~~~~~~

Fixed
^^^^^

* Changed naming in :class:`isaaclab.sim.SimulationContext.RenderMode` to use ``NO_GUI_OR_RENDERING``
  and ``NO_RENDERING`` instead of ``HEADLESS`` for clarity.
* Changed :class:`isaaclab.sim.SimulationContext` to be capable of handling livestreaming and
  offscreen rendering.
* Changed :class:`isaaclab.app.AppLauncher` envvar ``VIEWPORT_RECORD`` to the more descriptive
  ``OFFSCREEN_RENDER``.


0.9.19 (2023-10-25)
~~~~~~~~~~~~~~~~~~~

Added
^^^^^

* Added Gym observation and action spaces for the :class:`isaaclab.envs.RLEnv` class.


0.9.18 (2023-10-23)
~~~~~~~~~~~~~~~~~~~

Added
^^^^^

* Created :class:`isaaclab.sim.converters.asset_converter.AssetConverter` to serve as a base
  class for all asset converters.
* Added :class:`isaaclab.sim.converters.mesh_converter.MeshConverter` to handle loading and conversion
  of mesh files (OBJ, STL and FBX) into USD format.
* Added script ``convert_mesh.py`` to ``source/tools`` to allow users to convert a mesh to USD via command line arguments.

Changed
^^^^^^^

* Renamed the submodule :mod:`isaaclab.sim.loaders` to :mod:`isaaclab.sim.converters` to be more
  general with the functionality of the module.
* Updated ``check_instanceable.py`` script to convert relative paths to absolute paths.


0.9.17 (2023-10-22)
~~~~~~~~~~~~~~~~~~~

Added
^^^^^

* Added setters and getters for term configurations in the :class:`RandomizationManager`, :class:`RewardManager`
  and :class:`TerminationManager` classes. This allows the user to modify the term configurations after the
  manager has been created.
* Added the method :meth:`compute_group` to the :class:`isaaclab.managers.ObservationManager` class to
  compute the observations for only a given group.
* Added the curriculum term for modifying reward weights after certain environment steps.


0.9.16 (2023-10-22)
~~~~~~~~~~~~~~~~~~~

Added
^^^^^

* Added support for keyword arguments for terms in the :class:`isaaclab.managers.ManagerBase`.

Fixed
^^^^^

* Fixed resetting of buffers in the :class:`TerminationManager` class. Earlier, the values were being set
  to ``0.0`` instead of ``False``.


0.9.15 (2023-10-22)
~~~~~~~~~~~~~~~~~~~

Added
^^^^^

* Added base yaw heading and body acceleration into :class:`isaaclab.assets.RigidObjectData` class.
  These quantities are computed inside the :class:`RigidObject` class.

Fixed
^^^^^

* Fixed the :meth:`isaaclab.assets.RigidObject.set_external_force_and_torque` method to correctly
  deal with the body indices.
* Fixed a bug in the :meth:`isaaclab.utils.math.wrap_to_pi` method to prevent self-assignment of
  the input tensor.


0.9.14 (2023-10-21)
~~~~~~~~~~~~~~~~~~~

Added
^^^^^

* Added 2-D drift (i.e. along x and y) to the :class:`isaaclab.sensors.RayCaster` class.
* Added flags to the :class:`isaaclab.sensors.ContactSensorCfg` to optionally obtain the
  sensor origin and air time information. Since these are not required by default, they are
  disabled by default.

Fixed
^^^^^

* Fixed the handling of contact sensor history buffer in the :class:`isaaclab.sensors.ContactSensor` class.
  Earlier, the buffer was not being updated correctly.


0.9.13 (2023-10-20)
~~~~~~~~~~~~~~~~~~~

Fixed
^^^^^

* Fixed the issue with double :obj:`Ellipsis` when indexing tensors with multiple dimensions.
  The fix now uses :obj:`slice(None)` instead of :obj:`Ellipsis` to index the tensors.


0.9.12 (2023-10-18)
~~~~~~~~~~~~~~~~~~~

Fixed
^^^^^

* Fixed bugs in actuator model implementation for actuator nets. Earlier the DC motor clipping was not working.
* Fixed bug in applying actuator model in the :class:`isaaclab.asset.Articulation` class. The new
  implementation caches the outputs from explicit actuator model into the ``joint_pos_*_sim`` buffer to
  avoid feedback loops in the tensor operation.


0.9.11 (2023-10-17)
~~~~~~~~~~~~~~~~~~~

Added
^^^^^

* Added the support for semantic tags into the :class:`isaaclab.sim.spawner.SpawnerCfg` class. This allows
  the user to specify the semantic tags for a prim when spawning it into the scene. It follows the same format as
  Omniverse Replicator.


0.9.10 (2023-10-16)
~~~~~~~~~~~~~~~~~~~

Added
^^^^^

* Added ``--livestream`` and ``--ros`` CLI args to :class:`isaaclab.app.AppLauncher` class.
* Added a static function :meth:`isaaclab.app.AppLauncher.add_app_launcher_args`, which
  appends the arguments needed for :class:`isaaclab.app.AppLauncher` to the argument parser.

Changed
^^^^^^^

* Within :class:`isaaclab.app.AppLauncher`, removed ``REMOTE_DEPLOYMENT`` env-var processing
  in the favor of ``HEADLESS`` and ``LIVESTREAM`` env-vars. These have clearer uses and better parity
  with the CLI args.


0.9.9 (2023-10-12)
~~~~~~~~~~~~~~~~~~

Added
^^^^^

* Added the property :attr:`isaaclab.assets.Articulation.is_fixed_base` to the articulation class to
  check if the base of the articulation is fixed or floating.
* Added the task-space action term corresponding to the differential inverse-kinematics controller.

Fixed
^^^^^

* Simplified the :class:`isaaclab.controllers.DifferentialIKController` to assume that user provides the
  correct end-effector poses and Jacobians. Earlier it was doing internal frame transformations which made the
  code more complicated and error-prone.


0.9.8 (2023-09-30)
~~~~~~~~~~~~~~~~~~

Fixed
^^^^^

* Fixed the boundedness of class objects that register callbacks into the simulator.
  These include devices, :class:`AssetBase`, :class:`SensorBase` and :class:`CommandGenerator`.
  The fix ensures that object gets deleted when the user deletes the object.


0.9.7 (2023-09-26)
~~~~~~~~~~~~~~~~~~

Fixed
^^^^^

* Modified the :class:`isaaclab.markers.VisualizationMarkers` to use the
  :class:`isaaclab.sim.spawner.SpawnerCfg` class instead of their
  own configuration objects. This makes it consistent with the other ways to spawn assets in the scene.

Added
^^^^^

* Added the method :meth:`copy` to configclass to allow copying of configuration objects.


0.9.6 (2023-09-26)
~~~~~~~~~~~~~~~~~~

Fixed
^^^^^

* Changed class-level configuration classes to refer to class types using ``class_type`` attribute instead
  of ``cls`` or ``cls_name``.


0.9.5 (2023-09-25)
~~~~~~~~~~~~~~~~~~

Changed
^^^^^^^

* Added future import of ``annotations`` to have a consistent behavior across Python versions.
* Removed the type-hinting from docstrings to simplify maintenance of the documentation. All type-hints are
  now in the code itself.


0.9.4 (2023-08-29)
~~~~~~~~~~~~~~~~~~

Added
^^^^^

* Added :class:`isaaclab.scene.InteractiveScene`, as the central scene unit that contains all entities
  that are part of the simulation. These include the terrain, sensors, articulations, rigid objects etc.
  The scene groups the common operations of these entities and allows to access them via their unique names.
* Added :mod:`isaaclab.envs` module that contains environment definitions that encapsulate the different
  general (scene, action manager, observation manager) and RL-specific (reward and termination manager) managers.
* Added :class:`isaaclab.managers.SceneEntityCfg` to handle which scene elements are required by the
  manager's terms. This allows the manager to parse useful information from the scene elements, such as the
  joint and body indices, and pass them to the term.
* Added :class:`isaaclab.sim.SimulationContext.RenderMode` to handle different rendering modes based on
  what the user wants to update (viewport, cameras, or UI elements).

Fixed
^^^^^

* Fixed the :class:`isaaclab.command_generators.CommandGeneratorBase` to register a debug visualization
  callback similar to how sensors and robots handle visualization.


0.9.3 (2023-08-23)
~~~~~~~~~~~~~~~~~~

Added
^^^^^

* Enabled the `faulthander <https://docs.python.org/3/library/faulthandler.html>`_ to catch segfaults and print
  the stack trace. This is enabled by default in the :class:`isaaclab.app.AppLauncher` class.

Fixed
^^^^^

* Re-added the :mod:`isaaclab.utils.kit` to the ``compat`` directory and fixed all the references to it.
* Fixed the deletion of Replicator nodes for the :class:`isaaclab.sensors.Camera` class. Earlier, the
  Replicator nodes were not being deleted when the camera was deleted. However, this does not prevent the random
  crashes that happen when the camera is deleted.
* Fixed the :meth:`isaaclab.utils.math.convert_quat` to support both numpy and torch tensors.

Changed
^^^^^^^

* Renamed all the scripts inside the ``test`` directory to follow the convention:

  * ``test_<module_name>.py``: Tests for the module ``<module_name>`` using unittest.
  * ``check_<module_name>``: Check for the module ``<module_name>`` using python main function.


0.9.2 (2023-08-22)
~~~~~~~~~~~~~~~~~~

Added
^^^^^

* Added the ability to color meshes in the :class:`isaaclab.terrain.TerrainGenerator` class. Currently,
  it only supports coloring the mesh randomly (``"random"``), based on the terrain height (``"height"``), and
  no coloring (``"none"``).

Fixed
^^^^^

* Modified the :class:`isaaclab.terrain.TerrainImporter` class to configure visual and physics materials
  based on the configuration object.


0.9.1 (2023-08-18)
~~~~~~~~~~~~~~~~~~

Added
^^^^^

* Introduced three different rotation conventions in the :class:`isaaclab.sensors.Camera` class. These
  conventions are:

  * ``opengl``: the camera is looking down the -Z axis with the +Y axis pointing up
  * ``ros``: the camera is looking down the +Z axis with the +Y axis pointing down
  * ``world``: the camera is looking along the +X axis with the -Z axis pointing down

  These can be used to declare the camera offset in :class:`isaaclab.sensors.CameraCfg.OffsetCfg` class
  and in :meth:`isaaclab.sensors.Camera.set_world_pose` method. Additionally, all conventions are
  saved to :class:`isaaclab.sensors.CameraData` class for easy access.

Changed
^^^^^^^

* Adapted all the sensor classes to follow a structure similar to the :class:`isaaclab.assets.AssetBase`.
  Hence, the spawning and initialization of sensors manually by the users is avoided.
* Removed the :meth:`debug_vis` function since that this functionality is handled by a render callback automatically
  (based on the passed configuration for the :class:`isaaclab.sensors.SensorBaseCfg.debug_vis` flag).


0.9.0 (2023-08-18)
~~~~~~~~~~~~~~~~~~

Added
^^^^^

* Introduces a new set of asset interfaces. These interfaces simplify the spawning of assets into the scene
  and initializing the physics handle by putting that inside post-startup physics callbacks. With this, users
  no longer need to worry about the :meth:`spawn` and :meth:`initialize` calls.
* Added utility methods to :mod:`isaaclab.utils.string` module that resolve regex expressions based
  on passed list of target keys.

Changed
^^^^^^^

* Renamed all references of joints in an articulation from "dof" to "joint". This makes it consistent with the
  terminology used in robotics.

Deprecated
^^^^^^^^^^

* Removed the previous modules for objects and robots. Instead the :class:`Articulation` and :class:`RigidObject`
  should be used.


0.8.12 (2023-08-18)
~~~~~~~~~~~~~~~~~~~

Added
^^^^^

* Added other properties provided by ``PhysicsScene`` to the :class:`isaaclab.sim.SimulationContext`
  class to allow setting CCD, solver iterations, etc.
* Added commonly used functions to the :class:`SimulationContext` class itself to avoid having additional
  imports from Isaac Sim when doing simple tasks such as setting camera view or retrieving the simulation settings.

Fixed
^^^^^

* Switched the notations of default buffer values in :class:`isaaclab.sim.PhysxCfg` from multiplication
  to scientific notation to avoid confusion with the values.


0.8.11 (2023-08-18)
~~~~~~~~~~~~~~~~~~~

Added
^^^^^

* Adds utility functions and configuration objects in the :mod:`isaaclab.sim.spawners`
  to create the following prims in the scene:

  * :mod:`isaaclab.sim.spawners.from_file`: Create a prim from a USD/URDF file.
  * :mod:`isaaclab.sim.spawners.shapes`: Create USDGeom prims for shapes (box, sphere, cylinder, capsule, etc.).
  * :mod:`isaaclab.sim.spawners.materials`: Create a visual or physics material prim.
  * :mod:`isaaclab.sim.spawners.lights`: Create a USDLux prim for different types of lights.
  * :mod:`isaaclab.sim.spawners.sensors`: Create a USD prim for supported sensors.

Changed
^^^^^^^

* Modified the :class:`SimulationContext` class to take the default physics material using the material spawn
  configuration object.


0.8.10 (2023-08-17)
~~~~~~~~~~~~~~~~~~~

Added
^^^^^

* Added methods for defining different physics-based schemas in the :mod:`isaaclab.sim.schemas` module.
  These methods allow creating the schema if it doesn't exist at the specified prim path and modify
  its properties based on the configuration object.


0.8.9 (2023-08-09)
~~~~~~~~~~~~~~~~~~

Changed
^^^^^^^

* Moved the :class:`isaaclab.asset_loader.UrdfLoader` class to the :mod:`isaaclab.sim.loaders`
  module to make it more accessible to the user.


0.8.8 (2023-08-09)
~~~~~~~~~~~~~~~~~~

Added
^^^^^

* Added configuration classes and functions for setting different physics-based schemas in the
  :mod:`isaaclab.sim.schemas` module. These allow modifying properties of the physics solver
  on the asset using configuration objects.


0.8.7 (2023-08-03)
~~~~~~~~~~~~~~~~~~

Fixed
^^^^^

* Added support for `__post_init__ <https://docs.python.org/3/library/dataclasses.html#post-init-processing>`_ in
  the :class:`isaaclab.utils.configclass` decorator.


0.8.6 (2023-08-03)
~~~~~~~~~~~~~~~~~~

Added
^^^^^

* Added support for callable classes in the :class:`isaaclab.managers.ManagerBase`.


0.8.5 (2023-08-03)
~~~~~~~~~~~~~~~~~~

Fixed
^^^^^

* Fixed the :class:`isaaclab.markers.Visualizationmarkers` class so that the markers are not visible in camera rendering mode.

Changed
^^^^^^^

* Simplified the creation of the point instancer in the :class:`isaaclab.markers.Visualizationmarkers` class. It now creates a new
  prim at the next available prim path if a prim already exists at the given path.


0.8.4 (2023-08-02)
~~~~~~~~~~~~~~~~~~

Added
^^^^^

* Added the :class:`isaaclab.sim.SimulationContext` class to the :mod:`isaaclab.sim` module.
  This class inherits from the :class:`isaacsim.core.api.simulation_context.SimulationContext` class and adds
  the ability to create a simulation context from a configuration object.


0.8.3 (2023-08-02)
~~~~~~~~~~~~~~~~~~

Changed
^^^^^^^

* Moved the :class:`ActuatorBase` class to the :mod:`isaaclab.actuators.actuator_base` module.
* Renamed the :mod:`isaaclab.actuators.actuator` module to :mod:`isaaclab.actuators.actuator_pd`
  to make it more explicit that it contains the PD actuator models.


0.8.2 (2023-08-02)
~~~~~~~~~~~~~~~~~~

Changed
^^^^^^^

* Cleaned up the :class:`isaaclab.terrain.TerrainImporter` class to take all the parameters from the configuration
  object. This makes it consistent with the other classes in the package.
* Moved the configuration classes for terrain generator and terrain importer into separate files to resolve circular
  dependency issues.


0.8.1 (2023-08-02)
~~~~~~~~~~~~~~~~~~

Fixed
^^^^^

* Added a hack into :class:`isaaclab.app.AppLauncher` class to remove Isaac Lab packages from the path before launching
  the simulation application. This prevents the warning messages that appears when the user launches the ``SimulationApp``.

Added
^^^^^

* Enabled necessary viewport extensions in the :class:`isaaclab.app.AppLauncher` class itself if ``VIEWPORT_ENABLED``
  flag is true.


0.8.0 (2023-07-26)
~~~~~~~~~~~~~~~~~~

Added
^^^^^

* Added the :class:`ActionManager` class to the :mod:`isaaclab.managers` module to handle actions in the
  environment through action terms.
* Added contact force history to the :class:`isaaclab.sensors.ContactSensor` class. The history is stored
  in the ``net_forces_w_history`` attribute of the sensor data.

Changed
^^^^^^^

* Implemented lazy update of buffers in the :class:`isaaclab.sensors.SensorBase` class. This allows the user
  to update the sensor data only when required, i.e. when the data is requested by the user. This helps avoid double
  computation of sensor data when a reset is called in the environment.

Deprecated
^^^^^^^^^^

* Removed the support for different backends in the sensor class. We only use Pytorch as the backend now.
* Removed the concept of actuator groups. They are now handled by the :class:`isaaclab.managers.ActionManager`
  class. The actuator models are now directly handled by the robot class itself.


0.7.4 (2023-07-26)
~~~~~~~~~~~~~~~~~~

Changed
^^^^^^^

* Changed the behavior of the :class:`isaaclab.terrains.TerrainImporter` class. It now expects the terrain
  type to be specified in the configuration object. This allows the user to specify everything in the configuration
  object and not have to do an explicit call to import a terrain.

Fixed
^^^^^

* Fixed setting of quaternion orientations inside the :class:`isaaclab.markers.Visualizationmarkers` class.
  Earlier, the orientation was being set into the point instancer in the wrong order (``wxyz`` instead of ``xyzw``).


0.7.3 (2023-07-25)
~~~~~~~~~~~~~~~~~~

Fixed
^^^^^

* Fixed the issue with multiple inheritance in the :class:`isaaclab.utils.configclass` decorator.
  Earlier, if the inheritance tree was more than one level deep and the lowest level configuration class was
  not updating its values from the middle level classes.


0.7.2 (2023-07-24)
~~~~~~~~~~~~~~~~~~

Added
^^^^^

* Added the method :meth:`replace` to the :class:`isaaclab.utils.configclass` decorator to allow
  creating a new configuration object with values replaced from keyword arguments. This function internally
  calls the `dataclasses.replace <https://docs.python.org/3/library/dataclasses.html#dataclasses.replace>`_.

Fixed
^^^^^

* Fixed the handling of class types as member values in the :meth:`isaaclab.utils.configclass`. Earlier it was
  throwing an error since class types were skipped in the if-else block.


0.7.1 (2023-07-22)
~~~~~~~~~~~~~~~~~~

Added
^^^^^

* Added the :class:`TerminationManager`, :class:`CurriculumManager`, and :class:`RandomizationManager` classes
  to the :mod:`isaaclab.managers` module to handle termination, curriculum, and randomization respectively.


0.7.0 (2023-07-22)
~~~~~~~~~~~~~~~~~~

Added
^^^^^

* Created a new :mod:`isaaclab.managers` module for all the managers related to the environment / scene.
  This includes the :class:`isaaclab.managers.ObservationManager` and :class:`isaaclab.managers.RewardManager`
  classes that were previously in the :mod:`isaaclab.utils.mdp` module.
* Added the :class:`isaaclab.managers.ManagerBase` class to handle the creation of managers.
* Added configuration classes for :class:`ObservationTermCfg` and :class:`RewardTermCfg` to allow easy creation of
  observation and reward terms.

Changed
^^^^^^^

* Changed the behavior of :class:`ObservationManager` and :class:`RewardManager` classes to accept the key ``func``
  in each configuration term to be a callable. This removes the need to inherit from the base class
  and allows more reusability of the functions across different environments.
* Moved the old managers to the :mod:`isaaclab.compat.utils.mdp` module.
* Modified the necessary scripts to use the :mod:`isaaclab.compat.utils.mdp` module.


0.6.2 (2023-07-21)
~~~~~~~~~~~~~~~~~~

Added
^^^^^

* Added the :mod:`isaaclab.command_generators` to generate different commands based on the desired task.
  It allows the user to generate commands for different tasks in the same environment without having to write
  custom code for each task.


0.6.1 (2023-07-16)
~~~~~~~~~~~~~~~~~~

Fixed
^^^^^

* Fixed the :meth:`isaaclab.utils.math.quat_apply_yaw` to compute the yaw quaternion correctly.

Added
^^^^^

* Added functions to convert string and callable objects in :mod:`isaaclab.utils.string`.


0.6.0 (2023-07-16)
~~~~~~~~~~~~~~~~~~

Added
^^^^^

* Added the argument :attr:`sort_keys` to the :meth:`isaaclab.utils.io.yaml.dump_yaml` method to allow
  enabling/disabling of sorting of keys in the output yaml file.

Fixed
^^^^^

* Fixed the ordering of terms in :mod:`isaaclab.utils.configclass` to be consistent in the order in which
  they are defined. Previously, the ordering was done alphabetically which made it inconsistent with the order in which
  the parameters were defined.

Changed
^^^^^^^

* Changed the default value of the argument :attr:`sort_keys` in the :meth:`isaaclab.utils.io.yaml.dump_yaml`
  method to ``False``.
* Moved the old config classes in :mod:`isaaclab.utils.configclass` to
  :mod:`isaaclab.compat.utils.configclass` so that users can still run their old code where alphabetical
  ordering was used.


0.5.0 (2023-07-04)
~~~~~~~~~~~~~~~~~~

Added
^^^^^

* Added a generalized :class:`isaaclab.sensors.SensorBase` class that leverages the ideas of views to
  handle multiple sensors in a single class.
* Added the classes :class:`isaaclab.sensors.RayCaster`, :class:`isaaclab.sensors.ContactSensor`,
  and :class:`isaaclab.sensors.Camera` that output a batched tensor of sensor data.

Changed
^^^^^^^

* Renamed the parameter ``sensor_tick`` to ``update_freq`` to make it more intuitive.
* Moved the old sensors in :mod:`isaaclab.sensors` to :mod:`isaaclab.compat.sensors`.
* Modified the standalone scripts to use the :mod:`isaaclab.compat.sensors` module.


0.4.4 (2023-07-05)
~~~~~~~~~~~~~~~~~~

Fixed
^^^^^

* Fixed the :meth:`isaaclab.terrains.trimesh.utils.make_plane` method to handle the case when the
  plane origin does not need to be centered.
* Added the :attr:`isaaclab.terrains.TerrainGeneratorCfg.seed` to make generation of terrains reproducible.
  The default value is ``None`` which means that the seed is not set.

Changed
^^^^^^^

* Changed the saving of ``origins`` in :class:`isaaclab.terrains.TerrainGenerator` class to be in CSV format
  instead of NPY format.


0.4.3 (2023-06-28)
~~~~~~~~~~~~~~~~~~

Added
^^^^^

* Added the :class:`isaaclab.markers.PointInstancerMarker` class that wraps around
  `UsdGeom.PointInstancer <https://graphics.pixar.com/usd/dev/api/class_usd_geom_point_instancer.html>`_
  to directly work with torch and numpy arrays.

Changed
^^^^^^^

* Moved the old markers in :mod:`isaaclab.markers` to :mod:`isaaclab.compat.markers`.
* Modified the standalone scripts to use the :mod:`isaaclab.compat.markers` module.


0.4.2 (2023-06-28)
~~~~~~~~~~~~~~~~~~

Added
^^^^^

* Added the sub-module :mod:`isaaclab.terrains` to allow procedural generation of terrains and supporting
  importing of terrains from different sources (meshes, usd files or default ground plane).


0.4.1 (2023-06-27)
~~~~~~~~~~~~~~~~~~

* Added the :class:`isaaclab.app.AppLauncher` class to allow controlled instantiation of
  the `SimulationApp <https://docs.omniverse.nvidia.com/py/isaacsim/source/isaacsim.simulation_app/docs/index.html>`_
  and extension loading for remote deployment and ROS bridges.

Changed
^^^^^^^

* Modified all standalone scripts to use the :class:`isaaclab.app.AppLauncher` class.


0.4.0 (2023-05-27)
~~~~~~~~~~~~~~~~~~

Added
^^^^^

* Added a helper class :class:`isaaclab.asset_loader.UrdfLoader` that converts a URDF file to instanceable USD
  file based on the input configuration object.


0.3.2 (2023-04-27)
~~~~~~~~~~~~~~~~~~

Fixed
^^^^^

* Added safe-printing of functions while using the :meth:`isaaclab.utils.dict.print_dict` function.


0.3.1 (2023-04-23)
~~~~~~~~~~~~~~~~~~

Added
^^^^^

* Added a modified version of ``lula_franka_gen.urdf`` which includes an end-effector frame.
* Added a standalone script ``play_rmpflow.py`` to show RMPFlow controller.

Fixed
^^^^^

* Fixed the splitting of commands in the :meth:`ActuatorGroup.compute` method. Earlier it was reshaping the
  commands to the shape ``(num_actuators, num_commands)`` which was causing the commands to be split incorrectly.
* Fixed the processing of actuator command in the :meth:`RobotBase._process_actuators_cfg` to deal with multiple
  command types when using "implicit" actuator group.

0.3.0 (2023-04-20)
~~~~~~~~~~~~~~~~~~

Fixed
^^^^^

* Added the destructor to the keyboard devices to unsubscribe from carb.

Added
^^^^^

* Added the :class:`Se2Gamepad` and :class:`Se3Gamepad` for gamepad teleoperation support.


0.2.8 (2023-04-10)
~~~~~~~~~~~~~~~~~~

Fixed
^^^^^

* Fixed bugs in :meth:`axis_angle_from_quat` in the ``isaaclab.utils.math`` to handle quaternion with negative w component.
* Fixed bugs in :meth:`subtract_frame_transforms` in the ``isaaclab.utils.math`` by adding the missing final rotation.


0.2.7 (2023-04-07)
~~~~~~~~~~~~~~~~~~

Fixed
^^^^^

* Fixed repetition in applying mimic multiplier for "p_abs" in the :class:`GripperActuatorGroup` class.
* Fixed bugs in :meth:`reset_buffers` in the :class:`RobotBase` and :class:`LeggedRobot` classes.

0.2.6 (2023-03-16)
~~~~~~~~~~~~~~~~~~

Added
^^^^^

* Added the :class:`CollisionPropertiesCfg` to rigid/articulated object and robot base classes.
* Added the :class:`PhysicsMaterialCfg` to the :class:`SingleArm` class for tool sites.

Changed
^^^^^^^

* Changed the default control mode of the :obj:`PANDA_HAND_MIMIC_GROUP_CFG` to be from ``"v_abs"`` to ``"p_abs"``.
  Using velocity control for the mimic group can cause the hand to move in a jerky manner.


0.2.5 (2023-03-08)
~~~~~~~~~~~~~~~~~~

Fixed
^^^^^

* Fixed the indices used for the Jacobian and dynamics quantities in the :class:`MobileManipulator` class.


0.2.4 (2023-03-04)
~~~~~~~~~~~~~~~~~~

Added
^^^^^

* Added :meth:`apply_nested_physics_material` to the ``isaaclab.utils.kit``.
* Added the :meth:`sample_cylinder` to sample points from a cylinder's surface.
* Added documentation about the issue in using instanceable asset as markers.

Fixed
^^^^^

* Simplified the physics material application in the rigid object and legged robot classes.

Removed
^^^^^^^

* Removed the ``geom_prim_rel_path`` argument in the :class:`RigidObjectCfg.MetaInfoCfg` class.


0.2.3 (2023-02-24)
~~~~~~~~~~~~~~~~~~

Fixed
^^^^^

* Fixed the end-effector body index used for getting the Jacobian in the :class:`SingleArm` and :class:`MobileManipulator` classes.


0.2.2 (2023-01-27)
~~~~~~~~~~~~~~~~~~

Fixed
^^^^^

* Fixed the :meth:`set_world_pose_ros` and :meth:`set_world_pose_from_view` in the :class:`Camera` class.

Deprecated
^^^^^^^^^^

* Removed the :meth:`set_world_pose_from_ypr` method from the :class:`Camera` class.


0.2.1 (2023-01-26)
~~~~~~~~~~~~~~~~~~

Fixed
^^^^^

* Fixed the :class:`Camera` class to support different fisheye projection types.


0.2.0 (2023-01-25)
~~~~~~~~~~~~~~~~~~

Added
^^^^^

* Added support for warp backend in camera utilities.
* Extended the ``play_camera.py`` with ``--gpu`` flag to use GPU replicator backend.

0.1.1 (2023-01-24)
~~~~~~~~~~~~~~~~~~

Fixed
^^^^^

* Fixed setting of physics material on the ground plane when using :meth:`isaaclab.utils.kit.create_ground_plane` function.


0.1.0 (2023-01-17)
~~~~~~~~~~~~~~~~~~

Added
^^^^^

* Initial release of the extension with experimental API.
* Available robot configurations:

  * **Quadrupeds:** Unitree A1, ANYmal B, ANYmal C
  * **Single-arm manipulators:** Franka Emika arm, UR5
  * **Mobile manipulators:** Clearpath Ridgeback with Franka Emika arm or UR5<|MERGE_RESOLUTION|>--- conflicted
+++ resolved
@@ -1,25 +1,25 @@
 Changelog
 ---------
 
-<<<<<<< HEAD
-0.34.2 (2025-02-23)
-~~~~~~~~~~~~~~~~~~~
-=======
-0.34.2 (2025-02-21)
-~~~~~~~~~~~~~~~~~~~~
->>>>>>> f1a4975e
-
-Fixed
-^^^^^
-
-<<<<<<< HEAD
+0.34.3 (2025-02-23)
+~~~~~~~~~~~~~~~~~~~
+
+Fixed
+^^^^^
+
 * Fixed issue in :class:`~isaaclab.sensors.TiledCamera` where segmentation outputs only display the first tile
   when scene instancing is enabled. A workaround is added for now to disable instancing when segmentation
   outputs are requested.
-=======
+
+
+0.34.2 (2025-02-21)
+~~~~~~~~~~~~~~~~~~~~
+
+Fixed
+^^^^^
+
 * Fixed setting of root velocities inside the event term :meth:`reset_root_state_from_terrain`. Earlier, the indexing
   based on the environment IDs was missing.
->>>>>>> f1a4975e
 
 
 0.34.1 (2025-02-17)
