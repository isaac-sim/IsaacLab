--- conflicted
+++ resolved
@@ -1,38 +1,40 @@
 Changelog
 ---------
 
-<<<<<<< HEAD
-=======
-
-0.46.2 (2025-09-13)
-~~~~~~~~~~~~~~~~~~~
-
-Changed
-^^^^^^^
-
-* Fixed missing actuator indices in :meth:`~isaaclab.envs.mdp.events.randomize_actuator_gains`
-
-
-0.46.1 (2025-09-10)
-~~~~~~~~~~~~~~~~~~~
-
-Changed
-^^^^^^^
-
-* Moved IO descriptors output directory to a subfolder under the task log directory.
-
-
->>>>>>> 90dda53f
-0.46.0 (2025-09-06)
-~~~~~~~~~~~~~~~~~~~
-
-Added
-^^^^^
-
-<<<<<<< HEAD
+0.46.3 (2025-09-22)
+~~~~~~~~~~~~~~~~~~~
+
+Added
+^^^^^
+
 * Added :meth:`~isaaclab.sim.utils.resolve_prim_pose` to resolve the pose of a prim with respect to another prim.
 * Added :meth:`~isaaclab.sim.utils.resolve_prim_scale` to resolve the scale of a prim in the world frame.
-=======
+
+
+0.46.2 (2025-09-13)
+~~~~~~~~~~~~~~~~~~~
+
+Changed
+^^^^^^^
+
+* Fixed missing actuator indices in :meth:`~isaaclab.envs.mdp.events.randomize_actuator_gains`
+
+
+0.46.1 (2025-09-10)
+~~~~~~~~~~~~~~~~~~~
+
+Changed
+^^^^^^^
+
+* Moved IO descriptors output directory to a subfolder under the task log directory.
+
+
+0.46.0 (2025-09-06)
+~~~~~~~~~~~~~~~~~~~
+
+Added
+^^^^^
+
 * Added argument :attr:`traverse_instance_prims` to :meth:`~isaaclab.sim.utils.get_all_matching_child_prims` and
   :meth:`~isaaclab.sim.utils.get_first_matching_child_prim` to control whether to traverse instance prims
   during the traversal. Earlier, instanced prims were skipped since :meth:`Usd.Prim.GetChildren` did not return
@@ -73,7 +75,6 @@
 ^^^^^
 
 * Added :class:`~isaaclab.devices.openxr.manus_vive.ManusVive` to support teleoperation with Manus gloves and Vive trackers.
->>>>>>> 90dda53f
 
 
 0.45.12 (2025-09-05)
