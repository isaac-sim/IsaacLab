Changelog
---------

<<<<<<< HEAD
0.40.13 (2025-07-01)
~~~~~~~~~~~~~~~~~~~~

Added
^^^^^

* Added :attr:`abs_height_noise` and :attr:`rel_height_noise` to give minimum and maximum absolute and relative noise to
  :class:`isaaclab.terrrains.trimesh.MeshRepeatedObjectsTerrainCfg`
* Added deprecation warnings to the existing :attr:`max_height_noise` but still functions.
=======
0.40.13 (2025-07-03)
~~~~~~~~~~~~~~~~~~~~

Fixed
^^^^^

* Fixed unittest tests that are floating inside pytests for articulation and rendering
>>>>>>> 6184b562


0.40.12 (2025-07-03)
~~~~~~~~~~~~~~~~~~~~

Changed
^^^^^^^

* Updated gymnasium to v1.2.0. This update includes fixes for a memory leak that appears when recording
  videos with the ``--video`` flag.


0.40.11 (2025-06-27)
~~~~~~~~~~~~~~~~~~~~

Added
^^^^^

* Added unit test for :func:`~isaaclab.utils.math.quat_inv`.

Fixed
^^^^^

* Fixed the implementation mistake in :func:`~isaaclab.utils.math.quat_inv`.


0.40.10 (2025-06-25)
~~~~~~~~~~~~~~~~~~~~

Fixed
^^^^^

* Fixed :func:`~isaaclab.utils.dict.update_class_from_dict` preventing setting flat Iterables with different lengths.


0.40.9 (2025-06-25)
~~~~~~~~~~~~~~~~~~~

Added
^^^^^

* Added ``sample_bias_per_component`` flag to :class:`~isaaclab.utils.noise.noise_model.NoiseModelWithAdditiveBias` to enable independent per-component bias
  sampling, which is now the default behavior. If set to False, the previous behavior of sharing the same bias value across all components is retained.


0.40.8 (2025-06-18)
~~~~~~~~~~~~~~~~~~~

Fixed
^^^^^

* Fixed data inconsistency between read_body, read_link, read_com when write_body, write_com, write_joint performed, in
  :class:`~isaaclab.assets.Articulation`, :class:`~isaaclab.assets.RigidObject`, and
  :class:`~isaaclab.assets.RigidObjectCollection`
* added pytest that check against these data consistencies


0.40.7 (2025-06-24)
~~~~~~~~~~~~~~~~~~~

Added
^^^^^

* :class:`~isaaclab.utils.noise.NoiseModel` support for manager-based workflows.

Changed
^^^^^^^

* Renamed :func:`~isaaclab.utils.noise.NoiseModel.apply` method to :func:`~isaaclab.utils.noise.NoiseModel.__call__`.


0.40.6 (2025-06-12)
~~~~~~~~~~~~~~~~~~~

Fixed
^^^^^

* Fixed potential issues in :func:`~isaaclab.envs.mdp.events.randomize_visual_texture_material` related to handling visual prims during texture randomization.


0.40.5 (2025-05-22)
~~~~~~~~~~~~~~~~~~~

Fixed
^^^^^

* Fixed collision filtering logic for CPU simulation. The automatic collision filtering feature
  currently has limitations for CPU simulation. Collision filtering needs to be manually enabled when using CPU simulation.


0.40.4 (2025-06-03)
~~~~~~~~~~~~~~~~~~~

Changed
^^^^^^^

* Removes the hardcoding to :class:`~isaaclab.terrains.terrain_generator.TerrainGenerator` in
  :class:`~isaaclab.terrains.terrain_generator.TerrainImporter` and instead the ``class_type`` is used which is
  passed in the ``TerrainGeneratorCfg``.


0.40.3 (2025-03-20)
~~~~~~~~~~~~~~~~~~~

Changed
^^^^^^^

* Made separate data buffers for poses and velocities for the :class:`~isaaclab.assets.Articulation`,
  :class:`~isaaclab.assets.RigidObject`, and :class:`~isaaclab.assets.RigidObjectCollection` classes.
  Previously, the two data buffers were stored together in a single buffer requiring an additional
  concatenation operation when accessing the data.
* Cleaned up ordering of members inside the data classes for the assets to make them easier
  to comprehend. This reduced the code duplication within the class and made the class
  more readable.


0.40.2 (2025-05-10)
~~~~~~~~~~~~~~~~~~~

Added
^^^^^

* Updated gymnasium to >= 1.0
* Added support for specifying module:task_name as task name to avoid module import for ``gym.make``


0.40.1 (2025-06-02)
~~~~~~~~~~~~~~~~~~~

Added
^^^^^

* Added time observation functions to ~isaaclab.envs.mdp.observations module,
  :func:`~isaaclab.envs.mdp.observations.current_time_s` and :func:`~isaaclab.envs.mdp.observations.remaining_time_s`.

Changed
^^^^^^^

* Moved initialization of ``episode_length_buf`` outside of :meth:`load_managers()` of :class:`~isaaclab.envs.ManagerBasedRLEnv`
  to make it available for mdp functions.


0.40.0 (2025-05-16)
~~~~~~~~~~~~~~~~~~~

Added
^^^^^

* Added deprecation warning for :meth:`~isaaclab.utils.math.quat_rotate` and
  :meth:`~isaaclab.utils.math.quat_rotate_inverse`

Changed
^^^^^^^

* Changed all calls to :meth:`~isaaclab.utils.math.quat_rotate` and :meth:`~isaaclab.utils.math.quat_rotate_inverse` to
  :meth:`~isaaclab.utils.math.quat_apply` and :meth:`~isaaclab.utils.math.quat_apply_inverse` for speed.


0.39.7 (2025-05-19)
~~~~~~~~~~~~~~~~~~~

Fixed
^^^^^^

* Raising exceptions in step, render and reset if they occurred inside the initialization callbacks
  of assets and sensors.used from the experience files and the double definition is removed.


0.39.6 (2025-01-30)
~~~~~~~~~~~~~~~~~~~

Added
^^^^^

* Added method :meth:`omni.isaac.lab.assets.AssetBase.set_visibility` to set the visibility of the asset
  in the simulation.


0.39.5 (2025-05-16)
~~~~~~~~~~~~~~~~~~~

Added
^^^^^

* Added support for concatenation of observations along different dimensions in :class:`~isaaclab.managers.observation_manager.ObservationManager`.

Changed
^^^^^^^

* Updated the :class:`~isaaclab.managers.command_manager.CommandManager` to update the command counter after the
  resampling call.


0.39.4 (2025-05-16)
~~~~~~~~~~~~~~~~~~~

Fixed
^^^^^

* Fixed penetration issue for negative border height in :class:`~isaaclab.terrains.terrain_generator.TerrainGeneratorCfg`.


0.39.3 (2025-05-16)
~~~~~~~~~~~~~~~~~~~

Changed
^^^^^^^

* Changed the implementation of :meth:`~isaaclab.utils.math.quat_box_minus`

Added
^^^^^

* Added :meth:`~isaaclab.utils.math.quat_box_plus`
* Added :meth:`~isaaclab.utils.math.rigid_body_twist_transform`


0.39.2 (2025-05-15)
~~~~~~~~~~~~~~~~~~~

Fixed
^^^^^

* Fixed :meth:`omni.isaac.lab.sensors.camera.camera.Camera.set_intrinsic_matrices` preventing setting of unused USD
  camera parameters.
* Fixed :meth:`omni.isaac.lab.sensors.camera.camera.Camera._update_intrinsic_matrices` preventing unused USD camera
  parameters from being used to calculate :attr:`omni.isaac.lab.sensors.camera.CameraData.intrinsic_matrices`
* Fixed :meth:`omni.isaac.lab.spawners.sensors.sensors_cfg.PinholeCameraCfg.from_intrinsic_matrix` preventing setting of
  unused USD camera parameters.


0.39.1 (2025-05-14)
~~~~~~~~~~~~~~~~~~~

* Added a new attribute :attr:`articulation_root_prim_path` to the :class:`~isaaclab.assets.ArticulationCfg` class
  to allow explicitly specifying the prim path of the articulation root.


0.39.0 (2025-05-03)
~~~~~~~~~~~~~~~~~~~

Added
^^^^^

* Added check in RecorderManager to ensure that the success indicator is only set if the termination manager is present.
* Added semantic tags in :func:`isaaclab.sim.spawners.from_files.spawn_ground_plane`.
  This allows for :attr:`semantic_segmentation_mapping` to be used when using the ground plane spawner.


0.38.0 (2025-04-01)
~~~~~~~~~~~~~~~~~~~

Added
~~~~~

* Added the :meth:`~isaaclab.env.mdp.observations.joint_effort`


0.37.0 (2025-04-01)
~~~~~~~~~~~~~~~~~~~

Added
^^^^^

* Added :meth:`~isaaclab.envs.mdp.observations.body_pose_w`
* Added :meth:`~isaaclab.envs.mdp.observations.body_projected_gravity_b`


0.36.23 (2025-04-24)
~~~~~~~~~~~~~~~~~~~~

Fixed
^^^^^

* Fixed ``return_latest_camera_pose`` option in :class:`~isaaclab.sensors.TiledCameraCfg` from not being used to the
  argument ``update_latest_camera_pose`` in :class:`~isaaclab.sensors.CameraCfg` with application in both
  :class:`~isaaclab.sensors.Camera` and :class:`~isaaclab.sensors.TiledCamera`.


0.36.22 (2025-04-23)
~~~~~~~~~~~~~~~~~~~~

Fixed
^^^^^^^

* Adds correct type check for ManagerTermBase class in event_manager.py.


0.36.21 (2025-04-15)
~~~~~~~~~~~~~~~~~~~~

Changed
^^^^^^^

* Removed direct call of qpsovlers library from pink_ik controller and changed solver from quadprog to osqp.


0.36.20 (2025-04-09)
~~~~~~~~~~~~~~~~~~~~

Changed
^^^^^^^

* Added call to set cuda device after each ``app.update()`` call in :class:`~isaaclab.sim.SimulationContext`.
  This is now required for multi-GPU workflows because some underlying logic in ``app.update()`` is modifying
  the cuda device, which results in NCCL errors on distributed setups.


0.36.19 (2025-04-01)
~~~~~~~~~~~~~~~~~~~~

Fixed
^^^^^

* Added check in RecorderManager to ensure that the success indicator is only set if the termination manager is present.


0.36.18 (2025-03-26)
~~~~~~~~~~~~~~~~~~~~

Added
^^^^^

* Added a dynamic text instruction widget that provides real-time feedback
  on the number of successful recordings during demonstration sessions.


0.36.17 (2025-03-26)
~~~~~~~~~~~~~~~~~~~~

Changed
^^^^^^^

* Added override in AppLauncher to apply patch for ``pxr.Gf.Matrix4d`` to work with Pinocchio 2.7.0.


0.36.16 (2025-03-25)
~~~~~~~~~~~~~~~~~~~~

Changed
^^^^^^^

* Modified rendering mode default behavior when the launcher arg :attr:`enable_cameras` is not set.


0.36.15 (2025-03-25)
~~~~~~~~~~~~~~~~~~~~

Added
^^^^^

* Added near plane distance configuration for XR device.


0.36.14 (2025-03-24)
~~~~~~~~~~~~~~~~~~~~

Changed
^^^^^^^

* Changed default render settings in :class:`~isaaclab.sim.SimulationCfg` to None, which means that
  the default settings will be used from the experience files and the double definition is removed.


0.36.13 (2025-03-24)
~~~~~~~~~~~~~~~~~~~~

Added
^^^^^

* Added headpose support to OpenXRDevice.


0.36.12 (2025-03-19)
~~~~~~~~~~~~~~~~~~~~

Added
^^^^^

* Added parameter to show warning if Pink IK solver fails to find a solution.


0.36.11 (2025-03-19)
~~~~~~~~~~~~~~~~~~~~

Fixed
^^^^^

* Fixed default behavior of :class:`~isaaclab.actuators.ImplicitActuator` if no :attr:`effort_limits_sim` or
  :attr:`effort_limit` is set.


0.36.10 (2025-03-17)
~~~~~~~~~~~~~~~~~~~~

Fixed
^^^^^

* App launcher to update the cli arguments if conditional defaults are used.


0.36.9 (2025-03-18)
~~~~~~~~~~~~~~~~~~~

Added
^^^^^^^

* Xr rendering mode, which is default when xr is used.


0.36.8 (2025-03-17)
~~~~~~~~~~~~~~~~~~~

Fixed
^^^^^

* Removed ``scalar_first`` from scipy function usage to support older versions of scipy.


0.36.7 (2025-03-14)
~~~~~~~~~~~~~~~~~~~

Fixed
^^^^^

* Changed the import structure to only import ``pinocchio`` when ``pink-ik`` or ``dex-retargeting`` is being used.
  This also solves for the problem that ``pink-ik`` and ``dex-retargeting`` are not supported in windows.
* Removed ``isaacsim.robot_motion.lula`` and ``isaacsim.robot_motion.motion_generation`` from the default loaded Isaac Sim extensions.
* Moved pink ik action config to a separate file.


0.36.6 (2025-03-13)
~~~~~~~~~~~~~~~~~~~

Fixed
^^^^^

* Worked around an issue where the render mode is set to ``"RayTracedLighting"`` instead of ``"RaytracedLighting"`` by
  some dependencies.


0.36.5 (2025-03-11)
~~~~~~~~~~~~~~~~~~~

Added
^^^^^^^

* Added 3 rendering mode presets: performance, balanced, and quality.
* Preset settings are stored in ``apps/rendering_modes``.
* Presets can be set with cli arg ``--rendering_mode`` or with :class:`RenderCfg`.
* Preset rendering settings can be overwritten with :class:`RenderCfg`.
* :class:`RenderCfg` supports all native RTX carb settings.

Changed
^^^^^^^
* :class:`RenderCfg` default settings are unset.


0.36.4 (2025-03-11)
~~~~~~~~~~~~~~~~~~~

Changed
^^^^^^^

* Updated the OpenXR kit file ``isaaclab.python.xr.openxr.kit`` to inherit from ``isaaclab.python.kit`` instead of
  ``isaaclab.python.rendering.kit`` which is not appropriate.


0.36.3 (2025-03-10)
~~~~~~~~~~~~~~~~~~~~

Changed
^^^^^^^

* Added the PinkIKController controller class that interfaces Isaac Lab with the Pink differential inverse kinematics solver
  to allow control of multiple links in a robot using a single solver.


0.36.2 (2025-03-07)
~~~~~~~~~~~~~~~~~~~~

Changed
^^^^^^^

* Allowed users to exit on 1 Ctrl+C instead of consecutive 2 key strokes.
* Allowed physics reset during simulation through :meth:`reset` in :class:`~isaaclab.sim.SimulationContext`.


0.36.1 (2025-03-10)
~~~~~~~~~~~~~~~~~~~

Added
^^^^^

* Added :attr:`semantic_segmentation_mapping` for camera configs to allow specifying colors for semantics.


0.36.0 (2025-03-07)
~~~~~~~~~~~~~~~~~~~

Removed
^^^^^^^

* Removed the storage of tri-meshes and warp meshes inside the :class:`~isaaclab.terrains.TerrainImporter` class.
  Initially these meshes were added for ray-casting purposes. However, since the ray-caster reads the terrains
  directly from the USD files, these meshes are no longer needed.
* Deprecated the :attr:`warp_meshes` and :attr:`meshes` attributes from the
  :class:`~isaaclab.terrains.TerrainImporter` class. These attributes now return an empty dictionary
  with a deprecation warning.

Changed
^^^^^^^

* Changed the prim path of the "plane" terrain inside the :class:`~isaaclab.terrains.TerrainImporter` class.
  Earlier, the terrain was imported directly as the importer's prim path. Now, the terrain is imported as
  ``{importer_prim_path}/{name}``, where ``name`` is the name of the terrain.


0.35.0 (2025-03-07)
~~~~~~~~~~~~~~~~~~~

* Improved documentation of various attributes in the :class:`~isaaclab.assets.ArticulationData` class to make
  it clearer which values represent the simulation and internal class values. In the new convention,
  the ``default_xxx`` attributes are whatever the user configured from their configuration of the articulation
  class, while the ``xxx`` attributes are the values from the simulation.
* Updated the soft joint position limits inside the :meth:`~isaaclab.assets.Articulation.write_joint_pos_limits_to_sim`
  method to use the new limits passed to the function.
* Added setting of :attr:`~isaaclab.assets.ArticulationData.default_joint_armature` and
  :attr:`~isaaclab.assets.ArticulationData.default_joint_friction` attributes in the
  :class:`~isaaclab.assets.Articulation` class based on user configuration.

Changed
^^^^^^^

* Removed unnecessary buffer creation operations inside the :class:`~isaaclab.assets.Articulation` class.
  Earlier, the class initialized a variety of buffer data with zeros and in the next function assigned
  them the value from PhysX. This made the code bulkier and more complex for no reason.
* Renamed parameters for a consistent nomenclature. These changes are backwards compatible with previous releases
  with a deprecation warning for the old names.

  * ``joint_velocity_limits`` → ``joint_vel_limits`` (to match attribute ``joint_vel`` and ``joint_vel_limits``)
  * ``joint_limits`` → ``joint_pos_limits`` (to match attribute ``joint_pos`` and ``soft_joint_pos_limits``)
  * ``default_joint_limits`` → ``default_joint_pos_limits``
  * ``write_joint_limits_to_sim`` → ``write_joint_position_limit_to_sim``
  * ``joint_friction`` → ``joint_friction_coeff``
  * ``default_joint_friction`` → ``default_joint_friction_coeff``
  * ``write_joint_friction_to_sim`` → ``write_joint_friction_coefficient_to_sim``
  * ``fixed_tendon_limit`` → ``fixed_tendon_pos_limits``
  * ``default_fixed_tendon_limit`` → ``default_fixed_tendon_pos_limits``
  * ``set_fixed_tendon_limit`` → ``set_fixed_tendon_position_limit``


0.34.13 (2025-03-06)
~~~~~~~~~~~~~~~~~~~~

Added
^^^^^

* Added a new event mode called "prestartup", which gets called right after the scene design is complete
  and before the simulation is played.
* Added a callback to resolve the scene entity configurations separately once the simulation plays,
  since the scene entities cannot be resolved before the simulation starts playing
  (as we currently rely on PhysX to provide us with the joint/body ordering)


0.34.12 (2025-03-06)
~~~~~~~~~~~~~~~~~~~~

Added
^^^^^

* Updated the mimic API :meth:`target_eef_pose_to_action` in :class:`isaaclab.envs.ManagerBasedRLMimicEnv` to take a dictionary of
  eef noise values instead of a single noise value.
* Added support for optional subtask constraints based on DexMimicGen to the mimic configuration class :class:`isaaclab.envs.MimicEnvCfg`.
* Enabled data compression in HDF5 dataset file handler :class:`isaaclab.utils.datasets.hdf5_dataset_file_handler.HDF5DatasetFileHandler`.


0.34.11 (2025-03-04)
~~~~~~~~~~~~~~~~~~~~

Fixed
^^^^^

* Fixed issue in :class:`~isaaclab.sensors.TiledCamera` and :class:`~isaaclab.sensors.Camera` where segmentation outputs only display the first tile
  when scene instancing is enabled. A workaround is added for now to disable instancing when segmentation
  outputs are requested.


0.34.10 (2025-03-04)
~~~~~~~~~~~~~~~~~~~~

Fixed
^^^^^

* Fixed the issue of misalignment in the motion vectors from the :class:`TiledCamera`
  with other modalities such as RGBA and depth.


0.34.9 (2025-03-04)
~~~~~~~~~~~~~~~~~~~

Added
^^^^^

* Added methods inside the :class:`omni.isaac.lab.assets.Articulation` class to set the joint
  position and velocity for the articulation. Previously, the joint position and velocity could
  only be set using the :meth:`omni.isaac.lab.assets.Articulation.write_joint_state_to_sim` method,
  which didn't allow setting the joint position and velocity separately.


0.34.8 (2025-03-02)
~~~~~~~~~~~~~~~~~~~

Fixed
^^^^^

* Fixed the propagation of the :attr:`activate_contact_sensors` attribute to the
  :class:`~isaaclab.sim.spawners.wrappers.wrappers_cfg.MultiAssetSpawnerCfg` class. Previously, this value
  was always set to False, which led to incorrect contact sensor settings for the spawned assets.


0.34.7 (2025-03-02)
~~~~~~~~~~~~~~~~~~~

Changed
^^^^^^^

* Enabled the physics flag for disabling contact processing in the :class:`~isaaclab.sim.SimulationContact`
  class. This means that by default, no contact reporting is done by the physics engine, which should provide
  a performance boost in simulations with no contact processing requirements.
* Disabled the physics flag for disabling contact processing in the :class:`~isaaclab.sensors.ContactSensor`
  class when the sensor is created to allow contact reporting for the sensor.

Removed
^^^^^^^

* Removed the attribute ``disable_contact_processing`` from :class:`~isaaclab.sim.SimulationContact`.


0.34.6 (2025-03-01)
~~~~~~~~~~~~~~~~~~~

Added
^^^^^

* Added a new attribute :attr:`is_implicit_model` to the :class:`isaaclab.actuators.ActuatorBase` class to
  indicate if the actuator model is implicit or explicit. This helps checking that the correct model type
  is being used when initializing the actuator models.

Fixed
^^^^^

* Added copy of configurations to :class:`~isaaclab.assets.AssetBase` and :class:`~isaaclab.sensors.SensorBase`
  to prevent modifications of the configurations from leaking outside of the classes.
* Fixed the case where setting velocity/effort limits for the simulation in the
  :class:`~isaaclab.actuators.ActuatorBaseCfg` class was not being used to update the actuator-specific
  velocity/effort limits.

Changed
^^^^^^^

* Moved warnings and checks for implicit actuator models to the :class:`~isaaclab.actuators.ImplicitActuator` class.
* Reverted to IsaacLab v1.3 behavior where :attr:`isaaclab.actuators.ImplicitActuatorCfg.velocity_limit`
  attribute was not used for setting the velocity limits in the simulation. This makes it possible to deploy
  policies from previous release without any changes. If users want to set the velocity limits for the simulation,
  they should use the :attr:`isaaclab.actuators.ImplicitActuatorCfg.velocity_limit_sim` attribute instead.


0.34.5 (2025-02-28)
~~~~~~~~~~~~~~~~~~~

Added
^^^^^

* Added IP address support for WebRTC livestream to allow specifying IP address to stream across networks.
  This feature requires an updated livestream extension, which is current only available in the pre-built Isaac Lab 2.0.1 docker image.
  Support for other Isaac Sim builds will become available in Isaac Sim 5.0.


0.34.4 (2025-02-27)
~~~~~~~~~~~~~~~~~~~~

Added
^^^^^

* Refactored retargeting code from Se3Handtracking class into separate modules for better modularity
* Added scaffolding for developing additional retargeters (e.g. dex)


0.34.3 (2025-02-26)
~~~~~~~~~~~~~~~~~~~

Added
^^^^^

* Enablec specifying the placement of the simulation when viewed in an XR device. This is achieved by
  adding an ``XrCfg`` environment configuration with ``anchor_pos`` and ``anchor_rot`` parameters.


0.34.2 (2025-02-21)
~~~~~~~~~~~~~~~~~~~

Fixed
^^^^^

* Fixed setting of root velocities inside the event term :meth:`reset_root_state_from_terrain`. Earlier, the indexing
  based on the environment IDs was missing.


0.34.1 (2025-02-17)
~~~~~~~~~~~~~~~~~~~

Fixed
^^^^^

* Ensured that the loaded torch JIT models inside actuator networks are correctly set to eval mode
  to prevent any unexpected behavior during inference.


0.34.0 (2025-02-14)
~~~~~~~~~~~~~~~~~~~

Fixed
^^^^^

* Added attributes :attr:`velocity_limits_sim` and :attr:`effort_limits_sim` to the
  :class:`isaaclab.actuators.ActuatorBaseCfg` class to separate solver limits from actuator limits.


0.33.17 (2025-02-13)
~~~~~~~~~~~~~~~~~~~~

Fixed
^^^^^

* Fixed Imu sensor based observations at first step by updating scene during initialization for
  :class:`~isaaclab.envs.ManagerBasedEnv`, :class:`~isaaclab.envs.DirectRLEnv`, and :class:`~isaaclab.envs.DirectMARLEnv`


0.33.16 (2025-02-09)
~~~~~~~~~~~~~~~~~~~~

Fixed
^^^^^

* Removes old deprecation warning from :attr:`isaaclab.assets.RigidObectData.body_state_w`


0.33.15 (2025-02-09)
~~~~~~~~~~~~~~~~~~~~

Fixed
^^^^^

* Fixed not updating the ``drift`` when calling :func:`~isaaclab.sensors.RayCaster.reset`


0.33.14 (2025-02-01)
~~~~~~~~~~~~~~~~~~~~

Fixed
^^^^^

* Fixed not updating the timestamp of ``body_link_state_w`` and ``body_com_state_w`` when ``write_root_pose_to_sim`` and ``write_joint_state_to_sim`` in the ``Articulation`` class are called.


0.33.13 (2025-01-30)
~~~~~~~~~~~~~~~~~~~~

* Fixed resampling of interval time left for the next event in the :class:`~isaaclab.managers.EventManager`
  class. Earlier, the time left for interval-based events was not being resampled on episodic resets. This led
  to the event being triggered at the wrong time after the reset.


0.33.12 (2025-01-28)
~~~~~~~~~~~~~~~~~~~~

Fixed
^^^^^

* Fixed missing import in ``line_plot.py``


0.33.11 (2025-01-25)
~~~~~~~~~~~~~~~~~~~~

Added
^^^^^

* Added :attr:`isaaclab.scene.InteractiveSceneCfg.filter_collisions` to allow specifying whether collision masking across environments is desired.

Changed
^^^^^^^

* Automatic collision filtering now happens as part of the replicate_physics call. When replicate_physics is not enabled, we call the previous
  ``filter_collisions`` API to mask collisions between environments.


0.33.10 (2025-01-22)
~~~~~~~~~~~~~~~~~~~~

Changed
^^^^^^^

* In :meth:`isaaclab.assets.Articulation.write_joint_limits_to_sim`, we previously added a check for if default joint positions exceed the
  new limits being set. When this is True, we log a warning message to indicate that the default joint positions will be clipped to be within
  the range of the new limits. However, the warning message can become overly verbose in a randomization setting where this API is called on
  every environment reset. We now default to only writing the message to info level logging if called within randomization, and expose a
  parameter that can be used to choose the logging level desired.


0.33.9 (2025-01-22)
~~~~~~~~~~~~~~~~~~~

Fixed
^^^^^

* Fixed typo in /physics/autoPopupSimulationOutputWindow setting in :class:`~isaaclab.sim.SimulationContext`


0.33.8 (2025-01-17)
~~~~~~~~~~~~~~~~~~~

Fixed
^^^^^

* Removed deprecation of :attr:`isaaclab.assets.ArticulationData.root_state_w` and
  :attr:`isaaclab.assets.ArticulationData.body_state_w` derived properties.
* Removed deprecation of :meth:`isaaclab.assets.Articulation.write_root_state_to_sim`.
* Replaced calls to :attr:`isaaclab.assets.ArticulationData.root_com_state_w` and
  :attr:`isaaclab.assets.ArticulationData.root_link_state_w` with corresponding calls to
  :attr:`isaaclab.assets.ArticulationData.root_state_w`.
* Replaced calls to :attr:`isaaclab.assets.ArticulationData.body_com_state_w` and
  :attr:`isaaclab.assets.ArticulationData.body_link_state_w` properties with corresponding calls to
  :attr:`isaaclab.assets.ArticulationData.body_state_w` properties.
* Removed deprecation of :attr:`isaaclab.assets.RigidObjectData.root_state_w` derived properties.
* Removed deprecation of :meth:`isaaclab.assets.RigidObject.write_root_state_to_sim`.
* Replaced calls to :attr:`isaaclab.assets.RigidObjectData.root_com_state_w` and
  :attr:`isaaclab.assets.RigidObjectData.root_link_state_w` properties with corresponding calls to
  :attr:`isaaclab.assets.RigidObjectData.root_state_w` properties.
* Removed deprecation of :attr:`isaaclab.assets.RigidObjectCollectionData.root_state_w` derived properties.
* Removed deprecation of :meth:`isaaclab.assets.RigidObjectCollection.write_root_state_to_sim`.
* Replaced calls to :attr:`isaaclab.assets.RigidObjectCollectionData.root_com_state_w` and
  :attr:`isaaclab.assets.RigidObjectData.root_link_state_w` properties with corresponding calls to
  :attr:`isaaclab.assets.RigidObjectData.root_state_w` properties.
* Fixed indexing issue in ``write_root_link_velocity_to_sim`` in :class:`isaaclab.assets.RigidObject`
* Fixed index broadcasting in ``write_object_link_velocity_to_sim`` and ``write_object_com_pose_to_sim`` in
  the :class:`isaaclab.assets.RigidObjectCollection` class.


0.33.7 (2025-01-14)
~~~~~~~~~~~~~~~~~~~

Fixed
^^^^^

* Fixed the respawn of only wrong object samples in :func:`repeated_objects_terrain` of :mod:`isaaclab.terrains.trimesh` module.
  Previously, the function was respawning all objects in the scene instead of only the wrong object samples, which in worst case
  could lead to infinite respawn loop.


0.33.6 (2025-01-16)
~~~~~~~~~~~~~~~~~~~

Changed
^^^^^^^

* Added initial unit tests for multiple tiled cameras, including tests for initialization, groundtruth annotators, different poses, and different resolutions.


0.33.5 (2025-01-13)
~~~~~~~~~~~~~~~~~~~

Changed
^^^^^^^

* Moved the definition of ``/persistent/isaac/asset_root/*`` settings from :class:`AppLauncher` to the app files.
  This is needed to prevent errors where ``isaaclab_assets`` was loaded prior to the carbonite setting being set.


0.33.4 (2025-01-10)
~~~~~~~~~~~~~~~~~~~

Changed
^^^^^^^

* Added an optional parameter in the :meth:`record_pre_reset` method in
  :class:`~isaaclab.managers.RecorderManager` to override the export config upon invoking.


0.33.3 (2025-01-08)
~~~~~~~~~~~~~~~~~~~

Fixed
^^^^^

* Fixed docstring in articulation data :class:`isaaclab.assets.ArticulationData`.
  In body properties sections, the second dimension should be num_bodies but was documented as 1.


0.33.2 (2025-01-02)
~~~~~~~~~~~~~~~~~~~

Added
^^^^^

* Added body tracking as an origin type to :class:`isaaclab.envs.ViewerCfg` and :class:`isaaclab.envs.ui.ViewportCameraController`.


0.33.1 (2024-12-26)
~~~~~~~~~~~~~~~~~~~

Changed
^^^^^^^

* Added kinematics initialization call for populating kinematic prim transforms to fabric for rendering.
* Added ``enable_env_ids`` flag for cloning and replication to replace collision filtering.


0.33.0 (2024-12-22)
~~~~~~~~~~~~~~~~~~~

Fixed
^^^^^

* Fixed populating default_joint_stiffness and default_joint_damping values for ImplicitActuator instances in :class:`isaaclab.assets.Articulation`


0.32.2 (2024-12-17)
~~~~~~~~~~~~~~~~~~~

Added
^^^^^

* Added null-space (position) control option to :class:`isaaclab.controllers.OperationalSpaceController`.
* Added test cases that uses null-space control for :class:`isaaclab.controllers.OperationalSpaceController`.
* Added information regarding null-space control to the tutorial script and documentation of
  :class:`isaaclab.controllers.OperationalSpaceController`.
* Added arguments to set specific null-space joint position targets within
  :class:`isaaclab.envs.mdp.actions.OperationalSpaceControllerAction` class.


0.32.1 (2024-12-17)
~~~~~~~~~~~~~~~~~~~

Changed
^^^^^^^

* Added a default and generic implementation of the :meth:`get_object_poses` function
  in the :class:`ManagerBasedRLMimicEnv` class.
* Added a ``EXPORT_NONE`` mode in the :class:`DatasetExportMode` class and updated
  :class:`~isaaclab.managers.RecorderManager` to enable recording without exporting
  the data to a file.


0.32.0 (2024-12-16)
~~~~~~~~~~~~~~~~~~~

Changed
^^^^^^^

* Previously, physx returns the rigid bodies and articulations velocities in the com of bodies rather than the link frame, while poses are in link frames. We now explicitly provide :attr:`body_link_state` and :attr:`body_com_state` APIs replacing the previous :attr:`body_state` API. Previous APIs are now marked as deprecated. Please update any code using the previous pose and velocity APIs to use the new ``*_link_*`` or ``*_com_*`` APIs in :attr:`isaaclab.assets.RigidBody`, :attr:`isaaclab.assets.RigidBodyCollection`, and :attr:`isaaclab.assets.Articulation`.


0.31.0 (2024-12-16)
~~~~~~~~~~~~~~~~~~~

Added
^^^^^

* Added :class:`ManagerBasedRLMimicEnv` and config classes for mimic data generation workflow for imitation learning.


0.30.3 (2024-12-16)
~~~~~~~~~~~~~~~~~~~

Fixed
^^^^^

* Fixed ordering of logging and resamping in the command manager, where we were logging the metrics after resampling the commands.
  This leads to incorrect logging of metrics when inside the resample call, the metrics tensors get reset.


0.30.2 (2024-12-16)
~~~~~~~~~~~~~~~~~~~

Fixed
^^^^^

* Fixed errors within the calculations of :class:`isaaclab.controllers.OperationalSpaceController`.

Added
^^^^^

* Added :class:`isaaclab.controllers.OperationalSpaceController` to API documentation.
* Added test cases for :class:`isaaclab.controllers.OperationalSpaceController`.
* Added a tutorial for :class:`isaaclab.controllers.OperationalSpaceController`.
* Added the implementation of :class:`isaaclab.envs.mdp.actions.OperationalSpaceControllerAction` class.


0.30.1 (2024-12-15)
~~~~~~~~~~~~~~~~~~~

Changed
^^^^^^^

* Added call to update articulation kinematics after reset to ensure states are updated for non-rendering sensors. Previously, some changes
  in reset such as modifying joint states would not be reflected in the rigid body states immediately after reset.


0.30.0 (2024-12-15)
~~~~~~~~~~~~~~~~~~~

Added
^^^^^

* Added UI interface to the Managers in the ManagerBasedEnv and MangerBasedRLEnv classes.
* Added UI widgets for :class:`LiveLinePlot` and :class:`ImagePlot`.
* Added ``ManagerLiveVisualizer/Cfg``: Given a ManagerBase (i.e. action_manager, observation_manager, etc) and a config file this class creates
  the the interface between managers and the UI.
* Added :class:`EnvLiveVisualizer`: A 'manager' of ManagerLiveVisualizer. This is added to the ManagerBasedEnv but is only called during
  the initialization of the managers in load_managers
* Added ``get_active_iterable_terms`` implementation methods to ActionManager, ObservationManager, CommandsManager, CurriculumManager,
  RewardManager, and TerminationManager. This method exports the active term data and labels for each manager and is called by ManagerLiveVisualizer.
* Additions to :class:`BaseEnvWindow` and :class:`RLEnvWindow` to register ManagerLiveVisualizer UI interfaces for the chosen managers.


0.29.0 (2024-12-15)
~~~~~~~~~~~~~~~~~~~

Added
^^^^^

* Added observation history computation to :class:`isaaclab.manager.observation_manager.ObservationManager`.
* Added ``history_length`` and ``flatten_history_dim`` configuration parameters to :class:`isaaclab.manager.manager_term_cfg.ObservationTermCfg`
* Added ``history_length`` and ``flatten_history_dim`` configuration parameters to :class:`isaaclab.manager.manager_term_cfg.ObservationGroupCfg`
* Added full buffer property to :class:`isaaclab.utils.buffers.circular_buffer.CircularBuffer`


0.28.4 (2024-12-15)
~~~~~~~~~~~~~~~~~~~

Added
^^^^^

* Added action clip to all :class:`isaaclab.envs.mdp.actions`.


0.28.3 (2024-12-14)
~~~~~~~~~~~~~~~~~~~

Changed
^^^^^^^

* Added check for error below threshold in state machines to ensure the state has been reached.


0.28.2 (2024-12-13)
~~~~~~~~~~~~~~~~~~~

Fixed
^^^^^

* Fixed the shape of ``quat_w`` in the ``apply_actions`` method of :attr:`~isaaclab.env.mdp.NonHolonomicAction`
  (previously (N,B,4), now (N,4) since the number of root bodies B is required to be 1). Previously ``apply_actions`` errored
  because ``euler_xyz_from_quat`` requires inputs of shape (N,4).


0.28.1 (2024-12-13)
~~~~~~~~~~~~~~~~~~~

Fixed
^^^^^

* Fixed the internal buffers for ``set_external_force_and_torque`` where the buffer values would be stale if zero values are sent to the APIs.


0.28.0 (2024-12-12)
~~~~~~~~~~~~~~~~~~~

Changed
^^^^^^^

* Adapted the :class:`~isaaclab.sim.converters.UrdfConverter` to use the latest URDF converter API from Isaac Sim 4.5. The
  physics articulation root can now be set separately, and the joint drive gains can be set on a per joint basis.


0.27.33 (2024-12-11)
~~~~~~~~~~~~~~~~~~~~

Added
^^^^^

* Introduced an optional ``sensor_cfg`` parameter to the :meth:`~isaaclab.envs.mdp.rewards.base_height_l2` function, enabling the use of
  :class:`~isaaclab.sensors.RayCaster` for height adjustments. For flat terrains, the function retains its previous behavior.
* Improved documentation to clarify the usage of the :meth:`~isaaclab.envs.mdp.rewards.base_height_l2` function in both flat and rough terrain settings.


0.27.32 (2024-12-11)
~~~~~~~~~~~~~~~~~~~~

Fixed
^^^^^

* Modified :class:`isaaclab.envs.mdp.actions.DifferentialInverseKinematicsAction` class to use the geometric
  Jacobian computed w.r.t. to the root frame of the robot. This helps ensure that root pose does not affect the tracking.


0.27.31 (2024-12-09)
~~~~~~~~~~~~~~~~~~~~

Changed
^^^^^^^

* Introduced configuration options in :class:`Se3HandTracking` to:
  - Zero out rotation around the x/y axes
  - Apply smoothing and thresholding to position and rotation deltas for reduced jitter
  - Use wrist-based rotation reference as an alternative to fingertip-based rotation

* Switched the default position reference in :class:`Se3HandTracking` to the wrist joint pose, providing more stable relative-based positioning.


0.27.30 (2024-12-09)
~~~~~~~~~~~~~~~~~~~~

Fixed
^^^^^

* Fixed the initial state recorder term in :class:`isaaclab.envs.mdp.recorders.InitialStateRecorder` to
  return only the states of the specified environment IDs.


0.27.29 (2024-12-06)
~~~~~~~~~~~~~~~~~~~~

Fixed
^^^^^

* Fixed the enforcement of :attr:`~isaaclab.actuators.ActuatorBaseCfg.velocity_limits` at the
  :attr:`~isaaclab.assets.Articulation.root_physx_view` level.


0.27.28 (2024-12-06)
~~~~~~~~~~~~~~~~~~~~

Changed
^^^^^^^

* If a USD that contains an articulation root is loaded using a
  :attr:`isaaclab.assets.RigidBody` we now fail unless the articulation root is explicitly
  disabled. Using an articulation root for rigid bodies is not needed and decreases overall performance.


0.27.27 (2024-12-06)
~~~~~~~~~~~~~~~~~~~~

Fixed
^^^^^

* Corrected the projection types of fisheye camera in :class:`isaaclab.sim.spawners.sensors.sensors_cfg.FisheyeCameraCfg`.
  Earlier, the projection names used snakecase instead of camelcase.


0.27.26 (2024-12-06)
~~~~~~~~~~~~~~~~~~~~

Added
^^^^^

* Added option to define the clipping behavior for depth images generated by
  :class:`~isaaclab.sensors.RayCasterCamera`, :class:`~isaaclab.sensors.Camera`, and :class:`~isaaclab.sensors.TiledCamera`

Changed
^^^^^^^

* Unified the clipping behavior for the depth images of all camera implementations. Per default, all values exceeding
  the range are clipped to zero for both ``distance_to_image_plane`` and ``distance_to_camera`` depth images. Prev.
  :class:`~isaaclab.sensors.RayCasterCamera` clipped the values to the maximum value of the depth image,
  :class:`~isaaclab.sensors.Camera` did not clip them and had a different behavior for both types.


0.27.25 (2024-12-05)
~~~~~~~~~~~~~~~~~~~~

Fixed
^^^^^

* Fixed the condition in ``isaaclab.sh`` that checks whether ``pre-commit`` is installed before attempting installation.


0.27.24 (2024-12-05)
~~~~~~~~~~~~~~~~~~~~

Fixed
^^^^^

* Removed workaround in :class:`isaaclab.sensors.TiledCamera` and :class:`isaaclab.sensors.Camera`
  that was previously required to prevent frame offsets in renders. The denoiser setting is no longer
  automatically modified based on the resolution of the cameras.


0.27.23 (2024-12-04)
~~~~~~~~~~~~~~~~~~~~

Fixed
^^^^^

* Added the attributes :attr:`~isaaclab.envs.DirectRLEnvCfg.wait_for_textures` and :attr:`~isaaclab.envs.ManagerBasedEnvCfg.wait_for_textures`
  to enable assets loading check during :class:`~isaaclab.DirectRLEnv` and :class:`~isaaclab.ManagerBasedEnv` reset method when rtx sensors are added to the scene.


0.27.22 (2024-12-04)
~~~~~~~~~~~~~~~~~~~~

Fixed
^^^^^

* Fixed the order of the incoming parameters in :class:`isaaclab.envs.DirectMARLEnv` to correctly use ``NoiseModel`` in marl-envs.


0.27.21 (2024-12-04)
~~~~~~~~~~~~~~~~~~~~

Added
^^^^^

* Added :class:`~isaaclab.managers.RecorderManager` and its utility classes to record data from the simulation.
* Added :class:`~isaaclab.utils.datasets.EpisodeData` to store data for an episode.
* Added :class:`~isaaclab.utils.datasets.DatasetFileHandlerBase` as a base class for handling dataset files.
* Added :class:`~isaaclab.utils.datasets.HDF5DatasetFileHandler` as a dataset file handler implementation to
  export and load episodes from HDF5 files.
* Added ``record_demos.py`` script to record human-teleoperated demos for a specified task and export to an HDF5 file.
* Added ``replay_demos.py`` script to replay demos loaded from an HDF5 file.


0.27.20 (2024-12-02)
~~~~~~~~~~~~~~~~~~~~

Changed
^^^^^^^

* Changed :class:`isaaclab.envs.DirectMARLEnv` to inherit from ``Gymnasium.Env`` due to requirement from Gymnasium v1.0.0 requiring all environments to be a subclass of ``Gymnasium.Env`` when using the ``make`` interface.


0.27.19 (2024-12-02)
~~~~~~~~~~~~~~~~~~~~

Added
^^^^^

* Added ``isaaclab.utils.pretrained_checkpoints`` containing constants and utility functions used to manipulate
  paths and load checkpoints from Nucleus.


0.27.18 (2024-11-28)
~~~~~~~~~~~~~~~~~~~~

Changed
^^^^^^^

* Renamed Isaac Sim imports to follow Isaac Sim 4.5 naming conventions.


0.27.17 (2024-11-20)
~~~~~~~~~~~~~~~~~~~~

Added
^^^^^

* Added ``create_new_stage`` setting in :class:`~isaaclab.app.AppLauncher` to avoid creating a default new stage on startup in Isaac Sim. This helps reduce the startup time when launching Isaac Lab.


0.27.16 (2024-11-15)
~~~~~~~~~~~~~~~~~~~~

Added
^^^^^

* Added the class :class:`~isaaclab.devices.Se3HandTracking` which enables XR teleop for manipulators.


0.27.15 (2024-11-09)
~~~~~~~~~~~~~~~~~~~~

Fixed
^^^^^

* Fixed indexing in :meth:`isaaclab.assets.Articulation.write_joint_limits_to_sim` to correctly process non-None ``env_ids`` and ``joint_ids``.


0.27.14 (2024-10-23)
~~~~~~~~~~~~~~~~~~~~

Added
^^^^^

* Added the class :class:`~isaaclab.assets.RigidObjectCollection` which allows to spawn
  multiple objects in each environment and access/modify the quantities with a unified (env_ids, object_ids) API.


0.27.13 (2024-10-30)
~~~~~~~~~~~~~~~~~~~~

Added
^^^^^

* Added the attributes :attr:`~isaaclab.sim.converters.MeshConverterCfg.translation`, :attr:`~isaaclab.sim.converters.MeshConverterCfg.rotation`,
  :attr:`~isaaclab.sim.converters.MeshConverterCfg.scale` to translate, rotate, and scale meshes
  when importing them with :class:`~isaaclab.sim.converters.MeshConverter`.


0.27.12 (2024-11-04)
~~~~~~~~~~~~~~~~~~~~

Removed
^^^^^^^

* Removed TensorDict usage in favor of Python dictionary in sensors


0.27.11 (2024-10-31)
~~~~~~~~~~~~~~~~~~~~

Added
^^^^^

* Added support to define tuple of floats to scale observation terms by expanding the
  :attr:`isaaclab.managers.manager_term_cfg.ObservationManagerCfg.scale` attribute.


0.27.10 (2024-11-01)
~~~~~~~~~~~~~~~~~~~~

Changed
^^^^^^^

* Cached the PhysX view's joint paths before looping over them when processing fixed joint tendons
  inside the :class:`Articulation` class. This helps improve the processing time for the tendons.


0.27.9 (2024-11-01)
~~~~~~~~~~~~~~~~~~~

Added
^^^^^

* Added the :class:`isaaclab.utils.types.ArticulationActions` class to store the joint actions
  for an articulation. Earlier, the class from Isaac Sim was being used. However, it used a different
  type for the joint actions which was not compatible with the Isaac Lab framework.


0.27.8 (2024-11-01)
~~~~~~~~~~~~~~~~~~~

Fixed
^^^^^

* Added sanity check if the term is a valid type inside the command manager.
* Corrected the iteration over ``group_cfg_items`` inside the observation manager.


0.27.7 (2024-10-28)
~~~~~~~~~~~~~~~~~~~

Added
^^^^^

* Added frozen encoder feature extraction observation space with ResNet and Theia


0.27.6 (2024-10-25)
~~~~~~~~~~~~~~~~~~~

Fixed
^^^^^

* Fixed usage of ``meshes`` property in :class:`isaaclab.sensors.RayCasterCamera` to use ``self.meshes`` instead of the undefined ``RayCaster.meshes``.
* Fixed issue in :class:`isaaclab.envs.ui.BaseEnvWindow` where undefined configs were being accessed when creating debug visualization elements in UI.


0.27.5 (2024-10-25)
~~~~~~~~~~~~~~~~~~~

Added
^^^^^

* Added utilities for serializing/deserializing Gymnasium spaces.


0.27.4 (2024-10-18)
~~~~~~~~~~~~~~~~~~~

Fixed
^^^^^

* Updated installation path instructions for Windows in the Isaac Lab documentation to remove redundancy in the use of %USERPROFILE% for path definitions.


0.27.3 (2024-10-22)
~~~~~~~~~~~~~~~~~~~

Fixed
^^^^^

* Fixed the issue with using list or tuples of ``configclass`` within a ``configclass``. Earlier, the list of
  configclass objects were not converted to dictionary properly when ``to_dict`` function was called.


0.27.2 (2024-10-21)
~~~~~~~~~~~~~~~~~~~

Added
^^^^^

* Added ``--kit_args`` to :class:`~isaaclab.app.AppLauncher` to allow passing command line arguments directly to Omniverse Kit SDK.


0.27.1 (2024-10-20)
~~~~~~~~~~~~~~~~~~~

Added
^^^^^

* Added :class:`~isaaclab.sim.RenderCfg` and the attribute :attr:`~isaaclab.sim.SimulationCfg.render` for
  specifying render related settings.


0.27.0 (2024-10-14)
~~~~~~~~~~~~~~~~~~~

Added
^^^^^

* Added a method to :class:`~isaaclab.utils.configclass` to check for attributes with values of
  type ``MISSING``. This is useful when the user wants to check if a certain attribute has been set or not.
* Added the configuration validation check inside the constructor of all the core classes
  (such as sensor base, asset base, scene and environment base classes).
* Added support for environments without commands by leaving the attribute
  :attr:`isaaclab.envs.ManagerBasedRLEnvCfg.commands` as None. Before, this had to be done using
  the class :class:`isaaclab.command_generators.NullCommandGenerator`.
* Moved the ``meshes`` attribute in the :class:`isaaclab.sensors.RayCaster` class from class variable to instance variable.
  This prevents the meshes to overwrite each other.


0.26.0 (2024-10-16)
~~~~~~~~~~~~~~~~~~~

Added
^^^^^

* Added Imu sensor implementation that directly accesses the physx view :class:`isaaclab.sensors.Imu`. The
  sensor comes with a configuration class :class:`isaaclab.sensors.ImuCfg` and data class
  :class:`isaaclab.sensors.ImuData`.
* Moved and renamed :meth:`isaaclab.sensors.camera.utils.convert_orientation_convention` to :meth:`isaaclab.utils.math.convert_camera_frame_orientation_convention`
* Moved :meth:`isaaclab.sensors.camera.utils.create_rotation_matrix_from_view` to :meth:`isaaclab.utils.math.create_rotation_matrix_from_view`


0.25.2 (2024-10-16)
~~~~~~~~~~~~~~~~~~~

Added
^^^^^

* Added support for different Gymnasium spaces (``Box``, ``Discrete``, ``MultiDiscrete``, ``Tuple`` and ``Dict``)
  to define observation, action and state spaces in the direct workflow.
* Added :meth:`sample_space` to environment utils to sample supported spaces where data containers are torch tensors.

Changed
^^^^^^^

* Mark the :attr:`num_observations`, :attr:`num_actions` and :attr:`num_states` in :class:`DirectRLEnvCfg` as deprecated
  in favor of :attr:`observation_space`, :attr:`action_space` and :attr:`state_space` respectively.
* Mark the :attr:`num_observations`, :attr:`num_actions` and :attr:`num_states` in :class:`DirectMARLEnvCfg` as deprecated
  in favor of :attr:`observation_spaces`, :attr:`action_spaces` and :attr:`state_space` respectively.


0.25.1 (2024-10-10)
~~~~~~~~~~~~~~~~~~~

Fixed
^^^^^

* Fixed potential issue where default joint positions can fall outside of the limits being set with Articulation's
  ``write_joint_limits_to_sim`` API.


0.25.0 (2024-10-06)
~~~~~~~~~~~~~~~~~~~

Added
^^^^^

* Added configuration classes for spawning assets from a list of individual asset configurations randomly
  at the specified prim paths.


0.24.20 (2024-10-07)
~~~~~~~~~~~~~~~~~~~~

Fixed
^^^^^

* Fixed the :meth:`isaaclab.envs.mdp.events.randomize_rigid_body_material` function to
  correctly sample friction and restitution from the given ranges.


0.24.19 (2024-10-05)
~~~~~~~~~~~~~~~~~~~~

Added
^^^^^

* Added new functionalities to the FrameTransformer to make it more general. It is now possible to track:

  * Target frames that aren't children of the source frame prim_path
  * Target frames that are based upon the source frame prim_path


0.24.18 (2024-10-04)
~~~~~~~~~~~~~~~~~~~~

Fixed
^^^^^

* Fixes parsing and application of ``size`` parameter for :class:`~isaaclab.sim.spawn.GroundPlaneCfg` to correctly
  scale the grid-based ground plane.


0.24.17 (2024-10-04)
~~~~~~~~~~~~~~~~~~~~

Fixed
^^^^^

* Fixed the deprecation notice for using ``pxr.Semantics``. The corresponding modules use ``Semantics`` module
  directly.


0.24.16 (2024-10-03)
~~~~~~~~~~~~~~~~~~~~

Changed
^^^^^^^

* Renamed the observation function :meth:`grab_images` to :meth:`image` to follow convention of noun-based naming.
* Renamed the function :meth:`convert_perspective_depth_to_orthogonal_depth` to a shorter name
  :meth:`isaaclab.utils.math.orthogonalize_perspective_depth`.


0.24.15 (2024-09-20)
~~~~~~~~~~~~~~~~~~~~

Added
^^^^^

* Added :meth:`grab_images` to be able to use images for an observation term in manager-based environments.


0.24.14 (2024-09-20)
~~~~~~~~~~~~~~~~~~~~

Added
^^^^^

* Added the method :meth:`convert_perspective_depth_to_orthogonal_depth` to convert perspective depth
  images to orthogonal depth images. This is useful for the :meth:`~isaaclab.utils.math.unproject_depth`,
  since it expects orthogonal depth images as inputs.


0.24.13 (2024-09-08)
~~~~~~~~~~~~~~~~~~~~

Changed
^^^^^^^

* Moved the configuration of visualization markers for the command terms to their respective configuration classes.
  This allows users to modify the markers for the command terms without having to modify the command term classes.


0.24.12 (2024-09-18)
~~~~~~~~~~~~~~~~~~~~

Fixed
^^^^^

* Fixed outdated fetching of articulation data by using the method ``update_articulations_kinematic`` in
  :class:`isaaclab.assets.ArticulationData`. Before if an articulation was moved during a reset, the pose of the
  links were outdated if fetched before the next physics step. Adding this method ensures that the pose of the links
  is always up-to-date. Similarly ``update_articulations_kinematic`` was added before any render step to ensure that the
  articulation displays correctly after a reset.


0.24.11 (2024-09-11)
~~~~~~~~~~~~~~~~~~~~

Added
^^^^^

* Added skrl's JAX environment variables to :class:`~isaaclab.app.AppLauncher`
  to support distributed multi-GPU and multi-node training using JAX


0.24.10 (2024-09-10)
~~~~~~~~~~~~~~~~~~~~

Added
^^^^^

* Added config class, support, and tests for MJCF conversion via standalone python scripts.


0.24.9 (2024-09-09)
~~~~~~~~~~~~~~~~~~~~

Added
^^^^^

* Added a seed parameter to the :attr:`isaaclab.envs.ManagerBasedEnvCfg` and :attr:`isaaclab.envs.DirectRLEnvCfg`
  classes to set the seed for the environment. This seed is used to initialize the random number generator for the environment.
* Adapted the workflow scripts to set the seed for the environment using the seed specified in the learning agent's configuration
  file or the command line argument. This ensures that the simulation results are reproducible across different runs.


0.24.8 (2024-09-08)
~~~~~~~~~~~~~~~~~~~

Changed
^^^^^^^

* Modified:meth:`quat_rotate` and :meth:`quat_rotate_inverse` operations to use :meth:`torch.einsum`
  for faster processing of high dimensional input tensors.


0.24.7 (2024-09-06)
~~~~~~~~~~~~~~~~~~~

Added
^^^^^

* Added support for property attributes in the :meth:``isaaclab.utils.configclass`` method.
  Earlier, the configclass decorator failed to parse the property attributes correctly and made them
  instance variables instead.


0.24.6 (2024-09-05)
~~~~~~~~~~~~~~~~~~~

Fixed
^^^^^

* Adapted the ``A`` and ``D`` button bindings inside :meth:`isaaclab.device.Se3Keyboard` to make them now
  more-intuitive to control the y-axis motion based on the right-hand rule.


0.24.5 (2024-08-29)
~~~~~~~~~~~~~~~~~~~

Added
^^^^^

* Added alternative data type "distance_to_camera" in :class:`isaaclab.sensors.TiledCamera` class to be
  consistent with all other cameras (equal to type "depth").


0.24.4 (2024-09-02)
~~~~~~~~~~~~~~~~~~~

Fixed
^^^^^

* Added missing SI units to the documentation of :class:`isaaclab.sensors.Camera` and
  :class:`isaaclab.sensors.RayCasterCamera`.
* Added test to check :attr:`isaaclab.sensors.RayCasterCamera.set_intrinsic_matrices`


0.24.3 (2024-08-29)
~~~~~~~~~~~~~~~~~~~

Fixed
^^^^^

* Fixed the support for class-bounded methods when creating a configclass
  out of them. Earlier, these methods were being made as instance methods
  which required initialization of the class to call the class-methods.


0.24.2 (2024-08-28)
~~~~~~~~~~~~~~~~~~~

Added
^^^^^

* Added a class method to initialize camera configurations with an intrinsic matrix in the
  :class:`isaaclab.sim.spawner.sensors.PinholeCameraCfg`
  :class:`isaaclab.sensors.ray_caster.patterns_cfg.PinholeCameraPatternCfg` classes.

Fixed
^^^^^

* Fixed the ray direction in :func:`isaaclab.sensors.ray_caster.patterns.patterns.pinhole_camera_pattern` to
  point to the center of the pixel instead of the top-left corner.
* Fixed the clipping of the "distance_to_image_plane" depth image obtained using the
  :class:`isaaclab.sensors.ray_caster.RayCasterCamera` class. Earlier, the depth image was being clipped
  before the depth image was generated. Now, the clipping is applied after the depth image is generated. This makes
  the behavior equal to the USD Camera.


0.24.1 (2024-08-21)
~~~~~~~~~~~~~~~~~~~

Changed
^^^^^^^

* Disabled default viewport in certain headless scenarios for better performance.


0.24.0 (2024-08-17)
~~~~~~~~~~~~~~~~~~~

Added
^^^^^

* Added additional annotators for :class:`isaaclab.sensors.camera.TiledCamera` class.

Changed
^^^^^^^

* Updated :class:`isaaclab.sensors.TiledCamera` to latest RTX tiled rendering API.
* Single channel outputs for :class:`isaaclab.sensors.TiledCamera`, :class:`isaaclab.sensors.Camera` and :class:`isaaclab.sensors.RayCasterCamera` now has shape (H, W, 1).
* Data type for RGB output for :class:`isaaclab.sensors.TiledCamera` changed from ``torch.float`` to ``torch.uint8``.
* Dimension of RGB output for :class:`isaaclab.sensors.Camera` changed from (H, W, 4) to (H, W, 3). Use type ``rgba`` to retrieve the previous dimension.


0.23.1 (2024-08-17)
~~~~~~~~~~~~~~~~~~~

Changed
^^^^^^^

* Updated torch to version 2.4.0.


0.23.0 (2024-08-16)
~~~~~~~~~~~~~~~~~~~

Added
^^^^^

* Added direct workflow base class :class:`isaaclab.envs.DirectMARLEnv` for multi-agent environments.


0.22.1 (2024-08-17)
~~~~~~~~~~~~~~~~~~~

Added
^^^^^

* Added APIs to interact with the physics simulation of deformable objects. This includes setting the
  material properties, setting kinematic targets, and getting the state of the deformable object.
  For more information, please refer to the :mod:`isaaclab.assets.DeformableObject` class.


0.22.0 (2024-08-14)
~~~~~~~~~~~~~~~~~~~

Added
^^^^^

* Added :mod:`~isaaclab.utils.modifiers` module to provide framework for configurable and custom
  observation data modifiers.
* Adapted the :class:`~isaaclab.managers.ObservationManager` class to support custom modifiers.
  These are applied to the observation data before applying any noise or scaling operations.


0.21.2 (2024-08-13)
~~~~~~~~~~~~~~~~~~~

Fixed
^^^^^

* Moved event mode-based checks in the :meth:`isaaclab.managers.EventManager.apply` method outside
  the loop that iterates over the event terms. This prevents unnecessary checks and improves readability.
* Fixed the logic for global and per environment interval times when using the "interval" mode inside the
  event manager. Earlier, the internal lists for these times were of unequal lengths which led to wrong indexing
  inside the loop that iterates over the event terms.


0.21.1 (2024-08-06)
~~~~~~~~~~~~~~~~~~~

* Added a flag to preserve joint ordering inside the :class:`isaaclab.envs.mdp.JointAction` action term.


0.21.0 (2024-08-05)
~~~~~~~~~~~~~~~~~~~

Added
^^^^^

* Added the command line argument ``--device`` in :class:`~isaaclab.app.AppLauncher`. Valid options are:

  * ``cpu``: Use CPU.
  * ``cuda``: Use GPU with device ID ``0``.
  * ``cuda:N``: Use GPU, where N is the device ID. For example, ``cuda:0``. The default value is ``cuda:0``.

Changed
^^^^^^^

* Simplified setting the device throughout the code by relying on :attr:`isaaclab.sim.SimulationCfg.device`
  to activate gpu/cpu pipelines.

Removed
^^^^^^^

* Removed the parameter :attr:`isaaclab.sim.SimulationCfg.use_gpu_pipeline`. This is now directly inferred from
  :attr:`isaaclab.sim.SimulationCfg.device`.
* Removed the command line input argument ``--device_id`` in :class:`~isaaclab.app.AppLauncher`. The device id can
  now be set using the ``--device`` argument, for example with ``--device cuda:0``.


0.20.8 (2024-08-02)
~~~~~~~~~~~~~~~~~~~

Fixed
^^^^^

* Fixed the handling of observation terms with different shapes in the
  :class:`~isaaclab.managers.ObservationManager` class. Earlier, the constructor would throw an error if the
  shapes of the observation terms were different. Now, this operation only happens when the terms in an observation
  group are being concatenated. Otherwise, the terms are stored as a dictionary of tensors.
* Improved the error message when the observation terms are not of the same shape in the
  :class:`~isaaclab.managers.ObservationManager` class and the terms are being concatenated.


0.20.7 (2024-08-02)
~~~~~~~~~~~~~~~~~~~

Changed
^^^^^^^

* Performance improvements for material randomization in events.

Added
^^^^^

* Added minimum randomization frequency for reset mode randomizations.


0.20.6 (2024-08-02)
~~~~~~~~~~~~~~~~~~~

Changed
^^^^^^^

* Removed the hierarchy from :class:`~isaaclab.assets.RigidObject` class to
  :class:`~isaaclab.assets.Articulation` class. Previously, the articulation class overrode  almost
  all the functions of the rigid object class making the hierarchy redundant. Now, the articulation class
  is a standalone class that does not inherit from the rigid object class. This does add some code
  duplication but the simplicity and clarity of the code is improved.


0.20.5 (2024-08-02)
~~~~~~~~~~~~~~~~~~~

Added
^^^^^

* Added :attr:`isaaclab.terrain.TerrainGeneratorCfg.border_height` to set the height of the border
  around the terrain.


0.20.4 (2024-08-02)
~~~~~~~~~~~~~~~~~~~

Fixed
^^^^^

* Fixed the caching of terrains when using the :class:`isaaclab.terrains.TerrainGenerator` class.
  Earlier, the random sampling of the difficulty levels led to different hash values for the same terrain
  configuration. This caused the terrains to be re-generated even when the same configuration was used.
  Now, the numpy random generator is seeded with the same seed to ensure that the difficulty levels are
  sampled in the same order between different runs.


0.20.3 (2024-08-02)
~~~~~~~~~~~~~~~~~~~

Fixed
^^^^^

* Fixed the setting of translation and orientation when spawning a mesh prim. Earlier, the translation
  and orientation was being applied both on the parent Xform and the mesh prim. This was causing the
  mesh prim to be offset by the translation and orientation of the parent Xform, which is not the intended
  behavior.


0.20.2 (2024-08-02)
~~~~~~~~~~~~~~~~~~~

Changed
^^^^^^^

* Modified the computation of body acceleration for rigid body data to use PhysX APIs instead of
  numerical finite-differencing. This removes the need for computation of body acceleration at
  every update call of the data buffer.


0.20.1 (2024-07-30)
~~~~~~~~~~~~~~~~~~~

Fixed
^^^^^

* Fixed the :meth:`isaaclab.utils.math.wrap_to_pi` method to handle the wrapping of angles correctly.
  Earlier, the method was not wrapping the angles to the range [-pi, pi] correctly when the angles were outside
  the range [-2*pi, 2*pi].


0.20.0 (2024-07-26)
~~~~~~~~~~~~~~~~~~~

Added
^^^^^

* Support for the Isaac Sim 4.1.0 release.

Removed
^^^^^^^

* The ``mdp.add_body_mass`` method in the events. Please use the
  :meth:`isaaclab.envs.mdp.randomize_rigid_body_mass` method instead.
* The classes ``managers.RandomizationManager`` and ``managers.RandomizationTermCfg`` are replaced with
  :class:`isaaclab.managers.EventManager` and :class:`isaaclab.managers.EventTermCfg` classes.
* The following properties in :class:`isaaclab.sensors.FrameTransformerData`:

  * ``target_rot_source`` --> :attr:`~isaaclab.sensors.FrameTransformerData.target_quat_w`
  * ``target_rot_w`` --> :attr:`~isaaclab.sensors.FrameTransformerData.target_quat_source`
  * ``source_rot_w`` --> :attr:`~isaaclab.sensors.FrameTransformerData.source_quat_w`

* The kit experience file ``isaaclab.backwards.compatible.kit``. This is followed by dropping the support for
  Isaac Sim 2023.1.1 completely.


0.19.4 (2024-07-13)
~~~~~~~~~~~~~~~~~~~

Fixed
^^^^^

* Added the call to "startup" events when using the :class:`~isaaclab.envs.ManagerBasedEnv` class.
  Earlier, the "startup" events were not being called when the environment was initialized. This issue
  did not occur when using the :class:`~isaaclab.envs.ManagerBasedRLEnv` class since the "startup"
  events were called in the constructor.


0.19.3 (2024-07-13)
~~~~~~~~~~~~~~~~~~~

Added
^^^^^

* Added schemas for setting and modifying deformable body properties on a USD prim.
* Added API to spawn a deformable body material in the simulation.
* Added APIs to spawn rigid and deformable meshes of primitive shapes (cone, cylinder, sphere, box, capsule)
  in the simulation. This is possible through the :mod:`isaaclab.sim.spawners.meshes` module.


0.19.2 (2024-07-05)
~~~~~~~~~~~~~~~~~~~

Changed
^^^^^^^

* Modified cloning scheme based on the attribute :attr:`~isaaclab.scene.InteractiveSceneCfg.replicate_physics`
  to determine whether environment is homogeneous or heterogeneous.


0.19.1 (2024-07-05)
~~~~~~~~~~~~~~~~~~~

Added
^^^^^

* Added a lidar pattern function :func:`~isaaclab.sensors.ray_caster.patterns.patterns.lidar_pattern` with
  corresponding config :class:`~isaaclab.sensors.ray_caster.patterns_cfg.LidarPatternCfg`.


0.19.0 (2024-07-04)
~~~~~~~~~~~~~~~~~~~

Fixed
^^^^^

* Fixed parsing of articulations with nested rigid links while using the :class:`isaaclab.assets.Articulation`
  class. Earlier, the class initialization failed when the articulation had nested rigid links since the rigid
  links were not being parsed correctly by the PhysX view.

Removed
^^^^^^^

* Removed the attribute :attr:`body_physx_view` from the :class:`isaaclab.assets.Articulation` and
  :class:`isaaclab.assets.RigidObject` classes. These were causing confusions when used with articulation
  view since the body names were not following the same ordering.
* Dropped support for Isaac Sim 2023.1.1. The minimum supported version is now Isaac Sim 4.0.0.


0.18.6 (2024-07-01)
~~~~~~~~~~~~~~~~~~~

Fixed
^^^^^

* Fixed the environment stepping logic. Earlier, the environments' rendering logic was updating the kit app which
  would in turn step the physics :attr:`isaaclab.sim.SimulationCfg.render_interval` times. Now, a render
  call only does rendering and does not step the physics.


0.18.5 (2024-06-26)
~~~~~~~~~~~~~~~~~~~

Fixed
^^^^^

* Fixed the gravity vector direction used inside the :class:`isaaclab.assets.RigidObjectData` class.
  Earlier, the gravity direction was hard-coded as (0, 0, -1) which may be different from the actual
  gravity direction in the simulation. Now, the gravity direction is obtained from the simulation context
  and used to compute the projection of the gravity vector on the object.


0.18.4 (2024-06-26)
~~~~~~~~~~~~~~~~~~~

Fixed
^^^^^

* Fixed double reference count of the physics sim view inside the asset classes. This was causing issues
  when destroying the asset class instance since the physics sim view was not being properly released.

Added
^^^^^

* Added the attribute :attr:`~isaaclab.assets.AssetBase.is_initialized` to check if the asset and sensor
  has been initialized properly. This can be used to ensure that the asset or sensor is ready to use in the simulation.


0.18.3 (2024-06-25)
~~~~~~~~~~~~~~~~~~~

Fixed
^^^^^

* Fixed the docstrings at multiple places related to the different buffer implementations inside the
  :mod:`isaaclab.utils.buffers` module. The docstrings were not clear and did not provide enough
  information about the classes and their methods.

Added
^^^^^

* Added the field for fixed tendom names in the :class:`isaaclab.assets.ArticulationData` class.
  Earlier, this information was not exposed which was inconsistent with other name related information
  such as joint or body names.

Changed
^^^^^^^

* Renamed the fields ``min_num_time_lags`` and ``max_num_time_lags`` to ``min_delay`` and
  ``max_delay`` in the :class:`isaaclab.actuators.DelayedPDActuatorCfg` class. This is to make
  the naming simpler to understand.


0.18.2 (2024-06-25)
~~~~~~~~~~~~~~~~~~~

Changed
^^^^^^^

* Moved the configuration for tile-rendered camera into its own file named ``tiled_camera_cfg.py``.
  This makes it easier to follow where the configuration is located and how it is related to the class.


0.18.1 (2024-06-25)
~~~~~~~~~~~~~~~~~~~

Changed
^^^^^^^

* Ensured that a parity between class and its configuration class is explicitly visible in the
  :mod:`isaaclab.envs` module. This makes it easier to follow where definitions are located and how
  they are related. This should not be a breaking change as the classes are still accessible through the same module.


0.18.0 (2024-06-13)
~~~~~~~~~~~~~~~~~~~

Fixed
^^^^^

* Fixed the rendering logic to render at the specified interval. Earlier, the substep parameter had no effect and rendering
  would happen once every env.step() when active.

Changed
^^^^^^^

* Renamed :attr:`isaaclab.sim.SimulationCfg.substeps` to :attr:`isaaclab.sim.SimulationCfg.render_interval`.
  The render logic is now integrated in the decimation loop of the environment.


0.17.13 (2024-06-13)
~~~~~~~~~~~~~~~~~~~~

Fixed
^^^^^

* Fixed the orientation reset logic in :func:`isaaclab.envs.mdp.events.reset_root_state_uniform` to make it relative to
  the default orientation. Earlier, the position was sampled relative to the default and the orientation not.


0.17.12 (2024-06-13)
~~~~~~~~~~~~~~~~~~~~

Added
^^^^^

* Added the class :class:`isaaclab.utils.buffers.TimestampedBuffer` to store timestamped data.

Changed
^^^^^^^

* Added time-stamped buffers in the classes :class:`isaaclab.assets.RigidObjectData` and :class:`isaaclab.assets.ArticulationData`
  to update some values lazily and avoid unnecessary computations between physics updates. Before, all the data was always
  updated at every step, even if it was not used by the task.


0.17.11 (2024-05-30)
~~~~~~~~~~~~~~~~~~~~

Fixed
^^^^^

* Fixed :class:`isaaclab.sensor.ContactSensor` not loading correctly in extension mode.
  Earlier, the :attr:`isaaclab.sensor.ContactSensor.body_physx_view` was not initialized when
  :meth:`isaaclab.sensor.ContactSensor._debug_vis_callback` is called which references it.


0.17.10 (2024-05-30)
~~~~~~~~~~~~~~~~~~~~

Fixed
^^^^^

* Fixed compound classes being directly assigned in ``default_factory`` generator method
  :meth:`isaaclab.utils.configclass._return_f`, which resulted in shared references such that modifications to
  compound objects were reflected across all instances generated from the same ``default_factory`` method.


0.17.9 (2024-05-30)
~~~~~~~~~~~~~~~~~~~

Added
^^^^^

* Added ``variants`` attribute to the :class:`isaaclab.sim.from_files.UsdFileCfg` class to select USD
  variants when loading assets from USD files.


0.17.8 (2024-05-28)
~~~~~~~~~~~~~~~~~~~

Fixed
^^^^^

* Implemented the reset methods in the action terms to avoid returning outdated data.


0.17.7 (2024-05-28)
~~~~~~~~~~~~~~~~~~~

Added
^^^^^

* Added debug visualization utilities in the :class:`isaaclab.managers.ActionManager` class.


0.17.6 (2024-05-27)
~~~~~~~~~~~~~~~~~~~

Added
^^^^^

* Added ``wp.init()`` call in Warp utils.


0.17.5 (2024-05-22)
~~~~~~~~~~~~~~~~~~~

Changed
^^^^^^^

* Websocket livestreaming is no longer supported. Valid livestream options are {0, 1, 2}.
* WebRTC livestream is now set with livestream=2.


0.17.4 (2024-05-17)
~~~~~~~~~~~~~~~~~~~

Changed
^^^^^^^

* Modified the noise functions to also support add, scale, and abs operations on the data. Added aliases
  to ensure backward compatibility with the previous functions.

  * Added :attr:`isaaclab.utils.noise.NoiseCfg.operation` for the different operations.
  * Renamed ``constant_bias_noise`` to :func:`isaaclab.utils.noise.constant_noise`.
  * Renamed ``additive_uniform_noise`` to :func:`isaaclab.utils.noise.uniform_noise`.
  * Renamed ``additive_gaussian_noise`` to :func:`isaaclab.utils.noise.gaussian_noise`.


0.17.3 (2024-05-15)
~~~~~~~~~~~~~~~~~~~

Fixed
^^^^^

* Set ``hide_ui`` flag in the app launcher for livestream.
* Fix native client livestream extensions.


0.17.2 (2024-05-09)
~~~~~~~~~~~~~~~~~~~

Changed
^^^^^^^

* Renamed ``_range`` to ``distribution_params`` in ``events.py`` for methods that defined a distribution.
* Apply additive/scaling randomization noise on default data instead of current data.
* Changed material bucketing logic to prevent exceeding 64k materials.

Fixed
^^^^^

* Fixed broadcasting issues with indexing when environment and joint IDs are provided.
* Fixed incorrect tensor dimensions when setting a subset of environments.

Added
^^^^^

* Added support for randomization of fixed tendon parameters.
* Added support for randomization of dof limits.
* Added support for randomization of gravity.
* Added support for Gaussian sampling.
* Added default buffers to Articulation/Rigid object data classes for randomization.


0.17.1 (2024-05-10)
~~~~~~~~~~~~~~~~~~~

Fixed
^^^^^

* Added attribute :attr:`isaaclab.sim.converters.UrdfConverterCfg.override_joint_dynamics` to properly parse
  joint dynamics in :class:`isaaclab.sim.converters.UrdfConverter`.


0.17.0 (2024-05-07)
~~~~~~~~~~~~~~~~~~~

Changed
^^^^^^^

* Renamed ``BaseEnv`` to :class:`isaaclab.envs.ManagerBasedEnv`.
* Renamed ``base_env.py`` to ``manager_based_env.py``.
* Renamed ``BaseEnvCfg`` to :class:`isaaclab.envs.ManagerBasedEnvCfg`.
* Renamed ``RLTaskEnv`` to :class:`isaaclab.envs.ManagerBasedRLEnv`.
* Renamed ``rl_task_env.py`` to ``manager_based_rl_env.py``.
* Renamed ``RLTaskEnvCfg`` to :class:`isaaclab.envs.ManagerBasedRLEnvCfg`.
* Renamed ``rl_task_env_cfg.py`` to ``rl_env_cfg.py``.
* Renamed ``OIGEEnv`` to :class:`isaaclab.envs.DirectRLEnv`.
* Renamed ``oige_env.py`` to ``direct_rl_env.py``.
* Renamed ``RLTaskEnvWindow`` to :class:`isaaclab.envs.ui.ManagerBasedRLEnvWindow`.
* Renamed ``rl_task_env_window.py`` to ``manager_based_rl_env_window.py``.
* Renamed all references of ``BaseEnv``, ``BaseEnvCfg``, ``RLTaskEnv``, ``RLTaskEnvCfg``,  ``OIGEEnv``, and ``RLTaskEnvWindow``.

Added
^^^^^

* Added direct workflow base class :class:`isaaclab.envs.DirectRLEnv`.


0.16.4 (2024-05-06)
~~~~~~~~~~~~~~~~~~~~

Changed
^^^^^^^

* Added :class:`isaaclab.sensors.TiledCamera` to support tiled rendering with RGB and depth.


0.16.3 (2024-04-26)
~~~~~~~~~~~~~~~~~~~

Fixed
^^^^^

* Fixed parsing of filter prim path expressions in the :class:`isaaclab.sensors.ContactSensor` class.
  Earlier, the filter prim paths given to the physics view was not being parsed since they were specified as
  regex expressions instead of glob expressions.


0.16.2 (2024-04-25)
~~~~~~~~~~~~~~~~~~~~

Changed
^^^^^^^

* Simplified the installation procedure, isaaclab -e is no longer needed
* Updated torch dependency to 2.2.2


0.16.1 (2024-04-20)
~~~~~~~~~~~~~~~~~~~

Added
^^^^^

* Added attribute :attr:`isaaclab.sim.ArticulationRootPropertiesCfg.fix_root_link` to fix the root link
  of an articulation to the world frame.


0.16.0 (2024-04-16)
~~~~~~~~~~~~~~~~~~~

Added
^^^^^

* Added the function :meth:`isaaclab.utils.math.quat_unique` to standardize quaternion representations,
  i.e. always have a non-negative real part.
* Added events terms for randomizing mass by scale, simulation joint properties (stiffness, damping, armature,
  and friction)

Fixed
^^^^^

* Added clamping of joint positions and velocities in event terms for resetting joints. The simulation does not
  throw an error if the set values are out of their range. Hence, users are expected to clamp them before setting.
* Fixed :class:`isaaclab.envs.mdp.EMAJointPositionToLimitsActionCfg` to smoothen the actions
  at environment frequency instead of simulation frequency.

* Renamed the following functions in :meth:`isaaclab.envs.mdp` to avoid confusions:

  * Observation: :meth:`joint_pos_norm` -> :meth:`joint_pos_limit_normalized`
  * Action: :class:`ExponentialMovingAverageJointPositionAction` -> :class:`EMAJointPositionToLimitsAction`
  * Termination: :meth:`base_height` -> :meth:`root_height_below_minimum`
  * Termination: :meth:`joint_pos_limit` -> :meth:`joint_pos_out_of_limit`
  * Termination: :meth:`joint_pos_manual_limit` -> :meth:`joint_pos_out_of_manual_limit`
  * Termination: :meth:`joint_vel_limit` -> :meth:`joint_vel_out_of_limit`
  * Termination: :meth:`joint_vel_manual_limit` -> :meth:`joint_vel_out_of_manual_limit`
  * Termination: :meth:`joint_torque_limit` -> :meth:`joint_effort_out_of_limit`

Deprecated
^^^^^^^^^^

* Deprecated the function :meth:`isaaclab.envs.mdp.add_body_mass` in favor of
  :meth:`isaaclab.envs.mdp.randomize_rigid_body_mass`. This supports randomizing the mass based on different
  operations (add, scale, or set) and sampling distributions.


0.15.13 (2024-04-16)
~~~~~~~~~~~~~~~~~~~~

Changed
^^^^^^^

* Improved startup performance by enabling rendering-based extensions only when necessary and caching of nucleus directory.
* Renamed the flag ``OFFSCREEN_RENDER`` or ``--offscreen_render`` to ``ENABLE_CAMERAS`` or ``--enable_cameras`` respectively.


0.15.12 (2024-04-16)
~~~~~~~~~~~~~~~~~~~~

Changed
^^^^^^^

* Replaced calls to the ``check_file_path`` function in the :mod:`isaaclab.sim.spawners.from_files`
  with the USD stage resolve identifier function. This helps speed up the loading of assets from file paths
  by avoiding Nucleus server calls.


0.15.11 (2024-04-15)
~~~~~~~~~~~~~~~~~~~~

Added
^^^^^

* Added the :meth:`isaaclab.sim.SimulationContext.has_rtx_sensors` method to check if any
  RTX-related sensors such as cameras have been created in the simulation. This is useful to determine
  if simulation requires RTX rendering during step or not.

Fixed
^^^^^

* Fixed the rendering of RTX-related sensors such as cameras inside the :class:`isaaclab.envs.RLTaskEnv` class.
  Earlier the rendering did not happen inside the step function, which caused the sensor data to be empty.


0.15.10 (2024-04-11)
~~~~~~~~~~~~~~~~~~~~

Fixed
^^^^^

* Fixed sharing of the same memory address between returned tensors from observation terms
  in the :class:`isaaclab.managers.ObservationManager` class. Earlier, the returned
  tensors could map to the same memory address, causing issues when the tensors were modified
  during scaling, clipping or other operations.


0.15.9 (2024-04-04)
~~~~~~~~~~~~~~~~~~~

Fixed
^^^^^

* Fixed assignment of individual termination terms inside the :class:`isaaclab.managers.TerminationManager`
  class. Earlier, the terms were being assigned their values through an OR operation which resulted in incorrect
  values. This regression was introduced in version 0.15.1.


0.15.8 (2024-04-02)
~~~~~~~~~~~~~~~~~~~

Added
^^^^^

* Added option to define ordering of points for the mesh-grid generation in the
  :func:`isaaclab.sensors.ray_caster.patterns.grid_pattern`. This parameter defaults to 'xy'
  for backward compatibility.


0.15.7 (2024-03-28)
~~~~~~~~~~~~~~~~~~~

Added
^^^^^

* Adds option to return indices/data in the specified query keys order in
  :class:`isaaclab.managers.SceneEntityCfg` class, and the respective
  :func:`isaaclab.utils.string.resolve_matching_names_values` and
  :func:`isaaclab.utils.string.resolve_matching_names` functions.


0.15.6 (2024-03-28)
~~~~~~~~~~~~~~~~~~~

Added
^^^^^

* Extended the :class:`isaaclab.app.AppLauncher` class to support the loading of experience files
  from the command line. This allows users to load a specific experience file when running the application
  (such as for multi-camera rendering or headless mode).

Changed
^^^^^^^

* Changed default loading of experience files in the :class:`isaaclab.app.AppLauncher` class from the ones
  provided by Isaac Sim to the ones provided in Isaac Lab's ``apps`` directory.


0.15.5 (2024-03-23)
~~~~~~~~~~~~~~~~~~~

Fixed
^^^^^

* Fixed the env origins in :meth:`_compute_env_origins_grid` of :class:`isaaclab.terrain.TerrainImporter`
  to match that obtained from the Isaac Sim :class:`isaacsim.core.cloner.GridCloner` class.

Added
^^^^^

* Added unit test to ensure consistency between environment origins generated by IsaacSim's Grid Cloner and those
  produced by the TerrainImporter.


0.15.4 (2024-03-22)
~~~~~~~~~~~~~~~~~~~

Fixed
^^^^^

* Fixed the :class:`isaaclab.envs.mdp.actions.NonHolonomicActionCfg` class to use
  the correct variable when applying actions.


0.15.3 (2024-03-21)
~~~~~~~~~~~~~~~~~~~

Added
^^^^^

* Added unit test to check that :class:`isaaclab.scene.InteractiveScene` entity data is not shared between separate instances.

Fixed
^^^^^

* Moved class variables in :class:`isaaclab.scene.InteractiveScene` to correctly  be assigned as
  instance variables.
* Removed custom ``__del__`` magic method from :class:`isaaclab.scene.InteractiveScene`.


0.15.2 (2024-03-21)
~~~~~~~~~~~~~~~~~~~

Fixed
^^^^^

* Added resolving of relative paths for the main asset USD file when using the
  :class:`isaaclab.sim.converters.UrdfConverter` class. This is to ensure that the material paths are
  resolved correctly when the main asset file is moved to a different location.


0.15.1 (2024-03-19)
~~~~~~~~~~~~~~~~~~~

Fixed
^^^^^

* Fixed the imitation learning workflow example script, updating Isaac Lab and Robomimic API calls.
* Removed the resetting of :attr:`_term_dones` in the :meth:`isaaclab.managers.TerminationManager.reset`.
  Previously, the environment cleared out all the terms. However, it impaired reading the specific term's values externally.


0.15.0 (2024-03-17)
~~~~~~~~~~~~~~~~~~~

Deprecated
^^^^^^^^^^

* Renamed :class:`isaaclab.managers.RandomizationManager` to :class:`isaaclab.managers.EventManager`
  class for clarification as the manager takes care of events such as reset in addition to pure randomizations.
* Renamed :class:`isaaclab.managers.RandomizationTermCfg` to :class:`isaaclab.managers.EventTermCfg`
  for consistency with the class name change.


0.14.1 (2024-03-16)
~~~~~~~~~~~~~~~~~~~

Added
^^^^^

* Added simulation schemas for joint drive and fixed tendons. These can be configured for assets imported
  from file formats.
* Added logging of tendon properties to the articulation class (if they are present in the USD prim).


0.14.0 (2024-03-15)
~~~~~~~~~~~~~~~~~~~

Fixed
^^^^^

* Fixed the ordering of body names used in the :class:`isaaclab.assets.Articulation` class. Earlier,
  the body names were not following the same ordering as the bodies in the articulation. This led
  to issues when using the body names to access data related to the links from the articulation view
  (such as Jacobians, mass matrices, etc.).

Removed
^^^^^^^

* Removed the attribute :attr:`body_physx_view` from the :class:`isaaclab.assets.RigidObject`
  and :class:`isaaclab.assets.Articulation` classes. These were causing confusions when used
  with articulation view since the body names were not following the same ordering.


0.13.1 (2024-03-14)
~~~~~~~~~~~~~~~~~~~

Removed
^^^^^^^

* Removed the :mod:`isaaclab.compat` module. This module was used to provide compatibility
  with older versions of Isaac Sim. It is no longer needed since we have most of the functionality
  absorbed into the main classes.


0.13.0 (2024-03-12)
~~~~~~~~~~~~~~~~~~~

Added
^^^^^

* Added support for the following data types inside the :class:`isaaclab.sensors.Camera` class:
  ``instance_segmentation_fast`` and ``instance_id_segmentation_fast``. These are GPU-supported annotations
  and are faster than the regular annotations.

Fixed
^^^^^

* Fixed handling of semantic filtering inside the :class:`isaaclab.sensors.Camera` class. Earlier,
  the annotator was given ``semanticTypes`` as an argument. However, with Isaac Sim 2023.1, the annotator
  does not accept this argument. Instead the mapping needs to be set to the synthetic data interface directly.
* Fixed the return shape of colored images for segmentation data types inside the
  :class:`isaaclab.sensors.Camera` class. Earlier, the images were always returned as ``int32``. Now,
  they are casted to ``uint8`` 4-channel array before returning if colorization is enabled for the annotation type.

Removed
^^^^^^^

* Dropped support for ``instance_segmentation`` and ``instance_id_segmentation`` annotations in the
  :class:`isaaclab.sensors.Camera` class. Their "fast" counterparts should be used instead.
* Renamed the argument :attr:`isaaclab.sensors.CameraCfg.semantic_types` to
  :attr:`isaaclab.sensors.CameraCfg.semantic_filter`. This is more aligned with Replicator's terminology
  for semantic filter predicates.
* Replaced the argument :attr:`isaaclab.sensors.CameraCfg.colorize` with separate colorized
  arguments for each annotation type (:attr:`~isaaclab.sensors.CameraCfg.colorize_instance_segmentation`,
  :attr:`~isaaclab.sensors.CameraCfg.colorize_instance_id_segmentation`, and
  :attr:`~isaaclab.sensors.CameraCfg.colorize_semantic_segmentation`).


0.12.4 (2024-03-11)
~~~~~~~~~~~~~~~~~~~

Fixed
^^^^^


* Adapted randomization terms to deal with ``slice`` for the body indices. Earlier, the terms were not
  able to handle the slice object and were throwing an error.
* Added ``slice`` type-hinting to all body and joint related methods in the rigid body and articulation
  classes. This is to make it clear that the methods can handle both list of indices and slices.


0.12.3 (2024-03-11)
~~~~~~~~~~~~~~~~~~~

Fixed
^^^^^

* Added signal handler to the :class:`isaaclab.app.AppLauncher` class to catch the ``SIGINT`` signal
  and close the application gracefully. This is to prevent the application from crashing when the user
  presses ``Ctrl+C`` to close the application.


0.12.2 (2024-03-10)
~~~~~~~~~~~~~~~~~~~

Added
^^^^^

* Added observation terms for states of a rigid object in world frame.
* Added randomization terms to set root state with randomized orientation and joint state within user-specified limits.
* Added reward term for penalizing specific termination terms.

Fixed
^^^^^

* Improved sampling of states inside randomization terms. Earlier, the code did multiple torch calls
  for sampling different components of the vector. Now, it uses a single call to sample the entire vector.


0.12.1 (2024-03-09)
~~~~~~~~~~~~~~~~~~~

Added
^^^^^

* Added an option to the last actions observation term to get a specific term by name from the action manager.
  If None, the behavior remains the same as before (the entire action is returned).


0.12.0 (2024-03-08)
~~~~~~~~~~~~~~~~~~~

Added
^^^^^

* Added functionality to sample flat patches on a generated terrain. This can be configured using
  :attr:`isaaclab.terrains.SubTerrainBaseCfg.flat_patch_sampling` attribute.
* Added a randomization function for setting terrain-aware root state. Through this, an asset can be
  reset to a randomly sampled flat patches.

Fixed
^^^^^

* Separated normal and terrain-base position commands. The terrain based commands rely on the
  terrain to sample flat patches for setting the target position.
* Fixed command resample termination function.

Changed
^^^^^^^

* Added the attribute :attr:`isaaclab.envs.mdp.commands.UniformVelocityCommandCfg.heading_control_stiffness`
  to control the stiffness of the heading control term in the velocity command term. Earlier, this was
  hard-coded to 0.5 inside the term.

Removed
^^^^^^^

* Removed the function :meth:`sample_new_targets` in the terrain importer. Instead the attribute
  :attr:`isaaclab.terrains.TerrainImporter.flat_patches` should be used to sample new targets.


0.11.3 (2024-03-04)
~~~~~~~~~~~~~~~~~~~

Fixed
^^^^^

* Corrects the functions :func:`isaaclab.utils.math.axis_angle_from_quat` and :func:`isaaclab.utils.math.quat_error_magnitude`
  to accept tensors of the form (..., 4) instead of (N, 4). This brings us in line with our documentation and also upgrades one of our functions
  to handle higher dimensions.


0.11.2 (2024-03-04)
~~~~~~~~~~~~~~~~~~~

Added
^^^^^

* Added checks for default joint position and joint velocity in the articulation class. This is to prevent
  users from configuring values for these quantities that might be outside the valid range from the simulation.


0.11.1 (2024-02-29)
~~~~~~~~~~~~~~~~~~~

Added
^^^^^

* Replaced the default values for ``joint_ids`` and ``body_ids`` from ``None`` to ``slice(None)``
  in the :class:`isaaclab.managers.SceneEntityCfg`.
* Adapted rewards and observations terms so that the users can query a subset of joints and bodies.


0.11.0 (2024-02-27)
~~~~~~~~~~~~~~~~~~~

Removed
^^^^^^^

* Dropped support for Isaac Sim<=2022.2. As part of this, removed the components of :class:`isaaclab.app.AppLauncher`
  which handled ROS extension loading. We no longer need them in Isaac Sim>=2023.1 to control the load order to avoid crashes.
* Upgraded Dockerfile to use ISAACSIM_VERSION=2023.1.1 by default.


0.10.28 (2024-02-29)
~~~~~~~~~~~~~~~~~~~~

Added
^^^^^

* Implemented relative and moving average joint position action terms. These allow the user to specify
  the target joint positions as relative to the current joint positions or as a moving average of the
  joint positions over a window of time.


0.10.27 (2024-02-28)
~~~~~~~~~~~~~~~~~~~~

Added
^^^^^

* Added UI feature to start and stop animation recording in the stage when running an environment.
  To enable this feature, please pass the argument ``--disable_fabric`` to the environment script to allow
  USD read/write operations. Be aware that this will slow down the simulation.


0.10.26 (2024-02-26)
~~~~~~~~~~~~~~~~~~~~

Added
^^^^^

* Added a viewport camera controller class to the :class:`isaaclab.envs.BaseEnv`. This is useful
  for applications where the user wants to render the viewport from different perspectives even when the
  simulation is running in headless mode.


0.10.25 (2024-02-26)
~~~~~~~~~~~~~~~~~~~~

Fixed
^^^^^

* Ensures that all path arguments in :mod:`isaaclab.sim.utils` are cast to ``str``. Previously,
  we had handled path types as strings without casting.


0.10.24 (2024-02-26)
~~~~~~~~~~~~~~~~~~~~

Added
^^^^^

* Added tracking of contact time in the :class:`isaaclab.sensors.ContactSensor` class. Previously,
  only the air time was being tracked.
* Added contact force threshold, :attr:`isaaclab.sensors.ContactSensorCfg.force_threshold`, to detect
  when the contact sensor is in contact. Previously, this was set to hard-coded 1.0 in the sensor class.


0.10.23 (2024-02-21)
~~~~~~~~~~~~~~~~~~~~

Fixed
^^^^^

* Fixes the order of size arguments in :meth:`isaaclab.terrains.height_field.random_uniform_terrain`. Previously, the function
  would crash if the size along x and y were not the same.


0.10.22 (2024-02-14)
~~~~~~~~~~~~~~~~~~~~

Fixed
^^^^^

* Fixed "divide by zero" bug in :class:`~isaaclab.sim.SimulationContext` when setting gravity vector.
  Now, it is correctly disabled when the gravity vector is set to zero.


0.10.21 (2024-02-12)
~~~~~~~~~~~~~~~~~~~~

Fixed
^^^^^

* Fixed the printing of articulation joint information when the articulation has only one joint.
  Earlier, the function was performing a squeeze operation on the tensor, which caused an error when
  trying to index the tensor of shape (1,).


0.10.20 (2024-02-12)
~~~~~~~~~~~~~~~~~~~~

Added
^^^^^

* Adds :attr:`isaaclab.sim.PhysxCfg.enable_enhanced_determinism` to enable improved
  determinism from PhysX. Please note this comes at the expense of performance.


0.10.19 (2024-02-08)
~~~~~~~~~~~~~~~~~~~~

Fixed
^^^^^

* Fixed environment closing so that articulations, objects, and sensors are cleared properly.


0.10.18 (2024-02-05)
~~~~~~~~~~~~~~~~~~~~

Fixed
^^^^^

* Pinned :mod:`torch` version to 2.0.1 in the setup.py to keep parity version of :mod:`torch` supplied by
  Isaac 2023.1.1, and prevent version incompatibility between :mod:`torch` ==2.2 and
  :mod:`typing-extensions` ==3.7.4.3


0.10.17 (2024-02-02)
~~~~~~~~~~~~~~~~~~~~

Fixed
^^^^^^

* Fixed carb setting ``/app/livestream/enabled`` to be set as False unless live-streaming is specified
  by :class:`isaaclab.app.AppLauncher` settings. This fixes the logic of :meth:`SimulationContext.render`,
  which depended on the config in previous versions of Isaac defaulting to false for this setting.


0.10.16 (2024-01-29)
~~~~~~~~~~~~~~~~~~~~

Added
^^^^^^

* Added an offset parameter to the height scan observation term. This allows the user to specify the
  height offset of the scan from the tracked body. Previously it was hard-coded to be 0.5.


0.10.15 (2024-01-29)
~~~~~~~~~~~~~~~~~~~~

Fixed
^^^^^

* Fixed joint torque computation for implicit actuators. Earlier, the torque was always zero for implicit
  actuators. Now, it is computed approximately by applying the PD law.


0.10.14 (2024-01-22)
~~~~~~~~~~~~~~~~~~~~

Fixed
^^^^^

* Fixed the tensor shape of :attr:`isaaclab.sensors.ContactSensorData.force_matrix_w`. Earlier, the reshaping
  led to a mismatch with the data obtained from PhysX.


0.10.13 (2024-01-15)
~~~~~~~~~~~~~~~~~~~~

Fixed
^^^^^

* Fixed running of environments with a single instance even if the :attr:`replicate_physics`` flag is set to True.


0.10.12 (2024-01-10)
~~~~~~~~~~~~~~~~~~~~

Fixed
^^^^^

* Fixed indexing of source and target frames in the :class:`isaaclab.sensors.FrameTransformer` class.
  Earlier, it always assumed that the source frame body is at index 0. Now, it uses the body index of the
  source frame to compute the transformation.

Deprecated
^^^^^^^^^^

* Renamed quantities in the :class:`isaaclab.sensors.FrameTransformerData` class to be more
  consistent with the terminology used in the asset classes. The following quantities are deprecated:

  * ``target_rot_w`` -> ``target_quat_w``
  * ``source_rot_w`` -> ``source_quat_w``
  * ``target_rot_source`` -> ``target_quat_source``


0.10.11 (2024-01-08)
~~~~~~~~~~~~~~~~~~~~

Fixed
^^^^^

* Fixed attribute error raised when calling the :class:`isaaclab.envs.mdp.TerrainBasedPositionCommand`
  command term.
* Added a dummy function in :class:`isaaclab.terrain.TerrainImporter` that returns environment
  origins as terrain-aware sampled targets. This function should be implemented by child classes based on
  the terrain type.


0.10.10 (2023-12-21)
~~~~~~~~~~~~~~~~~~~~

Fixed
^^^^^

* Fixed reliance on non-existent ``Viewport`` in :class:`isaaclab.sim.SimulationContext` when loading livestreaming
  by ensuring that the extension ``omni.kit.viewport.window`` is enabled in :class:`isaaclab.app.AppLauncher` when
  livestreaming is enabled


0.10.9 (2023-12-21)
~~~~~~~~~~~~~~~~~~~

Fixed
^^^^^

* Fixed invalidation of physics views inside the asset and sensor classes. Earlier, they were left initialized
  even when the simulation was stopped. This caused issues when closing the application.


0.10.8 (2023-12-20)
~~~~~~~~~~~~~~~~~~~

Fixed
^^^^^

* Fixed the :class:`isaaclab.envs.mdp.actions.DifferentialInverseKinematicsAction` class
  to account for the offset pose of the end-effector.


0.10.7 (2023-12-19)
~~~~~~~~~~~~~~~~~~~

Fixed
^^^^^

* Added a check to ray-cast and camera sensor classes to ensure that the sensor prim path does not
  have a regex expression at its leaf. For instance, ``/World/Robot/camera_.*`` is not supported
  for these sensor types. This behavior needs to be fixed in the future.


0.10.6 (2023-12-19)
~~~~~~~~~~~~~~~~~~~

Added
^^^^^

* Added support for using articulations as visualization markers. This disables all physics APIs from
  the articulation and allows the user to use it as a visualization marker. It is useful for creating
  visualization markers for the end-effectors or base of the robot.

Fixed
^^^^^

* Fixed hiding of debug markers from secondary images when using the
  :class:`isaaclab.markers.VisualizationMarkers` class. Earlier, the properties were applied on
  the XForm prim instead of the Mesh prim.


0.10.5 (2023-12-18)
~~~~~~~~~~~~~~~~~~~

Fixed
^^^^^

* Fixed test ``check_base_env_anymal_locomotion.py``, which
  previously called :func:`torch.jit.load` with the path to a policy (which would work
  for a local file), rather than calling
  :func:`isaaclab.utils.assets.read_file` on the path to get the file itself.


0.10.4 (2023-12-14)
~~~~~~~~~~~~~~~~~~~

Fixed
^^^^^

* Fixed potentially breaking import of omni.kit.widget.toolbar by ensuring that
  if live-stream is enabled, then the :mod:`omni.kit.widget.toolbar`
  extension is loaded.

0.10.3 (2023-12-12)
~~~~~~~~~~~~~~~~~~~

Added
^^^^^

* Added the attribute :attr:`isaaclab.actuators.ActuatorNetMLPCfg.input_order`
  to specify the order of the input tensors to the MLP network.

Fixed
^^^^^

* Fixed computation of metrics for the velocity command term. Earlier, the norm was being computed
  over the entire batch instead of the last dimension.
* Fixed the clipping inside the :class:`isaaclab.actuators.DCMotor` class. Earlier, it was
  not able to handle the case when configured saturation limit was set to None.


0.10.2 (2023-12-12)
~~~~~~~~~~~~~~~~~~~

Fixed
^^^^^

* Added a check in the simulation stop callback in the :class:`isaaclab.sim.SimulationContext` class
  to not render when an exception is raised. The while loop in the callback was preventing the application
  from closing when an exception was raised.


0.10.1 (2023-12-06)
~~~~~~~~~~~~~~~~~~~

Added
^^^^^

* Added command manager class with terms defined by :class:`isaaclab.managers.CommandTerm`. This
  allow for multiple types of command generators to be used in the same environment.


0.10.0 (2023-12-04)
~~~~~~~~~~~~~~~~~~~

Changed
^^^^^^^

* Modified the sensor and asset base classes to use the underlying PhysX views instead of Isaac Sim views.
  Using Isaac Sim classes led to a very high load time (of the order of minutes) when using a scene with
  many assets. This is because Isaac Sim supports USD paths which are slow and not required.

Added
^^^^^

* Added faster implementation of USD stage traversal methods inside the :class:`isaaclab.sim.utils` module.
* Added properties :attr:`isaaclab.assets.AssetBase.num_instances` and
  :attr:`isaaclab.sensor.SensorBase.num_instances` to obtain the number of instances of the asset
  or sensor in the simulation respectively.

Removed
^^^^^^^

* Removed dependencies on Isaac Sim view classes. It is no longer possible to use :attr:`root_view` and
  :attr:`body_view`. Instead use :attr:`root_physx_view` and :attr:`body_physx_view` to access the underlying
  PhysX views.


0.9.55 (2023-12-03)
~~~~~~~~~~~~~~~~~~~

Fixed
^^^^^

* Fixed the Nucleus directory path in the :attr:`isaaclab.utils.assets.NVIDIA_NUCLEUS_DIR`.
  Earlier, it was referring to the ``NVIDIA/Assets`` directory instead of ``NVIDIA``.


0.9.54 (2023-11-29)
~~~~~~~~~~~~~~~~~~~

Fixed
^^^^^

* Fixed pose computation in the :class:`isaaclab.sensors.Camera` class to obtain them from XFormPrimView
  instead of using ``UsdGeomCamera.ComputeLocalToWorldTransform`` method. The latter is not updated correctly
  during GPU simulation.
* Fixed initialization of the annotator info in the class :class:`isaaclab.sensors.Camera`. Previously
  all dicts had the same memory address which caused all annotators to have the same info.
* Fixed the conversion of ``uint32`` warp arrays inside the :meth:`isaaclab.utils.array.convert_to_torch`
  method. PyTorch does not support this type, so it is converted to ``int32`` before converting to PyTorch tensor.
* Added render call inside :meth:`isaaclab.sim.SimulationContext.reset` to initialize Replicator
  buffers when the simulation is reset.


0.9.53 (2023-11-29)
~~~~~~~~~~~~~~~~~~~

Changed
^^^^^^^

* Changed the behavior of passing :obj:`None` to the :class:`isaaclab.actuators.ActuatorBaseCfg`
  class. Earlier, they were resolved to fixed default values. Now, they imply that the values are loaded
  from the USD joint drive configuration.

Added
^^^^^

* Added setting of joint armature and friction quantities to the articulation class.


0.9.52 (2023-11-29)
~~~~~~~~~~~~~~~~~~~

Changed
^^^^^^^

* Changed the warning print in :meth:`isaaclab.sim.utils.apply_nested` method
  to be more descriptive. Earlier, it was printing a warning for every instanced prim.
  Now, it only prints a warning if it could not apply the attribute to any of the prims.

Added
^^^^^

* Added the method :meth:`isaaclab.utils.assets.retrieve_file_path` to
  obtain the absolute path of a file on the Nucleus server or locally.

Fixed
^^^^^

* Fixed hiding of STOP button in the :class:`AppLauncher` class when running the
  simulation in headless mode.
* Fixed a bug with :meth:`isaaclab.sim.utils.clone` failing when the input prim path
  had no parent (example: "/Table").


0.9.51 (2023-11-29)
~~~~~~~~~~~~~~~~~~~

Changed
^^^^^^^

* Changed the :meth:`isaaclab.sensor.SensorBase.update` method to always recompute the buffers if
  the sensor is in visualization mode.

Added
^^^^^

* Added available entities to the error message when accessing a non-existent entity in the
  :class:`InteractiveScene` class.
* Added a warning message when the user tries to reference an invalid prim in the :class:`FrameTransformer` sensor.


0.9.50 (2023-11-28)
~~~~~~~~~~~~~~~~~~~

Added
^^^^^

* Hid the ``STOP`` button in the UI when running standalone Python scripts. This is to prevent
  users from accidentally clicking the button and stopping the simulation. They should only be able to
  play and pause the simulation from the UI.

Removed
^^^^^^^

* Removed :attr:`isaaclab.sim.SimulationCfg.shutdown_app_on_stop`. The simulation is always rendering
  if it is stopped from the UI. The user needs to close the window or press ``Ctrl+C`` to close the simulation.


0.9.49 (2023-11-27)
~~~~~~~~~~~~~~~~~~~

Added
^^^^^

* Added an interface class, :class:`isaaclab.managers.ManagerTermBase`, to serve as the parent class
  for term implementations that are functional classes.
* Adapted all managers to support terms that are classes and not just functions clearer. This allows the user to
  create more complex terms that require additional state information.


0.9.48 (2023-11-24)
~~~~~~~~~~~~~~~~~~~

Fixed
^^^^^

* Fixed initialization of drift in the :class:`isaaclab.sensors.RayCasterCamera` class.


0.9.47 (2023-11-24)
~~~~~~~~~~~~~~~~~~~

Fixed
^^^^^

* Automated identification of the root prim in the :class:`isaaclab.assets.RigidObject` and
  :class:`isaaclab.assets.Articulation` classes. Earlier, the root prim was hard-coded to
  the spawn prim path. Now, the class searches for the root prim under the spawn prim path.


0.9.46 (2023-11-24)
~~~~~~~~~~~~~~~~~~~

Fixed
^^^^^

* Fixed a critical issue in the asset classes with writing states into physics handles.
  Earlier, the states were written over all the indices instead of the indices of the
  asset that were being updated. This caused the physics handles to refresh the states
  of all the assets in the scene, which is not desirable.


0.9.45 (2023-11-24)
~~~~~~~~~~~~~~~~~~~

Added
^^^^^

* Added :class:`isaaclab.command_generators.UniformPoseCommandGenerator` to generate
  poses in the asset's root frame by uniformly sampling from a given range.


0.9.44 (2023-11-16)
~~~~~~~~~~~~~~~~~~~

Added
^^^^^

* Added methods :meth:`reset` and :meth:`step` to the :class:`isaaclab.envs.BaseEnv`. This unifies
  the environment interface for simple standalone applications with the class.


0.9.43 (2023-11-16)
~~~~~~~~~~~~~~~~~~~

Fixed
^^^^^

* Replaced subscription of physics play and stop events in the :class:`isaaclab.assets.AssetBase` and
  :class:`isaaclab.sensors.SensorBase` classes with subscription to time-line play and stop events.
  This is to prevent issues in cases where physics first needs to perform mesh cooking and handles are not
  available immediately. For instance, with deformable meshes.


0.9.42 (2023-11-16)
~~~~~~~~~~~~~~~~~~~

Fixed
^^^^^

* Fixed setting of damping values from the configuration for :class:`ActuatorBase` class. Earlier,
  the stiffness values were being set into damping when a dictionary configuration was passed to the
  actuator model.
* Added dealing with :class:`int` and :class:`float` values in the configurations of :class:`ActuatorBase`.
  Earlier, a type-error was thrown when integer values were passed to the actuator model.


0.9.41 (2023-11-16)
~~~~~~~~~~~~~~~~~~~

Fixed
^^^^^

* Fixed the naming and shaping issues in the binary joint action term.


0.9.40 (2023-11-09)
~~~~~~~~~~~~~~~~~~~

Fixed
^^^^^

* Simplified the manual initialization of Isaac Sim :class:`ArticulationView` class. Earlier, we basically
  copied the code from the Isaac Sim source code. Now, we just call their initialize method.

Changed
^^^^^^^

* Changed the name of attribute :attr:`default_root_state_w` to :attr:`default_root_state`. The latter is
  more correct since the data is actually in the local environment frame and not the simulation world frame.


0.9.39 (2023-11-08)
~~~~~~~~~~~~~~~~~~~

Fixed
^^^^^

* Changed the reference of private ``_body_view`` variable inside the :class:`RigidObject` class
  to the public ``body_view`` property. For a rigid object, the private variable is not defined.


0.9.38 (2023-11-07)
~~~~~~~~~~~~~~~~~~~

Changed
^^^^^^^

* Upgraded the :class:`isaaclab.envs.RLTaskEnv` class to support Gym 0.29.0 environment definition.

Added
^^^^^

* Added computation of ``time_outs`` and ``terminated`` signals inside the termination manager. These follow the
  definition mentioned in `Gym 0.29.0 <https://gymnasium.farama.org/tutorials/gymnasium_basics/handling_time_limits/>`_.
* Added proper handling of observation and action spaces in the :class:`isaaclab.envs.RLTaskEnv` class.
  These now follow closely to how Gym VecEnv handles the spaces.


0.9.37 (2023-11-06)
~~~~~~~~~~~~~~~~~~~

Fixed
^^^^^

* Fixed broken visualization in :mod:`isaaclab.sensors.FrameTramsformer` class by overwriting the
  correct ``_debug_vis_callback`` function.
* Moved the visualization marker configurations of sensors to their respective sensor configuration classes.
  This allows users to set these configurations from the configuration object itself.


0.9.36 (2023-11-03)
~~~~~~~~~~~~~~~~~~~

Fixed
^^^^^

* Added explicit deleting of different managers in the :class:`isaaclab.envs.BaseEnv` and
  :class:`isaaclab.envs.RLTaskEnv` classes. This is required since deleting the managers
  is order-sensitive (many managers need to be deleted before the scene is deleted).


0.9.35 (2023-11-02)
~~~~~~~~~~~~~~~~~~~

Fixed
^^^^^

* Fixed the error: ``'str' object has no attribute '__module__'`` introduced by adding the future import inside the
  :mod:`isaaclab.utils.warp.kernels` module. Warp language does not support the ``__future__`` imports.


0.9.34 (2023-11-02)
~~~~~~~~~~~~~~~~~~~

Fixed
^^^^^

* Added missing import of ``from __future__ import annotations`` in the :mod:`isaaclab.utils.warp`
  module. This is needed to have a consistent behavior across Python versions.


0.9.33 (2023-11-02)
~~~~~~~~~~~~~~~~~~~

Fixed
^^^^^

* Fixed the :class:`isaaclab.command_generators.NullCommandGenerator` class. Earlier,
  it was having a runtime error due to infinity in the resampling time range. Now, the class just
  overrides the parent methods to perform no operations.


0.9.32 (2023-11-02)
~~~~~~~~~~~~~~~~~~~

Changed
^^^^^^^

* Renamed the :class:`isaaclab.envs.RLEnv` class to :class:`isaaclab.envs.RLTaskEnv` to
  avoid confusions in terminologies between environments and tasks.


0.9.31 (2023-11-02)
~~~~~~~~~~~~~~~~~~~

Added
^^^^^

* Added the :class:`isaaclab.sensors.RayCasterCamera` class, as a ray-casting based camera for
  "distance_to_camera", "distance_to_image_plane" and "normals" annotations. It has the same interface and
  functionalities as the USD Camera while it is on average 30% faster.


0.9.30 (2023-11-01)
~~~~~~~~~~~~~~~~~~~

Fixed
^^^^^

* Added skipping of None values in the :class:`InteractiveScene` class when creating the scene from configuration
  objects. Earlier, it was throwing an error when the user passed a None value for a scene element.
* Added ``kwargs`` to the :class:`RLEnv` class to allow passing additional arguments from gym registry function.
  This is now needed since the registry function passes args beyond the ones specified in the constructor.


0.9.29 (2023-11-01)
~~~~~~~~~~~~~~~~~~~

Fixed
^^^^^

* Fixed the material path resolution inside the :class:`isaaclab.sim.converters.UrdfConverter` class.
  With Isaac Sim 2023.1, the material paths from the importer are always saved as absolute paths. This caused
  issues when the generated USD file was moved to a different location. The fix now resolves the material paths
  relative to the USD file location.


0.9.28 (2023-11-01)
~~~~~~~~~~~~~~~~~~~

Changed
^^^^^^^

* Changed the way the :func:`isaaclab.sim.spawners.from_files.spawn_ground_plane` function sets the
  height of the ground. Earlier, it was reading the height from the configuration object. Now, it expects the
  desired transformation as inputs to the function. This makes it consistent with the other spawner functions.


0.9.27 (2023-10-31)
~~~~~~~~~~~~~~~~~~~

Changed
^^^^^^^

* Removed the default value of the argument ``camel_case`` in setters of USD attributes. This is to avoid
  confusion with the naming of the attributes in the USD file.

Fixed
^^^^^

* Fixed the selection of material prim in the :class:`isaaclab.sim.spawners.materials.spawn_preview_surface`
  method. Earlier, the created prim was being selected in the viewport which interfered with the selection of
  prims by the user.
* Updated :class:`isaaclab.sim.converters.MeshConverter` to use a different stage than the default stage
  for the conversion. This is to avoid the issue of the stage being closed when the conversion is done.


0.9.26 (2023-10-31)
~~~~~~~~~~~~~~~~~~~

Added
^^^^^

* Added the sensor implementation for :class:`isaaclab.sensors.FrameTransformer` class. Currently,
  it handles obtaining the transformation between two frames in the same articulation.


0.9.25 (2023-10-27)
~~~~~~~~~~~~~~~~~~~

Added
^^^^^

* Added the :mod:`isaaclab.envs.ui` module to put all the UI-related classes in one place. This currently
  implements the :class:`isaaclab.envs.ui.BaseEnvWindow` and :class:`isaaclab.envs.ui.RLEnvWindow`
  classes. Users can inherit from these classes to create their own UI windows.
* Added the attribute :attr:`isaaclab.envs.BaseEnvCfg.ui_window_class_type` to specify the UI window class
  to be used for the environment. This allows the user to specify their own UI window class to be used for the
  environment.


0.9.24 (2023-10-27)
~~~~~~~~~~~~~~~~~~~

Changed
^^^^^^^

* Changed the behavior of setting up debug visualization for assets, sensors and command generators.
  Earlier it was raising an error if debug visualization was not enabled in the configuration object.
  Now it checks whether debug visualization is implemented and only sets up the callback if it is
  implemented.


0.9.23 (2023-10-27)
~~~~~~~~~~~~~~~~~~~

Fixed
^^^^^

* Fixed a typo in the :class:`AssetBase` and :class:`SensorBase` that effected the class destructor.
  Earlier, a tuple was being created in the constructor instead of the actual object.


0.9.22 (2023-10-26)
~~~~~~~~~~~~~~~~~~~

Added
^^^^^

* Added a :class:`isaaclab.command_generators.NullCommandGenerator` class for no command environments.
  This is easier to work with than having checks for :obj:`None` in the command generator.

Fixed
^^^^^

* Moved the randomization manager to the :class:`isaaclab.envs.BaseEnv` class with the default
  settings to reset the scene to the defaults specified in the configurations of assets.
* Moved command generator to the :class:`isaaclab.envs.RlEnv` class to have all task-specification
  related classes in the same place.


0.9.21 (2023-10-26)
~~~~~~~~~~~~~~~~~~~

Fixed
^^^^^

* Decreased the priority of callbacks in asset and sensor base classes. This may help in preventing
  crashes when warm starting the simulation.
* Fixed no rendering mode when running the environment from the GUI. Earlier the function
  :meth:`SimulationContext.set_render_mode` was erroring out.


0.9.20 (2023-10-25)
~~~~~~~~~~~~~~~~~~~

Fixed
^^^^^

* Changed naming in :class:`isaaclab.sim.SimulationContext.RenderMode` to use ``NO_GUI_OR_RENDERING``
  and ``NO_RENDERING`` instead of ``HEADLESS`` for clarity.
* Changed :class:`isaaclab.sim.SimulationContext` to be capable of handling livestreaming and
  offscreen rendering.
* Changed :class:`isaaclab.app.AppLauncher` envvar ``VIEWPORT_RECORD`` to the more descriptive
  ``OFFSCREEN_RENDER``.


0.9.19 (2023-10-25)
~~~~~~~~~~~~~~~~~~~

Added
^^^^^

* Added Gym observation and action spaces for the :class:`isaaclab.envs.RLEnv` class.


0.9.18 (2023-10-23)
~~~~~~~~~~~~~~~~~~~

Added
^^^^^

* Created :class:`isaaclab.sim.converters.asset_converter.AssetConverter` to serve as a base
  class for all asset converters.
* Added :class:`isaaclab.sim.converters.mesh_converter.MeshConverter` to handle loading and conversion
  of mesh files (OBJ, STL and FBX) into USD format.
* Added script ``convert_mesh.py`` to ``source/tools`` to allow users to convert a mesh to USD via command line arguments.

Changed
^^^^^^^

* Renamed the submodule :mod:`isaaclab.sim.loaders` to :mod:`isaaclab.sim.converters` to be more
  general with the functionality of the module.
* Updated ``check_instanceable.py`` script to convert relative paths to absolute paths.


0.9.17 (2023-10-22)
~~~~~~~~~~~~~~~~~~~

Added
^^^^^

* Added setters and getters for term configurations in the :class:`RandomizationManager`, :class:`RewardManager`
  and :class:`TerminationManager` classes. This allows the user to modify the term configurations after the
  manager has been created.
* Added the method :meth:`compute_group` to the :class:`isaaclab.managers.ObservationManager` class to
  compute the observations for only a given group.
* Added the curriculum term for modifying reward weights after certain environment steps.


0.9.16 (2023-10-22)
~~~~~~~~~~~~~~~~~~~

Added
^^^^^

* Added support for keyword arguments for terms in the :class:`isaaclab.managers.ManagerBase`.

Fixed
^^^^^

* Fixed resetting of buffers in the :class:`TerminationManager` class. Earlier, the values were being set
  to ``0.0`` instead of ``False``.


0.9.15 (2023-10-22)
~~~~~~~~~~~~~~~~~~~

Added
^^^^^

* Added base yaw heading and body acceleration into :class:`isaaclab.assets.RigidObjectData` class.
  These quantities are computed inside the :class:`RigidObject` class.

Fixed
^^^^^

* Fixed the :meth:`isaaclab.assets.RigidObject.set_external_force_and_torque` method to correctly
  deal with the body indices.
* Fixed a bug in the :meth:`isaaclab.utils.math.wrap_to_pi` method to prevent self-assignment of
  the input tensor.


0.9.14 (2023-10-21)
~~~~~~~~~~~~~~~~~~~

Added
^^^^^

* Added 2-D drift (i.e. along x and y) to the :class:`isaaclab.sensors.RayCaster` class.
* Added flags to the :class:`isaaclab.sensors.ContactSensorCfg` to optionally obtain the
  sensor origin and air time information. Since these are not required by default, they are
  disabled by default.

Fixed
^^^^^

* Fixed the handling of contact sensor history buffer in the :class:`isaaclab.sensors.ContactSensor` class.
  Earlier, the buffer was not being updated correctly.


0.9.13 (2023-10-20)
~~~~~~~~~~~~~~~~~~~

Fixed
^^^^^

* Fixed the issue with double :obj:`Ellipsis` when indexing tensors with multiple dimensions.
  The fix now uses :obj:`slice(None)` instead of :obj:`Ellipsis` to index the tensors.


0.9.12 (2023-10-18)
~~~~~~~~~~~~~~~~~~~

Fixed
^^^^^

* Fixed bugs in actuator model implementation for actuator nets. Earlier the DC motor clipping was not working.
* Fixed bug in applying actuator model in the :class:`isaaclab.asset.Articulation` class. The new
  implementation caches the outputs from explicit actuator model into the ``joint_pos_*_sim`` buffer to
  avoid feedback loops in the tensor operation.


0.9.11 (2023-10-17)
~~~~~~~~~~~~~~~~~~~

Added
^^^^^

* Added the support for semantic tags into the :class:`isaaclab.sim.spawner.SpawnerCfg` class. This allows
  the user to specify the semantic tags for a prim when spawning it into the scene. It follows the same format as
  Omniverse Replicator.


0.9.10 (2023-10-16)
~~~~~~~~~~~~~~~~~~~

Added
^^^^^

* Added ``--livestream`` and ``--ros`` CLI args to :class:`isaaclab.app.AppLauncher` class.
* Added a static function :meth:`isaaclab.app.AppLauncher.add_app_launcher_args`, which
  appends the arguments needed for :class:`isaaclab.app.AppLauncher` to the argument parser.

Changed
^^^^^^^

* Within :class:`isaaclab.app.AppLauncher`, removed ``REMOTE_DEPLOYMENT`` env-var processing
  in the favor of ``HEADLESS`` and ``LIVESTREAM`` env-vars. These have clearer uses and better parity
  with the CLI args.


0.9.9 (2023-10-12)
~~~~~~~~~~~~~~~~~~

Added
^^^^^

* Added the property :attr:`isaaclab.assets.Articulation.is_fixed_base` to the articulation class to
  check if the base of the articulation is fixed or floating.
* Added the task-space action term corresponding to the differential inverse-kinematics controller.

Fixed
^^^^^

* Simplified the :class:`isaaclab.controllers.DifferentialIKController` to assume that user provides the
  correct end-effector poses and Jacobians. Earlier it was doing internal frame transformations which made the
  code more complicated and error-prone.


0.9.8 (2023-09-30)
~~~~~~~~~~~~~~~~~~

Fixed
^^^^^

* Fixed the boundedness of class objects that register callbacks into the simulator.
  These include devices, :class:`AssetBase`, :class:`SensorBase` and :class:`CommandGenerator`.
  The fix ensures that object gets deleted when the user deletes the object.


0.9.7 (2023-09-26)
~~~~~~~~~~~~~~~~~~

Fixed
^^^^^

* Modified the :class:`isaaclab.markers.VisualizationMarkers` to use the
  :class:`isaaclab.sim.spawner.SpawnerCfg` class instead of their
  own configuration objects. This makes it consistent with the other ways to spawn assets in the scene.

Added
^^^^^

* Added the method :meth:`copy` to configclass to allow copying of configuration objects.


0.9.6 (2023-09-26)
~~~~~~~~~~~~~~~~~~

Fixed
^^^^^

* Changed class-level configuration classes to refer to class types using ``class_type`` attribute instead
  of ``cls`` or ``cls_name``.


0.9.5 (2023-09-25)
~~~~~~~~~~~~~~~~~~

Changed
^^^^^^^

* Added future import of ``annotations`` to have a consistent behavior across Python versions.
* Removed the type-hinting from docstrings to simplify maintenance of the documentation. All type-hints are
  now in the code itself.


0.9.4 (2023-08-29)
~~~~~~~~~~~~~~~~~~

Added
^^^^^

* Added :class:`isaaclab.scene.InteractiveScene`, as the central scene unit that contains all entities
  that are part of the simulation. These include the terrain, sensors, articulations, rigid objects etc.
  The scene groups the common operations of these entities and allows to access them via their unique names.
* Added :mod:`isaaclab.envs` module that contains environment definitions that encapsulate the different
  general (scene, action manager, observation manager) and RL-specific (reward and termination manager) managers.
* Added :class:`isaaclab.managers.SceneEntityCfg` to handle which scene elements are required by the
  manager's terms. This allows the manager to parse useful information from the scene elements, such as the
  joint and body indices, and pass them to the term.
* Added :class:`isaaclab.sim.SimulationContext.RenderMode` to handle different rendering modes based on
  what the user wants to update (viewport, cameras, or UI elements).

Fixed
^^^^^

* Fixed the :class:`isaaclab.command_generators.CommandGeneratorBase` to register a debug visualization
  callback similar to how sensors and robots handle visualization.


0.9.3 (2023-08-23)
~~~~~~~~~~~~~~~~~~

Added
^^^^^

* Enabled the `faulthander <https://docs.python.org/3/library/faulthandler.html>`_ to catch segfaults and print
  the stack trace. This is enabled by default in the :class:`isaaclab.app.AppLauncher` class.

Fixed
^^^^^

* Re-added the :mod:`isaaclab.utils.kit` to the ``compat`` directory and fixed all the references to it.
* Fixed the deletion of Replicator nodes for the :class:`isaaclab.sensors.Camera` class. Earlier, the
  Replicator nodes were not being deleted when the camera was deleted. However, this does not prevent the random
  crashes that happen when the camera is deleted.
* Fixed the :meth:`isaaclab.utils.math.convert_quat` to support both numpy and torch tensors.

Changed
^^^^^^^

* Renamed all the scripts inside the ``test`` directory to follow the convention:

  * ``test_<module_name>.py``: Tests for the module ``<module_name>`` using unittest.
  * ``check_<module_name>``: Check for the module ``<module_name>`` using python main function.


0.9.2 (2023-08-22)
~~~~~~~~~~~~~~~~~~

Added
^^^^^

* Added the ability to color meshes in the :class:`isaaclab.terrain.TerrainGenerator` class. Currently,
  it only supports coloring the mesh randomly (``"random"``), based on the terrain height (``"height"``), and
  no coloring (``"none"``).

Fixed
^^^^^

* Modified the :class:`isaaclab.terrain.TerrainImporter` class to configure visual and physics materials
  based on the configuration object.


0.9.1 (2023-08-18)
~~~~~~~~~~~~~~~~~~

Added
^^^^^

* Introduced three different rotation conventions in the :class:`isaaclab.sensors.Camera` class. These
  conventions are:

  * ``opengl``: the camera is looking down the -Z axis with the +Y axis pointing up
  * ``ros``: the camera is looking down the +Z axis with the +Y axis pointing down
  * ``world``: the camera is looking along the +X axis with the -Z axis pointing down

  These can be used to declare the camera offset in :class:`isaaclab.sensors.CameraCfg.OffsetCfg` class
  and in :meth:`isaaclab.sensors.Camera.set_world_pose` method. Additionally, all conventions are
  saved to :class:`isaaclab.sensors.CameraData` class for easy access.

Changed
^^^^^^^

* Adapted all the sensor classes to follow a structure similar to the :class:`isaaclab.assets.AssetBase`.
  Hence, the spawning and initialization of sensors manually by the users is avoided.
* Removed the :meth:`debug_vis` function since that this functionality is handled by a render callback automatically
  (based on the passed configuration for the :class:`isaaclab.sensors.SensorBaseCfg.debug_vis` flag).


0.9.0 (2023-08-18)
~~~~~~~~~~~~~~~~~~

Added
^^^^^

* Introduces a new set of asset interfaces. These interfaces simplify the spawning of assets into the scene
  and initializing the physics handle by putting that inside post-startup physics callbacks. With this, users
  no longer need to worry about the :meth:`spawn` and :meth:`initialize` calls.
* Added utility methods to :mod:`isaaclab.utils.string` module that resolve regex expressions based
  on passed list of target keys.

Changed
^^^^^^^

* Renamed all references of joints in an articulation from "dof" to "joint". This makes it consistent with the
  terminology used in robotics.

Deprecated
^^^^^^^^^^

* Removed the previous modules for objects and robots. Instead the :class:`Articulation` and :class:`RigidObject`
  should be used.


0.8.12 (2023-08-18)
~~~~~~~~~~~~~~~~~~~

Added
^^^^^

* Added other properties provided by ``PhysicsScene`` to the :class:`isaaclab.sim.SimulationContext`
  class to allow setting CCD, solver iterations, etc.
* Added commonly used functions to the :class:`SimulationContext` class itself to avoid having additional
  imports from Isaac Sim when doing simple tasks such as setting camera view or retrieving the simulation settings.

Fixed
^^^^^

* Switched the notations of default buffer values in :class:`isaaclab.sim.PhysxCfg` from multiplication
  to scientific notation to avoid confusion with the values.


0.8.11 (2023-08-18)
~~~~~~~~~~~~~~~~~~~

Added
^^^^^

* Adds utility functions and configuration objects in the :mod:`isaaclab.sim.spawners`
  to create the following prims in the scene:

  * :mod:`isaaclab.sim.spawners.from_file`: Create a prim from a USD/URDF file.
  * :mod:`isaaclab.sim.spawners.shapes`: Create USDGeom prims for shapes (box, sphere, cylinder, capsule, etc.).
  * :mod:`isaaclab.sim.spawners.materials`: Create a visual or physics material prim.
  * :mod:`isaaclab.sim.spawners.lights`: Create a USDLux prim for different types of lights.
  * :mod:`isaaclab.sim.spawners.sensors`: Create a USD prim for supported sensors.

Changed
^^^^^^^

* Modified the :class:`SimulationContext` class to take the default physics material using the material spawn
  configuration object.


0.8.10 (2023-08-17)
~~~~~~~~~~~~~~~~~~~

Added
^^^^^

* Added methods for defining different physics-based schemas in the :mod:`isaaclab.sim.schemas` module.
  These methods allow creating the schema if it doesn't exist at the specified prim path and modify
  its properties based on the configuration object.


0.8.9 (2023-08-09)
~~~~~~~~~~~~~~~~~~

Changed
^^^^^^^

* Moved the :class:`isaaclab.asset_loader.UrdfLoader` class to the :mod:`isaaclab.sim.loaders`
  module to make it more accessible to the user.


0.8.8 (2023-08-09)
~~~~~~~~~~~~~~~~~~

Added
^^^^^

* Added configuration classes and functions for setting different physics-based schemas in the
  :mod:`isaaclab.sim.schemas` module. These allow modifying properties of the physics solver
  on the asset using configuration objects.


0.8.7 (2023-08-03)
~~~~~~~~~~~~~~~~~~

Fixed
^^^^^

* Added support for `__post_init__ <https://docs.python.org/3/library/dataclasses.html#post-init-processing>`_ in
  the :class:`isaaclab.utils.configclass` decorator.


0.8.6 (2023-08-03)
~~~~~~~~~~~~~~~~~~

Added
^^^^^

* Added support for callable classes in the :class:`isaaclab.managers.ManagerBase`.


0.8.5 (2023-08-03)
~~~~~~~~~~~~~~~~~~

Fixed
^^^^^

* Fixed the :class:`isaaclab.markers.Visualizationmarkers` class so that the markers are not visible in camera rendering mode.

Changed
^^^^^^^

* Simplified the creation of the point instancer in the :class:`isaaclab.markers.Visualizationmarkers` class. It now creates a new
  prim at the next available prim path if a prim already exists at the given path.


0.8.4 (2023-08-02)
~~~~~~~~~~~~~~~~~~

Added
^^^^^

* Added the :class:`isaaclab.sim.SimulationContext` class to the :mod:`isaaclab.sim` module.
  This class inherits from the :class:`isaacsim.core.api.simulation_context.SimulationContext` class and adds
  the ability to create a simulation context from a configuration object.


0.8.3 (2023-08-02)
~~~~~~~~~~~~~~~~~~

Changed
^^^^^^^

* Moved the :class:`ActuatorBase` class to the :mod:`isaaclab.actuators.actuator_base` module.
* Renamed the :mod:`isaaclab.actuators.actuator` module to :mod:`isaaclab.actuators.actuator_pd`
  to make it more explicit that it contains the PD actuator models.


0.8.2 (2023-08-02)
~~~~~~~~~~~~~~~~~~

Changed
^^^^^^^

* Cleaned up the :class:`isaaclab.terrain.TerrainImporter` class to take all the parameters from the configuration
  object. This makes it consistent with the other classes in the package.
* Moved the configuration classes for terrain generator and terrain importer into separate files to resolve circular
  dependency issues.


0.8.1 (2023-08-02)
~~~~~~~~~~~~~~~~~~

Fixed
^^^^^

* Added a hack into :class:`isaaclab.app.AppLauncher` class to remove Isaac Lab packages from the path before launching
  the simulation application. This prevents the warning messages that appears when the user launches the ``SimulationApp``.

Added
^^^^^

* Enabled necessary viewport extensions in the :class:`isaaclab.app.AppLauncher` class itself if ``VIEWPORT_ENABLED``
  flag is true.


0.8.0 (2023-07-26)
~~~~~~~~~~~~~~~~~~

Added
^^^^^

* Added the :class:`ActionManager` class to the :mod:`isaaclab.managers` module to handle actions in the
  environment through action terms.
* Added contact force history to the :class:`isaaclab.sensors.ContactSensor` class. The history is stored
  in the ``net_forces_w_history`` attribute of the sensor data.

Changed
^^^^^^^

* Implemented lazy update of buffers in the :class:`isaaclab.sensors.SensorBase` class. This allows the user
  to update the sensor data only when required, i.e. when the data is requested by the user. This helps avoid double
  computation of sensor data when a reset is called in the environment.

Deprecated
^^^^^^^^^^

* Removed the support for different backends in the sensor class. We only use Pytorch as the backend now.
* Removed the concept of actuator groups. They are now handled by the :class:`isaaclab.managers.ActionManager`
  class. The actuator models are now directly handled by the robot class itself.


0.7.4 (2023-07-26)
~~~~~~~~~~~~~~~~~~

Changed
^^^^^^^

* Changed the behavior of the :class:`isaaclab.terrains.TerrainImporter` class. It now expects the terrain
  type to be specified in the configuration object. This allows the user to specify everything in the configuration
  object and not have to do an explicit call to import a terrain.

Fixed
^^^^^

* Fixed setting of quaternion orientations inside the :class:`isaaclab.markers.Visualizationmarkers` class.
  Earlier, the orientation was being set into the point instancer in the wrong order (``wxyz`` instead of ``xyzw``).


0.7.3 (2023-07-25)
~~~~~~~~~~~~~~~~~~

Fixed
^^^^^

* Fixed the issue with multiple inheritance in the :class:`isaaclab.utils.configclass` decorator.
  Earlier, if the inheritance tree was more than one level deep and the lowest level configuration class was
  not updating its values from the middle level classes.


0.7.2 (2023-07-24)
~~~~~~~~~~~~~~~~~~

Added
^^^^^

* Added the method :meth:`replace` to the :class:`isaaclab.utils.configclass` decorator to allow
  creating a new configuration object with values replaced from keyword arguments. This function internally
  calls the `dataclasses.replace <https://docs.python.org/3/library/dataclasses.html#dataclasses.replace>`_.

Fixed
^^^^^

* Fixed the handling of class types as member values in the :meth:`isaaclab.utils.configclass`. Earlier it was
  throwing an error since class types were skipped in the if-else block.


0.7.1 (2023-07-22)
~~~~~~~~~~~~~~~~~~

Added
^^^^^

* Added the :class:`TerminationManager`, :class:`CurriculumManager`, and :class:`RandomizationManager` classes
  to the :mod:`isaaclab.managers` module to handle termination, curriculum, and randomization respectively.


0.7.0 (2023-07-22)
~~~~~~~~~~~~~~~~~~

Added
^^^^^

* Created a new :mod:`isaaclab.managers` module for all the managers related to the environment / scene.
  This includes the :class:`isaaclab.managers.ObservationManager` and :class:`isaaclab.managers.RewardManager`
  classes that were previously in the :mod:`isaaclab.utils.mdp` module.
* Added the :class:`isaaclab.managers.ManagerBase` class to handle the creation of managers.
* Added configuration classes for :class:`ObservationTermCfg` and :class:`RewardTermCfg` to allow easy creation of
  observation and reward terms.

Changed
^^^^^^^

* Changed the behavior of :class:`ObservationManager` and :class:`RewardManager` classes to accept the key ``func``
  in each configuration term to be a callable. This removes the need to inherit from the base class
  and allows more reusability of the functions across different environments.
* Moved the old managers to the :mod:`isaaclab.compat.utils.mdp` module.
* Modified the necessary scripts to use the :mod:`isaaclab.compat.utils.mdp` module.


0.6.2 (2023-07-21)
~~~~~~~~~~~~~~~~~~

Added
^^^^^

* Added the :mod:`isaaclab.command_generators` to generate different commands based on the desired task.
  It allows the user to generate commands for different tasks in the same environment without having to write
  custom code for each task.


0.6.1 (2023-07-16)
~~~~~~~~~~~~~~~~~~

Fixed
^^^^^

* Fixed the :meth:`isaaclab.utils.math.quat_apply_yaw` to compute the yaw quaternion correctly.

Added
^^^^^

* Added functions to convert string and callable objects in :mod:`isaaclab.utils.string`.


0.6.0 (2023-07-16)
~~~~~~~~~~~~~~~~~~

Added
^^^^^

* Added the argument :attr:`sort_keys` to the :meth:`isaaclab.utils.io.yaml.dump_yaml` method to allow
  enabling/disabling of sorting of keys in the output yaml file.

Fixed
^^^^^

* Fixed the ordering of terms in :mod:`isaaclab.utils.configclass` to be consistent in the order in which
  they are defined. Previously, the ordering was done alphabetically which made it inconsistent with the order in which
  the parameters were defined.

Changed
^^^^^^^

* Changed the default value of the argument :attr:`sort_keys` in the :meth:`isaaclab.utils.io.yaml.dump_yaml`
  method to ``False``.
* Moved the old config classes in :mod:`isaaclab.utils.configclass` to
  :mod:`isaaclab.compat.utils.configclass` so that users can still run their old code where alphabetical
  ordering was used.


0.5.0 (2023-07-04)
~~~~~~~~~~~~~~~~~~

Added
^^^^^

* Added a generalized :class:`isaaclab.sensors.SensorBase` class that leverages the ideas of views to
  handle multiple sensors in a single class.
* Added the classes :class:`isaaclab.sensors.RayCaster`, :class:`isaaclab.sensors.ContactSensor`,
  and :class:`isaaclab.sensors.Camera` that output a batched tensor of sensor data.

Changed
^^^^^^^

* Renamed the parameter ``sensor_tick`` to ``update_freq`` to make it more intuitive.
* Moved the old sensors in :mod:`isaaclab.sensors` to :mod:`isaaclab.compat.sensors`.
* Modified the standalone scripts to use the :mod:`isaaclab.compat.sensors` module.


0.4.4 (2023-07-05)
~~~~~~~~~~~~~~~~~~

Fixed
^^^^^

* Fixed the :meth:`isaaclab.terrains.trimesh.utils.make_plane` method to handle the case when the
  plane origin does not need to be centered.
* Added the :attr:`isaaclab.terrains.TerrainGeneratorCfg.seed` to make generation of terrains reproducible.
  The default value is ``None`` which means that the seed is not set.

Changed
^^^^^^^

* Changed the saving of ``origins`` in :class:`isaaclab.terrains.TerrainGenerator` class to be in CSV format
  instead of NPY format.


0.4.3 (2023-06-28)
~~~~~~~~~~~~~~~~~~

Added
^^^^^

* Added the :class:`isaaclab.markers.PointInstancerMarker` class that wraps around
  `UsdGeom.PointInstancer <https://graphics.pixar.com/usd/dev/api/class_usd_geom_point_instancer.html>`_
  to directly work with torch and numpy arrays.

Changed
^^^^^^^

* Moved the old markers in :mod:`isaaclab.markers` to :mod:`isaaclab.compat.markers`.
* Modified the standalone scripts to use the :mod:`isaaclab.compat.markers` module.


0.4.2 (2023-06-28)
~~~~~~~~~~~~~~~~~~

Added
^^^^^

* Added the sub-module :mod:`isaaclab.terrains` to allow procedural generation of terrains and supporting
  importing of terrains from different sources (meshes, usd files or default ground plane).


0.4.1 (2023-06-27)
~~~~~~~~~~~~~~~~~~

* Added the :class:`isaaclab.app.AppLauncher` class to allow controlled instantiation of
  the `SimulationApp <https://docs.omniverse.nvidia.com/py/isaacsim/source/isaacsim.simulation_app/docs/index.html>`_
  and extension loading for remote deployment and ROS bridges.

Changed
^^^^^^^

* Modified all standalone scripts to use the :class:`isaaclab.app.AppLauncher` class.


0.4.0 (2023-05-27)
~~~~~~~~~~~~~~~~~~

Added
^^^^^

* Added a helper class :class:`isaaclab.asset_loader.UrdfLoader` that converts a URDF file to instanceable USD
  file based on the input configuration object.


0.3.2 (2023-04-27)
~~~~~~~~~~~~~~~~~~

Fixed
^^^^^

* Added safe-printing of functions while using the :meth:`isaaclab.utils.dict.print_dict` function.


0.3.1 (2023-04-23)
~~~~~~~~~~~~~~~~~~

Added
^^^^^

* Added a modified version of ``lula_franka_gen.urdf`` which includes an end-effector frame.
* Added a standalone script ``play_rmpflow.py`` to show RMPFlow controller.

Fixed
^^^^^

* Fixed the splitting of commands in the :meth:`ActuatorGroup.compute` method. Earlier it was reshaping the
  commands to the shape ``(num_actuators, num_commands)`` which was causing the commands to be split incorrectly.
* Fixed the processing of actuator command in the :meth:`RobotBase._process_actuators_cfg` to deal with multiple
  command types when using "implicit" actuator group.

0.3.0 (2023-04-20)
~~~~~~~~~~~~~~~~~~

Fixed
^^^^^

* Added the destructor to the keyboard devices to unsubscribe from carb.

Added
^^^^^

* Added the :class:`Se2Gamepad` and :class:`Se3Gamepad` for gamepad teleoperation support.


0.2.8 (2023-04-10)
~~~~~~~~~~~~~~~~~~

Fixed
^^^^^

* Fixed bugs in :meth:`axis_angle_from_quat` in the ``isaaclab.utils.math`` to handle quaternion with negative w component.
* Fixed bugs in :meth:`subtract_frame_transforms` in the ``isaaclab.utils.math`` by adding the missing final rotation.


0.2.7 (2023-04-07)
~~~~~~~~~~~~~~~~~~

Fixed
^^^^^

* Fixed repetition in applying mimic multiplier for "p_abs" in the :class:`GripperActuatorGroup` class.
* Fixed bugs in :meth:`reset_buffers` in the :class:`RobotBase` and :class:`LeggedRobot` classes.

0.2.6 (2023-03-16)
~~~~~~~~~~~~~~~~~~

Added
^^^^^

* Added the :class:`CollisionPropertiesCfg` to rigid/articulated object and robot base classes.
* Added the :class:`PhysicsMaterialCfg` to the :class:`SingleArm` class for tool sites.

Changed
^^^^^^^

* Changed the default control mode of the :obj:`PANDA_HAND_MIMIC_GROUP_CFG` to be from ``"v_abs"`` to ``"p_abs"``.
  Using velocity control for the mimic group can cause the hand to move in a jerky manner.


0.2.5 (2023-03-08)
~~~~~~~~~~~~~~~~~~

Fixed
^^^^^

* Fixed the indices used for the Jacobian and dynamics quantities in the :class:`MobileManipulator` class.


0.2.4 (2023-03-04)
~~~~~~~~~~~~~~~~~~

Added
^^^^^

* Added :meth:`apply_nested_physics_material` to the ``isaaclab.utils.kit``.
* Added the :meth:`sample_cylinder` to sample points from a cylinder's surface.
* Added documentation about the issue in using instanceable asset as markers.

Fixed
^^^^^

* Simplified the physics material application in the rigid object and legged robot classes.

Removed
^^^^^^^

* Removed the ``geom_prim_rel_path`` argument in the :class:`RigidObjectCfg.MetaInfoCfg` class.


0.2.3 (2023-02-24)
~~~~~~~~~~~~~~~~~~

Fixed
^^^^^

* Fixed the end-effector body index used for getting the Jacobian in the :class:`SingleArm` and :class:`MobileManipulator` classes.


0.2.2 (2023-01-27)
~~~~~~~~~~~~~~~~~~

Fixed
^^^^^

* Fixed the :meth:`set_world_pose_ros` and :meth:`set_world_pose_from_view` in the :class:`Camera` class.

Deprecated
^^^^^^^^^^

* Removed the :meth:`set_world_pose_from_ypr` method from the :class:`Camera` class.


0.2.1 (2023-01-26)
~~~~~~~~~~~~~~~~~~

Fixed
^^^^^

* Fixed the :class:`Camera` class to support different fisheye projection types.


0.2.0 (2023-01-25)
~~~~~~~~~~~~~~~~~~

Added
^^^^^

* Added support for warp backend in camera utilities.
* Extended the ``play_camera.py`` with ``--gpu`` flag to use GPU replicator backend.

0.1.1 (2023-01-24)
~~~~~~~~~~~~~~~~~~

Fixed
^^^^^

* Fixed setting of physics material on the ground plane when using :meth:`isaaclab.utils.kit.create_ground_plane` function.


0.1.0 (2023-01-17)
~~~~~~~~~~~~~~~~~~

Added
^^^^^

* Initial release of the extension with experimental API.
* Available robot configurations:

  * **Quadrupeds:** Unitree A1, ANYmal B, ANYmal C
  * **Single-arm manipulators:** Franka Emika arm, UR5
  * **Mobile manipulators:** Clearpath Ridgeback with Franka Emika arm or UR5<|MERGE_RESOLUTION|>--- conflicted
+++ resolved
@@ -1,8 +1,7 @@
 Changelog
 ---------
 
-<<<<<<< HEAD
-0.40.13 (2025-07-01)
+0.40.14 (2025-07-01)
 ~~~~~~~~~~~~~~~~~~~~
 
 Added
@@ -11,7 +10,8 @@
 * Added :attr:`abs_height_noise` and :attr:`rel_height_noise` to give minimum and maximum absolute and relative noise to
   :class:`isaaclab.terrrains.trimesh.MeshRepeatedObjectsTerrainCfg`
 * Added deprecation warnings to the existing :attr:`max_height_noise` but still functions.
-=======
+
+
 0.40.13 (2025-07-03)
 ~~~~~~~~~~~~~~~~~~~~
 
@@ -19,7 +19,6 @@
 ^^^^^
 
 * Fixed unittest tests that are floating inside pytests for articulation and rendering
->>>>>>> 6184b562
 
 
 0.40.12 (2025-07-03)
