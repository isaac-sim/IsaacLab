Changelog
---------

<<<<<<< HEAD
0.40.3 (2025-05-22)
~~~~~~~~~~~~~~~~~~~

Fixed
^^^^^

* Fixed collision filtering logic for CPU simulation. The automatic collision filtering feature
  currently has limitations for CPU simulation. Collision filtering needs to be manually enabled when using CPU simulation.
=======
0.40.4 (2025-06-03)
~~~~~~~~~~~~~~~~~~~

Changed
^^^^^^^

* Removes the hardcoding to :class:`~isaaclab.terrains.terrain_generator.TerrainGenerator` in
  :class:`~isaaclab.terrains.terrain_generator.TerrainImporter` and instead the ``class_type`` is used which is
  passed in the ``TerrainGeneratorCfg``.


0.40.3 (2025-03-20)
~~~~~~~~~~~~~~~~~~~

Changed
^^^^^^^

* Made separate data buffers for poses and velocities for the :class:`~isaaclab.assets.Articulation`,
  :class:`~isaaclab.assets.RigidObject`, and :class:`~isaaclab.assets.RigidObjectCollection` classes.
  Previously, the two data buffers were stored together in a single buffer requiring an additional
  concatenation operation when accessing the data.
* Cleaned up ordering of members inside the data classes for the assets to make them easier
  to comprehend. This reduced the code duplication within the class and made the class
  more readable.
>>>>>>> 3476fb02


0.40.2 (2025-05-10)
~~~~~~~~~~~~~~~~~~~

Added
^^^^^

* Updated gymnasium to >= 1.0
* Added support for specifying module:task_name as task name to avoid module import for ``gym.make``


0.40.1 (2025-06-02)
~~~~~~~~~~~~~~~~~~~

Added
^^^^^

* Added time observation functions to ~isaaclab.envs.mdp.observations module,
  :func:`~isaaclab.envs.mdp.observations.current_time_s` and :func:`~isaaclab.envs.mdp.observations.remaining_time_s`.

Changed
^^^^^^^

* Moved initialization of ``episode_length_buf`` outside of :meth:`load_managers()` of :class:`~isaaclab.envs.ManagerBasedRLEnv`
  to make it available for mdp functions.


0.40.0 (2025-05-16)
~~~~~~~~~~~~~~~~~~~

Added
^^^^^

* Added deprecation warning for :meth:`~isaaclab.utils.math.quat_rotate` and
  :meth:`~isaaclab.utils.math.quat_rotate_inverse`

Changed
^^^^^^^

* Changed all calls to :meth:`~isaaclab.utils.math.quat_rotate` and :meth:`~isaaclab.utils.math.quat_rotate_inverse` to
  :meth:`~isaaclab.utils.math.quat_apply` and :meth:`~isaaclab.utils.math.quat_apply_inverse` for speed.


0.39.7 (2025-05-19)
~~~~~~~~~~~~~~~~~~~

Fixed
^^^^^^

* Raising exceptions in step, render and reset if they occurred inside the initialization callbacks
  of assets and sensors.used from the experience files and the double definition is removed.


0.39.6 (2025-01-30)
~~~~~~~~~~~~~~~~~~~

Added
^^^^^

* Added method :meth:`omni.isaac.lab.assets.AssetBase.set_visibility` to set the visibility of the asset
  in the simulation.


0.39.5 (2025-05-16)
~~~~~~~~~~~~~~~~~~~

Added
^^^^^

* Added support for concatenation of observations along different dimensions in :class:`~isaaclab.managers.observation_manager.ObservationManager`.

Changed
^^^^^^^

* Updated the :class:`~isaaclab.managers.command_manager.CommandManager` to update the command counter after the
  resampling call.


0.39.4 (2025-05-16)
~~~~~~~~~~~~~~~~~~~

Fixed
^^^^^

* Fixed penetration issue for negative border height in :class:`~isaaclab.terrains.terrain_generator.TerrainGeneratorCfg`.


0.39.3 (2025-05-16)
~~~~~~~~~~~~~~~~~~~

Changed
^^^^^^^

* Changed the implementation of :meth:`~isaaclab.utils.math.quat_box_minus`

Added
^^^^^

* Added :meth:`~isaaclab.utils.math.quat_box_plus`
* Added :meth:`~isaaclab.utils.math.rigid_body_twist_transform`


0.39.2 (2025-05-15)
~~~~~~~~~~~~~~~~~~~

Fixed
^^^^^

* Fixed :meth:`omni.isaac.lab.sensors.camera.camera.Camera.set_intrinsic_matrices` preventing setting of unused USD
  camera parameters.
* Fixed :meth:`omni.isaac.lab.sensors.camera.camera.Camera._update_intrinsic_matrices` preventing unused USD camera
  parameters from being used to calculate :attr:`omni.isaac.lab.sensors.camera.CameraData.intrinsic_matrices`
* Fixed :meth:`omni.isaac.lab.spawners.sensors.sensors_cfg.PinholeCameraCfg.from_intrinsic_matrix` preventing setting of
  unused USD camera parameters.


0.39.1 (2025-05-14)
~~~~~~~~~~~~~~~~~~~

* Added a new attribute :attr:`articulation_root_prim_path` to the :class:`~isaaclab.assets.ArticulationCfg` class
  to allow explicitly specifying the prim path of the articulation root.


0.39.0 (2025-05-03)
~~~~~~~~~~~~~~~~~~~

Added
^^^^^

* Added check in RecorderManager to ensure that the success indicator is only set if the termination manager is present.
* Added semantic tags in :func:`isaaclab.sim.spawners.from_files.spawn_ground_plane`.
  This allows for :attr:`semantic_segmentation_mapping` to be used when using the ground plane spawner.


0.38.0 (2025-04-01)
~~~~~~~~~~~~~~~~~~~

Added
~~~~~

* Added the :meth:`~isaaclab.env.mdp.observations.joint_effort`


0.37.0 (2025-04-01)
~~~~~~~~~~~~~~~~~~~

Added
^^^^^

* Added :meth:`~isaaclab.envs.mdp.observations.body_pose_w`
* Added :meth:`~isaaclab.envs.mdp.observations.body_projected_gravity_b`


0.36.23 (2025-04-24)
~~~~~~~~~~~~~~~~~~~~

Fixed
^^^^^

* Fixed ``return_latest_camera_pose`` option in :class:`~isaaclab.sensors.TiledCameraCfg` from not being used to the
  argument ``update_latest_camera_pose`` in :class:`~isaaclab.sensors.CameraCfg` with application in both
  :class:`~isaaclab.sensors.Camera` and :class:`~isaaclab.sensors.TiledCamera`.


0.36.22 (2025-04-23)
~~~~~~~~~~~~~~~~~~~~

Fixed
^^^^^^^

* Adds correct type check for ManagerTermBase class in event_manager.py.


0.36.21 (2025-04-15)
~~~~~~~~~~~~~~~~~~~~

Changed
^^^^^^^

* Removed direct call of qpsovlers library from pink_ik controller and changed solver from quadprog to osqp.


0.36.20 (2025-04-09)
~~~~~~~~~~~~~~~~~~~~

Changed
^^^^^^^

* Added call to set cuda device after each ``app.update()`` call in :class:`~isaaclab.sim.SimulationContext`.
  This is now required for multi-GPU workflows because some underlying logic in ``app.update()`` is modifying
  the cuda device, which results in NCCL errors on distributed setups.


0.36.19 (2025-04-01)
~~~~~~~~~~~~~~~~~~~~

Fixed
^^^^^

* Added check in RecorderManager to ensure that the success indicator is only set if the termination manager is present.


0.36.18 (2025-03-26)
~~~~~~~~~~~~~~~~~~~~

Added
^^^^^

* Added a dynamic text instruction widget that provides real-time feedback
  on the number of successful recordings during demonstration sessions.


0.36.17 (2025-03-26)
~~~~~~~~~~~~~~~~~~~~

Changed
^^^^^^^

* Added override in AppLauncher to apply patch for ``pxr.Gf.Matrix4d`` to work with Pinocchio 2.7.0.


0.36.16 (2025-03-25)
~~~~~~~~~~~~~~~~~~~~

Changed
^^^^^^^

* Modified rendering mode default behavior when the launcher arg :attr:`enable_cameras` is not set.


0.36.15 (2025-03-25)
~~~~~~~~~~~~~~~~~~~~

Added
^^^^^

* Added near plane distance configuration for XR device.


0.36.14 (2025-03-24)
~~~~~~~~~~~~~~~~~~~~

Changed
^^^^^^^

* Changed default render settings in :class:`~isaaclab.sim.SimulationCfg` to None, which means that
  the default settings will be used from the experience files and the double definition is removed.


0.36.13 (2025-03-24)
~~~~~~~~~~~~~~~~~~~~

Added
^^^^^

* Added headpose support to OpenXRDevice.


0.36.12 (2025-03-19)
~~~~~~~~~~~~~~~~~~~~

Added
^^^^^

* Added parameter to show warning if Pink IK solver fails to find a solution.


0.36.11 (2025-03-19)
~~~~~~~~~~~~~~~~~~~~

Fixed
^^^^^

* Fixed default behavior of :class:`~isaaclab.actuators.ImplicitActuator` if no :attr:`effort_limits_sim` or
  :attr:`effort_limit` is set.


0.36.10 (2025-03-17)
~~~~~~~~~~~~~~~~~~~~

Fixed
^^^^^

* App launcher to update the cli arguments if conditional defaults are used.


0.36.9 (2025-03-18)
~~~~~~~~~~~~~~~~~~~

Added
^^^^^^^

* Xr rendering mode, which is default when xr is used.


0.36.8 (2025-03-17)
~~~~~~~~~~~~~~~~~~~

Fixed
^^^^^

* Removed ``scalar_first`` from scipy function usage to support older versions of scipy.


0.36.7 (2025-03-14)
~~~~~~~~~~~~~~~~~~~

Fixed
^^^^^

* Changed the import structure to only import ``pinocchio`` when ``pink-ik`` or ``dex-retargeting`` is being used.
  This also solves for the problem that ``pink-ik`` and ``dex-retargeting`` are not supported in windows.
* Removed ``isaacsim.robot_motion.lula`` and ``isaacsim.robot_motion.motion_generation`` from the default loaded Isaac Sim extensions.
* Moved pink ik action config to a separate file.


0.36.6 (2025-03-13)
~~~~~~~~~~~~~~~~~~~

Fixed
^^^^^

* Worked around an issue where the render mode is set to ``"RayTracedLighting"`` instead of ``"RaytracedLighting"`` by
  some dependencies.


0.36.5 (2025-03-11)
~~~~~~~~~~~~~~~~~~~

Added
^^^^^^^

* Added 3 rendering mode presets: performance, balanced, and quality.
* Preset settings are stored in ``apps/rendering_modes``.
* Presets can be set with cli arg ``--rendering_mode`` or with :class:`RenderCfg`.
* Preset rendering settings can be overwritten with :class:`RenderCfg`.
* :class:`RenderCfg` supports all native RTX carb settings.

Changed
^^^^^^^
* :class:`RenderCfg` default settings are unset.


0.36.4 (2025-03-11)
~~~~~~~~~~~~~~~~~~~

Changed
^^^^^^^

* Updated the OpenXR kit file ``isaaclab.python.xr.openxr.kit`` to inherit from ``isaaclab.python.kit`` instead of
  ``isaaclab.python.rendering.kit`` which is not appropriate.


0.36.3 (2025-03-10)
~~~~~~~~~~~~~~~~~~~~

Changed
^^^^^^^

* Added the PinkIKController controller class that interfaces Isaac Lab with the Pink differential inverse kinematics solver
  to allow control of multiple links in a robot using a single solver.


0.36.2 (2025-03-07)
~~~~~~~~~~~~~~~~~~~~

Changed
^^^^^^^

* Allowed users to exit on 1 Ctrl+C instead of consecutive 2 key strokes.
* Allowed physics reset during simulation through :meth:`reset` in :class:`~isaaclab.sim.SimulationContext`.


0.36.1 (2025-03-10)
~~~~~~~~~~~~~~~~~~~

Added
^^^^^

* Added :attr:`semantic_segmentation_mapping` for camera configs to allow specifying colors for semantics.


0.36.0 (2025-03-07)
~~~~~~~~~~~~~~~~~~~

Removed
^^^^^^^

* Removed the storage of tri-meshes and warp meshes inside the :class:`~isaaclab.terrains.TerrainImporter` class.
  Initially these meshes were added for ray-casting purposes. However, since the ray-caster reads the terrains
  directly from the USD files, these meshes are no longer needed.
* Deprecated the :attr:`warp_meshes` and :attr:`meshes` attributes from the
  :class:`~isaaclab.terrains.TerrainImporter` class. These attributes now return an empty dictionary
  with a deprecation warning.

Changed
^^^^^^^

* Changed the prim path of the "plane" terrain inside the :class:`~isaaclab.terrains.TerrainImporter` class.
  Earlier, the terrain was imported directly as the importer's prim path. Now, the terrain is imported as
  ``{importer_prim_path}/{name}``, where ``name`` is the name of the terrain.


0.35.0 (2025-03-07)
~~~~~~~~~~~~~~~~~~~

* Improved documentation of various attributes in the :class:`~isaaclab.assets.ArticulationData` class to make
  it clearer which values represent the simulation and internal class values. In the new convention,
  the ``default_xxx`` attributes are whatever the user configured from their configuration of the articulation
  class, while the ``xxx`` attributes are the values from the simulation.
* Updated the soft joint position limits inside the :meth:`~isaaclab.assets.Articulation.write_joint_pos_limits_to_sim`
  method to use the new limits passed to the function.
* Added setting of :attr:`~isaaclab.assets.ArticulationData.default_joint_armature` and
  :attr:`~isaaclab.assets.ArticulationData.default_joint_friction` attributes in the
  :class:`~isaaclab.assets.Articulation` class based on user configuration.

Changed
^^^^^^^

* Removed unnecessary buffer creation operations inside the :class:`~isaaclab.assets.Articulation` class.
  Earlier, the class initialized a variety of buffer data with zeros and in the next function assigned
  them the value from PhysX. This made the code bulkier and more complex for no reason.
* Renamed parameters for a consistent nomenclature. These changes are backwards compatible with previous releases
  with a deprecation warning for the old names.

  * ``joint_velocity_limits`` → ``joint_vel_limits`` (to match attribute ``joint_vel`` and ``joint_vel_limits``)
  * ``joint_limits`` → ``joint_pos_limits`` (to match attribute ``joint_pos`` and ``soft_joint_pos_limits``)
  * ``default_joint_limits`` → ``default_joint_pos_limits``
  * ``write_joint_limits_to_sim`` → ``write_joint_position_limit_to_sim``
  * ``joint_friction`` → ``joint_friction_coeff``
  * ``default_joint_friction`` → ``default_joint_friction_coeff``
  * ``write_joint_friction_to_sim`` → ``write_joint_friction_coefficient_to_sim``
  * ``fixed_tendon_limit`` → ``fixed_tendon_pos_limits``
  * ``default_fixed_tendon_limit`` → ``default_fixed_tendon_pos_limits``
  * ``set_fixed_tendon_limit`` → ``set_fixed_tendon_position_limit``


0.34.13 (2025-03-06)
~~~~~~~~~~~~~~~~~~~~

Added
^^^^^

* Added a new event mode called "prestartup", which gets called right after the scene design is complete
  and before the simulation is played.
* Added a callback to resolve the scene entity configurations separately once the simulation plays,
  since the scene entities cannot be resolved before the simulation starts playing
  (as we currently rely on PhysX to provide us with the joint/body ordering)


0.34.12 (2025-03-06)
~~~~~~~~~~~~~~~~~~~~

Added
^^^^^

* Updated the mimic API :meth:`target_eef_pose_to_action` in :class:`isaaclab.envs.ManagerBasedRLMimicEnv` to take a dictionary of
  eef noise values instead of a single noise value.
* Added support for optional subtask constraints based on DexMimicGen to the mimic configuration class :class:`isaaclab.envs.MimicEnvCfg`.
* Enabled data compression in HDF5 dataset file handler :class:`isaaclab.utils.datasets.hdf5_dataset_file_handler.HDF5DatasetFileHandler`.


0.34.11 (2025-03-04)
~~~~~~~~~~~~~~~~~~~~

Fixed
^^^^^

* Fixed issue in :class:`~isaaclab.sensors.TiledCamera` and :class:`~isaaclab.sensors.Camera` where segmentation outputs only display the first tile
  when scene instancing is enabled. A workaround is added for now to disable instancing when segmentation
  outputs are requested.


0.34.10 (2025-03-04)
~~~~~~~~~~~~~~~~~~~~

Fixed
^^^^^

* Fixed the issue of misalignment in the motion vectors from the :class:`TiledCamera`
  with other modalities such as RGBA and depth.


0.34.9 (2025-03-04)
~~~~~~~~~~~~~~~~~~~

Added
^^^^^

* Added methods inside the :class:`omni.isaac.lab.assets.Articulation` class to set the joint
  position and velocity for the articulation. Previously, the joint position and velocity could
  only be set using the :meth:`omni.isaac.lab.assets.Articulation.write_joint_state_to_sim` method,
  which didn't allow setting the joint position and velocity separately.


0.34.8 (2025-03-02)
~~~~~~~~~~~~~~~~~~~

Fixed
^^^^^

* Fixed the propagation of the :attr:`activate_contact_sensors` attribute to the
  :class:`~isaaclab.sim.spawners.wrappers.wrappers_cfg.MultiAssetSpawnerCfg` class. Previously, this value
  was always set to False, which led to incorrect contact sensor settings for the spawned assets.


0.34.7 (2025-03-02)
~~~~~~~~~~~~~~~~~~~

Changed
^^^^^^^

* Enabled the physics flag for disabling contact processing in the :class:`~isaaclab.sim.SimulationContact`
  class. This means that by default, no contact reporting is done by the physics engine, which should provide
  a performance boost in simulations with no contact processing requirements.
* Disabled the physics flag for disabling contact processing in the :class:`~isaaclab.sensors.ContactSensor`
  class when the sensor is created to allow contact reporting for the sensor.

Removed
^^^^^^^

* Removed the attribute ``disable_contact_processing`` from :class:`~isaaclab.sim.SimulationContact`.


0.34.6 (2025-03-01)
~~~~~~~~~~~~~~~~~~~

Added
^^^^^

* Added a new attribute :attr:`is_implicit_model` to the :class:`isaaclab.actuators.ActuatorBase` class to
  indicate if the actuator model is implicit or explicit. This helps checking that the correct model type
  is being used when initializing the actuator models.

Fixed
^^^^^

* Added copy of configurations to :class:`~isaaclab.assets.AssetBase` and :class:`~isaaclab.sensors.SensorBase`
  to prevent modifications of the configurations from leaking outside of the classes.
* Fixed the case where setting velocity/effort limits for the simulation in the
  :class:`~isaaclab.actuators.ActuatorBaseCfg` class was not being used to update the actuator-specific
  velocity/effort limits.

Changed
^^^^^^^

* Moved warnings and checks for implicit actuator models to the :class:`~isaaclab.actuators.ImplicitActuator` class.
* Reverted to IsaacLab v1.3 behavior where :attr:`isaaclab.actuators.ImplicitActuatorCfg.velocity_limit`
  attribute was not used for setting the velocity limits in the simulation. This makes it possible to deploy
  policies from previous release without any changes. If users want to set the velocity limits for the simulation,
  they should use the :attr:`isaaclab.actuators.ImplicitActuatorCfg.velocity_limit_sim` attribute instead.


0.34.5 (2025-02-28)
~~~~~~~~~~~~~~~~~~~

Added
^^^^^

* Added IP address support for WebRTC livestream to allow specifying IP address to stream across networks.
  This feature requires an updated livestream extension, which is current only available in the pre-built Isaac Lab 2.0.1 docker image.
  Support for other Isaac Sim builds will become available in Isaac Sim 5.0.


0.34.4 (2025-02-27)
~~~~~~~~~~~~~~~~~~~~

Added
^^^^^

* Refactored retargeting code from Se3Handtracking class into separate modules for better modularity
* Added scaffolding for developing additional retargeters (e.g. dex)


0.34.3 (2025-02-26)
~~~~~~~~~~~~~~~~~~~

Added
^^^^^

* Enablec specifying the placement of the simulation when viewed in an XR device. This is achieved by
  adding an ``XrCfg`` environment configuration with ``anchor_pos`` and ``anchor_rot`` parameters.


0.34.2 (2025-02-21)
~~~~~~~~~~~~~~~~~~~

Fixed
^^^^^

* Fixed setting of root velocities inside the event term :meth:`reset_root_state_from_terrain`. Earlier, the indexing
  based on the environment IDs was missing.


0.34.1 (2025-02-17)
~~~~~~~~~~~~~~~~~~~

Fixed
^^^^^

* Ensured that the loaded torch JIT models inside actuator networks are correctly set to eval mode
  to prevent any unexpected behavior during inference.


0.34.0 (2025-02-14)
~~~~~~~~~~~~~~~~~~~

Fixed
^^^^^

* Added attributes :attr:`velocity_limits_sim` and :attr:`effort_limits_sim` to the
  :class:`isaaclab.actuators.ActuatorBaseCfg` class to separate solver limits from actuator limits.


0.33.17 (2025-02-13)
~~~~~~~~~~~~~~~~~~~~

Fixed
^^^^^

* Fixed Imu sensor based observations at first step by updating scene during initialization for
  :class:`~isaaclab.envs.ManagerBasedEnv`, :class:`~isaaclab.envs.DirectRLEnv`, and :class:`~isaaclab.envs.DirectMARLEnv`


0.33.16 (2025-02-09)
~~~~~~~~~~~~~~~~~~~~

Fixed
^^^^^

* Removes old deprecation warning from :attr:`isaaclab.assets.RigidObectData.body_state_w`


0.33.15 (2025-02-09)
~~~~~~~~~~~~~~~~~~~~

Fixed
^^^^^

* Fixed not updating the ``drift`` when calling :func:`~isaaclab.sensors.RayCaster.reset`


0.33.14 (2025-02-01)
~~~~~~~~~~~~~~~~~~~~

Fixed
^^^^^

* Fixed not updating the timestamp of ``body_link_state_w`` and ``body_com_state_w`` when ``write_root_pose_to_sim`` and ``write_joint_state_to_sim`` in the ``Articulation`` class are called.


0.33.13 (2025-01-30)
~~~~~~~~~~~~~~~~~~~~

* Fixed resampling of interval time left for the next event in the :class:`~isaaclab.managers.EventManager`
  class. Earlier, the time left for interval-based events was not being resampled on episodic resets. This led
  to the event being triggered at the wrong time after the reset.


0.33.12 (2025-01-28)
~~~~~~~~~~~~~~~~~~~~

Fixed
^^^^^

* Fixed missing import in ``line_plot.py``


0.33.11 (2025-01-25)
~~~~~~~~~~~~~~~~~~~~

Added
^^^^^

* Added :attr:`isaaclab.scene.InteractiveSceneCfg.filter_collisions` to allow specifying whether collision masking across environments is desired.

Changed
^^^^^^^

* Automatic collision filtering now happens as part of the replicate_physics call. When replicate_physics is not enabled, we call the previous
  ``filter_collisions`` API to mask collisions between environments.


0.33.10 (2025-01-22)
~~~~~~~~~~~~~~~~~~~~

Changed
^^^^^^^

* In :meth:`isaaclab.assets.Articulation.write_joint_limits_to_sim`, we previously added a check for if default joint positions exceed the
  new limits being set. When this is True, we log a warning message to indicate that the default joint positions will be clipped to be within
  the range of the new limits. However, the warning message can become overly verbose in a randomization setting where this API is called on
  every environment reset. We now default to only writing the message to info level logging if called within randomization, and expose a
  parameter that can be used to choose the logging level desired.


0.33.9 (2025-01-22)
~~~~~~~~~~~~~~~~~~~

Fixed
^^^^^

* Fixed typo in /physics/autoPopupSimulationOutputWindow setting in :class:`~isaaclab.sim.SimulationContext`


0.33.8 (2025-01-17)
~~~~~~~~~~~~~~~~~~~

Fixed
^^^^^

* Removed deprecation of :attr:`isaaclab.assets.ArticulationData.root_state_w` and
  :attr:`isaaclab.assets.ArticulationData.body_state_w` derived properties.
* Removed deprecation of :meth:`isaaclab.assets.Articulation.write_root_state_to_sim`.
* Replaced calls to :attr:`isaaclab.assets.ArticulationData.root_com_state_w` and
  :attr:`isaaclab.assets.ArticulationData.root_link_state_w` with corresponding calls to
  :attr:`isaaclab.assets.ArticulationData.root_state_w`.
* Replaced calls to :attr:`isaaclab.assets.ArticulationData.body_com_state_w` and
  :attr:`isaaclab.assets.ArticulationData.body_link_state_w` properties with corresponding calls to
  :attr:`isaaclab.assets.ArticulationData.body_state_w` properties.
* Removed deprecation of :attr:`isaaclab.assets.RigidObjectData.root_state_w` derived properties.
* Removed deprecation of :meth:`isaaclab.assets.RigidObject.write_root_state_to_sim`.
* Replaced calls to :attr:`isaaclab.assets.RigidObjectData.root_com_state_w` and
  :attr:`isaaclab.assets.RigidObjectData.root_link_state_w` properties with corresponding calls to
  :attr:`isaaclab.assets.RigidObjectData.root_state_w` properties.
* Removed deprecation of :attr:`isaaclab.assets.RigidObjectCollectionData.root_state_w` derived properties.
* Removed deprecation of :meth:`isaaclab.assets.RigidObjectCollection.write_root_state_to_sim`.
* Replaced calls to :attr:`isaaclab.assets.RigidObjectCollectionData.root_com_state_w` and
  :attr:`isaaclab.assets.RigidObjectData.root_link_state_w` properties with corresponding calls to
  :attr:`isaaclab.assets.RigidObjectData.root_state_w` properties.
* Fixed indexing issue in ``write_root_link_velocity_to_sim`` in :class:`isaaclab.assets.RigidObject`
* Fixed index broadcasting in ``write_object_link_velocity_to_sim`` and ``write_object_com_pose_to_sim`` in
  the :class:`isaaclab.assets.RigidObjectCollection` class.


0.33.7 (2025-01-14)
~~~~~~~~~~~~~~~~~~~

Fixed
^^^^^

* Fixed the respawn of only wrong object samples in :func:`repeated_objects_terrain` of :mod:`isaaclab.terrains.trimesh` module.
  Previously, the function was respawning all objects in the scene instead of only the wrong object samples, which in worst case
  could lead to infinite respawn loop.


0.33.6 (2025-01-16)
~~~~~~~~~~~~~~~~~~~

Changed
^^^^^^^

* Added initial unit tests for multiple tiled cameras, including tests for initialization, groundtruth annotators, different poses, and different resolutions.


0.33.5 (2025-01-13)
~~~~~~~~~~~~~~~~~~~

Changed
^^^^^^^

* Moved the definition of ``/persistent/isaac/asset_root/*`` settings from :class:`AppLauncher` to the app files.
  This is needed to prevent errors where ``isaaclab_assets`` was loaded prior to the carbonite setting being set.


0.33.4 (2025-01-10)
~~~~~~~~~~~~~~~~~~~

Changed
^^^^^^^

* Added an optional parameter in the :meth:`record_pre_reset` method in
  :class:`~isaaclab.managers.RecorderManager` to override the export config upon invoking.


0.33.3 (2025-01-08)
~~~~~~~~~~~~~~~~~~~

Fixed
^^^^^

* Fixed docstring in articulation data :class:`isaaclab.assets.ArticulationData`.
  In body properties sections, the second dimension should be num_bodies but was documented as 1.


0.33.2 (2025-01-02)
~~~~~~~~~~~~~~~~~~~

Added
^^^^^

* Added body tracking as an origin type to :class:`isaaclab.envs.ViewerCfg` and :class:`isaaclab.envs.ui.ViewportCameraController`.


0.33.1 (2024-12-26)
~~~~~~~~~~~~~~~~~~~

Changed
^^^^^^^

* Added kinematics initialization call for populating kinematic prim transforms to fabric for rendering.
* Added ``enable_env_ids`` flag for cloning and replication to replace collision filtering.


0.33.0 (2024-12-22)
~~~~~~~~~~~~~~~~~~~

Fixed
^^^^^

* Fixed populating default_joint_stiffness and default_joint_damping values for ImplicitActuator instances in :class:`isaaclab.assets.Articulation`


0.32.2 (2024-12-17)
~~~~~~~~~~~~~~~~~~~

Added
^^^^^

* Added null-space (position) control option to :class:`isaaclab.controllers.OperationalSpaceController`.
* Added test cases that uses null-space control for :class:`isaaclab.controllers.OperationalSpaceController`.
* Added information regarding null-space control to the tutorial script and documentation of
  :class:`isaaclab.controllers.OperationalSpaceController`.
* Added arguments to set specific null-space joint position targets within
  :class:`isaaclab.envs.mdp.actions.OperationalSpaceControllerAction` class.


0.32.1 (2024-12-17)
~~~~~~~~~~~~~~~~~~~

Changed
^^^^^^^

* Added a default and generic implementation of the :meth:`get_object_poses` function
  in the :class:`ManagerBasedRLMimicEnv` class.
* Added a ``EXPORT_NONE`` mode in the :class:`DatasetExportMode` class and updated
  :class:`~isaaclab.managers.RecorderManager` to enable recording without exporting
  the data to a file.


0.32.0 (2024-12-16)
~~~~~~~~~~~~~~~~~~~

Changed
^^^^^^^

* Previously, physx returns the rigid bodies and articulations velocities in the com of bodies rather than the link frame, while poses are in link frames. We now explicitly provide :attr:`body_link_state` and :attr:`body_com_state` APIs replacing the previous :attr:`body_state` API. Previous APIs are now marked as deprecated. Please update any code using the previous pose and velocity APIs to use the new ``*_link_*`` or ``*_com_*`` APIs in :attr:`isaaclab.assets.RigidBody`, :attr:`isaaclab.assets.RigidBodyCollection`, and :attr:`isaaclab.assets.Articulation`.


0.31.0 (2024-12-16)
~~~~~~~~~~~~~~~~~~~

Added
^^^^^

* Added :class:`ManagerBasedRLMimicEnv` and config classes for mimic data generation workflow for imitation learning.


0.30.3 (2024-12-16)
~~~~~~~~~~~~~~~~~~~

Fixed
^^^^^

* Fixed ordering of logging and resamping in the command manager, where we were logging the metrics after resampling the commands.
  This leads to incorrect logging of metrics when inside the resample call, the metrics tensors get reset.


0.30.2 (2024-12-16)
~~~~~~~~~~~~~~~~~~~

Fixed
^^^^^

* Fixed errors within the calculations of :class:`isaaclab.controllers.OperationalSpaceController`.

Added
^^^^^

* Added :class:`isaaclab.controllers.OperationalSpaceController` to API documentation.
* Added test cases for :class:`isaaclab.controllers.OperationalSpaceController`.
* Added a tutorial for :class:`isaaclab.controllers.OperationalSpaceController`.
* Added the implementation of :class:`isaaclab.envs.mdp.actions.OperationalSpaceControllerAction` class.


0.30.1 (2024-12-15)
~~~~~~~~~~~~~~~~~~~

Changed
^^^^^^^

* Added call to update articulation kinematics after reset to ensure states are updated for non-rendering sensors. Previously, some changes
  in reset such as modifying joint states would not be reflected in the rigid body states immediately after reset.


0.30.0 (2024-12-15)
~~~~~~~~~~~~~~~~~~~

Added
^^^^^

* Added UI interface to the Managers in the ManagerBasedEnv and MangerBasedRLEnv classes.
* Added UI widgets for :class:`LiveLinePlot` and :class:`ImagePlot`.
* Added ``ManagerLiveVisualizer/Cfg``: Given a ManagerBase (i.e. action_manager, observation_manager, etc) and a config file this class creates
  the the interface between managers and the UI.
* Added :class:`EnvLiveVisualizer`: A 'manager' of ManagerLiveVisualizer. This is added to the ManagerBasedEnv but is only called during
  the initialization of the managers in load_managers
* Added ``get_active_iterable_terms`` implementation methods to ActionManager, ObservationManager, CommandsManager, CurriculumManager,
  RewardManager, and TerminationManager. This method exports the active term data and labels for each manager and is called by ManagerLiveVisualizer.
* Additions to :class:`BaseEnvWindow` and :class:`RLEnvWindow` to register ManagerLiveVisualizer UI interfaces for the chosen managers.


0.29.0 (2024-12-15)
~~~~~~~~~~~~~~~~~~~

Added
^^^^^

* Added observation history computation to :class:`isaaclab.manager.observation_manager.ObservationManager`.
* Added ``history_length`` and ``flatten_history_dim`` configuration parameters to :class:`isaaclab.manager.manager_term_cfg.ObservationTermCfg`
* Added ``history_length`` and ``flatten_history_dim`` configuration parameters to :class:`isaaclab.manager.manager_term_cfg.ObservationGroupCfg`
* Added full buffer property to :class:`isaaclab.utils.buffers.circular_buffer.CircularBuffer`


0.28.4 (2024-12-15)
~~~~~~~~~~~~~~~~~~~

Added
^^^^^

* Added action clip to all :class:`isaaclab.envs.mdp.actions`.


0.28.3 (2024-12-14)
~~~~~~~~~~~~~~~~~~~

Changed
^^^^^^^

* Added check for error below threshold in state machines to ensure the state has been reached.


0.28.2 (2024-12-13)
~~~~~~~~~~~~~~~~~~~

Fixed
^^^^^

* Fixed the shape of ``quat_w`` in the ``apply_actions`` method of :attr:`~isaaclab.env.mdp.NonHolonomicAction`
  (previously (N,B,4), now (N,4) since the number of root bodies B is required to be 1). Previously ``apply_actions`` errored
  because ``euler_xyz_from_quat`` requires inputs of shape (N,4).


0.28.1 (2024-12-13)
~~~~~~~~~~~~~~~~~~~

Fixed
^^^^^

* Fixed the internal buffers for ``set_external_force_and_torque`` where the buffer values would be stale if zero values are sent to the APIs.


0.28.0 (2024-12-12)
~~~~~~~~~~~~~~~~~~~

Changed
^^^^^^^

* Adapted the :class:`~isaaclab.sim.converters.UrdfConverter` to use the latest URDF converter API from Isaac Sim 4.5. The
  physics articulation root can now be set separately, and the joint drive gains can be set on a per joint basis.


0.27.33 (2024-12-11)
~~~~~~~~~~~~~~~~~~~~

Added
^^^^^

* Introduced an optional ``sensor_cfg`` parameter to the :meth:`~isaaclab.envs.mdp.rewards.base_height_l2` function, enabling the use of
  :class:`~isaaclab.sensors.RayCaster` for height adjustments. For flat terrains, the function retains its previous behavior.
* Improved documentation to clarify the usage of the :meth:`~isaaclab.envs.mdp.rewards.base_height_l2` function in both flat and rough terrain settings.


0.27.32 (2024-12-11)
~~~~~~~~~~~~~~~~~~~~

Fixed
^^^^^

* Modified :class:`isaaclab.envs.mdp.actions.DifferentialInverseKinematicsAction` class to use the geometric
  Jacobian computed w.r.t. to the root frame of the robot. This helps ensure that root pose does not affect the tracking.


0.27.31 (2024-12-09)
~~~~~~~~~~~~~~~~~~~~

Changed
^^^^^^^

* Introduced configuration options in :class:`Se3HandTracking` to:
  - Zero out rotation around the x/y axes
  - Apply smoothing and thresholding to position and rotation deltas for reduced jitter
  - Use wrist-based rotation reference as an alternative to fingertip-based rotation

* Switched the default position reference in :class:`Se3HandTracking` to the wrist joint pose, providing more stable relative-based positioning.


0.27.30 (2024-12-09)
~~~~~~~~~~~~~~~~~~~~

Fixed
^^^^^

* Fixed the initial state recorder term in :class:`isaaclab.envs.mdp.recorders.InitialStateRecorder` to
  return only the states of the specified environment IDs.


0.27.29 (2024-12-06)
~~~~~~~~~~~~~~~~~~~~

Fixed
^^^^^

* Fixed the enforcement of :attr:`~isaaclab.actuators.ActuatorBaseCfg.velocity_limits` at the
  :attr:`~isaaclab.assets.Articulation.root_physx_view` level.


0.27.28 (2024-12-06)
~~~~~~~~~~~~~~~~~~~~

Changed
^^^^^^^

* If a USD that contains an articulation root is loaded using a
  :attr:`isaaclab.assets.RigidBody` we now fail unless the articulation root is explicitly
  disabled. Using an articulation root for rigid bodies is not needed and decreases overall performance.


0.27.27 (2024-12-06)
~~~~~~~~~~~~~~~~~~~~

Fixed
^^^^^

* Corrected the projection types of fisheye camera in :class:`isaaclab.sim.spawners.sensors.sensors_cfg.FisheyeCameraCfg`.
  Earlier, the projection names used snakecase instead of camelcase.


0.27.26 (2024-12-06)
~~~~~~~~~~~~~~~~~~~~

Added
^^^^^

* Added option to define the clipping behavior for depth images generated by
  :class:`~isaaclab.sensors.RayCasterCamera`, :class:`~isaaclab.sensors.Camera`, and :class:`~isaaclab.sensors.TiledCamera`

Changed
^^^^^^^

* Unified the clipping behavior for the depth images of all camera implementations. Per default, all values exceeding
  the range are clipped to zero for both ``distance_to_image_plane`` and ``distance_to_camera`` depth images. Prev.
  :class:`~isaaclab.sensors.RayCasterCamera` clipped the values to the maximum value of the depth image,
  :class:`~isaaclab.sensors.Camera` did not clip them and had a different behavior for both types.


0.27.25 (2024-12-05)
~~~~~~~~~~~~~~~~~~~~

Fixed
^^^^^

* Fixed the condition in ``isaaclab.sh`` that checks whether ``pre-commit`` is installed before attempting installation.


0.27.24 (2024-12-05)
~~~~~~~~~~~~~~~~~~~~

Fixed
^^^^^

* Removed workaround in :class:`isaaclab.sensors.TiledCamera` and :class:`isaaclab.sensors.Camera`
  that was previously required to prevent frame offsets in renders. The denoiser setting is no longer
  automatically modified based on the resolution of the cameras.


0.27.23 (2024-12-04)
~~~~~~~~~~~~~~~~~~~~

Fixed
^^^^^

* Added the attributes :attr:`~isaaclab.envs.DirectRLEnvCfg.wait_for_textures` and :attr:`~isaaclab.envs.ManagerBasedEnvCfg.wait_for_textures`
  to enable assets loading check during :class:`~isaaclab.DirectRLEnv` and :class:`~isaaclab.ManagerBasedEnv` reset method when rtx sensors are added to the scene.


0.27.22 (2024-12-04)
~~~~~~~~~~~~~~~~~~~~

Fixed
^^^^^

* Fixed the order of the incoming parameters in :class:`isaaclab.envs.DirectMARLEnv` to correctly use ``NoiseModel`` in marl-envs.


0.27.21 (2024-12-04)
~~~~~~~~~~~~~~~~~~~~

Added
^^^^^

* Added :class:`~isaaclab.managers.RecorderManager` and its utility classes to record data from the simulation.
* Added :class:`~isaaclab.utils.datasets.EpisodeData` to store data for an episode.
* Added :class:`~isaaclab.utils.datasets.DatasetFileHandlerBase` as a base class for handling dataset files.
* Added :class:`~isaaclab.utils.datasets.HDF5DatasetFileHandler` as a dataset file handler implementation to
  export and load episodes from HDF5 files.
* Added ``record_demos.py`` script to record human-teleoperated demos for a specified task and export to an HDF5 file.
* Added ``replay_demos.py`` script to replay demos loaded from an HDF5 file.


0.27.20 (2024-12-02)
~~~~~~~~~~~~~~~~~~~~

Changed
^^^^^^^

* Changed :class:`isaaclab.envs.DirectMARLEnv` to inherit from ``Gymnasium.Env`` due to requirement from Gymnasium v1.0.0 requiring all environments to be a subclass of ``Gymnasium.Env`` when using the ``make`` interface.


0.27.19 (2024-12-02)
~~~~~~~~~~~~~~~~~~~~

Added
^^^^^

* Added ``isaaclab.utils.pretrained_checkpoints`` containing constants and utility functions used to manipulate
  paths and load checkpoints from Nucleus.


0.27.18 (2024-11-28)
~~~~~~~~~~~~~~~~~~~~

Changed
^^^^^^^

* Renamed Isaac Sim imports to follow Isaac Sim 4.5 naming conventions.


0.27.17 (2024-11-20)
~~~~~~~~~~~~~~~~~~~~

Added
^^^^^

* Added ``create_new_stage`` setting in :class:`~isaaclab.app.AppLauncher` to avoid creating a default new stage on startup in Isaac Sim. This helps reduce the startup time when launching Isaac Lab.


0.27.16 (2024-11-15)
~~~~~~~~~~~~~~~~~~~~

Added
^^^^^

* Added the class :class:`~isaaclab.devices.Se3HandTracking` which enables XR teleop for manipulators.


0.27.15 (2024-11-09)
~~~~~~~~~~~~~~~~~~~~

Fixed
^^^^^

* Fixed indexing in :meth:`isaaclab.assets.Articulation.write_joint_limits_to_sim` to correctly process non-None ``env_ids`` and ``joint_ids``.


0.27.14 (2024-10-23)
~~~~~~~~~~~~~~~~~~~~

Added
^^^^^

* Added the class :class:`~isaaclab.assets.RigidObjectCollection` which allows to spawn
  multiple objects in each environment and access/modify the quantities with a unified (env_ids, object_ids) API.


0.27.13 (2024-10-30)
~~~~~~~~~~~~~~~~~~~~

Added
^^^^^

* Added the attributes :attr:`~isaaclab.sim.converters.MeshConverterCfg.translation`, :attr:`~isaaclab.sim.converters.MeshConverterCfg.rotation`,
  :attr:`~isaaclab.sim.converters.MeshConverterCfg.scale` to translate, rotate, and scale meshes
  when importing them with :class:`~isaaclab.sim.converters.MeshConverter`.


0.27.12 (2024-11-04)
~~~~~~~~~~~~~~~~~~~~

Removed
^^^^^^^

* Removed TensorDict usage in favor of Python dictionary in sensors


0.27.11 (2024-10-31)
~~~~~~~~~~~~~~~~~~~~

Added
^^^^^

* Added support to define tuple of floats to scale observation terms by expanding the
  :attr:`isaaclab.managers.manager_term_cfg.ObservationManagerCfg.scale` attribute.


0.27.10 (2024-11-01)
~~~~~~~~~~~~~~~~~~~~

Changed
^^^^^^^

* Cached the PhysX view's joint paths before looping over them when processing fixed joint tendons
  inside the :class:`Articulation` class. This helps improve the processing time for the tendons.


0.27.9 (2024-11-01)
~~~~~~~~~~~~~~~~~~~

Added
^^^^^

* Added the :class:`isaaclab.utils.types.ArticulationActions` class to store the joint actions
  for an articulation. Earlier, the class from Isaac Sim was being used. However, it used a different
  type for the joint actions which was not compatible with the Isaac Lab framework.


0.27.8 (2024-11-01)
~~~~~~~~~~~~~~~~~~~

Fixed
^^^^^

* Added sanity check if the term is a valid type inside the command manager.
* Corrected the iteration over ``group_cfg_items`` inside the observation manager.


0.27.7 (2024-10-28)
~~~~~~~~~~~~~~~~~~~

Added
^^^^^

* Added frozen encoder feature extraction observation space with ResNet and Theia


0.27.6 (2024-10-25)
~~~~~~~~~~~~~~~~~~~

Fixed
^^^^^

* Fixed usage of ``meshes`` property in :class:`isaaclab.sensors.RayCasterCamera` to use ``self.meshes`` instead of the undefined ``RayCaster.meshes``.
* Fixed issue in :class:`isaaclab.envs.ui.BaseEnvWindow` where undefined configs were being accessed when creating debug visualization elements in UI.


0.27.5 (2024-10-25)
~~~~~~~~~~~~~~~~~~~

Added
^^^^^

* Added utilities for serializing/deserializing Gymnasium spaces.


0.27.4 (2024-10-18)
~~~~~~~~~~~~~~~~~~~

Fixed
^^^^^

* Updated installation path instructions for Windows in the Isaac Lab documentation to remove redundancy in the use of %USERPROFILE% for path definitions.


0.27.3 (2024-10-22)
~~~~~~~~~~~~~~~~~~~

Fixed
^^^^^

* Fixed the issue with using list or tuples of ``configclass`` within a ``configclass``. Earlier, the list of
  configclass objects were not converted to dictionary properly when ``to_dict`` function was called.


0.27.2 (2024-10-21)
~~~~~~~~~~~~~~~~~~~

Added
^^^^^

* Added ``--kit_args`` to :class:`~isaaclab.app.AppLauncher` to allow passing command line arguments directly to Omniverse Kit SDK.


0.27.1 (2024-10-20)
~~~~~~~~~~~~~~~~~~~

Added
^^^^^

* Added :class:`~isaaclab.sim.RenderCfg` and the attribute :attr:`~isaaclab.sim.SimulationCfg.render` for
  specifying render related settings.


0.27.0 (2024-10-14)
~~~~~~~~~~~~~~~~~~~

Added
^^^^^

* Added a method to :class:`~isaaclab.utils.configclass` to check for attributes with values of
  type ``MISSING``. This is useful when the user wants to check if a certain attribute has been set or not.
* Added the configuration validation check inside the constructor of all the core classes
  (such as sensor base, asset base, scene and environment base classes).
* Added support for environments without commands by leaving the attribute
  :attr:`isaaclab.envs.ManagerBasedRLEnvCfg.commands` as None. Before, this had to be done using
  the class :class:`isaaclab.command_generators.NullCommandGenerator`.
* Moved the ``meshes`` attribute in the :class:`isaaclab.sensors.RayCaster` class from class variable to instance variable.
  This prevents the meshes to overwrite each other.


0.26.0 (2024-10-16)
~~~~~~~~~~~~~~~~~~~

Added
^^^^^

* Added Imu sensor implementation that directly accesses the physx view :class:`isaaclab.sensors.Imu`. The
  sensor comes with a configuration class :class:`isaaclab.sensors.ImuCfg` and data class
  :class:`isaaclab.sensors.ImuData`.
* Moved and renamed :meth:`isaaclab.sensors.camera.utils.convert_orientation_convention` to :meth:`isaaclab.utils.math.convert_camera_frame_orientation_convention`
* Moved :meth:`isaaclab.sensors.camera.utils.create_rotation_matrix_from_view` to :meth:`isaaclab.utils.math.create_rotation_matrix_from_view`


0.25.2 (2024-10-16)
~~~~~~~~~~~~~~~~~~~

Added
^^^^^

* Added support for different Gymnasium spaces (``Box``, ``Discrete``, ``MultiDiscrete``, ``Tuple`` and ``Dict``)
  to define observation, action and state spaces in the direct workflow.
* Added :meth:`sample_space` to environment utils to sample supported spaces where data containers are torch tensors.

Changed
^^^^^^^

* Mark the :attr:`num_observations`, :attr:`num_actions` and :attr:`num_states` in :class:`DirectRLEnvCfg` as deprecated
  in favor of :attr:`observation_space`, :attr:`action_space` and :attr:`state_space` respectively.
* Mark the :attr:`num_observations`, :attr:`num_actions` and :attr:`num_states` in :class:`DirectMARLEnvCfg` as deprecated
  in favor of :attr:`observation_spaces`, :attr:`action_spaces` and :attr:`state_space` respectively.


0.25.1 (2024-10-10)
~~~~~~~~~~~~~~~~~~~

Fixed
^^^^^

* Fixed potential issue where default joint positions can fall outside of the limits being set with Articulation's
  ``write_joint_limits_to_sim`` API.


0.25.0 (2024-10-06)
~~~~~~~~~~~~~~~~~~~

Added
^^^^^

* Added configuration classes for spawning assets from a list of individual asset configurations randomly
  at the specified prim paths.


0.24.20 (2024-10-07)
~~~~~~~~~~~~~~~~~~~~

Fixed
^^^^^

* Fixed the :meth:`isaaclab.envs.mdp.events.randomize_rigid_body_material` function to
  correctly sample friction and restitution from the given ranges.


0.24.19 (2024-10-05)
~~~~~~~~~~~~~~~~~~~~

Added
^^^^^

* Added new functionalities to the FrameTransformer to make it more general. It is now possible to track:

  * Target frames that aren't children of the source frame prim_path
  * Target frames that are based upon the source frame prim_path


0.24.18 (2024-10-04)
~~~~~~~~~~~~~~~~~~~~

Fixed
^^^^^

* Fixes parsing and application of ``size`` parameter for :class:`~isaaclab.sim.spawn.GroundPlaneCfg` to correctly
  scale the grid-based ground plane.


0.24.17 (2024-10-04)
~~~~~~~~~~~~~~~~~~~~

Fixed
^^^^^

* Fixed the deprecation notice for using ``pxr.Semantics``. The corresponding modules use ``Semantics`` module
  directly.


0.24.16 (2024-10-03)
~~~~~~~~~~~~~~~~~~~~

Changed
^^^^^^^

* Renamed the observation function :meth:`grab_images` to :meth:`image` to follow convention of noun-based naming.
* Renamed the function :meth:`convert_perspective_depth_to_orthogonal_depth` to a shorter name
  :meth:`isaaclab.utils.math.orthogonalize_perspective_depth`.


0.24.15 (2024-09-20)
~~~~~~~~~~~~~~~~~~~~

Added
^^^^^

* Added :meth:`grab_images` to be able to use images for an observation term in manager-based environments.


0.24.14 (2024-09-20)
~~~~~~~~~~~~~~~~~~~~

Added
^^^^^

* Added the method :meth:`convert_perspective_depth_to_orthogonal_depth` to convert perspective depth
  images to orthogonal depth images. This is useful for the :meth:`~isaaclab.utils.math.unproject_depth`,
  since it expects orthogonal depth images as inputs.


0.24.13 (2024-09-08)
~~~~~~~~~~~~~~~~~~~~

Changed
^^^^^^^

* Moved the configuration of visualization markers for the command terms to their respective configuration classes.
  This allows users to modify the markers for the command terms without having to modify the command term classes.


0.24.12 (2024-09-18)
~~~~~~~~~~~~~~~~~~~~

Fixed
^^^^^

* Fixed outdated fetching of articulation data by using the method ``update_articulations_kinematic`` in
  :class:`isaaclab.assets.ArticulationData`. Before if an articulation was moved during a reset, the pose of the
  links were outdated if fetched before the next physics step. Adding this method ensures that the pose of the links
  is always up-to-date. Similarly ``update_articulations_kinematic`` was added before any render step to ensure that the
  articulation displays correctly after a reset.


0.24.11 (2024-09-11)
~~~~~~~~~~~~~~~~~~~~

Added
^^^^^

* Added skrl's JAX environment variables to :class:`~isaaclab.app.AppLauncher`
  to support distributed multi-GPU and multi-node training using JAX


0.24.10 (2024-09-10)
~~~~~~~~~~~~~~~~~~~~

Added
^^^^^

* Added config class, support, and tests for MJCF conversion via standalone python scripts.


0.24.9 (2024-09-09)
~~~~~~~~~~~~~~~~~~~~

Added
^^^^^

* Added a seed parameter to the :attr:`isaaclab.envs.ManagerBasedEnvCfg` and :attr:`isaaclab.envs.DirectRLEnvCfg`
  classes to set the seed for the environment. This seed is used to initialize the random number generator for the environment.
* Adapted the workflow scripts to set the seed for the environment using the seed specified in the learning agent's configuration
  file or the command line argument. This ensures that the simulation results are reproducible across different runs.


0.24.8 (2024-09-08)
~~~~~~~~~~~~~~~~~~~

Changed
^^^^^^^

* Modified:meth:`quat_rotate` and :meth:`quat_rotate_inverse` operations to use :meth:`torch.einsum`
  for faster processing of high dimensional input tensors.


0.24.7 (2024-09-06)
~~~~~~~~~~~~~~~~~~~

Added
^^^^^

* Added support for property attributes in the :meth:``isaaclab.utils.configclass`` method.
  Earlier, the configclass decorator failed to parse the property attributes correctly and made them
  instance variables instead.


0.24.6 (2024-09-05)
~~~~~~~~~~~~~~~~~~~

Fixed
^^^^^

* Adapted the ``A`` and ``D`` button bindings inside :meth:`isaaclab.device.Se3Keyboard` to make them now
  more-intuitive to control the y-axis motion based on the right-hand rule.


0.24.5 (2024-08-29)
~~~~~~~~~~~~~~~~~~~

Added
^^^^^

* Added alternative data type "distance_to_camera" in :class:`isaaclab.sensors.TiledCamera` class to be
  consistent with all other cameras (equal to type "depth").


0.24.4 (2024-09-02)
~~~~~~~~~~~~~~~~~~~

Fixed
^^^^^

* Added missing SI units to the documentation of :class:`isaaclab.sensors.Camera` and
  :class:`isaaclab.sensors.RayCasterCamera`.
* Added test to check :attr:`isaaclab.sensors.RayCasterCamera.set_intrinsic_matrices`


0.24.3 (2024-08-29)
~~~~~~~~~~~~~~~~~~~

Fixed
^^^^^

* Fixed the support for class-bounded methods when creating a configclass
  out of them. Earlier, these methods were being made as instance methods
  which required initialization of the class to call the class-methods.


0.24.2 (2024-08-28)
~~~~~~~~~~~~~~~~~~~

Added
^^^^^

* Added a class method to initialize camera configurations with an intrinsic matrix in the
  :class:`isaaclab.sim.spawner.sensors.PinholeCameraCfg`
  :class:`isaaclab.sensors.ray_caster.patterns_cfg.PinholeCameraPatternCfg` classes.

Fixed
^^^^^

* Fixed the ray direction in :func:`isaaclab.sensors.ray_caster.patterns.patterns.pinhole_camera_pattern` to
  point to the center of the pixel instead of the top-left corner.
* Fixed the clipping of the "distance_to_image_plane" depth image obtained using the
  :class:`isaaclab.sensors.ray_caster.RayCasterCamera` class. Earlier, the depth image was being clipped
  before the depth image was generated. Now, the clipping is applied after the depth image is generated. This makes
  the behavior equal to the USD Camera.


0.24.1 (2024-08-21)
~~~~~~~~~~~~~~~~~~~

Changed
^^^^^^^

* Disabled default viewport in certain headless scenarios for better performance.


0.24.0 (2024-08-17)
~~~~~~~~~~~~~~~~~~~

Added
^^^^^

* Added additional annotators for :class:`isaaclab.sensors.camera.TiledCamera` class.

Changed
^^^^^^^

* Updated :class:`isaaclab.sensors.TiledCamera` to latest RTX tiled rendering API.
* Single channel outputs for :class:`isaaclab.sensors.TiledCamera`, :class:`isaaclab.sensors.Camera` and :class:`isaaclab.sensors.RayCasterCamera` now has shape (H, W, 1).
* Data type for RGB output for :class:`isaaclab.sensors.TiledCamera` changed from ``torch.float`` to ``torch.uint8``.
* Dimension of RGB output for :class:`isaaclab.sensors.Camera` changed from (H, W, 4) to (H, W, 3). Use type ``rgba`` to retrieve the previous dimension.


0.23.1 (2024-08-17)
~~~~~~~~~~~~~~~~~~~

Changed
^^^^^^^

* Updated torch to version 2.4.0.


0.23.0 (2024-08-16)
~~~~~~~~~~~~~~~~~~~

Added
^^^^^

* Added direct workflow base class :class:`isaaclab.envs.DirectMARLEnv` for multi-agent environments.


0.22.1 (2024-08-17)
~~~~~~~~~~~~~~~~~~~

Added
^^^^^

* Added APIs to interact with the physics simulation of deformable objects. This includes setting the
  material properties, setting kinematic targets, and getting the state of the deformable object.
  For more information, please refer to the :mod:`isaaclab.assets.DeformableObject` class.


0.22.0 (2024-08-14)
~~~~~~~~~~~~~~~~~~~

Added
^^^^^

* Added :mod:`~isaaclab.utils.modifiers` module to provide framework for configurable and custom
  observation data modifiers.
* Adapted the :class:`~isaaclab.managers.ObservationManager` class to support custom modifiers.
  These are applied to the observation data before applying any noise or scaling operations.


0.21.2 (2024-08-13)
~~~~~~~~~~~~~~~~~~~

Fixed
^^^^^

* Moved event mode-based checks in the :meth:`isaaclab.managers.EventManager.apply` method outside
  the loop that iterates over the event terms. This prevents unnecessary checks and improves readability.
* Fixed the logic for global and per environment interval times when using the "interval" mode inside the
  event manager. Earlier, the internal lists for these times were of unequal lengths which led to wrong indexing
  inside the loop that iterates over the event terms.


0.21.1 (2024-08-06)
~~~~~~~~~~~~~~~~~~~

* Added a flag to preserve joint ordering inside the :class:`isaaclab.envs.mdp.JointAction` action term.


0.21.0 (2024-08-05)
~~~~~~~~~~~~~~~~~~~

Added
^^^^^

* Added the command line argument ``--device`` in :class:`~isaaclab.app.AppLauncher`. Valid options are:

  * ``cpu``: Use CPU.
  * ``cuda``: Use GPU with device ID ``0``.
  * ``cuda:N``: Use GPU, where N is the device ID. For example, ``cuda:0``. The default value is ``cuda:0``.

Changed
^^^^^^^

* Simplified setting the device throughout the code by relying on :attr:`isaaclab.sim.SimulationCfg.device`
  to activate gpu/cpu pipelines.

Removed
^^^^^^^

* Removed the parameter :attr:`isaaclab.sim.SimulationCfg.use_gpu_pipeline`. This is now directly inferred from
  :attr:`isaaclab.sim.SimulationCfg.device`.
* Removed the command line input argument ``--device_id`` in :class:`~isaaclab.app.AppLauncher`. The device id can
  now be set using the ``--device`` argument, for example with ``--device cuda:0``.


0.20.8 (2024-08-02)
~~~~~~~~~~~~~~~~~~~

Fixed
^^^^^

* Fixed the handling of observation terms with different shapes in the
  :class:`~isaaclab.managers.ObservationManager` class. Earlier, the constructor would throw an error if the
  shapes of the observation terms were different. Now, this operation only happens when the terms in an observation
  group are being concatenated. Otherwise, the terms are stored as a dictionary of tensors.
* Improved the error message when the observation terms are not of the same shape in the
  :class:`~isaaclab.managers.ObservationManager` class and the terms are being concatenated.


0.20.7 (2024-08-02)
~~~~~~~~~~~~~~~~~~~

Changed
^^^^^^^

* Performance improvements for material randomization in events.

Added
^^^^^

* Added minimum randomization frequency for reset mode randomizations.


0.20.6 (2024-08-02)
~~~~~~~~~~~~~~~~~~~

Changed
^^^^^^^

* Removed the hierarchy from :class:`~isaaclab.assets.RigidObject` class to
  :class:`~isaaclab.assets.Articulation` class. Previously, the articulation class overrode  almost
  all the functions of the rigid object class making the hierarchy redundant. Now, the articulation class
  is a standalone class that does not inherit from the rigid object class. This does add some code
  duplication but the simplicity and clarity of the code is improved.


0.20.5 (2024-08-02)
~~~~~~~~~~~~~~~~~~~

Added
^^^^^

* Added :attr:`isaaclab.terrain.TerrainGeneratorCfg.border_height` to set the height of the border
  around the terrain.


0.20.4 (2024-08-02)
~~~~~~~~~~~~~~~~~~~

Fixed
^^^^^

* Fixed the caching of terrains when using the :class:`isaaclab.terrains.TerrainGenerator` class.
  Earlier, the random sampling of the difficulty levels led to different hash values for the same terrain
  configuration. This caused the terrains to be re-generated even when the same configuration was used.
  Now, the numpy random generator is seeded with the same seed to ensure that the difficulty levels are
  sampled in the same order between different runs.


0.20.3 (2024-08-02)
~~~~~~~~~~~~~~~~~~~

Fixed
^^^^^

* Fixed the setting of translation and orientation when spawning a mesh prim. Earlier, the translation
  and orientation was being applied both on the parent Xform and the mesh prim. This was causing the
  mesh prim to be offset by the translation and orientation of the parent Xform, which is not the intended
  behavior.


0.20.2 (2024-08-02)
~~~~~~~~~~~~~~~~~~~

Changed
^^^^^^^

* Modified the computation of body acceleration for rigid body data to use PhysX APIs instead of
  numerical finite-differencing. This removes the need for computation of body acceleration at
  every update call of the data buffer.


0.20.1 (2024-07-30)
~~~~~~~~~~~~~~~~~~~

Fixed
^^^^^

* Fixed the :meth:`isaaclab.utils.math.wrap_to_pi` method to handle the wrapping of angles correctly.
  Earlier, the method was not wrapping the angles to the range [-pi, pi] correctly when the angles were outside
  the range [-2*pi, 2*pi].


0.20.0 (2024-07-26)
~~~~~~~~~~~~~~~~~~~

Added
^^^^^

* Support for the Isaac Sim 4.1.0 release.

Removed
^^^^^^^

* The ``mdp.add_body_mass`` method in the events. Please use the
  :meth:`isaaclab.envs.mdp.randomize_rigid_body_mass` method instead.
* The classes ``managers.RandomizationManager`` and ``managers.RandomizationTermCfg`` are replaced with
  :class:`isaaclab.managers.EventManager` and :class:`isaaclab.managers.EventTermCfg` classes.
* The following properties in :class:`isaaclab.sensors.FrameTransformerData`:

  * ``target_rot_source`` --> :attr:`~isaaclab.sensors.FrameTransformerData.target_quat_w`
  * ``target_rot_w`` --> :attr:`~isaaclab.sensors.FrameTransformerData.target_quat_source`
  * ``source_rot_w`` --> :attr:`~isaaclab.sensors.FrameTransformerData.source_quat_w`

* The kit experience file ``isaaclab.backwards.compatible.kit``. This is followed by dropping the support for
  Isaac Sim 2023.1.1 completely.


0.19.4 (2024-07-13)
~~~~~~~~~~~~~~~~~~~

Fixed
^^^^^

* Added the call to "startup" events when using the :class:`~isaaclab.envs.ManagerBasedEnv` class.
  Earlier, the "startup" events were not being called when the environment was initialized. This issue
  did not occur when using the :class:`~isaaclab.envs.ManagerBasedRLEnv` class since the "startup"
  events were called in the constructor.


0.19.3 (2024-07-13)
~~~~~~~~~~~~~~~~~~~

Added
^^^^^

* Added schemas for setting and modifying deformable body properties on a USD prim.
* Added API to spawn a deformable body material in the simulation.
* Added APIs to spawn rigid and deformable meshes of primitive shapes (cone, cylinder, sphere, box, capsule)
  in the simulation. This is possible through the :mod:`isaaclab.sim.spawners.meshes` module.


0.19.2 (2024-07-05)
~~~~~~~~~~~~~~~~~~~

Changed
^^^^^^^

* Modified cloning scheme based on the attribute :attr:`~isaaclab.scene.InteractiveSceneCfg.replicate_physics`
  to determine whether environment is homogeneous or heterogeneous.


0.19.1 (2024-07-05)
~~~~~~~~~~~~~~~~~~~

Added
^^^^^

* Added a lidar pattern function :func:`~isaaclab.sensors.ray_caster.patterns.patterns.lidar_pattern` with
  corresponding config :class:`~isaaclab.sensors.ray_caster.patterns_cfg.LidarPatternCfg`.


0.19.0 (2024-07-04)
~~~~~~~~~~~~~~~~~~~

Fixed
^^^^^

* Fixed parsing of articulations with nested rigid links while using the :class:`isaaclab.assets.Articulation`
  class. Earlier, the class initialization failed when the articulation had nested rigid links since the rigid
  links were not being parsed correctly by the PhysX view.

Removed
^^^^^^^

* Removed the attribute :attr:`body_physx_view` from the :class:`isaaclab.assets.Articulation` and
  :class:`isaaclab.assets.RigidObject` classes. These were causing confusions when used with articulation
  view since the body names were not following the same ordering.
* Dropped support for Isaac Sim 2023.1.1. The minimum supported version is now Isaac Sim 4.0.0.


0.18.6 (2024-07-01)
~~~~~~~~~~~~~~~~~~~

Fixed
^^^^^

* Fixed the environment stepping logic. Earlier, the environments' rendering logic was updating the kit app which
  would in turn step the physics :attr:`isaaclab.sim.SimulationCfg.render_interval` times. Now, a render
  call only does rendering and does not step the physics.


0.18.5 (2024-06-26)
~~~~~~~~~~~~~~~~~~~

Fixed
^^^^^

* Fixed the gravity vector direction used inside the :class:`isaaclab.assets.RigidObjectData` class.
  Earlier, the gravity direction was hard-coded as (0, 0, -1) which may be different from the actual
  gravity direction in the simulation. Now, the gravity direction is obtained from the simulation context
  and used to compute the projection of the gravity vector on the object.


0.18.4 (2024-06-26)
~~~~~~~~~~~~~~~~~~~

Fixed
^^^^^

* Fixed double reference count of the physics sim view inside the asset classes. This was causing issues
  when destroying the asset class instance since the physics sim view was not being properly released.

Added
^^^^^

* Added the attribute :attr:`~isaaclab.assets.AssetBase.is_initialized` to check if the asset and sensor
  has been initialized properly. This can be used to ensure that the asset or sensor is ready to use in the simulation.


0.18.3 (2024-06-25)
~~~~~~~~~~~~~~~~~~~

Fixed
^^^^^

* Fixed the docstrings at multiple places related to the different buffer implementations inside the
  :mod:`isaaclab.utils.buffers` module. The docstrings were not clear and did not provide enough
  information about the classes and their methods.

Added
^^^^^

* Added the field for fixed tendom names in the :class:`isaaclab.assets.ArticulationData` class.
  Earlier, this information was not exposed which was inconsistent with other name related information
  such as joint or body names.

Changed
^^^^^^^

* Renamed the fields ``min_num_time_lags`` and ``max_num_time_lags`` to ``min_delay`` and
  ``max_delay`` in the :class:`isaaclab.actuators.DelayedPDActuatorCfg` class. This is to make
  the naming simpler to understand.


0.18.2 (2024-06-25)
~~~~~~~~~~~~~~~~~~~

Changed
^^^^^^^

* Moved the configuration for tile-rendered camera into its own file named ``tiled_camera_cfg.py``.
  This makes it easier to follow where the configuration is located and how it is related to the class.


0.18.1 (2024-06-25)
~~~~~~~~~~~~~~~~~~~

Changed
^^^^^^^

* Ensured that a parity between class and its configuration class is explicitly visible in the
  :mod:`isaaclab.envs` module. This makes it easier to follow where definitions are located and how
  they are related. This should not be a breaking change as the classes are still accessible through the same module.


0.18.0 (2024-06-13)
~~~~~~~~~~~~~~~~~~~

Fixed
^^^^^

* Fixed the rendering logic to render at the specified interval. Earlier, the substep parameter had no effect and rendering
  would happen once every env.step() when active.

Changed
^^^^^^^

* Renamed :attr:`isaaclab.sim.SimulationCfg.substeps` to :attr:`isaaclab.sim.SimulationCfg.render_interval`.
  The render logic is now integrated in the decimation loop of the environment.


0.17.13 (2024-06-13)
~~~~~~~~~~~~~~~~~~~~

Fixed
^^^^^

* Fixed the orientation reset logic in :func:`isaaclab.envs.mdp.events.reset_root_state_uniform` to make it relative to
  the default orientation. Earlier, the position was sampled relative to the default and the orientation not.


0.17.12 (2024-06-13)
~~~~~~~~~~~~~~~~~~~~

Added
^^^^^

* Added the class :class:`isaaclab.utils.buffers.TimestampedBuffer` to store timestamped data.

Changed
^^^^^^^

* Added time-stamped buffers in the classes :class:`isaaclab.assets.RigidObjectData` and :class:`isaaclab.assets.ArticulationData`
  to update some values lazily and avoid unnecessary computations between physics updates. Before, all the data was always
  updated at every step, even if it was not used by the task.


0.17.11 (2024-05-30)
~~~~~~~~~~~~~~~~~~~~

Fixed
^^^^^

* Fixed :class:`isaaclab.sensor.ContactSensor` not loading correctly in extension mode.
  Earlier, the :attr:`isaaclab.sensor.ContactSensor.body_physx_view` was not initialized when
  :meth:`isaaclab.sensor.ContactSensor._debug_vis_callback` is called which references it.


0.17.10 (2024-05-30)
~~~~~~~~~~~~~~~~~~~~

Fixed
^^^^^

* Fixed compound classes being directly assigned in ``default_factory`` generator method
  :meth:`isaaclab.utils.configclass._return_f`, which resulted in shared references such that modifications to
  compound objects were reflected across all instances generated from the same ``default_factory`` method.


0.17.9 (2024-05-30)
~~~~~~~~~~~~~~~~~~~

Added
^^^^^

* Added ``variants`` attribute to the :class:`isaaclab.sim.from_files.UsdFileCfg` class to select USD
  variants when loading assets from USD files.


0.17.8 (2024-05-28)
~~~~~~~~~~~~~~~~~~~

Fixed
^^^^^

* Implemented the reset methods in the action terms to avoid returning outdated data.


0.17.7 (2024-05-28)
~~~~~~~~~~~~~~~~~~~

Added
^^^^^

* Added debug visualization utilities in the :class:`isaaclab.managers.ActionManager` class.


0.17.6 (2024-05-27)
~~~~~~~~~~~~~~~~~~~

Added
^^^^^

* Added ``wp.init()`` call in Warp utils.


0.17.5 (2024-05-22)
~~~~~~~~~~~~~~~~~~~

Changed
^^^^^^^

* Websocket livestreaming is no longer supported. Valid livestream options are {0, 1, 2}.
* WebRTC livestream is now set with livestream=2.


0.17.4 (2024-05-17)
~~~~~~~~~~~~~~~~~~~

Changed
^^^^^^^

* Modified the noise functions to also support add, scale, and abs operations on the data. Added aliases
  to ensure backward compatibility with the previous functions.

  * Added :attr:`isaaclab.utils.noise.NoiseCfg.operation` for the different operations.
  * Renamed ``constant_bias_noise`` to :func:`isaaclab.utils.noise.constant_noise`.
  * Renamed ``additive_uniform_noise`` to :func:`isaaclab.utils.noise.uniform_noise`.
  * Renamed ``additive_gaussian_noise`` to :func:`isaaclab.utils.noise.gaussian_noise`.


0.17.3 (2024-05-15)
~~~~~~~~~~~~~~~~~~~

Fixed
^^^^^

* Set ``hide_ui`` flag in the app launcher for livestream.
* Fix native client livestream extensions.


0.17.2 (2024-05-09)
~~~~~~~~~~~~~~~~~~~

Changed
^^^^^^^

* Renamed ``_range`` to ``distribution_params`` in ``events.py`` for methods that defined a distribution.
* Apply additive/scaling randomization noise on default data instead of current data.
* Changed material bucketing logic to prevent exceeding 64k materials.

Fixed
^^^^^

* Fixed broadcasting issues with indexing when environment and joint IDs are provided.
* Fixed incorrect tensor dimensions when setting a subset of environments.

Added
^^^^^

* Added support for randomization of fixed tendon parameters.
* Added support for randomization of dof limits.
* Added support for randomization of gravity.
* Added support for Gaussian sampling.
* Added default buffers to Articulation/Rigid object data classes for randomization.


0.17.1 (2024-05-10)
~~~~~~~~~~~~~~~~~~~

Fixed
^^^^^

* Added attribute :attr:`isaaclab.sim.converters.UrdfConverterCfg.override_joint_dynamics` to properly parse
  joint dynamics in :class:`isaaclab.sim.converters.UrdfConverter`.


0.17.0 (2024-05-07)
~~~~~~~~~~~~~~~~~~~

Changed
^^^^^^^

* Renamed ``BaseEnv`` to :class:`isaaclab.envs.ManagerBasedEnv`.
* Renamed ``base_env.py`` to ``manager_based_env.py``.
* Renamed ``BaseEnvCfg`` to :class:`isaaclab.envs.ManagerBasedEnvCfg`.
* Renamed ``RLTaskEnv`` to :class:`isaaclab.envs.ManagerBasedRLEnv`.
* Renamed ``rl_task_env.py`` to ``manager_based_rl_env.py``.
* Renamed ``RLTaskEnvCfg`` to :class:`isaaclab.envs.ManagerBasedRLEnvCfg`.
* Renamed ``rl_task_env_cfg.py`` to ``rl_env_cfg.py``.
* Renamed ``OIGEEnv`` to :class:`isaaclab.envs.DirectRLEnv`.
* Renamed ``oige_env.py`` to ``direct_rl_env.py``.
* Renamed ``RLTaskEnvWindow`` to :class:`isaaclab.envs.ui.ManagerBasedRLEnvWindow`.
* Renamed ``rl_task_env_window.py`` to ``manager_based_rl_env_window.py``.
* Renamed all references of ``BaseEnv``, ``BaseEnvCfg``, ``RLTaskEnv``, ``RLTaskEnvCfg``,  ``OIGEEnv``, and ``RLTaskEnvWindow``.

Added
^^^^^

* Added direct workflow base class :class:`isaaclab.envs.DirectRLEnv`.


0.16.4 (2024-05-06)
~~~~~~~~~~~~~~~~~~~~

Changed
^^^^^^^

* Added :class:`isaaclab.sensors.TiledCamera` to support tiled rendering with RGB and depth.


0.16.3 (2024-04-26)
~~~~~~~~~~~~~~~~~~~

Fixed
^^^^^

* Fixed parsing of filter prim path expressions in the :class:`isaaclab.sensors.ContactSensor` class.
  Earlier, the filter prim paths given to the physics view was not being parsed since they were specified as
  regex expressions instead of glob expressions.


0.16.2 (2024-04-25)
~~~~~~~~~~~~~~~~~~~~

Changed
^^^^^^^

* Simplified the installation procedure, isaaclab -e is no longer needed
* Updated torch dependency to 2.2.2


0.16.1 (2024-04-20)
~~~~~~~~~~~~~~~~~~~

Added
^^^^^

* Added attribute :attr:`isaaclab.sim.ArticulationRootPropertiesCfg.fix_root_link` to fix the root link
  of an articulation to the world frame.


0.16.0 (2024-04-16)
~~~~~~~~~~~~~~~~~~~

Added
^^^^^

* Added the function :meth:`isaaclab.utils.math.quat_unique` to standardize quaternion representations,
  i.e. always have a non-negative real part.
* Added events terms for randomizing mass by scale, simulation joint properties (stiffness, damping, armature,
  and friction)

Fixed
^^^^^

* Added clamping of joint positions and velocities in event terms for resetting joints. The simulation does not
  throw an error if the set values are out of their range. Hence, users are expected to clamp them before setting.
* Fixed :class:`isaaclab.envs.mdp.EMAJointPositionToLimitsActionCfg` to smoothen the actions
  at environment frequency instead of simulation frequency.

* Renamed the following functions in :meth:`isaaclab.envs.mdp` to avoid confusions:

  * Observation: :meth:`joint_pos_norm` -> :meth:`joint_pos_limit_normalized`
  * Action: :class:`ExponentialMovingAverageJointPositionAction` -> :class:`EMAJointPositionToLimitsAction`
  * Termination: :meth:`base_height` -> :meth:`root_height_below_minimum`
  * Termination: :meth:`joint_pos_limit` -> :meth:`joint_pos_out_of_limit`
  * Termination: :meth:`joint_pos_manual_limit` -> :meth:`joint_pos_out_of_manual_limit`
  * Termination: :meth:`joint_vel_limit` -> :meth:`joint_vel_out_of_limit`
  * Termination: :meth:`joint_vel_manual_limit` -> :meth:`joint_vel_out_of_manual_limit`
  * Termination: :meth:`joint_torque_limit` -> :meth:`joint_effort_out_of_limit`

Deprecated
^^^^^^^^^^

* Deprecated the function :meth:`isaaclab.envs.mdp.add_body_mass` in favor of
  :meth:`isaaclab.envs.mdp.randomize_rigid_body_mass`. This supports randomizing the mass based on different
  operations (add, scale, or set) and sampling distributions.


0.15.13 (2024-04-16)
~~~~~~~~~~~~~~~~~~~~

Changed
^^^^^^^

* Improved startup performance by enabling rendering-based extensions only when necessary and caching of nucleus directory.
* Renamed the flag ``OFFSCREEN_RENDER`` or ``--offscreen_render`` to ``ENABLE_CAMERAS`` or ``--enable_cameras`` respectively.


0.15.12 (2024-04-16)
~~~~~~~~~~~~~~~~~~~~

Changed
^^^^^^^

* Replaced calls to the ``check_file_path`` function in the :mod:`isaaclab.sim.spawners.from_files`
  with the USD stage resolve identifier function. This helps speed up the loading of assets from file paths
  by avoiding Nucleus server calls.


0.15.11 (2024-04-15)
~~~~~~~~~~~~~~~~~~~~

Added
^^^^^

* Added the :meth:`isaaclab.sim.SimulationContext.has_rtx_sensors` method to check if any
  RTX-related sensors such as cameras have been created in the simulation. This is useful to determine
  if simulation requires RTX rendering during step or not.

Fixed
^^^^^

* Fixed the rendering of RTX-related sensors such as cameras inside the :class:`isaaclab.envs.RLTaskEnv` class.
  Earlier the rendering did not happen inside the step function, which caused the sensor data to be empty.


0.15.10 (2024-04-11)
~~~~~~~~~~~~~~~~~~~~

Fixed
^^^^^

* Fixed sharing of the same memory address between returned tensors from observation terms
  in the :class:`isaaclab.managers.ObservationManager` class. Earlier, the returned
  tensors could map to the same memory address, causing issues when the tensors were modified
  during scaling, clipping or other operations.


0.15.9 (2024-04-04)
~~~~~~~~~~~~~~~~~~~

Fixed
^^^^^

* Fixed assignment of individual termination terms inside the :class:`isaaclab.managers.TerminationManager`
  class. Earlier, the terms were being assigned their values through an OR operation which resulted in incorrect
  values. This regression was introduced in version 0.15.1.


0.15.8 (2024-04-02)
~~~~~~~~~~~~~~~~~~~

Added
^^^^^

* Added option to define ordering of points for the mesh-grid generation in the
  :func:`isaaclab.sensors.ray_caster.patterns.grid_pattern`. This parameter defaults to 'xy'
  for backward compatibility.


0.15.7 (2024-03-28)
~~~~~~~~~~~~~~~~~~~

Added
^^^^^

* Adds option to return indices/data in the specified query keys order in
  :class:`isaaclab.managers.SceneEntityCfg` class, and the respective
  :func:`isaaclab.utils.string.resolve_matching_names_values` and
  :func:`isaaclab.utils.string.resolve_matching_names` functions.


0.15.6 (2024-03-28)
~~~~~~~~~~~~~~~~~~~

Added
^^^^^

* Extended the :class:`isaaclab.app.AppLauncher` class to support the loading of experience files
  from the command line. This allows users to load a specific experience file when running the application
  (such as for multi-camera rendering or headless mode).

Changed
^^^^^^^

* Changed default loading of experience files in the :class:`isaaclab.app.AppLauncher` class from the ones
  provided by Isaac Sim to the ones provided in Isaac Lab's ``apps`` directory.


0.15.5 (2024-03-23)
~~~~~~~~~~~~~~~~~~~

Fixed
^^^^^

* Fixed the env origins in :meth:`_compute_env_origins_grid` of :class:`isaaclab.terrain.TerrainImporter`
  to match that obtained from the Isaac Sim :class:`isaacsim.core.cloner.GridCloner` class.

Added
^^^^^

* Added unit test to ensure consistency between environment origins generated by IsaacSim's Grid Cloner and those
  produced by the TerrainImporter.


0.15.4 (2024-03-22)
~~~~~~~~~~~~~~~~~~~

Fixed
^^^^^

* Fixed the :class:`isaaclab.envs.mdp.actions.NonHolonomicActionCfg` class to use
  the correct variable when applying actions.


0.15.3 (2024-03-21)
~~~~~~~~~~~~~~~~~~~

Added
^^^^^

* Added unit test to check that :class:`isaaclab.scene.InteractiveScene` entity data is not shared between separate instances.

Fixed
^^^^^

* Moved class variables in :class:`isaaclab.scene.InteractiveScene` to correctly  be assigned as
  instance variables.
* Removed custom ``__del__`` magic method from :class:`isaaclab.scene.InteractiveScene`.


0.15.2 (2024-03-21)
~~~~~~~~~~~~~~~~~~~

Fixed
^^^^^

* Added resolving of relative paths for the main asset USD file when using the
  :class:`isaaclab.sim.converters.UrdfConverter` class. This is to ensure that the material paths are
  resolved correctly when the main asset file is moved to a different location.


0.15.1 (2024-03-19)
~~~~~~~~~~~~~~~~~~~

Fixed
^^^^^

* Fixed the imitation learning workflow example script, updating Isaac Lab and Robomimic API calls.
* Removed the resetting of :attr:`_term_dones` in the :meth:`isaaclab.managers.TerminationManager.reset`.
  Previously, the environment cleared out all the terms. However, it impaired reading the specific term's values externally.


0.15.0 (2024-03-17)
~~~~~~~~~~~~~~~~~~~

Deprecated
^^^^^^^^^^

* Renamed :class:`isaaclab.managers.RandomizationManager` to :class:`isaaclab.managers.EventManager`
  class for clarification as the manager takes care of events such as reset in addition to pure randomizations.
* Renamed :class:`isaaclab.managers.RandomizationTermCfg` to :class:`isaaclab.managers.EventTermCfg`
  for consistency with the class name change.


0.14.1 (2024-03-16)
~~~~~~~~~~~~~~~~~~~

Added
^^^^^

* Added simulation schemas for joint drive and fixed tendons. These can be configured for assets imported
  from file formats.
* Added logging of tendon properties to the articulation class (if they are present in the USD prim).


0.14.0 (2024-03-15)
~~~~~~~~~~~~~~~~~~~

Fixed
^^^^^

* Fixed the ordering of body names used in the :class:`isaaclab.assets.Articulation` class. Earlier,
  the body names were not following the same ordering as the bodies in the articulation. This led
  to issues when using the body names to access data related to the links from the articulation view
  (such as Jacobians, mass matrices, etc.).

Removed
^^^^^^^

* Removed the attribute :attr:`body_physx_view` from the :class:`isaaclab.assets.RigidObject`
  and :class:`isaaclab.assets.Articulation` classes. These were causing confusions when used
  with articulation view since the body names were not following the same ordering.


0.13.1 (2024-03-14)
~~~~~~~~~~~~~~~~~~~

Removed
^^^^^^^

* Removed the :mod:`isaaclab.compat` module. This module was used to provide compatibility
  with older versions of Isaac Sim. It is no longer needed since we have most of the functionality
  absorbed into the main classes.


0.13.0 (2024-03-12)
~~~~~~~~~~~~~~~~~~~

Added
^^^^^

* Added support for the following data types inside the :class:`isaaclab.sensors.Camera` class:
  ``instance_segmentation_fast`` and ``instance_id_segmentation_fast``. These are GPU-supported annotations
  and are faster than the regular annotations.

Fixed
^^^^^

* Fixed handling of semantic filtering inside the :class:`isaaclab.sensors.Camera` class. Earlier,
  the annotator was given ``semanticTypes`` as an argument. However, with Isaac Sim 2023.1, the annotator
  does not accept this argument. Instead the mapping needs to be set to the synthetic data interface directly.
* Fixed the return shape of colored images for segmentation data types inside the
  :class:`isaaclab.sensors.Camera` class. Earlier, the images were always returned as ``int32``. Now,
  they are casted to ``uint8`` 4-channel array before returning if colorization is enabled for the annotation type.

Removed
^^^^^^^

* Dropped support for ``instance_segmentation`` and ``instance_id_segmentation`` annotations in the
  :class:`isaaclab.sensors.Camera` class. Their "fast" counterparts should be used instead.
* Renamed the argument :attr:`isaaclab.sensors.CameraCfg.semantic_types` to
  :attr:`isaaclab.sensors.CameraCfg.semantic_filter`. This is more aligned with Replicator's terminology
  for semantic filter predicates.
* Replaced the argument :attr:`isaaclab.sensors.CameraCfg.colorize` with separate colorized
  arguments for each annotation type (:attr:`~isaaclab.sensors.CameraCfg.colorize_instance_segmentation`,
  :attr:`~isaaclab.sensors.CameraCfg.colorize_instance_id_segmentation`, and
  :attr:`~isaaclab.sensors.CameraCfg.colorize_semantic_segmentation`).


0.12.4 (2024-03-11)
~~~~~~~~~~~~~~~~~~~

Fixed
^^^^^


* Adapted randomization terms to deal with ``slice`` for the body indices. Earlier, the terms were not
  able to handle the slice object and were throwing an error.
* Added ``slice`` type-hinting to all body and joint related methods in the rigid body and articulation
  classes. This is to make it clear that the methods can handle both list of indices and slices.


0.12.3 (2024-03-11)
~~~~~~~~~~~~~~~~~~~

Fixed
^^^^^

* Added signal handler to the :class:`isaaclab.app.AppLauncher` class to catch the ``SIGINT`` signal
  and close the application gracefully. This is to prevent the application from crashing when the user
  presses ``Ctrl+C`` to close the application.


0.12.2 (2024-03-10)
~~~~~~~~~~~~~~~~~~~

Added
^^^^^

* Added observation terms for states of a rigid object in world frame.
* Added randomization terms to set root state with randomized orientation and joint state within user-specified limits.
* Added reward term for penalizing specific termination terms.

Fixed
^^^^^

* Improved sampling of states inside randomization terms. Earlier, the code did multiple torch calls
  for sampling different components of the vector. Now, it uses a single call to sample the entire vector.


0.12.1 (2024-03-09)
~~~~~~~~~~~~~~~~~~~

Added
^^^^^

* Added an option to the last actions observation term to get a specific term by name from the action manager.
  If None, the behavior remains the same as before (the entire action is returned).


0.12.0 (2024-03-08)
~~~~~~~~~~~~~~~~~~~

Added
^^^^^

* Added functionality to sample flat patches on a generated terrain. This can be configured using
  :attr:`isaaclab.terrains.SubTerrainBaseCfg.flat_patch_sampling` attribute.
* Added a randomization function for setting terrain-aware root state. Through this, an asset can be
  reset to a randomly sampled flat patches.

Fixed
^^^^^

* Separated normal and terrain-base position commands. The terrain based commands rely on the
  terrain to sample flat patches for setting the target position.
* Fixed command resample termination function.

Changed
^^^^^^^

* Added the attribute :attr:`isaaclab.envs.mdp.commands.UniformVelocityCommandCfg.heading_control_stiffness`
  to control the stiffness of the heading control term in the velocity command term. Earlier, this was
  hard-coded to 0.5 inside the term.

Removed
^^^^^^^

* Removed the function :meth:`sample_new_targets` in the terrain importer. Instead the attribute
  :attr:`isaaclab.terrains.TerrainImporter.flat_patches` should be used to sample new targets.


0.11.3 (2024-03-04)
~~~~~~~~~~~~~~~~~~~

Fixed
^^^^^

* Corrects the functions :func:`isaaclab.utils.math.axis_angle_from_quat` and :func:`isaaclab.utils.math.quat_error_magnitude`
  to accept tensors of the form (..., 4) instead of (N, 4). This brings us in line with our documentation and also upgrades one of our functions
  to handle higher dimensions.


0.11.2 (2024-03-04)
~~~~~~~~~~~~~~~~~~~

Added
^^^^^

* Added checks for default joint position and joint velocity in the articulation class. This is to prevent
  users from configuring values for these quantities that might be outside the valid range from the simulation.


0.11.1 (2024-02-29)
~~~~~~~~~~~~~~~~~~~

Added
^^^^^

* Replaced the default values for ``joint_ids`` and ``body_ids`` from ``None`` to ``slice(None)``
  in the :class:`isaaclab.managers.SceneEntityCfg`.
* Adapted rewards and observations terms so that the users can query a subset of joints and bodies.


0.11.0 (2024-02-27)
~~~~~~~~~~~~~~~~~~~

Removed
^^^^^^^

* Dropped support for Isaac Sim<=2022.2. As part of this, removed the components of :class:`isaaclab.app.AppLauncher`
  which handled ROS extension loading. We no longer need them in Isaac Sim>=2023.1 to control the load order to avoid crashes.
* Upgraded Dockerfile to use ISAACSIM_VERSION=2023.1.1 by default.


0.10.28 (2024-02-29)
~~~~~~~~~~~~~~~~~~~~

Added
^^^^^

* Implemented relative and moving average joint position action terms. These allow the user to specify
  the target joint positions as relative to the current joint positions or as a moving average of the
  joint positions over a window of time.


0.10.27 (2024-02-28)
~~~~~~~~~~~~~~~~~~~~

Added
^^^^^

* Added UI feature to start and stop animation recording in the stage when running an environment.
  To enable this feature, please pass the argument ``--disable_fabric`` to the environment script to allow
  USD read/write operations. Be aware that this will slow down the simulation.


0.10.26 (2024-02-26)
~~~~~~~~~~~~~~~~~~~~

Added
^^^^^

* Added a viewport camera controller class to the :class:`isaaclab.envs.BaseEnv`. This is useful
  for applications where the user wants to render the viewport from different perspectives even when the
  simulation is running in headless mode.


0.10.25 (2024-02-26)
~~~~~~~~~~~~~~~~~~~~

Fixed
^^^^^

* Ensures that all path arguments in :mod:`isaaclab.sim.utils` are cast to ``str``. Previously,
  we had handled path types as strings without casting.


0.10.24 (2024-02-26)
~~~~~~~~~~~~~~~~~~~~

Added
^^^^^

* Added tracking of contact time in the :class:`isaaclab.sensors.ContactSensor` class. Previously,
  only the air time was being tracked.
* Added contact force threshold, :attr:`isaaclab.sensors.ContactSensorCfg.force_threshold`, to detect
  when the contact sensor is in contact. Previously, this was set to hard-coded 1.0 in the sensor class.


0.10.23 (2024-02-21)
~~~~~~~~~~~~~~~~~~~~

Fixed
^^^^^

* Fixes the order of size arguments in :meth:`isaaclab.terrains.height_field.random_uniform_terrain`. Previously, the function
  would crash if the size along x and y were not the same.


0.10.22 (2024-02-14)
~~~~~~~~~~~~~~~~~~~~

Fixed
^^^^^

* Fixed "divide by zero" bug in :class:`~isaaclab.sim.SimulationContext` when setting gravity vector.
  Now, it is correctly disabled when the gravity vector is set to zero.


0.10.21 (2024-02-12)
~~~~~~~~~~~~~~~~~~~~

Fixed
^^^^^

* Fixed the printing of articulation joint information when the articulation has only one joint.
  Earlier, the function was performing a squeeze operation on the tensor, which caused an error when
  trying to index the tensor of shape (1,).


0.10.20 (2024-02-12)
~~~~~~~~~~~~~~~~~~~~

Added
^^^^^

* Adds :attr:`isaaclab.sim.PhysxCfg.enable_enhanced_determinism` to enable improved
  determinism from PhysX. Please note this comes at the expense of performance.


0.10.19 (2024-02-08)
~~~~~~~~~~~~~~~~~~~~

Fixed
^^^^^

* Fixed environment closing so that articulations, objects, and sensors are cleared properly.


0.10.18 (2024-02-05)
~~~~~~~~~~~~~~~~~~~~

Fixed
^^^^^

* Pinned :mod:`torch` version to 2.0.1 in the setup.py to keep parity version of :mod:`torch` supplied by
  Isaac 2023.1.1, and prevent version incompatibility between :mod:`torch` ==2.2 and
  :mod:`typing-extensions` ==3.7.4.3


0.10.17 (2024-02-02)
~~~~~~~~~~~~~~~~~~~~

Fixed
^^^^^^

* Fixed carb setting ``/app/livestream/enabled`` to be set as False unless live-streaming is specified
  by :class:`isaaclab.app.AppLauncher` settings. This fixes the logic of :meth:`SimulationContext.render`,
  which depended on the config in previous versions of Isaac defaulting to false for this setting.


0.10.16 (2024-01-29)
~~~~~~~~~~~~~~~~~~~~

Added
^^^^^^

* Added an offset parameter to the height scan observation term. This allows the user to specify the
  height offset of the scan from the tracked body. Previously it was hard-coded to be 0.5.


0.10.15 (2024-01-29)
~~~~~~~~~~~~~~~~~~~~

Fixed
^^^^^

* Fixed joint torque computation for implicit actuators. Earlier, the torque was always zero for implicit
  actuators. Now, it is computed approximately by applying the PD law.


0.10.14 (2024-01-22)
~~~~~~~~~~~~~~~~~~~~

Fixed
^^^^^

* Fixed the tensor shape of :attr:`isaaclab.sensors.ContactSensorData.force_matrix_w`. Earlier, the reshaping
  led to a mismatch with the data obtained from PhysX.


0.10.13 (2024-01-15)
~~~~~~~~~~~~~~~~~~~~

Fixed
^^^^^

* Fixed running of environments with a single instance even if the :attr:`replicate_physics`` flag is set to True.


0.10.12 (2024-01-10)
~~~~~~~~~~~~~~~~~~~~

Fixed
^^^^^

* Fixed indexing of source and target frames in the :class:`isaaclab.sensors.FrameTransformer` class.
  Earlier, it always assumed that the source frame body is at index 0. Now, it uses the body index of the
  source frame to compute the transformation.

Deprecated
^^^^^^^^^^

* Renamed quantities in the :class:`isaaclab.sensors.FrameTransformerData` class to be more
  consistent with the terminology used in the asset classes. The following quantities are deprecated:

  * ``target_rot_w`` -> ``target_quat_w``
  * ``source_rot_w`` -> ``source_quat_w``
  * ``target_rot_source`` -> ``target_quat_source``


0.10.11 (2024-01-08)
~~~~~~~~~~~~~~~~~~~~

Fixed
^^^^^

* Fixed attribute error raised when calling the :class:`isaaclab.envs.mdp.TerrainBasedPositionCommand`
  command term.
* Added a dummy function in :class:`isaaclab.terrain.TerrainImporter` that returns environment
  origins as terrain-aware sampled targets. This function should be implemented by child classes based on
  the terrain type.


0.10.10 (2023-12-21)
~~~~~~~~~~~~~~~~~~~~

Fixed
^^^^^

* Fixed reliance on non-existent ``Viewport`` in :class:`isaaclab.sim.SimulationContext` when loading livestreaming
  by ensuring that the extension ``omni.kit.viewport.window`` is enabled in :class:`isaaclab.app.AppLauncher` when
  livestreaming is enabled


0.10.9 (2023-12-21)
~~~~~~~~~~~~~~~~~~~

Fixed
^^^^^

* Fixed invalidation of physics views inside the asset and sensor classes. Earlier, they were left initialized
  even when the simulation was stopped. This caused issues when closing the application.


0.10.8 (2023-12-20)
~~~~~~~~~~~~~~~~~~~

Fixed
^^^^^

* Fixed the :class:`isaaclab.envs.mdp.actions.DifferentialInverseKinematicsAction` class
  to account for the offset pose of the end-effector.


0.10.7 (2023-12-19)
~~~~~~~~~~~~~~~~~~~

Fixed
^^^^^

* Added a check to ray-cast and camera sensor classes to ensure that the sensor prim path does not
  have a regex expression at its leaf. For instance, ``/World/Robot/camera_.*`` is not supported
  for these sensor types. This behavior needs to be fixed in the future.


0.10.6 (2023-12-19)
~~~~~~~~~~~~~~~~~~~

Added
^^^^^

* Added support for using articulations as visualization markers. This disables all physics APIs from
  the articulation and allows the user to use it as a visualization marker. It is useful for creating
  visualization markers for the end-effectors or base of the robot.

Fixed
^^^^^

* Fixed hiding of debug markers from secondary images when using the
  :class:`isaaclab.markers.VisualizationMarkers` class. Earlier, the properties were applied on
  the XForm prim instead of the Mesh prim.


0.10.5 (2023-12-18)
~~~~~~~~~~~~~~~~~~~

Fixed
^^^^^

* Fixed test ``check_base_env_anymal_locomotion.py``, which
  previously called :func:`torch.jit.load` with the path to a policy (which would work
  for a local file), rather than calling
  :func:`isaaclab.utils.assets.read_file` on the path to get the file itself.


0.10.4 (2023-12-14)
~~~~~~~~~~~~~~~~~~~

Fixed
^^^^^

* Fixed potentially breaking import of omni.kit.widget.toolbar by ensuring that
  if live-stream is enabled, then the :mod:`omni.kit.widget.toolbar`
  extension is loaded.

0.10.3 (2023-12-12)
~~~~~~~~~~~~~~~~~~~

Added
^^^^^

* Added the attribute :attr:`isaaclab.actuators.ActuatorNetMLPCfg.input_order`
  to specify the order of the input tensors to the MLP network.

Fixed
^^^^^

* Fixed computation of metrics for the velocity command term. Earlier, the norm was being computed
  over the entire batch instead of the last dimension.
* Fixed the clipping inside the :class:`isaaclab.actuators.DCMotor` class. Earlier, it was
  not able to handle the case when configured saturation limit was set to None.


0.10.2 (2023-12-12)
~~~~~~~~~~~~~~~~~~~

Fixed
^^^^^

* Added a check in the simulation stop callback in the :class:`isaaclab.sim.SimulationContext` class
  to not render when an exception is raised. The while loop in the callback was preventing the application
  from closing when an exception was raised.


0.10.1 (2023-12-06)
~~~~~~~~~~~~~~~~~~~

Added
^^^^^

* Added command manager class with terms defined by :class:`isaaclab.managers.CommandTerm`. This
  allow for multiple types of command generators to be used in the same environment.


0.10.0 (2023-12-04)
~~~~~~~~~~~~~~~~~~~

Changed
^^^^^^^

* Modified the sensor and asset base classes to use the underlying PhysX views instead of Isaac Sim views.
  Using Isaac Sim classes led to a very high load time (of the order of minutes) when using a scene with
  many assets. This is because Isaac Sim supports USD paths which are slow and not required.

Added
^^^^^

* Added faster implementation of USD stage traversal methods inside the :class:`isaaclab.sim.utils` module.
* Added properties :attr:`isaaclab.assets.AssetBase.num_instances` and
  :attr:`isaaclab.sensor.SensorBase.num_instances` to obtain the number of instances of the asset
  or sensor in the simulation respectively.

Removed
^^^^^^^

* Removed dependencies on Isaac Sim view classes. It is no longer possible to use :attr:`root_view` and
  :attr:`body_view`. Instead use :attr:`root_physx_view` and :attr:`body_physx_view` to access the underlying
  PhysX views.


0.9.55 (2023-12-03)
~~~~~~~~~~~~~~~~~~~

Fixed
^^^^^

* Fixed the Nucleus directory path in the :attr:`isaaclab.utils.assets.NVIDIA_NUCLEUS_DIR`.
  Earlier, it was referring to the ``NVIDIA/Assets`` directory instead of ``NVIDIA``.


0.9.54 (2023-11-29)
~~~~~~~~~~~~~~~~~~~

Fixed
^^^^^

* Fixed pose computation in the :class:`isaaclab.sensors.Camera` class to obtain them from XFormPrimView
  instead of using ``UsdGeomCamera.ComputeLocalToWorldTransform`` method. The latter is not updated correctly
  during GPU simulation.
* Fixed initialization of the annotator info in the class :class:`isaaclab.sensors.Camera`. Previously
  all dicts had the same memory address which caused all annotators to have the same info.
* Fixed the conversion of ``uint32`` warp arrays inside the :meth:`isaaclab.utils.array.convert_to_torch`
  method. PyTorch does not support this type, so it is converted to ``int32`` before converting to PyTorch tensor.
* Added render call inside :meth:`isaaclab.sim.SimulationContext.reset` to initialize Replicator
  buffers when the simulation is reset.


0.9.53 (2023-11-29)
~~~~~~~~~~~~~~~~~~~

Changed
^^^^^^^

* Changed the behavior of passing :obj:`None` to the :class:`isaaclab.actuators.ActuatorBaseCfg`
  class. Earlier, they were resolved to fixed default values. Now, they imply that the values are loaded
  from the USD joint drive configuration.

Added
^^^^^

* Added setting of joint armature and friction quantities to the articulation class.


0.9.52 (2023-11-29)
~~~~~~~~~~~~~~~~~~~

Changed
^^^^^^^

* Changed the warning print in :meth:`isaaclab.sim.utils.apply_nested` method
  to be more descriptive. Earlier, it was printing a warning for every instanced prim.
  Now, it only prints a warning if it could not apply the attribute to any of the prims.

Added
^^^^^

* Added the method :meth:`isaaclab.utils.assets.retrieve_file_path` to
  obtain the absolute path of a file on the Nucleus server or locally.

Fixed
^^^^^

* Fixed hiding of STOP button in the :class:`AppLauncher` class when running the
  simulation in headless mode.
* Fixed a bug with :meth:`isaaclab.sim.utils.clone` failing when the input prim path
  had no parent (example: "/Table").


0.9.51 (2023-11-29)
~~~~~~~~~~~~~~~~~~~

Changed
^^^^^^^

* Changed the :meth:`isaaclab.sensor.SensorBase.update` method to always recompute the buffers if
  the sensor is in visualization mode.

Added
^^^^^

* Added available entities to the error message when accessing a non-existent entity in the
  :class:`InteractiveScene` class.
* Added a warning message when the user tries to reference an invalid prim in the :class:`FrameTransformer` sensor.


0.9.50 (2023-11-28)
~~~~~~~~~~~~~~~~~~~

Added
^^^^^

* Hid the ``STOP`` button in the UI when running standalone Python scripts. This is to prevent
  users from accidentally clicking the button and stopping the simulation. They should only be able to
  play and pause the simulation from the UI.

Removed
^^^^^^^

* Removed :attr:`isaaclab.sim.SimulationCfg.shutdown_app_on_stop`. The simulation is always rendering
  if it is stopped from the UI. The user needs to close the window or press ``Ctrl+C`` to close the simulation.


0.9.49 (2023-11-27)
~~~~~~~~~~~~~~~~~~~

Added
^^^^^

* Added an interface class, :class:`isaaclab.managers.ManagerTermBase`, to serve as the parent class
  for term implementations that are functional classes.
* Adapted all managers to support terms that are classes and not just functions clearer. This allows the user to
  create more complex terms that require additional state information.


0.9.48 (2023-11-24)
~~~~~~~~~~~~~~~~~~~

Fixed
^^^^^

* Fixed initialization of drift in the :class:`isaaclab.sensors.RayCasterCamera` class.


0.9.47 (2023-11-24)
~~~~~~~~~~~~~~~~~~~

Fixed
^^^^^

* Automated identification of the root prim in the :class:`isaaclab.assets.RigidObject` and
  :class:`isaaclab.assets.Articulation` classes. Earlier, the root prim was hard-coded to
  the spawn prim path. Now, the class searches for the root prim under the spawn prim path.


0.9.46 (2023-11-24)
~~~~~~~~~~~~~~~~~~~

Fixed
^^^^^

* Fixed a critical issue in the asset classes with writing states into physics handles.
  Earlier, the states were written over all the indices instead of the indices of the
  asset that were being updated. This caused the physics handles to refresh the states
  of all the assets in the scene, which is not desirable.


0.9.45 (2023-11-24)
~~~~~~~~~~~~~~~~~~~

Added
^^^^^

* Added :class:`isaaclab.command_generators.UniformPoseCommandGenerator` to generate
  poses in the asset's root frame by uniformly sampling from a given range.


0.9.44 (2023-11-16)
~~~~~~~~~~~~~~~~~~~

Added
^^^^^

* Added methods :meth:`reset` and :meth:`step` to the :class:`isaaclab.envs.BaseEnv`. This unifies
  the environment interface for simple standalone applications with the class.


0.9.43 (2023-11-16)
~~~~~~~~~~~~~~~~~~~

Fixed
^^^^^

* Replaced subscription of physics play and stop events in the :class:`isaaclab.assets.AssetBase` and
  :class:`isaaclab.sensors.SensorBase` classes with subscription to time-line play and stop events.
  This is to prevent issues in cases where physics first needs to perform mesh cooking and handles are not
  available immediately. For instance, with deformable meshes.


0.9.42 (2023-11-16)
~~~~~~~~~~~~~~~~~~~

Fixed
^^^^^

* Fixed setting of damping values from the configuration for :class:`ActuatorBase` class. Earlier,
  the stiffness values were being set into damping when a dictionary configuration was passed to the
  actuator model.
* Added dealing with :class:`int` and :class:`float` values in the configurations of :class:`ActuatorBase`.
  Earlier, a type-error was thrown when integer values were passed to the actuator model.


0.9.41 (2023-11-16)
~~~~~~~~~~~~~~~~~~~

Fixed
^^^^^

* Fixed the naming and shaping issues in the binary joint action term.


0.9.40 (2023-11-09)
~~~~~~~~~~~~~~~~~~~

Fixed
^^^^^

* Simplified the manual initialization of Isaac Sim :class:`ArticulationView` class. Earlier, we basically
  copied the code from the Isaac Sim source code. Now, we just call their initialize method.

Changed
^^^^^^^

* Changed the name of attribute :attr:`default_root_state_w` to :attr:`default_root_state`. The latter is
  more correct since the data is actually in the local environment frame and not the simulation world frame.


0.9.39 (2023-11-08)
~~~~~~~~~~~~~~~~~~~

Fixed
^^^^^

* Changed the reference of private ``_body_view`` variable inside the :class:`RigidObject` class
  to the public ``body_view`` property. For a rigid object, the private variable is not defined.


0.9.38 (2023-11-07)
~~~~~~~~~~~~~~~~~~~

Changed
^^^^^^^

* Upgraded the :class:`isaaclab.envs.RLTaskEnv` class to support Gym 0.29.0 environment definition.

Added
^^^^^

* Added computation of ``time_outs`` and ``terminated`` signals inside the termination manager. These follow the
  definition mentioned in `Gym 0.29.0 <https://gymnasium.farama.org/tutorials/gymnasium_basics/handling_time_limits/>`_.
* Added proper handling of observation and action spaces in the :class:`isaaclab.envs.RLTaskEnv` class.
  These now follow closely to how Gym VecEnv handles the spaces.


0.9.37 (2023-11-06)
~~~~~~~~~~~~~~~~~~~

Fixed
^^^^^

* Fixed broken visualization in :mod:`isaaclab.sensors.FrameTramsformer` class by overwriting the
  correct ``_debug_vis_callback`` function.
* Moved the visualization marker configurations of sensors to their respective sensor configuration classes.
  This allows users to set these configurations from the configuration object itself.


0.9.36 (2023-11-03)
~~~~~~~~~~~~~~~~~~~

Fixed
^^^^^

* Added explicit deleting of different managers in the :class:`isaaclab.envs.BaseEnv` and
  :class:`isaaclab.envs.RLTaskEnv` classes. This is required since deleting the managers
  is order-sensitive (many managers need to be deleted before the scene is deleted).


0.9.35 (2023-11-02)
~~~~~~~~~~~~~~~~~~~

Fixed
^^^^^

* Fixed the error: ``'str' object has no attribute '__module__'`` introduced by adding the future import inside the
  :mod:`isaaclab.utils.warp.kernels` module. Warp language does not support the ``__future__`` imports.


0.9.34 (2023-11-02)
~~~~~~~~~~~~~~~~~~~

Fixed
^^^^^

* Added missing import of ``from __future__ import annotations`` in the :mod:`isaaclab.utils.warp`
  module. This is needed to have a consistent behavior across Python versions.


0.9.33 (2023-11-02)
~~~~~~~~~~~~~~~~~~~

Fixed
^^^^^

* Fixed the :class:`isaaclab.command_generators.NullCommandGenerator` class. Earlier,
  it was having a runtime error due to infinity in the resampling time range. Now, the class just
  overrides the parent methods to perform no operations.


0.9.32 (2023-11-02)
~~~~~~~~~~~~~~~~~~~

Changed
^^^^^^^

* Renamed the :class:`isaaclab.envs.RLEnv` class to :class:`isaaclab.envs.RLTaskEnv` to
  avoid confusions in terminologies between environments and tasks.


0.9.31 (2023-11-02)
~~~~~~~~~~~~~~~~~~~

Added
^^^^^

* Added the :class:`isaaclab.sensors.RayCasterCamera` class, as a ray-casting based camera for
  "distance_to_camera", "distance_to_image_plane" and "normals" annotations. It has the same interface and
  functionalities as the USD Camera while it is on average 30% faster.


0.9.30 (2023-11-01)
~~~~~~~~~~~~~~~~~~~

Fixed
^^^^^

* Added skipping of None values in the :class:`InteractiveScene` class when creating the scene from configuration
  objects. Earlier, it was throwing an error when the user passed a None value for a scene element.
* Added ``kwargs`` to the :class:`RLEnv` class to allow passing additional arguments from gym registry function.
  This is now needed since the registry function passes args beyond the ones specified in the constructor.


0.9.29 (2023-11-01)
~~~~~~~~~~~~~~~~~~~

Fixed
^^^^^

* Fixed the material path resolution inside the :class:`isaaclab.sim.converters.UrdfConverter` class.
  With Isaac Sim 2023.1, the material paths from the importer are always saved as absolute paths. This caused
  issues when the generated USD file was moved to a different location. The fix now resolves the material paths
  relative to the USD file location.


0.9.28 (2023-11-01)
~~~~~~~~~~~~~~~~~~~

Changed
^^^^^^^

* Changed the way the :func:`isaaclab.sim.spawners.from_files.spawn_ground_plane` function sets the
  height of the ground. Earlier, it was reading the height from the configuration object. Now, it expects the
  desired transformation as inputs to the function. This makes it consistent with the other spawner functions.


0.9.27 (2023-10-31)
~~~~~~~~~~~~~~~~~~~

Changed
^^^^^^^

* Removed the default value of the argument ``camel_case`` in setters of USD attributes. This is to avoid
  confusion with the naming of the attributes in the USD file.

Fixed
^^^^^

* Fixed the selection of material prim in the :class:`isaaclab.sim.spawners.materials.spawn_preview_surface`
  method. Earlier, the created prim was being selected in the viewport which interfered with the selection of
  prims by the user.
* Updated :class:`isaaclab.sim.converters.MeshConverter` to use a different stage than the default stage
  for the conversion. This is to avoid the issue of the stage being closed when the conversion is done.


0.9.26 (2023-10-31)
~~~~~~~~~~~~~~~~~~~

Added
^^^^^

* Added the sensor implementation for :class:`isaaclab.sensors.FrameTransformer` class. Currently,
  it handles obtaining the transformation between two frames in the same articulation.


0.9.25 (2023-10-27)
~~~~~~~~~~~~~~~~~~~

Added
^^^^^

* Added the :mod:`isaaclab.envs.ui` module to put all the UI-related classes in one place. This currently
  implements the :class:`isaaclab.envs.ui.BaseEnvWindow` and :class:`isaaclab.envs.ui.RLEnvWindow`
  classes. Users can inherit from these classes to create their own UI windows.
* Added the attribute :attr:`isaaclab.envs.BaseEnvCfg.ui_window_class_type` to specify the UI window class
  to be used for the environment. This allows the user to specify their own UI window class to be used for the
  environment.


0.9.24 (2023-10-27)
~~~~~~~~~~~~~~~~~~~

Changed
^^^^^^^

* Changed the behavior of setting up debug visualization for assets, sensors and command generators.
  Earlier it was raising an error if debug visualization was not enabled in the configuration object.
  Now it checks whether debug visualization is implemented and only sets up the callback if it is
  implemented.


0.9.23 (2023-10-27)
~~~~~~~~~~~~~~~~~~~

Fixed
^^^^^

* Fixed a typo in the :class:`AssetBase` and :class:`SensorBase` that effected the class destructor.
  Earlier, a tuple was being created in the constructor instead of the actual object.


0.9.22 (2023-10-26)
~~~~~~~~~~~~~~~~~~~

Added
^^^^^

* Added a :class:`isaaclab.command_generators.NullCommandGenerator` class for no command environments.
  This is easier to work with than having checks for :obj:`None` in the command generator.

Fixed
^^^^^

* Moved the randomization manager to the :class:`isaaclab.envs.BaseEnv` class with the default
  settings to reset the scene to the defaults specified in the configurations of assets.
* Moved command generator to the :class:`isaaclab.envs.RlEnv` class to have all task-specification
  related classes in the same place.


0.9.21 (2023-10-26)
~~~~~~~~~~~~~~~~~~~

Fixed
^^^^^

* Decreased the priority of callbacks in asset and sensor base classes. This may help in preventing
  crashes when warm starting the simulation.
* Fixed no rendering mode when running the environment from the GUI. Earlier the function
  :meth:`SimulationContext.set_render_mode` was erroring out.


0.9.20 (2023-10-25)
~~~~~~~~~~~~~~~~~~~

Fixed
^^^^^

* Changed naming in :class:`isaaclab.sim.SimulationContext.RenderMode` to use ``NO_GUI_OR_RENDERING``
  and ``NO_RENDERING`` instead of ``HEADLESS`` for clarity.
* Changed :class:`isaaclab.sim.SimulationContext` to be capable of handling livestreaming and
  offscreen rendering.
* Changed :class:`isaaclab.app.AppLauncher` envvar ``VIEWPORT_RECORD`` to the more descriptive
  ``OFFSCREEN_RENDER``.


0.9.19 (2023-10-25)
~~~~~~~~~~~~~~~~~~~

Added
^^^^^

* Added Gym observation and action spaces for the :class:`isaaclab.envs.RLEnv` class.


0.9.18 (2023-10-23)
~~~~~~~~~~~~~~~~~~~

Added
^^^^^

* Created :class:`isaaclab.sim.converters.asset_converter.AssetConverter` to serve as a base
  class for all asset converters.
* Added :class:`isaaclab.sim.converters.mesh_converter.MeshConverter` to handle loading and conversion
  of mesh files (OBJ, STL and FBX) into USD format.
* Added script ``convert_mesh.py`` to ``source/tools`` to allow users to convert a mesh to USD via command line arguments.

Changed
^^^^^^^

* Renamed the submodule :mod:`isaaclab.sim.loaders` to :mod:`isaaclab.sim.converters` to be more
  general with the functionality of the module.
* Updated ``check_instanceable.py`` script to convert relative paths to absolute paths.


0.9.17 (2023-10-22)
~~~~~~~~~~~~~~~~~~~

Added
^^^^^

* Added setters and getters for term configurations in the :class:`RandomizationManager`, :class:`RewardManager`
  and :class:`TerminationManager` classes. This allows the user to modify the term configurations after the
  manager has been created.
* Added the method :meth:`compute_group` to the :class:`isaaclab.managers.ObservationManager` class to
  compute the observations for only a given group.
* Added the curriculum term for modifying reward weights after certain environment steps.


0.9.16 (2023-10-22)
~~~~~~~~~~~~~~~~~~~

Added
^^^^^

* Added support for keyword arguments for terms in the :class:`isaaclab.managers.ManagerBase`.

Fixed
^^^^^

* Fixed resetting of buffers in the :class:`TerminationManager` class. Earlier, the values were being set
  to ``0.0`` instead of ``False``.


0.9.15 (2023-10-22)
~~~~~~~~~~~~~~~~~~~

Added
^^^^^

* Added base yaw heading and body acceleration into :class:`isaaclab.assets.RigidObjectData` class.
  These quantities are computed inside the :class:`RigidObject` class.

Fixed
^^^^^

* Fixed the :meth:`isaaclab.assets.RigidObject.set_external_force_and_torque` method to correctly
  deal with the body indices.
* Fixed a bug in the :meth:`isaaclab.utils.math.wrap_to_pi` method to prevent self-assignment of
  the input tensor.


0.9.14 (2023-10-21)
~~~~~~~~~~~~~~~~~~~

Added
^^^^^

* Added 2-D drift (i.e. along x and y) to the :class:`isaaclab.sensors.RayCaster` class.
* Added flags to the :class:`isaaclab.sensors.ContactSensorCfg` to optionally obtain the
  sensor origin and air time information. Since these are not required by default, they are
  disabled by default.

Fixed
^^^^^

* Fixed the handling of contact sensor history buffer in the :class:`isaaclab.sensors.ContactSensor` class.
  Earlier, the buffer was not being updated correctly.


0.9.13 (2023-10-20)
~~~~~~~~~~~~~~~~~~~

Fixed
^^^^^

* Fixed the issue with double :obj:`Ellipsis` when indexing tensors with multiple dimensions.
  The fix now uses :obj:`slice(None)` instead of :obj:`Ellipsis` to index the tensors.


0.9.12 (2023-10-18)
~~~~~~~~~~~~~~~~~~~

Fixed
^^^^^

* Fixed bugs in actuator model implementation for actuator nets. Earlier the DC motor clipping was not working.
* Fixed bug in applying actuator model in the :class:`isaaclab.asset.Articulation` class. The new
  implementation caches the outputs from explicit actuator model into the ``joint_pos_*_sim`` buffer to
  avoid feedback loops in the tensor operation.


0.9.11 (2023-10-17)
~~~~~~~~~~~~~~~~~~~

Added
^^^^^

* Added the support for semantic tags into the :class:`isaaclab.sim.spawner.SpawnerCfg` class. This allows
  the user to specify the semantic tags for a prim when spawning it into the scene. It follows the same format as
  Omniverse Replicator.


0.9.10 (2023-10-16)
~~~~~~~~~~~~~~~~~~~

Added
^^^^^

* Added ``--livestream`` and ``--ros`` CLI args to :class:`isaaclab.app.AppLauncher` class.
* Added a static function :meth:`isaaclab.app.AppLauncher.add_app_launcher_args`, which
  appends the arguments needed for :class:`isaaclab.app.AppLauncher` to the argument parser.

Changed
^^^^^^^

* Within :class:`isaaclab.app.AppLauncher`, removed ``REMOTE_DEPLOYMENT`` env-var processing
  in the favor of ``HEADLESS`` and ``LIVESTREAM`` env-vars. These have clearer uses and better parity
  with the CLI args.


0.9.9 (2023-10-12)
~~~~~~~~~~~~~~~~~~

Added
^^^^^

* Added the property :attr:`isaaclab.assets.Articulation.is_fixed_base` to the articulation class to
  check if the base of the articulation is fixed or floating.
* Added the task-space action term corresponding to the differential inverse-kinematics controller.

Fixed
^^^^^

* Simplified the :class:`isaaclab.controllers.DifferentialIKController` to assume that user provides the
  correct end-effector poses and Jacobians. Earlier it was doing internal frame transformations which made the
  code more complicated and error-prone.


0.9.8 (2023-09-30)
~~~~~~~~~~~~~~~~~~

Fixed
^^^^^

* Fixed the boundedness of class objects that register callbacks into the simulator.
  These include devices, :class:`AssetBase`, :class:`SensorBase` and :class:`CommandGenerator`.
  The fix ensures that object gets deleted when the user deletes the object.


0.9.7 (2023-09-26)
~~~~~~~~~~~~~~~~~~

Fixed
^^^^^

* Modified the :class:`isaaclab.markers.VisualizationMarkers` to use the
  :class:`isaaclab.sim.spawner.SpawnerCfg` class instead of their
  own configuration objects. This makes it consistent with the other ways to spawn assets in the scene.

Added
^^^^^

* Added the method :meth:`copy` to configclass to allow copying of configuration objects.


0.9.6 (2023-09-26)
~~~~~~~~~~~~~~~~~~

Fixed
^^^^^

* Changed class-level configuration classes to refer to class types using ``class_type`` attribute instead
  of ``cls`` or ``cls_name``.


0.9.5 (2023-09-25)
~~~~~~~~~~~~~~~~~~

Changed
^^^^^^^

* Added future import of ``annotations`` to have a consistent behavior across Python versions.
* Removed the type-hinting from docstrings to simplify maintenance of the documentation. All type-hints are
  now in the code itself.


0.9.4 (2023-08-29)
~~~~~~~~~~~~~~~~~~

Added
^^^^^

* Added :class:`isaaclab.scene.InteractiveScene`, as the central scene unit that contains all entities
  that are part of the simulation. These include the terrain, sensors, articulations, rigid objects etc.
  The scene groups the common operations of these entities and allows to access them via their unique names.
* Added :mod:`isaaclab.envs` module that contains environment definitions that encapsulate the different
  general (scene, action manager, observation manager) and RL-specific (reward and termination manager) managers.
* Added :class:`isaaclab.managers.SceneEntityCfg` to handle which scene elements are required by the
  manager's terms. This allows the manager to parse useful information from the scene elements, such as the
  joint and body indices, and pass them to the term.
* Added :class:`isaaclab.sim.SimulationContext.RenderMode` to handle different rendering modes based on
  what the user wants to update (viewport, cameras, or UI elements).

Fixed
^^^^^

* Fixed the :class:`isaaclab.command_generators.CommandGeneratorBase` to register a debug visualization
  callback similar to how sensors and robots handle visualization.


0.9.3 (2023-08-23)
~~~~~~~~~~~~~~~~~~

Added
^^^^^

* Enabled the `faulthander <https://docs.python.org/3/library/faulthandler.html>`_ to catch segfaults and print
  the stack trace. This is enabled by default in the :class:`isaaclab.app.AppLauncher` class.

Fixed
^^^^^

* Re-added the :mod:`isaaclab.utils.kit` to the ``compat`` directory and fixed all the references to it.
* Fixed the deletion of Replicator nodes for the :class:`isaaclab.sensors.Camera` class. Earlier, the
  Replicator nodes were not being deleted when the camera was deleted. However, this does not prevent the random
  crashes that happen when the camera is deleted.
* Fixed the :meth:`isaaclab.utils.math.convert_quat` to support both numpy and torch tensors.

Changed
^^^^^^^

* Renamed all the scripts inside the ``test`` directory to follow the convention:

  * ``test_<module_name>.py``: Tests for the module ``<module_name>`` using unittest.
  * ``check_<module_name>``: Check for the module ``<module_name>`` using python main function.


0.9.2 (2023-08-22)
~~~~~~~~~~~~~~~~~~

Added
^^^^^

* Added the ability to color meshes in the :class:`isaaclab.terrain.TerrainGenerator` class. Currently,
  it only supports coloring the mesh randomly (``"random"``), based on the terrain height (``"height"``), and
  no coloring (``"none"``).

Fixed
^^^^^

* Modified the :class:`isaaclab.terrain.TerrainImporter` class to configure visual and physics materials
  based on the configuration object.


0.9.1 (2023-08-18)
~~~~~~~~~~~~~~~~~~

Added
^^^^^

* Introduced three different rotation conventions in the :class:`isaaclab.sensors.Camera` class. These
  conventions are:

  * ``opengl``: the camera is looking down the -Z axis with the +Y axis pointing up
  * ``ros``: the camera is looking down the +Z axis with the +Y axis pointing down
  * ``world``: the camera is looking along the +X axis with the -Z axis pointing down

  These can be used to declare the camera offset in :class:`isaaclab.sensors.CameraCfg.OffsetCfg` class
  and in :meth:`isaaclab.sensors.Camera.set_world_pose` method. Additionally, all conventions are
  saved to :class:`isaaclab.sensors.CameraData` class for easy access.

Changed
^^^^^^^

* Adapted all the sensor classes to follow a structure similar to the :class:`isaaclab.assets.AssetBase`.
  Hence, the spawning and initialization of sensors manually by the users is avoided.
* Removed the :meth:`debug_vis` function since that this functionality is handled by a render callback automatically
  (based on the passed configuration for the :class:`isaaclab.sensors.SensorBaseCfg.debug_vis` flag).


0.9.0 (2023-08-18)
~~~~~~~~~~~~~~~~~~

Added
^^^^^

* Introduces a new set of asset interfaces. These interfaces simplify the spawning of assets into the scene
  and initializing the physics handle by putting that inside post-startup physics callbacks. With this, users
  no longer need to worry about the :meth:`spawn` and :meth:`initialize` calls.
* Added utility methods to :mod:`isaaclab.utils.string` module that resolve regex expressions based
  on passed list of target keys.

Changed
^^^^^^^

* Renamed all references of joints in an articulation from "dof" to "joint". This makes it consistent with the
  terminology used in robotics.

Deprecated
^^^^^^^^^^

* Removed the previous modules for objects and robots. Instead the :class:`Articulation` and :class:`RigidObject`
  should be used.


0.8.12 (2023-08-18)
~~~~~~~~~~~~~~~~~~~

Added
^^^^^

* Added other properties provided by ``PhysicsScene`` to the :class:`isaaclab.sim.SimulationContext`
  class to allow setting CCD, solver iterations, etc.
* Added commonly used functions to the :class:`SimulationContext` class itself to avoid having additional
  imports from Isaac Sim when doing simple tasks such as setting camera view or retrieving the simulation settings.

Fixed
^^^^^

* Switched the notations of default buffer values in :class:`isaaclab.sim.PhysxCfg` from multiplication
  to scientific notation to avoid confusion with the values.


0.8.11 (2023-08-18)
~~~~~~~~~~~~~~~~~~~

Added
^^^^^

* Adds utility functions and configuration objects in the :mod:`isaaclab.sim.spawners`
  to create the following prims in the scene:

  * :mod:`isaaclab.sim.spawners.from_file`: Create a prim from a USD/URDF file.
  * :mod:`isaaclab.sim.spawners.shapes`: Create USDGeom prims for shapes (box, sphere, cylinder, capsule, etc.).
  * :mod:`isaaclab.sim.spawners.materials`: Create a visual or physics material prim.
  * :mod:`isaaclab.sim.spawners.lights`: Create a USDLux prim for different types of lights.
  * :mod:`isaaclab.sim.spawners.sensors`: Create a USD prim for supported sensors.

Changed
^^^^^^^

* Modified the :class:`SimulationContext` class to take the default physics material using the material spawn
  configuration object.


0.8.10 (2023-08-17)
~~~~~~~~~~~~~~~~~~~

Added
^^^^^

* Added methods for defining different physics-based schemas in the :mod:`isaaclab.sim.schemas` module.
  These methods allow creating the schema if it doesn't exist at the specified prim path and modify
  its properties based on the configuration object.


0.8.9 (2023-08-09)
~~~~~~~~~~~~~~~~~~

Changed
^^^^^^^

* Moved the :class:`isaaclab.asset_loader.UrdfLoader` class to the :mod:`isaaclab.sim.loaders`
  module to make it more accessible to the user.


0.8.8 (2023-08-09)
~~~~~~~~~~~~~~~~~~

Added
^^^^^

* Added configuration classes and functions for setting different physics-based schemas in the
  :mod:`isaaclab.sim.schemas` module. These allow modifying properties of the physics solver
  on the asset using configuration objects.


0.8.7 (2023-08-03)
~~~~~~~~~~~~~~~~~~

Fixed
^^^^^

* Added support for `__post_init__ <https://docs.python.org/3/library/dataclasses.html#post-init-processing>`_ in
  the :class:`isaaclab.utils.configclass` decorator.


0.8.6 (2023-08-03)
~~~~~~~~~~~~~~~~~~

Added
^^^^^

* Added support for callable classes in the :class:`isaaclab.managers.ManagerBase`.


0.8.5 (2023-08-03)
~~~~~~~~~~~~~~~~~~

Fixed
^^^^^

* Fixed the :class:`isaaclab.markers.Visualizationmarkers` class so that the markers are not visible in camera rendering mode.

Changed
^^^^^^^

* Simplified the creation of the point instancer in the :class:`isaaclab.markers.Visualizationmarkers` class. It now creates a new
  prim at the next available prim path if a prim already exists at the given path.


0.8.4 (2023-08-02)
~~~~~~~~~~~~~~~~~~

Added
^^^^^

* Added the :class:`isaaclab.sim.SimulationContext` class to the :mod:`isaaclab.sim` module.
  This class inherits from the :class:`isaacsim.core.api.simulation_context.SimulationContext` class and adds
  the ability to create a simulation context from a configuration object.


0.8.3 (2023-08-02)
~~~~~~~~~~~~~~~~~~

Changed
^^^^^^^

* Moved the :class:`ActuatorBase` class to the :mod:`isaaclab.actuators.actuator_base` module.
* Renamed the :mod:`isaaclab.actuators.actuator` module to :mod:`isaaclab.actuators.actuator_pd`
  to make it more explicit that it contains the PD actuator models.


0.8.2 (2023-08-02)
~~~~~~~~~~~~~~~~~~

Changed
^^^^^^^

* Cleaned up the :class:`isaaclab.terrain.TerrainImporter` class to take all the parameters from the configuration
  object. This makes it consistent with the other classes in the package.
* Moved the configuration classes for terrain generator and terrain importer into separate files to resolve circular
  dependency issues.


0.8.1 (2023-08-02)
~~~~~~~~~~~~~~~~~~

Fixed
^^^^^

* Added a hack into :class:`isaaclab.app.AppLauncher` class to remove Isaac Lab packages from the path before launching
  the simulation application. This prevents the warning messages that appears when the user launches the ``SimulationApp``.

Added
^^^^^

* Enabled necessary viewport extensions in the :class:`isaaclab.app.AppLauncher` class itself if ``VIEWPORT_ENABLED``
  flag is true.


0.8.0 (2023-07-26)
~~~~~~~~~~~~~~~~~~

Added
^^^^^

* Added the :class:`ActionManager` class to the :mod:`isaaclab.managers` module to handle actions in the
  environment through action terms.
* Added contact force history to the :class:`isaaclab.sensors.ContactSensor` class. The history is stored
  in the ``net_forces_w_history`` attribute of the sensor data.

Changed
^^^^^^^

* Implemented lazy update of buffers in the :class:`isaaclab.sensors.SensorBase` class. This allows the user
  to update the sensor data only when required, i.e. when the data is requested by the user. This helps avoid double
  computation of sensor data when a reset is called in the environment.

Deprecated
^^^^^^^^^^

* Removed the support for different backends in the sensor class. We only use Pytorch as the backend now.
* Removed the concept of actuator groups. They are now handled by the :class:`isaaclab.managers.ActionManager`
  class. The actuator models are now directly handled by the robot class itself.


0.7.4 (2023-07-26)
~~~~~~~~~~~~~~~~~~

Changed
^^^^^^^

* Changed the behavior of the :class:`isaaclab.terrains.TerrainImporter` class. It now expects the terrain
  type to be specified in the configuration object. This allows the user to specify everything in the configuration
  object and not have to do an explicit call to import a terrain.

Fixed
^^^^^

* Fixed setting of quaternion orientations inside the :class:`isaaclab.markers.Visualizationmarkers` class.
  Earlier, the orientation was being set into the point instancer in the wrong order (``wxyz`` instead of ``xyzw``).


0.7.3 (2023-07-25)
~~~~~~~~~~~~~~~~~~

Fixed
^^^^^

* Fixed the issue with multiple inheritance in the :class:`isaaclab.utils.configclass` decorator.
  Earlier, if the inheritance tree was more than one level deep and the lowest level configuration class was
  not updating its values from the middle level classes.


0.7.2 (2023-07-24)
~~~~~~~~~~~~~~~~~~

Added
^^^^^

* Added the method :meth:`replace` to the :class:`isaaclab.utils.configclass` decorator to allow
  creating a new configuration object with values replaced from keyword arguments. This function internally
  calls the `dataclasses.replace <https://docs.python.org/3/library/dataclasses.html#dataclasses.replace>`_.

Fixed
^^^^^

* Fixed the handling of class types as member values in the :meth:`isaaclab.utils.configclass`. Earlier it was
  throwing an error since class types were skipped in the if-else block.


0.7.1 (2023-07-22)
~~~~~~~~~~~~~~~~~~

Added
^^^^^

* Added the :class:`TerminationManager`, :class:`CurriculumManager`, and :class:`RandomizationManager` classes
  to the :mod:`isaaclab.managers` module to handle termination, curriculum, and randomization respectively.


0.7.0 (2023-07-22)
~~~~~~~~~~~~~~~~~~

Added
^^^^^

* Created a new :mod:`isaaclab.managers` module for all the managers related to the environment / scene.
  This includes the :class:`isaaclab.managers.ObservationManager` and :class:`isaaclab.managers.RewardManager`
  classes that were previously in the :mod:`isaaclab.utils.mdp` module.
* Added the :class:`isaaclab.managers.ManagerBase` class to handle the creation of managers.
* Added configuration classes for :class:`ObservationTermCfg` and :class:`RewardTermCfg` to allow easy creation of
  observation and reward terms.

Changed
^^^^^^^

* Changed the behavior of :class:`ObservationManager` and :class:`RewardManager` classes to accept the key ``func``
  in each configuration term to be a callable. This removes the need to inherit from the base class
  and allows more reusability of the functions across different environments.
* Moved the old managers to the :mod:`isaaclab.compat.utils.mdp` module.
* Modified the necessary scripts to use the :mod:`isaaclab.compat.utils.mdp` module.


0.6.2 (2023-07-21)
~~~~~~~~~~~~~~~~~~

Added
^^^^^

* Added the :mod:`isaaclab.command_generators` to generate different commands based on the desired task.
  It allows the user to generate commands for different tasks in the same environment without having to write
  custom code for each task.


0.6.1 (2023-07-16)
~~~~~~~~~~~~~~~~~~

Fixed
^^^^^

* Fixed the :meth:`isaaclab.utils.math.quat_apply_yaw` to compute the yaw quaternion correctly.

Added
^^^^^

* Added functions to convert string and callable objects in :mod:`isaaclab.utils.string`.


0.6.0 (2023-07-16)
~~~~~~~~~~~~~~~~~~

Added
^^^^^

* Added the argument :attr:`sort_keys` to the :meth:`isaaclab.utils.io.yaml.dump_yaml` method to allow
  enabling/disabling of sorting of keys in the output yaml file.

Fixed
^^^^^

* Fixed the ordering of terms in :mod:`isaaclab.utils.configclass` to be consistent in the order in which
  they are defined. Previously, the ordering was done alphabetically which made it inconsistent with the order in which
  the parameters were defined.

Changed
^^^^^^^

* Changed the default value of the argument :attr:`sort_keys` in the :meth:`isaaclab.utils.io.yaml.dump_yaml`
  method to ``False``.
* Moved the old config classes in :mod:`isaaclab.utils.configclass` to
  :mod:`isaaclab.compat.utils.configclass` so that users can still run their old code where alphabetical
  ordering was used.


0.5.0 (2023-07-04)
~~~~~~~~~~~~~~~~~~

Added
^^^^^

* Added a generalized :class:`isaaclab.sensors.SensorBase` class that leverages the ideas of views to
  handle multiple sensors in a single class.
* Added the classes :class:`isaaclab.sensors.RayCaster`, :class:`isaaclab.sensors.ContactSensor`,
  and :class:`isaaclab.sensors.Camera` that output a batched tensor of sensor data.

Changed
^^^^^^^

* Renamed the parameter ``sensor_tick`` to ``update_freq`` to make it more intuitive.
* Moved the old sensors in :mod:`isaaclab.sensors` to :mod:`isaaclab.compat.sensors`.
* Modified the standalone scripts to use the :mod:`isaaclab.compat.sensors` module.


0.4.4 (2023-07-05)
~~~~~~~~~~~~~~~~~~

Fixed
^^^^^

* Fixed the :meth:`isaaclab.terrains.trimesh.utils.make_plane` method to handle the case when the
  plane origin does not need to be centered.
* Added the :attr:`isaaclab.terrains.TerrainGeneratorCfg.seed` to make generation of terrains reproducible.
  The default value is ``None`` which means that the seed is not set.

Changed
^^^^^^^

* Changed the saving of ``origins`` in :class:`isaaclab.terrains.TerrainGenerator` class to be in CSV format
  instead of NPY format.


0.4.3 (2023-06-28)
~~~~~~~~~~~~~~~~~~

Added
^^^^^

* Added the :class:`isaaclab.markers.PointInstancerMarker` class that wraps around
  `UsdGeom.PointInstancer <https://graphics.pixar.com/usd/dev/api/class_usd_geom_point_instancer.html>`_
  to directly work with torch and numpy arrays.

Changed
^^^^^^^

* Moved the old markers in :mod:`isaaclab.markers` to :mod:`isaaclab.compat.markers`.
* Modified the standalone scripts to use the :mod:`isaaclab.compat.markers` module.


0.4.2 (2023-06-28)
~~~~~~~~~~~~~~~~~~

Added
^^^^^

* Added the sub-module :mod:`isaaclab.terrains` to allow procedural generation of terrains and supporting
  importing of terrains from different sources (meshes, usd files or default ground plane).


0.4.1 (2023-06-27)
~~~~~~~~~~~~~~~~~~

* Added the :class:`isaaclab.app.AppLauncher` class to allow controlled instantiation of
  the `SimulationApp <https://docs.omniverse.nvidia.com/py/isaacsim/source/isaacsim.simulation_app/docs/index.html>`_
  and extension loading for remote deployment and ROS bridges.

Changed
^^^^^^^

* Modified all standalone scripts to use the :class:`isaaclab.app.AppLauncher` class.


0.4.0 (2023-05-27)
~~~~~~~~~~~~~~~~~~

Added
^^^^^

* Added a helper class :class:`isaaclab.asset_loader.UrdfLoader` that converts a URDF file to instanceable USD
  file based on the input configuration object.


0.3.2 (2023-04-27)
~~~~~~~~~~~~~~~~~~

Fixed
^^^^^

* Added safe-printing of functions while using the :meth:`isaaclab.utils.dict.print_dict` function.


0.3.1 (2023-04-23)
~~~~~~~~~~~~~~~~~~

Added
^^^^^

* Added a modified version of ``lula_franka_gen.urdf`` which includes an end-effector frame.
* Added a standalone script ``play_rmpflow.py`` to show RMPFlow controller.

Fixed
^^^^^

* Fixed the splitting of commands in the :meth:`ActuatorGroup.compute` method. Earlier it was reshaping the
  commands to the shape ``(num_actuators, num_commands)`` which was causing the commands to be split incorrectly.
* Fixed the processing of actuator command in the :meth:`RobotBase._process_actuators_cfg` to deal with multiple
  command types when using "implicit" actuator group.

0.3.0 (2023-04-20)
~~~~~~~~~~~~~~~~~~

Fixed
^^^^^

* Added the destructor to the keyboard devices to unsubscribe from carb.

Added
^^^^^

* Added the :class:`Se2Gamepad` and :class:`Se3Gamepad` for gamepad teleoperation support.


0.2.8 (2023-04-10)
~~~~~~~~~~~~~~~~~~

Fixed
^^^^^

* Fixed bugs in :meth:`axis_angle_from_quat` in the ``isaaclab.utils.math`` to handle quaternion with negative w component.
* Fixed bugs in :meth:`subtract_frame_transforms` in the ``isaaclab.utils.math`` by adding the missing final rotation.


0.2.7 (2023-04-07)
~~~~~~~~~~~~~~~~~~

Fixed
^^^^^

* Fixed repetition in applying mimic multiplier for "p_abs" in the :class:`GripperActuatorGroup` class.
* Fixed bugs in :meth:`reset_buffers` in the :class:`RobotBase` and :class:`LeggedRobot` classes.

0.2.6 (2023-03-16)
~~~~~~~~~~~~~~~~~~

Added
^^^^^

* Added the :class:`CollisionPropertiesCfg` to rigid/articulated object and robot base classes.
* Added the :class:`PhysicsMaterialCfg` to the :class:`SingleArm` class for tool sites.

Changed
^^^^^^^

* Changed the default control mode of the :obj:`PANDA_HAND_MIMIC_GROUP_CFG` to be from ``"v_abs"`` to ``"p_abs"``.
  Using velocity control for the mimic group can cause the hand to move in a jerky manner.


0.2.5 (2023-03-08)
~~~~~~~~~~~~~~~~~~

Fixed
^^^^^

* Fixed the indices used for the Jacobian and dynamics quantities in the :class:`MobileManipulator` class.


0.2.4 (2023-03-04)
~~~~~~~~~~~~~~~~~~

Added
^^^^^

* Added :meth:`apply_nested_physics_material` to the ``isaaclab.utils.kit``.
* Added the :meth:`sample_cylinder` to sample points from a cylinder's surface.
* Added documentation about the issue in using instanceable asset as markers.

Fixed
^^^^^

* Simplified the physics material application in the rigid object and legged robot classes.

Removed
^^^^^^^

* Removed the ``geom_prim_rel_path`` argument in the :class:`RigidObjectCfg.MetaInfoCfg` class.


0.2.3 (2023-02-24)
~~~~~~~~~~~~~~~~~~

Fixed
^^^^^

* Fixed the end-effector body index used for getting the Jacobian in the :class:`SingleArm` and :class:`MobileManipulator` classes.


0.2.2 (2023-01-27)
~~~~~~~~~~~~~~~~~~

Fixed
^^^^^

* Fixed the :meth:`set_world_pose_ros` and :meth:`set_world_pose_from_view` in the :class:`Camera` class.

Deprecated
^^^^^^^^^^

* Removed the :meth:`set_world_pose_from_ypr` method from the :class:`Camera` class.


0.2.1 (2023-01-26)
~~~~~~~~~~~~~~~~~~

Fixed
^^^^^

* Fixed the :class:`Camera` class to support different fisheye projection types.


0.2.0 (2023-01-25)
~~~~~~~~~~~~~~~~~~

Added
^^^^^

* Added support for warp backend in camera utilities.
* Extended the ``play_camera.py`` with ``--gpu`` flag to use GPU replicator backend.

0.1.1 (2023-01-24)
~~~~~~~~~~~~~~~~~~

Fixed
^^^^^

* Fixed setting of physics material on the ground plane when using :meth:`isaaclab.utils.kit.create_ground_plane` function.


0.1.0 (2023-01-17)
~~~~~~~~~~~~~~~~~~

Added
^^^^^

* Initial release of the extension with experimental API.
* Available robot configurations:

  * **Quadrupeds:** Unitree A1, ANYmal B, ANYmal C
  * **Single-arm manipulators:** Franka Emika arm, UR5
  * **Mobile manipulators:** Clearpath Ridgeback with Franka Emika arm or UR5<|MERGE_RESOLUTION|>--- conflicted
+++ resolved
@@ -1,8 +1,7 @@
 Changelog
 ---------
 
-<<<<<<< HEAD
-0.40.3 (2025-05-22)
+0.40.5 (2025-05-22)
 ~~~~~~~~~~~~~~~~~~~
 
 Fixed
@@ -10,7 +9,8 @@
 
 * Fixed collision filtering logic for CPU simulation. The automatic collision filtering feature
   currently has limitations for CPU simulation. Collision filtering needs to be manually enabled when using CPU simulation.
-=======
+
+
 0.40.4 (2025-06-03)
 ~~~~~~~~~~~~~~~~~~~
 
@@ -35,7 +35,6 @@
 * Cleaned up ordering of members inside the data classes for the assets to make them easier
   to comprehend. This reduced the code duplication within the class and made the class
   more readable.
->>>>>>> 3476fb02
 
 
 0.40.2 (2025-05-10)
