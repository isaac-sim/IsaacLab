Changelog
---------

<<<<<<< HEAD

0.41.0 (2025-07-2)
~~~~~~~~~~~~~~~~~~
=======
0.44.9 (2025-07-30)
~~~~~~~~~~~~~~~~~~~

Added
^^^^^

* Added ``from __future__ import annotations`` to manager_based_rl_mimic_env.py to fix Sphinx
  doc warnings for IsaacLab Mimic docs.


0.44.8 (2025-07-30)
~~~~~~~~~~~~~~~~~~~

Fixed
^^^^^

* Improved handling of deprecated flag :attr:`~isaaclab.sensors.RayCasterCfg.attach_yaw_only`.
  Previously, the flag was only handled if it was set to True. This led to a bug where the yaw was not accounted for
  when the flag was set to False.
* Fixed the handling of interval-based events inside :class:`~isaaclab.managers.EventManager` to properly handle
  their resets. Previously, only class-based events were properly handled.


0.44.7 (2025-07-30)
~~~~~~~~~~~~~~~~~~~

Added
^^^^^

* Added a new argument ``is_global`` to :meth:`~isaaclab.assets.Articulation.set_external_force_and_torque`,
  :meth:`~isaaclab.assets.RigidObject.set_external_force_and_torque`, and
  :meth:`~isaaclab.assets.RigidObjectCollection.set_external_force_and_torque` allowing to set external wrenches
  in the global frame directly from the method call rather than having to set the frame in the configuration.

Removed
^^^^^^^^

* Removed :attr:`xxx_external_wrench_frame` flag from asset configuration classes in favor of direct argument
  passed to the :meth:`set_external_force_and_torque` function.


0.44.6 (2025-07-28)
~~~~~~~~~~~~~~~~~~~

Changed
^^^^^^^

* Tweak default behavior for rendering preset modes.


0.44.5 (2025-07-28)
~~~~~~~~~~~~~~~~~~~

Fixed
^^^^^

* Fixed :meth:`isaaclab.scene.reset_to` to properly accept None as valid argument.
* Added tests to verify that argument types.


0.44.4 (2025-07-22)
~~~~~~~~~~~~~~~~~~~

Added
^^^^^

* Added safe callbacks for stage in memory attaching.
* Remove on prim deletion callback workaround


0.44.3 (2025-07-21)
~~~~~~~~~~~~~~~~~~~

Fixed
^^^^^

* Fixed rendering preset mode regression.


0.44.2 (2025-07-22)
~~~~~~~~~~~~~~~~~~~

Changed
^^^^^^^

* Updated teleop scripts to print to console vs omni log.


0.44.1 (2025-07-17)
~~~~~~~~~~~~~~~~~~~

Changed
^^^^^^^

* Updated test_pink_ik.py test case to pytest format.


0.44.0 (2025-07-21)
~~~~~~~~~~~~~~~~~~~

Changed
^^^^^^^

* Changed the way clipping is handled for :class:`~isaaclab.actuator.DCMotor` for torque-speed points in when in
  negative power regions.
>>>>>>> 8c5b4680

Added
^^^^^

<<<<<<< HEAD
* Added :attr:`~isaaclab.sensors.contact_sensor.ContactSensorCfg.track_contact_points` to toggle tracking of contact
  point locations between sensor bodies and filtered bodies.
* Added :attr:`~isaaclab.sensors.contact_sensor.ContactSensorCfg.max_contact_data_per_prim` to configure the maximum
  amount of contacts per sensor body.
* Added :attr:`~isaaclab.sensors.contact_sensor.ContactSensorData.contact_pos_w` data field for tracking contact point
  locations.


0.40.22 (2025-07-11)
=======
* Added unit tests for :class:`~isaaclab.actuator.ImplicitActuator`, :class:`~isaaclab.actuator.IdealPDActuator`,
  and :class:`~isaaclab.actuator.DCMotor` independent of :class:`~isaaclab.assets.Articulation`


0.43.0 (2025-07-21)
~~~~~~~~~~~~~~~~~~~

Changed
^^^^^^^

* Updates torch version to 2.7.0 and torchvision to 0.22.0.
  Some dependencies now require torch>=2.6, and given the vulnerabilities in Torch 2.5.1,
  we are updating the torch version to 2.7.0 to also include Blackwell support. Since Isaac Sim 4.5 has not updated the
  torch version, we are now overwriting the torch installation step in isaaclab.sh when running ``./isaaclab.sh -i``.


0.42.26 (2025-06-29)
>>>>>>> 8c5b4680
~~~~~~~~~~~~~~~~~~~~


Added
^^^^^

* Added MangerBasedRLEnv support for composite gym observation spaces.
* A test for the composite gym observation spaces in ManagerBasedRLEnv is added to ensure that the observation spaces
  are correctly configured base on the clip.


0.42.25 (2025-07-11)
~~~~~~~~~~~~~~~~~~~~

Added
^^^^^

* Added :attr:`~isaaclab.sensors.ContactSensorData.force_matrix_w_history` that tracks the history of the filtered
  contact forces in the world frame.


0.42.24 (2025-06-25)
~~~~~~~~~~~~~~~~~~~~

Added
^^^^^

* Added new curriculum mdp :func:`~isaaclab.envs.mdp.curriculums.modify_env_param` and
  :func:`~isaaclab.envs.mdp.curriculums.modify_env_param` that enables flexible changes to any configurations in the
  env instance


0.42.23 (2025-07-11)
~~~~~~~~~~~~~~~~~~~~

Fixed
^^^^^

* Fixed :meth:`isaaclab.envs.mdp.events.reset_joints_by_scale`, :meth:`isaaclab.envs.mdp.events.reset_joints_by_offsets`
  restricting the resetting joint indices be that user defined joint indices.


0.42.22 (2025-07-11)
~~~~~~~~~~~~~~~~~~~~

Fixed
^^^^^

* Fixed missing attribute in :class:`~isaaclab.sensors.ray_caster.RayCasterCamera` class and its reset method when no
  env_ids are passed.


0.42.21 (2025-07-09)
~~~~~~~~~~~~~~~~~~~~

Added
^^^^^

* Added input param ``update_history`` to :meth:`~isaaclab.managers.ObservationManager.compute`
  to control whether the history buffer should be updated.
* Added unit test for :class:`~isaaclab.envs.ManagerBasedEnv`.

Fixed
^^^^^

* Fixed :class:`~isaaclab.envs.ManagerBasedEnv` and :class:`~isaaclab.envs.ManagerBasedRLEnv` to not update the history
  buffer on recording.


0.42.20 (2025-07-10)
~~~~~~~~~~~~~~~~~~~~

Added
^^^^^

* Added unit tests for multiple math functions:
  :func:`~isaaclab.utils.math.scale_transform`.
  :func:`~isaaclab.utils.math.unscale_transform`.
  :func:`~isaaclab.utils.math.saturate`.
  :func:`~isaaclab.utils.math.normalize`.
  :func:`~isaaclab.utils.math.copysign`.
  :func:`~isaaclab.utils.math.convert_quat`.
  :func:`~isaaclab.utils.math.quat_conjugate`.
  :func:`~isaaclab.utils.math.quat_from_euler_xyz`.
  :func:`~isaaclab.utils.math.quat_from_matrix`.
  :func:`~isaaclab.utils.math.euler_xyz_from_quat`.
  :func:`~isaaclab.utils.math.matrix_from_euler`.
  :func:`~isaaclab.utils.math.quat_from_angle_axis`.
  :func:`~isaaclab.utils.math.axis_angle_from_quat`.
  :func:`~isaaclab.utils.math.skew_symmetric_matrix`.
  :func:`~isaaclab.utils.math.combine_transform`.
  :func:`~isaaclab.utils.math.subtract_transform`.
  :func:`~isaaclab.utils.math.compute_pose_error`.

Changed
^^^^^^^

* Changed the implementation of :func:`~isaaclab.utils.math.copysign` to better reflect the documented functionality.


0.42.19 (2025-07-09)
~~~~~~~~~~~~~~~~~~~~

Changed
^^^^^^^

* Added clone_in_fabric config flag to :class:`~isaaclab.scene.interactive_scene_cfg.InteractiveSceneCfg`
* Enable clone_in_fabric for envs which work with limited benchmark_non_rl.py script


0.42.18 (2025-07-07)
~~~~~~~~~~~~~~~~~~~~

Changed
^^^^^^^

* Changed texture and color randomization to use new replicator functional APIs.


0.42.17 (2025-07-08)
~~~~~~~~~~~~~~~~~~~~

Fixed
^^^^^

* Fixed hanging quat_rotate calls to point to quat_apply in :class:`~isaaclab.assets.articulation.ArticulationData` and
  :class:`~isaaclab.assets.articulation.RigidObjectCollectionData`


0.42.16 (2025-07-08)
~~~~~~~~~~~~~~~~~~~~

Added
^^^^^

* Added ability to set platform height independent of object height for trimesh terrains.


0.42.15 (2025-07-01)
~~~~~~~~~~~~~~~~~~~~

Added
^^^^^

* Added :attr:`abs_height_noise` and :attr:`rel_height_noise` to give minimum and maximum absolute and relative noise to
  :class:`isaaclab.terrrains.trimesh.MeshRepeatedObjectsTerrainCfg`
* Added deprecation warnings to the existing :attr:`max_height_noise` but still functions.


0.42.14 (2025-07-03)
~~~~~~~~~~~~~~~~~~~~

Fixed
^^^^^

* Fixed unittest tests that are floating inside pytests for articulation and rendering


0.42.13 (2025-07-07)
~~~~~~~~~~~~~~~~~~~~

Changed
^^^^^^^

* Updated gymnasium to v1.2.0. This update includes fixes for a memory leak that appears when recording
  videos with the ``--video`` flag.


0.42.12 (2025-06-27)
~~~~~~~~~~~~~~~~~~~~

Added
^^^^^

* Added unit test for :func:`~isaaclab.utils.math.quat_inv`.

Fixed
^^^^^

* Fixed the implementation mistake in :func:`~isaaclab.utils.math.quat_inv`.


0.42.11 (2025-06-25)
~~~~~~~~~~~~~~~~~~~~

Fixed
^^^^^

* Fixed :func:`~isaaclab.utils.dict.update_class_from_dict` preventing setting flat Iterables with different lengths.


0.42.10 (2025-06-25)
~~~~~~~~~~~~~~~~~~~~

Added
^^^^^

* Added ``sample_bias_per_component`` flag to :class:`~isaaclab.utils.noise.noise_model.NoiseModelWithAdditiveBias`
  to enable independent per-component bias sampling, which is now the default behavior. If set to False, the previous
  behavior of sharing the same bias value across all components is retained.


0.42.9 (2025-06-18)
~~~~~~~~~~~~~~~~~~~

Fixed
^^^^^

* Fixed data inconsistency between read_body, read_link, read_com when write_body, write_com, write_joint performed, in
  :class:`~isaaclab.assets.Articulation`, :class:`~isaaclab.assets.RigidObject`, and
  :class:`~isaaclab.assets.RigidObjectCollection`
* added pytest that check against these data consistencies


0.42.8 (2025-06-24)
~~~~~~~~~~~~~~~~~~~

Added
^^^^^

* :class:`~isaaclab.utils.noise.NoiseModel` support for manager-based workflows.

Changed
^^^^^^^

* Renamed :func:`~isaaclab.utils.noise.NoiseModel.apply` method to :func:`~isaaclab.utils.noise.NoiseModel.__call__`.


0.42.7 (2025-06-12)
~~~~~~~~~~~~~~~~~~~

Fixed
^^^^^

* Fixed potential issues in :func:`~isaaclab.envs.mdp.events.randomize_visual_texture_material` related to handling
  visual prims during texture randomization.


0.42.6 (2025-06-11)
~~~~~~~~~~~~~~~~~~~

Changed
^^^^^^^

* Remove deprecated usage of quat_rotate from articulation data class and replace with quat_apply.


0.42.5 (2025-05-22)
~~~~~~~~~~~~~~~~~~~

Fixed
^^^^^

* Fixed collision filtering logic for CPU simulation. The automatic collision filtering feature
  currently has limitations for CPU simulation. Collision filtering needs to be manually enabled when using
  CPU simulation.


0.42.4 (2025-06-03)
~~~~~~~~~~~~~~~~~~~

Changed
^^^^^^^

* Removes the hardcoding to :class:`~isaaclab.terrains.terrain_generator.TerrainGenerator` in
  :class:`~isaaclab.terrains.terrain_generator.TerrainImporter` and instead the ``class_type`` is used which is
  passed in the ``TerrainGeneratorCfg``.


0.42.3 (2025-03-20)
~~~~~~~~~~~~~~~~~~~

Changed
^^^^^^^

* Made separate data buffers for poses and velocities for the :class:`~isaaclab.assets.Articulation`,
  :class:`~isaaclab.assets.RigidObject`, and :class:`~isaaclab.assets.RigidObjectCollection` classes.
  Previously, the two data buffers were stored together in a single buffer requiring an additional
  concatenation operation when accessing the data.
* Cleaned up ordering of members inside the data classes for the assets to make them easier
  to comprehend. This reduced the code duplication within the class and made the class
  more readable.


0.42.2 (2025-05-31)
~~~~~~~~~~~~~~~~~~~

Added
^^^^^

* Updated gymnasium to >= 1.0
* Added support for specifying module:task_name as task name to avoid module import for ``gym.make``


0.42.1 (2025-06-02)
~~~~~~~~~~~~~~~~~~~

Added
^^^^^

* Added time observation functions to ~isaaclab.envs.mdp.observations module,
  :func:`~isaaclab.envs.mdp.observations.current_time_s` and :func:`~isaaclab.envs.mdp.observations.remaining_time_s`.

Changed
^^^^^^^

* Moved initialization of ``episode_length_buf`` outside of :meth:`load_managers()` of
  :class:`~isaaclab.envs.ManagerBasedRLEnv` to make it available for mdp functions.


0.42.0 (2025-06-02)
~~~~~~~~~~~~~~~~~~~

Added
^^^^^

* Added support for stage in memory and cloning in fabric. This will help improve performance for scene setup and lower
  overall startup time.


0.41.0 (2025-05-19)
~~~~~~~~~~~~~~~~~~~

Added
^^^^^

* Added simulation schemas for spatial tendons. These can be configured for assets imported
  from file formats.
* Added support for spatial tendons.


0.40.14 (2025-05-29)
~~~~~~~~~~~~~~~~~~~~

Added
^^^^^

* Added deprecation warning for :meth:`~isaaclab.utils.math.quat_rotate` and
  :meth:`~isaaclab.utils.math.quat_rotate_inverse`

Changed
^^^^^^^

* Changed all calls to :meth:`~isaaclab.utils.math.quat_rotate` and :meth:`~isaaclab.utils.math.quat_rotate_inverse` to
  :meth:`~isaaclab.utils.math.quat_apply` and :meth:`~isaaclab.utils.math.quat_apply_inverse` for speed.


0.40.13 (2025-05-19)
~~~~~~~~~~~~~~~~~~~~

Fixed
^^^^^

* Raising exceptions in step, render and reset if they occurred inside the initialization callbacks
  of assets and sensors.used from the experience files and the double definition is removed.


0.40.12 (2025-01-30)
~~~~~~~~~~~~~~~~~~~~

Added
^^^^^

* Added method :meth:`omni.isaac.lab.assets.AssetBase.set_visibility` to set the visibility of the asset
  in the simulation.


0.40.11 (2025-05-16)
~~~~~~~~~~~~~~~~~~~~

Added
^^^^^

* Added support for concatenation of observations along different dimensions in
  :class:`~isaaclab.managers.observation_manager.ObservationManager`.

Changed
^^^^^^^

* Updated the :class:`~isaaclab.managers.command_manager.CommandManager` to update the command counter after the
  resampling call.


0.40.10 (2025-05-16)
~~~~~~~~~~~~~~~~~~~~

Fixed
^^^^^

* Fixed penetration issue for negative border height in :class:`~isaaclab.terrains.terrain_generator.TerrainGeneratorCfg`.


0.40.9 (2025-05-20)
~~~~~~~~~~~~~~~~~~~

Changed
^^^^^^^

* Changed the implementation of :meth:`~isaaclab.utils.math.quat_box_minus`

Added
^^^^^

* Added :meth:`~isaaclab.utils.math.quat_box_plus`
* Added :meth:`~isaaclab.utils.math.rigid_body_twist_transform`


0.40.8 (2025-05-15)
~~~~~~~~~~~~~~~~~~~

Fixed
^^^^^

* Fixed :meth:`omni.isaac.lab.sensors.camera.camera.Camera.set_intrinsic_matrices` preventing setting of unused USD
  camera parameters.
* Fixed :meth:`omni.isaac.lab.sensors.camera.camera.Camera._update_intrinsic_matrices` preventing unused USD camera
  parameters from being used to calculate :attr:`omni.isaac.lab.sensors.camera.CameraData.intrinsic_matrices`
* Fixed :meth:`omni.isaac.lab.spawners.sensors.sensors_cfg.PinholeCameraCfg.from_intrinsic_matrix` preventing setting of
  unused USD camera parameters.


0.40.7 (2025-05-14)
~~~~~~~~~~~~~~~~~~~

* Added a new attribute :attr:`articulation_root_prim_path` to the :class:`~isaaclab.assets.ArticulationCfg` class
  to allow explicitly specifying the prim path of the articulation root.


0.40.6 (2025-05-14)
~~~~~~~~~~~~~~~~~~~

Changed
^^^^^^^

* Enabled external cameras in XR.


0.40.5 (2025-05-23)
~~~~~~~~~~~~~~~~~~~

Added
^^^^^

* Added feature for animation recording through baking physics operations into OVD files.


0.40.4 (2025-05-17)
~~~~~~~~~~~~~~~~~~~

Changed
^^^^^^^

* Changed livestreaming options to use ``LIVESTREAM=1`` for WebRTC over public networks and ``LIVESTREAM=2`` for WebRTC over private networks.


0.40.3 (2025-05-20)
~~~~~~~~~~~~~~~~~~~

Changed
^^^^^^^

* Made modifications to :func:`isaaclab.envs.mdp.image` to handle image normalization for normal maps.


0.40.2 (2025-05-14)
~~~~~~~~~~~~~~~~~~~

Changed
^^^^^^^

* Refactored remove_camera_configs to be a function that can be used in the record_demos and teleop scripts.


0.40.1 (2025-05-14)
~~~~~~~~~~~~~~~~~~~

Fixed
^^^^^

* Fixed spacemouse device add callback function to work with record_demos/teleop_se3_agent scripts.


0.40.0 (2025-05-03)
~~~~~~~~~~~~~~~~~~~

Added
^^^^^

* Added check in RecorderManager to ensure that the success indicator is only set if the termination manager is present.
* Added semantic tags in :func:`isaaclab.sim.spawners.from_files.spawn_ground_plane`.
  This allows for :attr:`semantic_segmentation_mapping` to be used when using the ground plane spawner.


0.39.0 (2025-04-01)
~~~~~~~~~~~~~~~~~~~

Added
^^^^^

* Added the :meth:`~isaaclab.env.mdp.observations.joint_effort`


0.38.0 (2025-04-01)
~~~~~~~~~~~~~~~~~~~

Added
^^^^^

* Added :meth:`~isaaclab.envs.mdp.observations.body_pose_w`
* Added :meth:`~isaaclab.envs.mdp.observations.body_projected_gravity_b`


0.37.5 (2025-05-12)
~~~~~~~~~~~~~~~~~~~

Added
^^^^^

* Added a new teleop configuration class :class:`~isaaclab.devices.DevicesCfg` to support multiple teleoperation
  devices declared in the environment configuration file.
* Implemented a factory function to create teleoperation devices based on the device configuration.


0.37.4 (2025-05-12)
~~~~~~~~~~~~~~~~~~~~

Changed
^^^^^^^

* Remove isaacsim.xr.openxr from openxr experience file.
* Use Performance AR profile for XR rendering.


0.37.3 (2025-05-08)
~~~~~~~~~~~~~~~~~~~~

Added
^^^^^

* Updated PINK task space action to record processed actions.
* Added new recorder term for recording post step processed actions.


0.37.2 (2025-05-06)
~~~~~~~~~~~~~~~~~~~~

Changed
^^^^^^^

* Migrated OpenXR device to use the new OpenXR handtracking API from omni.kit.xr.core.


0.37.1 (2025-05-05)
~~~~~~~~~~~~~~~~~~~~

Changed
^^^^^^^

* Removed xr rendering mode.


0.37.0 (2025-04-24)
~~~~~~~~~~~~~~~~~~~~

Changed
^^^^^^^

* Updated pytorch to latest 2.7.0 with cuda 12.8 for Blackwell support.
  Torch is now installed as part of the isaaclab.sh/bat scripts to ensure the correct version is installed.
* Removed :attr:`~isaaclab.sim.spawners.PhysicsMaterialCfg.improve_patch_friction` as it has been deprecated and removed from the simulation.
  The simulation will always behave as if this attribute is set to true.


0.36.23 (2025-04-24)
~~~~~~~~~~~~~~~~~~~~

Fixed
^^^^^

* Fixed ``return_latest_camera_pose`` option in :class:`~isaaclab.sensors.TiledCameraCfg` from not being used to the
  argument ``update_latest_camera_pose`` in :class:`~isaaclab.sensors.CameraCfg` with application in both
  :class:`~isaaclab.sensors.Camera` and :class:`~isaaclab.sensors.TiledCamera`.


0.36.22 (2025-04-23)
~~~~~~~~~~~~~~~~~~~~

Fixed
^^^^^^^

* Adds correct type check for ManagerTermBase class in event_manager.py.


0.36.21 (2025-04-15)
~~~~~~~~~~~~~~~~~~~~

Changed
^^^^^^^

* Removed direct call of qpsovlers library from pink_ik controller and changed solver from quadprog to osqp.


0.36.20 (2025-04-09)
~~~~~~~~~~~~~~~~~~~~

Changed
^^^^^^^

* Added call to set cuda device after each ``app.update()`` call in :class:`~isaaclab.sim.SimulationContext`.
  This is now required for multi-GPU workflows because some underlying logic in ``app.update()`` is modifying
  the cuda device, which results in NCCL errors on distributed setups.


0.36.19 (2025-04-01)
~~~~~~~~~~~~~~~~~~~~

Fixed
^^^^^

* Added check in RecorderManager to ensure that the success indicator is only set if the termination manager is present.


0.36.18 (2025-03-26)
~~~~~~~~~~~~~~~~~~~~

Added
^^^^^

* Added a dynamic text instruction widget that provides real-time feedback
  on the number of successful recordings during demonstration sessions.


0.36.17 (2025-03-26)
~~~~~~~~~~~~~~~~~~~~

Changed
^^^^^^^

* Added override in AppLauncher to apply patch for ``pxr.Gf.Matrix4d`` to work with Pinocchio 2.7.0.


0.36.16 (2025-03-25)
~~~~~~~~~~~~~~~~~~~~

Changed
^^^^^^^

* Modified rendering mode default behavior when the launcher arg :attr:`enable_cameras` is not set.


0.36.15 (2025-03-25)
~~~~~~~~~~~~~~~~~~~~

Added
^^^^^

* Added near plane distance configuration for XR device.


0.36.14 (2025-03-24)
~~~~~~~~~~~~~~~~~~~~

Changed
^^^^^^^

* Changed default render settings in :class:`~isaaclab.sim.SimulationCfg` to None, which means that
  the default settings will be used from the experience files and the double definition is removed.


0.36.13 (2025-03-24)
~~~~~~~~~~~~~~~~~~~~

Added
^^^^^

* Added headpose support to OpenXRDevice.


0.36.12 (2025-03-19)
~~~~~~~~~~~~~~~~~~~~

Added
^^^^^

* Added parameter to show warning if Pink IK solver fails to find a solution.


0.36.11 (2025-03-19)
~~~~~~~~~~~~~~~~~~~~

Fixed
^^^^^

* Fixed default behavior of :class:`~isaaclab.actuators.ImplicitActuator` if no :attr:`effort_limits_sim` or
  :attr:`effort_limit` is set.


0.36.10 (2025-03-17)
~~~~~~~~~~~~~~~~~~~~

Fixed
^^^^^

* App launcher to update the cli arguments if conditional defaults are used.


0.36.9 (2025-03-18)
~~~~~~~~~~~~~~~~~~~

Added
^^^^^^^

* Xr rendering mode, which is default when xr is used.


0.36.8 (2025-03-17)
~~~~~~~~~~~~~~~~~~~

Fixed
^^^^^

* Removed ``scalar_first`` from scipy function usage to support older versions of scipy.


0.36.7 (2025-03-14)
~~~~~~~~~~~~~~~~~~~

Fixed
^^^^^

* Changed the import structure to only import ``pinocchio`` when ``pink-ik`` or ``dex-retargeting`` is being used.
  This also solves for the problem that ``pink-ik`` and ``dex-retargeting`` are not supported in windows.
* Removed ``isaacsim.robot_motion.lula`` and ``isaacsim.robot_motion.motion_generation`` from the default loaded Isaac Sim extensions.
* Moved pink ik action config to a separate file.


0.36.6 (2025-03-13)
~~~~~~~~~~~~~~~~~~~

Fixed
^^^^^

* Worked around an issue where the render mode is set to ``"RayTracedLighting"`` instead of ``"RaytracedLighting"`` by
  some dependencies.


0.36.5 (2025-03-11)
~~~~~~~~~~~~~~~~~~~

Added
^^^^^^^

* Added 3 rendering mode presets: performance, balanced, and quality.
* Preset settings are stored in ``apps/rendering_modes``.
* Presets can be set with cli arg ``--rendering_mode`` or with :class:`RenderCfg`.
* Preset rendering settings can be overwritten with :class:`RenderCfg`.
* :class:`RenderCfg` supports all native RTX carb settings.

Changed
^^^^^^^
* :class:`RenderCfg` default settings are unset.


0.36.4 (2025-03-11)
~~~~~~~~~~~~~~~~~~~

Changed
^^^^^^^

* Updated the OpenXR kit file ``isaaclab.python.xr.openxr.kit`` to inherit from ``isaaclab.python.kit`` instead of
  ``isaaclab.python.rendering.kit`` which is not appropriate.


0.36.3 (2025-03-10)
~~~~~~~~~~~~~~~~~~~~

Changed
^^^^^^^

* Added the PinkIKController controller class that interfaces Isaac Lab with the Pink differential inverse kinematics solver
  to allow control of multiple links in a robot using a single solver.


0.36.2 (2025-03-07)
~~~~~~~~~~~~~~~~~~~~

Changed
^^^^^^^

* Allowed users to exit on 1 Ctrl+C instead of consecutive 2 key strokes.
* Allowed physics reset during simulation through :meth:`reset` in :class:`~isaaclab.sim.SimulationContext`.


0.36.1 (2025-03-10)
~~~~~~~~~~~~~~~~~~~

Added
^^^^^

* Added :attr:`semantic_segmentation_mapping` for camera configs to allow specifying colors for semantics.


0.36.0 (2025-03-07)
~~~~~~~~~~~~~~~~~~~

Removed
^^^^^^^

* Removed the storage of tri-meshes and warp meshes inside the :class:`~isaaclab.terrains.TerrainImporter` class.
  Initially these meshes were added for ray-casting purposes. However, since the ray-caster reads the terrains
  directly from the USD files, these meshes are no longer needed.
* Deprecated the :attr:`warp_meshes` and :attr:`meshes` attributes from the
  :class:`~isaaclab.terrains.TerrainImporter` class. These attributes now return an empty dictionary
  with a deprecation warning.

Changed
^^^^^^^

* Changed the prim path of the "plane" terrain inside the :class:`~isaaclab.terrains.TerrainImporter` class.
  Earlier, the terrain was imported directly as the importer's prim path. Now, the terrain is imported as
  ``{importer_prim_path}/{name}``, where ``name`` is the name of the terrain.


0.35.0 (2025-03-07)
~~~~~~~~~~~~~~~~~~~

* Improved documentation of various attributes in the :class:`~isaaclab.assets.ArticulationData` class to make
  it clearer which values represent the simulation and internal class values. In the new convention,
  the ``default_xxx`` attributes are whatever the user configured from their configuration of the articulation
  class, while the ``xxx`` attributes are the values from the simulation.
* Updated the soft joint position limits inside the :meth:`~isaaclab.assets.Articulation.write_joint_pos_limits_to_sim`
  method to use the new limits passed to the function.
* Added setting of :attr:`~isaaclab.assets.ArticulationData.default_joint_armature` and
  :attr:`~isaaclab.assets.ArticulationData.default_joint_friction` attributes in the
  :class:`~isaaclab.assets.Articulation` class based on user configuration.

Changed
^^^^^^^

* Removed unnecessary buffer creation operations inside the :class:`~isaaclab.assets.Articulation` class.
  Earlier, the class initialized a variety of buffer data with zeros and in the next function assigned
  them the value from PhysX. This made the code bulkier and more complex for no reason.
* Renamed parameters for a consistent nomenclature. These changes are backwards compatible with previous releases
  with a deprecation warning for the old names.

  * ``joint_velocity_limits`` → ``joint_vel_limits`` (to match attribute ``joint_vel`` and ``joint_vel_limits``)
  * ``joint_limits`` → ``joint_pos_limits`` (to match attribute ``joint_pos`` and ``soft_joint_pos_limits``)
  * ``default_joint_limits`` → ``default_joint_pos_limits``
  * ``write_joint_limits_to_sim`` → ``write_joint_position_limit_to_sim``
  * ``joint_friction`` → ``joint_friction_coeff``
  * ``default_joint_friction`` → ``default_joint_friction_coeff``
  * ``write_joint_friction_to_sim`` → ``write_joint_friction_coefficient_to_sim``
  * ``fixed_tendon_limit`` → ``fixed_tendon_pos_limits``
  * ``default_fixed_tendon_limit`` → ``default_fixed_tendon_pos_limits``
  * ``set_fixed_tendon_limit`` → ``set_fixed_tendon_position_limit``


0.34.13 (2025-03-06)
~~~~~~~~~~~~~~~~~~~~

Added
^^^^^

* Added a new event mode called "prestartup", which gets called right after the scene design is complete
  and before the simulation is played.
* Added a callback to resolve the scene entity configurations separately once the simulation plays,
  since the scene entities cannot be resolved before the simulation starts playing
  (as we currently rely on PhysX to provide us with the joint/body ordering)


0.34.12 (2025-03-06)
~~~~~~~~~~~~~~~~~~~~

Added
^^^^^

* Updated the mimic API :meth:`target_eef_pose_to_action` in :class:`isaaclab.envs.ManagerBasedRLMimicEnv` to take a dictionary of
  eef noise values instead of a single noise value.
* Added support for optional subtask constraints based on DexMimicGen to the mimic configuration class :class:`isaaclab.envs.MimicEnvCfg`.
* Enabled data compression in HDF5 dataset file handler :class:`isaaclab.utils.datasets.hdf5_dataset_file_handler.HDF5DatasetFileHandler`.


0.34.11 (2025-03-04)
~~~~~~~~~~~~~~~~~~~~

Fixed
^^^^^

* Fixed issue in :class:`~isaaclab.sensors.TiledCamera` and :class:`~isaaclab.sensors.Camera` where segmentation outputs only display the first tile
  when scene instancing is enabled. A workaround is added for now to disable instancing when segmentation
  outputs are requested.


0.34.10 (2025-03-04)
~~~~~~~~~~~~~~~~~~~~

Fixed
^^^^^

* Fixed the issue of misalignment in the motion vectors from the :class:`TiledCamera`
  with other modalities such as RGBA and depth.


0.34.9 (2025-03-04)
~~~~~~~~~~~~~~~~~~~

Added
^^^^^

* Added methods inside the :class:`omni.isaac.lab.assets.Articulation` class to set the joint
  position and velocity for the articulation. Previously, the joint position and velocity could
  only be set using the :meth:`omni.isaac.lab.assets.Articulation.write_joint_state_to_sim` method,
  which didn't allow setting the joint position and velocity separately.


0.34.8 (2025-03-02)
~~~~~~~~~~~~~~~~~~~

Fixed
^^^^^

* Fixed the propagation of the :attr:`activate_contact_sensors` attribute to the
  :class:`~isaaclab.sim.spawners.wrappers.wrappers_cfg.MultiAssetSpawnerCfg` class. Previously, this value
  was always set to False, which led to incorrect contact sensor settings for the spawned assets.


0.34.7 (2025-03-02)
~~~~~~~~~~~~~~~~~~~

Changed
^^^^^^^

* Enabled the physics flag for disabling contact processing in the :class:`~isaaclab.sim.SimulationContact`
  class. This means that by default, no contact reporting is done by the physics engine, which should provide
  a performance boost in simulations with no contact processing requirements.
* Disabled the physics flag for disabling contact processing in the :class:`~isaaclab.sensors.ContactSensor`
  class when the sensor is created to allow contact reporting for the sensor.

Removed
^^^^^^^

* Removed the attribute ``disable_contact_processing`` from :class:`~isaaclab.sim.SimulationContact`.


0.34.6 (2025-03-01)
~~~~~~~~~~~~~~~~~~~

Added
^^^^^

* Added a new attribute :attr:`is_implicit_model` to the :class:`isaaclab.actuators.ActuatorBase` class to
  indicate if the actuator model is implicit or explicit. This helps checking that the correct model type
  is being used when initializing the actuator models.

Fixed
^^^^^

* Added copy of configurations to :class:`~isaaclab.assets.AssetBase` and :class:`~isaaclab.sensors.SensorBase`
  to prevent modifications of the configurations from leaking outside of the classes.
* Fixed the case where setting velocity/effort limits for the simulation in the
  :class:`~isaaclab.actuators.ActuatorBaseCfg` class was not being used to update the actuator-specific
  velocity/effort limits.

Changed
^^^^^^^

* Moved warnings and checks for implicit actuator models to the :class:`~isaaclab.actuators.ImplicitActuator` class.
* Reverted to IsaacLab v1.3 behavior where :attr:`isaaclab.actuators.ImplicitActuatorCfg.velocity_limit`
  attribute was not used for setting the velocity limits in the simulation. This makes it possible to deploy
  policies from previous release without any changes. If users want to set the velocity limits for the simulation,
  they should use the :attr:`isaaclab.actuators.ImplicitActuatorCfg.velocity_limit_sim` attribute instead.


0.34.5 (2025-02-28)
~~~~~~~~~~~~~~~~~~~

Added
^^^^^

* Added IP address support for WebRTC livestream to allow specifying IP address to stream across networks.
  This feature requires an updated livestream extension, which is current only available in the pre-built Isaac Lab 2.0.1 docker image.
  Support for other Isaac Sim builds will become available in Isaac Sim 5.0.


0.34.4 (2025-02-27)
~~~~~~~~~~~~~~~~~~~~

Added
^^^^^

* Refactored retargeting code from Se3Handtracking class into separate modules for better modularity
* Added scaffolding for developing additional retargeters (e.g. dex)


0.34.3 (2025-02-26)
~~~~~~~~~~~~~~~~~~~

Added
^^^^^

* Enablec specifying the placement of the simulation when viewed in an XR device. This is achieved by
  adding an ``XrCfg`` environment configuration with ``anchor_pos`` and ``anchor_rot`` parameters.


0.34.2 (2025-02-21)
~~~~~~~~~~~~~~~~~~~

Fixed
^^^^^

* Fixed setting of root velocities inside the event term :meth:`reset_root_state_from_terrain`. Earlier, the indexing
  based on the environment IDs was missing.


0.34.1 (2025-02-17)
~~~~~~~~~~~~~~~~~~~

Fixed
^^^^^

* Ensured that the loaded torch JIT models inside actuator networks are correctly set to eval mode
  to prevent any unexpected behavior during inference.


0.34.0 (2025-02-14)
~~~~~~~~~~~~~~~~~~~

Fixed
^^^^^

* Added attributes :attr:`velocity_limits_sim` and :attr:`effort_limits_sim` to the
  :class:`isaaclab.actuators.ActuatorBaseCfg` class to separate solver limits from actuator limits.


0.33.17 (2025-02-13)
~~~~~~~~~~~~~~~~~~~~

Fixed
^^^^^

* Fixed Imu sensor based observations at first step by updating scene during initialization for
  :class:`~isaaclab.envs.ManagerBasedEnv`, :class:`~isaaclab.envs.DirectRLEnv`, and :class:`~isaaclab.envs.DirectMARLEnv`


0.33.16 (2025-02-09)
~~~~~~~~~~~~~~~~~~~~

Fixed
^^^^^

* Removes old deprecation warning from :attr:`isaaclab.assets.RigidObectData.body_state_w`


0.33.15 (2025-02-09)
~~~~~~~~~~~~~~~~~~~~

Fixed
^^^^^

* Fixed not updating the ``drift`` when calling :func:`~isaaclab.sensors.RayCaster.reset`


0.33.14 (2025-02-01)
~~~~~~~~~~~~~~~~~~~~

Fixed
^^^^^

* Fixed not updating the timestamp of ``body_link_state_w`` and ``body_com_state_w`` when ``write_root_pose_to_sim`` and ``write_joint_state_to_sim`` in the ``Articulation`` class are called.


0.33.13 (2025-01-30)
~~~~~~~~~~~~~~~~~~~~

* Fixed resampling of interval time left for the next event in the :class:`~isaaclab.managers.EventManager`
  class. Earlier, the time left for interval-based events was not being resampled on episodic resets. This led
  to the event being triggered at the wrong time after the reset.


0.33.12 (2025-01-28)
~~~~~~~~~~~~~~~~~~~~

Fixed
^^^^^

* Fixed missing import in ``line_plot.py``


0.33.11 (2025-01-25)
~~~~~~~~~~~~~~~~~~~~

Added
^^^^^

* Added :attr:`isaaclab.scene.InteractiveSceneCfg.filter_collisions` to allow specifying whether collision masking across environments is desired.

Changed
^^^^^^^

* Automatic collision filtering now happens as part of the replicate_physics call. When replicate_physics is not enabled, we call the previous
  ``filter_collisions`` API to mask collisions between environments.


0.33.10 (2025-01-22)
~~~~~~~~~~~~~~~~~~~~

Changed
^^^^^^^

* In :meth:`isaaclab.assets.Articulation.write_joint_limits_to_sim`, we previously added a check for if default joint positions exceed the
  new limits being set. When this is True, we log a warning message to indicate that the default joint positions will be clipped to be within
  the range of the new limits. However, the warning message can become overly verbose in a randomization setting where this API is called on
  every environment reset. We now default to only writing the message to info level logging if called within randomization, and expose a
  parameter that can be used to choose the logging level desired.


0.33.9 (2025-01-22)
~~~~~~~~~~~~~~~~~~~

Fixed
^^^^^

* Fixed typo in /physics/autoPopupSimulationOutputWindow setting in :class:`~isaaclab.sim.SimulationContext`


0.33.8 (2025-01-17)
~~~~~~~~~~~~~~~~~~~

Fixed
^^^^^

* Removed deprecation of :attr:`isaaclab.assets.ArticulationData.root_state_w` and
  :attr:`isaaclab.assets.ArticulationData.body_state_w` derived properties.
* Removed deprecation of :meth:`isaaclab.assets.Articulation.write_root_state_to_sim`.
* Replaced calls to :attr:`isaaclab.assets.ArticulationData.root_com_state_w` and
  :attr:`isaaclab.assets.ArticulationData.root_link_state_w` with corresponding calls to
  :attr:`isaaclab.assets.ArticulationData.root_state_w`.
* Replaced calls to :attr:`isaaclab.assets.ArticulationData.body_com_state_w` and
  :attr:`isaaclab.assets.ArticulationData.body_link_state_w` properties with corresponding calls to
  :attr:`isaaclab.assets.ArticulationData.body_state_w` properties.
* Removed deprecation of :attr:`isaaclab.assets.RigidObjectData.root_state_w` derived properties.
* Removed deprecation of :meth:`isaaclab.assets.RigidObject.write_root_state_to_sim`.
* Replaced calls to :attr:`isaaclab.assets.RigidObjectData.root_com_state_w` and
  :attr:`isaaclab.assets.RigidObjectData.root_link_state_w` properties with corresponding calls to
  :attr:`isaaclab.assets.RigidObjectData.root_state_w` properties.
* Removed deprecation of :attr:`isaaclab.assets.RigidObjectCollectionData.root_state_w` derived properties.
* Removed deprecation of :meth:`isaaclab.assets.RigidObjectCollection.write_root_state_to_sim`.
* Replaced calls to :attr:`isaaclab.assets.RigidObjectCollectionData.root_com_state_w` and
  :attr:`isaaclab.assets.RigidObjectData.root_link_state_w` properties with corresponding calls to
  :attr:`isaaclab.assets.RigidObjectData.root_state_w` properties.
* Fixed indexing issue in ``write_root_link_velocity_to_sim`` in :class:`isaaclab.assets.RigidObject`
* Fixed index broadcasting in ``write_object_link_velocity_to_sim`` and ``write_object_com_pose_to_sim`` in
  the :class:`isaaclab.assets.RigidObjectCollection` class.


0.33.7 (2025-01-14)
~~~~~~~~~~~~~~~~~~~

Fixed
^^^^^

* Fixed the respawn of only wrong object samples in :func:`repeated_objects_terrain` of :mod:`isaaclab.terrains.trimesh` module.
  Previously, the function was respawning all objects in the scene instead of only the wrong object samples, which in worst case
  could lead to infinite respawn loop.


0.33.6 (2025-01-16)
~~~~~~~~~~~~~~~~~~~

Changed
^^^^^^^

* Added initial unit tests for multiple tiled cameras, including tests for initialization, groundtruth annotators, different poses, and different resolutions.


0.33.5 (2025-01-13)
~~~~~~~~~~~~~~~~~~~

Changed
^^^^^^^

* Moved the definition of ``/persistent/isaac/asset_root/*`` settings from :class:`AppLauncher` to the app files.
  This is needed to prevent errors where ``isaaclab_assets`` was loaded prior to the carbonite setting being set.


0.33.4 (2025-01-10)
~~~~~~~~~~~~~~~~~~~

Changed
^^^^^^^

* Added an optional parameter in the :meth:`record_pre_reset` method in
  :class:`~isaaclab.managers.RecorderManager` to override the export config upon invoking.


0.33.3 (2025-01-08)
~~~~~~~~~~~~~~~~~~~

Fixed
^^^^^

* Fixed docstring in articulation data :class:`isaaclab.assets.ArticulationData`.
  In body properties sections, the second dimension should be num_bodies but was documented as 1.


0.33.2 (2025-01-02)
~~~~~~~~~~~~~~~~~~~

Added
^^^^^

* Added body tracking as an origin type to :class:`isaaclab.envs.ViewerCfg` and :class:`isaaclab.envs.ui.ViewportCameraController`.


0.33.1 (2024-12-26)
~~~~~~~~~~~~~~~~~~~

Changed
^^^^^^^

* Added kinematics initialization call for populating kinematic prim transforms to fabric for rendering.
* Added ``enable_env_ids`` flag for cloning and replication to replace collision filtering.


0.33.0 (2024-12-22)
~~~~~~~~~~~~~~~~~~~

Fixed
^^^^^

* Fixed populating default_joint_stiffness and default_joint_damping values for ImplicitActuator instances in :class:`isaaclab.assets.Articulation`


0.32.2 (2024-12-17)
~~~~~~~~~~~~~~~~~~~

Added
^^^^^

* Added null-space (position) control option to :class:`isaaclab.controllers.OperationalSpaceController`.
* Added test cases that uses null-space control for :class:`isaaclab.controllers.OperationalSpaceController`.
* Added information regarding null-space control to the tutorial script and documentation of
  :class:`isaaclab.controllers.OperationalSpaceController`.
* Added arguments to set specific null-space joint position targets within
  :class:`isaaclab.envs.mdp.actions.OperationalSpaceControllerAction` class.


0.32.1 (2024-12-17)
~~~~~~~~~~~~~~~~~~~

Changed
^^^^^^^

* Added a default and generic implementation of the :meth:`get_object_poses` function
  in the :class:`ManagerBasedRLMimicEnv` class.
* Added a ``EXPORT_NONE`` mode in the :class:`DatasetExportMode` class and updated
  :class:`~isaaclab.managers.RecorderManager` to enable recording without exporting
  the data to a file.


0.32.0 (2024-12-16)
~~~~~~~~~~~~~~~~~~~

Changed
^^^^^^^

* Previously, physx returns the rigid bodies and articulations velocities in the com of bodies rather than the
  link frame, while poses are in link frames. We now explicitly provide :attr:`body_link_state` and
  :attr:`body_com_state` APIs replacing the previous :attr:`body_state` API. Previous APIs are now marked as
  deprecated. Please update any code using the previous pose and velocity APIs to use the new
  ``*_link_*`` or ``*_com_*`` APIs in :attr:`isaaclab.assets.RigidBody`,
  :attr:`isaaclab.assets.RigidBodyCollection`, and :attr:`isaaclab.assets.Articulation`.


0.31.0 (2024-12-16)
~~~~~~~~~~~~~~~~~~~

Added
^^^^^

* Added :class:`ManagerBasedRLMimicEnv` and config classes for mimic data generation workflow for imitation learning.


0.30.3 (2024-12-16)
~~~~~~~~~~~~~~~~~~~

Fixed
^^^^^

* Fixed ordering of logging and resamping in the command manager, where we were logging the metrics
  after resampling the commands. This leads to incorrect logging of metrics when inside the resample call,
  the metrics tensors get reset.


0.30.2 (2024-12-16)
~~~~~~~~~~~~~~~~~~~

Fixed
^^^^^

* Fixed errors within the calculations of :class:`isaaclab.controllers.OperationalSpaceController`.

Added
^^^^^

* Added :class:`isaaclab.controllers.OperationalSpaceController` to API documentation.
* Added test cases for :class:`isaaclab.controllers.OperationalSpaceController`.
* Added a tutorial for :class:`isaaclab.controllers.OperationalSpaceController`.
* Added the implementation of :class:`isaaclab.envs.mdp.actions.OperationalSpaceControllerAction` class.


0.30.1 (2024-12-15)
~~~~~~~~~~~~~~~~~~~

Changed
^^^^^^^

* Added call to update articulation kinematics after reset to ensure states are updated for non-rendering sensors.
  Previously, some changes in reset such as modifying joint states would not be reflected in the rigid body
  states immediately after reset.


0.30.0 (2024-12-15)
~~~~~~~~~~~~~~~~~~~

Added
^^^^^

* Added UI interface to the Managers in the ManagerBasedEnv and MangerBasedRLEnv classes.
* Added UI widgets for :class:`LiveLinePlot` and :class:`ImagePlot`.
* Added ``ManagerLiveVisualizer/Cfg``: Given a ManagerBase (i.e. action_manager, observation_manager, etc) and a
  config file this class creates the the interface between managers and the UI.
* Added :class:`EnvLiveVisualizer`: A 'manager' of ManagerLiveVisualizer. This is added to the ManagerBasedEnv
  but is only called during the initialization of the managers in load_managers
* Added ``get_active_iterable_terms`` implementation methods to ActionManager, ObservationManager, CommandsManager,
  CurriculumManager, RewardManager, and TerminationManager. This method exports the active term data and labels
  for each manager and is called by ManagerLiveVisualizer.
* Additions to :class:`BaseEnvWindow` and :class:`RLEnvWindow` to register ManagerLiveVisualizer UI interfaces
  for the chosen managers.


0.29.0 (2024-12-15)
~~~~~~~~~~~~~~~~~~~

Added
^^^^^

* Added observation history computation to :class:`isaaclab.manager.observation_manager.ObservationManager`.
* Added ``history_length`` and ``flatten_history_dim`` configuration parameters to :class:`isaaclab.manager.manager_term_cfg.ObservationTermCfg`
* Added ``history_length`` and ``flatten_history_dim`` configuration parameters to :class:`isaaclab.manager.manager_term_cfg.ObservationGroupCfg`
* Added full buffer property to :class:`isaaclab.utils.buffers.circular_buffer.CircularBuffer`


0.28.4 (2024-12-15)
~~~~~~~~~~~~~~~~~~~

Added
^^^^^

* Added action clip to all :class:`isaaclab.envs.mdp.actions`.


0.28.3 (2024-12-14)
~~~~~~~~~~~~~~~~~~~

Changed
^^^^^^^

* Added check for error below threshold in state machines to ensure the state has been reached.


0.28.2 (2024-12-13)
~~~~~~~~~~~~~~~~~~~

Fixed
^^^^^

* Fixed the shape of ``quat_w`` in the ``apply_actions`` method of :attr:`~isaaclab.env.mdp.NonHolonomicAction`
  (previously (N,B,4), now (N,4) since the number of root bodies B is required to be 1). Previously ``apply_actions``
  errored because ``euler_xyz_from_quat`` requires inputs of shape (N,4).


0.28.1 (2024-12-13)
~~~~~~~~~~~~~~~~~~~

Fixed
^^^^^

* Fixed the internal buffers for ``set_external_force_and_torque`` where the buffer values would be stale if zero
  values are sent to the APIs.


0.28.0 (2024-12-12)
~~~~~~~~~~~~~~~~~~~

Changed
^^^^^^^

* Adapted the :class:`~isaaclab.sim.converters.UrdfConverter` to use the latest URDF converter API from Isaac Sim 4.5.
  The physics articulation root can now be set separately, and the joint drive gains can be set on a per joint basis.


0.27.33 (2024-12-11)
~~~~~~~~~~~~~~~~~~~~

Added
^^^^^

* Introduced an optional ``sensor_cfg`` parameter to the :meth:`~isaaclab.envs.mdp.rewards.base_height_l2` function,
  enabling the use of :class:`~isaaclab.sensors.RayCaster` for height adjustments. For flat terrains, the function
  retains its previous behavior.
* Improved documentation to clarify the usage of the :meth:`~isaaclab.envs.mdp.rewards.base_height_l2` function in
  both flat and rough terrain settings.


0.27.32 (2024-12-11)
~~~~~~~~~~~~~~~~~~~~

Fixed
^^^^^

* Modified :class:`isaaclab.envs.mdp.actions.DifferentialInverseKinematicsAction` class to use the geometric
  Jacobian computed w.r.t. to the root frame of the robot. This helps ensure that root pose does not affect the tracking.


0.27.31 (2024-12-09)
~~~~~~~~~~~~~~~~~~~~

Changed
^^^^^^^

* Introduced configuration options in :class:`Se3HandTracking` to:

  - Zero out rotation around the x/y axes
  - Apply smoothing and thresholding to position and rotation deltas for reduced jitter
  - Use wrist-based rotation reference as an alternative to fingertip-based rotation

* Switched the default position reference in :class:`Se3HandTracking` to the wrist joint pose, providing more stable
  relative-based positioning.


0.27.30 (2024-12-09)
~~~~~~~~~~~~~~~~~~~~

Fixed
^^^^^

* Fixed the initial state recorder term in :class:`isaaclab.envs.mdp.recorders.InitialStateRecorder` to
  return only the states of the specified environment IDs.


0.27.29 (2024-12-06)
~~~~~~~~~~~~~~~~~~~~

Fixed
^^^^^

* Fixed the enforcement of :attr:`~isaaclab.actuators.ActuatorBaseCfg.velocity_limits` at the
  :attr:`~isaaclab.assets.Articulation.root_physx_view` level.


0.27.28 (2024-12-06)
~~~~~~~~~~~~~~~~~~~~

Changed
^^^^^^^

* If a USD that contains an articulation root is loaded using a
  :attr:`isaaclab.assets.RigidBody` we now fail unless the articulation root is explicitly
  disabled. Using an articulation root for rigid bodies is not needed and decreases overall performance.


0.27.27 (2024-12-06)
~~~~~~~~~~~~~~~~~~~~

Fixed
^^^^^

* Corrected the projection types of fisheye camera in :class:`isaaclab.sim.spawners.sensors.sensors_cfg.FisheyeCameraCfg`.
  Earlier, the projection names used snakecase instead of camelcase.


0.27.26 (2024-12-06)
~~~~~~~~~~~~~~~~~~~~

Added
^^^^^

* Added option to define the clipping behavior for depth images generated by
  :class:`~isaaclab.sensors.RayCasterCamera`, :class:`~isaaclab.sensors.Camera`, and :class:`~isaaclab.sensors.TiledCamera`

Changed
^^^^^^^

* Unified the clipping behavior for the depth images of all camera implementations. Per default, all values exceeding
  the range are clipped to zero for both ``distance_to_image_plane`` and ``distance_to_camera`` depth images. Prev.
  :class:`~isaaclab.sensors.RayCasterCamera` clipped the values to the maximum value of the depth image,
  :class:`~isaaclab.sensors.Camera` did not clip them and had a different behavior for both types.


0.27.25 (2024-12-05)
~~~~~~~~~~~~~~~~~~~~

Fixed
^^^^^

* Fixed the condition in ``isaaclab.sh`` that checks whether ``pre-commit`` is installed before attempting installation.


0.27.24 (2024-12-05)
~~~~~~~~~~~~~~~~~~~~

Fixed
^^^^^

* Removed workaround in :class:`isaaclab.sensors.TiledCamera` and :class:`isaaclab.sensors.Camera`
  that was previously required to prevent frame offsets in renders. The denoiser setting is no longer
  automatically modified based on the resolution of the cameras.


0.27.23 (2024-12-04)
~~~~~~~~~~~~~~~~~~~~

Fixed
^^^^^

* Added the attributes :attr:`~isaaclab.envs.DirectRLEnvCfg.wait_for_textures` and
  :attr:`~isaaclab.envs.ManagerBasedEnvCfg.wait_for_textures` to enable assets loading check
  during :class:`~isaaclab.DirectRLEnv` and :class:`~isaaclab.ManagerBasedEnv` reset method when
  rtx sensors are added to the scene.


0.27.22 (2024-12-04)
~~~~~~~~~~~~~~~~~~~~

Fixed
^^^^^

* Fixed the order of the incoming parameters in :class:`isaaclab.envs.DirectMARLEnv` to correctly use
  ``NoiseModel`` in marl-envs.


0.27.21 (2024-12-04)
~~~~~~~~~~~~~~~~~~~~

Added
^^^^^

* Added :class:`~isaaclab.managers.RecorderManager` and its utility classes to record data from the simulation.
* Added :class:`~isaaclab.utils.datasets.EpisodeData` to store data for an episode.
* Added :class:`~isaaclab.utils.datasets.DatasetFileHandlerBase` as a base class for handling dataset files.
* Added :class:`~isaaclab.utils.datasets.HDF5DatasetFileHandler` as a dataset file handler implementation to
  export and load episodes from HDF5 files.
* Added ``record_demos.py`` script to record human-teleoperated demos for a specified task and export to an HDF5 file.
* Added ``replay_demos.py`` script to replay demos loaded from an HDF5 file.


0.27.20 (2024-12-02)
~~~~~~~~~~~~~~~~~~~~

Changed
^^^^^^^

* Changed :class:`isaaclab.envs.DirectMARLEnv` to inherit from ``Gymnasium.Env`` due to requirement from Gymnasium
  v1.0.0 requiring all environments to be a subclass of ``Gymnasium.Env`` when using the ``make`` interface.


0.27.19 (2024-12-02)
~~~~~~~~~~~~~~~~~~~~

Added
^^^^^

* Added ``isaaclab.utils.pretrained_checkpoints`` containing constants and utility functions used to manipulate
  paths and load checkpoints from Nucleus.


0.27.18 (2024-11-28)
~~~~~~~~~~~~~~~~~~~~

Changed
^^^^^^^

* Renamed Isaac Sim imports to follow Isaac Sim 4.5 naming conventions.


0.27.17 (2024-11-20)
~~~~~~~~~~~~~~~~~~~~

Added
^^^^^

* Added ``create_new_stage`` setting in :class:`~isaaclab.app.AppLauncher` to avoid creating a default new
  stage on startup in Isaac Sim. This helps reduce the startup time when launching Isaac Lab.


0.27.16 (2024-11-15)
~~~~~~~~~~~~~~~~~~~~

Added
^^^^^

* Added the class :class:`~isaaclab.devices.Se3HandTracking` which enables XR teleop for manipulators.


0.27.15 (2024-11-09)
~~~~~~~~~~~~~~~~~~~~

Fixed
^^^^^

* Fixed indexing in :meth:`isaaclab.assets.Articulation.write_joint_limits_to_sim` to correctly process
  non-None ``env_ids`` and ``joint_ids``.


0.27.14 (2024-10-23)
~~~~~~~~~~~~~~~~~~~~

Added
^^^^^

* Added the class :class:`~isaaclab.assets.RigidObjectCollection` which allows to spawn
  multiple objects in each environment and access/modify the quantities with a unified (env_ids, object_ids) API.


0.27.13 (2024-10-30)
~~~~~~~~~~~~~~~~~~~~

Added
^^^^^

* Added the attributes :attr:`~isaaclab.sim.converters.MeshConverterCfg.translation`, :attr:`~isaaclab.sim.converters.MeshConverterCfg.rotation`,
  :attr:`~isaaclab.sim.converters.MeshConverterCfg.scale` to translate, rotate, and scale meshes
  when importing them with :class:`~isaaclab.sim.converters.MeshConverter`.


0.27.12 (2024-11-04)
~~~~~~~~~~~~~~~~~~~~

Removed
^^^^^^^

* Removed TensorDict usage in favor of Python dictionary in sensors


0.27.11 (2024-10-31)
~~~~~~~~~~~~~~~~~~~~

Added
^^^^^

* Added support to define tuple of floats to scale observation terms by expanding the
  :attr:`isaaclab.managers.manager_term_cfg.ObservationManagerCfg.scale` attribute.


0.27.10 (2024-11-01)
~~~~~~~~~~~~~~~~~~~~

Changed
^^^^^^^

* Cached the PhysX view's joint paths before looping over them when processing fixed joint tendons
  inside the :class:`Articulation` class. This helps improve the processing time for the tendons.


0.27.9 (2024-11-01)
~~~~~~~~~~~~~~~~~~~

Added
^^^^^

* Added the :class:`isaaclab.utils.types.ArticulationActions` class to store the joint actions
  for an articulation. Earlier, the class from Isaac Sim was being used. However, it used a different
  type for the joint actions which was not compatible with the Isaac Lab framework.


0.27.8 (2024-11-01)
~~~~~~~~~~~~~~~~~~~

Fixed
^^^^^

* Added sanity check if the term is a valid type inside the command manager.
* Corrected the iteration over ``group_cfg_items`` inside the observation manager.


0.27.7 (2024-10-28)
~~~~~~~~~~~~~~~~~~~

Added
^^^^^

* Added frozen encoder feature extraction observation space with ResNet and Theia


0.27.6 (2024-10-25)
~~~~~~~~~~~~~~~~~~~

Fixed
^^^^^

* Fixed usage of ``meshes`` property in :class:`isaaclab.sensors.RayCasterCamera` to use ``self.meshes``
  instead of the undefined ``RayCaster.meshes``.
* Fixed issue in :class:`isaaclab.envs.ui.BaseEnvWindow` where undefined configs were being accessed when
  creating debug visualization elements in UI.


0.27.5 (2024-10-25)
~~~~~~~~~~~~~~~~~~~

Added
^^^^^

* Added utilities for serializing/deserializing Gymnasium spaces.


0.27.4 (2024-10-18)
~~~~~~~~~~~~~~~~~~~

Fixed
^^^^^

* Updated installation path instructions for Windows in the Isaac Lab documentation to remove redundancy in the
  use of %USERPROFILE% for path definitions.


0.27.3 (2024-10-22)
~~~~~~~~~~~~~~~~~~~

Fixed
^^^^^

* Fixed the issue with using list or tuples of ``configclass`` within a ``configclass``. Earlier, the list of
  configclass objects were not converted to dictionary properly when ``to_dict`` function was called.


0.27.2 (2024-10-21)
~~~~~~~~~~~~~~~~~~~

Added
^^^^^

* Added ``--kit_args`` to :class:`~isaaclab.app.AppLauncher` to allow passing command line arguments directly to
  Omniverse Kit SDK.


0.27.1 (2024-10-20)
~~~~~~~~~~~~~~~~~~~

Added
^^^^^

* Added :class:`~isaaclab.sim.RenderCfg` and the attribute :attr:`~isaaclab.sim.SimulationCfg.render` for
  specifying render related settings.


0.27.0 (2024-10-14)
~~~~~~~~~~~~~~~~~~~

Added
^^^^^

* Added a method to :class:`~isaaclab.utils.configclass` to check for attributes with values of
  type ``MISSING``. This is useful when the user wants to check if a certain attribute has been set or not.
* Added the configuration validation check inside the constructor of all the core classes
  (such as sensor base, asset base, scene and environment base classes).
* Added support for environments without commands by leaving the attribute
  :attr:`isaaclab.envs.ManagerBasedRLEnvCfg.commands` as None. Before, this had to be done using
  the class :class:`isaaclab.command_generators.NullCommandGenerator`.
* Moved the ``meshes`` attribute in the :class:`isaaclab.sensors.RayCaster` class from class variable to instance variable.
  This prevents the meshes to overwrite each other.


0.26.0 (2024-10-16)
~~~~~~~~~~~~~~~~~~~

Added
^^^^^

* Added Imu sensor implementation that directly accesses the physx view :class:`isaaclab.sensors.Imu`. The
  sensor comes with a configuration class :class:`isaaclab.sensors.ImuCfg` and data class
  :class:`isaaclab.sensors.ImuData`.
* Moved and renamed :meth:`isaaclab.sensors.camera.utils.convert_orientation_convention` to
  :meth:`isaaclab.utils.math.convert_camera_frame_orientation_convention`
* Moved :meth:`isaaclab.sensors.camera.utils.create_rotation_matrix_from_view` to
  :meth:`isaaclab.utils.math.create_rotation_matrix_from_view`


0.25.2 (2024-10-16)
~~~~~~~~~~~~~~~~~~~

Added
^^^^^

* Added support for different Gymnasium spaces (``Box``, ``Discrete``, ``MultiDiscrete``, ``Tuple`` and ``Dict``)
  to define observation, action and state spaces in the direct workflow.
* Added :meth:`sample_space` to environment utils to sample supported spaces where data containers are torch tensors.

Changed
^^^^^^^

* Mark the :attr:`num_observations`, :attr:`num_actions` and :attr:`num_states` in :class:`DirectRLEnvCfg` as deprecated
  in favor of :attr:`observation_space`, :attr:`action_space` and :attr:`state_space` respectively.
* Mark the :attr:`num_observations`, :attr:`num_actions` and :attr:`num_states` in :class:`DirectMARLEnvCfg` as deprecated
  in favor of :attr:`observation_spaces`, :attr:`action_spaces` and :attr:`state_space` respectively.


0.25.1 (2024-10-10)
~~~~~~~~~~~~~~~~~~~

Fixed
^^^^^

* Fixed potential issue where default joint positions can fall outside of the limits being set with Articulation's
  ``write_joint_limits_to_sim`` API.


0.25.0 (2024-10-06)
~~~~~~~~~~~~~~~~~~~

Added
^^^^^

* Added configuration classes for spawning assets from a list of individual asset configurations randomly
  at the specified prim paths.


0.24.20 (2024-10-07)
~~~~~~~~~~~~~~~~~~~~

Fixed
^^^^^

* Fixed the :meth:`isaaclab.envs.mdp.events.randomize_rigid_body_material` function to
  correctly sample friction and restitution from the given ranges.


0.24.19 (2024-10-05)
~~~~~~~~~~~~~~~~~~~~

Added
^^^^^

* Added new functionalities to the FrameTransformer to make it more general. It is now possible to track:

  * Target frames that aren't children of the source frame prim_path
  * Target frames that are based upon the source frame prim_path


0.24.18 (2024-10-04)
~~~~~~~~~~~~~~~~~~~~

Fixed
^^^^^

* Fixes parsing and application of ``size`` parameter for :class:`~isaaclab.sim.spawn.GroundPlaneCfg` to correctly
  scale the grid-based ground plane.


0.24.17 (2024-10-04)
~~~~~~~~~~~~~~~~~~~~

Fixed
^^^^^

* Fixed the deprecation notice for using ``pxr.Semantics``. The corresponding modules use ``Semantics`` module
  directly.


0.24.16 (2024-10-03)
~~~~~~~~~~~~~~~~~~~~

Changed
^^^^^^^

* Renamed the observation function :meth:`grab_images` to :meth:`image` to follow convention of noun-based naming.
* Renamed the function :meth:`convert_perspective_depth_to_orthogonal_depth` to a shorter name
  :meth:`isaaclab.utils.math.orthogonalize_perspective_depth`.


0.24.15 (2024-09-20)
~~~~~~~~~~~~~~~~~~~~

Added
^^^^^

* Added :meth:`grab_images` to be able to use images for an observation term in manager-based environments.


0.24.14 (2024-09-20)
~~~~~~~~~~~~~~~~~~~~

Added
^^^^^

* Added the method :meth:`convert_perspective_depth_to_orthogonal_depth` to convert perspective depth
  images to orthogonal depth images. This is useful for the :meth:`~isaaclab.utils.math.unproject_depth`,
  since it expects orthogonal depth images as inputs.


0.24.13 (2024-09-08)
~~~~~~~~~~~~~~~~~~~~

Changed
^^^^^^^

* Moved the configuration of visualization markers for the command terms to their respective configuration classes.
  This allows users to modify the markers for the command terms without having to modify the command term classes.


0.24.12 (2024-09-18)
~~~~~~~~~~~~~~~~~~~~

Fixed
^^^^^

* Fixed outdated fetching of articulation data by using the method ``update_articulations_kinematic`` in
  :class:`isaaclab.assets.ArticulationData`. Before if an articulation was moved during a reset, the pose of the
  links were outdated if fetched before the next physics step. Adding this method ensures that the pose of the links
  is always up-to-date. Similarly ``update_articulations_kinematic`` was added before any render step to ensure that the
  articulation displays correctly after a reset.


0.24.11 (2024-09-11)
~~~~~~~~~~~~~~~~~~~~

Added
^^^^^

* Added skrl's JAX environment variables to :class:`~isaaclab.app.AppLauncher`
  to support distributed multi-GPU and multi-node training using JAX


0.24.10 (2024-09-10)
~~~~~~~~~~~~~~~~~~~~

Added
^^^^^

* Added config class, support, and tests for MJCF conversion via standalone python scripts.


0.24.9 (2024-09-09)
~~~~~~~~~~~~~~~~~~~~

Added
^^^^^

* Added a seed parameter to the :attr:`isaaclab.envs.ManagerBasedEnvCfg` and :attr:`isaaclab.envs.DirectRLEnvCfg`
  classes to set the seed for the environment. This seed is used to initialize the random number generator for the environment.
* Adapted the workflow scripts to set the seed for the environment using the seed specified in the learning agent's configuration
  file or the command line argument. This ensures that the simulation results are reproducible across different runs.


0.24.8 (2024-09-08)
~~~~~~~~~~~~~~~~~~~

Changed
^^^^^^^

* Modified:meth:`quat_rotate` and :meth:`quat_rotate_inverse` operations to use :meth:`torch.einsum`
  for faster processing of high dimensional input tensors.


0.24.7 (2024-09-06)
~~~~~~~~~~~~~~~~~~~

Added
^^^^^

* Added support for property attributes in the :meth:``isaaclab.utils.configclass`` method.
  Earlier, the configclass decorator failed to parse the property attributes correctly and made them
  instance variables instead.


0.24.6 (2024-09-05)
~~~~~~~~~~~~~~~~~~~

Fixed
^^^^^

* Adapted the ``A`` and ``D`` button bindings inside :meth:`isaaclab.device.Se3Keyboard` to make them now
  more-intuitive to control the y-axis motion based on the right-hand rule.


0.24.5 (2024-08-29)
~~~~~~~~~~~~~~~~~~~

Added
^^^^^

* Added alternative data type "distance_to_camera" in :class:`isaaclab.sensors.TiledCamera` class to be
  consistent with all other cameras (equal to type "depth").


0.24.4 (2024-09-02)
~~~~~~~~~~~~~~~~~~~

Fixed
^^^^^

* Added missing SI units to the documentation of :class:`isaaclab.sensors.Camera` and
  :class:`isaaclab.sensors.RayCasterCamera`.
* Added test to check :attr:`isaaclab.sensors.RayCasterCamera.set_intrinsic_matrices`


0.24.3 (2024-08-29)
~~~~~~~~~~~~~~~~~~~

Fixed
^^^^^

* Fixed the support for class-bounded methods when creating a configclass
  out of them. Earlier, these methods were being made as instance methods
  which required initialization of the class to call the class-methods.


0.24.2 (2024-08-28)
~~~~~~~~~~~~~~~~~~~

Added
^^^^^

* Added a class method to initialize camera configurations with an intrinsic matrix in the
  :class:`isaaclab.sim.spawner.sensors.PinholeCameraCfg`
  :class:`isaaclab.sensors.ray_caster.patterns_cfg.PinholeCameraPatternCfg` classes.

Fixed
^^^^^

* Fixed the ray direction in :func:`isaaclab.sensors.ray_caster.patterns.patterns.pinhole_camera_pattern` to
  point to the center of the pixel instead of the top-left corner.
* Fixed the clipping of the "distance_to_image_plane" depth image obtained using the
  :class:`isaaclab.sensors.ray_caster.RayCasterCamera` class. Earlier, the depth image was being clipped
  before the depth image was generated. Now, the clipping is applied after the depth image is generated. This makes
  the behavior equal to the USD Camera.


0.24.1 (2024-08-21)
~~~~~~~~~~~~~~~~~~~

Changed
^^^^^^^

* Disabled default viewport in certain headless scenarios for better performance.


0.24.0 (2024-08-17)
~~~~~~~~~~~~~~~~~~~

Added
^^^^^

* Added additional annotators for :class:`isaaclab.sensors.camera.TiledCamera` class.

Changed
^^^^^^^

* Updated :class:`isaaclab.sensors.TiledCamera` to latest RTX tiled rendering API.
* Single channel outputs for :class:`isaaclab.sensors.TiledCamera`, :class:`isaaclab.sensors.Camera` and :class:`isaaclab.sensors.RayCasterCamera` now has shape (H, W, 1).
* Data type for RGB output for :class:`isaaclab.sensors.TiledCamera` changed from ``torch.float`` to ``torch.uint8``.
* Dimension of RGB output for :class:`isaaclab.sensors.Camera` changed from (H, W, 4) to (H, W, 3). Use type ``rgba`` to retrieve the previous dimension.


0.23.1 (2024-08-17)
~~~~~~~~~~~~~~~~~~~

Changed
^^^^^^^

* Updated torch to version 2.4.0.


0.23.0 (2024-08-16)
~~~~~~~~~~~~~~~~~~~

Added
^^^^^

* Added direct workflow base class :class:`isaaclab.envs.DirectMARLEnv` for multi-agent environments.


0.22.1 (2024-08-17)
~~~~~~~~~~~~~~~~~~~

Added
^^^^^

* Added APIs to interact with the physics simulation of deformable objects. This includes setting the
  material properties, setting kinematic targets, and getting the state of the deformable object.
  For more information, please refer to the :mod:`isaaclab.assets.DeformableObject` class.


0.22.0 (2024-08-14)
~~~~~~~~~~~~~~~~~~~

Added
^^^^^

* Added :mod:`~isaaclab.utils.modifiers` module to provide framework for configurable and custom
  observation data modifiers.
* Adapted the :class:`~isaaclab.managers.ObservationManager` class to support custom modifiers.
  These are applied to the observation data before applying any noise or scaling operations.


0.21.2 (2024-08-13)
~~~~~~~~~~~~~~~~~~~

Fixed
^^^^^

* Moved event mode-based checks in the :meth:`isaaclab.managers.EventManager.apply` method outside
  the loop that iterates over the event terms. This prevents unnecessary checks and improves readability.
* Fixed the logic for global and per environment interval times when using the "interval" mode inside the
  event manager. Earlier, the internal lists for these times were of unequal lengths which led to wrong indexing
  inside the loop that iterates over the event terms.


0.21.1 (2024-08-06)
~~~~~~~~~~~~~~~~~~~

* Added a flag to preserve joint ordering inside the :class:`isaaclab.envs.mdp.JointAction` action term.


0.21.0 (2024-08-05)
~~~~~~~~~~~~~~~~~~~

Added
^^^^^

* Added the command line argument ``--device`` in :class:`~isaaclab.app.AppLauncher`. Valid options are:

  * ``cpu``: Use CPU.
  * ``cuda``: Use GPU with device ID ``0``.
  * ``cuda:N``: Use GPU, where N is the device ID. For example, ``cuda:0``. The default value is ``cuda:0``.

Changed
^^^^^^^

* Simplified setting the device throughout the code by relying on :attr:`isaaclab.sim.SimulationCfg.device`
  to activate gpu/cpu pipelines.

Removed
^^^^^^^

* Removed the parameter :attr:`isaaclab.sim.SimulationCfg.use_gpu_pipeline`. This is now directly inferred from
  :attr:`isaaclab.sim.SimulationCfg.device`.
* Removed the command line input argument ``--device_id`` in :class:`~isaaclab.app.AppLauncher`. The device id can
  now be set using the ``--device`` argument, for example with ``--device cuda:0``.


0.20.8 (2024-08-02)
~~~~~~~~~~~~~~~~~~~

Fixed
^^^^^

* Fixed the handling of observation terms with different shapes in the
  :class:`~isaaclab.managers.ObservationManager` class. Earlier, the constructor would throw an error if the
  shapes of the observation terms were different. Now, this operation only happens when the terms in an observation
  group are being concatenated. Otherwise, the terms are stored as a dictionary of tensors.
* Improved the error message when the observation terms are not of the same shape in the
  :class:`~isaaclab.managers.ObservationManager` class and the terms are being concatenated.


0.20.7 (2024-08-02)
~~~~~~~~~~~~~~~~~~~

Changed
^^^^^^^

* Performance improvements for material randomization in events.

Added
^^^^^

* Added minimum randomization frequency for reset mode randomizations.


0.20.6 (2024-08-02)
~~~~~~~~~~~~~~~~~~~

Changed
^^^^^^^

* Removed the hierarchy from :class:`~isaaclab.assets.RigidObject` class to
  :class:`~isaaclab.assets.Articulation` class. Previously, the articulation class overrode  almost
  all the functions of the rigid object class making the hierarchy redundant. Now, the articulation class
  is a standalone class that does not inherit from the rigid object class. This does add some code
  duplication but the simplicity and clarity of the code is improved.


0.20.5 (2024-08-02)
~~~~~~~~~~~~~~~~~~~

Added
^^^^^

* Added :attr:`isaaclab.terrain.TerrainGeneratorCfg.border_height` to set the height of the border
  around the terrain.


0.20.4 (2024-08-02)
~~~~~~~~~~~~~~~~~~~

Fixed
^^^^^

* Fixed the caching of terrains when using the :class:`isaaclab.terrains.TerrainGenerator` class.
  Earlier, the random sampling of the difficulty levels led to different hash values for the same terrain
  configuration. This caused the terrains to be re-generated even when the same configuration was used.
  Now, the numpy random generator is seeded with the same seed to ensure that the difficulty levels are
  sampled in the same order between different runs.


0.20.3 (2024-08-02)
~~~~~~~~~~~~~~~~~~~

Fixed
^^^^^

* Fixed the setting of translation and orientation when spawning a mesh prim. Earlier, the translation
  and orientation was being applied both on the parent Xform and the mesh prim. This was causing the
  mesh prim to be offset by the translation and orientation of the parent Xform, which is not the intended
  behavior.


0.20.2 (2024-08-02)
~~~~~~~~~~~~~~~~~~~

Changed
^^^^^^^

* Modified the computation of body acceleration for rigid body data to use PhysX APIs instead of
  numerical finite-differencing. This removes the need for computation of body acceleration at
  every update call of the data buffer.


0.20.1 (2024-07-30)
~~~~~~~~~~~~~~~~~~~

Fixed
^^^^^

* Fixed the :meth:`isaaclab.utils.math.wrap_to_pi` method to handle the wrapping of angles correctly.
  Earlier, the method was not wrapping the angles to the range [-pi, pi] correctly when the angles were outside
  the range [-2*pi, 2*pi].


0.20.0 (2024-07-26)
~~~~~~~~~~~~~~~~~~~

Added
^^^^^

* Support for the Isaac Sim 4.1.0 release.

Removed
^^^^^^^

* The ``mdp.add_body_mass`` method in the events. Please use the
  :meth:`isaaclab.envs.mdp.randomize_rigid_body_mass` method instead.
* The classes ``managers.RandomizationManager`` and ``managers.RandomizationTermCfg`` are replaced with
  :class:`isaaclab.managers.EventManager` and :class:`isaaclab.managers.EventTermCfg` classes.
* The following properties in :class:`isaaclab.sensors.FrameTransformerData`:

  * ``target_rot_source`` --> :attr:`~isaaclab.sensors.FrameTransformerData.target_quat_w`
  * ``target_rot_w`` --> :attr:`~isaaclab.sensors.FrameTransformerData.target_quat_source`
  * ``source_rot_w`` --> :attr:`~isaaclab.sensors.FrameTransformerData.source_quat_w`

* The kit experience file ``isaaclab.backwards.compatible.kit``. This is followed by dropping the support for
  Isaac Sim 2023.1.1 completely.


0.19.4 (2024-07-13)
~~~~~~~~~~~~~~~~~~~

Fixed
^^^^^

* Added the call to "startup" events when using the :class:`~isaaclab.envs.ManagerBasedEnv` class.
  Earlier, the "startup" events were not being called when the environment was initialized. This issue
  did not occur when using the :class:`~isaaclab.envs.ManagerBasedRLEnv` class since the "startup"
  events were called in the constructor.


0.19.3 (2024-07-13)
~~~~~~~~~~~~~~~~~~~

Added
^^^^^

* Added schemas for setting and modifying deformable body properties on a USD prim.
* Added API to spawn a deformable body material in the simulation.
* Added APIs to spawn rigid and deformable meshes of primitive shapes (cone, cylinder, sphere, box, capsule)
  in the simulation. This is possible through the :mod:`isaaclab.sim.spawners.meshes` module.


0.19.2 (2024-07-05)
~~~~~~~~~~~~~~~~~~~

Changed
^^^^^^^

* Modified cloning scheme based on the attribute :attr:`~isaaclab.scene.InteractiveSceneCfg.replicate_physics`
  to determine whether environment is homogeneous or heterogeneous.


0.19.1 (2024-07-05)
~~~~~~~~~~~~~~~~~~~

Added
^^^^^

* Added a lidar pattern function :func:`~isaaclab.sensors.ray_caster.patterns.patterns.lidar_pattern` with
  corresponding config :class:`~isaaclab.sensors.ray_caster.patterns_cfg.LidarPatternCfg`.


0.19.0 (2024-07-04)
~~~~~~~~~~~~~~~~~~~

Fixed
^^^^^

* Fixed parsing of articulations with nested rigid links while using the :class:`isaaclab.assets.Articulation`
  class. Earlier, the class initialization failed when the articulation had nested rigid links since the rigid
  links were not being parsed correctly by the PhysX view.

Removed
^^^^^^^

* Removed the attribute :attr:`body_physx_view` from the :class:`isaaclab.assets.Articulation` and
  :class:`isaaclab.assets.RigidObject` classes. These were causing confusions when used with articulation
  view since the body names were not following the same ordering.
* Dropped support for Isaac Sim 2023.1.1. The minimum supported version is now Isaac Sim 4.0.0.


0.18.6 (2024-07-01)
~~~~~~~~~~~~~~~~~~~

Fixed
^^^^^

* Fixed the environment stepping logic. Earlier, the environments' rendering logic was updating the kit app which
  would in turn step the physics :attr:`isaaclab.sim.SimulationCfg.render_interval` times. Now, a render
  call only does rendering and does not step the physics.


0.18.5 (2024-06-26)
~~~~~~~~~~~~~~~~~~~

Fixed
^^^^^

* Fixed the gravity vector direction used inside the :class:`isaaclab.assets.RigidObjectData` class.
  Earlier, the gravity direction was hard-coded as (0, 0, -1) which may be different from the actual
  gravity direction in the simulation. Now, the gravity direction is obtained from the simulation context
  and used to compute the projection of the gravity vector on the object.


0.18.4 (2024-06-26)
~~~~~~~~~~~~~~~~~~~

Fixed
^^^^^

* Fixed double reference count of the physics sim view inside the asset classes. This was causing issues
  when destroying the asset class instance since the physics sim view was not being properly released.

Added
^^^^^

* Added the attribute :attr:`~isaaclab.assets.AssetBase.is_initialized` to check if the asset and sensor
  has been initialized properly. This can be used to ensure that the asset or sensor is ready to use in the simulation.


0.18.3 (2024-06-25)
~~~~~~~~~~~~~~~~~~~

Fixed
^^^^^

* Fixed the docstrings at multiple places related to the different buffer implementations inside the
  :mod:`isaaclab.utils.buffers` module. The docstrings were not clear and did not provide enough
  information about the classes and their methods.

Added
^^^^^

* Added the field for fixed tendom names in the :class:`isaaclab.assets.ArticulationData` class.
  Earlier, this information was not exposed which was inconsistent with other name related information
  such as joint or body names.

Changed
^^^^^^^

* Renamed the fields ``min_num_time_lags`` and ``max_num_time_lags`` to ``min_delay`` and
  ``max_delay`` in the :class:`isaaclab.actuators.DelayedPDActuatorCfg` class. This is to make
  the naming simpler to understand.


0.18.2 (2024-06-25)
~~~~~~~~~~~~~~~~~~~

Changed
^^^^^^^

* Moved the configuration for tile-rendered camera into its own file named ``tiled_camera_cfg.py``.
  This makes it easier to follow where the configuration is located and how it is related to the class.


0.18.1 (2024-06-25)
~~~~~~~~~~~~~~~~~~~

Changed
^^^^^^^

* Ensured that a parity between class and its configuration class is explicitly visible in the
  :mod:`isaaclab.envs` module. This makes it easier to follow where definitions are located and how
  they are related. This should not be a breaking change as the classes are still accessible through the same module.


0.18.0 (2024-06-13)
~~~~~~~~~~~~~~~~~~~

Fixed
^^^^^

* Fixed the rendering logic to render at the specified interval. Earlier, the substep parameter had no effect and rendering
  would happen once every env.step() when active.

Changed
^^^^^^^

* Renamed :attr:`isaaclab.sim.SimulationCfg.substeps` to :attr:`isaaclab.sim.SimulationCfg.render_interval`.
  The render logic is now integrated in the decimation loop of the environment.


0.17.13 (2024-06-13)
~~~~~~~~~~~~~~~~~~~~

Fixed
^^^^^

* Fixed the orientation reset logic in :func:`isaaclab.envs.mdp.events.reset_root_state_uniform` to make it relative to
  the default orientation. Earlier, the position was sampled relative to the default and the orientation not.


0.17.12 (2024-06-13)
~~~~~~~~~~~~~~~~~~~~

Added
^^^^^

* Added the class :class:`isaaclab.utils.buffers.TimestampedBuffer` to store timestamped data.

Changed
^^^^^^^

* Added time-stamped buffers in the classes :class:`isaaclab.assets.RigidObjectData` and :class:`isaaclab.assets.ArticulationData`
  to update some values lazily and avoid unnecessary computations between physics updates. Before, all the data was always
  updated at every step, even if it was not used by the task.


0.17.11 (2024-05-30)
~~~~~~~~~~~~~~~~~~~~

Fixed
^^^^^

* Fixed :class:`isaaclab.sensor.ContactSensor` not loading correctly in extension mode.
  Earlier, the :attr:`isaaclab.sensor.ContactSensor.body_physx_view` was not initialized when
  :meth:`isaaclab.sensor.ContactSensor._debug_vis_callback` is called which references it.


0.17.10 (2024-05-30)
~~~~~~~~~~~~~~~~~~~~

Fixed
^^^^^

* Fixed compound classes being directly assigned in ``default_factory`` generator method
  :meth:`isaaclab.utils.configclass._return_f`, which resulted in shared references such that modifications to
  compound objects were reflected across all instances generated from the same ``default_factory`` method.


0.17.9 (2024-05-30)
~~~~~~~~~~~~~~~~~~~

Added
^^^^^

* Added ``variants`` attribute to the :class:`isaaclab.sim.from_files.UsdFileCfg` class to select USD
  variants when loading assets from USD files.


0.17.8 (2024-05-28)
~~~~~~~~~~~~~~~~~~~

Fixed
^^^^^

* Implemented the reset methods in the action terms to avoid returning outdated data.


0.17.7 (2024-05-28)
~~~~~~~~~~~~~~~~~~~

Added
^^^^^

* Added debug visualization utilities in the :class:`isaaclab.managers.ActionManager` class.


0.17.6 (2024-05-27)
~~~~~~~~~~~~~~~~~~~

Added
^^^^^

* Added ``wp.init()`` call in Warp utils.


0.17.5 (2024-05-22)
~~~~~~~~~~~~~~~~~~~

Changed
^^^^^^^

* Websocket livestreaming is no longer supported. Valid livestream options are {0, 1, 2}.
* WebRTC livestream is now set with livestream=2.


0.17.4 (2024-05-17)
~~~~~~~~~~~~~~~~~~~

Changed
^^^^^^^

* Modified the noise functions to also support add, scale, and abs operations on the data. Added aliases
  to ensure backward compatibility with the previous functions.

  * Added :attr:`isaaclab.utils.noise.NoiseCfg.operation` for the different operations.
  * Renamed ``constant_bias_noise`` to :func:`isaaclab.utils.noise.constant_noise`.
  * Renamed ``additive_uniform_noise`` to :func:`isaaclab.utils.noise.uniform_noise`.
  * Renamed ``additive_gaussian_noise`` to :func:`isaaclab.utils.noise.gaussian_noise`.


0.17.3 (2024-05-15)
~~~~~~~~~~~~~~~~~~~

Fixed
^^^^^

* Set ``hide_ui`` flag in the app launcher for livestream.
* Fix native client livestream extensions.


0.17.2 (2024-05-09)
~~~~~~~~~~~~~~~~~~~

Changed
^^^^^^^

* Renamed ``_range`` to ``distribution_params`` in ``events.py`` for methods that defined a distribution.
* Apply additive/scaling randomization noise on default data instead of current data.
* Changed material bucketing logic to prevent exceeding 64k materials.

Fixed
^^^^^

* Fixed broadcasting issues with indexing when environment and joint IDs are provided.
* Fixed incorrect tensor dimensions when setting a subset of environments.

Added
^^^^^

* Added support for randomization of fixed tendon parameters.
* Added support for randomization of dof limits.
* Added support for randomization of gravity.
* Added support for Gaussian sampling.
* Added default buffers to Articulation/Rigid object data classes for randomization.


0.17.1 (2024-05-10)
~~~~~~~~~~~~~~~~~~~

Fixed
^^^^^

* Added attribute :attr:`isaaclab.sim.converters.UrdfConverterCfg.override_joint_dynamics` to properly parse
  joint dynamics in :class:`isaaclab.sim.converters.UrdfConverter`.


0.17.0 (2024-05-07)
~~~~~~~~~~~~~~~~~~~

Changed
^^^^^^^

* Renamed ``BaseEnv`` to :class:`isaaclab.envs.ManagerBasedEnv`.
* Renamed ``base_env.py`` to ``manager_based_env.py``.
* Renamed ``BaseEnvCfg`` to :class:`isaaclab.envs.ManagerBasedEnvCfg`.
* Renamed ``RLTaskEnv`` to :class:`isaaclab.envs.ManagerBasedRLEnv`.
* Renamed ``rl_task_env.py`` to ``manager_based_rl_env.py``.
* Renamed ``RLTaskEnvCfg`` to :class:`isaaclab.envs.ManagerBasedRLEnvCfg`.
* Renamed ``rl_task_env_cfg.py`` to ``rl_env_cfg.py``.
* Renamed ``OIGEEnv`` to :class:`isaaclab.envs.DirectRLEnv`.
* Renamed ``oige_env.py`` to ``direct_rl_env.py``.
* Renamed ``RLTaskEnvWindow`` to :class:`isaaclab.envs.ui.ManagerBasedRLEnvWindow`.
* Renamed ``rl_task_env_window.py`` to ``manager_based_rl_env_window.py``.
* Renamed all references of ``BaseEnv``, ``BaseEnvCfg``, ``RLTaskEnv``, ``RLTaskEnvCfg``,  ``OIGEEnv``, and ``RLTaskEnvWindow``.

Added
^^^^^

* Added direct workflow base class :class:`isaaclab.envs.DirectRLEnv`.


0.16.4 (2024-05-06)
~~~~~~~~~~~~~~~~~~~~

Changed
^^^^^^^

* Added :class:`isaaclab.sensors.TiledCamera` to support tiled rendering with RGB and depth.


0.16.3 (2024-04-26)
~~~~~~~~~~~~~~~~~~~

Fixed
^^^^^

* Fixed parsing of filter prim path expressions in the :class:`isaaclab.sensors.ContactSensor` class.
  Earlier, the filter prim paths given to the physics view was not being parsed since they were specified as
  regex expressions instead of glob expressions.


0.16.2 (2024-04-25)
~~~~~~~~~~~~~~~~~~~~

Changed
^^^^^^^

* Simplified the installation procedure, isaaclab -e is no longer needed
* Updated torch dependency to 2.2.2


0.16.1 (2024-04-20)
~~~~~~~~~~~~~~~~~~~

Added
^^^^^

* Added attribute :attr:`isaaclab.sim.ArticulationRootPropertiesCfg.fix_root_link` to fix the root link
  of an articulation to the world frame.


0.16.0 (2024-04-16)
~~~~~~~~~~~~~~~~~~~

Added
^^^^^

* Added the function :meth:`isaaclab.utils.math.quat_unique` to standardize quaternion representations,
  i.e. always have a non-negative real part.
* Added events terms for randomizing mass by scale, simulation joint properties (stiffness, damping, armature,
  and friction)

Fixed
^^^^^

* Added clamping of joint positions and velocities in event terms for resetting joints. The simulation does not
  throw an error if the set values are out of their range. Hence, users are expected to clamp them before setting.
* Fixed :class:`isaaclab.envs.mdp.EMAJointPositionToLimitsActionCfg` to smoothen the actions
  at environment frequency instead of simulation frequency.

* Renamed the following functions in :meth:`isaaclab.envs.mdp` to avoid confusions:

  * Observation: :meth:`joint_pos_norm` -> :meth:`joint_pos_limit_normalized`
  * Action: :class:`ExponentialMovingAverageJointPositionAction` -> :class:`EMAJointPositionToLimitsAction`
  * Termination: :meth:`base_height` -> :meth:`root_height_below_minimum`
  * Termination: :meth:`joint_pos_limit` -> :meth:`joint_pos_out_of_limit`
  * Termination: :meth:`joint_pos_manual_limit` -> :meth:`joint_pos_out_of_manual_limit`
  * Termination: :meth:`joint_vel_limit` -> :meth:`joint_vel_out_of_limit`
  * Termination: :meth:`joint_vel_manual_limit` -> :meth:`joint_vel_out_of_manual_limit`
  * Termination: :meth:`joint_torque_limit` -> :meth:`joint_effort_out_of_limit`

Deprecated
^^^^^^^^^^

* Deprecated the function :meth:`isaaclab.envs.mdp.add_body_mass` in favor of
  :meth:`isaaclab.envs.mdp.randomize_rigid_body_mass`. This supports randomizing the mass based on different
  operations (add, scale, or set) and sampling distributions.


0.15.13 (2024-04-16)
~~~~~~~~~~~~~~~~~~~~

Changed
^^^^^^^

* Improved startup performance by enabling rendering-based extensions only when necessary and caching of nucleus directory.
* Renamed the flag ``OFFSCREEN_RENDER`` or ``--offscreen_render`` to ``ENABLE_CAMERAS`` or ``--enable_cameras`` respectively.


0.15.12 (2024-04-16)
~~~~~~~~~~~~~~~~~~~~

Changed
^^^^^^^

* Replaced calls to the ``check_file_path`` function in the :mod:`isaaclab.sim.spawners.from_files`
  with the USD stage resolve identifier function. This helps speed up the loading of assets from file paths
  by avoiding Nucleus server calls.


0.15.11 (2024-04-15)
~~~~~~~~~~~~~~~~~~~~

Added
^^^^^

* Added the :meth:`isaaclab.sim.SimulationContext.has_rtx_sensors` method to check if any
  RTX-related sensors such as cameras have been created in the simulation. This is useful to determine
  if simulation requires RTX rendering during step or not.

Fixed
^^^^^

* Fixed the rendering of RTX-related sensors such as cameras inside the :class:`isaaclab.envs.RLTaskEnv` class.
  Earlier the rendering did not happen inside the step function, which caused the sensor data to be empty.


0.15.10 (2024-04-11)
~~~~~~~~~~~~~~~~~~~~

Fixed
^^^^^

* Fixed sharing of the same memory address between returned tensors from observation terms
  in the :class:`isaaclab.managers.ObservationManager` class. Earlier, the returned
  tensors could map to the same memory address, causing issues when the tensors were modified
  during scaling, clipping or other operations.


0.15.9 (2024-04-04)
~~~~~~~~~~~~~~~~~~~

Fixed
^^^^^

* Fixed assignment of individual termination terms inside the :class:`isaaclab.managers.TerminationManager`
  class. Earlier, the terms were being assigned their values through an OR operation which resulted in incorrect
  values. This regression was introduced in version 0.15.1.


0.15.8 (2024-04-02)
~~~~~~~~~~~~~~~~~~~

Added
^^^^^

* Added option to define ordering of points for the mesh-grid generation in the
  :func:`isaaclab.sensors.ray_caster.patterns.grid_pattern`. This parameter defaults to 'xy'
  for backward compatibility.


0.15.7 (2024-03-28)
~~~~~~~~~~~~~~~~~~~

Added
^^^^^

* Adds option to return indices/data in the specified query keys order in
  :class:`isaaclab.managers.SceneEntityCfg` class, and the respective
  :func:`isaaclab.utils.string.resolve_matching_names_values` and
  :func:`isaaclab.utils.string.resolve_matching_names` functions.


0.15.6 (2024-03-28)
~~~~~~~~~~~~~~~~~~~

Added
^^^^^

* Extended the :class:`isaaclab.app.AppLauncher` class to support the loading of experience files
  from the command line. This allows users to load a specific experience file when running the application
  (such as for multi-camera rendering or headless mode).

Changed
^^^^^^^

* Changed default loading of experience files in the :class:`isaaclab.app.AppLauncher` class from the ones
  provided by Isaac Sim to the ones provided in Isaac Lab's ``apps`` directory.


0.15.5 (2024-03-23)
~~~~~~~~~~~~~~~~~~~

Fixed
^^^^^

* Fixed the env origins in :meth:`_compute_env_origins_grid` of :class:`isaaclab.terrain.TerrainImporter`
  to match that obtained from the Isaac Sim :class:`isaacsim.core.cloner.GridCloner` class.

Added
^^^^^

* Added unit test to ensure consistency between environment origins generated by IsaacSim's Grid Cloner and those
  produced by the TerrainImporter.


0.15.4 (2024-03-22)
~~~~~~~~~~~~~~~~~~~

Fixed
^^^^^

* Fixed the :class:`isaaclab.envs.mdp.actions.NonHolonomicActionCfg` class to use
  the correct variable when applying actions.


0.15.3 (2024-03-21)
~~~~~~~~~~~~~~~~~~~

Added
^^^^^

* Added unit test to check that :class:`isaaclab.scene.InteractiveScene` entity data is not shared between separate instances.

Fixed
^^^^^

* Moved class variables in :class:`isaaclab.scene.InteractiveScene` to correctly  be assigned as
  instance variables.
* Removed custom ``__del__`` magic method from :class:`isaaclab.scene.InteractiveScene`.


0.15.2 (2024-03-21)
~~~~~~~~~~~~~~~~~~~

Fixed
^^^^^

* Added resolving of relative paths for the main asset USD file when using the
  :class:`isaaclab.sim.converters.UrdfConverter` class. This is to ensure that the material paths are
  resolved correctly when the main asset file is moved to a different location.


0.15.1 (2024-03-19)
~~~~~~~~~~~~~~~~~~~

Fixed
^^^^^

* Fixed the imitation learning workflow example script, updating Isaac Lab and Robomimic API calls.
* Removed the resetting of :attr:`_term_dones` in the :meth:`isaaclab.managers.TerminationManager.reset`.
  Previously, the environment cleared out all the terms. However, it impaired reading the specific term's values externally.


0.15.0 (2024-03-17)
~~~~~~~~~~~~~~~~~~~

Deprecated
^^^^^^^^^^

* Renamed :class:`isaaclab.managers.RandomizationManager` to :class:`isaaclab.managers.EventManager`
  class for clarification as the manager takes care of events such as reset in addition to pure randomizations.
* Renamed :class:`isaaclab.managers.RandomizationTermCfg` to :class:`isaaclab.managers.EventTermCfg`
  for consistency with the class name change.


0.14.1 (2024-03-16)
~~~~~~~~~~~~~~~~~~~

Added
^^^^^

* Added simulation schemas for joint drive and fixed tendons. These can be configured for assets imported
  from file formats.
* Added logging of tendon properties to the articulation class (if they are present in the USD prim).


0.14.0 (2024-03-15)
~~~~~~~~~~~~~~~~~~~

Fixed
^^^^^

* Fixed the ordering of body names used in the :class:`isaaclab.assets.Articulation` class. Earlier,
  the body names were not following the same ordering as the bodies in the articulation. This led
  to issues when using the body names to access data related to the links from the articulation view
  (such as Jacobians, mass matrices, etc.).

Removed
^^^^^^^

* Removed the attribute :attr:`body_physx_view` from the :class:`isaaclab.assets.RigidObject`
  and :class:`isaaclab.assets.Articulation` classes. These were causing confusions when used
  with articulation view since the body names were not following the same ordering.


0.13.1 (2024-03-14)
~~~~~~~~~~~~~~~~~~~

Removed
^^^^^^^

* Removed the :mod:`isaaclab.compat` module. This module was used to provide compatibility
  with older versions of Isaac Sim. It is no longer needed since we have most of the functionality
  absorbed into the main classes.


0.13.0 (2024-03-12)
~~~~~~~~~~~~~~~~~~~

Added
^^^^^

* Added support for the following data types inside the :class:`isaaclab.sensors.Camera` class:
  ``instance_segmentation_fast`` and ``instance_id_segmentation_fast``. These are GPU-supported annotations
  and are faster than the regular annotations.

Fixed
^^^^^

* Fixed handling of semantic filtering inside the :class:`isaaclab.sensors.Camera` class. Earlier,
  the annotator was given ``semanticTypes`` as an argument. However, with Isaac Sim 2023.1, the annotator
  does not accept this argument. Instead the mapping needs to be set to the synthetic data interface directly.
* Fixed the return shape of colored images for segmentation data types inside the
  :class:`isaaclab.sensors.Camera` class. Earlier, the images were always returned as ``int32``. Now,
  they are casted to ``uint8`` 4-channel array before returning if colorization is enabled for the annotation type.

Removed
^^^^^^^

* Dropped support for ``instance_segmentation`` and ``instance_id_segmentation`` annotations in the
  :class:`isaaclab.sensors.Camera` class. Their "fast" counterparts should be used instead.
* Renamed the argument :attr:`isaaclab.sensors.CameraCfg.semantic_types` to
  :attr:`isaaclab.sensors.CameraCfg.semantic_filter`. This is more aligned with Replicator's terminology
  for semantic filter predicates.
* Replaced the argument :attr:`isaaclab.sensors.CameraCfg.colorize` with separate colorized
  arguments for each annotation type (:attr:`~isaaclab.sensors.CameraCfg.colorize_instance_segmentation`,
  :attr:`~isaaclab.sensors.CameraCfg.colorize_instance_id_segmentation`, and
  :attr:`~isaaclab.sensors.CameraCfg.colorize_semantic_segmentation`).


0.12.4 (2024-03-11)
~~~~~~~~~~~~~~~~~~~

Fixed
^^^^^


* Adapted randomization terms to deal with ``slice`` for the body indices. Earlier, the terms were not
  able to handle the slice object and were throwing an error.
* Added ``slice`` type-hinting to all body and joint related methods in the rigid body and articulation
  classes. This is to make it clear that the methods can handle both list of indices and slices.


0.12.3 (2024-03-11)
~~~~~~~~~~~~~~~~~~~

Fixed
^^^^^

* Added signal handler to the :class:`isaaclab.app.AppLauncher` class to catch the ``SIGINT`` signal
  and close the application gracefully. This is to prevent the application from crashing when the user
  presses ``Ctrl+C`` to close the application.


0.12.2 (2024-03-10)
~~~~~~~~~~~~~~~~~~~

Added
^^^^^

* Added observation terms for states of a rigid object in world frame.
* Added randomization terms to set root state with randomized orientation and joint state within user-specified limits.
* Added reward term for penalizing specific termination terms.

Fixed
^^^^^

* Improved sampling of states inside randomization terms. Earlier, the code did multiple torch calls
  for sampling different components of the vector. Now, it uses a single call to sample the entire vector.


0.12.1 (2024-03-09)
~~~~~~~~~~~~~~~~~~~

Added
^^^^^

* Added an option to the last actions observation term to get a specific term by name from the action manager.
  If None, the behavior remains the same as before (the entire action is returned).


0.12.0 (2024-03-08)
~~~~~~~~~~~~~~~~~~~

Added
^^^^^

* Added functionality to sample flat patches on a generated terrain. This can be configured using
  :attr:`isaaclab.terrains.SubTerrainBaseCfg.flat_patch_sampling` attribute.
* Added a randomization function for setting terrain-aware root state. Through this, an asset can be
  reset to a randomly sampled flat patches.

Fixed
^^^^^

* Separated normal and terrain-base position commands. The terrain based commands rely on the
  terrain to sample flat patches for setting the target position.
* Fixed command resample termination function.

Changed
^^^^^^^

* Added the attribute :attr:`isaaclab.envs.mdp.commands.UniformVelocityCommandCfg.heading_control_stiffness`
  to control the stiffness of the heading control term in the velocity command term. Earlier, this was
  hard-coded to 0.5 inside the term.

Removed
^^^^^^^

* Removed the function :meth:`sample_new_targets` in the terrain importer. Instead the attribute
  :attr:`isaaclab.terrains.TerrainImporter.flat_patches` should be used to sample new targets.


0.11.3 (2024-03-04)
~~~~~~~~~~~~~~~~~~~

Fixed
^^^^^

* Corrects the functions :func:`isaaclab.utils.math.axis_angle_from_quat` and :func:`isaaclab.utils.math.quat_error_magnitude`
  to accept tensors of the form (..., 4) instead of (N, 4). This brings us in line with our documentation and also upgrades one of our functions
  to handle higher dimensions.


0.11.2 (2024-03-04)
~~~~~~~~~~~~~~~~~~~

Added
^^^^^

* Added checks for default joint position and joint velocity in the articulation class. This is to prevent
  users from configuring values for these quantities that might be outside the valid range from the simulation.


0.11.1 (2024-02-29)
~~~~~~~~~~~~~~~~~~~

Added
^^^^^

* Replaced the default values for ``joint_ids`` and ``body_ids`` from ``None`` to ``slice(None)``
  in the :class:`isaaclab.managers.SceneEntityCfg`.
* Adapted rewards and observations terms so that the users can query a subset of joints and bodies.


0.11.0 (2024-02-27)
~~~~~~~~~~~~~~~~~~~

Removed
^^^^^^^

* Dropped support for Isaac Sim<=2022.2. As part of this, removed the components of :class:`isaaclab.app.AppLauncher`
  which handled ROS extension loading. We no longer need them in Isaac Sim>=2023.1 to control the load order to avoid crashes.
* Upgraded Dockerfile to use ISAACSIM_VERSION=2023.1.1 by default.


0.10.28 (2024-02-29)
~~~~~~~~~~~~~~~~~~~~

Added
^^^^^

* Implemented relative and moving average joint position action terms. These allow the user to specify
  the target joint positions as relative to the current joint positions or as a moving average of the
  joint positions over a window of time.


0.10.27 (2024-02-28)
~~~~~~~~~~~~~~~~~~~~

Added
^^^^^

* Added UI feature to start and stop animation recording in the stage when running an environment.
  To enable this feature, please pass the argument ``--disable_fabric`` to the environment script to allow
  USD read/write operations. Be aware that this will slow down the simulation.


0.10.26 (2024-02-26)
~~~~~~~~~~~~~~~~~~~~

Added
^^^^^

* Added a viewport camera controller class to the :class:`isaaclab.envs.BaseEnv`. This is useful
  for applications where the user wants to render the viewport from different perspectives even when the
  simulation is running in headless mode.


0.10.25 (2024-02-26)
~~~~~~~~~~~~~~~~~~~~

Fixed
^^^^^

* Ensures that all path arguments in :mod:`isaaclab.sim.utils` are cast to ``str``. Previously,
  we had handled path types as strings without casting.


0.10.24 (2024-02-26)
~~~~~~~~~~~~~~~~~~~~

Added
^^^^^

* Added tracking of contact time in the :class:`isaaclab.sensors.ContactSensor` class. Previously,
  only the air time was being tracked.
* Added contact force threshold, :attr:`isaaclab.sensors.ContactSensorCfg.force_threshold`, to detect
  when the contact sensor is in contact. Previously, this was set to hard-coded 1.0 in the sensor class.


0.10.23 (2024-02-21)
~~~~~~~~~~~~~~~~~~~~

Fixed
^^^^^

* Fixes the order of size arguments in :meth:`isaaclab.terrains.height_field.random_uniform_terrain`. Previously, the function
  would crash if the size along x and y were not the same.


0.10.22 (2024-02-14)
~~~~~~~~~~~~~~~~~~~~

Fixed
^^^^^

* Fixed "divide by zero" bug in :class:`~isaaclab.sim.SimulationContext` when setting gravity vector.
  Now, it is correctly disabled when the gravity vector is set to zero.


0.10.21 (2024-02-12)
~~~~~~~~~~~~~~~~~~~~

Fixed
^^^^^

* Fixed the printing of articulation joint information when the articulation has only one joint.
  Earlier, the function was performing a squeeze operation on the tensor, which caused an error when
  trying to index the tensor of shape (1,).


0.10.20 (2024-02-12)
~~~~~~~~~~~~~~~~~~~~

Added
^^^^^

* Adds :attr:`isaaclab.sim.PhysxCfg.enable_enhanced_determinism` to enable improved
  determinism from PhysX. Please note this comes at the expense of performance.


0.10.19 (2024-02-08)
~~~~~~~~~~~~~~~~~~~~

Fixed
^^^^^

* Fixed environment closing so that articulations, objects, and sensors are cleared properly.


0.10.18 (2024-02-05)
~~~~~~~~~~~~~~~~~~~~

Fixed
^^^^^

* Pinned :mod:`torch` version to 2.0.1 in the setup.py to keep parity version of :mod:`torch` supplied by
  Isaac 2023.1.1, and prevent version incompatibility between :mod:`torch` ==2.2 and
  :mod:`typing-extensions` ==3.7.4.3


0.10.17 (2024-02-02)
~~~~~~~~~~~~~~~~~~~~

Fixed
^^^^^^

* Fixed carb setting ``/app/livestream/enabled`` to be set as False unless live-streaming is specified
  by :class:`isaaclab.app.AppLauncher` settings. This fixes the logic of :meth:`SimulationContext.render`,
  which depended on the config in previous versions of Isaac defaulting to false for this setting.


0.10.16 (2024-01-29)
~~~~~~~~~~~~~~~~~~~~

Added
^^^^^^

* Added an offset parameter to the height scan observation term. This allows the user to specify the
  height offset of the scan from the tracked body. Previously it was hard-coded to be 0.5.


0.10.15 (2024-01-29)
~~~~~~~~~~~~~~~~~~~~

Fixed
^^^^^

* Fixed joint torque computation for implicit actuators. Earlier, the torque was always zero for implicit
  actuators. Now, it is computed approximately by applying the PD law.


0.10.14 (2024-01-22)
~~~~~~~~~~~~~~~~~~~~

Fixed
^^^^^

* Fixed the tensor shape of :attr:`isaaclab.sensors.ContactSensorData.force_matrix_w`. Earlier, the reshaping
  led to a mismatch with the data obtained from PhysX.


0.10.13 (2024-01-15)
~~~~~~~~~~~~~~~~~~~~

Fixed
^^^^^

* Fixed running of environments with a single instance even if the :attr:`replicate_physics`` flag is set to True.


0.10.12 (2024-01-10)
~~~~~~~~~~~~~~~~~~~~

Fixed
^^^^^

* Fixed indexing of source and target frames in the :class:`isaaclab.sensors.FrameTransformer` class.
  Earlier, it always assumed that the source frame body is at index 0. Now, it uses the body index of the
  source frame to compute the transformation.

Deprecated
^^^^^^^^^^

* Renamed quantities in the :class:`isaaclab.sensors.FrameTransformerData` class to be more
  consistent with the terminology used in the asset classes. The following quantities are deprecated:

  * ``target_rot_w`` -> ``target_quat_w``
  * ``source_rot_w`` -> ``source_quat_w``
  * ``target_rot_source`` -> ``target_quat_source``


0.10.11 (2024-01-08)
~~~~~~~~~~~~~~~~~~~~

Fixed
^^^^^

* Fixed attribute error raised when calling the :class:`isaaclab.envs.mdp.TerrainBasedPositionCommand`
  command term.
* Added a dummy function in :class:`isaaclab.terrain.TerrainImporter` that returns environment
  origins as terrain-aware sampled targets. This function should be implemented by child classes based on
  the terrain type.


0.10.10 (2023-12-21)
~~~~~~~~~~~~~~~~~~~~

Fixed
^^^^^

* Fixed reliance on non-existent ``Viewport`` in :class:`isaaclab.sim.SimulationContext` when loading livestreaming
  by ensuring that the extension ``omni.kit.viewport.window`` is enabled in :class:`isaaclab.app.AppLauncher` when
  livestreaming is enabled


0.10.9 (2023-12-21)
~~~~~~~~~~~~~~~~~~~

Fixed
^^^^^

* Fixed invalidation of physics views inside the asset and sensor classes. Earlier, they were left initialized
  even when the simulation was stopped. This caused issues when closing the application.


0.10.8 (2023-12-20)
~~~~~~~~~~~~~~~~~~~

Fixed
^^^^^

* Fixed the :class:`isaaclab.envs.mdp.actions.DifferentialInverseKinematicsAction` class
  to account for the offset pose of the end-effector.


0.10.7 (2023-12-19)
~~~~~~~~~~~~~~~~~~~

Fixed
^^^^^

* Added a check to ray-cast and camera sensor classes to ensure that the sensor prim path does not
  have a regex expression at its leaf. For instance, ``/World/Robot/camera_.*`` is not supported
  for these sensor types. This behavior needs to be fixed in the future.


0.10.6 (2023-12-19)
~~~~~~~~~~~~~~~~~~~

Added
^^^^^

* Added support for using articulations as visualization markers. This disables all physics APIs from
  the articulation and allows the user to use it as a visualization marker. It is useful for creating
  visualization markers for the end-effectors or base of the robot.

Fixed
^^^^^

* Fixed hiding of debug markers from secondary images when using the
  :class:`isaaclab.markers.VisualizationMarkers` class. Earlier, the properties were applied on
  the XForm prim instead of the Mesh prim.


0.10.5 (2023-12-18)
~~~~~~~~~~~~~~~~~~~

Fixed
^^^^^

* Fixed test ``check_base_env_anymal_locomotion.py``, which
  previously called :func:`torch.jit.load` with the path to a policy (which would work
  for a local file), rather than calling
  :func:`isaaclab.utils.assets.read_file` on the path to get the file itself.


0.10.4 (2023-12-14)
~~~~~~~~~~~~~~~~~~~

Fixed
^^^^^

* Fixed potentially breaking import of omni.kit.widget.toolbar by ensuring that
  if live-stream is enabled, then the :mod:`omni.kit.widget.toolbar`
  extension is loaded.

0.10.3 (2023-12-12)
~~~~~~~~~~~~~~~~~~~

Added
^^^^^

* Added the attribute :attr:`isaaclab.actuators.ActuatorNetMLPCfg.input_order`
  to specify the order of the input tensors to the MLP network.

Fixed
^^^^^

* Fixed computation of metrics for the velocity command term. Earlier, the norm was being computed
  over the entire batch instead of the last dimension.
* Fixed the clipping inside the :class:`isaaclab.actuators.DCMotor` class. Earlier, it was
  not able to handle the case when configured saturation limit was set to None.


0.10.2 (2023-12-12)
~~~~~~~~~~~~~~~~~~~

Fixed
^^^^^

* Added a check in the simulation stop callback in the :class:`isaaclab.sim.SimulationContext` class
  to not render when an exception is raised. The while loop in the callback was preventing the application
  from closing when an exception was raised.


0.10.1 (2023-12-06)
~~~~~~~~~~~~~~~~~~~

Added
^^^^^

* Added command manager class with terms defined by :class:`isaaclab.managers.CommandTerm`. This
  allow for multiple types of command generators to be used in the same environment.


0.10.0 (2023-12-04)
~~~~~~~~~~~~~~~~~~~

Changed
^^^^^^^

* Modified the sensor and asset base classes to use the underlying PhysX views instead of Isaac Sim views.
  Using Isaac Sim classes led to a very high load time (of the order of minutes) when using a scene with
  many assets. This is because Isaac Sim supports USD paths which are slow and not required.

Added
^^^^^

* Added faster implementation of USD stage traversal methods inside the :class:`isaaclab.sim.utils` module.
* Added properties :attr:`isaaclab.assets.AssetBase.num_instances` and
  :attr:`isaaclab.sensor.SensorBase.num_instances` to obtain the number of instances of the asset
  or sensor in the simulation respectively.

Removed
^^^^^^^

* Removed dependencies on Isaac Sim view classes. It is no longer possible to use :attr:`root_view` and
  :attr:`body_view`. Instead use :attr:`root_physx_view` and :attr:`body_physx_view` to access the underlying
  PhysX views.


0.9.55 (2023-12-03)
~~~~~~~~~~~~~~~~~~~

Fixed
^^^^^

* Fixed the Nucleus directory path in the :attr:`isaaclab.utils.assets.NVIDIA_NUCLEUS_DIR`.
  Earlier, it was referring to the ``NVIDIA/Assets`` directory instead of ``NVIDIA``.


0.9.54 (2023-11-29)
~~~~~~~~~~~~~~~~~~~

Fixed
^^^^^

* Fixed pose computation in the :class:`isaaclab.sensors.Camera` class to obtain them from XFormPrimView
  instead of using ``UsdGeomCamera.ComputeLocalToWorldTransform`` method. The latter is not updated correctly
  during GPU simulation.
* Fixed initialization of the annotator info in the class :class:`isaaclab.sensors.Camera`. Previously
  all dicts had the same memory address which caused all annotators to have the same info.
* Fixed the conversion of ``uint32`` warp arrays inside the :meth:`isaaclab.utils.array.convert_to_torch`
  method. PyTorch does not support this type, so it is converted to ``int32`` before converting to PyTorch tensor.
* Added render call inside :meth:`isaaclab.sim.SimulationContext.reset` to initialize Replicator
  buffers when the simulation is reset.


0.9.53 (2023-11-29)
~~~~~~~~~~~~~~~~~~~

Changed
^^^^^^^

* Changed the behavior of passing :obj:`None` to the :class:`isaaclab.actuators.ActuatorBaseCfg`
  class. Earlier, they were resolved to fixed default values. Now, they imply that the values are loaded
  from the USD joint drive configuration.

Added
^^^^^

* Added setting of joint armature and friction quantities to the articulation class.


0.9.52 (2023-11-29)
~~~~~~~~~~~~~~~~~~~

Changed
^^^^^^^

* Changed the warning print in :meth:`isaaclab.sim.utils.apply_nested` method
  to be more descriptive. Earlier, it was printing a warning for every instanced prim.
  Now, it only prints a warning if it could not apply the attribute to any of the prims.

Added
^^^^^

* Added the method :meth:`isaaclab.utils.assets.retrieve_file_path` to
  obtain the absolute path of a file on the Nucleus server or locally.

Fixed
^^^^^

* Fixed hiding of STOP button in the :class:`AppLauncher` class when running the
  simulation in headless mode.
* Fixed a bug with :meth:`isaaclab.sim.utils.clone` failing when the input prim path
  had no parent (example: "/Table").


0.9.51 (2023-11-29)
~~~~~~~~~~~~~~~~~~~

Changed
^^^^^^^

* Changed the :meth:`isaaclab.sensor.SensorBase.update` method to always recompute the buffers if
  the sensor is in visualization mode.

Added
^^^^^

* Added available entities to the error message when accessing a non-existent entity in the
  :class:`InteractiveScene` class.
* Added a warning message when the user tries to reference an invalid prim in the :class:`FrameTransformer` sensor.


0.9.50 (2023-11-28)
~~~~~~~~~~~~~~~~~~~

Added
^^^^^

* Hid the ``STOP`` button in the UI when running standalone Python scripts. This is to prevent
  users from accidentally clicking the button and stopping the simulation. They should only be able to
  play and pause the simulation from the UI.

Removed
^^^^^^^

* Removed :attr:`isaaclab.sim.SimulationCfg.shutdown_app_on_stop`. The simulation is always rendering
  if it is stopped from the UI. The user needs to close the window or press ``Ctrl+C`` to close the simulation.


0.9.49 (2023-11-27)
~~~~~~~~~~~~~~~~~~~

Added
^^^^^

* Added an interface class, :class:`isaaclab.managers.ManagerTermBase`, to serve as the parent class
  for term implementations that are functional classes.
* Adapted all managers to support terms that are classes and not just functions clearer. This allows the user to
  create more complex terms that require additional state information.


0.9.48 (2023-11-24)
~~~~~~~~~~~~~~~~~~~

Fixed
^^^^^

* Fixed initialization of drift in the :class:`isaaclab.sensors.RayCasterCamera` class.


0.9.47 (2023-11-24)
~~~~~~~~~~~~~~~~~~~

Fixed
^^^^^

* Automated identification of the root prim in the :class:`isaaclab.assets.RigidObject` and
  :class:`isaaclab.assets.Articulation` classes. Earlier, the root prim was hard-coded to
  the spawn prim path. Now, the class searches for the root prim under the spawn prim path.


0.9.46 (2023-11-24)
~~~~~~~~~~~~~~~~~~~

Fixed
^^^^^

* Fixed a critical issue in the asset classes with writing states into physics handles.
  Earlier, the states were written over all the indices instead of the indices of the
  asset that were being updated. This caused the physics handles to refresh the states
  of all the assets in the scene, which is not desirable.


0.9.45 (2023-11-24)
~~~~~~~~~~~~~~~~~~~

Added
^^^^^

* Added :class:`isaaclab.command_generators.UniformPoseCommandGenerator` to generate
  poses in the asset's root frame by uniformly sampling from a given range.


0.9.44 (2023-11-16)
~~~~~~~~~~~~~~~~~~~

Added
^^^^^

* Added methods :meth:`reset` and :meth:`step` to the :class:`isaaclab.envs.BaseEnv`. This unifies
  the environment interface for simple standalone applications with the class.


0.9.43 (2023-11-16)
~~~~~~~~~~~~~~~~~~~

Fixed
^^^^^

* Replaced subscription of physics play and stop events in the :class:`isaaclab.assets.AssetBase` and
  :class:`isaaclab.sensors.SensorBase` classes with subscription to time-line play and stop events.
  This is to prevent issues in cases where physics first needs to perform mesh cooking and handles are not
  available immediately. For instance, with deformable meshes.


0.9.42 (2023-11-16)
~~~~~~~~~~~~~~~~~~~

Fixed
^^^^^

* Fixed setting of damping values from the configuration for :class:`ActuatorBase` class. Earlier,
  the stiffness values were being set into damping when a dictionary configuration was passed to the
  actuator model.
* Added dealing with :class:`int` and :class:`float` values in the configurations of :class:`ActuatorBase`.
  Earlier, a type-error was thrown when integer values were passed to the actuator model.


0.9.41 (2023-11-16)
~~~~~~~~~~~~~~~~~~~

Fixed
^^^^^

* Fixed the naming and shaping issues in the binary joint action term.


0.9.40 (2023-11-09)
~~~~~~~~~~~~~~~~~~~

Fixed
^^^^^

* Simplified the manual initialization of Isaac Sim :class:`ArticulationView` class. Earlier, we basically
  copied the code from the Isaac Sim source code. Now, we just call their initialize method.

Changed
^^^^^^^

* Changed the name of attribute :attr:`default_root_state_w` to :attr:`default_root_state`. The latter is
  more correct since the data is actually in the local environment frame and not the simulation world frame.


0.9.39 (2023-11-08)
~~~~~~~~~~~~~~~~~~~

Fixed
^^^^^

* Changed the reference of private ``_body_view`` variable inside the :class:`RigidObject` class
  to the public ``body_view`` property. For a rigid object, the private variable is not defined.


0.9.38 (2023-11-07)
~~~~~~~~~~~~~~~~~~~

Changed
^^^^^^^

* Upgraded the :class:`isaaclab.envs.RLTaskEnv` class to support Gym 0.29.0 environment definition.

Added
^^^^^

* Added computation of ``time_outs`` and ``terminated`` signals inside the termination manager. These follow the
  definition mentioned in `Gym 0.29.0 <https://gymnasium.farama.org/tutorials/gymnasium_basics/handling_time_limits/>`_.
* Added proper handling of observation and action spaces in the :class:`isaaclab.envs.RLTaskEnv` class.
  These now follow closely to how Gym VecEnv handles the spaces.


0.9.37 (2023-11-06)
~~~~~~~~~~~~~~~~~~~

Fixed
^^^^^

* Fixed broken visualization in :mod:`isaaclab.sensors.FrameTramsformer` class by overwriting the
  correct ``_debug_vis_callback`` function.
* Moved the visualization marker configurations of sensors to their respective sensor configuration classes.
  This allows users to set these configurations from the configuration object itself.


0.9.36 (2023-11-03)
~~~~~~~~~~~~~~~~~~~

Fixed
^^^^^

* Added explicit deleting of different managers in the :class:`isaaclab.envs.BaseEnv` and
  :class:`isaaclab.envs.RLTaskEnv` classes. This is required since deleting the managers
  is order-sensitive (many managers need to be deleted before the scene is deleted).


0.9.35 (2023-11-02)
~~~~~~~~~~~~~~~~~~~

Fixed
^^^^^

* Fixed the error: ``'str' object has no attribute '__module__'`` introduced by adding the future import inside the
  :mod:`isaaclab.utils.warp.kernels` module. Warp language does not support the ``__future__`` imports.


0.9.34 (2023-11-02)
~~~~~~~~~~~~~~~~~~~

Fixed
^^^^^

* Added missing import of ``from __future__ import annotations`` in the :mod:`isaaclab.utils.warp`
  module. This is needed to have a consistent behavior across Python versions.


0.9.33 (2023-11-02)
~~~~~~~~~~~~~~~~~~~

Fixed
^^^^^

* Fixed the :class:`isaaclab.command_generators.NullCommandGenerator` class. Earlier,
  it was having a runtime error due to infinity in the resampling time range. Now, the class just
  overrides the parent methods to perform no operations.


0.9.32 (2023-11-02)
~~~~~~~~~~~~~~~~~~~

Changed
^^^^^^^

* Renamed the :class:`isaaclab.envs.RLEnv` class to :class:`isaaclab.envs.RLTaskEnv` to
  avoid confusions in terminologies between environments and tasks.


0.9.31 (2023-11-02)
~~~~~~~~~~~~~~~~~~~

Added
^^^^^

* Added the :class:`isaaclab.sensors.RayCasterCamera` class, as a ray-casting based camera for
  "distance_to_camera", "distance_to_image_plane" and "normals" annotations. It has the same interface and
  functionalities as the USD Camera while it is on average 30% faster.


0.9.30 (2023-11-01)
~~~~~~~~~~~~~~~~~~~

Fixed
^^^^^

* Added skipping of None values in the :class:`InteractiveScene` class when creating the scene from configuration
  objects. Earlier, it was throwing an error when the user passed a None value for a scene element.
* Added ``kwargs`` to the :class:`RLEnv` class to allow passing additional arguments from gym registry function.
  This is now needed since the registry function passes args beyond the ones specified in the constructor.


0.9.29 (2023-11-01)
~~~~~~~~~~~~~~~~~~~

Fixed
^^^^^

* Fixed the material path resolution inside the :class:`isaaclab.sim.converters.UrdfConverter` class.
  With Isaac Sim 2023.1, the material paths from the importer are always saved as absolute paths. This caused
  issues when the generated USD file was moved to a different location. The fix now resolves the material paths
  relative to the USD file location.


0.9.28 (2023-11-01)
~~~~~~~~~~~~~~~~~~~

Changed
^^^^^^^

* Changed the way the :func:`isaaclab.sim.spawners.from_files.spawn_ground_plane` function sets the
  height of the ground. Earlier, it was reading the height from the configuration object. Now, it expects the
  desired transformation as inputs to the function. This makes it consistent with the other spawner functions.


0.9.27 (2023-10-31)
~~~~~~~~~~~~~~~~~~~

Changed
^^^^^^^

* Removed the default value of the argument ``camel_case`` in setters of USD attributes. This is to avoid
  confusion with the naming of the attributes in the USD file.

Fixed
^^^^^

* Fixed the selection of material prim in the :class:`isaaclab.sim.spawners.materials.spawn_preview_surface`
  method. Earlier, the created prim was being selected in the viewport which interfered with the selection of
  prims by the user.
* Updated :class:`isaaclab.sim.converters.MeshConverter` to use a different stage than the default stage
  for the conversion. This is to avoid the issue of the stage being closed when the conversion is done.


0.9.26 (2023-10-31)
~~~~~~~~~~~~~~~~~~~

Added
^^^^^

* Added the sensor implementation for :class:`isaaclab.sensors.FrameTransformer` class. Currently,
  it handles obtaining the transformation between two frames in the same articulation.


0.9.25 (2023-10-27)
~~~~~~~~~~~~~~~~~~~

Added
^^^^^

* Added the :mod:`isaaclab.envs.ui` module to put all the UI-related classes in one place. This currently
  implements the :class:`isaaclab.envs.ui.BaseEnvWindow` and :class:`isaaclab.envs.ui.RLEnvWindow`
  classes. Users can inherit from these classes to create their own UI windows.
* Added the attribute :attr:`isaaclab.envs.BaseEnvCfg.ui_window_class_type` to specify the UI window class
  to be used for the environment. This allows the user to specify their own UI window class to be used for the
  environment.


0.9.24 (2023-10-27)
~~~~~~~~~~~~~~~~~~~

Changed
^^^^^^^

* Changed the behavior of setting up debug visualization for assets, sensors and command generators.
  Earlier it was raising an error if debug visualization was not enabled in the configuration object.
  Now it checks whether debug visualization is implemented and only sets up the callback if it is
  implemented.


0.9.23 (2023-10-27)
~~~~~~~~~~~~~~~~~~~

Fixed
^^^^^

* Fixed a typo in the :class:`AssetBase` and :class:`SensorBase` that effected the class destructor.
  Earlier, a tuple was being created in the constructor instead of the actual object.


0.9.22 (2023-10-26)
~~~~~~~~~~~~~~~~~~~

Added
^^^^^

* Added a :class:`isaaclab.command_generators.NullCommandGenerator` class for no command environments.
  This is easier to work with than having checks for :obj:`None` in the command generator.

Fixed
^^^^^

* Moved the randomization manager to the :class:`isaaclab.envs.BaseEnv` class with the default
  settings to reset the scene to the defaults specified in the configurations of assets.
* Moved command generator to the :class:`isaaclab.envs.RlEnv` class to have all task-specification
  related classes in the same place.


0.9.21 (2023-10-26)
~~~~~~~~~~~~~~~~~~~

Fixed
^^^^^

* Decreased the priority of callbacks in asset and sensor base classes. This may help in preventing
  crashes when warm starting the simulation.
* Fixed no rendering mode when running the environment from the GUI. Earlier the function
  :meth:`SimulationContext.set_render_mode` was erroring out.


0.9.20 (2023-10-25)
~~~~~~~~~~~~~~~~~~~

Fixed
^^^^^

* Changed naming in :class:`isaaclab.sim.SimulationContext.RenderMode` to use ``NO_GUI_OR_RENDERING``
  and ``NO_RENDERING`` instead of ``HEADLESS`` for clarity.
* Changed :class:`isaaclab.sim.SimulationContext` to be capable of handling livestreaming and
  offscreen rendering.
* Changed :class:`isaaclab.app.AppLauncher` envvar ``VIEWPORT_RECORD`` to the more descriptive
  ``OFFSCREEN_RENDER``.


0.9.19 (2023-10-25)
~~~~~~~~~~~~~~~~~~~

Added
^^^^^

* Added Gym observation and action spaces for the :class:`isaaclab.envs.RLEnv` class.


0.9.18 (2023-10-23)
~~~~~~~~~~~~~~~~~~~

Added
^^^^^

* Created :class:`isaaclab.sim.converters.asset_converter.AssetConverter` to serve as a base
  class for all asset converters.
* Added :class:`isaaclab.sim.converters.mesh_converter.MeshConverter` to handle loading and conversion
  of mesh files (OBJ, STL and FBX) into USD format.
* Added script ``convert_mesh.py`` to ``source/tools`` to allow users to convert a mesh to USD via command line arguments.

Changed
^^^^^^^

* Renamed the submodule :mod:`isaaclab.sim.loaders` to :mod:`isaaclab.sim.converters` to be more
  general with the functionality of the module.
* Updated ``check_instanceable.py`` script to convert relative paths to absolute paths.


0.9.17 (2023-10-22)
~~~~~~~~~~~~~~~~~~~

Added
^^^^^

* Added setters and getters for term configurations in the :class:`RandomizationManager`, :class:`RewardManager`
  and :class:`TerminationManager` classes. This allows the user to modify the term configurations after the
  manager has been created.
* Added the method :meth:`compute_group` to the :class:`isaaclab.managers.ObservationManager` class to
  compute the observations for only a given group.
* Added the curriculum term for modifying reward weights after certain environment steps.


0.9.16 (2023-10-22)
~~~~~~~~~~~~~~~~~~~

Added
^^^^^

* Added support for keyword arguments for terms in the :class:`isaaclab.managers.ManagerBase`.

Fixed
^^^^^

* Fixed resetting of buffers in the :class:`TerminationManager` class. Earlier, the values were being set
  to ``0.0`` instead of ``False``.


0.9.15 (2023-10-22)
~~~~~~~~~~~~~~~~~~~

Added
^^^^^

* Added base yaw heading and body acceleration into :class:`isaaclab.assets.RigidObjectData` class.
  These quantities are computed inside the :class:`RigidObject` class.

Fixed
^^^^^

* Fixed the :meth:`isaaclab.assets.RigidObject.set_external_force_and_torque` method to correctly
  deal with the body indices.
* Fixed a bug in the :meth:`isaaclab.utils.math.wrap_to_pi` method to prevent self-assignment of
  the input tensor.


0.9.14 (2023-10-21)
~~~~~~~~~~~~~~~~~~~

Added
^^^^^

* Added 2-D drift (i.e. along x and y) to the :class:`isaaclab.sensors.RayCaster` class.
* Added flags to the :class:`isaaclab.sensors.ContactSensorCfg` to optionally obtain the
  sensor origin and air time information. Since these are not required by default, they are
  disabled by default.

Fixed
^^^^^

* Fixed the handling of contact sensor history buffer in the :class:`isaaclab.sensors.ContactSensor` class.
  Earlier, the buffer was not being updated correctly.


0.9.13 (2023-10-20)
~~~~~~~~~~~~~~~~~~~

Fixed
^^^^^

* Fixed the issue with double :obj:`Ellipsis` when indexing tensors with multiple dimensions.
  The fix now uses :obj:`slice(None)` instead of :obj:`Ellipsis` to index the tensors.


0.9.12 (2023-10-18)
~~~~~~~~~~~~~~~~~~~

Fixed
^^^^^

* Fixed bugs in actuator model implementation for actuator nets. Earlier the DC motor clipping was not working.
* Fixed bug in applying actuator model in the :class:`isaaclab.asset.Articulation` class. The new
  implementation caches the outputs from explicit actuator model into the ``joint_pos_*_sim`` buffer to
  avoid feedback loops in the tensor operation.


0.9.11 (2023-10-17)
~~~~~~~~~~~~~~~~~~~

Added
^^^^^

* Added the support for semantic tags into the :class:`isaaclab.sim.spawner.SpawnerCfg` class. This allows
  the user to specify the semantic tags for a prim when spawning it into the scene. It follows the same format as
  Omniverse Replicator.


0.9.10 (2023-10-16)
~~~~~~~~~~~~~~~~~~~

Added
^^^^^

* Added ``--livestream`` and ``--ros`` CLI args to :class:`isaaclab.app.AppLauncher` class.
* Added a static function :meth:`isaaclab.app.AppLauncher.add_app_launcher_args`, which
  appends the arguments needed for :class:`isaaclab.app.AppLauncher` to the argument parser.

Changed
^^^^^^^

* Within :class:`isaaclab.app.AppLauncher`, removed ``REMOTE_DEPLOYMENT`` env-var processing
  in the favor of ``HEADLESS`` and ``LIVESTREAM`` env-vars. These have clearer uses and better parity
  with the CLI args.


0.9.9 (2023-10-12)
~~~~~~~~~~~~~~~~~~

Added
^^^^^

* Added the property :attr:`isaaclab.assets.Articulation.is_fixed_base` to the articulation class to
  check if the base of the articulation is fixed or floating.
* Added the task-space action term corresponding to the differential inverse-kinematics controller.

Fixed
^^^^^

* Simplified the :class:`isaaclab.controllers.DifferentialIKController` to assume that user provides the
  correct end-effector poses and Jacobians. Earlier it was doing internal frame transformations which made the
  code more complicated and error-prone.


0.9.8 (2023-09-30)
~~~~~~~~~~~~~~~~~~

Fixed
^^^^^

* Fixed the boundedness of class objects that register callbacks into the simulator.
  These include devices, :class:`AssetBase`, :class:`SensorBase` and :class:`CommandGenerator`.
  The fix ensures that object gets deleted when the user deletes the object.


0.9.7 (2023-09-26)
~~~~~~~~~~~~~~~~~~

Fixed
^^^^^

* Modified the :class:`isaaclab.markers.VisualizationMarkers` to use the
  :class:`isaaclab.sim.spawner.SpawnerCfg` class instead of their
  own configuration objects. This makes it consistent with the other ways to spawn assets in the scene.

Added
^^^^^

* Added the method :meth:`copy` to configclass to allow copying of configuration objects.


0.9.6 (2023-09-26)
~~~~~~~~~~~~~~~~~~

Fixed
^^^^^

* Changed class-level configuration classes to refer to class types using ``class_type`` attribute instead
  of ``cls`` or ``cls_name``.


0.9.5 (2023-09-25)
~~~~~~~~~~~~~~~~~~

Changed
^^^^^^^

* Added future import of ``annotations`` to have a consistent behavior across Python versions.
* Removed the type-hinting from docstrings to simplify maintenance of the documentation. All type-hints are
  now in the code itself.


0.9.4 (2023-08-29)
~~~~~~~~~~~~~~~~~~

Added
^^^^^

* Added :class:`isaaclab.scene.InteractiveScene`, as the central scene unit that contains all entities
  that are part of the simulation. These include the terrain, sensors, articulations, rigid objects etc.
  The scene groups the common operations of these entities and allows to access them via their unique names.
* Added :mod:`isaaclab.envs` module that contains environment definitions that encapsulate the different
  general (scene, action manager, observation manager) and RL-specific (reward and termination manager) managers.
* Added :class:`isaaclab.managers.SceneEntityCfg` to handle which scene elements are required by the
  manager's terms. This allows the manager to parse useful information from the scene elements, such as the
  joint and body indices, and pass them to the term.
* Added :class:`isaaclab.sim.SimulationContext.RenderMode` to handle different rendering modes based on
  what the user wants to update (viewport, cameras, or UI elements).

Fixed
^^^^^

* Fixed the :class:`isaaclab.command_generators.CommandGeneratorBase` to register a debug visualization
  callback similar to how sensors and robots handle visualization.


0.9.3 (2023-08-23)
~~~~~~~~~~~~~~~~~~

Added
^^^^^

* Enabled the `faulthander <https://docs.python.org/3/library/faulthandler.html>`_ to catch segfaults and print
  the stack trace. This is enabled by default in the :class:`isaaclab.app.AppLauncher` class.

Fixed
^^^^^

* Re-added the :mod:`isaaclab.utils.kit` to the ``compat`` directory and fixed all the references to it.
* Fixed the deletion of Replicator nodes for the :class:`isaaclab.sensors.Camera` class. Earlier, the
  Replicator nodes were not being deleted when the camera was deleted. However, this does not prevent the random
  crashes that happen when the camera is deleted.
* Fixed the :meth:`isaaclab.utils.math.convert_quat` to support both numpy and torch tensors.

Changed
^^^^^^^

* Renamed all the scripts inside the ``test`` directory to follow the convention:

  * ``test_<module_name>.py``: Tests for the module ``<module_name>`` using unittest.
  * ``check_<module_name>``: Check for the module ``<module_name>`` using python main function.


0.9.2 (2023-08-22)
~~~~~~~~~~~~~~~~~~

Added
^^^^^

* Added the ability to color meshes in the :class:`isaaclab.terrain.TerrainGenerator` class. Currently,
  it only supports coloring the mesh randomly (``"random"``), based on the terrain height (``"height"``), and
  no coloring (``"none"``).

Fixed
^^^^^

* Modified the :class:`isaaclab.terrain.TerrainImporter` class to configure visual and physics materials
  based on the configuration object.


0.9.1 (2023-08-18)
~~~~~~~~~~~~~~~~~~

Added
^^^^^

* Introduced three different rotation conventions in the :class:`isaaclab.sensors.Camera` class. These
  conventions are:

  * ``opengl``: the camera is looking down the -Z axis with the +Y axis pointing up
  * ``ros``: the camera is looking down the +Z axis with the +Y axis pointing down
  * ``world``: the camera is looking along the +X axis with the -Z axis pointing down

  These can be used to declare the camera offset in :class:`isaaclab.sensors.CameraCfg.OffsetCfg` class
  and in :meth:`isaaclab.sensors.Camera.set_world_pose` method. Additionally, all conventions are
  saved to :class:`isaaclab.sensors.CameraData` class for easy access.

Changed
^^^^^^^

* Adapted all the sensor classes to follow a structure similar to the :class:`isaaclab.assets.AssetBase`.
  Hence, the spawning and initialization of sensors manually by the users is avoided.
* Removed the :meth:`debug_vis` function since that this functionality is handled by a render callback automatically
  (based on the passed configuration for the :class:`isaaclab.sensors.SensorBaseCfg.debug_vis` flag).


0.9.0 (2023-08-18)
~~~~~~~~~~~~~~~~~~

Added
^^^^^

* Introduces a new set of asset interfaces. These interfaces simplify the spawning of assets into the scene
  and initializing the physics handle by putting that inside post-startup physics callbacks. With this, users
  no longer need to worry about the :meth:`spawn` and :meth:`initialize` calls.
* Added utility methods to :mod:`isaaclab.utils.string` module that resolve regex expressions based
  on passed list of target keys.

Changed
^^^^^^^

* Renamed all references of joints in an articulation from "dof" to "joint". This makes it consistent with the
  terminology used in robotics.

Deprecated
^^^^^^^^^^

* Removed the previous modules for objects and robots. Instead the :class:`Articulation` and :class:`RigidObject`
  should be used.


0.8.12 (2023-08-18)
~~~~~~~~~~~~~~~~~~~

Added
^^^^^

* Added other properties provided by ``PhysicsScene`` to the :class:`isaaclab.sim.SimulationContext`
  class to allow setting CCD, solver iterations, etc.
* Added commonly used functions to the :class:`SimulationContext` class itself to avoid having additional
  imports from Isaac Sim when doing simple tasks such as setting camera view or retrieving the simulation settings.

Fixed
^^^^^

* Switched the notations of default buffer values in :class:`isaaclab.sim.PhysxCfg` from multiplication
  to scientific notation to avoid confusion with the values.


0.8.11 (2023-08-18)
~~~~~~~~~~~~~~~~~~~

Added
^^^^^

* Adds utility functions and configuration objects in the :mod:`isaaclab.sim.spawners`
  to create the following prims in the scene:

  * :mod:`isaaclab.sim.spawners.from_file`: Create a prim from a USD/URDF file.
  * :mod:`isaaclab.sim.spawners.shapes`: Create USDGeom prims for shapes (box, sphere, cylinder, capsule, etc.).
  * :mod:`isaaclab.sim.spawners.materials`: Create a visual or physics material prim.
  * :mod:`isaaclab.sim.spawners.lights`: Create a USDLux prim for different types of lights.
  * :mod:`isaaclab.sim.spawners.sensors`: Create a USD prim for supported sensors.

Changed
^^^^^^^

* Modified the :class:`SimulationContext` class to take the default physics material using the material spawn
  configuration object.


0.8.10 (2023-08-17)
~~~~~~~~~~~~~~~~~~~

Added
^^^^^

* Added methods for defining different physics-based schemas in the :mod:`isaaclab.sim.schemas` module.
  These methods allow creating the schema if it doesn't exist at the specified prim path and modify
  its properties based on the configuration object.


0.8.9 (2023-08-09)
~~~~~~~~~~~~~~~~~~

Changed
^^^^^^^

* Moved the :class:`isaaclab.asset_loader.UrdfLoader` class to the :mod:`isaaclab.sim.loaders`
  module to make it more accessible to the user.


0.8.8 (2023-08-09)
~~~~~~~~~~~~~~~~~~

Added
^^^^^

* Added configuration classes and functions for setting different physics-based schemas in the
  :mod:`isaaclab.sim.schemas` module. These allow modifying properties of the physics solver
  on the asset using configuration objects.


0.8.7 (2023-08-03)
~~~~~~~~~~~~~~~~~~

Fixed
^^^^^

* Added support for `__post_init__ <https://docs.python.org/3/library/dataclasses.html#post-init-processing>`_ in
  the :class:`isaaclab.utils.configclass` decorator.


0.8.6 (2023-08-03)
~~~~~~~~~~~~~~~~~~

Added
^^^^^

* Added support for callable classes in the :class:`isaaclab.managers.ManagerBase`.


0.8.5 (2023-08-03)
~~~~~~~~~~~~~~~~~~

Fixed
^^^^^

* Fixed the :class:`isaaclab.markers.Visualizationmarkers` class so that the markers are not visible in camera rendering mode.

Changed
^^^^^^^

* Simplified the creation of the point instancer in the :class:`isaaclab.markers.Visualizationmarkers` class. It now creates a new
  prim at the next available prim path if a prim already exists at the given path.


0.8.4 (2023-08-02)
~~~~~~~~~~~~~~~~~~

Added
^^^^^

* Added the :class:`isaaclab.sim.SimulationContext` class to the :mod:`isaaclab.sim` module.
  This class inherits from the :class:`isaacsim.core.api.simulation_context.SimulationContext` class and adds
  the ability to create a simulation context from a configuration object.


0.8.3 (2023-08-02)
~~~~~~~~~~~~~~~~~~

Changed
^^^^^^^

* Moved the :class:`ActuatorBase` class to the :mod:`isaaclab.actuators.actuator_base` module.
* Renamed the :mod:`isaaclab.actuators.actuator` module to :mod:`isaaclab.actuators.actuator_pd`
  to make it more explicit that it contains the PD actuator models.


0.8.2 (2023-08-02)
~~~~~~~~~~~~~~~~~~

Changed
^^^^^^^

* Cleaned up the :class:`isaaclab.terrain.TerrainImporter` class to take all the parameters from the configuration
  object. This makes it consistent with the other classes in the package.
* Moved the configuration classes for terrain generator and terrain importer into separate files to resolve circular
  dependency issues.


0.8.1 (2023-08-02)
~~~~~~~~~~~~~~~~~~

Fixed
^^^^^

* Added a hack into :class:`isaaclab.app.AppLauncher` class to remove Isaac Lab packages from the path before launching
  the simulation application. This prevents the warning messages that appears when the user launches the ``SimulationApp``.

Added
^^^^^

* Enabled necessary viewport extensions in the :class:`isaaclab.app.AppLauncher` class itself if ``VIEWPORT_ENABLED``
  flag is true.


0.8.0 (2023-07-26)
~~~~~~~~~~~~~~~~~~

Added
^^^^^

* Added the :class:`ActionManager` class to the :mod:`isaaclab.managers` module to handle actions in the
  environment through action terms.
* Added contact force history to the :class:`isaaclab.sensors.ContactSensor` class. The history is stored
  in the ``net_forces_w_history`` attribute of the sensor data.

Changed
^^^^^^^

* Implemented lazy update of buffers in the :class:`isaaclab.sensors.SensorBase` class. This allows the user
  to update the sensor data only when required, i.e. when the data is requested by the user. This helps avoid double
  computation of sensor data when a reset is called in the environment.

Deprecated
^^^^^^^^^^

* Removed the support for different backends in the sensor class. We only use Pytorch as the backend now.
* Removed the concept of actuator groups. They are now handled by the :class:`isaaclab.managers.ActionManager`
  class. The actuator models are now directly handled by the robot class itself.


0.7.4 (2023-07-26)
~~~~~~~~~~~~~~~~~~

Changed
^^^^^^^

* Changed the behavior of the :class:`isaaclab.terrains.TerrainImporter` class. It now expects the terrain
  type to be specified in the configuration object. This allows the user to specify everything in the configuration
  object and not have to do an explicit call to import a terrain.

Fixed
^^^^^

* Fixed setting of quaternion orientations inside the :class:`isaaclab.markers.Visualizationmarkers` class.
  Earlier, the orientation was being set into the point instancer in the wrong order (``wxyz`` instead of ``xyzw``).


0.7.3 (2023-07-25)
~~~~~~~~~~~~~~~~~~

Fixed
^^^^^

* Fixed the issue with multiple inheritance in the :class:`isaaclab.utils.configclass` decorator.
  Earlier, if the inheritance tree was more than one level deep and the lowest level configuration class was
  not updating its values from the middle level classes.


0.7.2 (2023-07-24)
~~~~~~~~~~~~~~~~~~

Added
^^^^^

* Added the method :meth:`replace` to the :class:`isaaclab.utils.configclass` decorator to allow
  creating a new configuration object with values replaced from keyword arguments. This function internally
  calls the `dataclasses.replace <https://docs.python.org/3/library/dataclasses.html#dataclasses.replace>`_.

Fixed
^^^^^

* Fixed the handling of class types as member values in the :meth:`isaaclab.utils.configclass`. Earlier it was
  throwing an error since class types were skipped in the if-else block.


0.7.1 (2023-07-22)
~~~~~~~~~~~~~~~~~~

Added
^^^^^

* Added the :class:`TerminationManager`, :class:`CurriculumManager`, and :class:`RandomizationManager` classes
  to the :mod:`isaaclab.managers` module to handle termination, curriculum, and randomization respectively.


0.7.0 (2023-07-22)
~~~~~~~~~~~~~~~~~~

Added
^^^^^

* Created a new :mod:`isaaclab.managers` module for all the managers related to the environment / scene.
  This includes the :class:`isaaclab.managers.ObservationManager` and :class:`isaaclab.managers.RewardManager`
  classes that were previously in the :mod:`isaaclab.utils.mdp` module.
* Added the :class:`isaaclab.managers.ManagerBase` class to handle the creation of managers.
* Added configuration classes for :class:`ObservationTermCfg` and :class:`RewardTermCfg` to allow easy creation of
  observation and reward terms.

Changed
^^^^^^^

* Changed the behavior of :class:`ObservationManager` and :class:`RewardManager` classes to accept the key ``func``
  in each configuration term to be a callable. This removes the need to inherit from the base class
  and allows more reusability of the functions across different environments.
* Moved the old managers to the :mod:`isaaclab.compat.utils.mdp` module.
* Modified the necessary scripts to use the :mod:`isaaclab.compat.utils.mdp` module.


0.6.2 (2023-07-21)
~~~~~~~~~~~~~~~~~~

Added
^^^^^

* Added the :mod:`isaaclab.command_generators` to generate different commands based on the desired task.
  It allows the user to generate commands for different tasks in the same environment without having to write
  custom code for each task.


0.6.1 (2023-07-16)
~~~~~~~~~~~~~~~~~~

Fixed
^^^^^

* Fixed the :meth:`isaaclab.utils.math.quat_apply_yaw` to compute the yaw quaternion correctly.

Added
^^^^^

* Added functions to convert string and callable objects in :mod:`isaaclab.utils.string`.


0.6.0 (2023-07-16)
~~~~~~~~~~~~~~~~~~

Added
^^^^^

* Added the argument :attr:`sort_keys` to the :meth:`isaaclab.utils.io.yaml.dump_yaml` method to allow
  enabling/disabling of sorting of keys in the output yaml file.

Fixed
^^^^^

* Fixed the ordering of terms in :mod:`isaaclab.utils.configclass` to be consistent in the order in which
  they are defined. Previously, the ordering was done alphabetically which made it inconsistent with the order in which
  the parameters were defined.

Changed
^^^^^^^

* Changed the default value of the argument :attr:`sort_keys` in the :meth:`isaaclab.utils.io.yaml.dump_yaml`
  method to ``False``.
* Moved the old config classes in :mod:`isaaclab.utils.configclass` to
  :mod:`isaaclab.compat.utils.configclass` so that users can still run their old code where alphabetical
  ordering was used.


0.5.0 (2023-07-04)
~~~~~~~~~~~~~~~~~~

Added
^^^^^

* Added a generalized :class:`isaaclab.sensors.SensorBase` class that leverages the ideas of views to
  handle multiple sensors in a single class.
* Added the classes :class:`isaaclab.sensors.RayCaster`, :class:`isaaclab.sensors.ContactSensor`,
  and :class:`isaaclab.sensors.Camera` that output a batched tensor of sensor data.

Changed
^^^^^^^

* Renamed the parameter ``sensor_tick`` to ``update_freq`` to make it more intuitive.
* Moved the old sensors in :mod:`isaaclab.sensors` to :mod:`isaaclab.compat.sensors`.
* Modified the standalone scripts to use the :mod:`isaaclab.compat.sensors` module.


0.4.4 (2023-07-05)
~~~~~~~~~~~~~~~~~~

Fixed
^^^^^

* Fixed the :meth:`isaaclab.terrains.trimesh.utils.make_plane` method to handle the case when the
  plane origin does not need to be centered.
* Added the :attr:`isaaclab.terrains.TerrainGeneratorCfg.seed` to make generation of terrains reproducible.
  The default value is ``None`` which means that the seed is not set.

Changed
^^^^^^^

* Changed the saving of ``origins`` in :class:`isaaclab.terrains.TerrainGenerator` class to be in CSV format
  instead of NPY format.


0.4.3 (2023-06-28)
~~~~~~~~~~~~~~~~~~

Added
^^^^^

* Added the :class:`isaaclab.markers.PointInstancerMarker` class that wraps around
  `UsdGeom.PointInstancer <https://graphics.pixar.com/usd/dev/api/class_usd_geom_point_instancer.html>`_
  to directly work with torch and numpy arrays.

Changed
^^^^^^^

* Moved the old markers in :mod:`isaaclab.markers` to :mod:`isaaclab.compat.markers`.
* Modified the standalone scripts to use the :mod:`isaaclab.compat.markers` module.


0.4.2 (2023-06-28)
~~~~~~~~~~~~~~~~~~

Added
^^^^^

* Added the sub-module :mod:`isaaclab.terrains` to allow procedural generation of terrains and supporting
  importing of terrains from different sources (meshes, usd files or default ground plane).


0.4.1 (2023-06-27)
~~~~~~~~~~~~~~~~~~

* Added the :class:`isaaclab.app.AppLauncher` class to allow controlled instantiation of
  the `SimulationApp <https://docs.omniverse.nvidia.com/py/isaacsim/source/isaacsim.simulation_app/docs/index.html>`_
  and extension loading for remote deployment and ROS bridges.

Changed
^^^^^^^

* Modified all standalone scripts to use the :class:`isaaclab.app.AppLauncher` class.


0.4.0 (2023-05-27)
~~~~~~~~~~~~~~~~~~

Added
^^^^^

* Added a helper class :class:`isaaclab.asset_loader.UrdfLoader` that converts a URDF file to instanceable USD
  file based on the input configuration object.


0.3.2 (2023-04-27)
~~~~~~~~~~~~~~~~~~

Fixed
^^^^^

* Added safe-printing of functions while using the :meth:`isaaclab.utils.dict.print_dict` function.


0.3.1 (2023-04-23)
~~~~~~~~~~~~~~~~~~

Added
^^^^^

* Added a modified version of ``lula_franka_gen.urdf`` which includes an end-effector frame.
* Added a standalone script ``play_rmpflow.py`` to show RMPFlow controller.

Fixed
^^^^^

* Fixed the splitting of commands in the :meth:`ActuatorGroup.compute` method. Earlier it was reshaping the
  commands to the shape ``(num_actuators, num_commands)`` which was causing the commands to be split incorrectly.
* Fixed the processing of actuator command in the :meth:`RobotBase._process_actuators_cfg` to deal with multiple
  command types when using "implicit" actuator group.

0.3.0 (2023-04-20)
~~~~~~~~~~~~~~~~~~

Fixed
^^^^^

* Added the destructor to the keyboard devices to unsubscribe from carb.

Added
^^^^^

* Added the :class:`Se2Gamepad` and :class:`Se3Gamepad` for gamepad teleoperation support.


0.2.8 (2023-04-10)
~~~~~~~~~~~~~~~~~~

Fixed
^^^^^

* Fixed bugs in :meth:`axis_angle_from_quat` in the ``isaaclab.utils.math`` to handle quaternion with negative w component.
* Fixed bugs in :meth:`subtract_frame_transforms` in the ``isaaclab.utils.math`` by adding the missing final rotation.


0.2.7 (2023-04-07)
~~~~~~~~~~~~~~~~~~

Fixed
^^^^^

* Fixed repetition in applying mimic multiplier for "p_abs" in the :class:`GripperActuatorGroup` class.
* Fixed bugs in :meth:`reset_buffers` in the :class:`RobotBase` and :class:`LeggedRobot` classes.

0.2.6 (2023-03-16)
~~~~~~~~~~~~~~~~~~

Added
^^^^^

* Added the :class:`CollisionPropertiesCfg` to rigid/articulated object and robot base classes.
* Added the :class:`PhysicsMaterialCfg` to the :class:`SingleArm` class for tool sites.

Changed
^^^^^^^

* Changed the default control mode of the :obj:`PANDA_HAND_MIMIC_GROUP_CFG` to be from ``"v_abs"`` to ``"p_abs"``.
  Using velocity control for the mimic group can cause the hand to move in a jerky manner.


0.2.5 (2023-03-08)
~~~~~~~~~~~~~~~~~~

Fixed
^^^^^

* Fixed the indices used for the Jacobian and dynamics quantities in the :class:`MobileManipulator` class.


0.2.4 (2023-03-04)
~~~~~~~~~~~~~~~~~~

Added
^^^^^

* Added :meth:`apply_nested_physics_material` to the ``isaaclab.utils.kit``.
* Added the :meth:`sample_cylinder` to sample points from a cylinder's surface.
* Added documentation about the issue in using instanceable asset as markers.

Fixed
^^^^^

* Simplified the physics material application in the rigid object and legged robot classes.

Removed
^^^^^^^

* Removed the ``geom_prim_rel_path`` argument in the :class:`RigidObjectCfg.MetaInfoCfg` class.


0.2.3 (2023-02-24)
~~~~~~~~~~~~~~~~~~

Fixed
^^^^^

* Fixed the end-effector body index used for getting the Jacobian in the :class:`SingleArm` and :class:`MobileManipulator` classes.


0.2.2 (2023-01-27)
~~~~~~~~~~~~~~~~~~

Fixed
^^^^^

* Fixed the :meth:`set_world_pose_ros` and :meth:`set_world_pose_from_view` in the :class:`Camera` class.

Deprecated
^^^^^^^^^^

* Removed the :meth:`set_world_pose_from_ypr` method from the :class:`Camera` class.


0.2.1 (2023-01-26)
~~~~~~~~~~~~~~~~~~

Fixed
^^^^^

* Fixed the :class:`Camera` class to support different fisheye projection types.


0.2.0 (2023-01-25)
~~~~~~~~~~~~~~~~~~

Added
^^^^^

* Added support for warp backend in camera utilities.
* Extended the ``play_camera.py`` with ``--gpu`` flag to use GPU replicator backend.

0.1.1 (2023-01-24)
~~~~~~~~~~~~~~~~~~

Fixed
^^^^^

* Fixed setting of physics material on the ground plane when using :meth:`isaaclab.utils.kit.create_ground_plane` function.


0.1.0 (2023-01-17)
~~~~~~~~~~~~~~~~~~

Added
^^^^^

* Initial release of the extension with experimental API.
* Available robot configurations:

  * **Quadrupeds:** Unitree A1, ANYmal B, ANYmal C
  * **Single-arm manipulators:** Franka Emika arm, UR5
  * **Mobile manipulators:** Clearpath Ridgeback with Franka Emika arm or UR5<|MERGE_RESOLUTION|>--- conflicted
+++ resolved
@@ -1,122 +1,12 @@
 Changelog
 ---------
 
-<<<<<<< HEAD
-
-0.41.0 (2025-07-2)
-~~~~~~~~~~~~~~~~~~
-=======
-0.44.9 (2025-07-30)
-~~~~~~~~~~~~~~~~~~~
-
-Added
-^^^^^
-
-* Added ``from __future__ import annotations`` to manager_based_rl_mimic_env.py to fix Sphinx
-  doc warnings for IsaacLab Mimic docs.
-
-
-0.44.8 (2025-07-30)
-~~~~~~~~~~~~~~~~~~~
-
-Fixed
-^^^^^
-
-* Improved handling of deprecated flag :attr:`~isaaclab.sensors.RayCasterCfg.attach_yaw_only`.
-  Previously, the flag was only handled if it was set to True. This led to a bug where the yaw was not accounted for
-  when the flag was set to False.
-* Fixed the handling of interval-based events inside :class:`~isaaclab.managers.EventManager` to properly handle
-  their resets. Previously, only class-based events were properly handled.
-
-
-0.44.7 (2025-07-30)
-~~~~~~~~~~~~~~~~~~~
-
-Added
-^^^^^
-
-* Added a new argument ``is_global`` to :meth:`~isaaclab.assets.Articulation.set_external_force_and_torque`,
-  :meth:`~isaaclab.assets.RigidObject.set_external_force_and_torque`, and
-  :meth:`~isaaclab.assets.RigidObjectCollection.set_external_force_and_torque` allowing to set external wrenches
-  in the global frame directly from the method call rather than having to set the frame in the configuration.
-
-Removed
-^^^^^^^^
-
-* Removed :attr:`xxx_external_wrench_frame` flag from asset configuration classes in favor of direct argument
-  passed to the :meth:`set_external_force_and_torque` function.
-
-
-0.44.6 (2025-07-28)
-~~~~~~~~~~~~~~~~~~~
-
-Changed
-^^^^^^^
-
-* Tweak default behavior for rendering preset modes.
-
-
-0.44.5 (2025-07-28)
-~~~~~~~~~~~~~~~~~~~
-
-Fixed
-^^^^^
-
-* Fixed :meth:`isaaclab.scene.reset_to` to properly accept None as valid argument.
-* Added tests to verify that argument types.
-
-
-0.44.4 (2025-07-22)
-~~~~~~~~~~~~~~~~~~~
-
-Added
-^^^^^
-
-* Added safe callbacks for stage in memory attaching.
-* Remove on prim deletion callback workaround
-
-
-0.44.3 (2025-07-21)
-~~~~~~~~~~~~~~~~~~~
-
-Fixed
-^^^^^
-
-* Fixed rendering preset mode regression.
-
-
-0.44.2 (2025-07-22)
-~~~~~~~~~~~~~~~~~~~
-
-Changed
-^^^^^^^
-
-* Updated teleop scripts to print to console vs omni log.
-
-
-0.44.1 (2025-07-17)
-~~~~~~~~~~~~~~~~~~~
-
-Changed
-^^^^^^^
-
-* Updated test_pink_ik.py test case to pytest format.
-
-
-0.44.0 (2025-07-21)
-~~~~~~~~~~~~~~~~~~~
-
-Changed
-^^^^^^^
-
-* Changed the way clipping is handled for :class:`~isaaclab.actuator.DCMotor` for torque-speed points in when in
-  negative power regions.
->>>>>>> 8c5b4680
-
-Added
-^^^^^
-
-<<<<<<< HEAD
+0.45.0 (2025-08-07)
+~~~~~~~~~~~~~~~~~~~
+
+Added
+^^^^^
+
 * Added :attr:`~isaaclab.sensors.contact_sensor.ContactSensorCfg.track_contact_points` to toggle tracking of contact
   point locations between sensor bodies and filtered bodies.
 * Added :attr:`~isaaclab.sensors.contact_sensor.ContactSensorCfg.max_contact_data_per_prim` to configure the maximum
@@ -125,8 +15,115 @@
   locations.
 
 
-0.40.22 (2025-07-11)
-=======
+0.44.9 (2025-07-30)
+~~~~~~~~~~~~~~~~~~~
+
+Added
+^^^^^
+
+* Added ``from __future__ import annotations`` to manager_based_rl_mimic_env.py to fix Sphinx
+  doc warnings for IsaacLab Mimic docs.
+
+
+0.44.8 (2025-07-30)
+~~~~~~~~~~~~~~~~~~~
+
+Fixed
+^^^^^
+
+* Improved handling of deprecated flag :attr:`~isaaclab.sensors.RayCasterCfg.attach_yaw_only`.
+  Previously, the flag was only handled if it was set to True. This led to a bug where the yaw was not accounted for
+  when the flag was set to False.
+* Fixed the handling of interval-based events inside :class:`~isaaclab.managers.EventManager` to properly handle
+  their resets. Previously, only class-based events were properly handled.
+
+
+0.44.7 (2025-07-30)
+~~~~~~~~~~~~~~~~~~~
+
+Added
+^^^^^
+
+* Added a new argument ``is_global`` to :meth:`~isaaclab.assets.Articulation.set_external_force_and_torque`,
+  :meth:`~isaaclab.assets.RigidObject.set_external_force_and_torque`, and
+  :meth:`~isaaclab.assets.RigidObjectCollection.set_external_force_and_torque` allowing to set external wrenches
+  in the global frame directly from the method call rather than having to set the frame in the configuration.
+
+Removed
+^^^^^^^^
+
+* Removed :attr:`xxx_external_wrench_frame` flag from asset configuration classes in favor of direct argument
+  passed to the :meth:`set_external_force_and_torque` function.
+
+
+0.44.6 (2025-07-28)
+~~~~~~~~~~~~~~~~~~~
+
+Changed
+^^^^^^^
+
+* Tweak default behavior for rendering preset modes.
+
+
+0.44.5 (2025-07-28)
+~~~~~~~~~~~~~~~~~~~
+
+Fixed
+^^^^^
+
+* Fixed :meth:`isaaclab.scene.reset_to` to properly accept None as valid argument.
+* Added tests to verify that argument types.
+
+
+0.44.4 (2025-07-22)
+~~~~~~~~~~~~~~~~~~~
+
+Added
+^^^^^
+
+* Added safe callbacks for stage in memory attaching.
+* Remove on prim deletion callback workaround
+
+
+0.44.3 (2025-07-21)
+~~~~~~~~~~~~~~~~~~~
+
+Fixed
+^^^^^
+
+* Fixed rendering preset mode regression.
+
+
+0.44.2 (2025-07-22)
+~~~~~~~~~~~~~~~~~~~
+
+Changed
+^^^^^^^
+
+* Updated teleop scripts to print to console vs omni log.
+
+
+0.44.1 (2025-07-17)
+~~~~~~~~~~~~~~~~~~~
+
+Changed
+^^^^^^^
+
+* Updated test_pink_ik.py test case to pytest format.
+
+
+0.44.0 (2025-07-21)
+~~~~~~~~~~~~~~~~~~~
+
+Changed
+^^^^^^^
+
+* Changed the way clipping is handled for :class:`~isaaclab.actuator.DCMotor` for torque-speed points in when in
+  negative power regions.
+
+Added
+^^^^^
+
 * Added unit tests for :class:`~isaaclab.actuator.ImplicitActuator`, :class:`~isaaclab.actuator.IdealPDActuator`,
   and :class:`~isaaclab.actuator.DCMotor` independent of :class:`~isaaclab.assets.Articulation`
 
@@ -144,7 +141,6 @@
 
 
 0.42.26 (2025-06-29)
->>>>>>> 8c5b4680
 ~~~~~~~~~~~~~~~~~~~~
 
 
