Changelog
---------

<<<<<<< HEAD
0.40.x (2025-07-09)
=======
0.40.17 (2025-07-10)
>>>>>>> 8e57a3a6
~~~~~~~~~~~~~~~~~~~~

Added
^^^^^

<<<<<<< HEAD
* Added input param `update_history` to :meth:`~isaaclab.managers.ObservationManager.compute`
  to control whether the history buffer should be updated.
* Added unit test for :class:`~isaaclab.envs.ManagerBasedEnv`.
=======
* Added unit tests for multiple math functions:
  :func:`~isaaclab.utils.math.scale_transform`.
  :func:`~isaaclab.utils.math.unscale_transform`.
  :func:`~isaaclab.utils.math.saturate`.
  :func:`~isaaclab.utils.math.normalize`.
  :func:`~isaaclab.utils.math.copysign`.
  :func:`~isaaclab.utils.math.convert_quat`.
  :func:`~isaaclab.utils.math.quat_conjugate`.
  :func:`~isaaclab.utils.math.quat_from_euler_xyz`.
  :func:`~isaaclab.utils.math.quat_from_matrix`.
  :func:`~isaaclab.utils.math.euler_xyz_from_quat`.
  :func:`~isaaclab.utils.math.matrix_from_euler`.
  :func:`~isaaclab.utils.math.quat_from_angle_axis`.
  :func:`~isaaclab.utils.math.axis_angle_from_quat`.
  :func:`~isaaclab.utils.math.skew_symmetric_matrix`.
  :func:`~isaaclab.utils.math.combine_transform`.
  :func:`~isaaclab.utils.math.subtract_transform`.
  :func:`~isaaclab.utils.math.compute_pose_error`.

Changed
^^^^^^^

* Changed the implementation of :func:`~isaaclab.utils.math.copysign` to better reflect the documented functionality.


0.40.16 (2025-07-08)
~~~~~~~~~~~~~~~~~~~~
>>>>>>> 8e57a3a6

Fixed
^^^^^

<<<<<<< HEAD
* Fixed :class:`~isaaclab.envs.ManagerBasedEnv` and :class:`~isaaclab.envs.ManagerBasedRLEnv` to not update the history
  buffer on recording.
=======
* Fixed hanging quat_rotate calls to point to quat_apply in :class:`~isaaclab.assets.articulation.ArticulationData` and
  :class:`~isaaclab.assets.articulation.RigidObjectCollectionData`

>>>>>>> 8e57a3a6

0.40.15 (2025-07-08)
~~~~~~~~~~~~~~~~~~~~

Added
^^^^^

* Added ability to set platform height independent of object height for trimesh terrains.


0.40.14 (2025-07-01)
~~~~~~~~~~~~~~~~~~~~

Added
^^^^^

* Added :attr:`abs_height_noise` and :attr:`rel_height_noise` to give minimum and maximum absolute and relative noise to
  :class:`isaaclab.terrrains.trimesh.MeshRepeatedObjectsTerrainCfg`
* Added deprecation warnings to the existing :attr:`max_height_noise` but still functions.


0.40.13 (2025-07-03)
~~~~~~~~~~~~~~~~~~~~

Fixed
^^^^^

* Fixed unittest tests that are floating inside pytests for articulation and rendering


0.40.12 (2025-07-03)
~~~~~~~~~~~~~~~~~~~~

Changed
^^^^^^^

* Updated gymnasium to v1.2.0. This update includes fixes for a memory leak that appears when recording
  videos with the ``--video`` flag.


0.40.11 (2025-06-27)
~~~~~~~~~~~~~~~~~~~~

Added
^^^^^


* Added unit test for :func:`~isaaclab.utils.math.quat_inv`.

Fixed
^^^^^

* Fixed the implementation mistake in :func:`~isaaclab.utils.math.quat_inv`.


0.40.10 (2025-06-25)
~~~~~~~~~~~~~~~~~~~~

Fixed
^^^^^

* Fixed :func:`~isaaclab.utils.dict.update_class_from_dict` preventing setting flat Iterables with different lengths.


0.40.9 (2025-06-25)
~~~~~~~~~~~~~~~~~~~

Added
^^^^^

* Added ``sample_bias_per_component`` flag to :class:`~isaaclab.utils.noise.noise_model.NoiseModelWithAdditiveBias` to enable independent per-component bias
  sampling, which is now the default behavior. If set to False, the previous behavior of sharing the same bias value across all components is retained.


0.40.8 (2025-06-18)
~~~~~~~~~~~~~~~~~~~

Fixed
^^^^^

* Fixed data inconsistency between read_body, read_link, read_com when write_body, write_com, write_joint performed, in
  :class:`~isaaclab.assets.Articulation`, :class:`~isaaclab.assets.RigidObject`, and
  :class:`~isaaclab.assets.RigidObjectCollection`
* added pytest that check against these data consistencies


0.40.7 (2025-06-24)
~~~~~~~~~~~~~~~~~~~

Added
^^^^^

* :class:`~isaaclab.utils.noise.NoiseModel` support for manager-based workflows.

Changed
^^^^^^^

* Renamed :func:`~isaaclab.utils.noise.NoiseModel.apply` method to :func:`~isaaclab.utils.noise.NoiseModel.__call__`.


0.40.6 (2025-06-12)
~~~~~~~~~~~~~~~~~~~

Fixed
^^^^^

* Fixed potential issues in :func:`~isaaclab.envs.mdp.events.randomize_visual_texture_material` related to handling visual prims during texture randomization.


0.40.5 (2025-05-22)
~~~~~~~~~~~~~~~~~~~

Fixed
^^^^^

* Fixed collision filtering logic for CPU simulation. The automatic collision filtering feature
  currently has limitations for CPU simulation. Collision filtering needs to be manually enabled when using CPU simulation.


0.40.4 (2025-06-03)
~~~~~~~~~~~~~~~~~~~

Changed
^^^^^^^

* Removes the hardcoding to :class:`~isaaclab.terrains.terrain_generator.TerrainGenerator` in
  :class:`~isaaclab.terrains.terrain_generator.TerrainImporter` and instead the ``class_type`` is used which is
  passed in the ``TerrainGeneratorCfg``.


0.40.3 (2025-03-20)
~~~~~~~~~~~~~~~~~~~

Changed
^^^^^^^

* Made separate data buffers for poses and velocities for the :class:`~isaaclab.assets.Articulation`,
  :class:`~isaaclab.assets.RigidObject`, and :class:`~isaaclab.assets.RigidObjectCollection` classes.
  Previously, the two data buffers were stored together in a single buffer requiring an additional
  concatenation operation when accessing the data.
* Cleaned up ordering of members inside the data classes for the assets to make them easier
  to comprehend. This reduced the code duplication within the class and made the class
  more readable.


0.40.2 (2025-05-10)
~~~~~~~~~~~~~~~~~~~

Added
^^^^^

* Updated gymnasium to >= 1.0
* Added support for specifying module:task_name as task name to avoid module import for ``gym.make``


0.40.1 (2025-06-02)
~~~~~~~~~~~~~~~~~~~

Added
^^^^^

* Added time observation functions to ~isaaclab.envs.mdp.observations module,
  :func:`~isaaclab.envs.mdp.observations.current_time_s` and :func:`~isaaclab.envs.mdp.observations.remaining_time_s`.

Changed
^^^^^^^

* Moved initialization of ``episode_length_buf`` outside of :meth:`load_managers()` of :class:`~isaaclab.envs.ManagerBasedRLEnv`
  to make it available for mdp functions.


0.40.0 (2025-05-16)
~~~~~~~~~~~~~~~~~~~

Added
^^^^^

* Added deprecation warning for :meth:`~isaaclab.utils.math.quat_rotate` and
  :meth:`~isaaclab.utils.math.quat_rotate_inverse`

Changed
^^^^^^^

* Changed all calls to :meth:`~isaaclab.utils.math.quat_rotate` and :meth:`~isaaclab.utils.math.quat_rotate_inverse` to
  :meth:`~isaaclab.utils.math.quat_apply` and :meth:`~isaaclab.utils.math.quat_apply_inverse` for speed.


0.39.7 (2025-05-19)
~~~~~~~~~~~~~~~~~~~

Fixed
^^^^^^

* Raising exceptions in step, render and reset if they occurred inside the initialization callbacks
  of assets and sensors.used from the experience files and the double definition is removed.


0.39.6 (2025-01-30)
~~~~~~~~~~~~~~~~~~~

Added
^^^^^

* Added method :meth:`omni.isaac.lab.assets.AssetBase.set_visibility` to set the visibility of the asset
  in the simulation.


0.39.5 (2025-05-16)
~~~~~~~~~~~~~~~~~~~

Added
^^^^^

* Added support for concatenation of observations along different dimensions in :class:`~isaaclab.managers.observation_manager.ObservationManager`.

Changed
^^^^^^^

* Updated the :class:`~isaaclab.managers.command_manager.CommandManager` to update the command counter after the
  resampling call.


0.39.4 (2025-05-16)
~~~~~~~~~~~~~~~~~~~

Fixed
^^^^^

* Fixed penetration issue for negative border height in :class:`~isaaclab.terrains.terrain_generator.TerrainGeneratorCfg`.


0.39.3 (2025-05-16)
~~~~~~~~~~~~~~~~~~~

Changed
^^^^^^^

* Changed the implementation of :meth:`~isaaclab.utils.math.quat_box_minus`

Added
^^^^^

* Added :meth:`~isaaclab.utils.math.quat_box_plus`
* Added :meth:`~isaaclab.utils.math.rigid_body_twist_transform`


0.39.2 (2025-05-15)
~~~~~~~~~~~~~~~~~~~

Fixed
^^^^^

* Fixed :meth:`omni.isaac.lab.sensors.camera.camera.Camera.set_intrinsic_matrices` preventing setting of unused USD
  camera parameters.
* Fixed :meth:`omni.isaac.lab.sensors.camera.camera.Camera._update_intrinsic_matrices` preventing unused USD camera
  parameters from being used to calculate :attr:`omni.isaac.lab.sensors.camera.CameraData.intrinsic_matrices`
* Fixed :meth:`omni.isaac.lab.spawners.sensors.sensors_cfg.PinholeCameraCfg.from_intrinsic_matrix` preventing setting of
  unused USD camera parameters.


0.39.1 (2025-05-14)
~~~~~~~~~~~~~~~~~~~

* Added a new attribute :attr:`articulation_root_prim_path` to the :class:`~isaaclab.assets.ArticulationCfg` class
  to allow explicitly specifying the prim path of the articulation root.


0.39.0 (2025-05-03)
~~~~~~~~~~~~~~~~~~~

Added
^^^^^

* Added check in RecorderManager to ensure that the success indicator is only set if the termination manager is present.
* Added semantic tags in :func:`isaaclab.sim.spawners.from_files.spawn_ground_plane`.
  This allows for :attr:`semantic_segmentation_mapping` to be used when using the ground plane spawner.


0.38.0 (2025-04-01)
~~~~~~~~~~~~~~~~~~~

Added
~~~~~

* Added the :meth:`~isaaclab.env.mdp.observations.joint_effort`


0.37.0 (2025-04-01)
~~~~~~~~~~~~~~~~~~~

Added
^^^^^

* Added :meth:`~isaaclab.envs.mdp.observations.body_pose_w`
* Added :meth:`~isaaclab.envs.mdp.observations.body_projected_gravity_b`


0.36.23 (2025-04-24)
~~~~~~~~~~~~~~~~~~~~

Fixed
^^^^^

* Fixed ``return_latest_camera_pose`` option in :class:`~isaaclab.sensors.TiledCameraCfg` from not being used to the
  argument ``update_latest_camera_pose`` in :class:`~isaaclab.sensors.CameraCfg` with application in both
  :class:`~isaaclab.sensors.Camera` and :class:`~isaaclab.sensors.TiledCamera`.


0.36.22 (2025-04-23)
~~~~~~~~~~~~~~~~~~~~

Fixed
^^^^^^^

* Adds correct type check for ManagerTermBase class in event_manager.py.


0.36.21 (2025-04-15)
~~~~~~~~~~~~~~~~~~~~

Changed
^^^^^^^

* Removed direct call of qpsovlers library from pink_ik controller and changed solver from quadprog to osqp.


0.36.20 (2025-04-09)
~~~~~~~~~~~~~~~~~~~~

Changed
^^^^^^^

* Added call to set cuda device after each ``app.update()`` call in :class:`~isaaclab.sim.SimulationContext`.
  This is now required for multi-GPU workflows because some underlying logic in ``app.update()`` is modifying
  the cuda device, which results in NCCL errors on distributed setups.


0.36.19 (2025-04-01)
~~~~~~~~~~~~~~~~~~~~

Fixed
^^^^^

* Added check in RecorderManager to ensure that the success indicator is only set if the termination manager is present.


0.36.18 (2025-03-26)
~~~~~~~~~~~~~~~~~~~~

Added
^^^^^

* Added a dynamic text instruction widget that provides real-time feedback
  on the number of successful recordings during demonstration sessions.


0.36.17 (2025-03-26)
~~~~~~~~~~~~~~~~~~~~

Changed
^^^^^^^

* Added override in AppLauncher to apply patch for ``pxr.Gf.Matrix4d`` to work with Pinocchio 2.7.0.


0.36.16 (2025-03-25)
~~~~~~~~~~~~~~~~~~~~

Changed
^^^^^^^

* Modified rendering mode default behavior when the launcher arg :attr:`enable_cameras` is not set.


0.36.15 (2025-03-25)
~~~~~~~~~~~~~~~~~~~~

Added
^^^^^

* Added near plane distance configuration for XR device.


0.36.14 (2025-03-24)
~~~~~~~~~~~~~~~~~~~~

Changed
^^^^^^^

* Changed default render settings in :class:`~isaaclab.sim.SimulationCfg` to None, which means that
  the default settings will be used from the experience files and the double definition is removed.


0.36.13 (2025-03-24)
~~~~~~~~~~~~~~~~~~~~

Added
^^^^^

* Added headpose support to OpenXRDevice.


0.36.12 (2025-03-19)
~~~~~~~~~~~~~~~~~~~~

Added
^^^^^

* Added parameter to show warning if Pink IK solver fails to find a solution.


0.36.11 (2025-03-19)
~~~~~~~~~~~~~~~~~~~~

Fixed
^^^^^

* Fixed default behavior of :class:`~isaaclab.actuators.ImplicitActuator` if no :attr:`effort_limits_sim` or
  :attr:`effort_limit` is set.


0.36.10 (2025-03-17)
~~~~~~~~~~~~~~~~~~~~

Fixed
^^^^^

* App launcher to update the cli arguments if conditional defaults are used.


0.36.9 (2025-03-18)
~~~~~~~~~~~~~~~~~~~

Added
^^^^^^^

* Xr rendering mode, which is default when xr is used.


0.36.8 (2025-03-17)
~~~~~~~~~~~~~~~~~~~

Fixed
^^^^^

* Removed ``scalar_first`` from scipy function usage to support older versions of scipy.


0.36.7 (2025-03-14)
~~~~~~~~~~~~~~~~~~~

Fixed
^^^^^

* Changed the import structure to only import ``pinocchio`` when ``pink-ik`` or ``dex-retargeting`` is being used.
  This also solves for the problem that ``pink-ik`` and ``dex-retargeting`` are not supported in windows.
* Removed ``isaacsim.robot_motion.lula`` and ``isaacsim.robot_motion.motion_generation`` from the default loaded Isaac Sim extensions.
* Moved pink ik action config to a separate file.


0.36.6 (2025-03-13)
~~~~~~~~~~~~~~~~~~~

Fixed
^^^^^

* Worked around an issue where the render mode is set to ``"RayTracedLighting"`` instead of ``"RaytracedLighting"`` by
  some dependencies.


0.36.5 (2025-03-11)
~~~~~~~~~~~~~~~~~~~

Added
^^^^^^^

* Added 3 rendering mode presets: performance, balanced, and quality.
* Preset settings are stored in ``apps/rendering_modes``.
* Presets can be set with cli arg ``--rendering_mode`` or with :class:`RenderCfg`.
* Preset rendering settings can be overwritten with :class:`RenderCfg`.
* :class:`RenderCfg` supports all native RTX carb settings.

Changed
^^^^^^^
* :class:`RenderCfg` default settings are unset.


0.36.4 (2025-03-11)
~~~~~~~~~~~~~~~~~~~

Changed
^^^^^^^

* Updated the OpenXR kit file ``isaaclab.python.xr.openxr.kit`` to inherit from ``isaaclab.python.kit`` instead of
  ``isaaclab.python.rendering.kit`` which is not appropriate.


0.36.3 (2025-03-10)
~~~~~~~~~~~~~~~~~~~~

Changed
^^^^^^^

* Added the PinkIKController controller class that interfaces Isaac Lab with the Pink differential inverse kinematics solver
  to allow control of multiple links in a robot using a single solver.


0.36.2 (2025-03-07)
~~~~~~~~~~~~~~~~~~~~

Changed
^^^^^^^

* Allowed users to exit on 1 Ctrl+C instead of consecutive 2 key strokes.
* Allowed physics reset during simulation through :meth:`reset` in :class:`~isaaclab.sim.SimulationContext`.


0.36.1 (2025-03-10)
~~~~~~~~~~~~~~~~~~~

Added
^^^^^

* Added :attr:`semantic_segmentation_mapping` for camera configs to allow specifying colors for semantics.


0.36.0 (2025-03-07)
~~~~~~~~~~~~~~~~~~~

Removed
^^^^^^^

* Removed the storage of tri-meshes and warp meshes inside the :class:`~isaaclab.terrains.TerrainImporter` class.
  Initially these meshes were added for ray-casting purposes. However, since the ray-caster reads the terrains
  directly from the USD files, these meshes are no longer needed.
* Deprecated the :attr:`warp_meshes` and :attr:`meshes` attributes from the
  :class:`~isaaclab.terrains.TerrainImporter` class. These attributes now return an empty dictionary
  with a deprecation warning.

Changed
^^^^^^^

* Changed the prim path of the "plane" terrain inside the :class:`~isaaclab.terrains.TerrainImporter` class.
  Earlier, the terrain was imported directly as the importer's prim path. Now, the terrain is imported as
  ``{importer_prim_path}/{name}``, where ``name`` is the name of the terrain.


0.35.0 (2025-03-07)
~~~~~~~~~~~~~~~~~~~

* Improved documentation of various attributes in the :class:`~isaaclab.assets.ArticulationData` class to make
  it clearer which values represent the simulation and internal class values. In the new convention,
  the ``default_xxx`` attributes are whatever the user configured from their configuration of the articulation
  class, while the ``xxx`` attributes are the values from the simulation.
* Updated the soft joint position limits inside the :meth:`~isaaclab.assets.Articulation.write_joint_pos_limits_to_sim`
  method to use the new limits passed to the function.
* Added setting of :attr:`~isaaclab.assets.ArticulationData.default_joint_armature` and
  :attr:`~isaaclab.assets.ArticulationData.default_joint_friction` attributes in the
  :class:`~isaaclab.assets.Articulation` class based on user configuration.

Changed
^^^^^^^

* Removed unnecessary buffer creation operations inside the :class:`~isaaclab.assets.Articulation` class.
  Earlier, the class initialized a variety of buffer data with zeros and in the next function assigned
  them the value from PhysX. This made the code bulkier and more complex for no reason.
* Renamed parameters for a consistent nomenclature. These changes are backwards compatible with previous releases
  with a deprecation warning for the old names.

  * ``joint_velocity_limits`` → ``joint_vel_limits`` (to match attribute ``joint_vel`` and ``joint_vel_limits``)
  * ``joint_limits`` → ``joint_pos_limits`` (to match attribute ``joint_pos`` and ``soft_joint_pos_limits``)
  * ``default_joint_limits`` → ``default_joint_pos_limits``
  * ``write_joint_limits_to_sim`` → ``write_joint_position_limit_to_sim``
  * ``joint_friction`` → ``joint_friction_coeff``
  * ``default_joint_friction`` → ``default_joint_friction_coeff``
  * ``write_joint_friction_to_sim`` → ``write_joint_friction_coefficient_to_sim``
  * ``fixed_tendon_limit`` → ``fixed_tendon_pos_limits``
  * ``default_fixed_tendon_limit`` → ``default_fixed_tendon_pos_limits``
  * ``set_fixed_tendon_limit`` → ``set_fixed_tendon_position_limit``


0.34.13 (2025-03-06)
~~~~~~~~~~~~~~~~~~~~

Added
^^^^^

* Added a new event mode called "prestartup", which gets called right after the scene design is complete
  and before the simulation is played.
* Added a callback to resolve the scene entity configurations separately once the simulation plays,
  since the scene entities cannot be resolved before the simulation starts playing
  (as we currently rely on PhysX to provide us with the joint/body ordering)


0.34.12 (2025-03-06)
~~~~~~~~~~~~~~~~~~~~

Added
^^^^^

* Updated the mimic API :meth:`target_eef_pose_to_action` in :class:`isaaclab.envs.ManagerBasedRLMimicEnv` to take a dictionary of
  eef noise values instead of a single noise value.
* Added support for optional subtask constraints based on DexMimicGen to the mimic configuration class :class:`isaaclab.envs.MimicEnvCfg`.
* Enabled data compression in HDF5 dataset file handler :class:`isaaclab.utils.datasets.hdf5_dataset_file_handler.HDF5DatasetFileHandler`.


0.34.11 (2025-03-04)
~~~~~~~~~~~~~~~~~~~~

Fixed
^^^^^

* Fixed issue in :class:`~isaaclab.sensors.TiledCamera` and :class:`~isaaclab.sensors.Camera` where segmentation outputs only display the first tile
  when scene instancing is enabled. A workaround is added for now to disable instancing when segmentation
  outputs are requested.


0.34.10 (2025-03-04)
~~~~~~~~~~~~~~~~~~~~

Fixed
^^^^^

* Fixed the issue of misalignment in the motion vectors from the :class:`TiledCamera`
  with other modalities such as RGBA and depth.


0.34.9 (2025-03-04)
~~~~~~~~~~~~~~~~~~~

Added
^^^^^

* Added methods inside the :class:`omni.isaac.lab.assets.Articulation` class to set the joint
  position and velocity for the articulation. Previously, the joint position and velocity could
  only be set using the :meth:`omni.isaac.lab.assets.Articulation.write_joint_state_to_sim` method,
  which didn't allow setting the joint position and velocity separately.


0.34.8 (2025-03-02)
~~~~~~~~~~~~~~~~~~~

Fixed
^^^^^

* Fixed the propagation of the :attr:`activate_contact_sensors` attribute to the
  :class:`~isaaclab.sim.spawners.wrappers.wrappers_cfg.MultiAssetSpawnerCfg` class. Previously, this value
  was always set to False, which led to incorrect contact sensor settings for the spawned assets.


0.34.7 (2025-03-02)
~~~~~~~~~~~~~~~~~~~

Changed
^^^^^^^

* Enabled the physics flag for disabling contact processing in the :class:`~isaaclab.sim.SimulationContact`
  class. This means that by default, no contact reporting is done by the physics engine, which should provide
  a performance boost in simulations with no contact processing requirements.
* Disabled the physics flag for disabling contact processing in the :class:`~isaaclab.sensors.ContactSensor`
  class when the sensor is created to allow contact reporting for the sensor.

Removed
^^^^^^^

* Removed the attribute ``disable_contact_processing`` from :class:`~isaaclab.sim.SimulationContact`.


0.34.6 (2025-03-01)
~~~~~~~~~~~~~~~~~~~

Added
^^^^^

* Added a new attribute :attr:`is_implicit_model` to the :class:`isaaclab.actuators.ActuatorBase` class to
  indicate if the actuator model is implicit or explicit. This helps checking that the correct model type
  is being used when initializing the actuator models.

Fixed
^^^^^

* Added copy of configurations to :class:`~isaaclab.assets.AssetBase` and :class:`~isaaclab.sensors.SensorBase`
  to prevent modifications of the configurations from leaking outside of the classes.
* Fixed the case where setting velocity/effort limits for the simulation in the
  :class:`~isaaclab.actuators.ActuatorBaseCfg` class was not being used to update the actuator-specific
  velocity/effort limits.

Changed
^^^^^^^

* Moved warnings and checks for implicit actuator models to the :class:`~isaaclab.actuators.ImplicitActuator` class.
* Reverted to IsaacLab v1.3 behavior where :attr:`isaaclab.actuators.ImplicitActuatorCfg.velocity_limit`
  attribute was not used for setting the velocity limits in the simulation. This makes it possible to deploy
  policies from previous release without any changes. If users want to set the velocity limits for the simulation,
  they should use the :attr:`isaaclab.actuators.ImplicitActuatorCfg.velocity_limit_sim` attribute instead.


0.34.5 (2025-02-28)
~~~~~~~~~~~~~~~~~~~

Added
^^^^^

* Added IP address support for WebRTC livestream to allow specifying IP address to stream across networks.
  This feature requires an updated livestream extension, which is current only available in the pre-built Isaac Lab 2.0.1 docker image.
  Support for other Isaac Sim builds will become available in Isaac Sim 5.0.


0.34.4 (2025-02-27)
~~~~~~~~~~~~~~~~~~~~

Added
^^^^^

* Refactored retargeting code from Se3Handtracking class into separate modules for better modularity
* Added scaffolding for developing additional retargeters (e.g. dex)


0.34.3 (2025-02-26)
~~~~~~~~~~~~~~~~~~~

Added
^^^^^

* Enablec specifying the placement of the simulation when viewed in an XR device. This is achieved by
  adding an ``XrCfg`` environment configuration with ``anchor_pos`` and ``anchor_rot`` parameters.


0.34.2 (2025-02-21)
~~~~~~~~~~~~~~~~~~~

Fixed
^^^^^

* Fixed setting of root velocities inside the event term :meth:`reset_root_state_from_terrain`. Earlier, the indexing
  based on the environment IDs was missing.


0.34.1 (2025-02-17)
~~~~~~~~~~~~~~~~~~~

Fixed
^^^^^

* Ensured that the loaded torch JIT models inside actuator networks are correctly set to eval mode
  to prevent any unexpected behavior during inference.


0.34.0 (2025-02-14)
~~~~~~~~~~~~~~~~~~~

Fixed
^^^^^

* Added attributes :attr:`velocity_limits_sim` and :attr:`effort_limits_sim` to the
  :class:`isaaclab.actuators.ActuatorBaseCfg` class to separate solver limits from actuator limits.


0.33.17 (2025-02-13)
~~~~~~~~~~~~~~~~~~~~

Fixed
^^^^^

* Fixed Imu sensor based observations at first step by updating scene during initialization for
  :class:`~isaaclab.envs.ManagerBasedEnv`, :class:`~isaaclab.envs.DirectRLEnv`, and :class:`~isaaclab.envs.DirectMARLEnv`


0.33.16 (2025-02-09)
~~~~~~~~~~~~~~~~~~~~

Fixed
^^^^^

* Removes old deprecation warning from :attr:`isaaclab.assets.RigidObectData.body_state_w`


0.33.15 (2025-02-09)
~~~~~~~~~~~~~~~~~~~~

Fixed
^^^^^

* Fixed not updating the ``drift`` when calling :func:`~isaaclab.sensors.RayCaster.reset`


0.33.14 (2025-02-01)
~~~~~~~~~~~~~~~~~~~~

Fixed
^^^^^

* Fixed not updating the timestamp of ``body_link_state_w`` and ``body_com_state_w`` when ``write_root_pose_to_sim`` and ``write_joint_state_to_sim`` in the ``Articulation`` class are called.


0.33.13 (2025-01-30)
~~~~~~~~~~~~~~~~~~~~

* Fixed resampling of interval time left for the next event in the :class:`~isaaclab.managers.EventManager`
  class. Earlier, the time left for interval-based events was not being resampled on episodic resets. This led
  to the event being triggered at the wrong time after the reset.


0.33.12 (2025-01-28)
~~~~~~~~~~~~~~~~~~~~

Fixed
^^^^^

* Fixed missing import in ``line_plot.py``


0.33.11 (2025-01-25)
~~~~~~~~~~~~~~~~~~~~

Added
^^^^^

* Added :attr:`isaaclab.scene.InteractiveSceneCfg.filter_collisions` to allow specifying whether collision masking across environments is desired.

Changed
^^^^^^^

* Automatic collision filtering now happens as part of the replicate_physics call. When replicate_physics is not enabled, we call the previous
  ``filter_collisions`` API to mask collisions between environments.


0.33.10 (2025-01-22)
~~~~~~~~~~~~~~~~~~~~

Changed
^^^^^^^

* In :meth:`isaaclab.assets.Articulation.write_joint_limits_to_sim`, we previously added a check for if default joint positions exceed the
  new limits being set. When this is True, we log a warning message to indicate that the default joint positions will be clipped to be within
  the range of the new limits. However, the warning message can become overly verbose in a randomization setting where this API is called on
  every environment reset. We now default to only writing the message to info level logging if called within randomization, and expose a
  parameter that can be used to choose the logging level desired.


0.33.9 (2025-01-22)
~~~~~~~~~~~~~~~~~~~

Fixed
^^^^^

* Fixed typo in /physics/autoPopupSimulationOutputWindow setting in :class:`~isaaclab.sim.SimulationContext`


0.33.8 (2025-01-17)
~~~~~~~~~~~~~~~~~~~

Fixed
^^^^^

* Removed deprecation of :attr:`isaaclab.assets.ArticulationData.root_state_w` and
  :attr:`isaaclab.assets.ArticulationData.body_state_w` derived properties.
* Removed deprecation of :meth:`isaaclab.assets.Articulation.write_root_state_to_sim`.
* Replaced calls to :attr:`isaaclab.assets.ArticulationData.root_com_state_w` and
  :attr:`isaaclab.assets.ArticulationData.root_link_state_w` with corresponding calls to
  :attr:`isaaclab.assets.ArticulationData.root_state_w`.
* Replaced calls to :attr:`isaaclab.assets.ArticulationData.body_com_state_w` and
  :attr:`isaaclab.assets.ArticulationData.body_link_state_w` properties with corresponding calls to
  :attr:`isaaclab.assets.ArticulationData.body_state_w` properties.
* Removed deprecation of :attr:`isaaclab.assets.RigidObjectData.root_state_w` derived properties.
* Removed deprecation of :meth:`isaaclab.assets.RigidObject.write_root_state_to_sim`.
* Replaced calls to :attr:`isaaclab.assets.RigidObjectData.root_com_state_w` and
  :attr:`isaaclab.assets.RigidObjectData.root_link_state_w` properties with corresponding calls to
  :attr:`isaaclab.assets.RigidObjectData.root_state_w` properties.
* Removed deprecation of :attr:`isaaclab.assets.RigidObjectCollectionData.root_state_w` derived properties.
* Removed deprecation of :meth:`isaaclab.assets.RigidObjectCollection.write_root_state_to_sim`.
* Replaced calls to :attr:`isaaclab.assets.RigidObjectCollectionData.root_com_state_w` and
  :attr:`isaaclab.assets.RigidObjectData.root_link_state_w` properties with corresponding calls to
  :attr:`isaaclab.assets.RigidObjectData.root_state_w` properties.
* Fixed indexing issue in ``write_root_link_velocity_to_sim`` in :class:`isaaclab.assets.RigidObject`
* Fixed index broadcasting in ``write_object_link_velocity_to_sim`` and ``write_object_com_pose_to_sim`` in
  the :class:`isaaclab.assets.RigidObjectCollection` class.


0.33.7 (2025-01-14)
~~~~~~~~~~~~~~~~~~~

Fixed
^^^^^

* Fixed the respawn of only wrong object samples in :func:`repeated_objects_terrain` of :mod:`isaaclab.terrains.trimesh` module.
  Previously, the function was respawning all objects in the scene instead of only the wrong object samples, which in worst case
  could lead to infinite respawn loop.


0.33.6 (2025-01-16)
~~~~~~~~~~~~~~~~~~~

Changed
^^^^^^^

* Added initial unit tests for multiple tiled cameras, including tests for initialization, groundtruth annotators, different poses, and different resolutions.


0.33.5 (2025-01-13)
~~~~~~~~~~~~~~~~~~~

Changed
^^^^^^^

* Moved the definition of ``/persistent/isaac/asset_root/*`` settings from :class:`AppLauncher` to the app files.
  This is needed to prevent errors where ``isaaclab_assets`` was loaded prior to the carbonite setting being set.


0.33.4 (2025-01-10)
~~~~~~~~~~~~~~~~~~~

Changed
^^^^^^^

* Added an optional parameter in the :meth:`record_pre_reset` method in
  :class:`~isaaclab.managers.RecorderManager` to override the export config upon invoking.


0.33.3 (2025-01-08)
~~~~~~~~~~~~~~~~~~~

Fixed
^^^^^

* Fixed docstring in articulation data :class:`isaaclab.assets.ArticulationData`.
  In body properties sections, the second dimension should be num_bodies but was documented as 1.


0.33.2 (2025-01-02)
~~~~~~~~~~~~~~~~~~~

Added
^^^^^

* Added body tracking as an origin type to :class:`isaaclab.envs.ViewerCfg` and :class:`isaaclab.envs.ui.ViewportCameraController`.


0.33.1 (2024-12-26)
~~~~~~~~~~~~~~~~~~~

Changed
^^^^^^^

* Added kinematics initialization call for populating kinematic prim transforms to fabric for rendering.
* Added ``enable_env_ids`` flag for cloning and replication to replace collision filtering.


0.33.0 (2024-12-22)
~~~~~~~~~~~~~~~~~~~

Fixed
^^^^^

* Fixed populating default_joint_stiffness and default_joint_damping values for ImplicitActuator instances in :class:`isaaclab.assets.Articulation`


0.32.2 (2024-12-17)
~~~~~~~~~~~~~~~~~~~

Added
^^^^^

* Added null-space (position) control option to :class:`isaaclab.controllers.OperationalSpaceController`.
* Added test cases that uses null-space control for :class:`isaaclab.controllers.OperationalSpaceController`.
* Added information regarding null-space control to the tutorial script and documentation of
  :class:`isaaclab.controllers.OperationalSpaceController`.
* Added arguments to set specific null-space joint position targets within
  :class:`isaaclab.envs.mdp.actions.OperationalSpaceControllerAction` class.


0.32.1 (2024-12-17)
~~~~~~~~~~~~~~~~~~~

Changed
^^^^^^^

* Added a default and generic implementation of the :meth:`get_object_poses` function
  in the :class:`ManagerBasedRLMimicEnv` class.
* Added a ``EXPORT_NONE`` mode in the :class:`DatasetExportMode` class and updated
  :class:`~isaaclab.managers.RecorderManager` to enable recording without exporting
  the data to a file.


0.32.0 (2024-12-16)
~~~~~~~~~~~~~~~~~~~

Changed
^^^^^^^

* Previously, physx returns the rigid bodies and articulations velocities in the com of bodies rather than the link frame, while poses are in link frames. We now explicitly provide :attr:`body_link_state` and :attr:`body_com_state` APIs replacing the previous :attr:`body_state` API. Previous APIs are now marked as deprecated. Please update any code using the previous pose and velocity APIs to use the new ``*_link_*`` or ``*_com_*`` APIs in :attr:`isaaclab.assets.RigidBody`, :attr:`isaaclab.assets.RigidBodyCollection`, and :attr:`isaaclab.assets.Articulation`.


0.31.0 (2024-12-16)
~~~~~~~~~~~~~~~~~~~

Added
^^^^^

* Added :class:`ManagerBasedRLMimicEnv` and config classes for mimic data generation workflow for imitation learning.


0.30.3 (2024-12-16)
~~~~~~~~~~~~~~~~~~~

Fixed
^^^^^

* Fixed ordering of logging and resamping in the command manager, where we were logging the metrics after resampling the commands.
  This leads to incorrect logging of metrics when inside the resample call, the metrics tensors get reset.


0.30.2 (2024-12-16)
~~~~~~~~~~~~~~~~~~~

Fixed
^^^^^

* Fixed errors within the calculations of :class:`isaaclab.controllers.OperationalSpaceController`.

Added
^^^^^

* Added :class:`isaaclab.controllers.OperationalSpaceController` to API documentation.
* Added test cases for :class:`isaaclab.controllers.OperationalSpaceController`.
* Added a tutorial for :class:`isaaclab.controllers.OperationalSpaceController`.
* Added the implementation of :class:`isaaclab.envs.mdp.actions.OperationalSpaceControllerAction` class.


0.30.1 (2024-12-15)
~~~~~~~~~~~~~~~~~~~

Changed
^^^^^^^

* Added call to update articulation kinematics after reset to ensure states are updated for non-rendering sensors. Previously, some changes
  in reset such as modifying joint states would not be reflected in the rigid body states immediately after reset.


0.30.0 (2024-12-15)
~~~~~~~~~~~~~~~~~~~

Added
^^^^^

* Added UI interface to the Managers in the ManagerBasedEnv and MangerBasedRLEnv classes.
* Added UI widgets for :class:`LiveLinePlot` and :class:`ImagePlot`.
* Added ``ManagerLiveVisualizer/Cfg``: Given a ManagerBase (i.e. action_manager, observation_manager, etc) and a config file this class creates
  the the interface between managers and the UI.
* Added :class:`EnvLiveVisualizer`: A 'manager' of ManagerLiveVisualizer. This is added to the ManagerBasedEnv but is only called during
  the initialization of the managers in load_managers
* Added ``get_active_iterable_terms`` implementation methods to ActionManager, ObservationManager, CommandsManager, CurriculumManager,
  RewardManager, and TerminationManager. This method exports the active term data and labels for each manager and is called by ManagerLiveVisualizer.
* Additions to :class:`BaseEnvWindow` and :class:`RLEnvWindow` to register ManagerLiveVisualizer UI interfaces for the chosen managers.


0.29.0 (2024-12-15)
~~~~~~~~~~~~~~~~~~~

Added
^^^^^

* Added observation history computation to :class:`isaaclab.manager.observation_manager.ObservationManager`.
* Added ``history_length`` and ``flatten_history_dim`` configuration parameters to :class:`isaaclab.manager.manager_term_cfg.ObservationTermCfg`
* Added ``history_length`` and ``flatten_history_dim`` configuration parameters to :class:`isaaclab.manager.manager_term_cfg.ObservationGroupCfg`
* Added full buffer property to :class:`isaaclab.utils.buffers.circular_buffer.CircularBuffer`


0.28.4 (2024-12-15)
~~~~~~~~~~~~~~~~~~~

Added
^^^^^

* Added action clip to all :class:`isaaclab.envs.mdp.actions`.


0.28.3 (2024-12-14)
~~~~~~~~~~~~~~~~~~~

Changed
^^^^^^^

* Added check for error below threshold in state machines to ensure the state has been reached.


0.28.2 (2024-12-13)
~~~~~~~~~~~~~~~~~~~

Fixed
^^^^^

* Fixed the shape of ``quat_w`` in the ``apply_actions`` method of :attr:`~isaaclab.env.mdp.NonHolonomicAction`
  (previously (N,B,4), now (N,4) since the number of root bodies B is required to be 1). Previously ``apply_actions`` errored
  because ``euler_xyz_from_quat`` requires inputs of shape (N,4).


0.28.1 (2024-12-13)
~~~~~~~~~~~~~~~~~~~

Fixed
^^^^^

* Fixed the internal buffers for ``set_external_force_and_torque`` where the buffer values would be stale if zero values are sent to the APIs.


0.28.0 (2024-12-12)
~~~~~~~~~~~~~~~~~~~

Changed
^^^^^^^

* Adapted the :class:`~isaaclab.sim.converters.UrdfConverter` to use the latest URDF converter API from Isaac Sim 4.5. The
  physics articulation root can now be set separately, and the joint drive gains can be set on a per joint basis.


0.27.33 (2024-12-11)
~~~~~~~~~~~~~~~~~~~~

Added
^^^^^

* Introduced an optional ``sensor_cfg`` parameter to the :meth:`~isaaclab.envs.mdp.rewards.base_height_l2` function, enabling the use of
  :class:`~isaaclab.sensors.RayCaster` for height adjustments. For flat terrains, the function retains its previous behavior.
* Improved documentation to clarify the usage of the :meth:`~isaaclab.envs.mdp.rewards.base_height_l2` function in both flat and rough terrain settings.


0.27.32 (2024-12-11)
~~~~~~~~~~~~~~~~~~~~

Fixed
^^^^^

* Modified :class:`isaaclab.envs.mdp.actions.DifferentialInverseKinematicsAction` class to use the geometric
  Jacobian computed w.r.t. to the root frame of the robot. This helps ensure that root pose does not affect the tracking.


0.27.31 (2024-12-09)
~~~~~~~~~~~~~~~~~~~~

Changed
^^^^^^^

* Introduced configuration options in :class:`Se3HandTracking` to:
  - Zero out rotation around the x/y axes
  - Apply smoothing and thresholding to position and rotation deltas for reduced jitter
  - Use wrist-based rotation reference as an alternative to fingertip-based rotation

* Switched the default position reference in :class:`Se3HandTracking` to the wrist joint pose, providing more stable relative-based positioning.


0.27.30 (2024-12-09)
~~~~~~~~~~~~~~~~~~~~

Fixed
^^^^^

* Fixed the initial state recorder term in :class:`isaaclab.envs.mdp.recorders.InitialStateRecorder` to
  return only the states of the specified environment IDs.


0.27.29 (2024-12-06)
~~~~~~~~~~~~~~~~~~~~

Fixed
^^^^^

* Fixed the enforcement of :attr:`~isaaclab.actuators.ActuatorBaseCfg.velocity_limits` at the
  :attr:`~isaaclab.assets.Articulation.root_physx_view` level.


0.27.28 (2024-12-06)
~~~~~~~~~~~~~~~~~~~~

Changed
^^^^^^^

* If a USD that contains an articulation root is loaded using a
  :attr:`isaaclab.assets.RigidBody` we now fail unless the articulation root is explicitly
  disabled. Using an articulation root for rigid bodies is not needed and decreases overall performance.


0.27.27 (2024-12-06)
~~~~~~~~~~~~~~~~~~~~

Fixed
^^^^^

* Corrected the projection types of fisheye camera in :class:`isaaclab.sim.spawners.sensors.sensors_cfg.FisheyeCameraCfg`.
  Earlier, the projection names used snakecase instead of camelcase.


0.27.26 (2024-12-06)
~~~~~~~~~~~~~~~~~~~~

Added
^^^^^

* Added option to define the clipping behavior for depth images generated by
  :class:`~isaaclab.sensors.RayCasterCamera`, :class:`~isaaclab.sensors.Camera`, and :class:`~isaaclab.sensors.TiledCamera`

Changed
^^^^^^^

* Unified the clipping behavior for the depth images of all camera implementations. Per default, all values exceeding
  the range are clipped to zero for both ``distance_to_image_plane`` and ``distance_to_camera`` depth images. Prev.
  :class:`~isaaclab.sensors.RayCasterCamera` clipped the values to the maximum value of the depth image,
  :class:`~isaaclab.sensors.Camera` did not clip them and had a different behavior for both types.


0.27.25 (2024-12-05)
~~~~~~~~~~~~~~~~~~~~

Fixed
^^^^^

* Fixed the condition in ``isaaclab.sh`` that checks whether ``pre-commit`` is installed before attempting installation.


0.27.24 (2024-12-05)
~~~~~~~~~~~~~~~~~~~~

Fixed
^^^^^

* Removed workaround in :class:`isaaclab.sensors.TiledCamera` and :class:`isaaclab.sensors.Camera`
  that was previously required to prevent frame offsets in renders. The denoiser setting is no longer
  automatically modified based on the resolution of the cameras.


0.27.23 (2024-12-04)
~~~~~~~~~~~~~~~~~~~~

Fixed
^^^^^

* Added the attributes :attr:`~isaaclab.envs.DirectRLEnvCfg.wait_for_textures` and :attr:`~isaaclab.envs.ManagerBasedEnvCfg.wait_for_textures`
  to enable assets loading check during :class:`~isaaclab.DirectRLEnv` and :class:`~isaaclab.ManagerBasedEnv` reset method when rtx sensors are added to the scene.


0.27.22 (2024-12-04)
~~~~~~~~~~~~~~~~~~~~

Fixed
^^^^^

* Fixed the order of the incoming parameters in :class:`isaaclab.envs.DirectMARLEnv` to correctly use ``NoiseModel`` in marl-envs.


0.27.21 (2024-12-04)
~~~~~~~~~~~~~~~~~~~~

Added
^^^^^

* Added :class:`~isaaclab.managers.RecorderManager` and its utility classes to record data from the simulation.
* Added :class:`~isaaclab.utils.datasets.EpisodeData` to store data for an episode.
* Added :class:`~isaaclab.utils.datasets.DatasetFileHandlerBase` as a base class for handling dataset files.
* Added :class:`~isaaclab.utils.datasets.HDF5DatasetFileHandler` as a dataset file handler implementation to
  export and load episodes from HDF5 files.
* Added ``record_demos.py`` script to record human-teleoperated demos for a specified task and export to an HDF5 file.
* Added ``replay_demos.py`` script to replay demos loaded from an HDF5 file.


0.27.20 (2024-12-02)
~~~~~~~~~~~~~~~~~~~~

Changed
^^^^^^^

* Changed :class:`isaaclab.envs.DirectMARLEnv` to inherit from ``Gymnasium.Env`` due to requirement from Gymnasium v1.0.0 requiring all environments to be a subclass of ``Gymnasium.Env`` when using the ``make`` interface.


0.27.19 (2024-12-02)
~~~~~~~~~~~~~~~~~~~~

Added
^^^^^

* Added ``isaaclab.utils.pretrained_checkpoints`` containing constants and utility functions used to manipulate
  paths and load checkpoints from Nucleus.


0.27.18 (2024-11-28)
~~~~~~~~~~~~~~~~~~~~

Changed
^^^^^^^

* Renamed Isaac Sim imports to follow Isaac Sim 4.5 naming conventions.


0.27.17 (2024-11-20)
~~~~~~~~~~~~~~~~~~~~

Added
^^^^^

* Added ``create_new_stage`` setting in :class:`~isaaclab.app.AppLauncher` to avoid creating a default new stage on startup in Isaac Sim. This helps reduce the startup time when launching Isaac Lab.


0.27.16 (2024-11-15)
~~~~~~~~~~~~~~~~~~~~

Added
^^^^^

* Added the class :class:`~isaaclab.devices.Se3HandTracking` which enables XR teleop for manipulators.


0.27.15 (2024-11-09)
~~~~~~~~~~~~~~~~~~~~

Fixed
^^^^^

* Fixed indexing in :meth:`isaaclab.assets.Articulation.write_joint_limits_to_sim` to correctly process non-None ``env_ids`` and ``joint_ids``.


0.27.14 (2024-10-23)
~~~~~~~~~~~~~~~~~~~~

Added
^^^^^

* Added the class :class:`~isaaclab.assets.RigidObjectCollection` which allows to spawn
  multiple objects in each environment and access/modify the quantities with a unified (env_ids, object_ids) API.


0.27.13 (2024-10-30)
~~~~~~~~~~~~~~~~~~~~

Added
^^^^^

* Added the attributes :attr:`~isaaclab.sim.converters.MeshConverterCfg.translation`, :attr:`~isaaclab.sim.converters.MeshConverterCfg.rotation`,
  :attr:`~isaaclab.sim.converters.MeshConverterCfg.scale` to translate, rotate, and scale meshes
  when importing them with :class:`~isaaclab.sim.converters.MeshConverter`.


0.27.12 (2024-11-04)
~~~~~~~~~~~~~~~~~~~~

Removed
^^^^^^^

* Removed TensorDict usage in favor of Python dictionary in sensors


0.27.11 (2024-10-31)
~~~~~~~~~~~~~~~~~~~~

Added
^^^^^

* Added support to define tuple of floats to scale observation terms by expanding the
  :attr:`isaaclab.managers.manager_term_cfg.ObservationManagerCfg.scale` attribute.


0.27.10 (2024-11-01)
~~~~~~~~~~~~~~~~~~~~

Changed
^^^^^^^

* Cached the PhysX view's joint paths before looping over them when processing fixed joint tendons
  inside the :class:`Articulation` class. This helps improve the processing time for the tendons.


0.27.9 (2024-11-01)
~~~~~~~~~~~~~~~~~~~

Added
^^^^^

* Added the :class:`isaaclab.utils.types.ArticulationActions` class to store the joint actions
  for an articulation. Earlier, the class from Isaac Sim was being used. However, it used a different
  type for the joint actions which was not compatible with the Isaac Lab framework.


0.27.8 (2024-11-01)
~~~~~~~~~~~~~~~~~~~

Fixed
^^^^^

* Added sanity check if the term is a valid type inside the command manager.
* Corrected the iteration over ``group_cfg_items`` inside the observation manager.


0.27.7 (2024-10-28)
~~~~~~~~~~~~~~~~~~~

Added
^^^^^

* Added frozen encoder feature extraction observation space with ResNet and Theia


0.27.6 (2024-10-25)
~~~~~~~~~~~~~~~~~~~

Fixed
^^^^^

* Fixed usage of ``meshes`` property in :class:`isaaclab.sensors.RayCasterCamera` to use ``self.meshes`` instead of the undefined ``RayCaster.meshes``.
* Fixed issue in :class:`isaaclab.envs.ui.BaseEnvWindow` where undefined configs were being accessed when creating debug visualization elements in UI.


0.27.5 (2024-10-25)
~~~~~~~~~~~~~~~~~~~

Added
^^^^^

* Added utilities for serializing/deserializing Gymnasium spaces.


0.27.4 (2024-10-18)
~~~~~~~~~~~~~~~~~~~

Fixed
^^^^^

* Updated installation path instructions for Windows in the Isaac Lab documentation to remove redundancy in the use of %USERPROFILE% for path definitions.


0.27.3 (2024-10-22)
~~~~~~~~~~~~~~~~~~~

Fixed
^^^^^

* Fixed the issue with using list or tuples of ``configclass`` within a ``configclass``. Earlier, the list of
  configclass objects were not converted to dictionary properly when ``to_dict`` function was called.


0.27.2 (2024-10-21)
~~~~~~~~~~~~~~~~~~~

Added
^^^^^

* Added ``--kit_args`` to :class:`~isaaclab.app.AppLauncher` to allow passing command line arguments directly to Omniverse Kit SDK.


0.27.1 (2024-10-20)
~~~~~~~~~~~~~~~~~~~

Added
^^^^^

* Added :class:`~isaaclab.sim.RenderCfg` and the attribute :attr:`~isaaclab.sim.SimulationCfg.render` for
  specifying render related settings.


0.27.0 (2024-10-14)
~~~~~~~~~~~~~~~~~~~

Added
^^^^^

* Added a method to :class:`~isaaclab.utils.configclass` to check for attributes with values of
  type ``MISSING``. This is useful when the user wants to check if a certain attribute has been set or not.
* Added the configuration validation check inside the constructor of all the core classes
  (such as sensor base, asset base, scene and environment base classes).
* Added support for environments without commands by leaving the attribute
  :attr:`isaaclab.envs.ManagerBasedRLEnvCfg.commands` as None. Before, this had to be done using
  the class :class:`isaaclab.command_generators.NullCommandGenerator`.
* Moved the ``meshes`` attribute in the :class:`isaaclab.sensors.RayCaster` class from class variable to instance variable.
  This prevents the meshes to overwrite each other.


0.26.0 (2024-10-16)
~~~~~~~~~~~~~~~~~~~

Added
^^^^^

* Added Imu sensor implementation that directly accesses the physx view :class:`isaaclab.sensors.Imu`. The
  sensor comes with a configuration class :class:`isaaclab.sensors.ImuCfg` and data class
  :class:`isaaclab.sensors.ImuData`.
* Moved and renamed :meth:`isaaclab.sensors.camera.utils.convert_orientation_convention` to :meth:`isaaclab.utils.math.convert_camera_frame_orientation_convention`
* Moved :meth:`isaaclab.sensors.camera.utils.create_rotation_matrix_from_view` to :meth:`isaaclab.utils.math.create_rotation_matrix_from_view`


0.25.2 (2024-10-16)
~~~~~~~~~~~~~~~~~~~

Added
^^^^^

* Added support for different Gymnasium spaces (``Box``, ``Discrete``, ``MultiDiscrete``, ``Tuple`` and ``Dict``)
  to define observation, action and state spaces in the direct workflow.
* Added :meth:`sample_space` to environment utils to sample supported spaces where data containers are torch tensors.

Changed
^^^^^^^

* Mark the :attr:`num_observations`, :attr:`num_actions` and :attr:`num_states` in :class:`DirectRLEnvCfg` as deprecated
  in favor of :attr:`observation_space`, :attr:`action_space` and :attr:`state_space` respectively.
* Mark the :attr:`num_observations`, :attr:`num_actions` and :attr:`num_states` in :class:`DirectMARLEnvCfg` as deprecated
  in favor of :attr:`observation_spaces`, :attr:`action_spaces` and :attr:`state_space` respectively.


0.25.1 (2024-10-10)
~~~~~~~~~~~~~~~~~~~

Fixed
^^^^^

* Fixed potential issue where default joint positions can fall outside of the limits being set with Articulation's
  ``write_joint_limits_to_sim`` API.


0.25.0 (2024-10-06)
~~~~~~~~~~~~~~~~~~~

Added
^^^^^

* Added configuration classes for spawning assets from a list of individual asset configurations randomly
  at the specified prim paths.


0.24.20 (2024-10-07)
~~~~~~~~~~~~~~~~~~~~

Fixed
^^^^^

* Fixed the :meth:`isaaclab.envs.mdp.events.randomize_rigid_body_material` function to
  correctly sample friction and restitution from the given ranges.


0.24.19 (2024-10-05)
~~~~~~~~~~~~~~~~~~~~

Added
^^^^^

* Added new functionalities to the FrameTransformer to make it more general. It is now possible to track:

  * Target frames that aren't children of the source frame prim_path
  * Target frames that are based upon the source frame prim_path


0.24.18 (2024-10-04)
~~~~~~~~~~~~~~~~~~~~

Fixed
^^^^^

* Fixes parsing and application of ``size`` parameter for :class:`~isaaclab.sim.spawn.GroundPlaneCfg` to correctly
  scale the grid-based ground plane.


0.24.17 (2024-10-04)
~~~~~~~~~~~~~~~~~~~~

Fixed
^^^^^

* Fixed the deprecation notice for using ``pxr.Semantics``. The corresponding modules use ``Semantics`` module
  directly.


0.24.16 (2024-10-03)
~~~~~~~~~~~~~~~~~~~~

Changed
^^^^^^^

* Renamed the observation function :meth:`grab_images` to :meth:`image` to follow convention of noun-based naming.
* Renamed the function :meth:`convert_perspective_depth_to_orthogonal_depth` to a shorter name
  :meth:`isaaclab.utils.math.orthogonalize_perspective_depth`.


0.24.15 (2024-09-20)
~~~~~~~~~~~~~~~~~~~~

Added
^^^^^

* Added :meth:`grab_images` to be able to use images for an observation term in manager-based environments.


0.24.14 (2024-09-20)
~~~~~~~~~~~~~~~~~~~~

Added
^^^^^

* Added the method :meth:`convert_perspective_depth_to_orthogonal_depth` to convert perspective depth
  images to orthogonal depth images. This is useful for the :meth:`~isaaclab.utils.math.unproject_depth`,
  since it expects orthogonal depth images as inputs.


0.24.13 (2024-09-08)
~~~~~~~~~~~~~~~~~~~~

Changed
^^^^^^^

* Moved the configuration of visualization markers for the command terms to their respective configuration classes.
  This allows users to modify the markers for the command terms without having to modify the command term classes.


0.24.12 (2024-09-18)
~~~~~~~~~~~~~~~~~~~~

Fixed
^^^^^

* Fixed outdated fetching of articulation data by using the method ``update_articulations_kinematic`` in
  :class:`isaaclab.assets.ArticulationData`. Before if an articulation was moved during a reset, the pose of the
  links were outdated if fetched before the next physics step. Adding this method ensures that the pose of the links
  is always up-to-date. Similarly ``update_articulations_kinematic`` was added before any render step to ensure that the
  articulation displays correctly after a reset.


0.24.11 (2024-09-11)
~~~~~~~~~~~~~~~~~~~~

Added
^^^^^

* Added skrl's JAX environment variables to :class:`~isaaclab.app.AppLauncher`
  to support distributed multi-GPU and multi-node training using JAX


0.24.10 (2024-09-10)
~~~~~~~~~~~~~~~~~~~~

Added
^^^^^

* Added config class, support, and tests for MJCF conversion via standalone python scripts.


0.24.9 (2024-09-09)
~~~~~~~~~~~~~~~~~~~~

Added
^^^^^

* Added a seed parameter to the :attr:`isaaclab.envs.ManagerBasedEnvCfg` and :attr:`isaaclab.envs.DirectRLEnvCfg`
  classes to set the seed for the environment. This seed is used to initialize the random number generator for the environment.
* Adapted the workflow scripts to set the seed for the environment using the seed specified in the learning agent's configuration
  file or the command line argument. This ensures that the simulation results are reproducible across different runs.


0.24.8 (2024-09-08)
~~~~~~~~~~~~~~~~~~~

Changed
^^^^^^^

* Modified:meth:`quat_rotate` and :meth:`quat_rotate_inverse` operations to use :meth:`torch.einsum`
  for faster processing of high dimensional input tensors.


0.24.7 (2024-09-06)
~~~~~~~~~~~~~~~~~~~

Added
^^^^^

* Added support for property attributes in the :meth:``isaaclab.utils.configclass`` method.
  Earlier, the configclass decorator failed to parse the property attributes correctly and made them
  instance variables instead.


0.24.6 (2024-09-05)
~~~~~~~~~~~~~~~~~~~

Fixed
^^^^^

* Adapted the ``A`` and ``D`` button bindings inside :meth:`isaaclab.device.Se3Keyboard` to make them now
  more-intuitive to control the y-axis motion based on the right-hand rule.


0.24.5 (2024-08-29)
~~~~~~~~~~~~~~~~~~~

Added
^^^^^

* Added alternative data type "distance_to_camera" in :class:`isaaclab.sensors.TiledCamera` class to be
  consistent with all other cameras (equal to type "depth").


0.24.4 (2024-09-02)
~~~~~~~~~~~~~~~~~~~

Fixed
^^^^^

* Added missing SI units to the documentation of :class:`isaaclab.sensors.Camera` and
  :class:`isaaclab.sensors.RayCasterCamera`.
* Added test to check :attr:`isaaclab.sensors.RayCasterCamera.set_intrinsic_matrices`


0.24.3 (2024-08-29)
~~~~~~~~~~~~~~~~~~~

Fixed
^^^^^

* Fixed the support for class-bounded methods when creating a configclass
  out of them. Earlier, these methods were being made as instance methods
  which required initialization of the class to call the class-methods.


0.24.2 (2024-08-28)
~~~~~~~~~~~~~~~~~~~

Added
^^^^^

* Added a class method to initialize camera configurations with an intrinsic matrix in the
  :class:`isaaclab.sim.spawner.sensors.PinholeCameraCfg`
  :class:`isaaclab.sensors.ray_caster.patterns_cfg.PinholeCameraPatternCfg` classes.

Fixed
^^^^^

* Fixed the ray direction in :func:`isaaclab.sensors.ray_caster.patterns.patterns.pinhole_camera_pattern` to
  point to the center of the pixel instead of the top-left corner.
* Fixed the clipping of the "distance_to_image_plane" depth image obtained using the
  :class:`isaaclab.sensors.ray_caster.RayCasterCamera` class. Earlier, the depth image was being clipped
  before the depth image was generated. Now, the clipping is applied after the depth image is generated. This makes
  the behavior equal to the USD Camera.


0.24.1 (2024-08-21)
~~~~~~~~~~~~~~~~~~~

Changed
^^^^^^^

* Disabled default viewport in certain headless scenarios for better performance.


0.24.0 (2024-08-17)
~~~~~~~~~~~~~~~~~~~

Added
^^^^^

* Added additional annotators for :class:`isaaclab.sensors.camera.TiledCamera` class.

Changed
^^^^^^^

* Updated :class:`isaaclab.sensors.TiledCamera` to latest RTX tiled rendering API.
* Single channel outputs for :class:`isaaclab.sensors.TiledCamera`, :class:`isaaclab.sensors.Camera` and :class:`isaaclab.sensors.RayCasterCamera` now has shape (H, W, 1).
* Data type for RGB output for :class:`isaaclab.sensors.TiledCamera` changed from ``torch.float`` to ``torch.uint8``.
* Dimension of RGB output for :class:`isaaclab.sensors.Camera` changed from (H, W, 4) to (H, W, 3). Use type ``rgba`` to retrieve the previous dimension.


0.23.1 (2024-08-17)
~~~~~~~~~~~~~~~~~~~

Changed
^^^^^^^

* Updated torch to version 2.4.0.


0.23.0 (2024-08-16)
~~~~~~~~~~~~~~~~~~~

Added
^^^^^

* Added direct workflow base class :class:`isaaclab.envs.DirectMARLEnv` for multi-agent environments.


0.22.1 (2024-08-17)
~~~~~~~~~~~~~~~~~~~

Added
^^^^^

* Added APIs to interact with the physics simulation of deformable objects. This includes setting the
  material properties, setting kinematic targets, and getting the state of the deformable object.
  For more information, please refer to the :mod:`isaaclab.assets.DeformableObject` class.


0.22.0 (2024-08-14)
~~~~~~~~~~~~~~~~~~~

Added
^^^^^

* Added :mod:`~isaaclab.utils.modifiers` module to provide framework for configurable and custom
  observation data modifiers.
* Adapted the :class:`~isaaclab.managers.ObservationManager` class to support custom modifiers.
  These are applied to the observation data before applying any noise or scaling operations.


0.21.2 (2024-08-13)
~~~~~~~~~~~~~~~~~~~

Fixed
^^^^^

* Moved event mode-based checks in the :meth:`isaaclab.managers.EventManager.apply` method outside
  the loop that iterates over the event terms. This prevents unnecessary checks and improves readability.
* Fixed the logic for global and per environment interval times when using the "interval" mode inside the
  event manager. Earlier, the internal lists for these times were of unequal lengths which led to wrong indexing
  inside the loop that iterates over the event terms.


0.21.1 (2024-08-06)
~~~~~~~~~~~~~~~~~~~

* Added a flag to preserve joint ordering inside the :class:`isaaclab.envs.mdp.JointAction` action term.


0.21.0 (2024-08-05)
~~~~~~~~~~~~~~~~~~~

Added
^^^^^

* Added the command line argument ``--device`` in :class:`~isaaclab.app.AppLauncher`. Valid options are:

  * ``cpu``: Use CPU.
  * ``cuda``: Use GPU with device ID ``0``.
  * ``cuda:N``: Use GPU, where N is the device ID. For example, ``cuda:0``. The default value is ``cuda:0``.

Changed
^^^^^^^

* Simplified setting the device throughout the code by relying on :attr:`isaaclab.sim.SimulationCfg.device`
  to activate gpu/cpu pipelines.

Removed
^^^^^^^

* Removed the parameter :attr:`isaaclab.sim.SimulationCfg.use_gpu_pipeline`. This is now directly inferred from
  :attr:`isaaclab.sim.SimulationCfg.device`.
* Removed the command line input argument ``--device_id`` in :class:`~isaaclab.app.AppLauncher`. The device id can
  now be set using the ``--device`` argument, for example with ``--device cuda:0``.


0.20.8 (2024-08-02)
~~~~~~~~~~~~~~~~~~~

Fixed
^^^^^

* Fixed the handling of observation terms with different shapes in the
  :class:`~isaaclab.managers.ObservationManager` class. Earlier, the constructor would throw an error if the
  shapes of the observation terms were different. Now, this operation only happens when the terms in an observation
  group are being concatenated. Otherwise, the terms are stored as a dictionary of tensors.
* Improved the error message when the observation terms are not of the same shape in the
  :class:`~isaaclab.managers.ObservationManager` class and the terms are being concatenated.


0.20.7 (2024-08-02)
~~~~~~~~~~~~~~~~~~~

Changed
^^^^^^^

* Performance improvements for material randomization in events.

Added
^^^^^

* Added minimum randomization frequency for reset mode randomizations.


0.20.6 (2024-08-02)
~~~~~~~~~~~~~~~~~~~

Changed
^^^^^^^

* Removed the hierarchy from :class:`~isaaclab.assets.RigidObject` class to
  :class:`~isaaclab.assets.Articulation` class. Previously, the articulation class overrode  almost
  all the functions of the rigid object class making the hierarchy redundant. Now, the articulation class
  is a standalone class that does not inherit from the rigid object class. This does add some code
  duplication but the simplicity and clarity of the code is improved.


0.20.5 (2024-08-02)
~~~~~~~~~~~~~~~~~~~

Added
^^^^^

* Added :attr:`isaaclab.terrain.TerrainGeneratorCfg.border_height` to set the height of the border
  around the terrain.


0.20.4 (2024-08-02)
~~~~~~~~~~~~~~~~~~~

Fixed
^^^^^

* Fixed the caching of terrains when using the :class:`isaaclab.terrains.TerrainGenerator` class.
  Earlier, the random sampling of the difficulty levels led to different hash values for the same terrain
  configuration. This caused the terrains to be re-generated even when the same configuration was used.
  Now, the numpy random generator is seeded with the same seed to ensure that the difficulty levels are
  sampled in the same order between different runs.


0.20.3 (2024-08-02)
~~~~~~~~~~~~~~~~~~~

Fixed
^^^^^

* Fixed the setting of translation and orientation when spawning a mesh prim. Earlier, the translation
  and orientation was being applied both on the parent Xform and the mesh prim. This was causing the
  mesh prim to be offset by the translation and orientation of the parent Xform, which is not the intended
  behavior.


0.20.2 (2024-08-02)
~~~~~~~~~~~~~~~~~~~

Changed
^^^^^^^

* Modified the computation of body acceleration for rigid body data to use PhysX APIs instead of
  numerical finite-differencing. This removes the need for computation of body acceleration at
  every update call of the data buffer.


0.20.1 (2024-07-30)
~~~~~~~~~~~~~~~~~~~

Fixed
^^^^^

* Fixed the :meth:`isaaclab.utils.math.wrap_to_pi` method to handle the wrapping of angles correctly.
  Earlier, the method was not wrapping the angles to the range [-pi, pi] correctly when the angles were outside
  the range [-2*pi, 2*pi].


0.20.0 (2024-07-26)
~~~~~~~~~~~~~~~~~~~

Added
^^^^^

* Support for the Isaac Sim 4.1.0 release.

Removed
^^^^^^^

* The ``mdp.add_body_mass`` method in the events. Please use the
  :meth:`isaaclab.envs.mdp.randomize_rigid_body_mass` method instead.
* The classes ``managers.RandomizationManager`` and ``managers.RandomizationTermCfg`` are replaced with
  :class:`isaaclab.managers.EventManager` and :class:`isaaclab.managers.EventTermCfg` classes.
* The following properties in :class:`isaaclab.sensors.FrameTransformerData`:

  * ``target_rot_source`` --> :attr:`~isaaclab.sensors.FrameTransformerData.target_quat_w`
  * ``target_rot_w`` --> :attr:`~isaaclab.sensors.FrameTransformerData.target_quat_source`
  * ``source_rot_w`` --> :attr:`~isaaclab.sensors.FrameTransformerData.source_quat_w`

* The kit experience file ``isaaclab.backwards.compatible.kit``. This is followed by dropping the support for
  Isaac Sim 2023.1.1 completely.


0.19.4 (2024-07-13)
~~~~~~~~~~~~~~~~~~~

Fixed
^^^^^

* Added the call to "startup" events when using the :class:`~isaaclab.envs.ManagerBasedEnv` class.
  Earlier, the "startup" events were not being called when the environment was initialized. This issue
  did not occur when using the :class:`~isaaclab.envs.ManagerBasedRLEnv` class since the "startup"
  events were called in the constructor.


0.19.3 (2024-07-13)
~~~~~~~~~~~~~~~~~~~

Added
^^^^^

* Added schemas for setting and modifying deformable body properties on a USD prim.
* Added API to spawn a deformable body material in the simulation.
* Added APIs to spawn rigid and deformable meshes of primitive shapes (cone, cylinder, sphere, box, capsule)
  in the simulation. This is possible through the :mod:`isaaclab.sim.spawners.meshes` module.


0.19.2 (2024-07-05)
~~~~~~~~~~~~~~~~~~~

Changed
^^^^^^^

* Modified cloning scheme based on the attribute :attr:`~isaaclab.scene.InteractiveSceneCfg.replicate_physics`
  to determine whether environment is homogeneous or heterogeneous.


0.19.1 (2024-07-05)
~~~~~~~~~~~~~~~~~~~

Added
^^^^^

* Added a lidar pattern function :func:`~isaaclab.sensors.ray_caster.patterns.patterns.lidar_pattern` with
  corresponding config :class:`~isaaclab.sensors.ray_caster.patterns_cfg.LidarPatternCfg`.


0.19.0 (2024-07-04)
~~~~~~~~~~~~~~~~~~~

Fixed
^^^^^

* Fixed parsing of articulations with nested rigid links while using the :class:`isaaclab.assets.Articulation`
  class. Earlier, the class initialization failed when the articulation had nested rigid links since the rigid
  links were not being parsed correctly by the PhysX view.

Removed
^^^^^^^

* Removed the attribute :attr:`body_physx_view` from the :class:`isaaclab.assets.Articulation` and
  :class:`isaaclab.assets.RigidObject` classes. These were causing confusions when used with articulation
  view since the body names were not following the same ordering.
* Dropped support for Isaac Sim 2023.1.1. The minimum supported version is now Isaac Sim 4.0.0.


0.18.6 (2024-07-01)
~~~~~~~~~~~~~~~~~~~

Fixed
^^^^^

* Fixed the environment stepping logic. Earlier, the environments' rendering logic was updating the kit app which
  would in turn step the physics :attr:`isaaclab.sim.SimulationCfg.render_interval` times. Now, a render
  call only does rendering and does not step the physics.


0.18.5 (2024-06-26)
~~~~~~~~~~~~~~~~~~~

Fixed
^^^^^

* Fixed the gravity vector direction used inside the :class:`isaaclab.assets.RigidObjectData` class.
  Earlier, the gravity direction was hard-coded as (0, 0, -1) which may be different from the actual
  gravity direction in the simulation. Now, the gravity direction is obtained from the simulation context
  and used to compute the projection of the gravity vector on the object.


0.18.4 (2024-06-26)
~~~~~~~~~~~~~~~~~~~

Fixed
^^^^^

* Fixed double reference count of the physics sim view inside the asset classes. This was causing issues
  when destroying the asset class instance since the physics sim view was not being properly released.

Added
^^^^^

* Added the attribute :attr:`~isaaclab.assets.AssetBase.is_initialized` to check if the asset and sensor
  has been initialized properly. This can be used to ensure that the asset or sensor is ready to use in the simulation.


0.18.3 (2024-06-25)
~~~~~~~~~~~~~~~~~~~

Fixed
^^^^^

* Fixed the docstrings at multiple places related to the different buffer implementations inside the
  :mod:`isaaclab.utils.buffers` module. The docstrings were not clear and did not provide enough
  information about the classes and their methods.

Added
^^^^^

* Added the field for fixed tendom names in the :class:`isaaclab.assets.ArticulationData` class.
  Earlier, this information was not exposed which was inconsistent with other name related information
  such as joint or body names.

Changed
^^^^^^^

* Renamed the fields ``min_num_time_lags`` and ``max_num_time_lags`` to ``min_delay`` and
  ``max_delay`` in the :class:`isaaclab.actuators.DelayedPDActuatorCfg` class. This is to make
  the naming simpler to understand.


0.18.2 (2024-06-25)
~~~~~~~~~~~~~~~~~~~

Changed
^^^^^^^

* Moved the configuration for tile-rendered camera into its own file named ``tiled_camera_cfg.py``.
  This makes it easier to follow where the configuration is located and how it is related to the class.


0.18.1 (2024-06-25)
~~~~~~~~~~~~~~~~~~~

Changed
^^^^^^^

* Ensured that a parity between class and its configuration class is explicitly visible in the
  :mod:`isaaclab.envs` module. This makes it easier to follow where definitions are located and how
  they are related. This should not be a breaking change as the classes are still accessible through the same module.


0.18.0 (2024-06-13)
~~~~~~~~~~~~~~~~~~~

Fixed
^^^^^

* Fixed the rendering logic to render at the specified interval. Earlier, the substep parameter had no effect and rendering
  would happen once every env.step() when active.

Changed
^^^^^^^

* Renamed :attr:`isaaclab.sim.SimulationCfg.substeps` to :attr:`isaaclab.sim.SimulationCfg.render_interval`.
  The render logic is now integrated in the decimation loop of the environment.


0.17.13 (2024-06-13)
~~~~~~~~~~~~~~~~~~~~

Fixed
^^^^^

* Fixed the orientation reset logic in :func:`isaaclab.envs.mdp.events.reset_root_state_uniform` to make it relative to
  the default orientation. Earlier, the position was sampled relative to the default and the orientation not.


0.17.12 (2024-06-13)
~~~~~~~~~~~~~~~~~~~~

Added
^^^^^

* Added the class :class:`isaaclab.utils.buffers.TimestampedBuffer` to store timestamped data.

Changed
^^^^^^^

* Added time-stamped buffers in the classes :class:`isaaclab.assets.RigidObjectData` and :class:`isaaclab.assets.ArticulationData`
  to update some values lazily and avoid unnecessary computations between physics updates. Before, all the data was always
  updated at every step, even if it was not used by the task.


0.17.11 (2024-05-30)
~~~~~~~~~~~~~~~~~~~~

Fixed
^^^^^

* Fixed :class:`isaaclab.sensor.ContactSensor` not loading correctly in extension mode.
  Earlier, the :attr:`isaaclab.sensor.ContactSensor.body_physx_view` was not initialized when
  :meth:`isaaclab.sensor.ContactSensor._debug_vis_callback` is called which references it.


0.17.10 (2024-05-30)
~~~~~~~~~~~~~~~~~~~~

Fixed
^^^^^

* Fixed compound classes being directly assigned in ``default_factory`` generator method
  :meth:`isaaclab.utils.configclass._return_f`, which resulted in shared references such that modifications to
  compound objects were reflected across all instances generated from the same ``default_factory`` method.


0.17.9 (2024-05-30)
~~~~~~~~~~~~~~~~~~~

Added
^^^^^

* Added ``variants`` attribute to the :class:`isaaclab.sim.from_files.UsdFileCfg` class to select USD
  variants when loading assets from USD files.


0.17.8 (2024-05-28)
~~~~~~~~~~~~~~~~~~~

Fixed
^^^^^

* Implemented the reset methods in the action terms to avoid returning outdated data.


0.17.7 (2024-05-28)
~~~~~~~~~~~~~~~~~~~

Added
^^^^^

* Added debug visualization utilities in the :class:`isaaclab.managers.ActionManager` class.


0.17.6 (2024-05-27)
~~~~~~~~~~~~~~~~~~~

Added
^^^^^

* Added ``wp.init()`` call in Warp utils.


0.17.5 (2024-05-22)
~~~~~~~~~~~~~~~~~~~

Changed
^^^^^^^

* Websocket livestreaming is no longer supported. Valid livestream options are {0, 1, 2}.
* WebRTC livestream is now set with livestream=2.


0.17.4 (2024-05-17)
~~~~~~~~~~~~~~~~~~~

Changed
^^^^^^^

* Modified the noise functions to also support add, scale, and abs operations on the data. Added aliases
  to ensure backward compatibility with the previous functions.

  * Added :attr:`isaaclab.utils.noise.NoiseCfg.operation` for the different operations.
  * Renamed ``constant_bias_noise`` to :func:`isaaclab.utils.noise.constant_noise`.
  * Renamed ``additive_uniform_noise`` to :func:`isaaclab.utils.noise.uniform_noise`.
  * Renamed ``additive_gaussian_noise`` to :func:`isaaclab.utils.noise.gaussian_noise`.


0.17.3 (2024-05-15)
~~~~~~~~~~~~~~~~~~~

Fixed
^^^^^

* Set ``hide_ui`` flag in the app launcher for livestream.
* Fix native client livestream extensions.


0.17.2 (2024-05-09)
~~~~~~~~~~~~~~~~~~~

Changed
^^^^^^^

* Renamed ``_range`` to ``distribution_params`` in ``events.py`` for methods that defined a distribution.
* Apply additive/scaling randomization noise on default data instead of current data.
* Changed material bucketing logic to prevent exceeding 64k materials.

Fixed
^^^^^

* Fixed broadcasting issues with indexing when environment and joint IDs are provided.
* Fixed incorrect tensor dimensions when setting a subset of environments.

Added
^^^^^

* Added support for randomization of fixed tendon parameters.
* Added support for randomization of dof limits.
* Added support for randomization of gravity.
* Added support for Gaussian sampling.
* Added default buffers to Articulation/Rigid object data classes for randomization.


0.17.1 (2024-05-10)
~~~~~~~~~~~~~~~~~~~

Fixed
^^^^^

* Added attribute :attr:`isaaclab.sim.converters.UrdfConverterCfg.override_joint_dynamics` to properly parse
  joint dynamics in :class:`isaaclab.sim.converters.UrdfConverter`.


0.17.0 (2024-05-07)
~~~~~~~~~~~~~~~~~~~

Changed
^^^^^^^

* Renamed ``BaseEnv`` to :class:`isaaclab.envs.ManagerBasedEnv`.
* Renamed ``base_env.py`` to ``manager_based_env.py``.
* Renamed ``BaseEnvCfg`` to :class:`isaaclab.envs.ManagerBasedEnvCfg`.
* Renamed ``RLTaskEnv`` to :class:`isaaclab.envs.ManagerBasedRLEnv`.
* Renamed ``rl_task_env.py`` to ``manager_based_rl_env.py``.
* Renamed ``RLTaskEnvCfg`` to :class:`isaaclab.envs.ManagerBasedRLEnvCfg`.
* Renamed ``rl_task_env_cfg.py`` to ``rl_env_cfg.py``.
* Renamed ``OIGEEnv`` to :class:`isaaclab.envs.DirectRLEnv`.
* Renamed ``oige_env.py`` to ``direct_rl_env.py``.
* Renamed ``RLTaskEnvWindow`` to :class:`isaaclab.envs.ui.ManagerBasedRLEnvWindow`.
* Renamed ``rl_task_env_window.py`` to ``manager_based_rl_env_window.py``.
* Renamed all references of ``BaseEnv``, ``BaseEnvCfg``, ``RLTaskEnv``, ``RLTaskEnvCfg``,  ``OIGEEnv``, and ``RLTaskEnvWindow``.

Added
^^^^^

* Added direct workflow base class :class:`isaaclab.envs.DirectRLEnv`.


0.16.4 (2024-05-06)
~~~~~~~~~~~~~~~~~~~~

Changed
^^^^^^^

* Added :class:`isaaclab.sensors.TiledCamera` to support tiled rendering with RGB and depth.


0.16.3 (2024-04-26)
~~~~~~~~~~~~~~~~~~~

Fixed
^^^^^

* Fixed parsing of filter prim path expressions in the :class:`isaaclab.sensors.ContactSensor` class.
  Earlier, the filter prim paths given to the physics view was not being parsed since they were specified as
  regex expressions instead of glob expressions.


0.16.2 (2024-04-25)
~~~~~~~~~~~~~~~~~~~~

Changed
^^^^^^^

* Simplified the installation procedure, isaaclab -e is no longer needed
* Updated torch dependency to 2.2.2


0.16.1 (2024-04-20)
~~~~~~~~~~~~~~~~~~~

Added
^^^^^

* Added attribute :attr:`isaaclab.sim.ArticulationRootPropertiesCfg.fix_root_link` to fix the root link
  of an articulation to the world frame.


0.16.0 (2024-04-16)
~~~~~~~~~~~~~~~~~~~

Added
^^^^^

* Added the function :meth:`isaaclab.utils.math.quat_unique` to standardize quaternion representations,
  i.e. always have a non-negative real part.
* Added events terms for randomizing mass by scale, simulation joint properties (stiffness, damping, armature,
  and friction)

Fixed
^^^^^

* Added clamping of joint positions and velocities in event terms for resetting joints. The simulation does not
  throw an error if the set values are out of their range. Hence, users are expected to clamp them before setting.
* Fixed :class:`isaaclab.envs.mdp.EMAJointPositionToLimitsActionCfg` to smoothen the actions
  at environment frequency instead of simulation frequency.

* Renamed the following functions in :meth:`isaaclab.envs.mdp` to avoid confusions:

  * Observation: :meth:`joint_pos_norm` -> :meth:`joint_pos_limit_normalized`
  * Action: :class:`ExponentialMovingAverageJointPositionAction` -> :class:`EMAJointPositionToLimitsAction`
  * Termination: :meth:`base_height` -> :meth:`root_height_below_minimum`
  * Termination: :meth:`joint_pos_limit` -> :meth:`joint_pos_out_of_limit`
  * Termination: :meth:`joint_pos_manual_limit` -> :meth:`joint_pos_out_of_manual_limit`
  * Termination: :meth:`joint_vel_limit` -> :meth:`joint_vel_out_of_limit`
  * Termination: :meth:`joint_vel_manual_limit` -> :meth:`joint_vel_out_of_manual_limit`
  * Termination: :meth:`joint_torque_limit` -> :meth:`joint_effort_out_of_limit`

Deprecated
^^^^^^^^^^

* Deprecated the function :meth:`isaaclab.envs.mdp.add_body_mass` in favor of
  :meth:`isaaclab.envs.mdp.randomize_rigid_body_mass`. This supports randomizing the mass based on different
  operations (add, scale, or set) and sampling distributions.


0.15.13 (2024-04-16)
~~~~~~~~~~~~~~~~~~~~

Changed
^^^^^^^

* Improved startup performance by enabling rendering-based extensions only when necessary and caching of nucleus directory.
* Renamed the flag ``OFFSCREEN_RENDER`` or ``--offscreen_render`` to ``ENABLE_CAMERAS`` or ``--enable_cameras`` respectively.


0.15.12 (2024-04-16)
~~~~~~~~~~~~~~~~~~~~

Changed
^^^^^^^

* Replaced calls to the ``check_file_path`` function in the :mod:`isaaclab.sim.spawners.from_files`
  with the USD stage resolve identifier function. This helps speed up the loading of assets from file paths
  by avoiding Nucleus server calls.


0.15.11 (2024-04-15)
~~~~~~~~~~~~~~~~~~~~

Added
^^^^^

* Added the :meth:`isaaclab.sim.SimulationContext.has_rtx_sensors` method to check if any
  RTX-related sensors such as cameras have been created in the simulation. This is useful to determine
  if simulation requires RTX rendering during step or not.

Fixed
^^^^^

* Fixed the rendering of RTX-related sensors such as cameras inside the :class:`isaaclab.envs.RLTaskEnv` class.
  Earlier the rendering did not happen inside the step function, which caused the sensor data to be empty.


0.15.10 (2024-04-11)
~~~~~~~~~~~~~~~~~~~~

Fixed
^^^^^

* Fixed sharing of the same memory address between returned tensors from observation terms
  in the :class:`isaaclab.managers.ObservationManager` class. Earlier, the returned
  tensors could map to the same memory address, causing issues when the tensors were modified
  during scaling, clipping or other operations.


0.15.9 (2024-04-04)
~~~~~~~~~~~~~~~~~~~

Fixed
^^^^^

* Fixed assignment of individual termination terms inside the :class:`isaaclab.managers.TerminationManager`
  class. Earlier, the terms were being assigned their values through an OR operation which resulted in incorrect
  values. This regression was introduced in version 0.15.1.


0.15.8 (2024-04-02)
~~~~~~~~~~~~~~~~~~~

Added
^^^^^

* Added option to define ordering of points for the mesh-grid generation in the
  :func:`isaaclab.sensors.ray_caster.patterns.grid_pattern`. This parameter defaults to 'xy'
  for backward compatibility.


0.15.7 (2024-03-28)
~~~~~~~~~~~~~~~~~~~

Added
^^^^^

* Adds option to return indices/data in the specified query keys order in
  :class:`isaaclab.managers.SceneEntityCfg` class, and the respective
  :func:`isaaclab.utils.string.resolve_matching_names_values` and
  :func:`isaaclab.utils.string.resolve_matching_names` functions.


0.15.6 (2024-03-28)
~~~~~~~~~~~~~~~~~~~

Added
^^^^^

* Extended the :class:`isaaclab.app.AppLauncher` class to support the loading of experience files
  from the command line. This allows users to load a specific experience file when running the application
  (such as for multi-camera rendering or headless mode).

Changed
^^^^^^^

* Changed default loading of experience files in the :class:`isaaclab.app.AppLauncher` class from the ones
  provided by Isaac Sim to the ones provided in Isaac Lab's ``apps`` directory.


0.15.5 (2024-03-23)
~~~~~~~~~~~~~~~~~~~

Fixed
^^^^^

* Fixed the env origins in :meth:`_compute_env_origins_grid` of :class:`isaaclab.terrain.TerrainImporter`
  to match that obtained from the Isaac Sim :class:`isaacsim.core.cloner.GridCloner` class.

Added
^^^^^

* Added unit test to ensure consistency between environment origins generated by IsaacSim's Grid Cloner and those
  produced by the TerrainImporter.


0.15.4 (2024-03-22)
~~~~~~~~~~~~~~~~~~~

Fixed
^^^^^

* Fixed the :class:`isaaclab.envs.mdp.actions.NonHolonomicActionCfg` class to use
  the correct variable when applying actions.


0.15.3 (2024-03-21)
~~~~~~~~~~~~~~~~~~~

Added
^^^^^

* Added unit test to check that :class:`isaaclab.scene.InteractiveScene` entity data is not shared between separate instances.

Fixed
^^^^^

* Moved class variables in :class:`isaaclab.scene.InteractiveScene` to correctly  be assigned as
  instance variables.
* Removed custom ``__del__`` magic method from :class:`isaaclab.scene.InteractiveScene`.


0.15.2 (2024-03-21)
~~~~~~~~~~~~~~~~~~~

Fixed
^^^^^

* Added resolving of relative paths for the main asset USD file when using the
  :class:`isaaclab.sim.converters.UrdfConverter` class. This is to ensure that the material paths are
  resolved correctly when the main asset file is moved to a different location.


0.15.1 (2024-03-19)
~~~~~~~~~~~~~~~~~~~

Fixed
^^^^^

* Fixed the imitation learning workflow example script, updating Isaac Lab and Robomimic API calls.
* Removed the resetting of :attr:`_term_dones` in the :meth:`isaaclab.managers.TerminationManager.reset`.
  Previously, the environment cleared out all the terms. However, it impaired reading the specific term's values externally.


0.15.0 (2024-03-17)
~~~~~~~~~~~~~~~~~~~

Deprecated
^^^^^^^^^^

* Renamed :class:`isaaclab.managers.RandomizationManager` to :class:`isaaclab.managers.EventManager`
  class for clarification as the manager takes care of events such as reset in addition to pure randomizations.
* Renamed :class:`isaaclab.managers.RandomizationTermCfg` to :class:`isaaclab.managers.EventTermCfg`
  for consistency with the class name change.


0.14.1 (2024-03-16)
~~~~~~~~~~~~~~~~~~~

Added
^^^^^

* Added simulation schemas for joint drive and fixed tendons. These can be configured for assets imported
  from file formats.
* Added logging of tendon properties to the articulation class (if they are present in the USD prim).


0.14.0 (2024-03-15)
~~~~~~~~~~~~~~~~~~~

Fixed
^^^^^

* Fixed the ordering of body names used in the :class:`isaaclab.assets.Articulation` class. Earlier,
  the body names were not following the same ordering as the bodies in the articulation. This led
  to issues when using the body names to access data related to the links from the articulation view
  (such as Jacobians, mass matrices, etc.).

Removed
^^^^^^^

* Removed the attribute :attr:`body_physx_view` from the :class:`isaaclab.assets.RigidObject`
  and :class:`isaaclab.assets.Articulation` classes. These were causing confusions when used
  with articulation view since the body names were not following the same ordering.


0.13.1 (2024-03-14)
~~~~~~~~~~~~~~~~~~~

Removed
^^^^^^^

* Removed the :mod:`isaaclab.compat` module. This module was used to provide compatibility
  with older versions of Isaac Sim. It is no longer needed since we have most of the functionality
  absorbed into the main classes.


0.13.0 (2024-03-12)
~~~~~~~~~~~~~~~~~~~

Added
^^^^^

* Added support for the following data types inside the :class:`isaaclab.sensors.Camera` class:
  ``instance_segmentation_fast`` and ``instance_id_segmentation_fast``. These are GPU-supported annotations
  and are faster than the regular annotations.

Fixed
^^^^^

* Fixed handling of semantic filtering inside the :class:`isaaclab.sensors.Camera` class. Earlier,
  the annotator was given ``semanticTypes`` as an argument. However, with Isaac Sim 2023.1, the annotator
  does not accept this argument. Instead the mapping needs to be set to the synthetic data interface directly.
* Fixed the return shape of colored images for segmentation data types inside the
  :class:`isaaclab.sensors.Camera` class. Earlier, the images were always returned as ``int32``. Now,
  they are casted to ``uint8`` 4-channel array before returning if colorization is enabled for the annotation type.

Removed
^^^^^^^

* Dropped support for ``instance_segmentation`` and ``instance_id_segmentation`` annotations in the
  :class:`isaaclab.sensors.Camera` class. Their "fast" counterparts should be used instead.
* Renamed the argument :attr:`isaaclab.sensors.CameraCfg.semantic_types` to
  :attr:`isaaclab.sensors.CameraCfg.semantic_filter`. This is more aligned with Replicator's terminology
  for semantic filter predicates.
* Replaced the argument :attr:`isaaclab.sensors.CameraCfg.colorize` with separate colorized
  arguments for each annotation type (:attr:`~isaaclab.sensors.CameraCfg.colorize_instance_segmentation`,
  :attr:`~isaaclab.sensors.CameraCfg.colorize_instance_id_segmentation`, and
  :attr:`~isaaclab.sensors.CameraCfg.colorize_semantic_segmentation`).


0.12.4 (2024-03-11)
~~~~~~~~~~~~~~~~~~~

Fixed
^^^^^


* Adapted randomization terms to deal with ``slice`` for the body indices. Earlier, the terms were not
  able to handle the slice object and were throwing an error.
* Added ``slice`` type-hinting to all body and joint related methods in the rigid body and articulation
  classes. This is to make it clear that the methods can handle both list of indices and slices.


0.12.3 (2024-03-11)
~~~~~~~~~~~~~~~~~~~

Fixed
^^^^^

* Added signal handler to the :class:`isaaclab.app.AppLauncher` class to catch the ``SIGINT`` signal
  and close the application gracefully. This is to prevent the application from crashing when the user
  presses ``Ctrl+C`` to close the application.


0.12.2 (2024-03-10)
~~~~~~~~~~~~~~~~~~~

Added
^^^^^

* Added observation terms for states of a rigid object in world frame.
* Added randomization terms to set root state with randomized orientation and joint state within user-specified limits.
* Added reward term for penalizing specific termination terms.

Fixed
^^^^^

* Improved sampling of states inside randomization terms. Earlier, the code did multiple torch calls
  for sampling different components of the vector. Now, it uses a single call to sample the entire vector.


0.12.1 (2024-03-09)
~~~~~~~~~~~~~~~~~~~

Added
^^^^^

* Added an option to the last actions observation term to get a specific term by name from the action manager.
  If None, the behavior remains the same as before (the entire action is returned).


0.12.0 (2024-03-08)
~~~~~~~~~~~~~~~~~~~

Added
^^^^^

* Added functionality to sample flat patches on a generated terrain. This can be configured using
  :attr:`isaaclab.terrains.SubTerrainBaseCfg.flat_patch_sampling` attribute.
* Added a randomization function for setting terrain-aware root state. Through this, an asset can be
  reset to a randomly sampled flat patches.

Fixed
^^^^^

* Separated normal and terrain-base position commands. The terrain based commands rely on the
  terrain to sample flat patches for setting the target position.
* Fixed command resample termination function.

Changed
^^^^^^^

* Added the attribute :attr:`isaaclab.envs.mdp.commands.UniformVelocityCommandCfg.heading_control_stiffness`
  to control the stiffness of the heading control term in the velocity command term. Earlier, this was
  hard-coded to 0.5 inside the term.

Removed
^^^^^^^

* Removed the function :meth:`sample_new_targets` in the terrain importer. Instead the attribute
  :attr:`isaaclab.terrains.TerrainImporter.flat_patches` should be used to sample new targets.


0.11.3 (2024-03-04)
~~~~~~~~~~~~~~~~~~~

Fixed
^^^^^

* Corrects the functions :func:`isaaclab.utils.math.axis_angle_from_quat` and :func:`isaaclab.utils.math.quat_error_magnitude`
  to accept tensors of the form (..., 4) instead of (N, 4). This brings us in line with our documentation and also upgrades one of our functions
  to handle higher dimensions.


0.11.2 (2024-03-04)
~~~~~~~~~~~~~~~~~~~

Added
^^^^^

* Added checks for default joint position and joint velocity in the articulation class. This is to prevent
  users from configuring values for these quantities that might be outside the valid range from the simulation.


0.11.1 (2024-02-29)
~~~~~~~~~~~~~~~~~~~

Added
^^^^^

* Replaced the default values for ``joint_ids`` and ``body_ids`` from ``None`` to ``slice(None)``
  in the :class:`isaaclab.managers.SceneEntityCfg`.
* Adapted rewards and observations terms so that the users can query a subset of joints and bodies.


0.11.0 (2024-02-27)
~~~~~~~~~~~~~~~~~~~

Removed
^^^^^^^

* Dropped support for Isaac Sim<=2022.2. As part of this, removed the components of :class:`isaaclab.app.AppLauncher`
  which handled ROS extension loading. We no longer need them in Isaac Sim>=2023.1 to control the load order to avoid crashes.
* Upgraded Dockerfile to use ISAACSIM_VERSION=2023.1.1 by default.


0.10.28 (2024-02-29)
~~~~~~~~~~~~~~~~~~~~

Added
^^^^^

* Implemented relative and moving average joint position action terms. These allow the user to specify
  the target joint positions as relative to the current joint positions or as a moving average of the
  joint positions over a window of time.


0.10.27 (2024-02-28)
~~~~~~~~~~~~~~~~~~~~

Added
^^^^^

* Added UI feature to start and stop animation recording in the stage when running an environment.
  To enable this feature, please pass the argument ``--disable_fabric`` to the environment script to allow
  USD read/write operations. Be aware that this will slow down the simulation.


0.10.26 (2024-02-26)
~~~~~~~~~~~~~~~~~~~~

Added
^^^^^

* Added a viewport camera controller class to the :class:`isaaclab.envs.BaseEnv`. This is useful
  for applications where the user wants to render the viewport from different perspectives even when the
  simulation is running in headless mode.


0.10.25 (2024-02-26)
~~~~~~~~~~~~~~~~~~~~

Fixed
^^^^^

* Ensures that all path arguments in :mod:`isaaclab.sim.utils` are cast to ``str``. Previously,
  we had handled path types as strings without casting.


0.10.24 (2024-02-26)
~~~~~~~~~~~~~~~~~~~~

Added
^^^^^

* Added tracking of contact time in the :class:`isaaclab.sensors.ContactSensor` class. Previously,
  only the air time was being tracked.
* Added contact force threshold, :attr:`isaaclab.sensors.ContactSensorCfg.force_threshold`, to detect
  when the contact sensor is in contact. Previously, this was set to hard-coded 1.0 in the sensor class.


0.10.23 (2024-02-21)
~~~~~~~~~~~~~~~~~~~~

Fixed
^^^^^

* Fixes the order of size arguments in :meth:`isaaclab.terrains.height_field.random_uniform_terrain`. Previously, the function
  would crash if the size along x and y were not the same.


0.10.22 (2024-02-14)
~~~~~~~~~~~~~~~~~~~~

Fixed
^^^^^

* Fixed "divide by zero" bug in :class:`~isaaclab.sim.SimulationContext` when setting gravity vector.
  Now, it is correctly disabled when the gravity vector is set to zero.


0.10.21 (2024-02-12)
~~~~~~~~~~~~~~~~~~~~

Fixed
^^^^^

* Fixed the printing of articulation joint information when the articulation has only one joint.
  Earlier, the function was performing a squeeze operation on the tensor, which caused an error when
  trying to index the tensor of shape (1,).


0.10.20 (2024-02-12)
~~~~~~~~~~~~~~~~~~~~

Added
^^^^^

* Adds :attr:`isaaclab.sim.PhysxCfg.enable_enhanced_determinism` to enable improved
  determinism from PhysX. Please note this comes at the expense of performance.


0.10.19 (2024-02-08)
~~~~~~~~~~~~~~~~~~~~

Fixed
^^^^^

* Fixed environment closing so that articulations, objects, and sensors are cleared properly.


0.10.18 (2024-02-05)
~~~~~~~~~~~~~~~~~~~~

Fixed
^^^^^

* Pinned :mod:`torch` version to 2.0.1 in the setup.py to keep parity version of :mod:`torch` supplied by
  Isaac 2023.1.1, and prevent version incompatibility between :mod:`torch` ==2.2 and
  :mod:`typing-extensions` ==3.7.4.3


0.10.17 (2024-02-02)
~~~~~~~~~~~~~~~~~~~~

Fixed
^^^^^^

* Fixed carb setting ``/app/livestream/enabled`` to be set as False unless live-streaming is specified
  by :class:`isaaclab.app.AppLauncher` settings. This fixes the logic of :meth:`SimulationContext.render`,
  which depended on the config in previous versions of Isaac defaulting to false for this setting.


0.10.16 (2024-01-29)
~~~~~~~~~~~~~~~~~~~~

Added
^^^^^^

* Added an offset parameter to the height scan observation term. This allows the user to specify the
  height offset of the scan from the tracked body. Previously it was hard-coded to be 0.5.


0.10.15 (2024-01-29)
~~~~~~~~~~~~~~~~~~~~

Fixed
^^^^^

* Fixed joint torque computation for implicit actuators. Earlier, the torque was always zero for implicit
  actuators. Now, it is computed approximately by applying the PD law.


0.10.14 (2024-01-22)
~~~~~~~~~~~~~~~~~~~~

Fixed
^^^^^

* Fixed the tensor shape of :attr:`isaaclab.sensors.ContactSensorData.force_matrix_w`. Earlier, the reshaping
  led to a mismatch with the data obtained from PhysX.


0.10.13 (2024-01-15)
~~~~~~~~~~~~~~~~~~~~

Fixed
^^^^^

* Fixed running of environments with a single instance even if the :attr:`replicate_physics`` flag is set to True.


0.10.12 (2024-01-10)
~~~~~~~~~~~~~~~~~~~~

Fixed
^^^^^

* Fixed indexing of source and target frames in the :class:`isaaclab.sensors.FrameTransformer` class.
  Earlier, it always assumed that the source frame body is at index 0. Now, it uses the body index of the
  source frame to compute the transformation.

Deprecated
^^^^^^^^^^

* Renamed quantities in the :class:`isaaclab.sensors.FrameTransformerData` class to be more
  consistent with the terminology used in the asset classes. The following quantities are deprecated:

  * ``target_rot_w`` -> ``target_quat_w``
  * ``source_rot_w`` -> ``source_quat_w``
  * ``target_rot_source`` -> ``target_quat_source``


0.10.11 (2024-01-08)
~~~~~~~~~~~~~~~~~~~~

Fixed
^^^^^

* Fixed attribute error raised when calling the :class:`isaaclab.envs.mdp.TerrainBasedPositionCommand`
  command term.
* Added a dummy function in :class:`isaaclab.terrain.TerrainImporter` that returns environment
  origins as terrain-aware sampled targets. This function should be implemented by child classes based on
  the terrain type.


0.10.10 (2023-12-21)
~~~~~~~~~~~~~~~~~~~~

Fixed
^^^^^

* Fixed reliance on non-existent ``Viewport`` in :class:`isaaclab.sim.SimulationContext` when loading livestreaming
  by ensuring that the extension ``omni.kit.viewport.window`` is enabled in :class:`isaaclab.app.AppLauncher` when
  livestreaming is enabled


0.10.9 (2023-12-21)
~~~~~~~~~~~~~~~~~~~

Fixed
^^^^^

* Fixed invalidation of physics views inside the asset and sensor classes. Earlier, they were left initialized
  even when the simulation was stopped. This caused issues when closing the application.


0.10.8 (2023-12-20)
~~~~~~~~~~~~~~~~~~~

Fixed
^^^^^

* Fixed the :class:`isaaclab.envs.mdp.actions.DifferentialInverseKinematicsAction` class
  to account for the offset pose of the end-effector.


0.10.7 (2023-12-19)
~~~~~~~~~~~~~~~~~~~

Fixed
^^^^^

* Added a check to ray-cast and camera sensor classes to ensure that the sensor prim path does not
  have a regex expression at its leaf. For instance, ``/World/Robot/camera_.*`` is not supported
  for these sensor types. This behavior needs to be fixed in the future.


0.10.6 (2023-12-19)
~~~~~~~~~~~~~~~~~~~

Added
^^^^^

* Added support for using articulations as visualization markers. This disables all physics APIs from
  the articulation and allows the user to use it as a visualization marker. It is useful for creating
  visualization markers for the end-effectors or base of the robot.

Fixed
^^^^^

* Fixed hiding of debug markers from secondary images when using the
  :class:`isaaclab.markers.VisualizationMarkers` class. Earlier, the properties were applied on
  the XForm prim instead of the Mesh prim.


0.10.5 (2023-12-18)
~~~~~~~~~~~~~~~~~~~

Fixed
^^^^^

* Fixed test ``check_base_env_anymal_locomotion.py``, which
  previously called :func:`torch.jit.load` with the path to a policy (which would work
  for a local file), rather than calling
  :func:`isaaclab.utils.assets.read_file` on the path to get the file itself.


0.10.4 (2023-12-14)
~~~~~~~~~~~~~~~~~~~

Fixed
^^^^^

* Fixed potentially breaking import of omni.kit.widget.toolbar by ensuring that
  if live-stream is enabled, then the :mod:`omni.kit.widget.toolbar`
  extension is loaded.

0.10.3 (2023-12-12)
~~~~~~~~~~~~~~~~~~~

Added
^^^^^

* Added the attribute :attr:`isaaclab.actuators.ActuatorNetMLPCfg.input_order`
  to specify the order of the input tensors to the MLP network.

Fixed
^^^^^

* Fixed computation of metrics for the velocity command term. Earlier, the norm was being computed
  over the entire batch instead of the last dimension.
* Fixed the clipping inside the :class:`isaaclab.actuators.DCMotor` class. Earlier, it was
  not able to handle the case when configured saturation limit was set to None.


0.10.2 (2023-12-12)
~~~~~~~~~~~~~~~~~~~

Fixed
^^^^^

* Added a check in the simulation stop callback in the :class:`isaaclab.sim.SimulationContext` class
  to not render when an exception is raised. The while loop in the callback was preventing the application
  from closing when an exception was raised.


0.10.1 (2023-12-06)
~~~~~~~~~~~~~~~~~~~

Added
^^^^^

* Added command manager class with terms defined by :class:`isaaclab.managers.CommandTerm`. This
  allow for multiple types of command generators to be used in the same environment.


0.10.0 (2023-12-04)
~~~~~~~~~~~~~~~~~~~

Changed
^^^^^^^

* Modified the sensor and asset base classes to use the underlying PhysX views instead of Isaac Sim views.
  Using Isaac Sim classes led to a very high load time (of the order of minutes) when using a scene with
  many assets. This is because Isaac Sim supports USD paths which are slow and not required.

Added
^^^^^

* Added faster implementation of USD stage traversal methods inside the :class:`isaaclab.sim.utils` module.
* Added properties :attr:`isaaclab.assets.AssetBase.num_instances` and
  :attr:`isaaclab.sensor.SensorBase.num_instances` to obtain the number of instances of the asset
  or sensor in the simulation respectively.

Removed
^^^^^^^

* Removed dependencies on Isaac Sim view classes. It is no longer possible to use :attr:`root_view` and
  :attr:`body_view`. Instead use :attr:`root_physx_view` and :attr:`body_physx_view` to access the underlying
  PhysX views.


0.9.55 (2023-12-03)
~~~~~~~~~~~~~~~~~~~

Fixed
^^^^^

* Fixed the Nucleus directory path in the :attr:`isaaclab.utils.assets.NVIDIA_NUCLEUS_DIR`.
  Earlier, it was referring to the ``NVIDIA/Assets`` directory instead of ``NVIDIA``.


0.9.54 (2023-11-29)
~~~~~~~~~~~~~~~~~~~

Fixed
^^^^^

* Fixed pose computation in the :class:`isaaclab.sensors.Camera` class to obtain them from XFormPrimView
  instead of using ``UsdGeomCamera.ComputeLocalToWorldTransform`` method. The latter is not updated correctly
  during GPU simulation.
* Fixed initialization of the annotator info in the class :class:`isaaclab.sensors.Camera`. Previously
  all dicts had the same memory address which caused all annotators to have the same info.
* Fixed the conversion of ``uint32`` warp arrays inside the :meth:`isaaclab.utils.array.convert_to_torch`
  method. PyTorch does not support this type, so it is converted to ``int32`` before converting to PyTorch tensor.
* Added render call inside :meth:`isaaclab.sim.SimulationContext.reset` to initialize Replicator
  buffers when the simulation is reset.


0.9.53 (2023-11-29)
~~~~~~~~~~~~~~~~~~~

Changed
^^^^^^^

* Changed the behavior of passing :obj:`None` to the :class:`isaaclab.actuators.ActuatorBaseCfg`
  class. Earlier, they were resolved to fixed default values. Now, they imply that the values are loaded
  from the USD joint drive configuration.

Added
^^^^^

* Added setting of joint armature and friction quantities to the articulation class.


0.9.52 (2023-11-29)
~~~~~~~~~~~~~~~~~~~

Changed
^^^^^^^

* Changed the warning print in :meth:`isaaclab.sim.utils.apply_nested` method
  to be more descriptive. Earlier, it was printing a warning for every instanced prim.
  Now, it only prints a warning if it could not apply the attribute to any of the prims.

Added
^^^^^

* Added the method :meth:`isaaclab.utils.assets.retrieve_file_path` to
  obtain the absolute path of a file on the Nucleus server or locally.

Fixed
^^^^^

* Fixed hiding of STOP button in the :class:`AppLauncher` class when running the
  simulation in headless mode.
* Fixed a bug with :meth:`isaaclab.sim.utils.clone` failing when the input prim path
  had no parent (example: "/Table").


0.9.51 (2023-11-29)
~~~~~~~~~~~~~~~~~~~

Changed
^^^^^^^

* Changed the :meth:`isaaclab.sensor.SensorBase.update` method to always recompute the buffers if
  the sensor is in visualization mode.

Added
^^^^^

* Added available entities to the error message when accessing a non-existent entity in the
  :class:`InteractiveScene` class.
* Added a warning message when the user tries to reference an invalid prim in the :class:`FrameTransformer` sensor.


0.9.50 (2023-11-28)
~~~~~~~~~~~~~~~~~~~

Added
^^^^^

* Hid the ``STOP`` button in the UI when running standalone Python scripts. This is to prevent
  users from accidentally clicking the button and stopping the simulation. They should only be able to
  play and pause the simulation from the UI.

Removed
^^^^^^^

* Removed :attr:`isaaclab.sim.SimulationCfg.shutdown_app_on_stop`. The simulation is always rendering
  if it is stopped from the UI. The user needs to close the window or press ``Ctrl+C`` to close the simulation.


0.9.49 (2023-11-27)
~~~~~~~~~~~~~~~~~~~

Added
^^^^^

* Added an interface class, :class:`isaaclab.managers.ManagerTermBase`, to serve as the parent class
  for term implementations that are functional classes.
* Adapted all managers to support terms that are classes and not just functions clearer. This allows the user to
  create more complex terms that require additional state information.


0.9.48 (2023-11-24)
~~~~~~~~~~~~~~~~~~~

Fixed
^^^^^

* Fixed initialization of drift in the :class:`isaaclab.sensors.RayCasterCamera` class.


0.9.47 (2023-11-24)
~~~~~~~~~~~~~~~~~~~

Fixed
^^^^^

* Automated identification of the root prim in the :class:`isaaclab.assets.RigidObject` and
  :class:`isaaclab.assets.Articulation` classes. Earlier, the root prim was hard-coded to
  the spawn prim path. Now, the class searches for the root prim under the spawn prim path.


0.9.46 (2023-11-24)
~~~~~~~~~~~~~~~~~~~

Fixed
^^^^^

* Fixed a critical issue in the asset classes with writing states into physics handles.
  Earlier, the states were written over all the indices instead of the indices of the
  asset that were being updated. This caused the physics handles to refresh the states
  of all the assets in the scene, which is not desirable.


0.9.45 (2023-11-24)
~~~~~~~~~~~~~~~~~~~

Added
^^^^^

* Added :class:`isaaclab.command_generators.UniformPoseCommandGenerator` to generate
  poses in the asset's root frame by uniformly sampling from a given range.


0.9.44 (2023-11-16)
~~~~~~~~~~~~~~~~~~~

Added
^^^^^

* Added methods :meth:`reset` and :meth:`step` to the :class:`isaaclab.envs.BaseEnv`. This unifies
  the environment interface for simple standalone applications with the class.


0.9.43 (2023-11-16)
~~~~~~~~~~~~~~~~~~~

Fixed
^^^^^

* Replaced subscription of physics play and stop events in the :class:`isaaclab.assets.AssetBase` and
  :class:`isaaclab.sensors.SensorBase` classes with subscription to time-line play and stop events.
  This is to prevent issues in cases where physics first needs to perform mesh cooking and handles are not
  available immediately. For instance, with deformable meshes.


0.9.42 (2023-11-16)
~~~~~~~~~~~~~~~~~~~

Fixed
^^^^^

* Fixed setting of damping values from the configuration for :class:`ActuatorBase` class. Earlier,
  the stiffness values were being set into damping when a dictionary configuration was passed to the
  actuator model.
* Added dealing with :class:`int` and :class:`float` values in the configurations of :class:`ActuatorBase`.
  Earlier, a type-error was thrown when integer values were passed to the actuator model.


0.9.41 (2023-11-16)
~~~~~~~~~~~~~~~~~~~

Fixed
^^^^^

* Fixed the naming and shaping issues in the binary joint action term.


0.9.40 (2023-11-09)
~~~~~~~~~~~~~~~~~~~

Fixed
^^^^^

* Simplified the manual initialization of Isaac Sim :class:`ArticulationView` class. Earlier, we basically
  copied the code from the Isaac Sim source code. Now, we just call their initialize method.

Changed
^^^^^^^

* Changed the name of attribute :attr:`default_root_state_w` to :attr:`default_root_state`. The latter is
  more correct since the data is actually in the local environment frame and not the simulation world frame.


0.9.39 (2023-11-08)
~~~~~~~~~~~~~~~~~~~

Fixed
^^^^^

* Changed the reference of private ``_body_view`` variable inside the :class:`RigidObject` class
  to the public ``body_view`` property. For a rigid object, the private variable is not defined.


0.9.38 (2023-11-07)
~~~~~~~~~~~~~~~~~~~

Changed
^^^^^^^

* Upgraded the :class:`isaaclab.envs.RLTaskEnv` class to support Gym 0.29.0 environment definition.

Added
^^^^^

* Added computation of ``time_outs`` and ``terminated`` signals inside the termination manager. These follow the
  definition mentioned in `Gym 0.29.0 <https://gymnasium.farama.org/tutorials/gymnasium_basics/handling_time_limits/>`_.
* Added proper handling of observation and action spaces in the :class:`isaaclab.envs.RLTaskEnv` class.
  These now follow closely to how Gym VecEnv handles the spaces.


0.9.37 (2023-11-06)
~~~~~~~~~~~~~~~~~~~

Fixed
^^^^^

* Fixed broken visualization in :mod:`isaaclab.sensors.FrameTramsformer` class by overwriting the
  correct ``_debug_vis_callback`` function.
* Moved the visualization marker configurations of sensors to their respective sensor configuration classes.
  This allows users to set these configurations from the configuration object itself.


0.9.36 (2023-11-03)
~~~~~~~~~~~~~~~~~~~

Fixed
^^^^^

* Added explicit deleting of different managers in the :class:`isaaclab.envs.BaseEnv` and
  :class:`isaaclab.envs.RLTaskEnv` classes. This is required since deleting the managers
  is order-sensitive (many managers need to be deleted before the scene is deleted).


0.9.35 (2023-11-02)
~~~~~~~~~~~~~~~~~~~

Fixed
^^^^^

* Fixed the error: ``'str' object has no attribute '__module__'`` introduced by adding the future import inside the
  :mod:`isaaclab.utils.warp.kernels` module. Warp language does not support the ``__future__`` imports.


0.9.34 (2023-11-02)
~~~~~~~~~~~~~~~~~~~

Fixed
^^^^^

* Added missing import of ``from __future__ import annotations`` in the :mod:`isaaclab.utils.warp`
  module. This is needed to have a consistent behavior across Python versions.


0.9.33 (2023-11-02)
~~~~~~~~~~~~~~~~~~~

Fixed
^^^^^

* Fixed the :class:`isaaclab.command_generators.NullCommandGenerator` class. Earlier,
  it was having a runtime error due to infinity in the resampling time range. Now, the class just
  overrides the parent methods to perform no operations.


0.9.32 (2023-11-02)
~~~~~~~~~~~~~~~~~~~

Changed
^^^^^^^

* Renamed the :class:`isaaclab.envs.RLEnv` class to :class:`isaaclab.envs.RLTaskEnv` to
  avoid confusions in terminologies between environments and tasks.


0.9.31 (2023-11-02)
~~~~~~~~~~~~~~~~~~~

Added
^^^^^

* Added the :class:`isaaclab.sensors.RayCasterCamera` class, as a ray-casting based camera for
  "distance_to_camera", "distance_to_image_plane" and "normals" annotations. It has the same interface and
  functionalities as the USD Camera while it is on average 30% faster.


0.9.30 (2023-11-01)
~~~~~~~~~~~~~~~~~~~

Fixed
^^^^^

* Added skipping of None values in the :class:`InteractiveScene` class when creating the scene from configuration
  objects. Earlier, it was throwing an error when the user passed a None value for a scene element.
* Added ``kwargs`` to the :class:`RLEnv` class to allow passing additional arguments from gym registry function.
  This is now needed since the registry function passes args beyond the ones specified in the constructor.


0.9.29 (2023-11-01)
~~~~~~~~~~~~~~~~~~~

Fixed
^^^^^

* Fixed the material path resolution inside the :class:`isaaclab.sim.converters.UrdfConverter` class.
  With Isaac Sim 2023.1, the material paths from the importer are always saved as absolute paths. This caused
  issues when the generated USD file was moved to a different location. The fix now resolves the material paths
  relative to the USD file location.


0.9.28 (2023-11-01)
~~~~~~~~~~~~~~~~~~~

Changed
^^^^^^^

* Changed the way the :func:`isaaclab.sim.spawners.from_files.spawn_ground_plane` function sets the
  height of the ground. Earlier, it was reading the height from the configuration object. Now, it expects the
  desired transformation as inputs to the function. This makes it consistent with the other spawner functions.


0.9.27 (2023-10-31)
~~~~~~~~~~~~~~~~~~~

Changed
^^^^^^^

* Removed the default value of the argument ``camel_case`` in setters of USD attributes. This is to avoid
  confusion with the naming of the attributes in the USD file.

Fixed
^^^^^

* Fixed the selection of material prim in the :class:`isaaclab.sim.spawners.materials.spawn_preview_surface`
  method. Earlier, the created prim was being selected in the viewport which interfered with the selection of
  prims by the user.
* Updated :class:`isaaclab.sim.converters.MeshConverter` to use a different stage than the default stage
  for the conversion. This is to avoid the issue of the stage being closed when the conversion is done.


0.9.26 (2023-10-31)
~~~~~~~~~~~~~~~~~~~

Added
^^^^^

* Added the sensor implementation for :class:`isaaclab.sensors.FrameTransformer` class. Currently,
  it handles obtaining the transformation between two frames in the same articulation.


0.9.25 (2023-10-27)
~~~~~~~~~~~~~~~~~~~

Added
^^^^^

* Added the :mod:`isaaclab.envs.ui` module to put all the UI-related classes in one place. This currently
  implements the :class:`isaaclab.envs.ui.BaseEnvWindow` and :class:`isaaclab.envs.ui.RLEnvWindow`
  classes. Users can inherit from these classes to create their own UI windows.
* Added the attribute :attr:`isaaclab.envs.BaseEnvCfg.ui_window_class_type` to specify the UI window class
  to be used for the environment. This allows the user to specify their own UI window class to be used for the
  environment.


0.9.24 (2023-10-27)
~~~~~~~~~~~~~~~~~~~

Changed
^^^^^^^

* Changed the behavior of setting up debug visualization for assets, sensors and command generators.
  Earlier it was raising an error if debug visualization was not enabled in the configuration object.
  Now it checks whether debug visualization is implemented and only sets up the callback if it is
  implemented.


0.9.23 (2023-10-27)
~~~~~~~~~~~~~~~~~~~

Fixed
^^^^^

* Fixed a typo in the :class:`AssetBase` and :class:`SensorBase` that effected the class destructor.
  Earlier, a tuple was being created in the constructor instead of the actual object.


0.9.22 (2023-10-26)
~~~~~~~~~~~~~~~~~~~

Added
^^^^^

* Added a :class:`isaaclab.command_generators.NullCommandGenerator` class for no command environments.
  This is easier to work with than having checks for :obj:`None` in the command generator.

Fixed
^^^^^

* Moved the randomization manager to the :class:`isaaclab.envs.BaseEnv` class with the default
  settings to reset the scene to the defaults specified in the configurations of assets.
* Moved command generator to the :class:`isaaclab.envs.RlEnv` class to have all task-specification
  related classes in the same place.


0.9.21 (2023-10-26)
~~~~~~~~~~~~~~~~~~~

Fixed
^^^^^

* Decreased the priority of callbacks in asset and sensor base classes. This may help in preventing
  crashes when warm starting the simulation.
* Fixed no rendering mode when running the environment from the GUI. Earlier the function
  :meth:`SimulationContext.set_render_mode` was erroring out.


0.9.20 (2023-10-25)
~~~~~~~~~~~~~~~~~~~

Fixed
^^^^^

* Changed naming in :class:`isaaclab.sim.SimulationContext.RenderMode` to use ``NO_GUI_OR_RENDERING``
  and ``NO_RENDERING`` instead of ``HEADLESS`` for clarity.
* Changed :class:`isaaclab.sim.SimulationContext` to be capable of handling livestreaming and
  offscreen rendering.
* Changed :class:`isaaclab.app.AppLauncher` envvar ``VIEWPORT_RECORD`` to the more descriptive
  ``OFFSCREEN_RENDER``.


0.9.19 (2023-10-25)
~~~~~~~~~~~~~~~~~~~

Added
^^^^^

* Added Gym observation and action spaces for the :class:`isaaclab.envs.RLEnv` class.


0.9.18 (2023-10-23)
~~~~~~~~~~~~~~~~~~~

Added
^^^^^

* Created :class:`isaaclab.sim.converters.asset_converter.AssetConverter` to serve as a base
  class for all asset converters.
* Added :class:`isaaclab.sim.converters.mesh_converter.MeshConverter` to handle loading and conversion
  of mesh files (OBJ, STL and FBX) into USD format.
* Added script ``convert_mesh.py`` to ``source/tools`` to allow users to convert a mesh to USD via command line arguments.

Changed
^^^^^^^

* Renamed the submodule :mod:`isaaclab.sim.loaders` to :mod:`isaaclab.sim.converters` to be more
  general with the functionality of the module.
* Updated ``check_instanceable.py`` script to convert relative paths to absolute paths.


0.9.17 (2023-10-22)
~~~~~~~~~~~~~~~~~~~

Added
^^^^^

* Added setters and getters for term configurations in the :class:`RandomizationManager`, :class:`RewardManager`
  and :class:`TerminationManager` classes. This allows the user to modify the term configurations after the
  manager has been created.
* Added the method :meth:`compute_group` to the :class:`isaaclab.managers.ObservationManager` class to
  compute the observations for only a given group.
* Added the curriculum term for modifying reward weights after certain environment steps.


0.9.16 (2023-10-22)
~~~~~~~~~~~~~~~~~~~

Added
^^^^^

* Added support for keyword arguments for terms in the :class:`isaaclab.managers.ManagerBase`.

Fixed
^^^^^

* Fixed resetting of buffers in the :class:`TerminationManager` class. Earlier, the values were being set
  to ``0.0`` instead of ``False``.


0.9.15 (2023-10-22)
~~~~~~~~~~~~~~~~~~~

Added
^^^^^

* Added base yaw heading and body acceleration into :class:`isaaclab.assets.RigidObjectData` class.
  These quantities are computed inside the :class:`RigidObject` class.

Fixed
^^^^^

* Fixed the :meth:`isaaclab.assets.RigidObject.set_external_force_and_torque` method to correctly
  deal with the body indices.
* Fixed a bug in the :meth:`isaaclab.utils.math.wrap_to_pi` method to prevent self-assignment of
  the input tensor.


0.9.14 (2023-10-21)
~~~~~~~~~~~~~~~~~~~

Added
^^^^^

* Added 2-D drift (i.e. along x and y) to the :class:`isaaclab.sensors.RayCaster` class.
* Added flags to the :class:`isaaclab.sensors.ContactSensorCfg` to optionally obtain the
  sensor origin and air time information. Since these are not required by default, they are
  disabled by default.

Fixed
^^^^^

* Fixed the handling of contact sensor history buffer in the :class:`isaaclab.sensors.ContactSensor` class.
  Earlier, the buffer was not being updated correctly.


0.9.13 (2023-10-20)
~~~~~~~~~~~~~~~~~~~

Fixed
^^^^^

* Fixed the issue with double :obj:`Ellipsis` when indexing tensors with multiple dimensions.
  The fix now uses :obj:`slice(None)` instead of :obj:`Ellipsis` to index the tensors.


0.9.12 (2023-10-18)
~~~~~~~~~~~~~~~~~~~

Fixed
^^^^^

* Fixed bugs in actuator model implementation for actuator nets. Earlier the DC motor clipping was not working.
* Fixed bug in applying actuator model in the :class:`isaaclab.asset.Articulation` class. The new
  implementation caches the outputs from explicit actuator model into the ``joint_pos_*_sim`` buffer to
  avoid feedback loops in the tensor operation.


0.9.11 (2023-10-17)
~~~~~~~~~~~~~~~~~~~

Added
^^^^^

* Added the support for semantic tags into the :class:`isaaclab.sim.spawner.SpawnerCfg` class. This allows
  the user to specify the semantic tags for a prim when spawning it into the scene. It follows the same format as
  Omniverse Replicator.


0.9.10 (2023-10-16)
~~~~~~~~~~~~~~~~~~~

Added
^^^^^

* Added ``--livestream`` and ``--ros`` CLI args to :class:`isaaclab.app.AppLauncher` class.
* Added a static function :meth:`isaaclab.app.AppLauncher.add_app_launcher_args`, which
  appends the arguments needed for :class:`isaaclab.app.AppLauncher` to the argument parser.

Changed
^^^^^^^

* Within :class:`isaaclab.app.AppLauncher`, removed ``REMOTE_DEPLOYMENT`` env-var processing
  in the favor of ``HEADLESS`` and ``LIVESTREAM`` env-vars. These have clearer uses and better parity
  with the CLI args.


0.9.9 (2023-10-12)
~~~~~~~~~~~~~~~~~~

Added
^^^^^

* Added the property :attr:`isaaclab.assets.Articulation.is_fixed_base` to the articulation class to
  check if the base of the articulation is fixed or floating.
* Added the task-space action term corresponding to the differential inverse-kinematics controller.

Fixed
^^^^^

* Simplified the :class:`isaaclab.controllers.DifferentialIKController` to assume that user provides the
  correct end-effector poses and Jacobians. Earlier it was doing internal frame transformations which made the
  code more complicated and error-prone.


0.9.8 (2023-09-30)
~~~~~~~~~~~~~~~~~~

Fixed
^^^^^

* Fixed the boundedness of class objects that register callbacks into the simulator.
  These include devices, :class:`AssetBase`, :class:`SensorBase` and :class:`CommandGenerator`.
  The fix ensures that object gets deleted when the user deletes the object.


0.9.7 (2023-09-26)
~~~~~~~~~~~~~~~~~~

Fixed
^^^^^

* Modified the :class:`isaaclab.markers.VisualizationMarkers` to use the
  :class:`isaaclab.sim.spawner.SpawnerCfg` class instead of their
  own configuration objects. This makes it consistent with the other ways to spawn assets in the scene.

Added
^^^^^

* Added the method :meth:`copy` to configclass to allow copying of configuration objects.


0.9.6 (2023-09-26)
~~~~~~~~~~~~~~~~~~

Fixed
^^^^^

* Changed class-level configuration classes to refer to class types using ``class_type`` attribute instead
  of ``cls`` or ``cls_name``.


0.9.5 (2023-09-25)
~~~~~~~~~~~~~~~~~~

Changed
^^^^^^^

* Added future import of ``annotations`` to have a consistent behavior across Python versions.
* Removed the type-hinting from docstrings to simplify maintenance of the documentation. All type-hints are
  now in the code itself.


0.9.4 (2023-08-29)
~~~~~~~~~~~~~~~~~~

Added
^^^^^

* Added :class:`isaaclab.scene.InteractiveScene`, as the central scene unit that contains all entities
  that are part of the simulation. These include the terrain, sensors, articulations, rigid objects etc.
  The scene groups the common operations of these entities and allows to access them via their unique names.
* Added :mod:`isaaclab.envs` module that contains environment definitions that encapsulate the different
  general (scene, action manager, observation manager) and RL-specific (reward and termination manager) managers.
* Added :class:`isaaclab.managers.SceneEntityCfg` to handle which scene elements are required by the
  manager's terms. This allows the manager to parse useful information from the scene elements, such as the
  joint and body indices, and pass them to the term.
* Added :class:`isaaclab.sim.SimulationContext.RenderMode` to handle different rendering modes based on
  what the user wants to update (viewport, cameras, or UI elements).

Fixed
^^^^^

* Fixed the :class:`isaaclab.command_generators.CommandGeneratorBase` to register a debug visualization
  callback similar to how sensors and robots handle visualization.


0.9.3 (2023-08-23)
~~~~~~~~~~~~~~~~~~

Added
^^^^^

* Enabled the `faulthander <https://docs.python.org/3/library/faulthandler.html>`_ to catch segfaults and print
  the stack trace. This is enabled by default in the :class:`isaaclab.app.AppLauncher` class.

Fixed
^^^^^

* Re-added the :mod:`isaaclab.utils.kit` to the ``compat`` directory and fixed all the references to it.
* Fixed the deletion of Replicator nodes for the :class:`isaaclab.sensors.Camera` class. Earlier, the
  Replicator nodes were not being deleted when the camera was deleted. However, this does not prevent the random
  crashes that happen when the camera is deleted.
* Fixed the :meth:`isaaclab.utils.math.convert_quat` to support both numpy and torch tensors.

Changed
^^^^^^^

* Renamed all the scripts inside the ``test`` directory to follow the convention:

  * ``test_<module_name>.py``: Tests for the module ``<module_name>`` using unittest.
  * ``check_<module_name>``: Check for the module ``<module_name>`` using python main function.


0.9.2 (2023-08-22)
~~~~~~~~~~~~~~~~~~

Added
^^^^^

* Added the ability to color meshes in the :class:`isaaclab.terrain.TerrainGenerator` class. Currently,
  it only supports coloring the mesh randomly (``"random"``), based on the terrain height (``"height"``), and
  no coloring (``"none"``).

Fixed
^^^^^

* Modified the :class:`isaaclab.terrain.TerrainImporter` class to configure visual and physics materials
  based on the configuration object.


0.9.1 (2023-08-18)
~~~~~~~~~~~~~~~~~~

Added
^^^^^

* Introduced three different rotation conventions in the :class:`isaaclab.sensors.Camera` class. These
  conventions are:

  * ``opengl``: the camera is looking down the -Z axis with the +Y axis pointing up
  * ``ros``: the camera is looking down the +Z axis with the +Y axis pointing down
  * ``world``: the camera is looking along the +X axis with the -Z axis pointing down

  These can be used to declare the camera offset in :class:`isaaclab.sensors.CameraCfg.OffsetCfg` class
  and in :meth:`isaaclab.sensors.Camera.set_world_pose` method. Additionally, all conventions are
  saved to :class:`isaaclab.sensors.CameraData` class for easy access.

Changed
^^^^^^^

* Adapted all the sensor classes to follow a structure similar to the :class:`isaaclab.assets.AssetBase`.
  Hence, the spawning and initialization of sensors manually by the users is avoided.
* Removed the :meth:`debug_vis` function since that this functionality is handled by a render callback automatically
  (based on the passed configuration for the :class:`isaaclab.sensors.SensorBaseCfg.debug_vis` flag).


0.9.0 (2023-08-18)
~~~~~~~~~~~~~~~~~~

Added
^^^^^

* Introduces a new set of asset interfaces. These interfaces simplify the spawning of assets into the scene
  and initializing the physics handle by putting that inside post-startup physics callbacks. With this, users
  no longer need to worry about the :meth:`spawn` and :meth:`initialize` calls.
* Added utility methods to :mod:`isaaclab.utils.string` module that resolve regex expressions based
  on passed list of target keys.

Changed
^^^^^^^

* Renamed all references of joints in an articulation from "dof" to "joint". This makes it consistent with the
  terminology used in robotics.

Deprecated
^^^^^^^^^^

* Removed the previous modules for objects and robots. Instead the :class:`Articulation` and :class:`RigidObject`
  should be used.


0.8.12 (2023-08-18)
~~~~~~~~~~~~~~~~~~~

Added
^^^^^

* Added other properties provided by ``PhysicsScene`` to the :class:`isaaclab.sim.SimulationContext`
  class to allow setting CCD, solver iterations, etc.
* Added commonly used functions to the :class:`SimulationContext` class itself to avoid having additional
  imports from Isaac Sim when doing simple tasks such as setting camera view or retrieving the simulation settings.

Fixed
^^^^^

* Switched the notations of default buffer values in :class:`isaaclab.sim.PhysxCfg` from multiplication
  to scientific notation to avoid confusion with the values.


0.8.11 (2023-08-18)
~~~~~~~~~~~~~~~~~~~

Added
^^^^^

* Adds utility functions and configuration objects in the :mod:`isaaclab.sim.spawners`
  to create the following prims in the scene:

  * :mod:`isaaclab.sim.spawners.from_file`: Create a prim from a USD/URDF file.
  * :mod:`isaaclab.sim.spawners.shapes`: Create USDGeom prims for shapes (box, sphere, cylinder, capsule, etc.).
  * :mod:`isaaclab.sim.spawners.materials`: Create a visual or physics material prim.
  * :mod:`isaaclab.sim.spawners.lights`: Create a USDLux prim for different types of lights.
  * :mod:`isaaclab.sim.spawners.sensors`: Create a USD prim for supported sensors.

Changed
^^^^^^^

* Modified the :class:`SimulationContext` class to take the default physics material using the material spawn
  configuration object.


0.8.10 (2023-08-17)
~~~~~~~~~~~~~~~~~~~

Added
^^^^^

* Added methods for defining different physics-based schemas in the :mod:`isaaclab.sim.schemas` module.
  These methods allow creating the schema if it doesn't exist at the specified prim path and modify
  its properties based on the configuration object.


0.8.9 (2023-08-09)
~~~~~~~~~~~~~~~~~~

Changed
^^^^^^^

* Moved the :class:`isaaclab.asset_loader.UrdfLoader` class to the :mod:`isaaclab.sim.loaders`
  module to make it more accessible to the user.


0.8.8 (2023-08-09)
~~~~~~~~~~~~~~~~~~

Added
^^^^^

* Added configuration classes and functions for setting different physics-based schemas in the
  :mod:`isaaclab.sim.schemas` module. These allow modifying properties of the physics solver
  on the asset using configuration objects.


0.8.7 (2023-08-03)
~~~~~~~~~~~~~~~~~~

Fixed
^^^^^

* Added support for `__post_init__ <https://docs.python.org/3/library/dataclasses.html#post-init-processing>`_ in
  the :class:`isaaclab.utils.configclass` decorator.


0.8.6 (2023-08-03)
~~~~~~~~~~~~~~~~~~

Added
^^^^^

* Added support for callable classes in the :class:`isaaclab.managers.ManagerBase`.


0.8.5 (2023-08-03)
~~~~~~~~~~~~~~~~~~

Fixed
^^^^^

* Fixed the :class:`isaaclab.markers.Visualizationmarkers` class so that the markers are not visible in camera rendering mode.

Changed
^^^^^^^

* Simplified the creation of the point instancer in the :class:`isaaclab.markers.Visualizationmarkers` class. It now creates a new
  prim at the next available prim path if a prim already exists at the given path.


0.8.4 (2023-08-02)
~~~~~~~~~~~~~~~~~~

Added
^^^^^

* Added the :class:`isaaclab.sim.SimulationContext` class to the :mod:`isaaclab.sim` module.
  This class inherits from the :class:`isaacsim.core.api.simulation_context.SimulationContext` class and adds
  the ability to create a simulation context from a configuration object.


0.8.3 (2023-08-02)
~~~~~~~~~~~~~~~~~~

Changed
^^^^^^^

* Moved the :class:`ActuatorBase` class to the :mod:`isaaclab.actuators.actuator_base` module.
* Renamed the :mod:`isaaclab.actuators.actuator` module to :mod:`isaaclab.actuators.actuator_pd`
  to make it more explicit that it contains the PD actuator models.


0.8.2 (2023-08-02)
~~~~~~~~~~~~~~~~~~

Changed
^^^^^^^

* Cleaned up the :class:`isaaclab.terrain.TerrainImporter` class to take all the parameters from the configuration
  object. This makes it consistent with the other classes in the package.
* Moved the configuration classes for terrain generator and terrain importer into separate files to resolve circular
  dependency issues.


0.8.1 (2023-08-02)
~~~~~~~~~~~~~~~~~~

Fixed
^^^^^

* Added a hack into :class:`isaaclab.app.AppLauncher` class to remove Isaac Lab packages from the path before launching
  the simulation application. This prevents the warning messages that appears when the user launches the ``SimulationApp``.

Added
^^^^^

* Enabled necessary viewport extensions in the :class:`isaaclab.app.AppLauncher` class itself if ``VIEWPORT_ENABLED``
  flag is true.


0.8.0 (2023-07-26)
~~~~~~~~~~~~~~~~~~

Added
^^^^^

* Added the :class:`ActionManager` class to the :mod:`isaaclab.managers` module to handle actions in the
  environment through action terms.
* Added contact force history to the :class:`isaaclab.sensors.ContactSensor` class. The history is stored
  in the ``net_forces_w_history`` attribute of the sensor data.

Changed
^^^^^^^

* Implemented lazy update of buffers in the :class:`isaaclab.sensors.SensorBase` class. This allows the user
  to update the sensor data only when required, i.e. when the data is requested by the user. This helps avoid double
  computation of sensor data when a reset is called in the environment.

Deprecated
^^^^^^^^^^

* Removed the support for different backends in the sensor class. We only use Pytorch as the backend now.
* Removed the concept of actuator groups. They are now handled by the :class:`isaaclab.managers.ActionManager`
  class. The actuator models are now directly handled by the robot class itself.


0.7.4 (2023-07-26)
~~~~~~~~~~~~~~~~~~

Changed
^^^^^^^

* Changed the behavior of the :class:`isaaclab.terrains.TerrainImporter` class. It now expects the terrain
  type to be specified in the configuration object. This allows the user to specify everything in the configuration
  object and not have to do an explicit call to import a terrain.

Fixed
^^^^^

* Fixed setting of quaternion orientations inside the :class:`isaaclab.markers.Visualizationmarkers` class.
  Earlier, the orientation was being set into the point instancer in the wrong order (``wxyz`` instead of ``xyzw``).


0.7.3 (2023-07-25)
~~~~~~~~~~~~~~~~~~

Fixed
^^^^^

* Fixed the issue with multiple inheritance in the :class:`isaaclab.utils.configclass` decorator.
  Earlier, if the inheritance tree was more than one level deep and the lowest level configuration class was
  not updating its values from the middle level classes.


0.7.2 (2023-07-24)
~~~~~~~~~~~~~~~~~~

Added
^^^^^

* Added the method :meth:`replace` to the :class:`isaaclab.utils.configclass` decorator to allow
  creating a new configuration object with values replaced from keyword arguments. This function internally
  calls the `dataclasses.replace <https://docs.python.org/3/library/dataclasses.html#dataclasses.replace>`_.

Fixed
^^^^^

* Fixed the handling of class types as member values in the :meth:`isaaclab.utils.configclass`. Earlier it was
  throwing an error since class types were skipped in the if-else block.


0.7.1 (2023-07-22)
~~~~~~~~~~~~~~~~~~

Added
^^^^^

* Added the :class:`TerminationManager`, :class:`CurriculumManager`, and :class:`RandomizationManager` classes
  to the :mod:`isaaclab.managers` module to handle termination, curriculum, and randomization respectively.


0.7.0 (2023-07-22)
~~~~~~~~~~~~~~~~~~

Added
^^^^^

* Created a new :mod:`isaaclab.managers` module for all the managers related to the environment / scene.
  This includes the :class:`isaaclab.managers.ObservationManager` and :class:`isaaclab.managers.RewardManager`
  classes that were previously in the :mod:`isaaclab.utils.mdp` module.
* Added the :class:`isaaclab.managers.ManagerBase` class to handle the creation of managers.
* Added configuration classes for :class:`ObservationTermCfg` and :class:`RewardTermCfg` to allow easy creation of
  observation and reward terms.

Changed
^^^^^^^

* Changed the behavior of :class:`ObservationManager` and :class:`RewardManager` classes to accept the key ``func``
  in each configuration term to be a callable. This removes the need to inherit from the base class
  and allows more reusability of the functions across different environments.
* Moved the old managers to the :mod:`isaaclab.compat.utils.mdp` module.
* Modified the necessary scripts to use the :mod:`isaaclab.compat.utils.mdp` module.


0.6.2 (2023-07-21)
~~~~~~~~~~~~~~~~~~

Added
^^^^^

* Added the :mod:`isaaclab.command_generators` to generate different commands based on the desired task.
  It allows the user to generate commands for different tasks in the same environment without having to write
  custom code for each task.


0.6.1 (2023-07-16)
~~~~~~~~~~~~~~~~~~

Fixed
^^^^^

* Fixed the :meth:`isaaclab.utils.math.quat_apply_yaw` to compute the yaw quaternion correctly.

Added
^^^^^

* Added functions to convert string and callable objects in :mod:`isaaclab.utils.string`.


0.6.0 (2023-07-16)
~~~~~~~~~~~~~~~~~~

Added
^^^^^

* Added the argument :attr:`sort_keys` to the :meth:`isaaclab.utils.io.yaml.dump_yaml` method to allow
  enabling/disabling of sorting of keys in the output yaml file.

Fixed
^^^^^

* Fixed the ordering of terms in :mod:`isaaclab.utils.configclass` to be consistent in the order in which
  they are defined. Previously, the ordering was done alphabetically which made it inconsistent with the order in which
  the parameters were defined.

Changed
^^^^^^^

* Changed the default value of the argument :attr:`sort_keys` in the :meth:`isaaclab.utils.io.yaml.dump_yaml`
  method to ``False``.
* Moved the old config classes in :mod:`isaaclab.utils.configclass` to
  :mod:`isaaclab.compat.utils.configclass` so that users can still run their old code where alphabetical
  ordering was used.


0.5.0 (2023-07-04)
~~~~~~~~~~~~~~~~~~

Added
^^^^^

* Added a generalized :class:`isaaclab.sensors.SensorBase` class that leverages the ideas of views to
  handle multiple sensors in a single class.
* Added the classes :class:`isaaclab.sensors.RayCaster`, :class:`isaaclab.sensors.ContactSensor`,
  and :class:`isaaclab.sensors.Camera` that output a batched tensor of sensor data.

Changed
^^^^^^^

* Renamed the parameter ``sensor_tick`` to ``update_freq`` to make it more intuitive.
* Moved the old sensors in :mod:`isaaclab.sensors` to :mod:`isaaclab.compat.sensors`.
* Modified the standalone scripts to use the :mod:`isaaclab.compat.sensors` module.


0.4.4 (2023-07-05)
~~~~~~~~~~~~~~~~~~

Fixed
^^^^^

* Fixed the :meth:`isaaclab.terrains.trimesh.utils.make_plane` method to handle the case when the
  plane origin does not need to be centered.
* Added the :attr:`isaaclab.terrains.TerrainGeneratorCfg.seed` to make generation of terrains reproducible.
  The default value is ``None`` which means that the seed is not set.

Changed
^^^^^^^

* Changed the saving of ``origins`` in :class:`isaaclab.terrains.TerrainGenerator` class to be in CSV format
  instead of NPY format.


0.4.3 (2023-06-28)
~~~~~~~~~~~~~~~~~~

Added
^^^^^

* Added the :class:`isaaclab.markers.PointInstancerMarker` class that wraps around
  `UsdGeom.PointInstancer <https://graphics.pixar.com/usd/dev/api/class_usd_geom_point_instancer.html>`_
  to directly work with torch and numpy arrays.

Changed
^^^^^^^

* Moved the old markers in :mod:`isaaclab.markers` to :mod:`isaaclab.compat.markers`.
* Modified the standalone scripts to use the :mod:`isaaclab.compat.markers` module.


0.4.2 (2023-06-28)
~~~~~~~~~~~~~~~~~~

Added
^^^^^

* Added the sub-module :mod:`isaaclab.terrains` to allow procedural generation of terrains and supporting
  importing of terrains from different sources (meshes, usd files or default ground plane).


0.4.1 (2023-06-27)
~~~~~~~~~~~~~~~~~~

* Added the :class:`isaaclab.app.AppLauncher` class to allow controlled instantiation of
  the `SimulationApp <https://docs.omniverse.nvidia.com/py/isaacsim/source/isaacsim.simulation_app/docs/index.html>`_
  and extension loading for remote deployment and ROS bridges.

Changed
^^^^^^^

* Modified all standalone scripts to use the :class:`isaaclab.app.AppLauncher` class.


0.4.0 (2023-05-27)
~~~~~~~~~~~~~~~~~~

Added
^^^^^

* Added a helper class :class:`isaaclab.asset_loader.UrdfLoader` that converts a URDF file to instanceable USD
  file based on the input configuration object.


0.3.2 (2023-04-27)
~~~~~~~~~~~~~~~~~~

Fixed
^^^^^

* Added safe-printing of functions while using the :meth:`isaaclab.utils.dict.print_dict` function.


0.3.1 (2023-04-23)
~~~~~~~~~~~~~~~~~~

Added
^^^^^

* Added a modified version of ``lula_franka_gen.urdf`` which includes an end-effector frame.
* Added a standalone script ``play_rmpflow.py`` to show RMPFlow controller.

Fixed
^^^^^

* Fixed the splitting of commands in the :meth:`ActuatorGroup.compute` method. Earlier it was reshaping the
  commands to the shape ``(num_actuators, num_commands)`` which was causing the commands to be split incorrectly.
* Fixed the processing of actuator command in the :meth:`RobotBase._process_actuators_cfg` to deal with multiple
  command types when using "implicit" actuator group.

0.3.0 (2023-04-20)
~~~~~~~~~~~~~~~~~~

Fixed
^^^^^

* Added the destructor to the keyboard devices to unsubscribe from carb.

Added
^^^^^

* Added the :class:`Se2Gamepad` and :class:`Se3Gamepad` for gamepad teleoperation support.


0.2.8 (2023-04-10)
~~~~~~~~~~~~~~~~~~

Fixed
^^^^^

* Fixed bugs in :meth:`axis_angle_from_quat` in the ``isaaclab.utils.math`` to handle quaternion with negative w component.
* Fixed bugs in :meth:`subtract_frame_transforms` in the ``isaaclab.utils.math`` by adding the missing final rotation.


0.2.7 (2023-04-07)
~~~~~~~~~~~~~~~~~~

Fixed
^^^^^

* Fixed repetition in applying mimic multiplier for "p_abs" in the :class:`GripperActuatorGroup` class.
* Fixed bugs in :meth:`reset_buffers` in the :class:`RobotBase` and :class:`LeggedRobot` classes.

0.2.6 (2023-03-16)
~~~~~~~~~~~~~~~~~~

Added
^^^^^

* Added the :class:`CollisionPropertiesCfg` to rigid/articulated object and robot base classes.
* Added the :class:`PhysicsMaterialCfg` to the :class:`SingleArm` class for tool sites.

Changed
^^^^^^^

* Changed the default control mode of the :obj:`PANDA_HAND_MIMIC_GROUP_CFG` to be from ``"v_abs"`` to ``"p_abs"``.
  Using velocity control for the mimic group can cause the hand to move in a jerky manner.


0.2.5 (2023-03-08)
~~~~~~~~~~~~~~~~~~

Fixed
^^^^^

* Fixed the indices used for the Jacobian and dynamics quantities in the :class:`MobileManipulator` class.


0.2.4 (2023-03-04)
~~~~~~~~~~~~~~~~~~

Added
^^^^^

* Added :meth:`apply_nested_physics_material` to the ``isaaclab.utils.kit``.
* Added the :meth:`sample_cylinder` to sample points from a cylinder's surface.
* Added documentation about the issue in using instanceable asset as markers.

Fixed
^^^^^

* Simplified the physics material application in the rigid object and legged robot classes.

Removed
^^^^^^^

* Removed the ``geom_prim_rel_path`` argument in the :class:`RigidObjectCfg.MetaInfoCfg` class.


0.2.3 (2023-02-24)
~~~~~~~~~~~~~~~~~~

Fixed
^^^^^

* Fixed the end-effector body index used for getting the Jacobian in the :class:`SingleArm` and :class:`MobileManipulator` classes.


0.2.2 (2023-01-27)
~~~~~~~~~~~~~~~~~~

Fixed
^^^^^

* Fixed the :meth:`set_world_pose_ros` and :meth:`set_world_pose_from_view` in the :class:`Camera` class.

Deprecated
^^^^^^^^^^

* Removed the :meth:`set_world_pose_from_ypr` method from the :class:`Camera` class.


0.2.1 (2023-01-26)
~~~~~~~~~~~~~~~~~~

Fixed
^^^^^

* Fixed the :class:`Camera` class to support different fisheye projection types.


0.2.0 (2023-01-25)
~~~~~~~~~~~~~~~~~~

Added
^^^^^

* Added support for warp backend in camera utilities.
* Extended the ``play_camera.py`` with ``--gpu`` flag to use GPU replicator backend.

0.1.1 (2023-01-24)
~~~~~~~~~~~~~~~~~~

Fixed
^^^^^

* Fixed setting of physics material on the ground plane when using :meth:`isaaclab.utils.kit.create_ground_plane` function.


0.1.0 (2023-01-17)
~~~~~~~~~~~~~~~~~~

Added
^^^^^

* Initial release of the extension with experimental API.
* Available robot configurations:

  * **Quadrupeds:** Unitree A1, ANYmal B, ANYmal C
  * **Single-arm manipulators:** Franka Emika arm, UR5
  * **Mobile manipulators:** Clearpath Ridgeback with Franka Emika arm or UR5<|MERGE_RESOLUTION|>--- conflicted
+++ resolved
@@ -1,21 +1,29 @@
 Changelog
 ---------
 
-<<<<<<< HEAD
-0.40.x (2025-07-09)
-=======
-0.40.17 (2025-07-10)
->>>>>>> 8e57a3a6
-~~~~~~~~~~~~~~~~~~~~
-
-Added
-^^^^^
-
-<<<<<<< HEAD
+0.40.18 (2025-07-09)
+~~~~~~~~~~~~~~~~~~~~
+
+Added
+^^^^^
+
 * Added input param `update_history` to :meth:`~isaaclab.managers.ObservationManager.compute`
   to control whether the history buffer should be updated.
 * Added unit test for :class:`~isaaclab.envs.ManagerBasedEnv`.
-=======
+
+Fixed
+^^^^^
+
+* Fixed :class:`~isaaclab.envs.ManagerBasedEnv` and :class:`~isaaclab.envs.ManagerBasedRLEnv` to not update the history
+  buffer on recording.
+
+
+0.40.17 (2025-07-10)
+~~~~~~~~~~~~~~~~~~~~
+
+Added
+^^^^^
+
 * Added unit tests for multiple math functions:
   :func:`~isaaclab.utils.math.scale_transform`.
   :func:`~isaaclab.utils.math.unscale_transform`.
@@ -43,19 +51,13 @@
 
 0.40.16 (2025-07-08)
 ~~~~~~~~~~~~~~~~~~~~
->>>>>>> 8e57a3a6
-
-Fixed
-^^^^^
-
-<<<<<<< HEAD
-* Fixed :class:`~isaaclab.envs.ManagerBasedEnv` and :class:`~isaaclab.envs.ManagerBasedRLEnv` to not update the history
-  buffer on recording.
-=======
+
+Fixed
+^^^^^
+
 * Fixed hanging quat_rotate calls to point to quat_apply in :class:`~isaaclab.assets.articulation.ArticulationData` and
   :class:`~isaaclab.assets.articulation.RigidObjectCollectionData`
 
->>>>>>> 8e57a3a6
 
 0.40.15 (2025-07-08)
 ~~~~~~~~~~~~~~~~~~~~
