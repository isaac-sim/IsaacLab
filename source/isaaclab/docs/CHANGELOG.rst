--- conflicted
+++ resolved
@@ -1,10 +1,9 @@
 Changelog
 ---------
 
-0.39.1 (2025-05-14)
-~~~~~~~~~~~~~~~~~~~
-
-<<<<<<< HEAD
+0.39.2 (2025-05-14)
+~~~~~~~~~~~~~~~~~~~
+
 Changed
 ^^^^^^^
 
@@ -15,13 +14,16 @@
 
 * Added :meth:`~isaaclab.utils.math.quat_box_plus`
 * Added :meth:`~isaaclab.utils.math.rigid_body_twist_transform`
-=======
+
+
+0.39.1 (2025-05-14)
+~~~~~~~~~~~~~~~~~~~
+
 Added
 ^^^^^
 
 * Added a new attribute :attr:`articulation_root_prim_path` to the :class:`~isaaclab.assets.ArticulationCfg` class
   to allow explicitly specifying the prim path of the articulation root.
->>>>>>> aa0e7135
 
 
 0.39.0 (2025-05-03)
