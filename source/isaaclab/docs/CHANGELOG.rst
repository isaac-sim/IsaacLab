Changelog
---------

<<<<<<< HEAD
0.40.12 (2025-06-30)
=======
0.40.14 (2025-07-01)
>>>>>>> db5c1c32
~~~~~~~~~~~~~~~~~~~~

Added
^^^^^

<<<<<<< HEAD
* Added unit tests for multiple math functions:
  :func:`~isaaclab.utils.math.scale_transform`.
  :func:`~isaaclab.utils.math.unscale_transform`.
  :func:`~isaaclab.utils.math.saturate`.
  :func:`~isaaclab.utils.math.normalize`.
  :func:`~isaaclab.utils.math.copysign`.
  :func:`~isaaclab.utils.math.convert_quat`.
  :func:`~isaaclab.utils.math.quat_conjugate`.
  :func:`~isaaclab.utils.math.quat_from_euler_xyz`.
  :func:`~isaaclab.utils.math.quat_from_matrix`.
  :func:`~isaaclab.utils.math.euler_xyz_from_quat`.
  :func:`~isaaclab.utils.math.matrix_from_euler`.
  :func:`~isaaclab.utils.math.quat_from_angle_axis`.
  :func:`~isaaclab.utils.math.axis_angle_from_quat`.
  :func:`~isaaclab.utils.math.skew_symmetric_matrix`.
  :func:`~isaaclab.utils.math.combine_transform`.
  :func:`~isaaclab.utils.math.subtract_transform`.
  :func:`~isaaclab.utils.math.compute_pose_error`.
=======
* Added :attr:`abs_height_noise` and :attr:`rel_height_noise` to give minimum and maximum absolute and relative noise to
  :class:`isaaclab.terrrains.trimesh.MeshRepeatedObjectsTerrainCfg`
* Added deprecation warnings to the existing :attr:`max_height_noise` but still functions.


0.40.13 (2025-07-03)
~~~~~~~~~~~~~~~~~~~~

Fixed
^^^^^

* Fixed unittest tests that are floating inside pytests for articulation and rendering


0.40.12 (2025-07-03)
~~~~~~~~~~~~~~~~~~~~
>>>>>>> db5c1c32

Changed
^^^^^^^

<<<<<<< HEAD
* Changed the implementation of :func:`~isaaclab.utils.math.copysign` to better reflect the documented functionality.
* Changed the implementation of :func:`~isaaclab.utils.math.compute_pose_error` to better reflect the inverse of
  :func:`~isaaclab.utils.math.quat_box_minus`
=======
* Updated gymnasium to v1.2.0. This update includes fixes for a memory leak that appears when recording
  videos with the ``--video`` flag.
>>>>>>> db5c1c32


0.40.11 (2025-06-27)
~~~~~~~~~~~~~~~~~~~~

Added
^^^^^

* Added unit test for :func:`~isaaclab.utils.math.quat_inv`.

Fixed
^^^^^

* Fixed the implementation mistake in :func:`~isaaclab.utils.math.quat_inv`.


0.40.10 (2025-06-25)
~~~~~~~~~~~~~~~~~~~~

Fixed
^^^^^

* Fixed :func:`~isaaclab.utils.dict.update_class_from_dict` preventing setting flat Iterables with different lengths.


0.40.9 (2025-06-25)
~~~~~~~~~~~~~~~~~~~

Added
^^^^^

* Added ``sample_bias_per_component`` flag to :class:`~isaaclab.utils.noise.noise_model.NoiseModelWithAdditiveBias` to enable independent per-component bias
  sampling, which is now the default behavior. If set to False, the previous behavior of sharing the same bias value across all components is retained.


0.40.8 (2025-06-18)
~~~~~~~~~~~~~~~~~~~

Fixed
^^^^^

* Fixed data inconsistency between read_body, read_link, read_com when write_body, write_com, write_joint performed, in
  :class:`~isaaclab.assets.Articulation`, :class:`~isaaclab.assets.RigidObject`, and
  :class:`~isaaclab.assets.RigidObjectCollection`
* added pytest that check against these data consistencies


0.40.7 (2025-06-24)
~~~~~~~~~~~~~~~~~~~

Added
^^^^^

* :class:`~isaaclab.utils.noise.NoiseModel` support for manager-based workflows.

Changed
^^^^^^^

* Renamed :func:`~isaaclab.utils.noise.NoiseModel.apply` method to :func:`~isaaclab.utils.noise.NoiseModel.__call__`.


0.40.6 (2025-06-12)
~~~~~~~~~~~~~~~~~~~

Fixed
^^^^^

* Fixed potential issues in :func:`~isaaclab.envs.mdp.events.randomize_visual_texture_material` related to handling visual prims during texture randomization.


0.40.5 (2025-05-22)
~~~~~~~~~~~~~~~~~~~

Fixed
^^^^^

* Fixed collision filtering logic for CPU simulation. The automatic collision filtering feature
  currently has limitations for CPU simulation. Collision filtering needs to be manually enabled when using CPU simulation.


0.40.4 (2025-06-03)
~~~~~~~~~~~~~~~~~~~

Changed
^^^^^^^

* Removes the hardcoding to :class:`~isaaclab.terrains.terrain_generator.TerrainGenerator` in
  :class:`~isaaclab.terrains.terrain_generator.TerrainImporter` and instead the ``class_type`` is used which is
  passed in the ``TerrainGeneratorCfg``.


0.40.3 (2025-03-20)
~~~~~~~~~~~~~~~~~~~

Changed
^^^^^^^

* Made separate data buffers for poses and velocities for the :class:`~isaaclab.assets.Articulation`,
  :class:`~isaaclab.assets.RigidObject`, and :class:`~isaaclab.assets.RigidObjectCollection` classes.
  Previously, the two data buffers were stored together in a single buffer requiring an additional
  concatenation operation when accessing the data.
* Cleaned up ordering of members inside the data classes for the assets to make them easier
  to comprehend. This reduced the code duplication within the class and made the class
  more readable.


0.40.2 (2025-05-10)
~~~~~~~~~~~~~~~~~~~

Added
^^^^^

* Updated gymnasium to >= 1.0
* Added support for specifying module:task_name as task name to avoid module import for ``gym.make``


0.40.1 (2025-06-02)
~~~~~~~~~~~~~~~~~~~

Added
^^^^^

* Added time observation functions to ~isaaclab.envs.mdp.observations module,
  :func:`~isaaclab.envs.mdp.observations.current_time_s` and :func:`~isaaclab.envs.mdp.observations.remaining_time_s`.

Changed
^^^^^^^

* Moved initialization of ``episode_length_buf`` outside of :meth:`load_managers()` of :class:`~isaaclab.envs.ManagerBasedRLEnv`
  to make it available for mdp functions.


0.40.0 (2025-05-16)
~~~~~~~~~~~~~~~~~~~

Added
^^^^^

* Added deprecation warning for :meth:`~isaaclab.utils.math.quat_rotate` and
  :meth:`~isaaclab.utils.math.quat_rotate_inverse`

Changed
^^^^^^^

* Changed all calls to :meth:`~isaaclab.utils.math.quat_rotate` and :meth:`~isaaclab.utils.math.quat_rotate_inverse` to
  :meth:`~isaaclab.utils.math.quat_apply` and :meth:`~isaaclab.utils.math.quat_apply_inverse` for speed.


0.39.7 (2025-05-19)
~~~~~~~~~~~~~~~~~~~

Fixed
^^^^^^

* Raising exceptions in step, render and reset if they occurred inside the initialization callbacks
  of assets and sensors.used from the experience files and the double definition is removed.


0.39.6 (2025-01-30)
~~~~~~~~~~~~~~~~~~~

Added
^^^^^

* Added method :meth:`omni.isaac.lab.assets.AssetBase.set_visibility` to set the visibility of the asset
  in the simulation.


0.39.5 (2025-05-16)
~~~~~~~~~~~~~~~~~~~

Added
^^^^^

* Added support for concatenation of observations along different dimensions in :class:`~isaaclab.managers.observation_manager.ObservationManager`.

Changed
^^^^^^^

* Updated the :class:`~isaaclab.managers.command_manager.CommandManager` to update the command counter after the
  resampling call.


0.39.4 (2025-05-16)
~~~~~~~~~~~~~~~~~~~

Fixed
^^^^^

* Fixed penetration issue for negative border height in :class:`~isaaclab.terrains.terrain_generator.TerrainGeneratorCfg`.


0.39.3 (2025-05-16)
~~~~~~~~~~~~~~~~~~~

Changed
^^^^^^^

* Changed the implementation of :meth:`~isaaclab.utils.math.quat_box_minus`

Added
^^^^^

* Added :meth:`~isaaclab.utils.math.quat_box_plus`
* Added :meth:`~isaaclab.utils.math.rigid_body_twist_transform`


0.39.2 (2025-05-15)
~~~~~~~~~~~~~~~~~~~

Fixed
^^^^^

* Fixed :meth:`omni.isaac.lab.sensors.camera.camera.Camera.set_intrinsic_matrices` preventing setting of unused USD
  camera parameters.
* Fixed :meth:`omni.isaac.lab.sensors.camera.camera.Camera._update_intrinsic_matrices` preventing unused USD camera
  parameters from being used to calculate :attr:`omni.isaac.lab.sensors.camera.CameraData.intrinsic_matrices`
* Fixed :meth:`omni.isaac.lab.spawners.sensors.sensors_cfg.PinholeCameraCfg.from_intrinsic_matrix` preventing setting of
  unused USD camera parameters.


0.39.1 (2025-05-14)
~~~~~~~~~~~~~~~~~~~

* Added a new attribute :attr:`articulation_root_prim_path` to the :class:`~isaaclab.assets.ArticulationCfg` class
  to allow explicitly specifying the prim path of the articulation root.


0.39.0 (2025-05-03)
~~~~~~~~~~~~~~~~~~~

Added
^^^^^

* Added check in RecorderManager to ensure that the success indicator is only set if the termination manager is present.
* Added semantic tags in :func:`isaaclab.sim.spawners.from_files.spawn_ground_plane`.
  This allows for :attr:`semantic_segmentation_mapping` to be used when using the ground plane spawner.


0.38.0 (2025-04-01)
~~~~~~~~~~~~~~~~~~~

Added
~~~~~

* Added the :meth:`~isaaclab.env.mdp.observations.joint_effort`


0.37.0 (2025-04-01)
~~~~~~~~~~~~~~~~~~~

Added
^^^^^

* Added :meth:`~isaaclab.envs.mdp.observations.body_pose_w`
* Added :meth:`~isaaclab.envs.mdp.observations.body_projected_gravity_b`


0.36.23 (2025-04-24)
~~~~~~~~~~~~~~~~~~~~

Fixed
^^^^^

* Fixed ``return_latest_camera_pose`` option in :class:`~isaaclab.sensors.TiledCameraCfg` from not being used to the
  argument ``update_latest_camera_pose`` in :class:`~isaaclab.sensors.CameraCfg` with application in both
  :class:`~isaaclab.sensors.Camera` and :class:`~isaaclab.sensors.TiledCamera`.


0.36.22 (2025-04-23)
~~~~~~~~~~~~~~~~~~~~

Fixed
^^^^^^^

* Adds correct type check for ManagerTermBase class in event_manager.py.


0.36.21 (2025-04-15)
~~~~~~~~~~~~~~~~~~~~

Changed
^^^^^^^

* Removed direct call of qpsovlers library from pink_ik controller and changed solver from quadprog to osqp.


0.36.20 (2025-04-09)
~~~~~~~~~~~~~~~~~~~~

Changed
^^^^^^^

* Added call to set cuda device after each ``app.update()`` call in :class:`~isaaclab.sim.SimulationContext`.
  This is now required for multi-GPU workflows because some underlying logic in ``app.update()`` is modifying
  the cuda device, which results in NCCL errors on distributed setups.


0.36.19 (2025-04-01)
~~~~~~~~~~~~~~~~~~~~

Fixed
^^^^^

* Added check in RecorderManager to ensure that the success indicator is only set if the termination manager is present.


0.36.18 (2025-03-26)
~~~~~~~~~~~~~~~~~~~~

Added
^^^^^

* Added a dynamic text instruction widget that provides real-time feedback
  on the number of successful recordings during demonstration sessions.


0.36.17 (2025-03-26)
~~~~~~~~~~~~~~~~~~~~

Changed
^^^^^^^

* Added override in AppLauncher to apply patch for ``pxr.Gf.Matrix4d`` to work with Pinocchio 2.7.0.


0.36.16 (2025-03-25)
~~~~~~~~~~~~~~~~~~~~

Changed
^^^^^^^

* Modified rendering mode default behavior when the launcher arg :attr:`enable_cameras` is not set.


0.36.15 (2025-03-25)
~~~~~~~~~~~~~~~~~~~~

Added
^^^^^

* Added near plane distance configuration for XR device.


0.36.14 (2025-03-24)
~~~~~~~~~~~~~~~~~~~~

Changed
^^^^^^^

* Changed default render settings in :class:`~isaaclab.sim.SimulationCfg` to None, which means that
  the default settings will be used from the experience files and the double definition is removed.


0.36.13 (2025-03-24)
~~~~~~~~~~~~~~~~~~~~

Added
^^^^^

* Added headpose support to OpenXRDevice.


0.36.12 (2025-03-19)
~~~~~~~~~~~~~~~~~~~~

Added
^^^^^

* Added parameter to show warning if Pink IK solver fails to find a solution.


0.36.11 (2025-03-19)
~~~~~~~~~~~~~~~~~~~~

Fixed
^^^^^

* Fixed default behavior of :class:`~isaaclab.actuators.ImplicitActuator` if no :attr:`effort_limits_sim` or
  :attr:`effort_limit` is set.


0.36.10 (2025-03-17)
~~~~~~~~~~~~~~~~~~~~

Fixed
^^^^^

* App launcher to update the cli arguments if conditional defaults are used.


0.36.9 (2025-03-18)
~~~~~~~~~~~~~~~~~~~

Added
^^^^^^^

* Xr rendering mode, which is default when xr is used.


0.36.8 (2025-03-17)
~~~~~~~~~~~~~~~~~~~

Fixed
^^^^^

* Removed ``scalar_first`` from scipy function usage to support older versions of scipy.


0.36.7 (2025-03-14)
~~~~~~~~~~~~~~~~~~~

Fixed
^^^^^

* Changed the import structure to only import ``pinocchio`` when ``pink-ik`` or ``dex-retargeting`` is being used.
  This also solves for the problem that ``pink-ik`` and ``dex-retargeting`` are not supported in windows.
* Removed ``isaacsim.robot_motion.lula`` and ``isaacsim.robot_motion.motion_generation`` from the default loaded Isaac Sim extensions.
* Moved pink ik action config to a separate file.


0.36.6 (2025-03-13)
~~~~~~~~~~~~~~~~~~~

Fixed
^^^^^

* Worked around an issue where the render mode is set to ``"RayTracedLighting"`` instead of ``"RaytracedLighting"`` by
  some dependencies.


0.36.5 (2025-03-11)
~~~~~~~~~~~~~~~~~~~

Added
^^^^^^^

* Added 3 rendering mode presets: performance, balanced, and quality.
* Preset settings are stored in ``apps/rendering_modes``.
* Presets can be set with cli arg ``--rendering_mode`` or with :class:`RenderCfg`.
* Preset rendering settings can be overwritten with :class:`RenderCfg`.
* :class:`RenderCfg` supports all native RTX carb settings.

Changed
^^^^^^^
* :class:`RenderCfg` default settings are unset.


0.36.4 (2025-03-11)
~~~~~~~~~~~~~~~~~~~

Changed
^^^^^^^

* Updated the OpenXR kit file ``isaaclab.python.xr.openxr.kit`` to inherit from ``isaaclab.python.kit`` instead of
  ``isaaclab.python.rendering.kit`` which is not appropriate.


0.36.3 (2025-03-10)
~~~~~~~~~~~~~~~~~~~~

Changed
^^^^^^^

* Added the PinkIKController controller class that interfaces Isaac Lab with the Pink differential inverse kinematics solver
  to allow control of multiple links in a robot using a single solver.


0.36.2 (2025-03-07)
~~~~~~~~~~~~~~~~~~~~

Changed
^^^^^^^

* Allowed users to exit on 1 Ctrl+C instead of consecutive 2 key strokes.
* Allowed physics reset during simulation through :meth:`reset` in :class:`~isaaclab.sim.SimulationContext`.


0.36.1 (2025-03-10)
~~~~~~~~~~~~~~~~~~~

Added
^^^^^

* Added :attr:`semantic_segmentation_mapping` for camera configs to allow specifying colors for semantics.


0.36.0 (2025-03-07)
~~~~~~~~~~~~~~~~~~~

Removed
^^^^^^^

* Removed the storage of tri-meshes and warp meshes inside the :class:`~isaaclab.terrains.TerrainImporter` class.
  Initially these meshes were added for ray-casting purposes. However, since the ray-caster reads the terrains
  directly from the USD files, these meshes are no longer needed.
* Deprecated the :attr:`warp_meshes` and :attr:`meshes` attributes from the
  :class:`~isaaclab.terrains.TerrainImporter` class. These attributes now return an empty dictionary
  with a deprecation warning.

Changed
^^^^^^^

* Changed the prim path of the "plane" terrain inside the :class:`~isaaclab.terrains.TerrainImporter` class.
  Earlier, the terrain was imported directly as the importer's prim path. Now, the terrain is imported as
  ``{importer_prim_path}/{name}``, where ``name`` is the name of the terrain.


0.35.0 (2025-03-07)
~~~~~~~~~~~~~~~~~~~

* Improved documentation of various attributes in the :class:`~isaaclab.assets.ArticulationData` class to make
  it clearer which values represent the simulation and internal class values. In the new convention,
  the ``default_xxx`` attributes are whatever the user configured from their configuration of the articulation
  class, while the ``xxx`` attributes are the values from the simulation.
* Updated the soft joint position limits inside the :meth:`~isaaclab.assets.Articulation.write_joint_pos_limits_to_sim`
  method to use the new limits passed to the function.
* Added setting of :attr:`~isaaclab.assets.ArticulationData.default_joint_armature` and
  :attr:`~isaaclab.assets.ArticulationData.default_joint_friction` attributes in the
  :class:`~isaaclab.assets.Articulation` class based on user configuration.

Changed
^^^^^^^

* Removed unnecessary buffer creation operations inside the :class:`~isaaclab.assets.Articulation` class.
  Earlier, the class initialized a variety of buffer data with zeros and in the next function assigned
  them the value from PhysX. This made the code bulkier and more complex for no reason.
* Renamed parameters for a consistent nomenclature. These changes are backwards compatible with previous releases
  with a deprecation warning for the old names.

  * ``joint_velocity_limits`` → ``joint_vel_limits`` (to match attribute ``joint_vel`` and ``joint_vel_limits``)
  * ``joint_limits`` → ``joint_pos_limits`` (to match attribute ``joint_pos`` and ``soft_joint_pos_limits``)
  * ``default_joint_limits`` → ``default_joint_pos_limits``
  * ``write_joint_limits_to_sim`` → ``write_joint_position_limit_to_sim``
  * ``joint_friction`` → ``joint_friction_coeff``
  * ``default_joint_friction`` → ``default_joint_friction_coeff``
  * ``write_joint_friction_to_sim`` → ``write_joint_friction_coefficient_to_sim``
  * ``fixed_tendon_limit`` → ``fixed_tendon_pos_limits``
  * ``default_fixed_tendon_limit`` → ``default_fixed_tendon_pos_limits``
  * ``set_fixed_tendon_limit`` → ``set_fixed_tendon_position_limit``


0.34.13 (2025-03-06)
~~~~~~~~~~~~~~~~~~~~

Added
^^^^^

* Added a new event mode called "prestartup", which gets called right after the scene design is complete
  and before the simulation is played.
* Added a callback to resolve the scene entity configurations separately once the simulation plays,
  since the scene entities cannot be resolved before the simulation starts playing
  (as we currently rely on PhysX to provide us with the joint/body ordering)


0.34.12 (2025-03-06)
~~~~~~~~~~~~~~~~~~~~

Added
^^^^^

* Updated the mimic API :meth:`target_eef_pose_to_action` in :class:`isaaclab.envs.ManagerBasedRLMimicEnv` to take a dictionary of
  eef noise values instead of a single noise value.
* Added support for optional subtask constraints based on DexMimicGen to the mimic configuration class :class:`isaaclab.envs.MimicEnvCfg`.
* Enabled data compression in HDF5 dataset file handler :class:`isaaclab.utils.datasets.hdf5_dataset_file_handler.HDF5DatasetFileHandler`.


0.34.11 (2025-03-04)
~~~~~~~~~~~~~~~~~~~~

Fixed
^^^^^

* Fixed issue in :class:`~isaaclab.sensors.TiledCamera` and :class:`~isaaclab.sensors.Camera` where segmentation outputs only display the first tile
  when scene instancing is enabled. A workaround is added for now to disable instancing when segmentation
  outputs are requested.


0.34.10 (2025-03-04)
~~~~~~~~~~~~~~~~~~~~

Fixed
^^^^^

* Fixed the issue of misalignment in the motion vectors from the :class:`TiledCamera`
  with other modalities such as RGBA and depth.


0.34.9 (2025-03-04)
~~~~~~~~~~~~~~~~~~~

Added
^^^^^

* Added methods inside the :class:`omni.isaac.lab.assets.Articulation` class to set the joint
  position and velocity for the articulation. Previously, the joint position and velocity could
  only be set using the :meth:`omni.isaac.lab.assets.Articulation.write_joint_state_to_sim` method,
  which didn't allow setting the joint position and velocity separately.


0.34.8 (2025-03-02)
~~~~~~~~~~~~~~~~~~~

Fixed
^^^^^

* Fixed the propagation of the :attr:`activate_contact_sensors` attribute to the
  :class:`~isaaclab.sim.spawners.wrappers.wrappers_cfg.MultiAssetSpawnerCfg` class. Previously, this value
  was always set to False, which led to incorrect contact sensor settings for the spawned assets.


0.34.7 (2025-03-02)
~~~~~~~~~~~~~~~~~~~

Changed
^^^^^^^

* Enabled the physics flag for disabling contact processing in the :class:`~isaaclab.sim.SimulationContact`
  class. This means that by default, no contact reporting is done by the physics engine, which should provide
  a performance boost in simulations with no contact processing requirements.
* Disabled the physics flag for disabling contact processing in the :class:`~isaaclab.sensors.ContactSensor`
  class when the sensor is created to allow contact reporting for the sensor.

Removed
^^^^^^^

* Removed the attribute ``disable_contact_processing`` from :class:`~isaaclab.sim.SimulationContact`.


0.34.6 (2025-03-01)
~~~~~~~~~~~~~~~~~~~

Added
^^^^^

* Added a new attribute :attr:`is_implicit_model` to the :class:`isaaclab.actuators.ActuatorBase` class to
  indicate if the actuator model is implicit or explicit. This helps checking that the correct model type
  is being used when initializing the actuator models.

Fixed
^^^^^

* Added copy of configurations to :class:`~isaaclab.assets.AssetBase` and :class:`~isaaclab.sensors.SensorBase`
  to prevent modifications of the configurations from leaking outside of the classes.
* Fixed the case where setting velocity/effort limits for the simulation in the
  :class:`~isaaclab.actuators.ActuatorBaseCfg` class was not being used to update the actuator-specific
  velocity/effort limits.

Changed
^^^^^^^

* Moved warnings and checks for implicit actuator models to the :class:`~isaaclab.actuators.ImplicitActuator` class.
* Reverted to IsaacLab v1.3 behavior where :attr:`isaaclab.actuators.ImplicitActuatorCfg.velocity_limit`
  attribute was not used for setting the velocity limits in the simulation. This makes it possible to deploy
  policies from previous release without any changes. If users want to set the velocity limits for the simulation,
  they should use the :attr:`isaaclab.actuators.ImplicitActuatorCfg.velocity_limit_sim` attribute instead.


0.34.5 (2025-02-28)
~~~~~~~~~~~~~~~~~~~

Added
^^^^^

* Added IP address support for WebRTC livestream to allow specifying IP address to stream across networks.
  This feature requires an updated livestream extension, which is current only available in the pre-built Isaac Lab 2.0.1 docker image.
  Support for other Isaac Sim builds will become available in Isaac Sim 5.0.


0.34.4 (2025-02-27)
~~~~~~~~~~~~~~~~~~~~

Added
^^^^^

* Refactored retargeting code from Se3Handtracking class into separate modules for better modularity
* Added scaffolding for developing additional retargeters (e.g. dex)


0.34.3 (2025-02-26)
~~~~~~~~~~~~~~~~~~~

Added
^^^^^

* Enablec specifying the placement of the simulation when viewed in an XR device. This is achieved by
  adding an ``XrCfg`` environment configuration with ``anchor_pos`` and ``anchor_rot`` parameters.


0.34.2 (2025-02-21)
~~~~~~~~~~~~~~~~~~~

Fixed
^^^^^

* Fixed setting of root velocities inside the event term :meth:`reset_root_state_from_terrain`. Earlier, the indexing
  based on the environment IDs was missing.


0.34.1 (2025-02-17)
~~~~~~~~~~~~~~~~~~~

Fixed
^^^^^

* Ensured that the loaded torch JIT models inside actuator networks are correctly set to eval mode
  to prevent any unexpected behavior during inference.


0.34.0 (2025-02-14)
~~~~~~~~~~~~~~~~~~~

Fixed
^^^^^

* Added attributes :attr:`velocity_limits_sim` and :attr:`effort_limits_sim` to the
  :class:`isaaclab.actuators.ActuatorBaseCfg` class to separate solver limits from actuator limits.


0.33.17 (2025-02-13)
~~~~~~~~~~~~~~~~~~~~

Fixed
^^^^^

* Fixed Imu sensor based observations at first step by updating scene during initialization for
  :class:`~isaaclab.envs.ManagerBasedEnv`, :class:`~isaaclab.envs.DirectRLEnv`, and :class:`~isaaclab.envs.DirectMARLEnv`


0.33.16 (2025-02-09)
~~~~~~~~~~~~~~~~~~~~

Fixed
^^^^^

* Removes old deprecation warning from :attr:`isaaclab.assets.RigidObectData.body_state_w`


0.33.15 (2025-02-09)
~~~~~~~~~~~~~~~~~~~~

Fixed
^^^^^

* Fixed not updating the ``drift`` when calling :func:`~isaaclab.sensors.RayCaster.reset`


0.33.14 (2025-02-01)
~~~~~~~~~~~~~~~~~~~~

Fixed
^^^^^

* Fixed not updating the timestamp of ``body_link_state_w`` and ``body_com_state_w`` when ``write_root_pose_to_sim`` and ``write_joint_state_to_sim`` in the ``Articulation`` class are called.


0.33.13 (2025-01-30)
~~~~~~~~~~~~~~~~~~~~

* Fixed resampling of interval time left for the next event in the :class:`~isaaclab.managers.EventManager`
  class. Earlier, the time left for interval-based events was not being resampled on episodic resets. This led
  to the event being triggered at the wrong time after the reset.


0.33.12 (2025-01-28)
~~~~~~~~~~~~~~~~~~~~

Fixed
^^^^^

* Fixed missing import in ``line_plot.py``


0.33.11 (2025-01-25)
~~~~~~~~~~~~~~~~~~~~

Added
^^^^^

* Added :attr:`isaaclab.scene.InteractiveSceneCfg.filter_collisions` to allow specifying whether collision masking across environments is desired.

Changed
^^^^^^^

* Automatic collision filtering now happens as part of the replicate_physics call. When replicate_physics is not enabled, we call the previous
  ``filter_collisions`` API to mask collisions between environments.


0.33.10 (2025-01-22)
~~~~~~~~~~~~~~~~~~~~

Changed
^^^^^^^

* In :meth:`isaaclab.assets.Articulation.write_joint_limits_to_sim`, we previously added a check for if default joint positions exceed the
  new limits being set. When this is True, we log a warning message to indicate that the default joint positions will be clipped to be within
  the range of the new limits. However, the warning message can become overly verbose in a randomization setting where this API is called on
  every environment reset. We now default to only writing the message to info level logging if called within randomization, and expose a
  parameter that can be used to choose the logging level desired.


0.33.9 (2025-01-22)
~~~~~~~~~~~~~~~~~~~

Fixed
^^^^^

* Fixed typo in /physics/autoPopupSimulationOutputWindow setting in :class:`~isaaclab.sim.SimulationContext`


0.33.8 (2025-01-17)
~~~~~~~~~~~~~~~~~~~

Fixed
^^^^^

* Removed deprecation of :attr:`isaaclab.assets.ArticulationData.root_state_w` and
  :attr:`isaaclab.assets.ArticulationData.body_state_w` derived properties.
* Removed deprecation of :meth:`isaaclab.assets.Articulation.write_root_state_to_sim`.
* Replaced calls to :attr:`isaaclab.assets.ArticulationData.root_com_state_w` and
  :attr:`isaaclab.assets.ArticulationData.root_link_state_w` with corresponding calls to
  :attr:`isaaclab.assets.ArticulationData.root_state_w`.
* Replaced calls to :attr:`isaaclab.assets.ArticulationData.body_com_state_w` and
  :attr:`isaaclab.assets.ArticulationData.body_link_state_w` properties with corresponding calls to
  :attr:`isaaclab.assets.ArticulationData.body_state_w` properties.
* Removed deprecation of :attr:`isaaclab.assets.RigidObjectData.root_state_w` derived properties.
* Removed deprecation of :meth:`isaaclab.assets.RigidObject.write_root_state_to_sim`.
* Replaced calls to :attr:`isaaclab.assets.RigidObjectData.root_com_state_w` and
  :attr:`isaaclab.assets.RigidObjectData.root_link_state_w` properties with corresponding calls to
  :attr:`isaaclab.assets.RigidObjectData.root_state_w` properties.
* Removed deprecation of :attr:`isaaclab.assets.RigidObjectCollectionData.root_state_w` derived properties.
* Removed deprecation of :meth:`isaaclab.assets.RigidObjectCollection.write_root_state_to_sim`.
* Replaced calls to :attr:`isaaclab.assets.RigidObjectCollectionData.root_com_state_w` and
  :attr:`isaaclab.assets.RigidObjectData.root_link_state_w` properties with corresponding calls to
  :attr:`isaaclab.assets.RigidObjectData.root_state_w` properties.
* Fixed indexing issue in ``write_root_link_velocity_to_sim`` in :class:`isaaclab.assets.RigidObject`
* Fixed index broadcasting in ``write_object_link_velocity_to_sim`` and ``write_object_com_pose_to_sim`` in
  the :class:`isaaclab.assets.RigidObjectCollection` class.


0.33.7 (2025-01-14)
~~~~~~~~~~~~~~~~~~~

Fixed
^^^^^

* Fixed the respawn of only wrong object samples in :func:`repeated_objects_terrain` of :mod:`isaaclab.terrains.trimesh` module.
  Previously, the function was respawning all objects in the scene instead of only the wrong object samples, which in worst case
  could lead to infinite respawn loop.


0.33.6 (2025-01-16)
~~~~~~~~~~~~~~~~~~~

Changed
^^^^^^^

* Added initial unit tests for multiple tiled cameras, including tests for initialization, groundtruth annotators, different poses, and different resolutions.


0.33.5 (2025-01-13)
~~~~~~~~~~~~~~~~~~~

Changed
^^^^^^^

* Moved the definition of ``/persistent/isaac/asset_root/*`` settings from :class:`AppLauncher` to the app files.
  This is needed to prevent errors where ``isaaclab_assets`` was loaded prior to the carbonite setting being set.


0.33.4 (2025-01-10)
~~~~~~~~~~~~~~~~~~~

Changed
^^^^^^^

* Added an optional parameter in the :meth:`record_pre_reset` method in
  :class:`~isaaclab.managers.RecorderManager` to override the export config upon invoking.


0.33.3 (2025-01-08)
~~~~~~~~~~~~~~~~~~~

Fixed
^^^^^

* Fixed docstring in articulation data :class:`isaaclab.assets.ArticulationData`.
  In body properties sections, the second dimension should be num_bodies but was documented as 1.


0.33.2 (2025-01-02)
~~~~~~~~~~~~~~~~~~~

Added
^^^^^

* Added body tracking as an origin type to :class:`isaaclab.envs.ViewerCfg` and :class:`isaaclab.envs.ui.ViewportCameraController`.


0.33.1 (2024-12-26)
~~~~~~~~~~~~~~~~~~~

Changed
^^^^^^^

* Added kinematics initialization call for populating kinematic prim transforms to fabric for rendering.
* Added ``enable_env_ids`` flag for cloning and replication to replace collision filtering.


0.33.0 (2024-12-22)
~~~~~~~~~~~~~~~~~~~

Fixed
^^^^^

* Fixed populating default_joint_stiffness and default_joint_damping values for ImplicitActuator instances in :class:`isaaclab.assets.Articulation`


0.32.2 (2024-12-17)
~~~~~~~~~~~~~~~~~~~

Added
^^^^^

* Added null-space (position) control option to :class:`isaaclab.controllers.OperationalSpaceController`.
* Added test cases that uses null-space control for :class:`isaaclab.controllers.OperationalSpaceController`.
* Added information regarding null-space control to the tutorial script and documentation of
  :class:`isaaclab.controllers.OperationalSpaceController`.
* Added arguments to set specific null-space joint position targets within
  :class:`isaaclab.envs.mdp.actions.OperationalSpaceControllerAction` class.


0.32.1 (2024-12-17)
~~~~~~~~~~~~~~~~~~~

Changed
^^^^^^^

* Added a default and generic implementation of the :meth:`get_object_poses` function
  in the :class:`ManagerBasedRLMimicEnv` class.
* Added a ``EXPORT_NONE`` mode in the :class:`DatasetExportMode` class and updated
  :class:`~isaaclab.managers.RecorderManager` to enable recording without exporting
  the data to a file.


0.32.0 (2024-12-16)
~~~~~~~~~~~~~~~~~~~

Changed
^^^^^^^

* Previously, physx returns the rigid bodies and articulations velocities in the com of bodies rather than the link frame, while poses are in link frames. We now explicitly provide :attr:`body_link_state` and :attr:`body_com_state` APIs replacing the previous :attr:`body_state` API. Previous APIs are now marked as deprecated. Please update any code using the previous pose and velocity APIs to use the new ``*_link_*`` or ``*_com_*`` APIs in :attr:`isaaclab.assets.RigidBody`, :attr:`isaaclab.assets.RigidBodyCollection`, and :attr:`isaaclab.assets.Articulation`.


0.31.0 (2024-12-16)
~~~~~~~~~~~~~~~~~~~

Added
^^^^^

* Added :class:`ManagerBasedRLMimicEnv` and config classes for mimic data generation workflow for imitation learning.


0.30.3 (2024-12-16)
~~~~~~~~~~~~~~~~~~~

Fixed
^^^^^

* Fixed ordering of logging and resamping in the command manager, where we were logging the metrics after resampling the commands.
  This leads to incorrect logging of metrics when inside the resample call, the metrics tensors get reset.


0.30.2 (2024-12-16)
~~~~~~~~~~~~~~~~~~~

Fixed
^^^^^

* Fixed errors within the calculations of :class:`isaaclab.controllers.OperationalSpaceController`.

Added
^^^^^

* Added :class:`isaaclab.controllers.OperationalSpaceController` to API documentation.
* Added test cases for :class:`isaaclab.controllers.OperationalSpaceController`.
* Added a tutorial for :class:`isaaclab.controllers.OperationalSpaceController`.
* Added the implementation of :class:`isaaclab.envs.mdp.actions.OperationalSpaceControllerAction` class.


0.30.1 (2024-12-15)
~~~~~~~~~~~~~~~~~~~

Changed
^^^^^^^

* Added call to update articulation kinematics after reset to ensure states are updated for non-rendering sensors. Previously, some changes
  in reset such as modifying joint states would not be reflected in the rigid body states immediately after reset.


0.30.0 (2024-12-15)
~~~~~~~~~~~~~~~~~~~

Added
^^^^^

* Added UI interface to the Managers in the ManagerBasedEnv and MangerBasedRLEnv classes.
* Added UI widgets for :class:`LiveLinePlot` and :class:`ImagePlot`.
* Added ``ManagerLiveVisualizer/Cfg``: Given a ManagerBase (i.e. action_manager, observation_manager, etc) and a config file this class creates
  the the interface between managers and the UI.
* Added :class:`EnvLiveVisualizer`: A 'manager' of ManagerLiveVisualizer. This is added to the ManagerBasedEnv but is only called during
  the initialization of the managers in load_managers
* Added ``get_active_iterable_terms`` implementation methods to ActionManager, ObservationManager, CommandsManager, CurriculumManager,
  RewardManager, and TerminationManager. This method exports the active term data and labels for each manager and is called by ManagerLiveVisualizer.
* Additions to :class:`BaseEnvWindow` and :class:`RLEnvWindow` to register ManagerLiveVisualizer UI interfaces for the chosen managers.


0.29.0 (2024-12-15)
~~~~~~~~~~~~~~~~~~~

Added
^^^^^

* Added observation history computation to :class:`isaaclab.manager.observation_manager.ObservationManager`.
* Added ``history_length`` and ``flatten_history_dim`` configuration parameters to :class:`isaaclab.manager.manager_term_cfg.ObservationTermCfg`
* Added ``history_length`` and ``flatten_history_dim`` configuration parameters to :class:`isaaclab.manager.manager_term_cfg.ObservationGroupCfg`
* Added full buffer property to :class:`isaaclab.utils.buffers.circular_buffer.CircularBuffer`


0.28.4 (2024-12-15)
~~~~~~~~~~~~~~~~~~~

Added
^^^^^

* Added action clip to all :class:`isaaclab.envs.mdp.actions`.


0.28.3 (2024-12-14)
~~~~~~~~~~~~~~~~~~~

Changed
^^^^^^^

* Added check for error below threshold in state machines to ensure the state has been reached.


0.28.2 (2024-12-13)
~~~~~~~~~~~~~~~~~~~

Fixed
^^^^^

* Fixed the shape of ``quat_w`` in the ``apply_actions`` method of :attr:`~isaaclab.env.mdp.NonHolonomicAction`
  (previously (N,B,4), now (N,4) since the number of root bodies B is required to be 1). Previously ``apply_actions`` errored
  because ``euler_xyz_from_quat`` requires inputs of shape (N,4).


0.28.1 (2024-12-13)
~~~~~~~~~~~~~~~~~~~

Fixed
^^^^^

* Fixed the internal buffers for ``set_external_force_and_torque`` where the buffer values would be stale if zero values are sent to the APIs.


0.28.0 (2024-12-12)
~~~~~~~~~~~~~~~~~~~

Changed
^^^^^^^

* Adapted the :class:`~isaaclab.sim.converters.UrdfConverter` to use the latest URDF converter API from Isaac Sim 4.5. The
  physics articulation root can now be set separately, and the joint drive gains can be set on a per joint basis.


0.27.33 (2024-12-11)
~~~~~~~~~~~~~~~~~~~~

Added
^^^^^

* Introduced an optional ``sensor_cfg`` parameter to the :meth:`~isaaclab.envs.mdp.rewards.base_height_l2` function, enabling the use of
  :class:`~isaaclab.sensors.RayCaster` for height adjustments. For flat terrains, the function retains its previous behavior.
* Improved documentation to clarify the usage of the :meth:`~isaaclab.envs.mdp.rewards.base_height_l2` function in both flat and rough terrain settings.


0.27.32 (2024-12-11)
~~~~~~~~~~~~~~~~~~~~

Fixed
^^^^^

* Modified :class:`isaaclab.envs.mdp.actions.DifferentialInverseKinematicsAction` class to use the geometric
  Jacobian computed w.r.t. to the root frame of the robot. This helps ensure that root pose does not affect the tracking.


0.27.31 (2024-12-09)
~~~~~~~~~~~~~~~~~~~~

Changed
^^^^^^^

* Introduced configuration options in :class:`Se3HandTracking` to:
  - Zero out rotation around the x/y axes
  - Apply smoothing and thresholding to position and rotation deltas for reduced jitter
  - Use wrist-based rotation reference as an alternative to fingertip-based rotation

* Switched the default position reference in :class:`Se3HandTracking` to the wrist joint pose, providing more stable relative-based positioning.


0.27.30 (2024-12-09)
~~~~~~~~~~~~~~~~~~~~

Fixed
^^^^^

* Fixed the initial state recorder term in :class:`isaaclab.envs.mdp.recorders.InitialStateRecorder` to
  return only the states of the specified environment IDs.


0.27.29 (2024-12-06)
~~~~~~~~~~~~~~~~~~~~

Fixed
^^^^^

* Fixed the enforcement of :attr:`~isaaclab.actuators.ActuatorBaseCfg.velocity_limits` at the
  :attr:`~isaaclab.assets.Articulation.root_physx_view` level.


0.27.28 (2024-12-06)
~~~~~~~~~~~~~~~~~~~~

Changed
^^^^^^^

* If a USD that contains an articulation root is loaded using a
  :attr:`isaaclab.assets.RigidBody` we now fail unless the articulation root is explicitly
  disabled. Using an articulation root for rigid bodies is not needed and decreases overall performance.


0.27.27 (2024-12-06)
~~~~~~~~~~~~~~~~~~~~

Fixed
^^^^^

* Corrected the projection types of fisheye camera in :class:`isaaclab.sim.spawners.sensors.sensors_cfg.FisheyeCameraCfg`.
  Earlier, the projection names used snakecase instead of camelcase.


0.27.26 (2024-12-06)
~~~~~~~~~~~~~~~~~~~~

Added
^^^^^

* Added option to define the clipping behavior for depth images generated by
  :class:`~isaaclab.sensors.RayCasterCamera`, :class:`~isaaclab.sensors.Camera`, and :class:`~isaaclab.sensors.TiledCamera`

Changed
^^^^^^^

* Unified the clipping behavior for the depth images of all camera implementations. Per default, all values exceeding
  the range are clipped to zero for both ``distance_to_image_plane`` and ``distance_to_camera`` depth images. Prev.
  :class:`~isaaclab.sensors.RayCasterCamera` clipped the values to the maximum value of the depth image,
  :class:`~isaaclab.sensors.Camera` did not clip them and had a different behavior for both types.


0.27.25 (2024-12-05)
~~~~~~~~~~~~~~~~~~~~

Fixed
^^^^^

* Fixed the condition in ``isaaclab.sh`` that checks whether ``pre-commit`` is installed before attempting installation.


0.27.24 (2024-12-05)
~~~~~~~~~~~~~~~~~~~~

Fixed
^^^^^

* Removed workaround in :class:`isaaclab.sensors.TiledCamera` and :class:`isaaclab.sensors.Camera`
  that was previously required to prevent frame offsets in renders. The denoiser setting is no longer
  automatically modified based on the resolution of the cameras.


0.27.23 (2024-12-04)
~~~~~~~~~~~~~~~~~~~~

Fixed
^^^^^

* Added the attributes :attr:`~isaaclab.envs.DirectRLEnvCfg.wait_for_textures` and :attr:`~isaaclab.envs.ManagerBasedEnvCfg.wait_for_textures`
  to enable assets loading check during :class:`~isaaclab.DirectRLEnv` and :class:`~isaaclab.ManagerBasedEnv` reset method when rtx sensors are added to the scene.


0.27.22 (2024-12-04)
~~~~~~~~~~~~~~~~~~~~

Fixed
^^^^^

* Fixed the order of the incoming parameters in :class:`isaaclab.envs.DirectMARLEnv` to correctly use ``NoiseModel`` in marl-envs.


0.27.21 (2024-12-04)
~~~~~~~~~~~~~~~~~~~~

Added
^^^^^

* Added :class:`~isaaclab.managers.RecorderManager` and its utility classes to record data from the simulation.
* Added :class:`~isaaclab.utils.datasets.EpisodeData` to store data for an episode.
* Added :class:`~isaaclab.utils.datasets.DatasetFileHandlerBase` as a base class for handling dataset files.
* Added :class:`~isaaclab.utils.datasets.HDF5DatasetFileHandler` as a dataset file handler implementation to
  export and load episodes from HDF5 files.
* Added ``record_demos.py`` script to record human-teleoperated demos for a specified task and export to an HDF5 file.
* Added ``replay_demos.py`` script to replay demos loaded from an HDF5 file.


0.27.20 (2024-12-02)
~~~~~~~~~~~~~~~~~~~~

Changed
^^^^^^^

* Changed :class:`isaaclab.envs.DirectMARLEnv` to inherit from ``Gymnasium.Env`` due to requirement from Gymnasium v1.0.0 requiring all environments to be a subclass of ``Gymnasium.Env`` when using the ``make`` interface.


0.27.19 (2024-12-02)
~~~~~~~~~~~~~~~~~~~~

Added
^^^^^

* Added ``isaaclab.utils.pretrained_checkpoints`` containing constants and utility functions used to manipulate
  paths and load checkpoints from Nucleus.


0.27.18 (2024-11-28)
~~~~~~~~~~~~~~~~~~~~

Changed
^^^^^^^

* Renamed Isaac Sim imports to follow Isaac Sim 4.5 naming conventions.


0.27.17 (2024-11-20)
~~~~~~~~~~~~~~~~~~~~

Added
^^^^^

* Added ``create_new_stage`` setting in :class:`~isaaclab.app.AppLauncher` to avoid creating a default new stage on startup in Isaac Sim. This helps reduce the startup time when launching Isaac Lab.


0.27.16 (2024-11-15)
~~~~~~~~~~~~~~~~~~~~

Added
^^^^^

* Added the class :class:`~isaaclab.devices.Se3HandTracking` which enables XR teleop for manipulators.


0.27.15 (2024-11-09)
~~~~~~~~~~~~~~~~~~~~

Fixed
^^^^^

* Fixed indexing in :meth:`isaaclab.assets.Articulation.write_joint_limits_to_sim` to correctly process non-None ``env_ids`` and ``joint_ids``.


0.27.14 (2024-10-23)
~~~~~~~~~~~~~~~~~~~~

Added
^^^^^

* Added the class :class:`~isaaclab.assets.RigidObjectCollection` which allows to spawn
  multiple objects in each environment and access/modify the quantities with a unified (env_ids, object_ids) API.


0.27.13 (2024-10-30)
~~~~~~~~~~~~~~~~~~~~

Added
^^^^^

* Added the attributes :attr:`~isaaclab.sim.converters.MeshConverterCfg.translation`, :attr:`~isaaclab.sim.converters.MeshConverterCfg.rotation`,
  :attr:`~isaaclab.sim.converters.MeshConverterCfg.scale` to translate, rotate, and scale meshes
  when importing them with :class:`~isaaclab.sim.converters.MeshConverter`.


0.27.12 (2024-11-04)
~~~~~~~~~~~~~~~~~~~~

Removed
^^^^^^^

* Removed TensorDict usage in favor of Python dictionary in sensors


0.27.11 (2024-10-31)
~~~~~~~~~~~~~~~~~~~~

Added
^^^^^

* Added support to define tuple of floats to scale observation terms by expanding the
  :attr:`isaaclab.managers.manager_term_cfg.ObservationManagerCfg.scale` attribute.


0.27.10 (2024-11-01)
~~~~~~~~~~~~~~~~~~~~

Changed
^^^^^^^

* Cached the PhysX view's joint paths before looping over them when processing fixed joint tendons
  inside the :class:`Articulation` class. This helps improve the processing time for the tendons.


0.27.9 (2024-11-01)
~~~~~~~~~~~~~~~~~~~

Added
^^^^^

* Added the :class:`isaaclab.utils.types.ArticulationActions` class to store the joint actions
  for an articulation. Earlier, the class from Isaac Sim was being used. However, it used a different
  type for the joint actions which was not compatible with the Isaac Lab framework.


0.27.8 (2024-11-01)
~~~~~~~~~~~~~~~~~~~

Fixed
^^^^^

* Added sanity check if the term is a valid type inside the command manager.
* Corrected the iteration over ``group_cfg_items`` inside the observation manager.


0.27.7 (2024-10-28)
~~~~~~~~~~~~~~~~~~~

Added
^^^^^

* Added frozen encoder feature extraction observation space with ResNet and Theia


0.27.6 (2024-10-25)
~~~~~~~~~~~~~~~~~~~

Fixed
^^^^^

* Fixed usage of ``meshes`` property in :class:`isaaclab.sensors.RayCasterCamera` to use ``self.meshes`` instead of the undefined ``RayCaster.meshes``.
* Fixed issue in :class:`isaaclab.envs.ui.BaseEnvWindow` where undefined configs were being accessed when creating debug visualization elements in UI.


0.27.5 (2024-10-25)
~~~~~~~~~~~~~~~~~~~

Added
^^^^^

* Added utilities for serializing/deserializing Gymnasium spaces.


0.27.4 (2024-10-18)
~~~~~~~~~~~~~~~~~~~

Fixed
^^^^^

* Updated installation path instructions for Windows in the Isaac Lab documentation to remove redundancy in the use of %USERPROFILE% for path definitions.


0.27.3 (2024-10-22)
~~~~~~~~~~~~~~~~~~~

Fixed
^^^^^

* Fixed the issue with using list or tuples of ``configclass`` within a ``configclass``. Earlier, the list of
  configclass objects were not converted to dictionary properly when ``to_dict`` function was called.


0.27.2 (2024-10-21)
~~~~~~~~~~~~~~~~~~~

Added
^^^^^

* Added ``--kit_args`` to :class:`~isaaclab.app.AppLauncher` to allow passing command line arguments directly to Omniverse Kit SDK.


0.27.1 (2024-10-20)
~~~~~~~~~~~~~~~~~~~

Added
^^^^^

* Added :class:`~isaaclab.sim.RenderCfg` and the attribute :attr:`~isaaclab.sim.SimulationCfg.render` for
  specifying render related settings.


0.27.0 (2024-10-14)
~~~~~~~~~~~~~~~~~~~

Added
^^^^^

* Added a method to :class:`~isaaclab.utils.configclass` to check for attributes with values of
  type ``MISSING``. This is useful when the user wants to check if a certain attribute has been set or not.
* Added the configuration validation check inside the constructor of all the core classes
  (such as sensor base, asset base, scene and environment base classes).
* Added support for environments without commands by leaving the attribute
  :attr:`isaaclab.envs.ManagerBasedRLEnvCfg.commands` as None. Before, this had to be done using
  the class :class:`isaaclab.command_generators.NullCommandGenerator`.
* Moved the ``meshes`` attribute in the :class:`isaaclab.sensors.RayCaster` class from class variable to instance variable.
  This prevents the meshes to overwrite each other.


0.26.0 (2024-10-16)
~~~~~~~~~~~~~~~~~~~

Added
^^^^^

* Added Imu sensor implementation that directly accesses the physx view :class:`isaaclab.sensors.Imu`. The
  sensor comes with a configuration class :class:`isaaclab.sensors.ImuCfg` and data class
  :class:`isaaclab.sensors.ImuData`.
* Moved and renamed :meth:`isaaclab.sensors.camera.utils.convert_orientation_convention` to :meth:`isaaclab.utils.math.convert_camera_frame_orientation_convention`
* Moved :meth:`isaaclab.sensors.camera.utils.create_rotation_matrix_from_view` to :meth:`isaaclab.utils.math.create_rotation_matrix_from_view`


0.25.2 (2024-10-16)
~~~~~~~~~~~~~~~~~~~

Added
^^^^^

* Added support for different Gymnasium spaces (``Box``, ``Discrete``, ``MultiDiscrete``, ``Tuple`` and ``Dict``)
  to define observation, action and state spaces in the direct workflow.
* Added :meth:`sample_space` to environment utils to sample supported spaces where data containers are torch tensors.

Changed
^^^^^^^

* Mark the :attr:`num_observations`, :attr:`num_actions` and :attr:`num_states` in :class:`DirectRLEnvCfg` as deprecated
  in favor of :attr:`observation_space`, :attr:`action_space` and :attr:`state_space` respectively.
* Mark the :attr:`num_observations`, :attr:`num_actions` and :attr:`num_states` in :class:`DirectMARLEnvCfg` as deprecated
  in favor of :attr:`observation_spaces`, :attr:`action_spaces` and :attr:`state_space` respectively.


0.25.1 (2024-10-10)
~~~~~~~~~~~~~~~~~~~

Fixed
^^^^^

* Fixed potential issue where default joint positions can fall outside of the limits being set with Articulation's
  ``write_joint_limits_to_sim`` API.


0.25.0 (2024-10-06)
~~~~~~~~~~~~~~~~~~~

Added
^^^^^

* Added configuration classes for spawning assets from a list of individual asset configurations randomly
  at the specified prim paths.


0.24.20 (2024-10-07)
~~~~~~~~~~~~~~~~~~~~

Fixed
^^^^^

* Fixed the :meth:`isaaclab.envs.mdp.events.randomize_rigid_body_material` function to
  correctly sample friction and restitution from the given ranges.


0.24.19 (2024-10-05)
~~~~~~~~~~~~~~~~~~~~

Added
^^^^^

* Added new functionalities to the FrameTransformer to make it more general. It is now possible to track:

  * Target frames that aren't children of the source frame prim_path
  * Target frames that are based upon the source frame prim_path


0.24.18 (2024-10-04)
~~~~~~~~~~~~~~~~~~~~

Fixed
^^^^^

* Fixes parsing and application of ``size`` parameter for :class:`~isaaclab.sim.spawn.GroundPlaneCfg` to correctly
  scale the grid-based ground plane.


0.24.17 (2024-10-04)
~~~~~~~~~~~~~~~~~~~~

Fixed
^^^^^

* Fixed the deprecation notice for using ``pxr.Semantics``. The corresponding modules use ``Semantics`` module
  directly.


0.24.16 (2024-10-03)
~~~~~~~~~~~~~~~~~~~~

Changed
^^^^^^^

* Renamed the observation function :meth:`grab_images` to :meth:`image` to follow convention of noun-based naming.
* Renamed the function :meth:`convert_perspective_depth_to_orthogonal_depth` to a shorter name
  :meth:`isaaclab.utils.math.orthogonalize_perspective_depth`.


0.24.15 (2024-09-20)
~~~~~~~~~~~~~~~~~~~~

Added
^^^^^

* Added :meth:`grab_images` to be able to use images for an observation term in manager-based environments.


0.24.14 (2024-09-20)
~~~~~~~~~~~~~~~~~~~~

Added
^^^^^

* Added the method :meth:`convert_perspective_depth_to_orthogonal_depth` to convert perspective depth
  images to orthogonal depth images. This is useful for the :meth:`~isaaclab.utils.math.unproject_depth`,
  since it expects orthogonal depth images as inputs.


0.24.13 (2024-09-08)
~~~~~~~~~~~~~~~~~~~~

Changed
^^^^^^^

* Moved the configuration of visualization markers for the command terms to their respective configuration classes.
  This allows users to modify the markers for the command terms without having to modify the command term classes.


0.24.12 (2024-09-18)
~~~~~~~~~~~~~~~~~~~~

Fixed
^^^^^

* Fixed outdated fetching of articulation data by using the method ``update_articulations_kinematic`` in
  :class:`isaaclab.assets.ArticulationData`. Before if an articulation was moved during a reset, the pose of the
  links were outdated if fetched before the next physics step. Adding this method ensures that the pose of the links
  is always up-to-date. Similarly ``update_articulations_kinematic`` was added before any render step to ensure that the
  articulation displays correctly after a reset.


0.24.11 (2024-09-11)
~~~~~~~~~~~~~~~~~~~~

Added
^^^^^

* Added skrl's JAX environment variables to :class:`~isaaclab.app.AppLauncher`
  to support distributed multi-GPU and multi-node training using JAX


0.24.10 (2024-09-10)
~~~~~~~~~~~~~~~~~~~~

Added
^^^^^

* Added config class, support, and tests for MJCF conversion via standalone python scripts.


0.24.9 (2024-09-09)
~~~~~~~~~~~~~~~~~~~~

Added
^^^^^

* Added a seed parameter to the :attr:`isaaclab.envs.ManagerBasedEnvCfg` and :attr:`isaaclab.envs.DirectRLEnvCfg`
  classes to set the seed for the environment. This seed is used to initialize the random number generator for the environment.
* Adapted the workflow scripts to set the seed for the environment using the seed specified in the learning agent's configuration
  file or the command line argument. This ensures that the simulation results are reproducible across different runs.


0.24.8 (2024-09-08)
~~~~~~~~~~~~~~~~~~~

Changed
^^^^^^^

* Modified:meth:`quat_rotate` and :meth:`quat_rotate_inverse` operations to use :meth:`torch.einsum`
  for faster processing of high dimensional input tensors.


0.24.7 (2024-09-06)
~~~~~~~~~~~~~~~~~~~

Added
^^^^^

* Added support for property attributes in the :meth:``isaaclab.utils.configclass`` method.
  Earlier, the configclass decorator failed to parse the property attributes correctly and made them
  instance variables instead.


0.24.6 (2024-09-05)
~~~~~~~~~~~~~~~~~~~

Fixed
^^^^^

* Adapted the ``A`` and ``D`` button bindings inside :meth:`isaaclab.device.Se3Keyboard` to make them now
  more-intuitive to control the y-axis motion based on the right-hand rule.


0.24.5 (2024-08-29)
~~~~~~~~~~~~~~~~~~~

Added
^^^^^

* Added alternative data type "distance_to_camera" in :class:`isaaclab.sensors.TiledCamera` class to be
  consistent with all other cameras (equal to type "depth").


0.24.4 (2024-09-02)
~~~~~~~~~~~~~~~~~~~

Fixed
^^^^^

* Added missing SI units to the documentation of :class:`isaaclab.sensors.Camera` and
  :class:`isaaclab.sensors.RayCasterCamera`.
* Added test to check :attr:`isaaclab.sensors.RayCasterCamera.set_intrinsic_matrices`


0.24.3 (2024-08-29)
~~~~~~~~~~~~~~~~~~~

Fixed
^^^^^

* Fixed the support for class-bounded methods when creating a configclass
  out of them. Earlier, these methods were being made as instance methods
  which required initialization of the class to call the class-methods.


0.24.2 (2024-08-28)
~~~~~~~~~~~~~~~~~~~

Added
^^^^^

* Added a class method to initialize camera configurations with an intrinsic matrix in the
  :class:`isaaclab.sim.spawner.sensors.PinholeCameraCfg`
  :class:`isaaclab.sensors.ray_caster.patterns_cfg.PinholeCameraPatternCfg` classes.

Fixed
^^^^^

* Fixed the ray direction in :func:`isaaclab.sensors.ray_caster.patterns.patterns.pinhole_camera_pattern` to
  point to the center of the pixel instead of the top-left corner.
* Fixed the clipping of the "distance_to_image_plane" depth image obtained using the
  :class:`isaaclab.sensors.ray_caster.RayCasterCamera` class. Earlier, the depth image was being clipped
  before the depth image was generated. Now, the clipping is applied after the depth image is generated. This makes
  the behavior equal to the USD Camera.


0.24.1 (2024-08-21)
~~~~~~~~~~~~~~~~~~~

Changed
^^^^^^^

* Disabled default viewport in certain headless scenarios for better performance.


0.24.0 (2024-08-17)
~~~~~~~~~~~~~~~~~~~

Added
^^^^^

* Added additional annotators for :class:`isaaclab.sensors.camera.TiledCamera` class.

Changed
^^^^^^^

* Updated :class:`isaaclab.sensors.TiledCamera` to latest RTX tiled rendering API.
* Single channel outputs for :class:`isaaclab.sensors.TiledCamera`, :class:`isaaclab.sensors.Camera` and :class:`isaaclab.sensors.RayCasterCamera` now has shape (H, W, 1).
* Data type for RGB output for :class:`isaaclab.sensors.TiledCamera` changed from ``torch.float`` to ``torch.uint8``.
* Dimension of RGB output for :class:`isaaclab.sensors.Camera` changed from (H, W, 4) to (H, W, 3). Use type ``rgba`` to retrieve the previous dimension.


0.23.1 (2024-08-17)
~~~~~~~~~~~~~~~~~~~

Changed
^^^^^^^

* Updated torch to version 2.4.0.


0.23.0 (2024-08-16)
~~~~~~~~~~~~~~~~~~~

Added
^^^^^

* Added direct workflow base class :class:`isaaclab.envs.DirectMARLEnv` for multi-agent environments.


0.22.1 (2024-08-17)
~~~~~~~~~~~~~~~~~~~

Added
^^^^^

* Added APIs to interact with the physics simulation of deformable objects. This includes setting the
  material properties, setting kinematic targets, and getting the state of the deformable object.
  For more information, please refer to the :mod:`isaaclab.assets.DeformableObject` class.


0.22.0 (2024-08-14)
~~~~~~~~~~~~~~~~~~~

Added
^^^^^

* Added :mod:`~isaaclab.utils.modifiers` module to provide framework for configurable and custom
  observation data modifiers.
* Adapted the :class:`~isaaclab.managers.ObservationManager` class to support custom modifiers.
  These are applied to the observation data before applying any noise or scaling operations.


0.21.2 (2024-08-13)
~~~~~~~~~~~~~~~~~~~

Fixed
^^^^^

* Moved event mode-based checks in the :meth:`isaaclab.managers.EventManager.apply` method outside
  the loop that iterates over the event terms. This prevents unnecessary checks and improves readability.
* Fixed the logic for global and per environment interval times when using the "interval" mode inside the
  event manager. Earlier, the internal lists for these times were of unequal lengths which led to wrong indexing
  inside the loop that iterates over the event terms.


0.21.1 (2024-08-06)
~~~~~~~~~~~~~~~~~~~

* Added a flag to preserve joint ordering inside the :class:`isaaclab.envs.mdp.JointAction` action term.


0.21.0 (2024-08-05)
~~~~~~~~~~~~~~~~~~~

Added
^^^^^

* Added the command line argument ``--device`` in :class:`~isaaclab.app.AppLauncher`. Valid options are:

  * ``cpu``: Use CPU.
  * ``cuda``: Use GPU with device ID ``0``.
  * ``cuda:N``: Use GPU, where N is the device ID. For example, ``cuda:0``. The default value is ``cuda:0``.

Changed
^^^^^^^

* Simplified setting the device throughout the code by relying on :attr:`isaaclab.sim.SimulationCfg.device`
  to activate gpu/cpu pipelines.

Removed
^^^^^^^

* Removed the parameter :attr:`isaaclab.sim.SimulationCfg.use_gpu_pipeline`. This is now directly inferred from
  :attr:`isaaclab.sim.SimulationCfg.device`.
* Removed the command line input argument ``--device_id`` in :class:`~isaaclab.app.AppLauncher`. The device id can
  now be set using the ``--device`` argument, for example with ``--device cuda:0``.


0.20.8 (2024-08-02)
~~~~~~~~~~~~~~~~~~~

Fixed
^^^^^

* Fixed the handling of observation terms with different shapes in the
  :class:`~isaaclab.managers.ObservationManager` class. Earlier, the constructor would throw an error if the
  shapes of the observation terms were different. Now, this operation only happens when the terms in an observation
  group are being concatenated. Otherwise, the terms are stored as a dictionary of tensors.
* Improved the error message when the observation terms are not of the same shape in the
  :class:`~isaaclab.managers.ObservationManager` class and the terms are being concatenated.


0.20.7 (2024-08-02)
~~~~~~~~~~~~~~~~~~~

Changed
^^^^^^^

* Performance improvements for material randomization in events.

Added
^^^^^

* Added minimum randomization frequency for reset mode randomizations.


0.20.6 (2024-08-02)
~~~~~~~~~~~~~~~~~~~

Changed
^^^^^^^

* Removed the hierarchy from :class:`~isaaclab.assets.RigidObject` class to
  :class:`~isaaclab.assets.Articulation` class. Previously, the articulation class overrode  almost
  all the functions of the rigid object class making the hierarchy redundant. Now, the articulation class
  is a standalone class that does not inherit from the rigid object class. This does add some code
  duplication but the simplicity and clarity of the code is improved.


0.20.5 (2024-08-02)
~~~~~~~~~~~~~~~~~~~

Added
^^^^^

* Added :attr:`isaaclab.terrain.TerrainGeneratorCfg.border_height` to set the height of the border
  around the terrain.


0.20.4 (2024-08-02)
~~~~~~~~~~~~~~~~~~~

Fixed
^^^^^

* Fixed the caching of terrains when using the :class:`isaaclab.terrains.TerrainGenerator` class.
  Earlier, the random sampling of the difficulty levels led to different hash values for the same terrain
  configuration. This caused the terrains to be re-generated even when the same configuration was used.
  Now, the numpy random generator is seeded with the same seed to ensure that the difficulty levels are
  sampled in the same order between different runs.


0.20.3 (2024-08-02)
~~~~~~~~~~~~~~~~~~~

Fixed
^^^^^

* Fixed the setting of translation and orientation when spawning a mesh prim. Earlier, the translation
  and orientation was being applied both on the parent Xform and the mesh prim. This was causing the
  mesh prim to be offset by the translation and orientation of the parent Xform, which is not the intended
  behavior.


0.20.2 (2024-08-02)
~~~~~~~~~~~~~~~~~~~

Changed
^^^^^^^

* Modified the computation of body acceleration for rigid body data to use PhysX APIs instead of
  numerical finite-differencing. This removes the need for computation of body acceleration at
  every update call of the data buffer.


0.20.1 (2024-07-30)
~~~~~~~~~~~~~~~~~~~

Fixed
^^^^^

* Fixed the :meth:`isaaclab.utils.math.wrap_to_pi` method to handle the wrapping of angles correctly.
  Earlier, the method was not wrapping the angles to the range [-pi, pi] correctly when the angles were outside
  the range [-2*pi, 2*pi].


0.20.0 (2024-07-26)
~~~~~~~~~~~~~~~~~~~

Added
^^^^^

* Support for the Isaac Sim 4.1.0 release.

Removed
^^^^^^^

* The ``mdp.add_body_mass`` method in the events. Please use the
  :meth:`isaaclab.envs.mdp.randomize_rigid_body_mass` method instead.
* The classes ``managers.RandomizationManager`` and ``managers.RandomizationTermCfg`` are replaced with
  :class:`isaaclab.managers.EventManager` and :class:`isaaclab.managers.EventTermCfg` classes.
* The following properties in :class:`isaaclab.sensors.FrameTransformerData`:

  * ``target_rot_source`` --> :attr:`~isaaclab.sensors.FrameTransformerData.target_quat_w`
  * ``target_rot_w`` --> :attr:`~isaaclab.sensors.FrameTransformerData.target_quat_source`
  * ``source_rot_w`` --> :attr:`~isaaclab.sensors.FrameTransformerData.source_quat_w`

* The kit experience file ``isaaclab.backwards.compatible.kit``. This is followed by dropping the support for
  Isaac Sim 2023.1.1 completely.


0.19.4 (2024-07-13)
~~~~~~~~~~~~~~~~~~~

Fixed
^^^^^

* Added the call to "startup" events when using the :class:`~isaaclab.envs.ManagerBasedEnv` class.
  Earlier, the "startup" events were not being called when the environment was initialized. This issue
  did not occur when using the :class:`~isaaclab.envs.ManagerBasedRLEnv` class since the "startup"
  events were called in the constructor.


0.19.3 (2024-07-13)
~~~~~~~~~~~~~~~~~~~

Added
^^^^^

* Added schemas for setting and modifying deformable body properties on a USD prim.
* Added API to spawn a deformable body material in the simulation.
* Added APIs to spawn rigid and deformable meshes of primitive shapes (cone, cylinder, sphere, box, capsule)
  in the simulation. This is possible through the :mod:`isaaclab.sim.spawners.meshes` module.


0.19.2 (2024-07-05)
~~~~~~~~~~~~~~~~~~~

Changed
^^^^^^^

* Modified cloning scheme based on the attribute :attr:`~isaaclab.scene.InteractiveSceneCfg.replicate_physics`
  to determine whether environment is homogeneous or heterogeneous.


0.19.1 (2024-07-05)
~~~~~~~~~~~~~~~~~~~

Added
^^^^^

* Added a lidar pattern function :func:`~isaaclab.sensors.ray_caster.patterns.patterns.lidar_pattern` with
  corresponding config :class:`~isaaclab.sensors.ray_caster.patterns_cfg.LidarPatternCfg`.


0.19.0 (2024-07-04)
~~~~~~~~~~~~~~~~~~~

Fixed
^^^^^

* Fixed parsing of articulations with nested rigid links while using the :class:`isaaclab.assets.Articulation`
  class. Earlier, the class initialization failed when the articulation had nested rigid links since the rigid
  links were not being parsed correctly by the PhysX view.

Removed
^^^^^^^

* Removed the attribute :attr:`body_physx_view` from the :class:`isaaclab.assets.Articulation` and
  :class:`isaaclab.assets.RigidObject` classes. These were causing confusions when used with articulation
  view since the body names were not following the same ordering.
* Dropped support for Isaac Sim 2023.1.1. The minimum supported version is now Isaac Sim 4.0.0.


0.18.6 (2024-07-01)
~~~~~~~~~~~~~~~~~~~

Fixed
^^^^^

* Fixed the environment stepping logic. Earlier, the environments' rendering logic was updating the kit app which
  would in turn step the physics :attr:`isaaclab.sim.SimulationCfg.render_interval` times. Now, a render
  call only does rendering and does not step the physics.


0.18.5 (2024-06-26)
~~~~~~~~~~~~~~~~~~~

Fixed
^^^^^

* Fixed the gravity vector direction used inside the :class:`isaaclab.assets.RigidObjectData` class.
  Earlier, the gravity direction was hard-coded as (0, 0, -1) which may be different from the actual
  gravity direction in the simulation. Now, the gravity direction is obtained from the simulation context
  and used to compute the projection of the gravity vector on the object.


0.18.4 (2024-06-26)
~~~~~~~~~~~~~~~~~~~

Fixed
^^^^^

* Fixed double reference count of the physics sim view inside the asset classes. This was causing issues
  when destroying the asset class instance since the physics sim view was not being properly released.

Added
^^^^^

* Added the attribute :attr:`~isaaclab.assets.AssetBase.is_initialized` to check if the asset and sensor
  has been initialized properly. This can be used to ensure that the asset or sensor is ready to use in the simulation.


0.18.3 (2024-06-25)
~~~~~~~~~~~~~~~~~~~

Fixed
^^^^^

* Fixed the docstrings at multiple places related to the different buffer implementations inside the
  :mod:`isaaclab.utils.buffers` module. The docstrings were not clear and did not provide enough
  information about the classes and their methods.

Added
^^^^^

* Added the field for fixed tendom names in the :class:`isaaclab.assets.ArticulationData` class.
  Earlier, this information was not exposed which was inconsistent with other name related information
  such as joint or body names.

Changed
^^^^^^^

* Renamed the fields ``min_num_time_lags`` and ``max_num_time_lags`` to ``min_delay`` and
  ``max_delay`` in the :class:`isaaclab.actuators.DelayedPDActuatorCfg` class. This is to make
  the naming simpler to understand.


0.18.2 (2024-06-25)
~~~~~~~~~~~~~~~~~~~

Changed
^^^^^^^

* Moved the configuration for tile-rendered camera into its own file named ``tiled_camera_cfg.py``.
  This makes it easier to follow where the configuration is located and how it is related to the class.


0.18.1 (2024-06-25)
~~~~~~~~~~~~~~~~~~~

Changed
^^^^^^^

* Ensured that a parity between class and its configuration class is explicitly visible in the
  :mod:`isaaclab.envs` module. This makes it easier to follow where definitions are located and how
  they are related. This should not be a breaking change as the classes are still accessible through the same module.


0.18.0 (2024-06-13)
~~~~~~~~~~~~~~~~~~~

Fixed
^^^^^

* Fixed the rendering logic to render at the specified interval. Earlier, the substep parameter had no effect and rendering
  would happen once every env.step() when active.

Changed
^^^^^^^

* Renamed :attr:`isaaclab.sim.SimulationCfg.substeps` to :attr:`isaaclab.sim.SimulationCfg.render_interval`.
  The render logic is now integrated in the decimation loop of the environment.


0.17.13 (2024-06-13)
~~~~~~~~~~~~~~~~~~~~

Fixed
^^^^^

* Fixed the orientation reset logic in :func:`isaaclab.envs.mdp.events.reset_root_state_uniform` to make it relative to
  the default orientation. Earlier, the position was sampled relative to the default and the orientation not.


0.17.12 (2024-06-13)
~~~~~~~~~~~~~~~~~~~~

Added
^^^^^

* Added the class :class:`isaaclab.utils.buffers.TimestampedBuffer` to store timestamped data.

Changed
^^^^^^^

* Added time-stamped buffers in the classes :class:`isaaclab.assets.RigidObjectData` and :class:`isaaclab.assets.ArticulationData`
  to update some values lazily and avoid unnecessary computations between physics updates. Before, all the data was always
  updated at every step, even if it was not used by the task.


0.17.11 (2024-05-30)
~~~~~~~~~~~~~~~~~~~~

Fixed
^^^^^

* Fixed :class:`isaaclab.sensor.ContactSensor` not loading correctly in extension mode.
  Earlier, the :attr:`isaaclab.sensor.ContactSensor.body_physx_view` was not initialized when
  :meth:`isaaclab.sensor.ContactSensor._debug_vis_callback` is called which references it.


0.17.10 (2024-05-30)
~~~~~~~~~~~~~~~~~~~~

Fixed
^^^^^

* Fixed compound classes being directly assigned in ``default_factory`` generator method
  :meth:`isaaclab.utils.configclass._return_f`, which resulted in shared references such that modifications to
  compound objects were reflected across all instances generated from the same ``default_factory`` method.


0.17.9 (2024-05-30)
~~~~~~~~~~~~~~~~~~~

Added
^^^^^

* Added ``variants`` attribute to the :class:`isaaclab.sim.from_files.UsdFileCfg` class to select USD
  variants when loading assets from USD files.


0.17.8 (2024-05-28)
~~~~~~~~~~~~~~~~~~~

Fixed
^^^^^

* Implemented the reset methods in the action terms to avoid returning outdated data.


0.17.7 (2024-05-28)
~~~~~~~~~~~~~~~~~~~

Added
^^^^^

* Added debug visualization utilities in the :class:`isaaclab.managers.ActionManager` class.


0.17.6 (2024-05-27)
~~~~~~~~~~~~~~~~~~~

Added
^^^^^

* Added ``wp.init()`` call in Warp utils.


0.17.5 (2024-05-22)
~~~~~~~~~~~~~~~~~~~

Changed
^^^^^^^

* Websocket livestreaming is no longer supported. Valid livestream options are {0, 1, 2}.
* WebRTC livestream is now set with livestream=2.


0.17.4 (2024-05-17)
~~~~~~~~~~~~~~~~~~~

Changed
^^^^^^^

* Modified the noise functions to also support add, scale, and abs operations on the data. Added aliases
  to ensure backward compatibility with the previous functions.

  * Added :attr:`isaaclab.utils.noise.NoiseCfg.operation` for the different operations.
  * Renamed ``constant_bias_noise`` to :func:`isaaclab.utils.noise.constant_noise`.
  * Renamed ``additive_uniform_noise`` to :func:`isaaclab.utils.noise.uniform_noise`.
  * Renamed ``additive_gaussian_noise`` to :func:`isaaclab.utils.noise.gaussian_noise`.


0.17.3 (2024-05-15)
~~~~~~~~~~~~~~~~~~~

Fixed
^^^^^

* Set ``hide_ui`` flag in the app launcher for livestream.
* Fix native client livestream extensions.


0.17.2 (2024-05-09)
~~~~~~~~~~~~~~~~~~~

Changed
^^^^^^^

* Renamed ``_range`` to ``distribution_params`` in ``events.py`` for methods that defined a distribution.
* Apply additive/scaling randomization noise on default data instead of current data.
* Changed material bucketing logic to prevent exceeding 64k materials.

Fixed
^^^^^

* Fixed broadcasting issues with indexing when environment and joint IDs are provided.
* Fixed incorrect tensor dimensions when setting a subset of environments.

Added
^^^^^

* Added support for randomization of fixed tendon parameters.
* Added support for randomization of dof limits.
* Added support for randomization of gravity.
* Added support for Gaussian sampling.
* Added default buffers to Articulation/Rigid object data classes for randomization.


0.17.1 (2024-05-10)
~~~~~~~~~~~~~~~~~~~

Fixed
^^^^^

* Added attribute :attr:`isaaclab.sim.converters.UrdfConverterCfg.override_joint_dynamics` to properly parse
  joint dynamics in :class:`isaaclab.sim.converters.UrdfConverter`.


0.17.0 (2024-05-07)
~~~~~~~~~~~~~~~~~~~

Changed
^^^^^^^

* Renamed ``BaseEnv`` to :class:`isaaclab.envs.ManagerBasedEnv`.
* Renamed ``base_env.py`` to ``manager_based_env.py``.
* Renamed ``BaseEnvCfg`` to :class:`isaaclab.envs.ManagerBasedEnvCfg`.
* Renamed ``RLTaskEnv`` to :class:`isaaclab.envs.ManagerBasedRLEnv`.
* Renamed ``rl_task_env.py`` to ``manager_based_rl_env.py``.
* Renamed ``RLTaskEnvCfg`` to :class:`isaaclab.envs.ManagerBasedRLEnvCfg`.
* Renamed ``rl_task_env_cfg.py`` to ``rl_env_cfg.py``.
* Renamed ``OIGEEnv`` to :class:`isaaclab.envs.DirectRLEnv`.
* Renamed ``oige_env.py`` to ``direct_rl_env.py``.
* Renamed ``RLTaskEnvWindow`` to :class:`isaaclab.envs.ui.ManagerBasedRLEnvWindow`.
* Renamed ``rl_task_env_window.py`` to ``manager_based_rl_env_window.py``.
* Renamed all references of ``BaseEnv``, ``BaseEnvCfg``, ``RLTaskEnv``, ``RLTaskEnvCfg``,  ``OIGEEnv``, and ``RLTaskEnvWindow``.

Added
^^^^^

* Added direct workflow base class :class:`isaaclab.envs.DirectRLEnv`.


0.16.4 (2024-05-06)
~~~~~~~~~~~~~~~~~~~~

Changed
^^^^^^^

* Added :class:`isaaclab.sensors.TiledCamera` to support tiled rendering with RGB and depth.


0.16.3 (2024-04-26)
~~~~~~~~~~~~~~~~~~~

Fixed
^^^^^

* Fixed parsing of filter prim path expressions in the :class:`isaaclab.sensors.ContactSensor` class.
  Earlier, the filter prim paths given to the physics view was not being parsed since they were specified as
  regex expressions instead of glob expressions.


0.16.2 (2024-04-25)
~~~~~~~~~~~~~~~~~~~~

Changed
^^^^^^^

* Simplified the installation procedure, isaaclab -e is no longer needed
* Updated torch dependency to 2.2.2


0.16.1 (2024-04-20)
~~~~~~~~~~~~~~~~~~~

Added
^^^^^

* Added attribute :attr:`isaaclab.sim.ArticulationRootPropertiesCfg.fix_root_link` to fix the root link
  of an articulation to the world frame.


0.16.0 (2024-04-16)
~~~~~~~~~~~~~~~~~~~

Added
^^^^^

* Added the function :meth:`isaaclab.utils.math.quat_unique` to standardize quaternion representations,
  i.e. always have a non-negative real part.
* Added events terms for randomizing mass by scale, simulation joint properties (stiffness, damping, armature,
  and friction)

Fixed
^^^^^

* Added clamping of joint positions and velocities in event terms for resetting joints. The simulation does not
  throw an error if the set values are out of their range. Hence, users are expected to clamp them before setting.
* Fixed :class:`isaaclab.envs.mdp.EMAJointPositionToLimitsActionCfg` to smoothen the actions
  at environment frequency instead of simulation frequency.

* Renamed the following functions in :meth:`isaaclab.envs.mdp` to avoid confusions:

  * Observation: :meth:`joint_pos_norm` -> :meth:`joint_pos_limit_normalized`
  * Action: :class:`ExponentialMovingAverageJointPositionAction` -> :class:`EMAJointPositionToLimitsAction`
  * Termination: :meth:`base_height` -> :meth:`root_height_below_minimum`
  * Termination: :meth:`joint_pos_limit` -> :meth:`joint_pos_out_of_limit`
  * Termination: :meth:`joint_pos_manual_limit` -> :meth:`joint_pos_out_of_manual_limit`
  * Termination: :meth:`joint_vel_limit` -> :meth:`joint_vel_out_of_limit`
  * Termination: :meth:`joint_vel_manual_limit` -> :meth:`joint_vel_out_of_manual_limit`
  * Termination: :meth:`joint_torque_limit` -> :meth:`joint_effort_out_of_limit`

Deprecated
^^^^^^^^^^

* Deprecated the function :meth:`isaaclab.envs.mdp.add_body_mass` in favor of
  :meth:`isaaclab.envs.mdp.randomize_rigid_body_mass`. This supports randomizing the mass based on different
  operations (add, scale, or set) and sampling distributions.


0.15.13 (2024-04-16)
~~~~~~~~~~~~~~~~~~~~

Changed
^^^^^^^

* Improved startup performance by enabling rendering-based extensions only when necessary and caching of nucleus directory.
* Renamed the flag ``OFFSCREEN_RENDER`` or ``--offscreen_render`` to ``ENABLE_CAMERAS`` or ``--enable_cameras`` respectively.


0.15.12 (2024-04-16)
~~~~~~~~~~~~~~~~~~~~

Changed
^^^^^^^

* Replaced calls to the ``check_file_path`` function in the :mod:`isaaclab.sim.spawners.from_files`
  with the USD stage resolve identifier function. This helps speed up the loading of assets from file paths
  by avoiding Nucleus server calls.


0.15.11 (2024-04-15)
~~~~~~~~~~~~~~~~~~~~

Added
^^^^^

* Added the :meth:`isaaclab.sim.SimulationContext.has_rtx_sensors` method to check if any
  RTX-related sensors such as cameras have been created in the simulation. This is useful to determine
  if simulation requires RTX rendering during step or not.

Fixed
^^^^^

* Fixed the rendering of RTX-related sensors such as cameras inside the :class:`isaaclab.envs.RLTaskEnv` class.
  Earlier the rendering did not happen inside the step function, which caused the sensor data to be empty.


0.15.10 (2024-04-11)
~~~~~~~~~~~~~~~~~~~~

Fixed
^^^^^

* Fixed sharing of the same memory address between returned tensors from observation terms
  in the :class:`isaaclab.managers.ObservationManager` class. Earlier, the returned
  tensors could map to the same memory address, causing issues when the tensors were modified
  during scaling, clipping or other operations.


0.15.9 (2024-04-04)
~~~~~~~~~~~~~~~~~~~

Fixed
^^^^^

* Fixed assignment of individual termination terms inside the :class:`isaaclab.managers.TerminationManager`
  class. Earlier, the terms were being assigned their values through an OR operation which resulted in incorrect
  values. This regression was introduced in version 0.15.1.


0.15.8 (2024-04-02)
~~~~~~~~~~~~~~~~~~~

Added
^^^^^

* Added option to define ordering of points for the mesh-grid generation in the
  :func:`isaaclab.sensors.ray_caster.patterns.grid_pattern`. This parameter defaults to 'xy'
  for backward compatibility.


0.15.7 (2024-03-28)
~~~~~~~~~~~~~~~~~~~

Added
^^^^^

* Adds option to return indices/data in the specified query keys order in
  :class:`isaaclab.managers.SceneEntityCfg` class, and the respective
  :func:`isaaclab.utils.string.resolve_matching_names_values` and
  :func:`isaaclab.utils.string.resolve_matching_names` functions.


0.15.6 (2024-03-28)
~~~~~~~~~~~~~~~~~~~

Added
^^^^^

* Extended the :class:`isaaclab.app.AppLauncher` class to support the loading of experience files
  from the command line. This allows users to load a specific experience file when running the application
  (such as for multi-camera rendering or headless mode).

Changed
^^^^^^^

* Changed default loading of experience files in the :class:`isaaclab.app.AppLauncher` class from the ones
  provided by Isaac Sim to the ones provided in Isaac Lab's ``apps`` directory.


0.15.5 (2024-03-23)
~~~~~~~~~~~~~~~~~~~

Fixed
^^^^^

* Fixed the env origins in :meth:`_compute_env_origins_grid` of :class:`isaaclab.terrain.TerrainImporter`
  to match that obtained from the Isaac Sim :class:`isaacsim.core.cloner.GridCloner` class.

Added
^^^^^

* Added unit test to ensure consistency between environment origins generated by IsaacSim's Grid Cloner and those
  produced by the TerrainImporter.


0.15.4 (2024-03-22)
~~~~~~~~~~~~~~~~~~~

Fixed
^^^^^

* Fixed the :class:`isaaclab.envs.mdp.actions.NonHolonomicActionCfg` class to use
  the correct variable when applying actions.


0.15.3 (2024-03-21)
~~~~~~~~~~~~~~~~~~~

Added
^^^^^

* Added unit test to check that :class:`isaaclab.scene.InteractiveScene` entity data is not shared between separate instances.

Fixed
^^^^^

* Moved class variables in :class:`isaaclab.scene.InteractiveScene` to correctly  be assigned as
  instance variables.
* Removed custom ``__del__`` magic method from :class:`isaaclab.scene.InteractiveScene`.


0.15.2 (2024-03-21)
~~~~~~~~~~~~~~~~~~~

Fixed
^^^^^

* Added resolving of relative paths for the main asset USD file when using the
  :class:`isaaclab.sim.converters.UrdfConverter` class. This is to ensure that the material paths are
  resolved correctly when the main asset file is moved to a different location.


0.15.1 (2024-03-19)
~~~~~~~~~~~~~~~~~~~

Fixed
^^^^^

* Fixed the imitation learning workflow example script, updating Isaac Lab and Robomimic API calls.
* Removed the resetting of :attr:`_term_dones` in the :meth:`isaaclab.managers.TerminationManager.reset`.
  Previously, the environment cleared out all the terms. However, it impaired reading the specific term's values externally.


0.15.0 (2024-03-17)
~~~~~~~~~~~~~~~~~~~

Deprecated
^^^^^^^^^^

* Renamed :class:`isaaclab.managers.RandomizationManager` to :class:`isaaclab.managers.EventManager`
  class for clarification as the manager takes care of events such as reset in addition to pure randomizations.
* Renamed :class:`isaaclab.managers.RandomizationTermCfg` to :class:`isaaclab.managers.EventTermCfg`
  for consistency with the class name change.


0.14.1 (2024-03-16)
~~~~~~~~~~~~~~~~~~~

Added
^^^^^

* Added simulation schemas for joint drive and fixed tendons. These can be configured for assets imported
  from file formats.
* Added logging of tendon properties to the articulation class (if they are present in the USD prim).


0.14.0 (2024-03-15)
~~~~~~~~~~~~~~~~~~~

Fixed
^^^^^

* Fixed the ordering of body names used in the :class:`isaaclab.assets.Articulation` class. Earlier,
  the body names were not following the same ordering as the bodies in the articulation. This led
  to issues when using the body names to access data related to the links from the articulation view
  (such as Jacobians, mass matrices, etc.).

Removed
^^^^^^^

* Removed the attribute :attr:`body_physx_view` from the :class:`isaaclab.assets.RigidObject`
  and :class:`isaaclab.assets.Articulation` classes. These were causing confusions when used
  with articulation view since the body names were not following the same ordering.


0.13.1 (2024-03-14)
~~~~~~~~~~~~~~~~~~~

Removed
^^^^^^^

* Removed the :mod:`isaaclab.compat` module. This module was used to provide compatibility
  with older versions of Isaac Sim. It is no longer needed since we have most of the functionality
  absorbed into the main classes.


0.13.0 (2024-03-12)
~~~~~~~~~~~~~~~~~~~

Added
^^^^^

* Added support for the following data types inside the :class:`isaaclab.sensors.Camera` class:
  ``instance_segmentation_fast`` and ``instance_id_segmentation_fast``. These are GPU-supported annotations
  and are faster than the regular annotations.

Fixed
^^^^^

* Fixed handling of semantic filtering inside the :class:`isaaclab.sensors.Camera` class. Earlier,
  the annotator was given ``semanticTypes`` as an argument. However, with Isaac Sim 2023.1, the annotator
  does not accept this argument. Instead the mapping needs to be set to the synthetic data interface directly.
* Fixed the return shape of colored images for segmentation data types inside the
  :class:`isaaclab.sensors.Camera` class. Earlier, the images were always returned as ``int32``. Now,
  they are casted to ``uint8`` 4-channel array before returning if colorization is enabled for the annotation type.

Removed
^^^^^^^

* Dropped support for ``instance_segmentation`` and ``instance_id_segmentation`` annotations in the
  :class:`isaaclab.sensors.Camera` class. Their "fast" counterparts should be used instead.
* Renamed the argument :attr:`isaaclab.sensors.CameraCfg.semantic_types` to
  :attr:`isaaclab.sensors.CameraCfg.semantic_filter`. This is more aligned with Replicator's terminology
  for semantic filter predicates.
* Replaced the argument :attr:`isaaclab.sensors.CameraCfg.colorize` with separate colorized
  arguments for each annotation type (:attr:`~isaaclab.sensors.CameraCfg.colorize_instance_segmentation`,
  :attr:`~isaaclab.sensors.CameraCfg.colorize_instance_id_segmentation`, and
  :attr:`~isaaclab.sensors.CameraCfg.colorize_semantic_segmentation`).


0.12.4 (2024-03-11)
~~~~~~~~~~~~~~~~~~~

Fixed
^^^^^


* Adapted randomization terms to deal with ``slice`` for the body indices. Earlier, the terms were not
  able to handle the slice object and were throwing an error.
* Added ``slice`` type-hinting to all body and joint related methods in the rigid body and articulation
  classes. This is to make it clear that the methods can handle both list of indices and slices.


0.12.3 (2024-03-11)
~~~~~~~~~~~~~~~~~~~

Fixed
^^^^^

* Added signal handler to the :class:`isaaclab.app.AppLauncher` class to catch the ``SIGINT`` signal
  and close the application gracefully. This is to prevent the application from crashing when the user
  presses ``Ctrl+C`` to close the application.


0.12.2 (2024-03-10)
~~~~~~~~~~~~~~~~~~~

Added
^^^^^

* Added observation terms for states of a rigid object in world frame.
* Added randomization terms to set root state with randomized orientation and joint state within user-specified limits.
* Added reward term for penalizing specific termination terms.

Fixed
^^^^^

* Improved sampling of states inside randomization terms. Earlier, the code did multiple torch calls
  for sampling different components of the vector. Now, it uses a single call to sample the entire vector.


0.12.1 (2024-03-09)
~~~~~~~~~~~~~~~~~~~

Added
^^^^^

* Added an option to the last actions observation term to get a specific term by name from the action manager.
  If None, the behavior remains the same as before (the entire action is returned).


0.12.0 (2024-03-08)
~~~~~~~~~~~~~~~~~~~

Added
^^^^^

* Added functionality to sample flat patches on a generated terrain. This can be configured using
  :attr:`isaaclab.terrains.SubTerrainBaseCfg.flat_patch_sampling` attribute.
* Added a randomization function for setting terrain-aware root state. Through this, an asset can be
  reset to a randomly sampled flat patches.

Fixed
^^^^^

* Separated normal and terrain-base position commands. The terrain based commands rely on the
  terrain to sample flat patches for setting the target position.
* Fixed command resample termination function.

Changed
^^^^^^^

* Added the attribute :attr:`isaaclab.envs.mdp.commands.UniformVelocityCommandCfg.heading_control_stiffness`
  to control the stiffness of the heading control term in the velocity command term. Earlier, this was
  hard-coded to 0.5 inside the term.

Removed
^^^^^^^

* Removed the function :meth:`sample_new_targets` in the terrain importer. Instead the attribute
  :attr:`isaaclab.terrains.TerrainImporter.flat_patches` should be used to sample new targets.


0.11.3 (2024-03-04)
~~~~~~~~~~~~~~~~~~~

Fixed
^^^^^

* Corrects the functions :func:`isaaclab.utils.math.axis_angle_from_quat` and :func:`isaaclab.utils.math.quat_error_magnitude`
  to accept tensors of the form (..., 4) instead of (N, 4). This brings us in line with our documentation and also upgrades one of our functions
  to handle higher dimensions.


0.11.2 (2024-03-04)
~~~~~~~~~~~~~~~~~~~

Added
^^^^^

* Added checks for default joint position and joint velocity in the articulation class. This is to prevent
  users from configuring values for these quantities that might be outside the valid range from the simulation.


0.11.1 (2024-02-29)
~~~~~~~~~~~~~~~~~~~

Added
^^^^^

* Replaced the default values for ``joint_ids`` and ``body_ids`` from ``None`` to ``slice(None)``
  in the :class:`isaaclab.managers.SceneEntityCfg`.
* Adapted rewards and observations terms so that the users can query a subset of joints and bodies.


0.11.0 (2024-02-27)
~~~~~~~~~~~~~~~~~~~

Removed
^^^^^^^

* Dropped support for Isaac Sim<=2022.2. As part of this, removed the components of :class:`isaaclab.app.AppLauncher`
  which handled ROS extension loading. We no longer need them in Isaac Sim>=2023.1 to control the load order to avoid crashes.
* Upgraded Dockerfile to use ISAACSIM_VERSION=2023.1.1 by default.


0.10.28 (2024-02-29)
~~~~~~~~~~~~~~~~~~~~

Added
^^^^^

* Implemented relative and moving average joint position action terms. These allow the user to specify
  the target joint positions as relative to the current joint positions or as a moving average of the
  joint positions over a window of time.


0.10.27 (2024-02-28)
~~~~~~~~~~~~~~~~~~~~

Added
^^^^^

* Added UI feature to start and stop animation recording in the stage when running an environment.
  To enable this feature, please pass the argument ``--disable_fabric`` to the environment script to allow
  USD read/write operations. Be aware that this will slow down the simulation.


0.10.26 (2024-02-26)
~~~~~~~~~~~~~~~~~~~~

Added
^^^^^

* Added a viewport camera controller class to the :class:`isaaclab.envs.BaseEnv`. This is useful
  for applications where the user wants to render the viewport from different perspectives even when the
  simulation is running in headless mode.


0.10.25 (2024-02-26)
~~~~~~~~~~~~~~~~~~~~

Fixed
^^^^^

* Ensures that all path arguments in :mod:`isaaclab.sim.utils` are cast to ``str``. Previously,
  we had handled path types as strings without casting.


0.10.24 (2024-02-26)
~~~~~~~~~~~~~~~~~~~~

Added
^^^^^

* Added tracking of contact time in the :class:`isaaclab.sensors.ContactSensor` class. Previously,
  only the air time was being tracked.
* Added contact force threshold, :attr:`isaaclab.sensors.ContactSensorCfg.force_threshold`, to detect
  when the contact sensor is in contact. Previously, this was set to hard-coded 1.0 in the sensor class.


0.10.23 (2024-02-21)
~~~~~~~~~~~~~~~~~~~~

Fixed
^^^^^

* Fixes the order of size arguments in :meth:`isaaclab.terrains.height_field.random_uniform_terrain`. Previously, the function
  would crash if the size along x and y were not the same.


0.10.22 (2024-02-14)
~~~~~~~~~~~~~~~~~~~~

Fixed
^^^^^

* Fixed "divide by zero" bug in :class:`~isaaclab.sim.SimulationContext` when setting gravity vector.
  Now, it is correctly disabled when the gravity vector is set to zero.


0.10.21 (2024-02-12)
~~~~~~~~~~~~~~~~~~~~

Fixed
^^^^^

* Fixed the printing of articulation joint information when the articulation has only one joint.
  Earlier, the function was performing a squeeze operation on the tensor, which caused an error when
  trying to index the tensor of shape (1,).


0.10.20 (2024-02-12)
~~~~~~~~~~~~~~~~~~~~

Added
^^^^^

* Adds :attr:`isaaclab.sim.PhysxCfg.enable_enhanced_determinism` to enable improved
  determinism from PhysX. Please note this comes at the expense of performance.


0.10.19 (2024-02-08)
~~~~~~~~~~~~~~~~~~~~

Fixed
^^^^^

* Fixed environment closing so that articulations, objects, and sensors are cleared properly.


0.10.18 (2024-02-05)
~~~~~~~~~~~~~~~~~~~~

Fixed
^^^^^

* Pinned :mod:`torch` version to 2.0.1 in the setup.py to keep parity version of :mod:`torch` supplied by
  Isaac 2023.1.1, and prevent version incompatibility between :mod:`torch` ==2.2 and
  :mod:`typing-extensions` ==3.7.4.3


0.10.17 (2024-02-02)
~~~~~~~~~~~~~~~~~~~~

Fixed
^^^^^^

* Fixed carb setting ``/app/livestream/enabled`` to be set as False unless live-streaming is specified
  by :class:`isaaclab.app.AppLauncher` settings. This fixes the logic of :meth:`SimulationContext.render`,
  which depended on the config in previous versions of Isaac defaulting to false for this setting.


0.10.16 (2024-01-29)
~~~~~~~~~~~~~~~~~~~~

Added
^^^^^^

* Added an offset parameter to the height scan observation term. This allows the user to specify the
  height offset of the scan from the tracked body. Previously it was hard-coded to be 0.5.


0.10.15 (2024-01-29)
~~~~~~~~~~~~~~~~~~~~

Fixed
^^^^^

* Fixed joint torque computation for implicit actuators. Earlier, the torque was always zero for implicit
  actuators. Now, it is computed approximately by applying the PD law.


0.10.14 (2024-01-22)
~~~~~~~~~~~~~~~~~~~~

Fixed
^^^^^

* Fixed the tensor shape of :attr:`isaaclab.sensors.ContactSensorData.force_matrix_w`. Earlier, the reshaping
  led to a mismatch with the data obtained from PhysX.


0.10.13 (2024-01-15)
~~~~~~~~~~~~~~~~~~~~

Fixed
^^^^^

* Fixed running of environments with a single instance even if the :attr:`replicate_physics`` flag is set to True.


0.10.12 (2024-01-10)
~~~~~~~~~~~~~~~~~~~~

Fixed
^^^^^

* Fixed indexing of source and target frames in the :class:`isaaclab.sensors.FrameTransformer` class.
  Earlier, it always assumed that the source frame body is at index 0. Now, it uses the body index of the
  source frame to compute the transformation.

Deprecated
^^^^^^^^^^

* Renamed quantities in the :class:`isaaclab.sensors.FrameTransformerData` class to be more
  consistent with the terminology used in the asset classes. The following quantities are deprecated:

  * ``target_rot_w`` -> ``target_quat_w``
  * ``source_rot_w`` -> ``source_quat_w``
  * ``target_rot_source`` -> ``target_quat_source``


0.10.11 (2024-01-08)
~~~~~~~~~~~~~~~~~~~~

Fixed
^^^^^

* Fixed attribute error raised when calling the :class:`isaaclab.envs.mdp.TerrainBasedPositionCommand`
  command term.
* Added a dummy function in :class:`isaaclab.terrain.TerrainImporter` that returns environment
  origins as terrain-aware sampled targets. This function should be implemented by child classes based on
  the terrain type.


0.10.10 (2023-12-21)
~~~~~~~~~~~~~~~~~~~~

Fixed
^^^^^

* Fixed reliance on non-existent ``Viewport`` in :class:`isaaclab.sim.SimulationContext` when loading livestreaming
  by ensuring that the extension ``omni.kit.viewport.window`` is enabled in :class:`isaaclab.app.AppLauncher` when
  livestreaming is enabled


0.10.9 (2023-12-21)
~~~~~~~~~~~~~~~~~~~

Fixed
^^^^^

* Fixed invalidation of physics views inside the asset and sensor classes. Earlier, they were left initialized
  even when the simulation was stopped. This caused issues when closing the application.


0.10.8 (2023-12-20)
~~~~~~~~~~~~~~~~~~~

Fixed
^^^^^

* Fixed the :class:`isaaclab.envs.mdp.actions.DifferentialInverseKinematicsAction` class
  to account for the offset pose of the end-effector.


0.10.7 (2023-12-19)
~~~~~~~~~~~~~~~~~~~

Fixed
^^^^^

* Added a check to ray-cast and camera sensor classes to ensure that the sensor prim path does not
  have a regex expression at its leaf. For instance, ``/World/Robot/camera_.*`` is not supported
  for these sensor types. This behavior needs to be fixed in the future.


0.10.6 (2023-12-19)
~~~~~~~~~~~~~~~~~~~

Added
^^^^^

* Added support for using articulations as visualization markers. This disables all physics APIs from
  the articulation and allows the user to use it as a visualization marker. It is useful for creating
  visualization markers for the end-effectors or base of the robot.

Fixed
^^^^^

* Fixed hiding of debug markers from secondary images when using the
  :class:`isaaclab.markers.VisualizationMarkers` class. Earlier, the properties were applied on
  the XForm prim instead of the Mesh prim.


0.10.5 (2023-12-18)
~~~~~~~~~~~~~~~~~~~

Fixed
^^^^^

* Fixed test ``check_base_env_anymal_locomotion.py``, which
  previously called :func:`torch.jit.load` with the path to a policy (which would work
  for a local file), rather than calling
  :func:`isaaclab.utils.assets.read_file` on the path to get the file itself.


0.10.4 (2023-12-14)
~~~~~~~~~~~~~~~~~~~

Fixed
^^^^^

* Fixed potentially breaking import of omni.kit.widget.toolbar by ensuring that
  if live-stream is enabled, then the :mod:`omni.kit.widget.toolbar`
  extension is loaded.

0.10.3 (2023-12-12)
~~~~~~~~~~~~~~~~~~~

Added
^^^^^

* Added the attribute :attr:`isaaclab.actuators.ActuatorNetMLPCfg.input_order`
  to specify the order of the input tensors to the MLP network.

Fixed
^^^^^

* Fixed computation of metrics for the velocity command term. Earlier, the norm was being computed
  over the entire batch instead of the last dimension.
* Fixed the clipping inside the :class:`isaaclab.actuators.DCMotor` class. Earlier, it was
  not able to handle the case when configured saturation limit was set to None.


0.10.2 (2023-12-12)
~~~~~~~~~~~~~~~~~~~

Fixed
^^^^^

* Added a check in the simulation stop callback in the :class:`isaaclab.sim.SimulationContext` class
  to not render when an exception is raised. The while loop in the callback was preventing the application
  from closing when an exception was raised.


0.10.1 (2023-12-06)
~~~~~~~~~~~~~~~~~~~

Added
^^^^^

* Added command manager class with terms defined by :class:`isaaclab.managers.CommandTerm`. This
  allow for multiple types of command generators to be used in the same environment.


0.10.0 (2023-12-04)
~~~~~~~~~~~~~~~~~~~

Changed
^^^^^^^

* Modified the sensor and asset base classes to use the underlying PhysX views instead of Isaac Sim views.
  Using Isaac Sim classes led to a very high load time (of the order of minutes) when using a scene with
  many assets. This is because Isaac Sim supports USD paths which are slow and not required.

Added
^^^^^

* Added faster implementation of USD stage traversal methods inside the :class:`isaaclab.sim.utils` module.
* Added properties :attr:`isaaclab.assets.AssetBase.num_instances` and
  :attr:`isaaclab.sensor.SensorBase.num_instances` to obtain the number of instances of the asset
  or sensor in the simulation respectively.

Removed
^^^^^^^

* Removed dependencies on Isaac Sim view classes. It is no longer possible to use :attr:`root_view` and
  :attr:`body_view`. Instead use :attr:`root_physx_view` and :attr:`body_physx_view` to access the underlying
  PhysX views.


0.9.55 (2023-12-03)
~~~~~~~~~~~~~~~~~~~

Fixed
^^^^^

* Fixed the Nucleus directory path in the :attr:`isaaclab.utils.assets.NVIDIA_NUCLEUS_DIR`.
  Earlier, it was referring to the ``NVIDIA/Assets`` directory instead of ``NVIDIA``.


0.9.54 (2023-11-29)
~~~~~~~~~~~~~~~~~~~

Fixed
^^^^^

* Fixed pose computation in the :class:`isaaclab.sensors.Camera` class to obtain them from XFormPrimView
  instead of using ``UsdGeomCamera.ComputeLocalToWorldTransform`` method. The latter is not updated correctly
  during GPU simulation.
* Fixed initialization of the annotator info in the class :class:`isaaclab.sensors.Camera`. Previously
  all dicts had the same memory address which caused all annotators to have the same info.
* Fixed the conversion of ``uint32`` warp arrays inside the :meth:`isaaclab.utils.array.convert_to_torch`
  method. PyTorch does not support this type, so it is converted to ``int32`` before converting to PyTorch tensor.
* Added render call inside :meth:`isaaclab.sim.SimulationContext.reset` to initialize Replicator
  buffers when the simulation is reset.


0.9.53 (2023-11-29)
~~~~~~~~~~~~~~~~~~~

Changed
^^^^^^^

* Changed the behavior of passing :obj:`None` to the :class:`isaaclab.actuators.ActuatorBaseCfg`
  class. Earlier, they were resolved to fixed default values. Now, they imply that the values are loaded
  from the USD joint drive configuration.

Added
^^^^^

* Added setting of joint armature and friction quantities to the articulation class.


0.9.52 (2023-11-29)
~~~~~~~~~~~~~~~~~~~

Changed
^^^^^^^

* Changed the warning print in :meth:`isaaclab.sim.utils.apply_nested` method
  to be more descriptive. Earlier, it was printing a warning for every instanced prim.
  Now, it only prints a warning if it could not apply the attribute to any of the prims.

Added
^^^^^

* Added the method :meth:`isaaclab.utils.assets.retrieve_file_path` to
  obtain the absolute path of a file on the Nucleus server or locally.

Fixed
^^^^^

* Fixed hiding of STOP button in the :class:`AppLauncher` class when running the
  simulation in headless mode.
* Fixed a bug with :meth:`isaaclab.sim.utils.clone` failing when the input prim path
  had no parent (example: "/Table").


0.9.51 (2023-11-29)
~~~~~~~~~~~~~~~~~~~

Changed
^^^^^^^

* Changed the :meth:`isaaclab.sensor.SensorBase.update` method to always recompute the buffers if
  the sensor is in visualization mode.

Added
^^^^^

* Added available entities to the error message when accessing a non-existent entity in the
  :class:`InteractiveScene` class.
* Added a warning message when the user tries to reference an invalid prim in the :class:`FrameTransformer` sensor.


0.9.50 (2023-11-28)
~~~~~~~~~~~~~~~~~~~

Added
^^^^^

* Hid the ``STOP`` button in the UI when running standalone Python scripts. This is to prevent
  users from accidentally clicking the button and stopping the simulation. They should only be able to
  play and pause the simulation from the UI.

Removed
^^^^^^^

* Removed :attr:`isaaclab.sim.SimulationCfg.shutdown_app_on_stop`. The simulation is always rendering
  if it is stopped from the UI. The user needs to close the window or press ``Ctrl+C`` to close the simulation.


0.9.49 (2023-11-27)
~~~~~~~~~~~~~~~~~~~

Added
^^^^^

* Added an interface class, :class:`isaaclab.managers.ManagerTermBase`, to serve as the parent class
  for term implementations that are functional classes.
* Adapted all managers to support terms that are classes and not just functions clearer. This allows the user to
  create more complex terms that require additional state information.


0.9.48 (2023-11-24)
~~~~~~~~~~~~~~~~~~~

Fixed
^^^^^

* Fixed initialization of drift in the :class:`isaaclab.sensors.RayCasterCamera` class.


0.9.47 (2023-11-24)
~~~~~~~~~~~~~~~~~~~

Fixed
^^^^^

* Automated identification of the root prim in the :class:`isaaclab.assets.RigidObject` and
  :class:`isaaclab.assets.Articulation` classes. Earlier, the root prim was hard-coded to
  the spawn prim path. Now, the class searches for the root prim under the spawn prim path.


0.9.46 (2023-11-24)
~~~~~~~~~~~~~~~~~~~

Fixed
^^^^^

* Fixed a critical issue in the asset classes with writing states into physics handles.
  Earlier, the states were written over all the indices instead of the indices of the
  asset that were being updated. This caused the physics handles to refresh the states
  of all the assets in the scene, which is not desirable.


0.9.45 (2023-11-24)
~~~~~~~~~~~~~~~~~~~

Added
^^^^^

* Added :class:`isaaclab.command_generators.UniformPoseCommandGenerator` to generate
  poses in the asset's root frame by uniformly sampling from a given range.


0.9.44 (2023-11-16)
~~~~~~~~~~~~~~~~~~~

Added
^^^^^

* Added methods :meth:`reset` and :meth:`step` to the :class:`isaaclab.envs.BaseEnv`. This unifies
  the environment interface for simple standalone applications with the class.


0.9.43 (2023-11-16)
~~~~~~~~~~~~~~~~~~~

Fixed
^^^^^

* Replaced subscription of physics play and stop events in the :class:`isaaclab.assets.AssetBase` and
  :class:`isaaclab.sensors.SensorBase` classes with subscription to time-line play and stop events.
  This is to prevent issues in cases where physics first needs to perform mesh cooking and handles are not
  available immediately. For instance, with deformable meshes.


0.9.42 (2023-11-16)
~~~~~~~~~~~~~~~~~~~

Fixed
^^^^^

* Fixed setting of damping values from the configuration for :class:`ActuatorBase` class. Earlier,
  the stiffness values were being set into damping when a dictionary configuration was passed to the
  actuator model.
* Added dealing with :class:`int` and :class:`float` values in the configurations of :class:`ActuatorBase`.
  Earlier, a type-error was thrown when integer values were passed to the actuator model.


0.9.41 (2023-11-16)
~~~~~~~~~~~~~~~~~~~

Fixed
^^^^^

* Fixed the naming and shaping issues in the binary joint action term.


0.9.40 (2023-11-09)
~~~~~~~~~~~~~~~~~~~

Fixed
^^^^^

* Simplified the manual initialization of Isaac Sim :class:`ArticulationView` class. Earlier, we basically
  copied the code from the Isaac Sim source code. Now, we just call their initialize method.

Changed
^^^^^^^

* Changed the name of attribute :attr:`default_root_state_w` to :attr:`default_root_state`. The latter is
  more correct since the data is actually in the local environment frame and not the simulation world frame.


0.9.39 (2023-11-08)
~~~~~~~~~~~~~~~~~~~

Fixed
^^^^^

* Changed the reference of private ``_body_view`` variable inside the :class:`RigidObject` class
  to the public ``body_view`` property. For a rigid object, the private variable is not defined.


0.9.38 (2023-11-07)
~~~~~~~~~~~~~~~~~~~

Changed
^^^^^^^

* Upgraded the :class:`isaaclab.envs.RLTaskEnv` class to support Gym 0.29.0 environment definition.

Added
^^^^^

* Added computation of ``time_outs`` and ``terminated`` signals inside the termination manager. These follow the
  definition mentioned in `Gym 0.29.0 <https://gymnasium.farama.org/tutorials/gymnasium_basics/handling_time_limits/>`_.
* Added proper handling of observation and action spaces in the :class:`isaaclab.envs.RLTaskEnv` class.
  These now follow closely to how Gym VecEnv handles the spaces.


0.9.37 (2023-11-06)
~~~~~~~~~~~~~~~~~~~

Fixed
^^^^^

* Fixed broken visualization in :mod:`isaaclab.sensors.FrameTramsformer` class by overwriting the
  correct ``_debug_vis_callback`` function.
* Moved the visualization marker configurations of sensors to their respective sensor configuration classes.
  This allows users to set these configurations from the configuration object itself.


0.9.36 (2023-11-03)
~~~~~~~~~~~~~~~~~~~

Fixed
^^^^^

* Added explicit deleting of different managers in the :class:`isaaclab.envs.BaseEnv` and
  :class:`isaaclab.envs.RLTaskEnv` classes. This is required since deleting the managers
  is order-sensitive (many managers need to be deleted before the scene is deleted).


0.9.35 (2023-11-02)
~~~~~~~~~~~~~~~~~~~

Fixed
^^^^^

* Fixed the error: ``'str' object has no attribute '__module__'`` introduced by adding the future import inside the
  :mod:`isaaclab.utils.warp.kernels` module. Warp language does not support the ``__future__`` imports.


0.9.34 (2023-11-02)
~~~~~~~~~~~~~~~~~~~

Fixed
^^^^^

* Added missing import of ``from __future__ import annotations`` in the :mod:`isaaclab.utils.warp`
  module. This is needed to have a consistent behavior across Python versions.


0.9.33 (2023-11-02)
~~~~~~~~~~~~~~~~~~~

Fixed
^^^^^

* Fixed the :class:`isaaclab.command_generators.NullCommandGenerator` class. Earlier,
  it was having a runtime error due to infinity in the resampling time range. Now, the class just
  overrides the parent methods to perform no operations.


0.9.32 (2023-11-02)
~~~~~~~~~~~~~~~~~~~

Changed
^^^^^^^

* Renamed the :class:`isaaclab.envs.RLEnv` class to :class:`isaaclab.envs.RLTaskEnv` to
  avoid confusions in terminologies between environments and tasks.


0.9.31 (2023-11-02)
~~~~~~~~~~~~~~~~~~~

Added
^^^^^

* Added the :class:`isaaclab.sensors.RayCasterCamera` class, as a ray-casting based camera for
  "distance_to_camera", "distance_to_image_plane" and "normals" annotations. It has the same interface and
  functionalities as the USD Camera while it is on average 30% faster.


0.9.30 (2023-11-01)
~~~~~~~~~~~~~~~~~~~

Fixed
^^^^^

* Added skipping of None values in the :class:`InteractiveScene` class when creating the scene from configuration
  objects. Earlier, it was throwing an error when the user passed a None value for a scene element.
* Added ``kwargs`` to the :class:`RLEnv` class to allow passing additional arguments from gym registry function.
  This is now needed since the registry function passes args beyond the ones specified in the constructor.


0.9.29 (2023-11-01)
~~~~~~~~~~~~~~~~~~~

Fixed
^^^^^

* Fixed the material path resolution inside the :class:`isaaclab.sim.converters.UrdfConverter` class.
  With Isaac Sim 2023.1, the material paths from the importer are always saved as absolute paths. This caused
  issues when the generated USD file was moved to a different location. The fix now resolves the material paths
  relative to the USD file location.


0.9.28 (2023-11-01)
~~~~~~~~~~~~~~~~~~~

Changed
^^^^^^^

* Changed the way the :func:`isaaclab.sim.spawners.from_files.spawn_ground_plane` function sets the
  height of the ground. Earlier, it was reading the height from the configuration object. Now, it expects the
  desired transformation as inputs to the function. This makes it consistent with the other spawner functions.


0.9.27 (2023-10-31)
~~~~~~~~~~~~~~~~~~~

Changed
^^^^^^^

* Removed the default value of the argument ``camel_case`` in setters of USD attributes. This is to avoid
  confusion with the naming of the attributes in the USD file.

Fixed
^^^^^

* Fixed the selection of material prim in the :class:`isaaclab.sim.spawners.materials.spawn_preview_surface`
  method. Earlier, the created prim was being selected in the viewport which interfered with the selection of
  prims by the user.
* Updated :class:`isaaclab.sim.converters.MeshConverter` to use a different stage than the default stage
  for the conversion. This is to avoid the issue of the stage being closed when the conversion is done.


0.9.26 (2023-10-31)
~~~~~~~~~~~~~~~~~~~

Added
^^^^^

* Added the sensor implementation for :class:`isaaclab.sensors.FrameTransformer` class. Currently,
  it handles obtaining the transformation between two frames in the same articulation.


0.9.25 (2023-10-27)
~~~~~~~~~~~~~~~~~~~

Added
^^^^^

* Added the :mod:`isaaclab.envs.ui` module to put all the UI-related classes in one place. This currently
  implements the :class:`isaaclab.envs.ui.BaseEnvWindow` and :class:`isaaclab.envs.ui.RLEnvWindow`
  classes. Users can inherit from these classes to create their own UI windows.
* Added the attribute :attr:`isaaclab.envs.BaseEnvCfg.ui_window_class_type` to specify the UI window class
  to be used for the environment. This allows the user to specify their own UI window class to be used for the
  environment.


0.9.24 (2023-10-27)
~~~~~~~~~~~~~~~~~~~

Changed
^^^^^^^

* Changed the behavior of setting up debug visualization for assets, sensors and command generators.
  Earlier it was raising an error if debug visualization was not enabled in the configuration object.
  Now it checks whether debug visualization is implemented and only sets up the callback if it is
  implemented.


0.9.23 (2023-10-27)
~~~~~~~~~~~~~~~~~~~

Fixed
^^^^^

* Fixed a typo in the :class:`AssetBase` and :class:`SensorBase` that effected the class destructor.
  Earlier, a tuple was being created in the constructor instead of the actual object.


0.9.22 (2023-10-26)
~~~~~~~~~~~~~~~~~~~

Added
^^^^^

* Added a :class:`isaaclab.command_generators.NullCommandGenerator` class for no command environments.
  This is easier to work with than having checks for :obj:`None` in the command generator.

Fixed
^^^^^

* Moved the randomization manager to the :class:`isaaclab.envs.BaseEnv` class with the default
  settings to reset the scene to the defaults specified in the configurations of assets.
* Moved command generator to the :class:`isaaclab.envs.RlEnv` class to have all task-specification
  related classes in the same place.


0.9.21 (2023-10-26)
~~~~~~~~~~~~~~~~~~~

Fixed
^^^^^

* Decreased the priority of callbacks in asset and sensor base classes. This may help in preventing
  crashes when warm starting the simulation.
* Fixed no rendering mode when running the environment from the GUI. Earlier the function
  :meth:`SimulationContext.set_render_mode` was erroring out.


0.9.20 (2023-10-25)
~~~~~~~~~~~~~~~~~~~

Fixed
^^^^^

* Changed naming in :class:`isaaclab.sim.SimulationContext.RenderMode` to use ``NO_GUI_OR_RENDERING``
  and ``NO_RENDERING`` instead of ``HEADLESS`` for clarity.
* Changed :class:`isaaclab.sim.SimulationContext` to be capable of handling livestreaming and
  offscreen rendering.
* Changed :class:`isaaclab.app.AppLauncher` envvar ``VIEWPORT_RECORD`` to the more descriptive
  ``OFFSCREEN_RENDER``.


0.9.19 (2023-10-25)
~~~~~~~~~~~~~~~~~~~

Added
^^^^^

* Added Gym observation and action spaces for the :class:`isaaclab.envs.RLEnv` class.


0.9.18 (2023-10-23)
~~~~~~~~~~~~~~~~~~~

Added
^^^^^

* Created :class:`isaaclab.sim.converters.asset_converter.AssetConverter` to serve as a base
  class for all asset converters.
* Added :class:`isaaclab.sim.converters.mesh_converter.MeshConverter` to handle loading and conversion
  of mesh files (OBJ, STL and FBX) into USD format.
* Added script ``convert_mesh.py`` to ``source/tools`` to allow users to convert a mesh to USD via command line arguments.

Changed
^^^^^^^

* Renamed the submodule :mod:`isaaclab.sim.loaders` to :mod:`isaaclab.sim.converters` to be more
  general with the functionality of the module.
* Updated ``check_instanceable.py`` script to convert relative paths to absolute paths.


0.9.17 (2023-10-22)
~~~~~~~~~~~~~~~~~~~

Added
^^^^^

* Added setters and getters for term configurations in the :class:`RandomizationManager`, :class:`RewardManager`
  and :class:`TerminationManager` classes. This allows the user to modify the term configurations after the
  manager has been created.
* Added the method :meth:`compute_group` to the :class:`isaaclab.managers.ObservationManager` class to
  compute the observations for only a given group.
* Added the curriculum term for modifying reward weights after certain environment steps.


0.9.16 (2023-10-22)
~~~~~~~~~~~~~~~~~~~

Added
^^^^^

* Added support for keyword arguments for terms in the :class:`isaaclab.managers.ManagerBase`.

Fixed
^^^^^

* Fixed resetting of buffers in the :class:`TerminationManager` class. Earlier, the values were being set
  to ``0.0`` instead of ``False``.


0.9.15 (2023-10-22)
~~~~~~~~~~~~~~~~~~~

Added
^^^^^

* Added base yaw heading and body acceleration into :class:`isaaclab.assets.RigidObjectData` class.
  These quantities are computed inside the :class:`RigidObject` class.

Fixed
^^^^^

* Fixed the :meth:`isaaclab.assets.RigidObject.set_external_force_and_torque` method to correctly
  deal with the body indices.
* Fixed a bug in the :meth:`isaaclab.utils.math.wrap_to_pi` method to prevent self-assignment of
  the input tensor.


0.9.14 (2023-10-21)
~~~~~~~~~~~~~~~~~~~

Added
^^^^^

* Added 2-D drift (i.e. along x and y) to the :class:`isaaclab.sensors.RayCaster` class.
* Added flags to the :class:`isaaclab.sensors.ContactSensorCfg` to optionally obtain the
  sensor origin and air time information. Since these are not required by default, they are
  disabled by default.

Fixed
^^^^^

* Fixed the handling of contact sensor history buffer in the :class:`isaaclab.sensors.ContactSensor` class.
  Earlier, the buffer was not being updated correctly.


0.9.13 (2023-10-20)
~~~~~~~~~~~~~~~~~~~

Fixed
^^^^^

* Fixed the issue with double :obj:`Ellipsis` when indexing tensors with multiple dimensions.
  The fix now uses :obj:`slice(None)` instead of :obj:`Ellipsis` to index the tensors.


0.9.12 (2023-10-18)
~~~~~~~~~~~~~~~~~~~

Fixed
^^^^^

* Fixed bugs in actuator model implementation for actuator nets. Earlier the DC motor clipping was not working.
* Fixed bug in applying actuator model in the :class:`isaaclab.asset.Articulation` class. The new
  implementation caches the outputs from explicit actuator model into the ``joint_pos_*_sim`` buffer to
  avoid feedback loops in the tensor operation.


0.9.11 (2023-10-17)
~~~~~~~~~~~~~~~~~~~

Added
^^^^^

* Added the support for semantic tags into the :class:`isaaclab.sim.spawner.SpawnerCfg` class. This allows
  the user to specify the semantic tags for a prim when spawning it into the scene. It follows the same format as
  Omniverse Replicator.


0.9.10 (2023-10-16)
~~~~~~~~~~~~~~~~~~~

Added
^^^^^

* Added ``--livestream`` and ``--ros`` CLI args to :class:`isaaclab.app.AppLauncher` class.
* Added a static function :meth:`isaaclab.app.AppLauncher.add_app_launcher_args`, which
  appends the arguments needed for :class:`isaaclab.app.AppLauncher` to the argument parser.

Changed
^^^^^^^

* Within :class:`isaaclab.app.AppLauncher`, removed ``REMOTE_DEPLOYMENT`` env-var processing
  in the favor of ``HEADLESS`` and ``LIVESTREAM`` env-vars. These have clearer uses and better parity
  with the CLI args.


0.9.9 (2023-10-12)
~~~~~~~~~~~~~~~~~~

Added
^^^^^

* Added the property :attr:`isaaclab.assets.Articulation.is_fixed_base` to the articulation class to
  check if the base of the articulation is fixed or floating.
* Added the task-space action term corresponding to the differential inverse-kinematics controller.

Fixed
^^^^^

* Simplified the :class:`isaaclab.controllers.DifferentialIKController` to assume that user provides the
  correct end-effector poses and Jacobians. Earlier it was doing internal frame transformations which made the
  code more complicated and error-prone.


0.9.8 (2023-09-30)
~~~~~~~~~~~~~~~~~~

Fixed
^^^^^

* Fixed the boundedness of class objects that register callbacks into the simulator.
  These include devices, :class:`AssetBase`, :class:`SensorBase` and :class:`CommandGenerator`.
  The fix ensures that object gets deleted when the user deletes the object.


0.9.7 (2023-09-26)
~~~~~~~~~~~~~~~~~~

Fixed
^^^^^

* Modified the :class:`isaaclab.markers.VisualizationMarkers` to use the
  :class:`isaaclab.sim.spawner.SpawnerCfg` class instead of their
  own configuration objects. This makes it consistent with the other ways to spawn assets in the scene.

Added
^^^^^

* Added the method :meth:`copy` to configclass to allow copying of configuration objects.


0.9.6 (2023-09-26)
~~~~~~~~~~~~~~~~~~

Fixed
^^^^^

* Changed class-level configuration classes to refer to class types using ``class_type`` attribute instead
  of ``cls`` or ``cls_name``.


0.9.5 (2023-09-25)
~~~~~~~~~~~~~~~~~~

Changed
^^^^^^^

* Added future import of ``annotations`` to have a consistent behavior across Python versions.
* Removed the type-hinting from docstrings to simplify maintenance of the documentation. All type-hints are
  now in the code itself.


0.9.4 (2023-08-29)
~~~~~~~~~~~~~~~~~~

Added
^^^^^

* Added :class:`isaaclab.scene.InteractiveScene`, as the central scene unit that contains all entities
  that are part of the simulation. These include the terrain, sensors, articulations, rigid objects etc.
  The scene groups the common operations of these entities and allows to access them via their unique names.
* Added :mod:`isaaclab.envs` module that contains environment definitions that encapsulate the different
  general (scene, action manager, observation manager) and RL-specific (reward and termination manager) managers.
* Added :class:`isaaclab.managers.SceneEntityCfg` to handle which scene elements are required by the
  manager's terms. This allows the manager to parse useful information from the scene elements, such as the
  joint and body indices, and pass them to the term.
* Added :class:`isaaclab.sim.SimulationContext.RenderMode` to handle different rendering modes based on
  what the user wants to update (viewport, cameras, or UI elements).

Fixed
^^^^^

* Fixed the :class:`isaaclab.command_generators.CommandGeneratorBase` to register a debug visualization
  callback similar to how sensors and robots handle visualization.


0.9.3 (2023-08-23)
~~~~~~~~~~~~~~~~~~

Added
^^^^^

* Enabled the `faulthander <https://docs.python.org/3/library/faulthandler.html>`_ to catch segfaults and print
  the stack trace. This is enabled by default in the :class:`isaaclab.app.AppLauncher` class.

Fixed
^^^^^

* Re-added the :mod:`isaaclab.utils.kit` to the ``compat`` directory and fixed all the references to it.
* Fixed the deletion of Replicator nodes for the :class:`isaaclab.sensors.Camera` class. Earlier, the
  Replicator nodes were not being deleted when the camera was deleted. However, this does not prevent the random
  crashes that happen when the camera is deleted.
* Fixed the :meth:`isaaclab.utils.math.convert_quat` to support both numpy and torch tensors.

Changed
^^^^^^^

* Renamed all the scripts inside the ``test`` directory to follow the convention:

  * ``test_<module_name>.py``: Tests for the module ``<module_name>`` using unittest.
  * ``check_<module_name>``: Check for the module ``<module_name>`` using python main function.


0.9.2 (2023-08-22)
~~~~~~~~~~~~~~~~~~

Added
^^^^^

* Added the ability to color meshes in the :class:`isaaclab.terrain.TerrainGenerator` class. Currently,
  it only supports coloring the mesh randomly (``"random"``), based on the terrain height (``"height"``), and
  no coloring (``"none"``).

Fixed
^^^^^

* Modified the :class:`isaaclab.terrain.TerrainImporter` class to configure visual and physics materials
  based on the configuration object.


0.9.1 (2023-08-18)
~~~~~~~~~~~~~~~~~~

Added
^^^^^

* Introduced three different rotation conventions in the :class:`isaaclab.sensors.Camera` class. These
  conventions are:

  * ``opengl``: the camera is looking down the -Z axis with the +Y axis pointing up
  * ``ros``: the camera is looking down the +Z axis with the +Y axis pointing down
  * ``world``: the camera is looking along the +X axis with the -Z axis pointing down

  These can be used to declare the camera offset in :class:`isaaclab.sensors.CameraCfg.OffsetCfg` class
  and in :meth:`isaaclab.sensors.Camera.set_world_pose` method. Additionally, all conventions are
  saved to :class:`isaaclab.sensors.CameraData` class for easy access.

Changed
^^^^^^^

* Adapted all the sensor classes to follow a structure similar to the :class:`isaaclab.assets.AssetBase`.
  Hence, the spawning and initialization of sensors manually by the users is avoided.
* Removed the :meth:`debug_vis` function since that this functionality is handled by a render callback automatically
  (based on the passed configuration for the :class:`isaaclab.sensors.SensorBaseCfg.debug_vis` flag).


0.9.0 (2023-08-18)
~~~~~~~~~~~~~~~~~~

Added
^^^^^

* Introduces a new set of asset interfaces. These interfaces simplify the spawning of assets into the scene
  and initializing the physics handle by putting that inside post-startup physics callbacks. With this, users
  no longer need to worry about the :meth:`spawn` and :meth:`initialize` calls.
* Added utility methods to :mod:`isaaclab.utils.string` module that resolve regex expressions based
  on passed list of target keys.

Changed
^^^^^^^

* Renamed all references of joints in an articulation from "dof" to "joint". This makes it consistent with the
  terminology used in robotics.

Deprecated
^^^^^^^^^^

* Removed the previous modules for objects and robots. Instead the :class:`Articulation` and :class:`RigidObject`
  should be used.


0.8.12 (2023-08-18)
~~~~~~~~~~~~~~~~~~~

Added
^^^^^

* Added other properties provided by ``PhysicsScene`` to the :class:`isaaclab.sim.SimulationContext`
  class to allow setting CCD, solver iterations, etc.
* Added commonly used functions to the :class:`SimulationContext` class itself to avoid having additional
  imports from Isaac Sim when doing simple tasks such as setting camera view or retrieving the simulation settings.

Fixed
^^^^^

* Switched the notations of default buffer values in :class:`isaaclab.sim.PhysxCfg` from multiplication
  to scientific notation to avoid confusion with the values.


0.8.11 (2023-08-18)
~~~~~~~~~~~~~~~~~~~

Added
^^^^^

* Adds utility functions and configuration objects in the :mod:`isaaclab.sim.spawners`
  to create the following prims in the scene:

  * :mod:`isaaclab.sim.spawners.from_file`: Create a prim from a USD/URDF file.
  * :mod:`isaaclab.sim.spawners.shapes`: Create USDGeom prims for shapes (box, sphere, cylinder, capsule, etc.).
  * :mod:`isaaclab.sim.spawners.materials`: Create a visual or physics material prim.
  * :mod:`isaaclab.sim.spawners.lights`: Create a USDLux prim for different types of lights.
  * :mod:`isaaclab.sim.spawners.sensors`: Create a USD prim for supported sensors.

Changed
^^^^^^^

* Modified the :class:`SimulationContext` class to take the default physics material using the material spawn
  configuration object.


0.8.10 (2023-08-17)
~~~~~~~~~~~~~~~~~~~

Added
^^^^^

* Added methods for defining different physics-based schemas in the :mod:`isaaclab.sim.schemas` module.
  These methods allow creating the schema if it doesn't exist at the specified prim path and modify
  its properties based on the configuration object.


0.8.9 (2023-08-09)
~~~~~~~~~~~~~~~~~~

Changed
^^^^^^^

* Moved the :class:`isaaclab.asset_loader.UrdfLoader` class to the :mod:`isaaclab.sim.loaders`
  module to make it more accessible to the user.


0.8.8 (2023-08-09)
~~~~~~~~~~~~~~~~~~

Added
^^^^^

* Added configuration classes and functions for setting different physics-based schemas in the
  :mod:`isaaclab.sim.schemas` module. These allow modifying properties of the physics solver
  on the asset using configuration objects.


0.8.7 (2023-08-03)
~~~~~~~~~~~~~~~~~~

Fixed
^^^^^

* Added support for `__post_init__ <https://docs.python.org/3/library/dataclasses.html#post-init-processing>`_ in
  the :class:`isaaclab.utils.configclass` decorator.


0.8.6 (2023-08-03)
~~~~~~~~~~~~~~~~~~

Added
^^^^^

* Added support for callable classes in the :class:`isaaclab.managers.ManagerBase`.


0.8.5 (2023-08-03)
~~~~~~~~~~~~~~~~~~

Fixed
^^^^^

* Fixed the :class:`isaaclab.markers.Visualizationmarkers` class so that the markers are not visible in camera rendering mode.

Changed
^^^^^^^

* Simplified the creation of the point instancer in the :class:`isaaclab.markers.Visualizationmarkers` class. It now creates a new
  prim at the next available prim path if a prim already exists at the given path.


0.8.4 (2023-08-02)
~~~~~~~~~~~~~~~~~~

Added
^^^^^

* Added the :class:`isaaclab.sim.SimulationContext` class to the :mod:`isaaclab.sim` module.
  This class inherits from the :class:`isaacsim.core.api.simulation_context.SimulationContext` class and adds
  the ability to create a simulation context from a configuration object.


0.8.3 (2023-08-02)
~~~~~~~~~~~~~~~~~~

Changed
^^^^^^^

* Moved the :class:`ActuatorBase` class to the :mod:`isaaclab.actuators.actuator_base` module.
* Renamed the :mod:`isaaclab.actuators.actuator` module to :mod:`isaaclab.actuators.actuator_pd`
  to make it more explicit that it contains the PD actuator models.


0.8.2 (2023-08-02)
~~~~~~~~~~~~~~~~~~

Changed
^^^^^^^

* Cleaned up the :class:`isaaclab.terrain.TerrainImporter` class to take all the parameters from the configuration
  object. This makes it consistent with the other classes in the package.
* Moved the configuration classes for terrain generator and terrain importer into separate files to resolve circular
  dependency issues.


0.8.1 (2023-08-02)
~~~~~~~~~~~~~~~~~~

Fixed
^^^^^

* Added a hack into :class:`isaaclab.app.AppLauncher` class to remove Isaac Lab packages from the path before launching
  the simulation application. This prevents the warning messages that appears when the user launches the ``SimulationApp``.

Added
^^^^^

* Enabled necessary viewport extensions in the :class:`isaaclab.app.AppLauncher` class itself if ``VIEWPORT_ENABLED``
  flag is true.


0.8.0 (2023-07-26)
~~~~~~~~~~~~~~~~~~

Added
^^^^^

* Added the :class:`ActionManager` class to the :mod:`isaaclab.managers` module to handle actions in the
  environment through action terms.
* Added contact force history to the :class:`isaaclab.sensors.ContactSensor` class. The history is stored
  in the ``net_forces_w_history`` attribute of the sensor data.

Changed
^^^^^^^

* Implemented lazy update of buffers in the :class:`isaaclab.sensors.SensorBase` class. This allows the user
  to update the sensor data only when required, i.e. when the data is requested by the user. This helps avoid double
  computation of sensor data when a reset is called in the environment.

Deprecated
^^^^^^^^^^

* Removed the support for different backends in the sensor class. We only use Pytorch as the backend now.
* Removed the concept of actuator groups. They are now handled by the :class:`isaaclab.managers.ActionManager`
  class. The actuator models are now directly handled by the robot class itself.


0.7.4 (2023-07-26)
~~~~~~~~~~~~~~~~~~

Changed
^^^^^^^

* Changed the behavior of the :class:`isaaclab.terrains.TerrainImporter` class. It now expects the terrain
  type to be specified in the configuration object. This allows the user to specify everything in the configuration
  object and not have to do an explicit call to import a terrain.

Fixed
^^^^^

* Fixed setting of quaternion orientations inside the :class:`isaaclab.markers.Visualizationmarkers` class.
  Earlier, the orientation was being set into the point instancer in the wrong order (``wxyz`` instead of ``xyzw``).


0.7.3 (2023-07-25)
~~~~~~~~~~~~~~~~~~

Fixed
^^^^^

* Fixed the issue with multiple inheritance in the :class:`isaaclab.utils.configclass` decorator.
  Earlier, if the inheritance tree was more than one level deep and the lowest level configuration class was
  not updating its values from the middle level classes.


0.7.2 (2023-07-24)
~~~~~~~~~~~~~~~~~~

Added
^^^^^

* Added the method :meth:`replace` to the :class:`isaaclab.utils.configclass` decorator to allow
  creating a new configuration object with values replaced from keyword arguments. This function internally
  calls the `dataclasses.replace <https://docs.python.org/3/library/dataclasses.html#dataclasses.replace>`_.

Fixed
^^^^^

* Fixed the handling of class types as member values in the :meth:`isaaclab.utils.configclass`. Earlier it was
  throwing an error since class types were skipped in the if-else block.


0.7.1 (2023-07-22)
~~~~~~~~~~~~~~~~~~

Added
^^^^^

* Added the :class:`TerminationManager`, :class:`CurriculumManager`, and :class:`RandomizationManager` classes
  to the :mod:`isaaclab.managers` module to handle termination, curriculum, and randomization respectively.


0.7.0 (2023-07-22)
~~~~~~~~~~~~~~~~~~

Added
^^^^^

* Created a new :mod:`isaaclab.managers` module for all the managers related to the environment / scene.
  This includes the :class:`isaaclab.managers.ObservationManager` and :class:`isaaclab.managers.RewardManager`
  classes that were previously in the :mod:`isaaclab.utils.mdp` module.
* Added the :class:`isaaclab.managers.ManagerBase` class to handle the creation of managers.
* Added configuration classes for :class:`ObservationTermCfg` and :class:`RewardTermCfg` to allow easy creation of
  observation and reward terms.

Changed
^^^^^^^

* Changed the behavior of :class:`ObservationManager` and :class:`RewardManager` classes to accept the key ``func``
  in each configuration term to be a callable. This removes the need to inherit from the base class
  and allows more reusability of the functions across different environments.
* Moved the old managers to the :mod:`isaaclab.compat.utils.mdp` module.
* Modified the necessary scripts to use the :mod:`isaaclab.compat.utils.mdp` module.


0.6.2 (2023-07-21)
~~~~~~~~~~~~~~~~~~

Added
^^^^^

* Added the :mod:`isaaclab.command_generators` to generate different commands based on the desired task.
  It allows the user to generate commands for different tasks in the same environment without having to write
  custom code for each task.


0.6.1 (2023-07-16)
~~~~~~~~~~~~~~~~~~

Fixed
^^^^^

* Fixed the :meth:`isaaclab.utils.math.quat_apply_yaw` to compute the yaw quaternion correctly.

Added
^^^^^

* Added functions to convert string and callable objects in :mod:`isaaclab.utils.string`.


0.6.0 (2023-07-16)
~~~~~~~~~~~~~~~~~~

Added
^^^^^

* Added the argument :attr:`sort_keys` to the :meth:`isaaclab.utils.io.yaml.dump_yaml` method to allow
  enabling/disabling of sorting of keys in the output yaml file.

Fixed
^^^^^

* Fixed the ordering of terms in :mod:`isaaclab.utils.configclass` to be consistent in the order in which
  they are defined. Previously, the ordering was done alphabetically which made it inconsistent with the order in which
  the parameters were defined.

Changed
^^^^^^^

* Changed the default value of the argument :attr:`sort_keys` in the :meth:`isaaclab.utils.io.yaml.dump_yaml`
  method to ``False``.
* Moved the old config classes in :mod:`isaaclab.utils.configclass` to
  :mod:`isaaclab.compat.utils.configclass` so that users can still run their old code where alphabetical
  ordering was used.


0.5.0 (2023-07-04)
~~~~~~~~~~~~~~~~~~

Added
^^^^^

* Added a generalized :class:`isaaclab.sensors.SensorBase` class that leverages the ideas of views to
  handle multiple sensors in a single class.
* Added the classes :class:`isaaclab.sensors.RayCaster`, :class:`isaaclab.sensors.ContactSensor`,
  and :class:`isaaclab.sensors.Camera` that output a batched tensor of sensor data.

Changed
^^^^^^^

* Renamed the parameter ``sensor_tick`` to ``update_freq`` to make it more intuitive.
* Moved the old sensors in :mod:`isaaclab.sensors` to :mod:`isaaclab.compat.sensors`.
* Modified the standalone scripts to use the :mod:`isaaclab.compat.sensors` module.


0.4.4 (2023-07-05)
~~~~~~~~~~~~~~~~~~

Fixed
^^^^^

* Fixed the :meth:`isaaclab.terrains.trimesh.utils.make_plane` method to handle the case when the
  plane origin does not need to be centered.
* Added the :attr:`isaaclab.terrains.TerrainGeneratorCfg.seed` to make generation of terrains reproducible.
  The default value is ``None`` which means that the seed is not set.

Changed
^^^^^^^

* Changed the saving of ``origins`` in :class:`isaaclab.terrains.TerrainGenerator` class to be in CSV format
  instead of NPY format.


0.4.3 (2023-06-28)
~~~~~~~~~~~~~~~~~~

Added
^^^^^

* Added the :class:`isaaclab.markers.PointInstancerMarker` class that wraps around
  `UsdGeom.PointInstancer <https://graphics.pixar.com/usd/dev/api/class_usd_geom_point_instancer.html>`_
  to directly work with torch and numpy arrays.

Changed
^^^^^^^

* Moved the old markers in :mod:`isaaclab.markers` to :mod:`isaaclab.compat.markers`.
* Modified the standalone scripts to use the :mod:`isaaclab.compat.markers` module.


0.4.2 (2023-06-28)
~~~~~~~~~~~~~~~~~~

Added
^^^^^

* Added the sub-module :mod:`isaaclab.terrains` to allow procedural generation of terrains and supporting
  importing of terrains from different sources (meshes, usd files or default ground plane).


0.4.1 (2023-06-27)
~~~~~~~~~~~~~~~~~~

* Added the :class:`isaaclab.app.AppLauncher` class to allow controlled instantiation of
  the `SimulationApp <https://docs.omniverse.nvidia.com/py/isaacsim/source/isaacsim.simulation_app/docs/index.html>`_
  and extension loading for remote deployment and ROS bridges.

Changed
^^^^^^^

* Modified all standalone scripts to use the :class:`isaaclab.app.AppLauncher` class.


0.4.0 (2023-05-27)
~~~~~~~~~~~~~~~~~~

Added
^^^^^

* Added a helper class :class:`isaaclab.asset_loader.UrdfLoader` that converts a URDF file to instanceable USD
  file based on the input configuration object.


0.3.2 (2023-04-27)
~~~~~~~~~~~~~~~~~~

Fixed
^^^^^

* Added safe-printing of functions while using the :meth:`isaaclab.utils.dict.print_dict` function.


0.3.1 (2023-04-23)
~~~~~~~~~~~~~~~~~~

Added
^^^^^

* Added a modified version of ``lula_franka_gen.urdf`` which includes an end-effector frame.
* Added a standalone script ``play_rmpflow.py`` to show RMPFlow controller.

Fixed
^^^^^

* Fixed the splitting of commands in the :meth:`ActuatorGroup.compute` method. Earlier it was reshaping the
  commands to the shape ``(num_actuators, num_commands)`` which was causing the commands to be split incorrectly.
* Fixed the processing of actuator command in the :meth:`RobotBase._process_actuators_cfg` to deal with multiple
  command types when using "implicit" actuator group.

0.3.0 (2023-04-20)
~~~~~~~~~~~~~~~~~~

Fixed
^^^^^

* Added the destructor to the keyboard devices to unsubscribe from carb.

Added
^^^^^

* Added the :class:`Se2Gamepad` and :class:`Se3Gamepad` for gamepad teleoperation support.


0.2.8 (2023-04-10)
~~~~~~~~~~~~~~~~~~

Fixed
^^^^^

* Fixed bugs in :meth:`axis_angle_from_quat` in the ``isaaclab.utils.math`` to handle quaternion with negative w component.
* Fixed bugs in :meth:`subtract_frame_transforms` in the ``isaaclab.utils.math`` by adding the missing final rotation.


0.2.7 (2023-04-07)
~~~~~~~~~~~~~~~~~~

Fixed
^^^^^

* Fixed repetition in applying mimic multiplier for "p_abs" in the :class:`GripperActuatorGroup` class.
* Fixed bugs in :meth:`reset_buffers` in the :class:`RobotBase` and :class:`LeggedRobot` classes.

0.2.6 (2023-03-16)
~~~~~~~~~~~~~~~~~~

Added
^^^^^

* Added the :class:`CollisionPropertiesCfg` to rigid/articulated object and robot base classes.
* Added the :class:`PhysicsMaterialCfg` to the :class:`SingleArm` class for tool sites.

Changed
^^^^^^^

* Changed the default control mode of the :obj:`PANDA_HAND_MIMIC_GROUP_CFG` to be from ``"v_abs"`` to ``"p_abs"``.
  Using velocity control for the mimic group can cause the hand to move in a jerky manner.


0.2.5 (2023-03-08)
~~~~~~~~~~~~~~~~~~

Fixed
^^^^^

* Fixed the indices used for the Jacobian and dynamics quantities in the :class:`MobileManipulator` class.


0.2.4 (2023-03-04)
~~~~~~~~~~~~~~~~~~

Added
^^^^^

* Added :meth:`apply_nested_physics_material` to the ``isaaclab.utils.kit``.
* Added the :meth:`sample_cylinder` to sample points from a cylinder's surface.
* Added documentation about the issue in using instanceable asset as markers.

Fixed
^^^^^

* Simplified the physics material application in the rigid object and legged robot classes.

Removed
^^^^^^^

* Removed the ``geom_prim_rel_path`` argument in the :class:`RigidObjectCfg.MetaInfoCfg` class.


0.2.3 (2023-02-24)
~~~~~~~~~~~~~~~~~~

Fixed
^^^^^

* Fixed the end-effector body index used for getting the Jacobian in the :class:`SingleArm` and :class:`MobileManipulator` classes.


0.2.2 (2023-01-27)
~~~~~~~~~~~~~~~~~~

Fixed
^^^^^

* Fixed the :meth:`set_world_pose_ros` and :meth:`set_world_pose_from_view` in the :class:`Camera` class.

Deprecated
^^^^^^^^^^

* Removed the :meth:`set_world_pose_from_ypr` method from the :class:`Camera` class.


0.2.1 (2023-01-26)
~~~~~~~~~~~~~~~~~~

Fixed
^^^^^

* Fixed the :class:`Camera` class to support different fisheye projection types.


0.2.0 (2023-01-25)
~~~~~~~~~~~~~~~~~~

Added
^^^^^

* Added support for warp backend in camera utilities.
* Extended the ``play_camera.py`` with ``--gpu`` flag to use GPU replicator backend.

0.1.1 (2023-01-24)
~~~~~~~~~~~~~~~~~~

Fixed
^^^^^

* Fixed setting of physics material on the ground plane when using :meth:`isaaclab.utils.kit.create_ground_plane` function.


0.1.0 (2023-01-17)
~~~~~~~~~~~~~~~~~~

Added
^^^^^

* Initial release of the extension with experimental API.
* Available robot configurations:

  * **Quadrupeds:** Unitree A1, ANYmal B, ANYmal C
  * **Single-arm manipulators:** Franka Emika arm, UR5
  * **Mobile manipulators:** Clearpath Ridgeback with Franka Emika arm or UR5<|MERGE_RESOLUTION|>--- conflicted
+++ resolved
@@ -1,17 +1,12 @@
 Changelog
 ---------
 
-<<<<<<< HEAD
-0.40.12 (2025-06-30)
-=======
-0.40.14 (2025-07-01)
->>>>>>> db5c1c32
-~~~~~~~~~~~~~~~~~~~~
-
-Added
-^^^^^
-
-<<<<<<< HEAD
+0.40.15 (2025-07-01)
+~~~~~~~~~~~~~~~~~~~~
+
+Added
+^^^^^
+
 * Added unit tests for multiple math functions:
   :func:`~isaaclab.utils.math.scale_transform`.
   :func:`~isaaclab.utils.math.unscale_transform`.
@@ -30,7 +25,20 @@
   :func:`~isaaclab.utils.math.combine_transform`.
   :func:`~isaaclab.utils.math.subtract_transform`.
   :func:`~isaaclab.utils.math.compute_pose_error`.
-=======
+
+Changed
+^^^^^^^
+
+* Changed the implementation of :func:`~isaaclab.utils.math.copysign` to better reflect the documented functionality.
+* Changed the implementation of :func:`~isaaclab.utils.math.compute_pose_error` to better reflect the inverse of
+  :func:`~isaaclab.utils.math.quat_box_minus`
+
+0.40.14 (2025-07-01)
+~~~~~~~~~~~~~~~~~~~~
+
+Added
+^^^^^
+
 * Added :attr:`abs_height_noise` and :attr:`rel_height_noise` to give minimum and maximum absolute and relative noise to
   :class:`isaaclab.terrrains.trimesh.MeshRepeatedObjectsTerrainCfg`
 * Added deprecation warnings to the existing :attr:`max_height_noise` but still functions.
@@ -47,19 +55,12 @@
 
 0.40.12 (2025-07-03)
 ~~~~~~~~~~~~~~~~~~~~
->>>>>>> db5c1c32
-
-Changed
-^^^^^^^
-
-<<<<<<< HEAD
-* Changed the implementation of :func:`~isaaclab.utils.math.copysign` to better reflect the documented functionality.
-* Changed the implementation of :func:`~isaaclab.utils.math.compute_pose_error` to better reflect the inverse of
-  :func:`~isaaclab.utils.math.quat_box_minus`
-=======
+
+Changed
+^^^^^^^
+
 * Updated gymnasium to v1.2.0. This update includes fixes for a memory leak that appears when recording
   videos with the ``--video`` flag.
->>>>>>> db5c1c32
 
 
 0.40.11 (2025-06-27)
