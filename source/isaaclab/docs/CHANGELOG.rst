Changelog
---------

<<<<<<< HEAD

0.44.10 (2025-08-07)
=======
0.45.10 (2025-09-02)
~~~~~~~~~~~~~~~~~~~~

Fixed
^^^^^

* Fixed regression in reach task configuration where the gripper command was being returned.
* Added :attr:`~isaaclab.devices.Se3GamepadCfg.gripper_term` to :class:`~isaaclab.devices.Se3GamepadCfg`
  to control whether the gamepad device should return a gripper command.
* Added :attr:`~isaaclab.devices.Se3SpaceMouseCfg.gripper_term` to :class:`~isaaclab.devices.Se3SpaceMouseCfg`
  to control whether the spacemouse device should return a gripper command.
* Added :attr:`~isaaclab.devices.Se3KeyboardCfg.gripper_term` to :class:`~isaaclab.devices.Se3KeyboardCfg`
  to control whether the keyboard device should return a gripper command.


0.45.9 (2025-08-27)
~~~~~~~~~~~~~~~~~~~

Fixed
^^^^^

* Fixed removing import of pink_ik controller from isaaclab.controllers which is causing pinocchio import error.


0.45.8 (2025-07-25)
~~~~~~~~~~~~~~~~~~~

Added
^^^^^

* Created :attr:`~isaaclab.controllers.pink_ik.PinkIKControllerCfg.target_eef_link_names` to :class:`~isaaclab.controllers.pink_ik.PinkIKControllerCfg`
  to specify the target end-effector link names for the pink inverse kinematics controller.

Changed
^^^^^^^

* Updated pink inverse kinematics controller configuration for the following tasks (Isaac-PickPlace-GR1T2, Isaac-NutPour-GR1T2, Isaac-ExhaustPipe-GR1T2)
  to increase end-effector tracking accuracy and speed. Also added a null-space regularizer that enables turning on of waist degrees-of-freedom.
* Improved the test_pink_ik script to more comprehensive test on controller accuracy. Also, migrated to use pytest. With the current IK controller
  improvements, our unit tests pass position and orientation accuracy test within **(1 mm, 1 degree)**. Previously, the position accuracy tolerances
  were set to **(30 mm, 10 degrees)**.
* Included a new config parameter :attr:`fail_on_ik_error` to :class:`~isaaclab.controllers.pink_ik.PinkIKControllerCfg`
  to control whether the IK controller raise an exception if robot joint limits are exceeded. In the case of an exception, the controller will hold the
  last joint position. This adds to stability of the controller and avoids operator experiencing what is perceived as sudden large delays in robot control.


0.45.7 (2025-08-21)
~~~~~~~~~~~~~~~~~~~

Added
^^^^^

* Added periodic logging when checking if a USD path exists on a Nucleus server
  to improve user experience when the checks takes a while.


0.45.6 (2025-08-22)
~~~~~~~~~~~~~~~~~~~~

Fixed
^^^^^

* Fixed :meth:`~isaaclab.envs.mdp.events.randomize_rigid_body_com` to broadcasts the environment ids.


0.45.5 (2025-08-21)
~~~~~~~~~~~~~~~~~~~~

Fixed
^^^^^

* Fixed :meth:`~isaaclab.assets.Articulation.write_joint_friction_coefficient_to_sim` to set the friction coefficients in the simulation.
* Fixed :meth:`~isaaclab.assets.Articulation.write_joint_dynamic_friction_coefficient_to_sim` to set the friction coefficients in the simulation.* Added :meth:`~isaaclab.envs.ManagerBasedEnvCfg.export_io_descriptors` to toggle the export of the IO descriptors.
* Fixed :meth:`~isaaclab.assets.Articulation.write_joint_viscous_friction_coefficient_to_sim` to set the friction coefficients in the simulation.



0.45.4 (2025-08-21)
~~~~~~~~~~~~~~~~~~~~

Added
^^^^^

* Added unit tests for :class:`~isaaclab.sensor.sensor_base`


0.45.3 (2025-08-20)
~~~~~~~~~~~~~~~~~~~

Fixed
^^^^^

* Fixed :meth:`isaaclab.envs.mdp.terminations.joint_effort_out_of_limit` so that it correctly reports whether a joint
  effort limit has been violated. Previously, the implementation marked a violation when the applied and computed
  torques were equal; in fact, equality should indicate no violation, and vice versa.


0.45.2 (2025-08-18)
~~~~~~~~~~~~~~~~~~~

Added
^^^^^

* Added :meth:`~isaaclab.managers.ObservationManager.get_IO_descriptors` to export the IO descriptors for the observation manager.
* Added :meth:`~isaaclab.envs.ManagerBasedEnvCfg.io_descriptors_output_dir` to configure the directory to export the IO descriptors to.
* Added :meth:`~isaaclab.envs.ManagerBasedEnvCfg.export_io_descriptors` to toggle the export of the IO descriptors.
* Added the option to export the Observation and Action of the managed environments into a YAML file. This can be used to more easily
  deploy policies trained in Isaac Lab.


0.45.1 (2025-08-16)
~~~~~~~~~~~~~~~~~~~

Added
^^^^^

* Added validations for scale-based randomization ranges across mass, actuator, joint, and tendon parameters.

Changed
^^^^^^^

* Refactored randomization functions into classes with initialization-time checks to avoid runtime overhead.


0.45.0 (2025-08-07)
>>>>>>> 5dae83eb
~~~~~~~~~~~~~~~~~~~

Added
^^^^^

<<<<<<< HEAD
* Added write to file on close to :class:`~isaaclab.manager.RecorderManager`.
* Added :attr:`~isaaclab.manager.RecorderManagerCfg.export_in_close` configuration parameter.
=======
* Added :attr:`~isaaclab.sensors.contact_sensor.ContactSensorCfg.track_contact_points` to toggle tracking of contact
  point locations between sensor bodies and filtered bodies.
* Added :attr:`~isaaclab.sensors.contact_sensor.ContactSensorCfg.max_contact_data_per_prim` to configure the maximum
  amount of contacts per sensor body.
* Added :attr:`~isaaclab.sensors.contact_sensor.ContactSensorData.contact_pos_w` data field for tracking contact point
  locations.


0.44.12 (2025-08-12)
~~~~~~~~~~~~~~~~~~~~

Fixed
^^^^^

* Fixed IndexError in :meth:`isaaclab.envs.mdp.events.reset_joints_by_scale`,
  :meth:`isaaclab.envs.mdp.events.reset_joints_by_offsets` by adding dimension to env_ids when indexing.


0.44.11 (2025-08-11)
~~~~~~~~~~~~~~~~~~~~

Fixed
^^^^^

* Fixed rendering preset mode when an experience CLI arg is provided.


0.44.10 (2025-08-06)
~~~~~~~~~~~~~~~~~~~~

Fixed
^^^^^

* Fixed the old termination manager in :class:`~isaaclab.managers.TerminationManager` term_done logging that logs the
instantaneous term done count at reset. This let to inaccurate aggregation of termination count, obscuring the what really
happeningduring the traing. Instead we log the episodic term done.
>>>>>>> 5dae83eb


0.44.9 (2025-07-30)
~~~~~~~~~~~~~~~~~~~

Added
^^^^^

* Added ``from __future__ import annotations`` to manager_based_rl_mimic_env.py to fix Sphinx
  doc warnings for IsaacLab Mimic docs.


0.44.8 (2025-07-30)
~~~~~~~~~~~~~~~~~~~

Fixed
^^^^^

* Improved handling of deprecated flag :attr:`~isaaclab.sensors.RayCasterCfg.attach_yaw_only`.
  Previously, the flag was only handled if it was set to True. This led to a bug where the yaw was not accounted for
  when the flag was set to False.
* Fixed the handling of interval-based events inside :class:`~isaaclab.managers.EventManager` to properly handle
  their resets. Previously, only class-based events were properly handled.


0.44.7 (2025-07-30)
~~~~~~~~~~~~~~~~~~~

Added
^^^^^

* Added a new argument ``is_global`` to :meth:`~isaaclab.assets.Articulation.set_external_force_and_torque`,
  :meth:`~isaaclab.assets.RigidObject.set_external_force_and_torque`, and
  :meth:`~isaaclab.assets.RigidObjectCollection.set_external_force_and_torque` allowing to set external wrenches
  in the global frame directly from the method call rather than having to set the frame in the configuration.

Removed
^^^^^^^^

* Removed :attr:`xxx_external_wrench_frame` flag from asset configuration classes in favor of direct argument
  passed to the :meth:`set_external_force_and_torque` function.


0.44.6 (2025-07-28)
~~~~~~~~~~~~~~~~~~~

Changed
^^^^^^^

* Tweak default behavior for rendering preset modes.


0.44.5 (2025-07-28)
~~~~~~~~~~~~~~~~~~~

Fixed
^^^^^

* Fixed :meth:`isaaclab.scene.reset_to` to properly accept None as valid argument.
* Added tests to verify that argument types.


0.44.4 (2025-07-22)
~~~~~~~~~~~~~~~~~~~

Added
^^^^^

* Added safe callbacks for stage in memory attaching.
* Remove on prim deletion callback workaround


0.44.3 (2025-07-21)
~~~~~~~~~~~~~~~~~~~

Fixed
^^^^^

* Fixed rendering preset mode regression.


0.44.2 (2025-07-22)
~~~~~~~~~~~~~~~~~~~

Changed
^^^^^^^

* Updated teleop scripts to print to console vs omni log.


0.44.1 (2025-07-17)
~~~~~~~~~~~~~~~~~~~

Changed
^^^^^^^

* Updated test_pink_ik.py test case to pytest format.


0.44.0 (2025-07-21)
~~~~~~~~~~~~~~~~~~~

Changed
^^^^^^^

* Changed the way clipping is handled for :class:`~isaaclab.actuator.DCMotor` for torque-speed points in when in
  negative power regions.

Added
^^^^^

* Added unit tests for :class:`~isaaclab.actuator.ImplicitActuator`, :class:`~isaaclab.actuator.IdealPDActuator`,
  and :class:`~isaaclab.actuator.DCMotor` independent of :class:`~isaaclab.assets.Articulation`


0.43.0 (2025-07-21)
~~~~~~~~~~~~~~~~~~~

Changed
^^^^^^^

* Updates torch version to 2.7.0 and torchvision to 0.22.0.
  Some dependencies now require torch>=2.6, and given the vulnerabilities in Torch 2.5.1,
  we are updating the torch version to 2.7.0 to also include Blackwell support. Since Isaac Sim 4.5 has not updated the
  torch version, we are now overwriting the torch installation step in isaaclab.sh when running ``./isaaclab.sh -i``.


0.42.26 (2025-06-29)
~~~~~~~~~~~~~~~~~~~~

Added
^^^^^

* Added MangerBasedRLEnv support for composite gym observation spaces.
* A test for the composite gym observation spaces in ManagerBasedRLEnv is added to ensure that the observation spaces
  are correctly configured base on the clip.


0.42.25 (2025-07-11)
~~~~~~~~~~~~~~~~~~~~

Added
^^^^^

* Added :attr:`~isaaclab.sensors.ContactSensorData.force_matrix_w_history` that tracks the history of the filtered
  contact forces in the world frame.


0.42.24 (2025-06-25)
~~~~~~~~~~~~~~~~~~~~

Added
^^^^^

* Added new curriculum mdp :func:`~isaaclab.envs.mdp.curriculums.modify_env_param` and
  :func:`~isaaclab.envs.mdp.curriculums.modify_env_param` that enables flexible changes to any configurations in the
  env instance


0.42.23 (2025-07-11)
~~~~~~~~~~~~~~~~~~~~

Fixed
^^^^^

* Fixed :meth:`isaaclab.envs.mdp.events.reset_joints_by_scale`, :meth:`isaaclab.envs.mdp.events.reset_joints_by_offsets`
  restricting the resetting joint indices be that user defined joint indices.


0.42.22 (2025-07-11)
~~~~~~~~~~~~~~~~~~~~

Fixed
^^^^^

* Fixed missing attribute in :class:`~isaaclab.sensors.ray_caster.RayCasterCamera` class and its reset method when no
  env_ids are passed.


0.42.21 (2025-07-09)
~~~~~~~~~~~~~~~~~~~~

Added
^^^^^

* Added input param ``update_history`` to :meth:`~isaaclab.managers.ObservationManager.compute`
  to control whether the history buffer should be updated.
* Added unit test for :class:`~isaaclab.envs.ManagerBasedEnv`.

Fixed
^^^^^

* Fixed :class:`~isaaclab.envs.ManagerBasedEnv` and :class:`~isaaclab.envs.ManagerBasedRLEnv` to not update the history
  buffer on recording.


0.42.20 (2025-07-10)
~~~~~~~~~~~~~~~~~~~~

Added
^^^^^

* Added unit tests for multiple math functions:
  :func:`~isaaclab.utils.math.scale_transform`.
  :func:`~isaaclab.utils.math.unscale_transform`.
  :func:`~isaaclab.utils.math.saturate`.
  :func:`~isaaclab.utils.math.normalize`.
  :func:`~isaaclab.utils.math.copysign`.
  :func:`~isaaclab.utils.math.convert_quat`.
  :func:`~isaaclab.utils.math.quat_conjugate`.
  :func:`~isaaclab.utils.math.quat_from_euler_xyz`.
  :func:`~isaaclab.utils.math.quat_from_matrix`.
  :func:`~isaaclab.utils.math.euler_xyz_from_quat`.
  :func:`~isaaclab.utils.math.matrix_from_euler`.
  :func:`~isaaclab.utils.math.quat_from_angle_axis`.
  :func:`~isaaclab.utils.math.axis_angle_from_quat`.
  :func:`~isaaclab.utils.math.skew_symmetric_matrix`.
  :func:`~isaaclab.utils.math.combine_transform`.
  :func:`~isaaclab.utils.math.subtract_transform`.
  :func:`~isaaclab.utils.math.compute_pose_error`.

Changed
^^^^^^^

* Changed the implementation of :func:`~isaaclab.utils.math.copysign` to better reflect the documented functionality.


0.42.19 (2025-07-09)
~~~~~~~~~~~~~~~~~~~~

Changed
^^^^^^^

* Added clone_in_fabric config flag to :class:`~isaaclab.scene.interactive_scene_cfg.InteractiveSceneCfg`
* Enable clone_in_fabric for envs which work with limited benchmark_non_rl.py script


0.42.18 (2025-07-07)
~~~~~~~~~~~~~~~~~~~~

Changed
^^^^^^^

* Changed texture and color randomization to use new replicator functional APIs.


0.42.17 (2025-07-08)
~~~~~~~~~~~~~~~~~~~~

Fixed
^^^^^

* Fixed hanging quat_rotate calls to point to quat_apply in :class:`~isaaclab.assets.articulation.ArticulationData` and
  :class:`~isaaclab.assets.articulation.RigidObjectCollectionData`


0.42.16 (2025-07-08)
~~~~~~~~~~~~~~~~~~~~

Added
^^^^^

* Added ability to set platform height independent of object height for trimesh terrains.


0.42.15 (2025-07-01)
~~~~~~~~~~~~~~~~~~~~

Added
^^^^^

* Added :attr:`abs_height_noise` and :attr:`rel_height_noise` to give minimum and maximum absolute and relative noise to
  :class:`isaaclab.terrrains.trimesh.MeshRepeatedObjectsTerrainCfg`
* Added deprecation warnings to the existing :attr:`max_height_noise` but still functions.


0.42.14 (2025-07-03)
~~~~~~~~~~~~~~~~~~~~

Fixed
^^^^^

* Fixed unittest tests that are floating inside pytests for articulation and rendering


0.42.13 (2025-07-07)
~~~~~~~~~~~~~~~~~~~~

Changed
^^^^^^^

* Updated gymnasium to v1.2.0. This update includes fixes for a memory leak that appears when recording
  videos with the ``--video`` flag.


0.42.12 (2025-06-27)
~~~~~~~~~~~~~~~~~~~~

Added
^^^^^

* Added unit test for :func:`~isaaclab.utils.math.quat_inv`.

Fixed
^^^^^

* Fixed the implementation mistake in :func:`~isaaclab.utils.math.quat_inv`.


0.42.11 (2025-06-25)
~~~~~~~~~~~~~~~~~~~~

Fixed
^^^^^

* Fixed :func:`~isaaclab.utils.dict.update_class_from_dict` preventing setting flat Iterables with different lengths.


0.42.10 (2025-06-25)
~~~~~~~~~~~~~~~~~~~~

Added
^^^^^

* Added ``sample_bias_per_component`` flag to :class:`~isaaclab.utils.noise.noise_model.NoiseModelWithAdditiveBias`
  to enable independent per-component bias sampling, which is now the default behavior. If set to False, the previous
  behavior of sharing the same bias value across all components is retained.


0.42.9 (2025-06-18)
~~~~~~~~~~~~~~~~~~~

Fixed
^^^^^

* Fixed data inconsistency between read_body, read_link, read_com when write_body, write_com, write_joint performed, in
  :class:`~isaaclab.assets.Articulation`, :class:`~isaaclab.assets.RigidObject`, and
  :class:`~isaaclab.assets.RigidObjectCollection`
* added pytest that check against these data consistencies


0.42.8 (2025-06-24)
~~~~~~~~~~~~~~~~~~~

Added
^^^^^

* :class:`~isaaclab.utils.noise.NoiseModel` support for manager-based workflows.

Changed
^^^^^^^

* Renamed :func:`~isaaclab.utils.noise.NoiseModel.apply` method to :func:`~isaaclab.utils.noise.NoiseModel.__call__`.


0.42.7 (2025-06-12)
~~~~~~~~~~~~~~~~~~~

Fixed
^^^^^

* Fixed potential issues in :func:`~isaaclab.envs.mdp.events.randomize_visual_texture_material` related to handling
  visual prims during texture randomization.


0.42.6 (2025-06-11)
~~~~~~~~~~~~~~~~~~~

Changed
^^^^^^^

* Remove deprecated usage of quat_rotate from articulation data class and replace with quat_apply.


0.42.5 (2025-05-22)
~~~~~~~~~~~~~~~~~~~

Fixed
^^^^^

* Fixed collision filtering logic for CPU simulation. The automatic collision filtering feature
  currently has limitations for CPU simulation. Collision filtering needs to be manually enabled when using
  CPU simulation.


0.42.4 (2025-06-03)
~~~~~~~~~~~~~~~~~~~

Changed
^^^^^^^

* Removes the hardcoding to :class:`~isaaclab.terrains.terrain_generator.TerrainGenerator` in
  :class:`~isaaclab.terrains.terrain_generator.TerrainImporter` and instead the ``class_type`` is used which is
  passed in the ``TerrainGeneratorCfg``.


0.42.3 (2025-03-20)
~~~~~~~~~~~~~~~~~~~

Changed
^^^^^^^

* Made separate data buffers for poses and velocities for the :class:`~isaaclab.assets.Articulation`,
  :class:`~isaaclab.assets.RigidObject`, and :class:`~isaaclab.assets.RigidObjectCollection` classes.
  Previously, the two data buffers were stored together in a single buffer requiring an additional
  concatenation operation when accessing the data.
* Cleaned up ordering of members inside the data classes for the assets to make them easier
  to comprehend. This reduced the code duplication within the class and made the class
  more readable.


0.42.2 (2025-05-31)
~~~~~~~~~~~~~~~~~~~

Added
^^^^^

* Updated gymnasium to >= 1.0
* Added support for specifying module:task_name as task name to avoid module import for ``gym.make``


0.42.1 (2025-06-02)
~~~~~~~~~~~~~~~~~~~

Added
^^^^^

* Added time observation functions to ~isaaclab.envs.mdp.observations module,
  :func:`~isaaclab.envs.mdp.observations.current_time_s` and :func:`~isaaclab.envs.mdp.observations.remaining_time_s`.

Changed
^^^^^^^

* Moved initialization of ``episode_length_buf`` outside of :meth:`load_managers()` of
  :class:`~isaaclab.envs.ManagerBasedRLEnv` to make it available for mdp functions.


0.42.0 (2025-06-02)
~~~~~~~~~~~~~~~~~~~

Added
^^^^^

* Added support for stage in memory and cloning in fabric. This will help improve performance for scene setup and lower
  overall startup time.


0.41.0 (2025-05-19)
~~~~~~~~~~~~~~~~~~~

Added
^^^^^

* Added simulation schemas for spatial tendons. These can be configured for assets imported
  from file formats.
* Added support for spatial tendons.


0.40.14 (2025-05-29)
~~~~~~~~~~~~~~~~~~~~

Added
^^^^^

* Added deprecation warning for :meth:`~isaaclab.utils.math.quat_rotate` and
  :meth:`~isaaclab.utils.math.quat_rotate_inverse`

Changed
^^^^^^^

* Changed all calls to :meth:`~isaaclab.utils.math.quat_rotate` and :meth:`~isaaclab.utils.math.quat_rotate_inverse` to
  :meth:`~isaaclab.utils.math.quat_apply` and :meth:`~isaaclab.utils.math.quat_apply_inverse` for speed.


0.40.13 (2025-05-19)
~~~~~~~~~~~~~~~~~~~~

Fixed
^^^^^

* Raising exceptions in step, render and reset if they occurred inside the initialization callbacks
  of assets and sensors.used from the experience files and the double definition is removed.


0.40.12 (2025-01-30)
~~~~~~~~~~~~~~~~~~~~

Added
^^^^^

* Added method :meth:`omni.isaac.lab.assets.AssetBase.set_visibility` to set the visibility of the asset
  in the simulation.


0.40.11 (2025-05-16)
~~~~~~~~~~~~~~~~~~~~

Added
^^^^^

* Added support for concatenation of observations along different dimensions in
  :class:`~isaaclab.managers.observation_manager.ObservationManager`.

Changed
^^^^^^^

* Updated the :class:`~isaaclab.managers.command_manager.CommandManager` to update the command counter after the
  resampling call.


0.40.10 (2025-05-16)
~~~~~~~~~~~~~~~~~~~~

Fixed
^^^^^

* Fixed penetration issue for negative border height in :class:`~isaaclab.terrains.terrain_generator.TerrainGeneratorCfg`.


0.40.9 (2025-05-20)
~~~~~~~~~~~~~~~~~~~

Changed
^^^^^^^

* Changed the implementation of :meth:`~isaaclab.utils.math.quat_box_minus`

Added
^^^^^

* Added :meth:`~isaaclab.utils.math.quat_box_plus`
* Added :meth:`~isaaclab.utils.math.rigid_body_twist_transform`


0.40.8 (2025-05-15)
~~~~~~~~~~~~~~~~~~~

Fixed
^^^^^

* Fixed :meth:`omni.isaac.lab.sensors.camera.camera.Camera.set_intrinsic_matrices` preventing setting of unused USD
  camera parameters.
* Fixed :meth:`omni.isaac.lab.sensors.camera.camera.Camera._update_intrinsic_matrices` preventing unused USD camera
  parameters from being used to calculate :attr:`omni.isaac.lab.sensors.camera.CameraData.intrinsic_matrices`
* Fixed :meth:`omni.isaac.lab.spawners.sensors.sensors_cfg.PinholeCameraCfg.from_intrinsic_matrix` preventing setting of
  unused USD camera parameters.


0.40.7 (2025-05-14)
~~~~~~~~~~~~~~~~~~~

* Added a new attribute :attr:`articulation_root_prim_path` to the :class:`~isaaclab.assets.ArticulationCfg` class
  to allow explicitly specifying the prim path of the articulation root.


0.40.6 (2025-05-14)
~~~~~~~~~~~~~~~~~~~

Changed
^^^^^^^

* Enabled external cameras in XR.


0.40.5 (2025-05-23)
~~~~~~~~~~~~~~~~~~~

Added
^^^^^

* Added feature for animation recording through baking physics operations into OVD files.


0.40.4 (2025-05-17)
~~~~~~~~~~~~~~~~~~~

Changed
^^^^^^^

* Changed livestreaming options to use ``LIVESTREAM=1`` for WebRTC over public networks and ``LIVESTREAM=2`` for WebRTC over private networks.


0.40.3 (2025-05-20)
~~~~~~~~~~~~~~~~~~~

Changed
^^^^^^^

* Made modifications to :func:`isaaclab.envs.mdp.image` to handle image normalization for normal maps.


0.40.2 (2025-05-14)
~~~~~~~~~~~~~~~~~~~

Changed
^^^^^^^

* Refactored remove_camera_configs to be a function that can be used in the record_demos and teleop scripts.


0.40.1 (2025-05-14)
~~~~~~~~~~~~~~~~~~~

Fixed
^^^^^

* Fixed spacemouse device add callback function to work with record_demos/teleop_se3_agent scripts.


0.40.0 (2025-05-03)
~~~~~~~~~~~~~~~~~~~

Added
^^^^^

* Added check in RecorderManager to ensure that the success indicator is only set if the termination manager is present.
* Added semantic tags in :func:`isaaclab.sim.spawners.from_files.spawn_ground_plane`.
  This allows for :attr:`semantic_segmentation_mapping` to be used when using the ground plane spawner.


0.39.0 (2025-04-01)
~~~~~~~~~~~~~~~~~~~

Added
^^^^^

* Added the :meth:`~isaaclab.env.mdp.observations.joint_effort`


0.38.0 (2025-04-01)
~~~~~~~~~~~~~~~~~~~

Added
^^^^^

* Added :meth:`~isaaclab.envs.mdp.observations.body_pose_w`
* Added :meth:`~isaaclab.envs.mdp.observations.body_projected_gravity_b`


0.37.5 (2025-05-12)
~~~~~~~~~~~~~~~~~~~

Added
^^^^^

* Added a new teleop configuration class :class:`~isaaclab.devices.DevicesCfg` to support multiple teleoperation
  devices declared in the environment configuration file.
* Implemented a factory function to create teleoperation devices based on the device configuration.


0.37.4 (2025-05-12)
~~~~~~~~~~~~~~~~~~~~

Changed
^^^^^^^

* Remove isaacsim.xr.openxr from openxr experience file.
* Use Performance AR profile for XR rendering.


0.37.3 (2025-05-08)
~~~~~~~~~~~~~~~~~~~~

Added
^^^^^

* Updated PINK task space action to record processed actions.
* Added new recorder term for recording post step processed actions.


0.37.2 (2025-05-06)
~~~~~~~~~~~~~~~~~~~~

Changed
^^^^^^^

* Migrated OpenXR device to use the new OpenXR handtracking API from omni.kit.xr.core.


0.37.1 (2025-05-05)
~~~~~~~~~~~~~~~~~~~~

Changed
^^^^^^^

* Removed xr rendering mode.


0.37.0 (2025-04-24)
~~~~~~~~~~~~~~~~~~~~

Changed
^^^^^^^

* Updated pytorch to latest 2.7.0 with cuda 12.8 for Blackwell support.
  Torch is now installed as part of the isaaclab.sh/bat scripts to ensure the correct version is installed.
* Removed :attr:`~isaaclab.sim.spawners.PhysicsMaterialCfg.improve_patch_friction` as it has been deprecated and removed from the simulation.
  The simulation will always behave as if this attribute is set to true.


0.36.23 (2025-04-24)
~~~~~~~~~~~~~~~~~~~~

Fixed
^^^^^

* Fixed ``return_latest_camera_pose`` option in :class:`~isaaclab.sensors.TiledCameraCfg` from not being used to the
  argument ``update_latest_camera_pose`` in :class:`~isaaclab.sensors.CameraCfg` with application in both
  :class:`~isaaclab.sensors.Camera` and :class:`~isaaclab.sensors.TiledCamera`.


0.36.22 (2025-04-23)
~~~~~~~~~~~~~~~~~~~~

Fixed
^^^^^^^

* Adds correct type check for ManagerTermBase class in event_manager.py.


0.36.21 (2025-04-15)
~~~~~~~~~~~~~~~~~~~~

Changed
^^^^^^^

* Removed direct call of qpsovlers library from pink_ik controller and changed solver from quadprog to osqp.


0.36.20 (2025-04-09)
~~~~~~~~~~~~~~~~~~~~

Changed
^^^^^^^

* Added call to set cuda device after each ``app.update()`` call in :class:`~isaaclab.sim.SimulationContext`.
  This is now required for multi-GPU workflows because some underlying logic in ``app.update()`` is modifying
  the cuda device, which results in NCCL errors on distributed setups.


0.36.19 (2025-04-01)
~~~~~~~~~~~~~~~~~~~~

Fixed
^^^^^

* Added check in RecorderManager to ensure that the success indicator is only set if the termination manager is present.


0.36.18 (2025-03-26)
~~~~~~~~~~~~~~~~~~~~

Added
^^^^^

* Added a dynamic text instruction widget that provides real-time feedback
  on the number of successful recordings during demonstration sessions.


0.36.17 (2025-03-26)
~~~~~~~~~~~~~~~~~~~~

Changed
^^^^^^^

* Added override in AppLauncher to apply patch for ``pxr.Gf.Matrix4d`` to work with Pinocchio 2.7.0.


0.36.16 (2025-03-25)
~~~~~~~~~~~~~~~~~~~~

Changed
^^^^^^^

* Modified rendering mode default behavior when the launcher arg :attr:`enable_cameras` is not set.


0.36.15 (2025-03-25)
~~~~~~~~~~~~~~~~~~~~

Added
^^^^^

* Added near plane distance configuration for XR device.


0.36.14 (2025-03-24)
~~~~~~~~~~~~~~~~~~~~

Changed
^^^^^^^

* Changed default render settings in :class:`~isaaclab.sim.SimulationCfg` to None, which means that
  the default settings will be used from the experience files and the double definition is removed.


0.36.13 (2025-03-24)
~~~~~~~~~~~~~~~~~~~~

Added
^^^^^

* Added headpose support to OpenXRDevice.


0.36.12 (2025-03-19)
~~~~~~~~~~~~~~~~~~~~

Added
^^^^^

* Added parameter to show warning if Pink IK solver fails to find a solution.


0.36.11 (2025-03-19)
~~~~~~~~~~~~~~~~~~~~

Fixed
^^^^^

* Fixed default behavior of :class:`~isaaclab.actuators.ImplicitActuator` if no :attr:`effort_limits_sim` or
  :attr:`effort_limit` is set.


0.36.10 (2025-03-17)
~~~~~~~~~~~~~~~~~~~~

Fixed
^^^^^

* App launcher to update the cli arguments if conditional defaults are used.


0.36.9 (2025-03-18)
~~~~~~~~~~~~~~~~~~~

Added
^^^^^^^

* Xr rendering mode, which is default when xr is used.


0.36.8 (2025-03-17)
~~~~~~~~~~~~~~~~~~~

Fixed
^^^^^

* Removed ``scalar_first`` from scipy function usage to support older versions of scipy.


0.36.7 (2025-03-14)
~~~~~~~~~~~~~~~~~~~

Fixed
^^^^^

* Changed the import structure to only import ``pinocchio`` when ``pink-ik`` or ``dex-retargeting`` is being used.
  This also solves for the problem that ``pink-ik`` and ``dex-retargeting`` are not supported in windows.
* Removed ``isaacsim.robot_motion.lula`` and ``isaacsim.robot_motion.motion_generation`` from the default loaded Isaac Sim extensions.
* Moved pink ik action config to a separate file.


0.36.6 (2025-03-13)
~~~~~~~~~~~~~~~~~~~

Fixed
^^^^^

* Worked around an issue where the render mode is set to ``"RayTracedLighting"`` instead of ``"RaytracedLighting"`` by
  some dependencies.


0.36.5 (2025-03-11)
~~~~~~~~~~~~~~~~~~~

Added
^^^^^^^

* Added 3 rendering mode presets: performance, balanced, and quality.
* Preset settings are stored in ``apps/rendering_modes``.
* Presets can be set with cli arg ``--rendering_mode`` or with :class:`RenderCfg`.
* Preset rendering settings can be overwritten with :class:`RenderCfg`.
* :class:`RenderCfg` supports all native RTX carb settings.

Changed
^^^^^^^
* :class:`RenderCfg` default settings are unset.


0.36.4 (2025-03-11)
~~~~~~~~~~~~~~~~~~~

Changed
^^^^^^^

* Updated the OpenXR kit file ``isaaclab.python.xr.openxr.kit`` to inherit from ``isaaclab.python.kit`` instead of
  ``isaaclab.python.rendering.kit`` which is not appropriate.


0.36.3 (2025-03-10)
~~~~~~~~~~~~~~~~~~~~

Changed
^^^^^^^

* Added the PinkIKController controller class that interfaces Isaac Lab with the Pink differential inverse kinematics solver
  to allow control of multiple links in a robot using a single solver.


0.36.2 (2025-03-07)
~~~~~~~~~~~~~~~~~~~~

Changed
^^^^^^^

* Allowed users to exit on 1 Ctrl+C instead of consecutive 2 key strokes.
* Allowed physics reset during simulation through :meth:`reset` in :class:`~isaaclab.sim.SimulationContext`.


0.36.1 (2025-03-10)
~~~~~~~~~~~~~~~~~~~

Added
^^^^^

* Added :attr:`semantic_segmentation_mapping` for camera configs to allow specifying colors for semantics.


0.36.0 (2025-03-07)
~~~~~~~~~~~~~~~~~~~

Removed
^^^^^^^

* Removed the storage of tri-meshes and warp meshes inside the :class:`~isaaclab.terrains.TerrainImporter` class.
  Initially these meshes were added for ray-casting purposes. However, since the ray-caster reads the terrains
  directly from the USD files, these meshes are no longer needed.
* Deprecated the :attr:`warp_meshes` and :attr:`meshes` attributes from the
  :class:`~isaaclab.terrains.TerrainImporter` class. These attributes now return an empty dictionary
  with a deprecation warning.

Changed
^^^^^^^

* Changed the prim path of the "plane" terrain inside the :class:`~isaaclab.terrains.TerrainImporter` class.
  Earlier, the terrain was imported directly as the importer's prim path. Now, the terrain is imported as
  ``{importer_prim_path}/{name}``, where ``name`` is the name of the terrain.


0.35.0 (2025-03-07)
~~~~~~~~~~~~~~~~~~~

* Improved documentation of various attributes in the :class:`~isaaclab.assets.ArticulationData` class to make
  it clearer which values represent the simulation and internal class values. In the new convention,
  the ``default_xxx`` attributes are whatever the user configured from their configuration of the articulation
  class, while the ``xxx`` attributes are the values from the simulation.
* Updated the soft joint position limits inside the :meth:`~isaaclab.assets.Articulation.write_joint_pos_limits_to_sim`
  method to use the new limits passed to the function.
* Added setting of :attr:`~isaaclab.assets.ArticulationData.default_joint_armature` and
  :attr:`~isaaclab.assets.ArticulationData.default_joint_friction` attributes in the
  :class:`~isaaclab.assets.Articulation` class based on user configuration.

Changed
^^^^^^^

* Removed unnecessary buffer creation operations inside the :class:`~isaaclab.assets.Articulation` class.
  Earlier, the class initialized a variety of buffer data with zeros and in the next function assigned
  them the value from PhysX. This made the code bulkier and more complex for no reason.
* Renamed parameters for a consistent nomenclature. These changes are backwards compatible with previous releases
  with a deprecation warning for the old names.

  * ``joint_velocity_limits`` → ``joint_vel_limits`` (to match attribute ``joint_vel`` and ``joint_vel_limits``)
  * ``joint_limits`` → ``joint_pos_limits`` (to match attribute ``joint_pos`` and ``soft_joint_pos_limits``)
  * ``default_joint_limits`` → ``default_joint_pos_limits``
  * ``write_joint_limits_to_sim`` → ``write_joint_position_limit_to_sim``
  * ``joint_friction`` → ``joint_friction_coeff``
  * ``default_joint_friction`` → ``default_joint_friction_coeff``
  * ``write_joint_friction_to_sim`` → ``write_joint_friction_coefficient_to_sim``
  * ``fixed_tendon_limit`` → ``fixed_tendon_pos_limits``
  * ``default_fixed_tendon_limit`` → ``default_fixed_tendon_pos_limits``
  * ``set_fixed_tendon_limit`` → ``set_fixed_tendon_position_limit``


0.34.13 (2025-03-06)
~~~~~~~~~~~~~~~~~~~~

Added
^^^^^

* Added a new event mode called "prestartup", which gets called right after the scene design is complete
  and before the simulation is played.
* Added a callback to resolve the scene entity configurations separately once the simulation plays,
  since the scene entities cannot be resolved before the simulation starts playing
  (as we currently rely on PhysX to provide us with the joint/body ordering)


0.34.12 (2025-03-06)
~~~~~~~~~~~~~~~~~~~~

Added
^^^^^

* Updated the mimic API :meth:`target_eef_pose_to_action` in :class:`isaaclab.envs.ManagerBasedRLMimicEnv` to take a dictionary of
  eef noise values instead of a single noise value.
* Added support for optional subtask constraints based on DexMimicGen to the mimic configuration class :class:`isaaclab.envs.MimicEnvCfg`.
* Enabled data compression in HDF5 dataset file handler :class:`isaaclab.utils.datasets.hdf5_dataset_file_handler.HDF5DatasetFileHandler`.


0.34.11 (2025-03-04)
~~~~~~~~~~~~~~~~~~~~

Fixed
^^^^^

* Fixed issue in :class:`~isaaclab.sensors.TiledCamera` and :class:`~isaaclab.sensors.Camera` where segmentation outputs only display the first tile
  when scene instancing is enabled. A workaround is added for now to disable instancing when segmentation
  outputs are requested.


0.34.10 (2025-03-04)
~~~~~~~~~~~~~~~~~~~~

Fixed
^^^^^

* Fixed the issue of misalignment in the motion vectors from the :class:`TiledCamera`
  with other modalities such as RGBA and depth.


0.34.9 (2025-03-04)
~~~~~~~~~~~~~~~~~~~

Added
^^^^^

* Added methods inside the :class:`omni.isaac.lab.assets.Articulation` class to set the joint
  position and velocity for the articulation. Previously, the joint position and velocity could
  only be set using the :meth:`omni.isaac.lab.assets.Articulation.write_joint_state_to_sim` method,
  which didn't allow setting the joint position and velocity separately.


0.34.8 (2025-03-02)
~~~~~~~~~~~~~~~~~~~

Fixed
^^^^^

* Fixed the propagation of the :attr:`activate_contact_sensors` attribute to the
  :class:`~isaaclab.sim.spawners.wrappers.wrappers_cfg.MultiAssetSpawnerCfg` class. Previously, this value
  was always set to False, which led to incorrect contact sensor settings for the spawned assets.


0.34.7 (2025-03-02)
~~~~~~~~~~~~~~~~~~~

Changed
^^^^^^^

* Enabled the physics flag for disabling contact processing in the :class:`~isaaclab.sim.SimulationContact`
  class. This means that by default, no contact reporting is done by the physics engine, which should provide
  a performance boost in simulations with no contact processing requirements.
* Disabled the physics flag for disabling contact processing in the :class:`~isaaclab.sensors.ContactSensor`
  class when the sensor is created to allow contact reporting for the sensor.

Removed
^^^^^^^

* Removed the attribute ``disable_contact_processing`` from :class:`~isaaclab.sim.SimulationContact`.


0.34.6 (2025-03-01)
~~~~~~~~~~~~~~~~~~~

Added
^^^^^

* Added a new attribute :attr:`is_implicit_model` to the :class:`isaaclab.actuators.ActuatorBase` class to
  indicate if the actuator model is implicit or explicit. This helps checking that the correct model type
  is being used when initializing the actuator models.

Fixed
^^^^^

* Added copy of configurations to :class:`~isaaclab.assets.AssetBase` and :class:`~isaaclab.sensors.SensorBase`
  to prevent modifications of the configurations from leaking outside of the classes.
* Fixed the case where setting velocity/effort limits for the simulation in the
  :class:`~isaaclab.actuators.ActuatorBaseCfg` class was not being used to update the actuator-specific
  velocity/effort limits.

Changed
^^^^^^^

* Moved warnings and checks for implicit actuator models to the :class:`~isaaclab.actuators.ImplicitActuator` class.
* Reverted to IsaacLab v1.3 behavior where :attr:`isaaclab.actuators.ImplicitActuatorCfg.velocity_limit`
  attribute was not used for setting the velocity limits in the simulation. This makes it possible to deploy
  policies from previous release without any changes. If users want to set the velocity limits for the simulation,
  they should use the :attr:`isaaclab.actuators.ImplicitActuatorCfg.velocity_limit_sim` attribute instead.


0.34.5 (2025-02-28)
~~~~~~~~~~~~~~~~~~~

Added
^^^^^

* Added IP address support for WebRTC livestream to allow specifying IP address to stream across networks.
  This feature requires an updated livestream extension, which is current only available in the pre-built Isaac Lab 2.0.1 docker image.
  Support for other Isaac Sim builds will become available in Isaac Sim 5.0.


0.34.4 (2025-02-27)
~~~~~~~~~~~~~~~~~~~~

Added
^^^^^

* Refactored retargeting code from Se3Handtracking class into separate modules for better modularity
* Added scaffolding for developing additional retargeters (e.g. dex)


0.34.3 (2025-02-26)
~~~~~~~~~~~~~~~~~~~

Added
^^^^^

* Enablec specifying the placement of the simulation when viewed in an XR device. This is achieved by
  adding an ``XrCfg`` environment configuration with ``anchor_pos`` and ``anchor_rot`` parameters.


0.34.2 (2025-02-21)
~~~~~~~~~~~~~~~~~~~

Fixed
^^^^^

* Fixed setting of root velocities inside the event term :meth:`reset_root_state_from_terrain`. Earlier, the indexing
  based on the environment IDs was missing.


0.34.1 (2025-02-17)
~~~~~~~~~~~~~~~~~~~

Fixed
^^^^^

* Ensured that the loaded torch JIT models inside actuator networks are correctly set to eval mode
  to prevent any unexpected behavior during inference.


0.34.0 (2025-02-14)
~~~~~~~~~~~~~~~~~~~

Fixed
^^^^^

* Added attributes :attr:`velocity_limits_sim` and :attr:`effort_limits_sim` to the
  :class:`isaaclab.actuators.ActuatorBaseCfg` class to separate solver limits from actuator limits.


0.33.17 (2025-02-13)
~~~~~~~~~~~~~~~~~~~~

Fixed
^^^^^

* Fixed Imu sensor based observations at first step by updating scene during initialization for
  :class:`~isaaclab.envs.ManagerBasedEnv`, :class:`~isaaclab.envs.DirectRLEnv`, and :class:`~isaaclab.envs.DirectMARLEnv`


0.33.16 (2025-02-09)
~~~~~~~~~~~~~~~~~~~~

Fixed
^^^^^

* Removes old deprecation warning from :attr:`isaaclab.assets.RigidObectData.body_state_w`


0.33.15 (2025-02-09)
~~~~~~~~~~~~~~~~~~~~

Fixed
^^^^^

* Fixed not updating the ``drift`` when calling :func:`~isaaclab.sensors.RayCaster.reset`


0.33.14 (2025-02-01)
~~~~~~~~~~~~~~~~~~~~

Fixed
^^^^^

* Fixed not updating the timestamp of ``body_link_state_w`` and ``body_com_state_w`` when ``write_root_pose_to_sim`` and ``write_joint_state_to_sim`` in the ``Articulation`` class are called.


0.33.13 (2025-01-30)
~~~~~~~~~~~~~~~~~~~~

* Fixed resampling of interval time left for the next event in the :class:`~isaaclab.managers.EventManager`
  class. Earlier, the time left for interval-based events was not being resampled on episodic resets. This led
  to the event being triggered at the wrong time after the reset.


0.33.12 (2025-01-28)
~~~~~~~~~~~~~~~~~~~~

Fixed
^^^^^

* Fixed missing import in ``line_plot.py``


0.33.11 (2025-01-25)
~~~~~~~~~~~~~~~~~~~~

Added
^^^^^

* Added :attr:`isaaclab.scene.InteractiveSceneCfg.filter_collisions` to allow specifying whether collision masking across environments is desired.

Changed
^^^^^^^

* Automatic collision filtering now happens as part of the replicate_physics call. When replicate_physics is not enabled, we call the previous
  ``filter_collisions`` API to mask collisions between environments.


0.33.10 (2025-01-22)
~~~~~~~~~~~~~~~~~~~~

Changed
^^^^^^^

* In :meth:`isaaclab.assets.Articulation.write_joint_limits_to_sim`, we previously added a check for if default joint positions exceed the
  new limits being set. When this is True, we log a warning message to indicate that the default joint positions will be clipped to be within
  the range of the new limits. However, the warning message can become overly verbose in a randomization setting where this API is called on
  every environment reset. We now default to only writing the message to info level logging if called within randomization, and expose a
  parameter that can be used to choose the logging level desired.


0.33.9 (2025-01-22)
~~~~~~~~~~~~~~~~~~~

Fixed
^^^^^

* Fixed typo in /physics/autoPopupSimulationOutputWindow setting in :class:`~isaaclab.sim.SimulationContext`


0.33.8 (2025-01-17)
~~~~~~~~~~~~~~~~~~~

Fixed
^^^^^

* Removed deprecation of :attr:`isaaclab.assets.ArticulationData.root_state_w` and
  :attr:`isaaclab.assets.ArticulationData.body_state_w` derived properties.
* Removed deprecation of :meth:`isaaclab.assets.Articulation.write_root_state_to_sim`.
* Replaced calls to :attr:`isaaclab.assets.ArticulationData.root_com_state_w` and
  :attr:`isaaclab.assets.ArticulationData.root_link_state_w` with corresponding calls to
  :attr:`isaaclab.assets.ArticulationData.root_state_w`.
* Replaced calls to :attr:`isaaclab.assets.ArticulationData.body_com_state_w` and
  :attr:`isaaclab.assets.ArticulationData.body_link_state_w` properties with corresponding calls to
  :attr:`isaaclab.assets.ArticulationData.body_state_w` properties.
* Removed deprecation of :attr:`isaaclab.assets.RigidObjectData.root_state_w` derived properties.
* Removed deprecation of :meth:`isaaclab.assets.RigidObject.write_root_state_to_sim`.
* Replaced calls to :attr:`isaaclab.assets.RigidObjectData.root_com_state_w` and
  :attr:`isaaclab.assets.RigidObjectData.root_link_state_w` properties with corresponding calls to
  :attr:`isaaclab.assets.RigidObjectData.root_state_w` properties.
* Removed deprecation of :attr:`isaaclab.assets.RigidObjectCollectionData.root_state_w` derived properties.
* Removed deprecation of :meth:`isaaclab.assets.RigidObjectCollection.write_root_state_to_sim`.
* Replaced calls to :attr:`isaaclab.assets.RigidObjectCollectionData.root_com_state_w` and
  :attr:`isaaclab.assets.RigidObjectData.root_link_state_w` properties with corresponding calls to
  :attr:`isaaclab.assets.RigidObjectData.root_state_w` properties.
* Fixed indexing issue in ``write_root_link_velocity_to_sim`` in :class:`isaaclab.assets.RigidObject`
* Fixed index broadcasting in ``write_object_link_velocity_to_sim`` and ``write_object_com_pose_to_sim`` in
  the :class:`isaaclab.assets.RigidObjectCollection` class.


0.33.7 (2025-01-14)
~~~~~~~~~~~~~~~~~~~

Fixed
^^^^^

* Fixed the respawn of only wrong object samples in :func:`repeated_objects_terrain` of :mod:`isaaclab.terrains.trimesh` module.
  Previously, the function was respawning all objects in the scene instead of only the wrong object samples, which in worst case
  could lead to infinite respawn loop.


0.33.6 (2025-01-16)
~~~~~~~~~~~~~~~~~~~

Changed
^^^^^^^

* Added initial unit tests for multiple tiled cameras, including tests for initialization, groundtruth annotators, different poses, and different resolutions.


0.33.5 (2025-01-13)
~~~~~~~~~~~~~~~~~~~

Changed
^^^^^^^

* Moved the definition of ``/persistent/isaac/asset_root/*`` settings from :class:`AppLauncher` to the app files.
  This is needed to prevent errors where ``isaaclab_assets`` was loaded prior to the carbonite setting being set.


0.33.4 (2025-01-10)
~~~~~~~~~~~~~~~~~~~

Changed
^^^^^^^

* Added an optional parameter in the :meth:`record_pre_reset` method in
  :class:`~isaaclab.managers.RecorderManager` to override the export config upon invoking.


0.33.3 (2025-01-08)
~~~~~~~~~~~~~~~~~~~

Fixed
^^^^^

* Fixed docstring in articulation data :class:`isaaclab.assets.ArticulationData`.
  In body properties sections, the second dimension should be num_bodies but was documented as 1.


0.33.2 (2025-01-02)
~~~~~~~~~~~~~~~~~~~

Added
^^^^^

* Added body tracking as an origin type to :class:`isaaclab.envs.ViewerCfg` and :class:`isaaclab.envs.ui.ViewportCameraController`.


0.33.1 (2024-12-26)
~~~~~~~~~~~~~~~~~~~

Changed
^^^^^^^

* Added kinematics initialization call for populating kinematic prim transforms to fabric for rendering.
* Added ``enable_env_ids`` flag for cloning and replication to replace collision filtering.


0.33.0 (2024-12-22)
~~~~~~~~~~~~~~~~~~~

Fixed
^^^^^

* Fixed populating default_joint_stiffness and default_joint_damping values for ImplicitActuator instances in :class:`isaaclab.assets.Articulation`


0.32.2 (2024-12-17)
~~~~~~~~~~~~~~~~~~~

Added
^^^^^

* Added null-space (position) control option to :class:`isaaclab.controllers.OperationalSpaceController`.
* Added test cases that uses null-space control for :class:`isaaclab.controllers.OperationalSpaceController`.
* Added information regarding null-space control to the tutorial script and documentation of
  :class:`isaaclab.controllers.OperationalSpaceController`.
* Added arguments to set specific null-space joint position targets within
  :class:`isaaclab.envs.mdp.actions.OperationalSpaceControllerAction` class.


0.32.1 (2024-12-17)
~~~~~~~~~~~~~~~~~~~

Changed
^^^^^^^

* Added a default and generic implementation of the :meth:`get_object_poses` function
  in the :class:`ManagerBasedRLMimicEnv` class.
* Added a ``EXPORT_NONE`` mode in the :class:`DatasetExportMode` class and updated
  :class:`~isaaclab.managers.RecorderManager` to enable recording without exporting
  the data to a file.


0.32.0 (2024-12-16)
~~~~~~~~~~~~~~~~~~~

Changed
^^^^^^^

* Previously, physx returns the rigid bodies and articulations velocities in the com of bodies rather than the
  link frame, while poses are in link frames. We now explicitly provide :attr:`body_link_state` and
  :attr:`body_com_state` APIs replacing the previous :attr:`body_state` API. Previous APIs are now marked as
  deprecated. Please update any code using the previous pose and velocity APIs to use the new
  ``*_link_*`` or ``*_com_*`` APIs in :attr:`isaaclab.assets.RigidBody`,
  :attr:`isaaclab.assets.RigidBodyCollection`, and :attr:`isaaclab.assets.Articulation`.


0.31.0 (2024-12-16)
~~~~~~~~~~~~~~~~~~~

Added
^^^^^

* Added :class:`ManagerBasedRLMimicEnv` and config classes for mimic data generation workflow for imitation learning.


0.30.3 (2024-12-16)
~~~~~~~~~~~~~~~~~~~

Fixed
^^^^^

* Fixed ordering of logging and resamping in the command manager, where we were logging the metrics
  after resampling the commands. This leads to incorrect logging of metrics when inside the resample call,
  the metrics tensors get reset.


0.30.2 (2024-12-16)
~~~~~~~~~~~~~~~~~~~

Fixed
^^^^^

* Fixed errors within the calculations of :class:`isaaclab.controllers.OperationalSpaceController`.

Added
^^^^^

* Added :class:`isaaclab.controllers.OperationalSpaceController` to API documentation.
* Added test cases for :class:`isaaclab.controllers.OperationalSpaceController`.
* Added a tutorial for :class:`isaaclab.controllers.OperationalSpaceController`.
* Added the implementation of :class:`isaaclab.envs.mdp.actions.OperationalSpaceControllerAction` class.


0.30.1 (2024-12-15)
~~~~~~~~~~~~~~~~~~~

Changed
^^^^^^^

* Added call to update articulation kinematics after reset to ensure states are updated for non-rendering sensors.
  Previously, some changes in reset such as modifying joint states would not be reflected in the rigid body
  states immediately after reset.


0.30.0 (2024-12-15)
~~~~~~~~~~~~~~~~~~~

Added
^^^^^

* Added UI interface to the Managers in the ManagerBasedEnv and MangerBasedRLEnv classes.
* Added UI widgets for :class:`LiveLinePlot` and :class:`ImagePlot`.
* Added ``ManagerLiveVisualizer/Cfg``: Given a ManagerBase (i.e. action_manager, observation_manager, etc) and a
  config file this class creates the the interface between managers and the UI.
* Added :class:`EnvLiveVisualizer`: A 'manager' of ManagerLiveVisualizer. This is added to the ManagerBasedEnv
  but is only called during the initialization of the managers in load_managers
* Added ``get_active_iterable_terms`` implementation methods to ActionManager, ObservationManager, CommandsManager,
  CurriculumManager, RewardManager, and TerminationManager. This method exports the active term data and labels
  for each manager and is called by ManagerLiveVisualizer.
* Additions to :class:`BaseEnvWindow` and :class:`RLEnvWindow` to register ManagerLiveVisualizer UI interfaces
  for the chosen managers.


0.29.0 (2024-12-15)
~~~~~~~~~~~~~~~~~~~

Added
^^^^^

* Added observation history computation to :class:`isaaclab.manager.observation_manager.ObservationManager`.
* Added ``history_length`` and ``flatten_history_dim`` configuration parameters to :class:`isaaclab.manager.manager_term_cfg.ObservationTermCfg`
* Added ``history_length`` and ``flatten_history_dim`` configuration parameters to :class:`isaaclab.manager.manager_term_cfg.ObservationGroupCfg`
* Added full buffer property to :class:`isaaclab.utils.buffers.circular_buffer.CircularBuffer`


0.28.4 (2024-12-15)
~~~~~~~~~~~~~~~~~~~

Added
^^^^^

* Added action clip to all :class:`isaaclab.envs.mdp.actions`.


0.28.3 (2024-12-14)
~~~~~~~~~~~~~~~~~~~

Changed
^^^^^^^

* Added check for error below threshold in state machines to ensure the state has been reached.


0.28.2 (2024-12-13)
~~~~~~~~~~~~~~~~~~~

Fixed
^^^^^

* Fixed the shape of ``quat_w`` in the ``apply_actions`` method of :attr:`~isaaclab.env.mdp.NonHolonomicAction`
  (previously (N,B,4), now (N,4) since the number of root bodies B is required to be 1). Previously ``apply_actions``
  errored because ``euler_xyz_from_quat`` requires inputs of shape (N,4).


0.28.1 (2024-12-13)
~~~~~~~~~~~~~~~~~~~

Fixed
^^^^^

* Fixed the internal buffers for ``set_external_force_and_torque`` where the buffer values would be stale if zero
  values are sent to the APIs.


0.28.0 (2024-12-12)
~~~~~~~~~~~~~~~~~~~

Changed
^^^^^^^

* Adapted the :class:`~isaaclab.sim.converters.UrdfConverter` to use the latest URDF converter API from Isaac Sim 4.5.
  The physics articulation root can now be set separately, and the joint drive gains can be set on a per joint basis.


0.27.33 (2024-12-11)
~~~~~~~~~~~~~~~~~~~~

Added
^^^^^

* Introduced an optional ``sensor_cfg`` parameter to the :meth:`~isaaclab.envs.mdp.rewards.base_height_l2` function,
  enabling the use of :class:`~isaaclab.sensors.RayCaster` for height adjustments. For flat terrains, the function
  retains its previous behavior.
* Improved documentation to clarify the usage of the :meth:`~isaaclab.envs.mdp.rewards.base_height_l2` function in
  both flat and rough terrain settings.


0.27.32 (2024-12-11)
~~~~~~~~~~~~~~~~~~~~

Fixed
^^^^^

* Modified :class:`isaaclab.envs.mdp.actions.DifferentialInverseKinematicsAction` class to use the geometric
  Jacobian computed w.r.t. to the root frame of the robot. This helps ensure that root pose does not affect the tracking.


0.27.31 (2024-12-09)
~~~~~~~~~~~~~~~~~~~~

Changed
^^^^^^^

* Introduced configuration options in :class:`Se3HandTracking` to:

  - Zero out rotation around the x/y axes
  - Apply smoothing and thresholding to position and rotation deltas for reduced jitter
  - Use wrist-based rotation reference as an alternative to fingertip-based rotation

* Switched the default position reference in :class:`Se3HandTracking` to the wrist joint pose, providing more stable
  relative-based positioning.


0.27.30 (2024-12-09)
~~~~~~~~~~~~~~~~~~~~

Fixed
^^^^^

* Fixed the initial state recorder term in :class:`isaaclab.envs.mdp.recorders.InitialStateRecorder` to
  return only the states of the specified environment IDs.


0.27.29 (2024-12-06)
~~~~~~~~~~~~~~~~~~~~

Fixed
^^^^^

* Fixed the enforcement of :attr:`~isaaclab.actuators.ActuatorBaseCfg.velocity_limits` at the
  :attr:`~isaaclab.assets.Articulation.root_physx_view` level.


0.27.28 (2024-12-06)
~~~~~~~~~~~~~~~~~~~~

Changed
^^^^^^^

* If a USD that contains an articulation root is loaded using a
  :attr:`isaaclab.assets.RigidBody` we now fail unless the articulation root is explicitly
  disabled. Using an articulation root for rigid bodies is not needed and decreases overall performance.


0.27.27 (2024-12-06)
~~~~~~~~~~~~~~~~~~~~

Fixed
^^^^^

* Corrected the projection types of fisheye camera in :class:`isaaclab.sim.spawners.sensors.sensors_cfg.FisheyeCameraCfg`.
  Earlier, the projection names used snakecase instead of camelcase.


0.27.26 (2024-12-06)
~~~~~~~~~~~~~~~~~~~~

Added
^^^^^

* Added option to define the clipping behavior for depth images generated by
  :class:`~isaaclab.sensors.RayCasterCamera`, :class:`~isaaclab.sensors.Camera`, and :class:`~isaaclab.sensors.TiledCamera`

Changed
^^^^^^^

* Unified the clipping behavior for the depth images of all camera implementations. Per default, all values exceeding
  the range are clipped to zero for both ``distance_to_image_plane`` and ``distance_to_camera`` depth images. Prev.
  :class:`~isaaclab.sensors.RayCasterCamera` clipped the values to the maximum value of the depth image,
  :class:`~isaaclab.sensors.Camera` did not clip them and had a different behavior for both types.


0.27.25 (2024-12-05)
~~~~~~~~~~~~~~~~~~~~

Fixed
^^^^^

* Fixed the condition in ``isaaclab.sh`` that checks whether ``pre-commit`` is installed before attempting installation.


0.27.24 (2024-12-05)
~~~~~~~~~~~~~~~~~~~~

Fixed
^^^^^

* Removed workaround in :class:`isaaclab.sensors.TiledCamera` and :class:`isaaclab.sensors.Camera`
  that was previously required to prevent frame offsets in renders. The denoiser setting is no longer
  automatically modified based on the resolution of the cameras.


0.27.23 (2024-12-04)
~~~~~~~~~~~~~~~~~~~~

Fixed
^^^^^

* Added the attributes :attr:`~isaaclab.envs.DirectRLEnvCfg.wait_for_textures` and
  :attr:`~isaaclab.envs.ManagerBasedEnvCfg.wait_for_textures` to enable assets loading check
  during :class:`~isaaclab.DirectRLEnv` and :class:`~isaaclab.ManagerBasedEnv` reset method when
  rtx sensors are added to the scene.


0.27.22 (2024-12-04)
~~~~~~~~~~~~~~~~~~~~

Fixed
^^^^^

* Fixed the order of the incoming parameters in :class:`isaaclab.envs.DirectMARLEnv` to correctly use
  ``NoiseModel`` in marl-envs.


0.27.21 (2024-12-04)
~~~~~~~~~~~~~~~~~~~~

Added
^^^^^

* Added :class:`~isaaclab.managers.RecorderManager` and its utility classes to record data from the simulation.
* Added :class:`~isaaclab.utils.datasets.EpisodeData` to store data for an episode.
* Added :class:`~isaaclab.utils.datasets.DatasetFileHandlerBase` as a base class for handling dataset files.
* Added :class:`~isaaclab.utils.datasets.HDF5DatasetFileHandler` as a dataset file handler implementation to
  export and load episodes from HDF5 files.
* Added ``record_demos.py`` script to record human-teleoperated demos for a specified task and export to an HDF5 file.
* Added ``replay_demos.py`` script to replay demos loaded from an HDF5 file.


0.27.20 (2024-12-02)
~~~~~~~~~~~~~~~~~~~~

Changed
^^^^^^^

* Changed :class:`isaaclab.envs.DirectMARLEnv` to inherit from ``Gymnasium.Env`` due to requirement from Gymnasium
  v1.0.0 requiring all environments to be a subclass of ``Gymnasium.Env`` when using the ``make`` interface.


0.27.19 (2024-12-02)
~~~~~~~~~~~~~~~~~~~~

Added
^^^^^

* Added ``isaaclab.utils.pretrained_checkpoints`` containing constants and utility functions used to manipulate
  paths and load checkpoints from Nucleus.


0.27.18 (2024-11-28)
~~~~~~~~~~~~~~~~~~~~

Changed
^^^^^^^

* Renamed Isaac Sim imports to follow Isaac Sim 4.5 naming conventions.


0.27.17 (2024-11-20)
~~~~~~~~~~~~~~~~~~~~

Added
^^^^^

* Added ``create_new_stage`` setting in :class:`~isaaclab.app.AppLauncher` to avoid creating a default new
  stage on startup in Isaac Sim. This helps reduce the startup time when launching Isaac Lab.


0.27.16 (2024-11-15)
~~~~~~~~~~~~~~~~~~~~

Added
^^^^^

* Added the class :class:`~isaaclab.devices.Se3HandTracking` which enables XR teleop for manipulators.


0.27.15 (2024-11-09)
~~~~~~~~~~~~~~~~~~~~

Fixed
^^^^^

* Fixed indexing in :meth:`isaaclab.assets.Articulation.write_joint_limits_to_sim` to correctly process
  non-None ``env_ids`` and ``joint_ids``.


0.27.14 (2024-10-23)
~~~~~~~~~~~~~~~~~~~~

Added
^^^^^

* Added the class :class:`~isaaclab.assets.RigidObjectCollection` which allows to spawn
  multiple objects in each environment and access/modify the quantities with a unified (env_ids, object_ids) API.


0.27.13 (2024-10-30)
~~~~~~~~~~~~~~~~~~~~

Added
^^^^^

* Added the attributes :attr:`~isaaclab.sim.converters.MeshConverterCfg.translation`, :attr:`~isaaclab.sim.converters.MeshConverterCfg.rotation`,
  :attr:`~isaaclab.sim.converters.MeshConverterCfg.scale` to translate, rotate, and scale meshes
  when importing them with :class:`~isaaclab.sim.converters.MeshConverter`.


0.27.12 (2024-11-04)
~~~~~~~~~~~~~~~~~~~~

Removed
^^^^^^^

* Removed TensorDict usage in favor of Python dictionary in sensors


0.27.11 (2024-10-31)
~~~~~~~~~~~~~~~~~~~~

Added
^^^^^

* Added support to define tuple of floats to scale observation terms by expanding the
  :attr:`isaaclab.managers.manager_term_cfg.ObservationManagerCfg.scale` attribute.


0.27.10 (2024-11-01)
~~~~~~~~~~~~~~~~~~~~

Changed
^^^^^^^

* Cached the PhysX view's joint paths before looping over them when processing fixed joint tendons
  inside the :class:`Articulation` class. This helps improve the processing time for the tendons.


0.27.9 (2024-11-01)
~~~~~~~~~~~~~~~~~~~

Added
^^^^^

* Added the :class:`isaaclab.utils.types.ArticulationActions` class to store the joint actions
  for an articulation. Earlier, the class from Isaac Sim was being used. However, it used a different
  type for the joint actions which was not compatible with the Isaac Lab framework.


0.27.8 (2024-11-01)
~~~~~~~~~~~~~~~~~~~

Fixed
^^^^^

* Added sanity check if the term is a valid type inside the command manager.
* Corrected the iteration over ``group_cfg_items`` inside the observation manager.


0.27.7 (2024-10-28)
~~~~~~~~~~~~~~~~~~~

Added
^^^^^

* Added frozen encoder feature extraction observation space with ResNet and Theia


0.27.6 (2024-10-25)
~~~~~~~~~~~~~~~~~~~

Fixed
^^^^^

* Fixed usage of ``meshes`` property in :class:`isaaclab.sensors.RayCasterCamera` to use ``self.meshes``
  instead of the undefined ``RayCaster.meshes``.
* Fixed issue in :class:`isaaclab.envs.ui.BaseEnvWindow` where undefined configs were being accessed when
  creating debug visualization elements in UI.


0.27.5 (2024-10-25)
~~~~~~~~~~~~~~~~~~~

Added
^^^^^

* Added utilities for serializing/deserializing Gymnasium spaces.


0.27.4 (2024-10-18)
~~~~~~~~~~~~~~~~~~~

Fixed
^^^^^

* Updated installation path instructions for Windows in the Isaac Lab documentation to remove redundancy in the
  use of %USERPROFILE% for path definitions.


0.27.3 (2024-10-22)
~~~~~~~~~~~~~~~~~~~

Fixed
^^^^^

* Fixed the issue with using list or tuples of ``configclass`` within a ``configclass``. Earlier, the list of
  configclass objects were not converted to dictionary properly when ``to_dict`` function was called.


0.27.2 (2024-10-21)
~~~~~~~~~~~~~~~~~~~

Added
^^^^^

* Added ``--kit_args`` to :class:`~isaaclab.app.AppLauncher` to allow passing command line arguments directly to
  Omniverse Kit SDK.


0.27.1 (2024-10-20)
~~~~~~~~~~~~~~~~~~~

Added
^^^^^

* Added :class:`~isaaclab.sim.RenderCfg` and the attribute :attr:`~isaaclab.sim.SimulationCfg.render` for
  specifying render related settings.


0.27.0 (2024-10-14)
~~~~~~~~~~~~~~~~~~~

Added
^^^^^

* Added a method to :class:`~isaaclab.utils.configclass` to check for attributes with values of
  type ``MISSING``. This is useful when the user wants to check if a certain attribute has been set or not.
* Added the configuration validation check inside the constructor of all the core classes
  (such as sensor base, asset base, scene and environment base classes).
* Added support for environments without commands by leaving the attribute
  :attr:`isaaclab.envs.ManagerBasedRLEnvCfg.commands` as None. Before, this had to be done using
  the class :class:`isaaclab.command_generators.NullCommandGenerator`.
* Moved the ``meshes`` attribute in the :class:`isaaclab.sensors.RayCaster` class from class variable to instance variable.
  This prevents the meshes to overwrite each other.


0.26.0 (2024-10-16)
~~~~~~~~~~~~~~~~~~~

Added
^^^^^

* Added Imu sensor implementation that directly accesses the physx view :class:`isaaclab.sensors.Imu`. The
  sensor comes with a configuration class :class:`isaaclab.sensors.ImuCfg` and data class
  :class:`isaaclab.sensors.ImuData`.
* Moved and renamed :meth:`isaaclab.sensors.camera.utils.convert_orientation_convention` to
  :meth:`isaaclab.utils.math.convert_camera_frame_orientation_convention`
* Moved :meth:`isaaclab.sensors.camera.utils.create_rotation_matrix_from_view` to
  :meth:`isaaclab.utils.math.create_rotation_matrix_from_view`


0.25.2 (2024-10-16)
~~~~~~~~~~~~~~~~~~~

Added
^^^^^

* Added support for different Gymnasium spaces (``Box``, ``Discrete``, ``MultiDiscrete``, ``Tuple`` and ``Dict``)
  to define observation, action and state spaces in the direct workflow.
* Added :meth:`sample_space` to environment utils to sample supported spaces where data containers are torch tensors.

Changed
^^^^^^^

* Mark the :attr:`num_observations`, :attr:`num_actions` and :attr:`num_states` in :class:`DirectRLEnvCfg` as deprecated
  in favor of :attr:`observation_space`, :attr:`action_space` and :attr:`state_space` respectively.
* Mark the :attr:`num_observations`, :attr:`num_actions` and :attr:`num_states` in :class:`DirectMARLEnvCfg` as deprecated
  in favor of :attr:`observation_spaces`, :attr:`action_spaces` and :attr:`state_space` respectively.


0.25.1 (2024-10-10)
~~~~~~~~~~~~~~~~~~~

Fixed
^^^^^

* Fixed potential issue where default joint positions can fall outside of the limits being set with Articulation's
  ``write_joint_limits_to_sim`` API.


0.25.0 (2024-10-06)
~~~~~~~~~~~~~~~~~~~

Added
^^^^^

* Added configuration classes for spawning assets from a list of individual asset configurations randomly
  at the specified prim paths.


0.24.20 (2024-10-07)
~~~~~~~~~~~~~~~~~~~~

Fixed
^^^^^

* Fixed the :meth:`isaaclab.envs.mdp.events.randomize_rigid_body_material` function to
  correctly sample friction and restitution from the given ranges.


0.24.19 (2024-10-05)
~~~~~~~~~~~~~~~~~~~~

Added
^^^^^

* Added new functionalities to the FrameTransformer to make it more general. It is now possible to track:

  * Target frames that aren't children of the source frame prim_path
  * Target frames that are based upon the source frame prim_path


0.24.18 (2024-10-04)
~~~~~~~~~~~~~~~~~~~~

Fixed
^^^^^

* Fixes parsing and application of ``size`` parameter for :class:`~isaaclab.sim.spawn.GroundPlaneCfg` to correctly
  scale the grid-based ground plane.


0.24.17 (2024-10-04)
~~~~~~~~~~~~~~~~~~~~

Fixed
^^^^^

* Fixed the deprecation notice for using ``pxr.Semantics``. The corresponding modules use ``Semantics`` module
  directly.


0.24.16 (2024-10-03)
~~~~~~~~~~~~~~~~~~~~

Changed
^^^^^^^

* Renamed the observation function :meth:`grab_images` to :meth:`image` to follow convention of noun-based naming.
* Renamed the function :meth:`convert_perspective_depth_to_orthogonal_depth` to a shorter name
  :meth:`isaaclab.utils.math.orthogonalize_perspective_depth`.


0.24.15 (2024-09-20)
~~~~~~~~~~~~~~~~~~~~

Added
^^^^^

* Added :meth:`grab_images` to be able to use images for an observation term in manager-based environments.


0.24.14 (2024-09-20)
~~~~~~~~~~~~~~~~~~~~

Added
^^^^^

* Added the method :meth:`convert_perspective_depth_to_orthogonal_depth` to convert perspective depth
  images to orthogonal depth images. This is useful for the :meth:`~isaaclab.utils.math.unproject_depth`,
  since it expects orthogonal depth images as inputs.


0.24.13 (2024-09-08)
~~~~~~~~~~~~~~~~~~~~

Changed
^^^^^^^

* Moved the configuration of visualization markers for the command terms to their respective configuration classes.
  This allows users to modify the markers for the command terms without having to modify the command term classes.


0.24.12 (2024-09-18)
~~~~~~~~~~~~~~~~~~~~

Fixed
^^^^^

* Fixed outdated fetching of articulation data by using the method ``update_articulations_kinematic`` in
  :class:`isaaclab.assets.ArticulationData`. Before if an articulation was moved during a reset, the pose of the
  links were outdated if fetched before the next physics step. Adding this method ensures that the pose of the links
  is always up-to-date. Similarly ``update_articulations_kinematic`` was added before any render step to ensure that the
  articulation displays correctly after a reset.


0.24.11 (2024-09-11)
~~~~~~~~~~~~~~~~~~~~

Added
^^^^^

* Added skrl's JAX environment variables to :class:`~isaaclab.app.AppLauncher`
  to support distributed multi-GPU and multi-node training using JAX


0.24.10 (2024-09-10)
~~~~~~~~~~~~~~~~~~~~

Added
^^^^^

* Added config class, support, and tests for MJCF conversion via standalone python scripts.


0.24.9 (2024-09-09)
~~~~~~~~~~~~~~~~~~~~

Added
^^^^^

* Added a seed parameter to the :attr:`isaaclab.envs.ManagerBasedEnvCfg` and :attr:`isaaclab.envs.DirectRLEnvCfg`
  classes to set the seed for the environment. This seed is used to initialize the random number generator for the environment.
* Adapted the workflow scripts to set the seed for the environment using the seed specified in the learning agent's configuration
  file or the command line argument. This ensures that the simulation results are reproducible across different runs.


0.24.8 (2024-09-08)
~~~~~~~~~~~~~~~~~~~

Changed
^^^^^^^

* Modified:meth:`quat_rotate` and :meth:`quat_rotate_inverse` operations to use :meth:`torch.einsum`
  for faster processing of high dimensional input tensors.


0.24.7 (2024-09-06)
~~~~~~~~~~~~~~~~~~~

Added
^^^^^

* Added support for property attributes in the :meth:``isaaclab.utils.configclass`` method.
  Earlier, the configclass decorator failed to parse the property attributes correctly and made them
  instance variables instead.


0.24.6 (2024-09-05)
~~~~~~~~~~~~~~~~~~~

Fixed
^^^^^

* Adapted the ``A`` and ``D`` button bindings inside :meth:`isaaclab.device.Se3Keyboard` to make them now
  more-intuitive to control the y-axis motion based on the right-hand rule.


0.24.5 (2024-08-29)
~~~~~~~~~~~~~~~~~~~

Added
^^^^^

* Added alternative data type "distance_to_camera" in :class:`isaaclab.sensors.TiledCamera` class to be
  consistent with all other cameras (equal to type "depth").


0.24.4 (2024-09-02)
~~~~~~~~~~~~~~~~~~~

Fixed
^^^^^

* Added missing SI units to the documentation of :class:`isaaclab.sensors.Camera` and
  :class:`isaaclab.sensors.RayCasterCamera`.
* Added test to check :attr:`isaaclab.sensors.RayCasterCamera.set_intrinsic_matrices`


0.24.3 (2024-08-29)
~~~~~~~~~~~~~~~~~~~

Fixed
^^^^^

* Fixed the support for class-bounded methods when creating a configclass
  out of them. Earlier, these methods were being made as instance methods
  which required initialization of the class to call the class-methods.


0.24.2 (2024-08-28)
~~~~~~~~~~~~~~~~~~~

Added
^^^^^

* Added a class method to initialize camera configurations with an intrinsic matrix in the
  :class:`isaaclab.sim.spawner.sensors.PinholeCameraCfg`
  :class:`isaaclab.sensors.ray_caster.patterns_cfg.PinholeCameraPatternCfg` classes.

Fixed
^^^^^

* Fixed the ray direction in :func:`isaaclab.sensors.ray_caster.patterns.patterns.pinhole_camera_pattern` to
  point to the center of the pixel instead of the top-left corner.
* Fixed the clipping of the "distance_to_image_plane" depth image obtained using the
  :class:`isaaclab.sensors.ray_caster.RayCasterCamera` class. Earlier, the depth image was being clipped
  before the depth image was generated. Now, the clipping is applied after the depth image is generated. This makes
  the behavior equal to the USD Camera.


0.24.1 (2024-08-21)
~~~~~~~~~~~~~~~~~~~

Changed
^^^^^^^

* Disabled default viewport in certain headless scenarios for better performance.


0.24.0 (2024-08-17)
~~~~~~~~~~~~~~~~~~~

Added
^^^^^

* Added additional annotators for :class:`isaaclab.sensors.camera.TiledCamera` class.

Changed
^^^^^^^

* Updated :class:`isaaclab.sensors.TiledCamera` to latest RTX tiled rendering API.
* Single channel outputs for :class:`isaaclab.sensors.TiledCamera`, :class:`isaaclab.sensors.Camera` and :class:`isaaclab.sensors.RayCasterCamera` now has shape (H, W, 1).
* Data type for RGB output for :class:`isaaclab.sensors.TiledCamera` changed from ``torch.float`` to ``torch.uint8``.
* Dimension of RGB output for :class:`isaaclab.sensors.Camera` changed from (H, W, 4) to (H, W, 3). Use type ``rgba`` to retrieve the previous dimension.


0.23.1 (2024-08-17)
~~~~~~~~~~~~~~~~~~~

Changed
^^^^^^^

* Updated torch to version 2.4.0.


0.23.0 (2024-08-16)
~~~~~~~~~~~~~~~~~~~

Added
^^^^^

* Added direct workflow base class :class:`isaaclab.envs.DirectMARLEnv` for multi-agent environments.


0.22.1 (2024-08-17)
~~~~~~~~~~~~~~~~~~~

Added
^^^^^

* Added APIs to interact with the physics simulation of deformable objects. This includes setting the
  material properties, setting kinematic targets, and getting the state of the deformable object.
  For more information, please refer to the :mod:`isaaclab.assets.DeformableObject` class.


0.22.0 (2024-08-14)
~~~~~~~~~~~~~~~~~~~

Added
^^^^^

* Added :mod:`~isaaclab.utils.modifiers` module to provide framework for configurable and custom
  observation data modifiers.
* Adapted the :class:`~isaaclab.managers.ObservationManager` class to support custom modifiers.
  These are applied to the observation data before applying any noise or scaling operations.


0.21.2 (2024-08-13)
~~~~~~~~~~~~~~~~~~~

Fixed
^^^^^

* Moved event mode-based checks in the :meth:`isaaclab.managers.EventManager.apply` method outside
  the loop that iterates over the event terms. This prevents unnecessary checks and improves readability.
* Fixed the logic for global and per environment interval times when using the "interval" mode inside the
  event manager. Earlier, the internal lists for these times were of unequal lengths which led to wrong indexing
  inside the loop that iterates over the event terms.


0.21.1 (2024-08-06)
~~~~~~~~~~~~~~~~~~~

* Added a flag to preserve joint ordering inside the :class:`isaaclab.envs.mdp.JointAction` action term.


0.21.0 (2024-08-05)
~~~~~~~~~~~~~~~~~~~

Added
^^^^^

* Added the command line argument ``--device`` in :class:`~isaaclab.app.AppLauncher`. Valid options are:

  * ``cpu``: Use CPU.
  * ``cuda``: Use GPU with device ID ``0``.
  * ``cuda:N``: Use GPU, where N is the device ID. For example, ``cuda:0``. The default value is ``cuda:0``.

Changed
^^^^^^^

* Simplified setting the device throughout the code by relying on :attr:`isaaclab.sim.SimulationCfg.device`
  to activate gpu/cpu pipelines.

Removed
^^^^^^^

* Removed the parameter :attr:`isaaclab.sim.SimulationCfg.use_gpu_pipeline`. This is now directly inferred from
  :attr:`isaaclab.sim.SimulationCfg.device`.
* Removed the command line input argument ``--device_id`` in :class:`~isaaclab.app.AppLauncher`. The device id can
  now be set using the ``--device`` argument, for example with ``--device cuda:0``.


0.20.8 (2024-08-02)
~~~~~~~~~~~~~~~~~~~

Fixed
^^^^^

* Fixed the handling of observation terms with different shapes in the
  :class:`~isaaclab.managers.ObservationManager` class. Earlier, the constructor would throw an error if the
  shapes of the observation terms were different. Now, this operation only happens when the terms in an observation
  group are being concatenated. Otherwise, the terms are stored as a dictionary of tensors.
* Improved the error message when the observation terms are not of the same shape in the
  :class:`~isaaclab.managers.ObservationManager` class and the terms are being concatenated.


0.20.7 (2024-08-02)
~~~~~~~~~~~~~~~~~~~

Changed
^^^^^^^

* Performance improvements for material randomization in events.

Added
^^^^^

* Added minimum randomization frequency for reset mode randomizations.


0.20.6 (2024-08-02)
~~~~~~~~~~~~~~~~~~~

Changed
^^^^^^^

* Removed the hierarchy from :class:`~isaaclab.assets.RigidObject` class to
  :class:`~isaaclab.assets.Articulation` class. Previously, the articulation class overrode  almost
  all the functions of the rigid object class making the hierarchy redundant. Now, the articulation class
  is a standalone class that does not inherit from the rigid object class. This does add some code
  duplication but the simplicity and clarity of the code is improved.


0.20.5 (2024-08-02)
~~~~~~~~~~~~~~~~~~~

Added
^^^^^

* Added :attr:`isaaclab.terrain.TerrainGeneratorCfg.border_height` to set the height of the border
  around the terrain.


0.20.4 (2024-08-02)
~~~~~~~~~~~~~~~~~~~

Fixed
^^^^^

* Fixed the caching of terrains when using the :class:`isaaclab.terrains.TerrainGenerator` class.
  Earlier, the random sampling of the difficulty levels led to different hash values for the same terrain
  configuration. This caused the terrains to be re-generated even when the same configuration was used.
  Now, the numpy random generator is seeded with the same seed to ensure that the difficulty levels are
  sampled in the same order between different runs.


0.20.3 (2024-08-02)
~~~~~~~~~~~~~~~~~~~

Fixed
^^^^^

* Fixed the setting of translation and orientation when spawning a mesh prim. Earlier, the translation
  and orientation was being applied both on the parent Xform and the mesh prim. This was causing the
  mesh prim to be offset by the translation and orientation of the parent Xform, which is not the intended
  behavior.


0.20.2 (2024-08-02)
~~~~~~~~~~~~~~~~~~~

Changed
^^^^^^^

* Modified the computation of body acceleration for rigid body data to use PhysX APIs instead of
  numerical finite-differencing. This removes the need for computation of body acceleration at
  every update call of the data buffer.


0.20.1 (2024-07-30)
~~~~~~~~~~~~~~~~~~~

Fixed
^^^^^

* Fixed the :meth:`isaaclab.utils.math.wrap_to_pi` method to handle the wrapping of angles correctly.
  Earlier, the method was not wrapping the angles to the range [-pi, pi] correctly when the angles were outside
  the range [-2*pi, 2*pi].


0.20.0 (2024-07-26)
~~~~~~~~~~~~~~~~~~~

Added
^^^^^

* Support for the Isaac Sim 4.1.0 release.

Removed
^^^^^^^

* The ``mdp.add_body_mass`` method in the events. Please use the
  :meth:`isaaclab.envs.mdp.randomize_rigid_body_mass` method instead.
* The classes ``managers.RandomizationManager`` and ``managers.RandomizationTermCfg`` are replaced with
  :class:`isaaclab.managers.EventManager` and :class:`isaaclab.managers.EventTermCfg` classes.
* The following properties in :class:`isaaclab.sensors.FrameTransformerData`:

  * ``target_rot_source`` --> :attr:`~isaaclab.sensors.FrameTransformerData.target_quat_w`
  * ``target_rot_w`` --> :attr:`~isaaclab.sensors.FrameTransformerData.target_quat_source`
  * ``source_rot_w`` --> :attr:`~isaaclab.sensors.FrameTransformerData.source_quat_w`

* The kit experience file ``isaaclab.backwards.compatible.kit``. This is followed by dropping the support for
  Isaac Sim 2023.1.1 completely.


0.19.4 (2024-07-13)
~~~~~~~~~~~~~~~~~~~

Fixed
^^^^^

* Added the call to "startup" events when using the :class:`~isaaclab.envs.ManagerBasedEnv` class.
  Earlier, the "startup" events were not being called when the environment was initialized. This issue
  did not occur when using the :class:`~isaaclab.envs.ManagerBasedRLEnv` class since the "startup"
  events were called in the constructor.


0.19.3 (2024-07-13)
~~~~~~~~~~~~~~~~~~~

Added
^^^^^

* Added schemas for setting and modifying deformable body properties on a USD prim.
* Added API to spawn a deformable body material in the simulation.
* Added APIs to spawn rigid and deformable meshes of primitive shapes (cone, cylinder, sphere, box, capsule)
  in the simulation. This is possible through the :mod:`isaaclab.sim.spawners.meshes` module.


0.19.2 (2024-07-05)
~~~~~~~~~~~~~~~~~~~

Changed
^^^^^^^

* Modified cloning scheme based on the attribute :attr:`~isaaclab.scene.InteractiveSceneCfg.replicate_physics`
  to determine whether environment is homogeneous or heterogeneous.


0.19.1 (2024-07-05)
~~~~~~~~~~~~~~~~~~~

Added
^^^^^

* Added a lidar pattern function :func:`~isaaclab.sensors.ray_caster.patterns.patterns.lidar_pattern` with
  corresponding config :class:`~isaaclab.sensors.ray_caster.patterns_cfg.LidarPatternCfg`.


0.19.0 (2024-07-04)
~~~~~~~~~~~~~~~~~~~

Fixed
^^^^^

* Fixed parsing of articulations with nested rigid links while using the :class:`isaaclab.assets.Articulation`
  class. Earlier, the class initialization failed when the articulation had nested rigid links since the rigid
  links were not being parsed correctly by the PhysX view.

Removed
^^^^^^^

* Removed the attribute :attr:`body_physx_view` from the :class:`isaaclab.assets.Articulation` and
  :class:`isaaclab.assets.RigidObject` classes. These were causing confusions when used with articulation
  view since the body names were not following the same ordering.
* Dropped support for Isaac Sim 2023.1.1. The minimum supported version is now Isaac Sim 4.0.0.


0.18.6 (2024-07-01)
~~~~~~~~~~~~~~~~~~~

Fixed
^^^^^

* Fixed the environment stepping logic. Earlier, the environments' rendering logic was updating the kit app which
  would in turn step the physics :attr:`isaaclab.sim.SimulationCfg.render_interval` times. Now, a render
  call only does rendering and does not step the physics.


0.18.5 (2024-06-26)
~~~~~~~~~~~~~~~~~~~

Fixed
^^^^^

* Fixed the gravity vector direction used inside the :class:`isaaclab.assets.RigidObjectData` class.
  Earlier, the gravity direction was hard-coded as (0, 0, -1) which may be different from the actual
  gravity direction in the simulation. Now, the gravity direction is obtained from the simulation context
  and used to compute the projection of the gravity vector on the object.


0.18.4 (2024-06-26)
~~~~~~~~~~~~~~~~~~~

Fixed
^^^^^

* Fixed double reference count of the physics sim view inside the asset classes. This was causing issues
  when destroying the asset class instance since the physics sim view was not being properly released.

Added
^^^^^

* Added the attribute :attr:`~isaaclab.assets.AssetBase.is_initialized` to check if the asset and sensor
  has been initialized properly. This can be used to ensure that the asset or sensor is ready to use in the simulation.


0.18.3 (2024-06-25)
~~~~~~~~~~~~~~~~~~~

Fixed
^^^^^

* Fixed the docstrings at multiple places related to the different buffer implementations inside the
  :mod:`isaaclab.utils.buffers` module. The docstrings were not clear and did not provide enough
  information about the classes and their methods.

Added
^^^^^

* Added the field for fixed tendom names in the :class:`isaaclab.assets.ArticulationData` class.
  Earlier, this information was not exposed which was inconsistent with other name related information
  such as joint or body names.

Changed
^^^^^^^

* Renamed the fields ``min_num_time_lags`` and ``max_num_time_lags`` to ``min_delay`` and
  ``max_delay`` in the :class:`isaaclab.actuators.DelayedPDActuatorCfg` class. This is to make
  the naming simpler to understand.


0.18.2 (2024-06-25)
~~~~~~~~~~~~~~~~~~~

Changed
^^^^^^^

* Moved the configuration for tile-rendered camera into its own file named ``tiled_camera_cfg.py``.
  This makes it easier to follow where the configuration is located and how it is related to the class.


0.18.1 (2024-06-25)
~~~~~~~~~~~~~~~~~~~

Changed
^^^^^^^

* Ensured that a parity between class and its configuration class is explicitly visible in the
  :mod:`isaaclab.envs` module. This makes it easier to follow where definitions are located and how
  they are related. This should not be a breaking change as the classes are still accessible through the same module.


0.18.0 (2024-06-13)
~~~~~~~~~~~~~~~~~~~

Fixed
^^^^^

* Fixed the rendering logic to render at the specified interval. Earlier, the substep parameter had no effect and rendering
  would happen once every env.step() when active.

Changed
^^^^^^^

* Renamed :attr:`isaaclab.sim.SimulationCfg.substeps` to :attr:`isaaclab.sim.SimulationCfg.render_interval`.
  The render logic is now integrated in the decimation loop of the environment.


0.17.13 (2024-06-13)
~~~~~~~~~~~~~~~~~~~~

Fixed
^^^^^

* Fixed the orientation reset logic in :func:`isaaclab.envs.mdp.events.reset_root_state_uniform` to make it relative to
  the default orientation. Earlier, the position was sampled relative to the default and the orientation not.


0.17.12 (2024-06-13)
~~~~~~~~~~~~~~~~~~~~

Added
^^^^^

* Added the class :class:`isaaclab.utils.buffers.TimestampedBuffer` to store timestamped data.

Changed
^^^^^^^

* Added time-stamped buffers in the classes :class:`isaaclab.assets.RigidObjectData` and :class:`isaaclab.assets.ArticulationData`
  to update some values lazily and avoid unnecessary computations between physics updates. Before, all the data was always
  updated at every step, even if it was not used by the task.


0.17.11 (2024-05-30)
~~~~~~~~~~~~~~~~~~~~

Fixed
^^^^^

* Fixed :class:`isaaclab.sensor.ContactSensor` not loading correctly in extension mode.
  Earlier, the :attr:`isaaclab.sensor.ContactSensor.body_physx_view` was not initialized when
  :meth:`isaaclab.sensor.ContactSensor._debug_vis_callback` is called which references it.


0.17.10 (2024-05-30)
~~~~~~~~~~~~~~~~~~~~

Fixed
^^^^^

* Fixed compound classes being directly assigned in ``default_factory`` generator method
  :meth:`isaaclab.utils.configclass._return_f`, which resulted in shared references such that modifications to
  compound objects were reflected across all instances generated from the same ``default_factory`` method.


0.17.9 (2024-05-30)
~~~~~~~~~~~~~~~~~~~

Added
^^^^^

* Added ``variants`` attribute to the :class:`isaaclab.sim.from_files.UsdFileCfg` class to select USD
  variants when loading assets from USD files.


0.17.8 (2024-05-28)
~~~~~~~~~~~~~~~~~~~

Fixed
^^^^^

* Implemented the reset methods in the action terms to avoid returning outdated data.


0.17.7 (2024-05-28)
~~~~~~~~~~~~~~~~~~~

Added
^^^^^

* Added debug visualization utilities in the :class:`isaaclab.managers.ActionManager` class.


0.17.6 (2024-05-27)
~~~~~~~~~~~~~~~~~~~

Added
^^^^^

* Added ``wp.init()`` call in Warp utils.


0.17.5 (2024-05-22)
~~~~~~~~~~~~~~~~~~~

Changed
^^^^^^^

* Websocket livestreaming is no longer supported. Valid livestream options are {0, 1, 2}.
* WebRTC livestream is now set with livestream=2.


0.17.4 (2024-05-17)
~~~~~~~~~~~~~~~~~~~

Changed
^^^^^^^

* Modified the noise functions to also support add, scale, and abs operations on the data. Added aliases
  to ensure backward compatibility with the previous functions.

  * Added :attr:`isaaclab.utils.noise.NoiseCfg.operation` for the different operations.
  * Renamed ``constant_bias_noise`` to :func:`isaaclab.utils.noise.constant_noise`.
  * Renamed ``additive_uniform_noise`` to :func:`isaaclab.utils.noise.uniform_noise`.
  * Renamed ``additive_gaussian_noise`` to :func:`isaaclab.utils.noise.gaussian_noise`.


0.17.3 (2024-05-15)
~~~~~~~~~~~~~~~~~~~

Fixed
^^^^^

* Set ``hide_ui`` flag in the app launcher for livestream.
* Fix native client livestream extensions.


0.17.2 (2024-05-09)
~~~~~~~~~~~~~~~~~~~

Changed
^^^^^^^

* Renamed ``_range`` to ``distribution_params`` in ``events.py`` for methods that defined a distribution.
* Apply additive/scaling randomization noise on default data instead of current data.
* Changed material bucketing logic to prevent exceeding 64k materials.

Fixed
^^^^^

* Fixed broadcasting issues with indexing when environment and joint IDs are provided.
* Fixed incorrect tensor dimensions when setting a subset of environments.

Added
^^^^^

* Added support for randomization of fixed tendon parameters.
* Added support for randomization of dof limits.
* Added support for randomization of gravity.
* Added support for Gaussian sampling.
* Added default buffers to Articulation/Rigid object data classes for randomization.


0.17.1 (2024-05-10)
~~~~~~~~~~~~~~~~~~~

Fixed
^^^^^

* Added attribute :attr:`isaaclab.sim.converters.UrdfConverterCfg.override_joint_dynamics` to properly parse
  joint dynamics in :class:`isaaclab.sim.converters.UrdfConverter`.


0.17.0 (2024-05-07)
~~~~~~~~~~~~~~~~~~~

Changed
^^^^^^^

* Renamed ``BaseEnv`` to :class:`isaaclab.envs.ManagerBasedEnv`.
* Renamed ``base_env.py`` to ``manager_based_env.py``.
* Renamed ``BaseEnvCfg`` to :class:`isaaclab.envs.ManagerBasedEnvCfg`.
* Renamed ``RLTaskEnv`` to :class:`isaaclab.envs.ManagerBasedRLEnv`.
* Renamed ``rl_task_env.py`` to ``manager_based_rl_env.py``.
* Renamed ``RLTaskEnvCfg`` to :class:`isaaclab.envs.ManagerBasedRLEnvCfg`.
* Renamed ``rl_task_env_cfg.py`` to ``rl_env_cfg.py``.
* Renamed ``OIGEEnv`` to :class:`isaaclab.envs.DirectRLEnv`.
* Renamed ``oige_env.py`` to ``direct_rl_env.py``.
* Renamed ``RLTaskEnvWindow`` to :class:`isaaclab.envs.ui.ManagerBasedRLEnvWindow`.
* Renamed ``rl_task_env_window.py`` to ``manager_based_rl_env_window.py``.
* Renamed all references of ``BaseEnv``, ``BaseEnvCfg``, ``RLTaskEnv``, ``RLTaskEnvCfg``,  ``OIGEEnv``, and ``RLTaskEnvWindow``.

Added
^^^^^

* Added direct workflow base class :class:`isaaclab.envs.DirectRLEnv`.


0.16.4 (2024-05-06)
~~~~~~~~~~~~~~~~~~~~

Changed
^^^^^^^

* Added :class:`isaaclab.sensors.TiledCamera` to support tiled rendering with RGB and depth.


0.16.3 (2024-04-26)
~~~~~~~~~~~~~~~~~~~

Fixed
^^^^^

* Fixed parsing of filter prim path expressions in the :class:`isaaclab.sensors.ContactSensor` class.
  Earlier, the filter prim paths given to the physics view was not being parsed since they were specified as
  regex expressions instead of glob expressions.


0.16.2 (2024-04-25)
~~~~~~~~~~~~~~~~~~~~

Changed
^^^^^^^

* Simplified the installation procedure, isaaclab -e is no longer needed
* Updated torch dependency to 2.2.2


0.16.1 (2024-04-20)
~~~~~~~~~~~~~~~~~~~

Added
^^^^^

* Added attribute :attr:`isaaclab.sim.ArticulationRootPropertiesCfg.fix_root_link` to fix the root link
  of an articulation to the world frame.


0.16.0 (2024-04-16)
~~~~~~~~~~~~~~~~~~~

Added
^^^^^

* Added the function :meth:`isaaclab.utils.math.quat_unique` to standardize quaternion representations,
  i.e. always have a non-negative real part.
* Added events terms for randomizing mass by scale, simulation joint properties (stiffness, damping, armature,
  and friction)

Fixed
^^^^^

* Added clamping of joint positions and velocities in event terms for resetting joints. The simulation does not
  throw an error if the set values are out of their range. Hence, users are expected to clamp them before setting.
* Fixed :class:`isaaclab.envs.mdp.EMAJointPositionToLimitsActionCfg` to smoothen the actions
  at environment frequency instead of simulation frequency.

* Renamed the following functions in :meth:`isaaclab.envs.mdp` to avoid confusions:

  * Observation: :meth:`joint_pos_norm` -> :meth:`joint_pos_limit_normalized`
  * Action: :class:`ExponentialMovingAverageJointPositionAction` -> :class:`EMAJointPositionToLimitsAction`
  * Termination: :meth:`base_height` -> :meth:`root_height_below_minimum`
  * Termination: :meth:`joint_pos_limit` -> :meth:`joint_pos_out_of_limit`
  * Termination: :meth:`joint_pos_manual_limit` -> :meth:`joint_pos_out_of_manual_limit`
  * Termination: :meth:`joint_vel_limit` -> :meth:`joint_vel_out_of_limit`
  * Termination: :meth:`joint_vel_manual_limit` -> :meth:`joint_vel_out_of_manual_limit`
  * Termination: :meth:`joint_torque_limit` -> :meth:`joint_effort_out_of_limit`

Deprecated
^^^^^^^^^^

* Deprecated the function :meth:`isaaclab.envs.mdp.add_body_mass` in favor of
  :meth:`isaaclab.envs.mdp.randomize_rigid_body_mass`. This supports randomizing the mass based on different
  operations (add, scale, or set) and sampling distributions.


0.15.13 (2024-04-16)
~~~~~~~~~~~~~~~~~~~~

Changed
^^^^^^^

* Improved startup performance by enabling rendering-based extensions only when necessary and caching of nucleus directory.
* Renamed the flag ``OFFSCREEN_RENDER`` or ``--offscreen_render`` to ``ENABLE_CAMERAS`` or ``--enable_cameras`` respectively.


0.15.12 (2024-04-16)
~~~~~~~~~~~~~~~~~~~~

Changed
^^^^^^^

* Replaced calls to the ``check_file_path`` function in the :mod:`isaaclab.sim.spawners.from_files`
  with the USD stage resolve identifier function. This helps speed up the loading of assets from file paths
  by avoiding Nucleus server calls.


0.15.11 (2024-04-15)
~~~~~~~~~~~~~~~~~~~~

Added
^^^^^

* Added the :meth:`isaaclab.sim.SimulationContext.has_rtx_sensors` method to check if any
  RTX-related sensors such as cameras have been created in the simulation. This is useful to determine
  if simulation requires RTX rendering during step or not.

Fixed
^^^^^

* Fixed the rendering of RTX-related sensors such as cameras inside the :class:`isaaclab.envs.RLTaskEnv` class.
  Earlier the rendering did not happen inside the step function, which caused the sensor data to be empty.


0.15.10 (2024-04-11)
~~~~~~~~~~~~~~~~~~~~

Fixed
^^^^^

* Fixed sharing of the same memory address between returned tensors from observation terms
  in the :class:`isaaclab.managers.ObservationManager` class. Earlier, the returned
  tensors could map to the same memory address, causing issues when the tensors were modified
  during scaling, clipping or other operations.


0.15.9 (2024-04-04)
~~~~~~~~~~~~~~~~~~~

Fixed
^^^^^

* Fixed assignment of individual termination terms inside the :class:`isaaclab.managers.TerminationManager`
  class. Earlier, the terms were being assigned their values through an OR operation which resulted in incorrect
  values. This regression was introduced in version 0.15.1.


0.15.8 (2024-04-02)
~~~~~~~~~~~~~~~~~~~

Added
^^^^^

* Added option to define ordering of points for the mesh-grid generation in the
  :func:`isaaclab.sensors.ray_caster.patterns.grid_pattern`. This parameter defaults to 'xy'
  for backward compatibility.


0.15.7 (2024-03-28)
~~~~~~~~~~~~~~~~~~~

Added
^^^^^

* Adds option to return indices/data in the specified query keys order in
  :class:`isaaclab.managers.SceneEntityCfg` class, and the respective
  :func:`isaaclab.utils.string.resolve_matching_names_values` and
  :func:`isaaclab.utils.string.resolve_matching_names` functions.


0.15.6 (2024-03-28)
~~~~~~~~~~~~~~~~~~~

Added
^^^^^

* Extended the :class:`isaaclab.app.AppLauncher` class to support the loading of experience files
  from the command line. This allows users to load a specific experience file when running the application
  (such as for multi-camera rendering or headless mode).

Changed
^^^^^^^

* Changed default loading of experience files in the :class:`isaaclab.app.AppLauncher` class from the ones
  provided by Isaac Sim to the ones provided in Isaac Lab's ``apps`` directory.


0.15.5 (2024-03-23)
~~~~~~~~~~~~~~~~~~~

Fixed
^^^^^

* Fixed the env origins in :meth:`_compute_env_origins_grid` of :class:`isaaclab.terrain.TerrainImporter`
  to match that obtained from the Isaac Sim :class:`isaacsim.core.cloner.GridCloner` class.

Added
^^^^^

* Added unit test to ensure consistency between environment origins generated by IsaacSim's Grid Cloner and those
  produced by the TerrainImporter.


0.15.4 (2024-03-22)
~~~~~~~~~~~~~~~~~~~

Fixed
^^^^^

* Fixed the :class:`isaaclab.envs.mdp.actions.NonHolonomicActionCfg` class to use
  the correct variable when applying actions.


0.15.3 (2024-03-21)
~~~~~~~~~~~~~~~~~~~

Added
^^^^^

* Added unit test to check that :class:`isaaclab.scene.InteractiveScene` entity data is not shared between separate instances.

Fixed
^^^^^

* Moved class variables in :class:`isaaclab.scene.InteractiveScene` to correctly  be assigned as
  instance variables.
* Removed custom ``__del__`` magic method from :class:`isaaclab.scene.InteractiveScene`.


0.15.2 (2024-03-21)
~~~~~~~~~~~~~~~~~~~

Fixed
^^^^^

* Added resolving of relative paths for the main asset USD file when using the
  :class:`isaaclab.sim.converters.UrdfConverter` class. This is to ensure that the material paths are
  resolved correctly when the main asset file is moved to a different location.


0.15.1 (2024-03-19)
~~~~~~~~~~~~~~~~~~~

Fixed
^^^^^

* Fixed the imitation learning workflow example script, updating Isaac Lab and Robomimic API calls.
* Removed the resetting of :attr:`_term_dones` in the :meth:`isaaclab.managers.TerminationManager.reset`.
  Previously, the environment cleared out all the terms. However, it impaired reading the specific term's values externally.


0.15.0 (2024-03-17)
~~~~~~~~~~~~~~~~~~~

Deprecated
^^^^^^^^^^

* Renamed :class:`isaaclab.managers.RandomizationManager` to :class:`isaaclab.managers.EventManager`
  class for clarification as the manager takes care of events such as reset in addition to pure randomizations.
* Renamed :class:`isaaclab.managers.RandomizationTermCfg` to :class:`isaaclab.managers.EventTermCfg`
  for consistency with the class name change.


0.14.1 (2024-03-16)
~~~~~~~~~~~~~~~~~~~

Added
^^^^^

* Added simulation schemas for joint drive and fixed tendons. These can be configured for assets imported
  from file formats.
* Added logging of tendon properties to the articulation class (if they are present in the USD prim).


0.14.0 (2024-03-15)
~~~~~~~~~~~~~~~~~~~

Fixed
^^^^^

* Fixed the ordering of body names used in the :class:`isaaclab.assets.Articulation` class. Earlier,
  the body names were not following the same ordering as the bodies in the articulation. This led
  to issues when using the body names to access data related to the links from the articulation view
  (such as Jacobians, mass matrices, etc.).

Removed
^^^^^^^

* Removed the attribute :attr:`body_physx_view` from the :class:`isaaclab.assets.RigidObject`
  and :class:`isaaclab.assets.Articulation` classes. These were causing confusions when used
  with articulation view since the body names were not following the same ordering.


0.13.1 (2024-03-14)
~~~~~~~~~~~~~~~~~~~

Removed
^^^^^^^

* Removed the :mod:`isaaclab.compat` module. This module was used to provide compatibility
  with older versions of Isaac Sim. It is no longer needed since we have most of the functionality
  absorbed into the main classes.


0.13.0 (2024-03-12)
~~~~~~~~~~~~~~~~~~~

Added
^^^^^

* Added support for the following data types inside the :class:`isaaclab.sensors.Camera` class:
  ``instance_segmentation_fast`` and ``instance_id_segmentation_fast``. These are GPU-supported annotations
  and are faster than the regular annotations.

Fixed
^^^^^

* Fixed handling of semantic filtering inside the :class:`isaaclab.sensors.Camera` class. Earlier,
  the annotator was given ``semanticTypes`` as an argument. However, with Isaac Sim 2023.1, the annotator
  does not accept this argument. Instead the mapping needs to be set to the synthetic data interface directly.
* Fixed the return shape of colored images for segmentation data types inside the
  :class:`isaaclab.sensors.Camera` class. Earlier, the images were always returned as ``int32``. Now,
  they are casted to ``uint8`` 4-channel array before returning if colorization is enabled for the annotation type.

Removed
^^^^^^^

* Dropped support for ``instance_segmentation`` and ``instance_id_segmentation`` annotations in the
  :class:`isaaclab.sensors.Camera` class. Their "fast" counterparts should be used instead.
* Renamed the argument :attr:`isaaclab.sensors.CameraCfg.semantic_types` to
  :attr:`isaaclab.sensors.CameraCfg.semantic_filter`. This is more aligned with Replicator's terminology
  for semantic filter predicates.
* Replaced the argument :attr:`isaaclab.sensors.CameraCfg.colorize` with separate colorized
  arguments for each annotation type (:attr:`~isaaclab.sensors.CameraCfg.colorize_instance_segmentation`,
  :attr:`~isaaclab.sensors.CameraCfg.colorize_instance_id_segmentation`, and
  :attr:`~isaaclab.sensors.CameraCfg.colorize_semantic_segmentation`).


0.12.4 (2024-03-11)
~~~~~~~~~~~~~~~~~~~

Fixed
^^^^^


* Adapted randomization terms to deal with ``slice`` for the body indices. Earlier, the terms were not
  able to handle the slice object and were throwing an error.
* Added ``slice`` type-hinting to all body and joint related methods in the rigid body and articulation
  classes. This is to make it clear that the methods can handle both list of indices and slices.


0.12.3 (2024-03-11)
~~~~~~~~~~~~~~~~~~~

Fixed
^^^^^

* Added signal handler to the :class:`isaaclab.app.AppLauncher` class to catch the ``SIGINT`` signal
  and close the application gracefully. This is to prevent the application from crashing when the user
  presses ``Ctrl+C`` to close the application.


0.12.2 (2024-03-10)
~~~~~~~~~~~~~~~~~~~

Added
^^^^^

* Added observation terms for states of a rigid object in world frame.
* Added randomization terms to set root state with randomized orientation and joint state within user-specified limits.
* Added reward term for penalizing specific termination terms.

Fixed
^^^^^

* Improved sampling of states inside randomization terms. Earlier, the code did multiple torch calls
  for sampling different components of the vector. Now, it uses a single call to sample the entire vector.


0.12.1 (2024-03-09)
~~~~~~~~~~~~~~~~~~~

Added
^^^^^

* Added an option to the last actions observation term to get a specific term by name from the action manager.
  If None, the behavior remains the same as before (the entire action is returned).


0.12.0 (2024-03-08)
~~~~~~~~~~~~~~~~~~~

Added
^^^^^

* Added functionality to sample flat patches on a generated terrain. This can be configured using
  :attr:`isaaclab.terrains.SubTerrainBaseCfg.flat_patch_sampling` attribute.
* Added a randomization function for setting terrain-aware root state. Through this, an asset can be
  reset to a randomly sampled flat patches.

Fixed
^^^^^

* Separated normal and terrain-base position commands. The terrain based commands rely on the
  terrain to sample flat patches for setting the target position.
* Fixed command resample termination function.

Changed
^^^^^^^

* Added the attribute :attr:`isaaclab.envs.mdp.commands.UniformVelocityCommandCfg.heading_control_stiffness`
  to control the stiffness of the heading control term in the velocity command term. Earlier, this was
  hard-coded to 0.5 inside the term.

Removed
^^^^^^^

* Removed the function :meth:`sample_new_targets` in the terrain importer. Instead the attribute
  :attr:`isaaclab.terrains.TerrainImporter.flat_patches` should be used to sample new targets.


0.11.3 (2024-03-04)
~~~~~~~~~~~~~~~~~~~

Fixed
^^^^^

* Corrects the functions :func:`isaaclab.utils.math.axis_angle_from_quat` and :func:`isaaclab.utils.math.quat_error_magnitude`
  to accept tensors of the form (..., 4) instead of (N, 4). This brings us in line with our documentation and also upgrades one of our functions
  to handle higher dimensions.


0.11.2 (2024-03-04)
~~~~~~~~~~~~~~~~~~~

Added
^^^^^

* Added checks for default joint position and joint velocity in the articulation class. This is to prevent
  users from configuring values for these quantities that might be outside the valid range from the simulation.


0.11.1 (2024-02-29)
~~~~~~~~~~~~~~~~~~~

Added
^^^^^

* Replaced the default values for ``joint_ids`` and ``body_ids`` from ``None`` to ``slice(None)``
  in the :class:`isaaclab.managers.SceneEntityCfg`.
* Adapted rewards and observations terms so that the users can query a subset of joints and bodies.


0.11.0 (2024-02-27)
~~~~~~~~~~~~~~~~~~~

Removed
^^^^^^^

* Dropped support for Isaac Sim<=2022.2. As part of this, removed the components of :class:`isaaclab.app.AppLauncher`
  which handled ROS extension loading. We no longer need them in Isaac Sim>=2023.1 to control the load order to avoid crashes.
* Upgraded Dockerfile to use ISAACSIM_VERSION=2023.1.1 by default.


0.10.28 (2024-02-29)
~~~~~~~~~~~~~~~~~~~~

Added
^^^^^

* Implemented relative and moving average joint position action terms. These allow the user to specify
  the target joint positions as relative to the current joint positions or as a moving average of the
  joint positions over a window of time.


0.10.27 (2024-02-28)
~~~~~~~~~~~~~~~~~~~~

Added
^^^^^

* Added UI feature to start and stop animation recording in the stage when running an environment.
  To enable this feature, please pass the argument ``--disable_fabric`` to the environment script to allow
  USD read/write operations. Be aware that this will slow down the simulation.


0.10.26 (2024-02-26)
~~~~~~~~~~~~~~~~~~~~

Added
^^^^^

* Added a viewport camera controller class to the :class:`isaaclab.envs.BaseEnv`. This is useful
  for applications where the user wants to render the viewport from different perspectives even when the
  simulation is running in headless mode.


0.10.25 (2024-02-26)
~~~~~~~~~~~~~~~~~~~~

Fixed
^^^^^

* Ensures that all path arguments in :mod:`isaaclab.sim.utils` are cast to ``str``. Previously,
  we had handled path types as strings without casting.


0.10.24 (2024-02-26)
~~~~~~~~~~~~~~~~~~~~

Added
^^^^^

* Added tracking of contact time in the :class:`isaaclab.sensors.ContactSensor` class. Previously,
  only the air time was being tracked.
* Added contact force threshold, :attr:`isaaclab.sensors.ContactSensorCfg.force_threshold`, to detect
  when the contact sensor is in contact. Previously, this was set to hard-coded 1.0 in the sensor class.


0.10.23 (2024-02-21)
~~~~~~~~~~~~~~~~~~~~

Fixed
^^^^^

* Fixes the order of size arguments in :meth:`isaaclab.terrains.height_field.random_uniform_terrain`. Previously, the function
  would crash if the size along x and y were not the same.


0.10.22 (2024-02-14)
~~~~~~~~~~~~~~~~~~~~

Fixed
^^^^^

* Fixed "divide by zero" bug in :class:`~isaaclab.sim.SimulationContext` when setting gravity vector.
  Now, it is correctly disabled when the gravity vector is set to zero.


0.10.21 (2024-02-12)
~~~~~~~~~~~~~~~~~~~~

Fixed
^^^^^

* Fixed the printing of articulation joint information when the articulation has only one joint.
  Earlier, the function was performing a squeeze operation on the tensor, which caused an error when
  trying to index the tensor of shape (1,).


0.10.20 (2024-02-12)
~~~~~~~~~~~~~~~~~~~~

Added
^^^^^

* Adds :attr:`isaaclab.sim.PhysxCfg.enable_enhanced_determinism` to enable improved
  determinism from PhysX. Please note this comes at the expense of performance.


0.10.19 (2024-02-08)
~~~~~~~~~~~~~~~~~~~~

Fixed
^^^^^

* Fixed environment closing so that articulations, objects, and sensors are cleared properly.


0.10.18 (2024-02-05)
~~~~~~~~~~~~~~~~~~~~

Fixed
^^^^^

* Pinned :mod:`torch` version to 2.0.1 in the setup.py to keep parity version of :mod:`torch` supplied by
  Isaac 2023.1.1, and prevent version incompatibility between :mod:`torch` ==2.2 and
  :mod:`typing-extensions` ==3.7.4.3


0.10.17 (2024-02-02)
~~~~~~~~~~~~~~~~~~~~

Fixed
^^^^^^

* Fixed carb setting ``/app/livestream/enabled`` to be set as False unless live-streaming is specified
  by :class:`isaaclab.app.AppLauncher` settings. This fixes the logic of :meth:`SimulationContext.render`,
  which depended on the config in previous versions of Isaac defaulting to false for this setting.


0.10.16 (2024-01-29)
~~~~~~~~~~~~~~~~~~~~

Added
^^^^^^

* Added an offset parameter to the height scan observation term. This allows the user to specify the
  height offset of the scan from the tracked body. Previously it was hard-coded to be 0.5.


0.10.15 (2024-01-29)
~~~~~~~~~~~~~~~~~~~~

Fixed
^^^^^

* Fixed joint torque computation for implicit actuators. Earlier, the torque was always zero for implicit
  actuators. Now, it is computed approximately by applying the PD law.


0.10.14 (2024-01-22)
~~~~~~~~~~~~~~~~~~~~

Fixed
^^^^^

* Fixed the tensor shape of :attr:`isaaclab.sensors.ContactSensorData.force_matrix_w`. Earlier, the reshaping
  led to a mismatch with the data obtained from PhysX.


0.10.13 (2024-01-15)
~~~~~~~~~~~~~~~~~~~~

Fixed
^^^^^

* Fixed running of environments with a single instance even if the :attr:`replicate_physics`` flag is set to True.


0.10.12 (2024-01-10)
~~~~~~~~~~~~~~~~~~~~

Fixed
^^^^^

* Fixed indexing of source and target frames in the :class:`isaaclab.sensors.FrameTransformer` class.
  Earlier, it always assumed that the source frame body is at index 0. Now, it uses the body index of the
  source frame to compute the transformation.

Deprecated
^^^^^^^^^^

* Renamed quantities in the :class:`isaaclab.sensors.FrameTransformerData` class to be more
  consistent with the terminology used in the asset classes. The following quantities are deprecated:

  * ``target_rot_w`` -> ``target_quat_w``
  * ``source_rot_w`` -> ``source_quat_w``
  * ``target_rot_source`` -> ``target_quat_source``


0.10.11 (2024-01-08)
~~~~~~~~~~~~~~~~~~~~

Fixed
^^^^^

* Fixed attribute error raised when calling the :class:`isaaclab.envs.mdp.TerrainBasedPositionCommand`
  command term.
* Added a dummy function in :class:`isaaclab.terrain.TerrainImporter` that returns environment
  origins as terrain-aware sampled targets. This function should be implemented by child classes based on
  the terrain type.


0.10.10 (2023-12-21)
~~~~~~~~~~~~~~~~~~~~

Fixed
^^^^^

* Fixed reliance on non-existent ``Viewport`` in :class:`isaaclab.sim.SimulationContext` when loading livestreaming
  by ensuring that the extension ``omni.kit.viewport.window`` is enabled in :class:`isaaclab.app.AppLauncher` when
  livestreaming is enabled


0.10.9 (2023-12-21)
~~~~~~~~~~~~~~~~~~~

Fixed
^^^^^

* Fixed invalidation of physics views inside the asset and sensor classes. Earlier, they were left initialized
  even when the simulation was stopped. This caused issues when closing the application.


0.10.8 (2023-12-20)
~~~~~~~~~~~~~~~~~~~

Fixed
^^^^^

* Fixed the :class:`isaaclab.envs.mdp.actions.DifferentialInverseKinematicsAction` class
  to account for the offset pose of the end-effector.


0.10.7 (2023-12-19)
~~~~~~~~~~~~~~~~~~~

Fixed
^^^^^

* Added a check to ray-cast and camera sensor classes to ensure that the sensor prim path does not
  have a regex expression at its leaf. For instance, ``/World/Robot/camera_.*`` is not supported
  for these sensor types. This behavior needs to be fixed in the future.


0.10.6 (2023-12-19)
~~~~~~~~~~~~~~~~~~~

Added
^^^^^

* Added support for using articulations as visualization markers. This disables all physics APIs from
  the articulation and allows the user to use it as a visualization marker. It is useful for creating
  visualization markers for the end-effectors or base of the robot.

Fixed
^^^^^

* Fixed hiding of debug markers from secondary images when using the
  :class:`isaaclab.markers.VisualizationMarkers` class. Earlier, the properties were applied on
  the XForm prim instead of the Mesh prim.


0.10.5 (2023-12-18)
~~~~~~~~~~~~~~~~~~~

Fixed
^^^^^

* Fixed test ``check_base_env_anymal_locomotion.py``, which
  previously called :func:`torch.jit.load` with the path to a policy (which would work
  for a local file), rather than calling
  :func:`isaaclab.utils.assets.read_file` on the path to get the file itself.


0.10.4 (2023-12-14)
~~~~~~~~~~~~~~~~~~~

Fixed
^^^^^

* Fixed potentially breaking import of omni.kit.widget.toolbar by ensuring that
  if live-stream is enabled, then the :mod:`omni.kit.widget.toolbar`
  extension is loaded.

0.10.3 (2023-12-12)
~~~~~~~~~~~~~~~~~~~

Added
^^^^^

* Added the attribute :attr:`isaaclab.actuators.ActuatorNetMLPCfg.input_order`
  to specify the order of the input tensors to the MLP network.

Fixed
^^^^^

* Fixed computation of metrics for the velocity command term. Earlier, the norm was being computed
  over the entire batch instead of the last dimension.
* Fixed the clipping inside the :class:`isaaclab.actuators.DCMotor` class. Earlier, it was
  not able to handle the case when configured saturation limit was set to None.


0.10.2 (2023-12-12)
~~~~~~~~~~~~~~~~~~~

Fixed
^^^^^

* Added a check in the simulation stop callback in the :class:`isaaclab.sim.SimulationContext` class
  to not render when an exception is raised. The while loop in the callback was preventing the application
  from closing when an exception was raised.


0.10.1 (2023-12-06)
~~~~~~~~~~~~~~~~~~~

Added
^^^^^

* Added command manager class with terms defined by :class:`isaaclab.managers.CommandTerm`. This
  allow for multiple types of command generators to be used in the same environment.


0.10.0 (2023-12-04)
~~~~~~~~~~~~~~~~~~~

Changed
^^^^^^^

* Modified the sensor and asset base classes to use the underlying PhysX views instead of Isaac Sim views.
  Using Isaac Sim classes led to a very high load time (of the order of minutes) when using a scene with
  many assets. This is because Isaac Sim supports USD paths which are slow and not required.

Added
^^^^^

* Added faster implementation of USD stage traversal methods inside the :class:`isaaclab.sim.utils` module.
* Added properties :attr:`isaaclab.assets.AssetBase.num_instances` and
  :attr:`isaaclab.sensor.SensorBase.num_instances` to obtain the number of instances of the asset
  or sensor in the simulation respectively.

Removed
^^^^^^^

* Removed dependencies on Isaac Sim view classes. It is no longer possible to use :attr:`root_view` and
  :attr:`body_view`. Instead use :attr:`root_physx_view` and :attr:`body_physx_view` to access the underlying
  PhysX views.


0.9.55 (2023-12-03)
~~~~~~~~~~~~~~~~~~~

Fixed
^^^^^

* Fixed the Nucleus directory path in the :attr:`isaaclab.utils.assets.NVIDIA_NUCLEUS_DIR`.
  Earlier, it was referring to the ``NVIDIA/Assets`` directory instead of ``NVIDIA``.


0.9.54 (2023-11-29)
~~~~~~~~~~~~~~~~~~~

Fixed
^^^^^

* Fixed pose computation in the :class:`isaaclab.sensors.Camera` class to obtain them from XFormPrimView
  instead of using ``UsdGeomCamera.ComputeLocalToWorldTransform`` method. The latter is not updated correctly
  during GPU simulation.
* Fixed initialization of the annotator info in the class :class:`isaaclab.sensors.Camera`. Previously
  all dicts had the same memory address which caused all annotators to have the same info.
* Fixed the conversion of ``uint32`` warp arrays inside the :meth:`isaaclab.utils.array.convert_to_torch`
  method. PyTorch does not support this type, so it is converted to ``int32`` before converting to PyTorch tensor.
* Added render call inside :meth:`isaaclab.sim.SimulationContext.reset` to initialize Replicator
  buffers when the simulation is reset.


0.9.53 (2023-11-29)
~~~~~~~~~~~~~~~~~~~

Changed
^^^^^^^

* Changed the behavior of passing :obj:`None` to the :class:`isaaclab.actuators.ActuatorBaseCfg`
  class. Earlier, they were resolved to fixed default values. Now, they imply that the values are loaded
  from the USD joint drive configuration.

Added
^^^^^

* Added setting of joint armature and friction quantities to the articulation class.


0.9.52 (2023-11-29)
~~~~~~~~~~~~~~~~~~~

Changed
^^^^^^^

* Changed the warning print in :meth:`isaaclab.sim.utils.apply_nested` method
  to be more descriptive. Earlier, it was printing a warning for every instanced prim.
  Now, it only prints a warning if it could not apply the attribute to any of the prims.

Added
^^^^^

* Added the method :meth:`isaaclab.utils.assets.retrieve_file_path` to
  obtain the absolute path of a file on the Nucleus server or locally.

Fixed
^^^^^

* Fixed hiding of STOP button in the :class:`AppLauncher` class when running the
  simulation in headless mode.
* Fixed a bug with :meth:`isaaclab.sim.utils.clone` failing when the input prim path
  had no parent (example: "/Table").


0.9.51 (2023-11-29)
~~~~~~~~~~~~~~~~~~~

Changed
^^^^^^^

* Changed the :meth:`isaaclab.sensor.SensorBase.update` method to always recompute the buffers if
  the sensor is in visualization mode.

Added
^^^^^

* Added available entities to the error message when accessing a non-existent entity in the
  :class:`InteractiveScene` class.
* Added a warning message when the user tries to reference an invalid prim in the :class:`FrameTransformer` sensor.


0.9.50 (2023-11-28)
~~~~~~~~~~~~~~~~~~~

Added
^^^^^

* Hid the ``STOP`` button in the UI when running standalone Python scripts. This is to prevent
  users from accidentally clicking the button and stopping the simulation. They should only be able to
  play and pause the simulation from the UI.

Removed
^^^^^^^

* Removed :attr:`isaaclab.sim.SimulationCfg.shutdown_app_on_stop`. The simulation is always rendering
  if it is stopped from the UI. The user needs to close the window or press ``Ctrl+C`` to close the simulation.


0.9.49 (2023-11-27)
~~~~~~~~~~~~~~~~~~~

Added
^^^^^

* Added an interface class, :class:`isaaclab.managers.ManagerTermBase`, to serve as the parent class
  for term implementations that are functional classes.
* Adapted all managers to support terms that are classes and not just functions clearer. This allows the user to
  create more complex terms that require additional state information.


0.9.48 (2023-11-24)
~~~~~~~~~~~~~~~~~~~

Fixed
^^^^^

* Fixed initialization of drift in the :class:`isaaclab.sensors.RayCasterCamera` class.


0.9.47 (2023-11-24)
~~~~~~~~~~~~~~~~~~~

Fixed
^^^^^

* Automated identification of the root prim in the :class:`isaaclab.assets.RigidObject` and
  :class:`isaaclab.assets.Articulation` classes. Earlier, the root prim was hard-coded to
  the spawn prim path. Now, the class searches for the root prim under the spawn prim path.


0.9.46 (2023-11-24)
~~~~~~~~~~~~~~~~~~~

Fixed
^^^^^

* Fixed a critical issue in the asset classes with writing states into physics handles.
  Earlier, the states were written over all the indices instead of the indices of the
  asset that were being updated. This caused the physics handles to refresh the states
  of all the assets in the scene, which is not desirable.


0.9.45 (2023-11-24)
~~~~~~~~~~~~~~~~~~~

Added
^^^^^

* Added :class:`isaaclab.command_generators.UniformPoseCommandGenerator` to generate
  poses in the asset's root frame by uniformly sampling from a given range.


0.9.44 (2023-11-16)
~~~~~~~~~~~~~~~~~~~

Added
^^^^^

* Added methods :meth:`reset` and :meth:`step` to the :class:`isaaclab.envs.BaseEnv`. This unifies
  the environment interface for simple standalone applications with the class.


0.9.43 (2023-11-16)
~~~~~~~~~~~~~~~~~~~

Fixed
^^^^^

* Replaced subscription of physics play and stop events in the :class:`isaaclab.assets.AssetBase` and
  :class:`isaaclab.sensors.SensorBase` classes with subscription to time-line play and stop events.
  This is to prevent issues in cases where physics first needs to perform mesh cooking and handles are not
  available immediately. For instance, with deformable meshes.


0.9.42 (2023-11-16)
~~~~~~~~~~~~~~~~~~~

Fixed
^^^^^

* Fixed setting of damping values from the configuration for :class:`ActuatorBase` class. Earlier,
  the stiffness values were being set into damping when a dictionary configuration was passed to the
  actuator model.
* Added dealing with :class:`int` and :class:`float` values in the configurations of :class:`ActuatorBase`.
  Earlier, a type-error was thrown when integer values were passed to the actuator model.


0.9.41 (2023-11-16)
~~~~~~~~~~~~~~~~~~~

Fixed
^^^^^

* Fixed the naming and shaping issues in the binary joint action term.


0.9.40 (2023-11-09)
~~~~~~~~~~~~~~~~~~~

Fixed
^^^^^

* Simplified the manual initialization of Isaac Sim :class:`ArticulationView` class. Earlier, we basically
  copied the code from the Isaac Sim source code. Now, we just call their initialize method.

Changed
^^^^^^^

* Changed the name of attribute :attr:`default_root_state_w` to :attr:`default_root_state`. The latter is
  more correct since the data is actually in the local environment frame and not the simulation world frame.


0.9.39 (2023-11-08)
~~~~~~~~~~~~~~~~~~~

Fixed
^^^^^

* Changed the reference of private ``_body_view`` variable inside the :class:`RigidObject` class
  to the public ``body_view`` property. For a rigid object, the private variable is not defined.


0.9.38 (2023-11-07)
~~~~~~~~~~~~~~~~~~~

Changed
^^^^^^^

* Upgraded the :class:`isaaclab.envs.RLTaskEnv` class to support Gym 0.29.0 environment definition.

Added
^^^^^

* Added computation of ``time_outs`` and ``terminated`` signals inside the termination manager. These follow the
  definition mentioned in `Gym 0.29.0 <https://gymnasium.farama.org/tutorials/gymnasium_basics/handling_time_limits/>`_.
* Added proper handling of observation and action spaces in the :class:`isaaclab.envs.RLTaskEnv` class.
  These now follow closely to how Gym VecEnv handles the spaces.


0.9.37 (2023-11-06)
~~~~~~~~~~~~~~~~~~~

Fixed
^^^^^

* Fixed broken visualization in :mod:`isaaclab.sensors.FrameTramsformer` class by overwriting the
  correct ``_debug_vis_callback`` function.
* Moved the visualization marker configurations of sensors to their respective sensor configuration classes.
  This allows users to set these configurations from the configuration object itself.


0.9.36 (2023-11-03)
~~~~~~~~~~~~~~~~~~~

Fixed
^^^^^

* Added explicit deleting of different managers in the :class:`isaaclab.envs.BaseEnv` and
  :class:`isaaclab.envs.RLTaskEnv` classes. This is required since deleting the managers
  is order-sensitive (many managers need to be deleted before the scene is deleted).


0.9.35 (2023-11-02)
~~~~~~~~~~~~~~~~~~~

Fixed
^^^^^

* Fixed the error: ``'str' object has no attribute '__module__'`` introduced by adding the future import inside the
  :mod:`isaaclab.utils.warp.kernels` module. Warp language does not support the ``__future__`` imports.


0.9.34 (2023-11-02)
~~~~~~~~~~~~~~~~~~~

Fixed
^^^^^

* Added missing import of ``from __future__ import annotations`` in the :mod:`isaaclab.utils.warp`
  module. This is needed to have a consistent behavior across Python versions.


0.9.33 (2023-11-02)
~~~~~~~~~~~~~~~~~~~

Fixed
^^^^^

* Fixed the :class:`isaaclab.command_generators.NullCommandGenerator` class. Earlier,
  it was having a runtime error due to infinity in the resampling time range. Now, the class just
  overrides the parent methods to perform no operations.


0.9.32 (2023-11-02)
~~~~~~~~~~~~~~~~~~~

Changed
^^^^^^^

* Renamed the :class:`isaaclab.envs.RLEnv` class to :class:`isaaclab.envs.RLTaskEnv` to
  avoid confusions in terminologies between environments and tasks.


0.9.31 (2023-11-02)
~~~~~~~~~~~~~~~~~~~

Added
^^^^^

* Added the :class:`isaaclab.sensors.RayCasterCamera` class, as a ray-casting based camera for
  "distance_to_camera", "distance_to_image_plane" and "normals" annotations. It has the same interface and
  functionalities as the USD Camera while it is on average 30% faster.


0.9.30 (2023-11-01)
~~~~~~~~~~~~~~~~~~~

Fixed
^^^^^

* Added skipping of None values in the :class:`InteractiveScene` class when creating the scene from configuration
  objects. Earlier, it was throwing an error when the user passed a None value for a scene element.
* Added ``kwargs`` to the :class:`RLEnv` class to allow passing additional arguments from gym registry function.
  This is now needed since the registry function passes args beyond the ones specified in the constructor.


0.9.29 (2023-11-01)
~~~~~~~~~~~~~~~~~~~

Fixed
^^^^^

* Fixed the material path resolution inside the :class:`isaaclab.sim.converters.UrdfConverter` class.
  With Isaac Sim 2023.1, the material paths from the importer are always saved as absolute paths. This caused
  issues when the generated USD file was moved to a different location. The fix now resolves the material paths
  relative to the USD file location.


0.9.28 (2023-11-01)
~~~~~~~~~~~~~~~~~~~

Changed
^^^^^^^

* Changed the way the :func:`isaaclab.sim.spawners.from_files.spawn_ground_plane` function sets the
  height of the ground. Earlier, it was reading the height from the configuration object. Now, it expects the
  desired transformation as inputs to the function. This makes it consistent with the other spawner functions.


0.9.27 (2023-10-31)
~~~~~~~~~~~~~~~~~~~

Changed
^^^^^^^

* Removed the default value of the argument ``camel_case`` in setters of USD attributes. This is to avoid
  confusion with the naming of the attributes in the USD file.

Fixed
^^^^^

* Fixed the selection of material prim in the :class:`isaaclab.sim.spawners.materials.spawn_preview_surface`
  method. Earlier, the created prim was being selected in the viewport which interfered with the selection of
  prims by the user.
* Updated :class:`isaaclab.sim.converters.MeshConverter` to use a different stage than the default stage
  for the conversion. This is to avoid the issue of the stage being closed when the conversion is done.


0.9.26 (2023-10-31)
~~~~~~~~~~~~~~~~~~~

Added
^^^^^

* Added the sensor implementation for :class:`isaaclab.sensors.FrameTransformer` class. Currently,
  it handles obtaining the transformation between two frames in the same articulation.


0.9.25 (2023-10-27)
~~~~~~~~~~~~~~~~~~~

Added
^^^^^

* Added the :mod:`isaaclab.envs.ui` module to put all the UI-related classes in one place. This currently
  implements the :class:`isaaclab.envs.ui.BaseEnvWindow` and :class:`isaaclab.envs.ui.RLEnvWindow`
  classes. Users can inherit from these classes to create their own UI windows.
* Added the attribute :attr:`isaaclab.envs.BaseEnvCfg.ui_window_class_type` to specify the UI window class
  to be used for the environment. This allows the user to specify their own UI window class to be used for the
  environment.


0.9.24 (2023-10-27)
~~~~~~~~~~~~~~~~~~~

Changed
^^^^^^^

* Changed the behavior of setting up debug visualization for assets, sensors and command generators.
  Earlier it was raising an error if debug visualization was not enabled in the configuration object.
  Now it checks whether debug visualization is implemented and only sets up the callback if it is
  implemented.


0.9.23 (2023-10-27)
~~~~~~~~~~~~~~~~~~~

Fixed
^^^^^

* Fixed a typo in the :class:`AssetBase` and :class:`SensorBase` that effected the class destructor.
  Earlier, a tuple was being created in the constructor instead of the actual object.


0.9.22 (2023-10-26)
~~~~~~~~~~~~~~~~~~~

Added
^^^^^

* Added a :class:`isaaclab.command_generators.NullCommandGenerator` class for no command environments.
  This is easier to work with than having checks for :obj:`None` in the command generator.

Fixed
^^^^^

* Moved the randomization manager to the :class:`isaaclab.envs.BaseEnv` class with the default
  settings to reset the scene to the defaults specified in the configurations of assets.
* Moved command generator to the :class:`isaaclab.envs.RlEnv` class to have all task-specification
  related classes in the same place.


0.9.21 (2023-10-26)
~~~~~~~~~~~~~~~~~~~

Fixed
^^^^^

* Decreased the priority of callbacks in asset and sensor base classes. This may help in preventing
  crashes when warm starting the simulation.
* Fixed no rendering mode when running the environment from the GUI. Earlier the function
  :meth:`SimulationContext.set_render_mode` was erroring out.


0.9.20 (2023-10-25)
~~~~~~~~~~~~~~~~~~~

Fixed
^^^^^

* Changed naming in :class:`isaaclab.sim.SimulationContext.RenderMode` to use ``NO_GUI_OR_RENDERING``
  and ``NO_RENDERING`` instead of ``HEADLESS`` for clarity.
* Changed :class:`isaaclab.sim.SimulationContext` to be capable of handling livestreaming and
  offscreen rendering.
* Changed :class:`isaaclab.app.AppLauncher` envvar ``VIEWPORT_RECORD`` to the more descriptive
  ``OFFSCREEN_RENDER``.


0.9.19 (2023-10-25)
~~~~~~~~~~~~~~~~~~~

Added
^^^^^

* Added Gym observation and action spaces for the :class:`isaaclab.envs.RLEnv` class.


0.9.18 (2023-10-23)
~~~~~~~~~~~~~~~~~~~

Added
^^^^^

* Created :class:`isaaclab.sim.converters.asset_converter.AssetConverter` to serve as a base
  class for all asset converters.
* Added :class:`isaaclab.sim.converters.mesh_converter.MeshConverter` to handle loading and conversion
  of mesh files (OBJ, STL and FBX) into USD format.
* Added script ``convert_mesh.py`` to ``source/tools`` to allow users to convert a mesh to USD via command line arguments.

Changed
^^^^^^^

* Renamed the submodule :mod:`isaaclab.sim.loaders` to :mod:`isaaclab.sim.converters` to be more
  general with the functionality of the module.
* Updated ``check_instanceable.py`` script to convert relative paths to absolute paths.


0.9.17 (2023-10-22)
~~~~~~~~~~~~~~~~~~~

Added
^^^^^

* Added setters and getters for term configurations in the :class:`RandomizationManager`, :class:`RewardManager`
  and :class:`TerminationManager` classes. This allows the user to modify the term configurations after the
  manager has been created.
* Added the method :meth:`compute_group` to the :class:`isaaclab.managers.ObservationManager` class to
  compute the observations for only a given group.
* Added the curriculum term for modifying reward weights after certain environment steps.


0.9.16 (2023-10-22)
~~~~~~~~~~~~~~~~~~~

Added
^^^^^

* Added support for keyword arguments for terms in the :class:`isaaclab.managers.ManagerBase`.

Fixed
^^^^^

* Fixed resetting of buffers in the :class:`TerminationManager` class. Earlier, the values were being set
  to ``0.0`` instead of ``False``.


0.9.15 (2023-10-22)
~~~~~~~~~~~~~~~~~~~

Added
^^^^^

* Added base yaw heading and body acceleration into :class:`isaaclab.assets.RigidObjectData` class.
  These quantities are computed inside the :class:`RigidObject` class.

Fixed
^^^^^

* Fixed the :meth:`isaaclab.assets.RigidObject.set_external_force_and_torque` method to correctly
  deal with the body indices.
* Fixed a bug in the :meth:`isaaclab.utils.math.wrap_to_pi` method to prevent self-assignment of
  the input tensor.


0.9.14 (2023-10-21)
~~~~~~~~~~~~~~~~~~~

Added
^^^^^

* Added 2-D drift (i.e. along x and y) to the :class:`isaaclab.sensors.RayCaster` class.
* Added flags to the :class:`isaaclab.sensors.ContactSensorCfg` to optionally obtain the
  sensor origin and air time information. Since these are not required by default, they are
  disabled by default.

Fixed
^^^^^

* Fixed the handling of contact sensor history buffer in the :class:`isaaclab.sensors.ContactSensor` class.
  Earlier, the buffer was not being updated correctly.


0.9.13 (2023-10-20)
~~~~~~~~~~~~~~~~~~~

Fixed
^^^^^

* Fixed the issue with double :obj:`Ellipsis` when indexing tensors with multiple dimensions.
  The fix now uses :obj:`slice(None)` instead of :obj:`Ellipsis` to index the tensors.


0.9.12 (2023-10-18)
~~~~~~~~~~~~~~~~~~~

Fixed
^^^^^

* Fixed bugs in actuator model implementation for actuator nets. Earlier the DC motor clipping was not working.
* Fixed bug in applying actuator model in the :class:`isaaclab.asset.Articulation` class. The new
  implementation caches the outputs from explicit actuator model into the ``joint_pos_*_sim`` buffer to
  avoid feedback loops in the tensor operation.


0.9.11 (2023-10-17)
~~~~~~~~~~~~~~~~~~~

Added
^^^^^

* Added the support for semantic tags into the :class:`isaaclab.sim.spawner.SpawnerCfg` class. This allows
  the user to specify the semantic tags for a prim when spawning it into the scene. It follows the same format as
  Omniverse Replicator.


0.9.10 (2023-10-16)
~~~~~~~~~~~~~~~~~~~

Added
^^^^^

* Added ``--livestream`` and ``--ros`` CLI args to :class:`isaaclab.app.AppLauncher` class.
* Added a static function :meth:`isaaclab.app.AppLauncher.add_app_launcher_args`, which
  appends the arguments needed for :class:`isaaclab.app.AppLauncher` to the argument parser.

Changed
^^^^^^^

* Within :class:`isaaclab.app.AppLauncher`, removed ``REMOTE_DEPLOYMENT`` env-var processing
  in the favor of ``HEADLESS`` and ``LIVESTREAM`` env-vars. These have clearer uses and better parity
  with the CLI args.


0.9.9 (2023-10-12)
~~~~~~~~~~~~~~~~~~

Added
^^^^^

* Added the property :attr:`isaaclab.assets.Articulation.is_fixed_base` to the articulation class to
  check if the base of the articulation is fixed or floating.
* Added the task-space action term corresponding to the differential inverse-kinematics controller.

Fixed
^^^^^

* Simplified the :class:`isaaclab.controllers.DifferentialIKController` to assume that user provides the
  correct end-effector poses and Jacobians. Earlier it was doing internal frame transformations which made the
  code more complicated and error-prone.


0.9.8 (2023-09-30)
~~~~~~~~~~~~~~~~~~

Fixed
^^^^^

* Fixed the boundedness of class objects that register callbacks into the simulator.
  These include devices, :class:`AssetBase`, :class:`SensorBase` and :class:`CommandGenerator`.
  The fix ensures that object gets deleted when the user deletes the object.


0.9.7 (2023-09-26)
~~~~~~~~~~~~~~~~~~

Fixed
^^^^^

* Modified the :class:`isaaclab.markers.VisualizationMarkers` to use the
  :class:`isaaclab.sim.spawner.SpawnerCfg` class instead of their
  own configuration objects. This makes it consistent with the other ways to spawn assets in the scene.

Added
^^^^^

* Added the method :meth:`copy` to configclass to allow copying of configuration objects.


0.9.6 (2023-09-26)
~~~~~~~~~~~~~~~~~~

Fixed
^^^^^

* Changed class-level configuration classes to refer to class types using ``class_type`` attribute instead
  of ``cls`` or ``cls_name``.


0.9.5 (2023-09-25)
~~~~~~~~~~~~~~~~~~

Changed
^^^^^^^

* Added future import of ``annotations`` to have a consistent behavior across Python versions.
* Removed the type-hinting from docstrings to simplify maintenance of the documentation. All type-hints are
  now in the code itself.


0.9.4 (2023-08-29)
~~~~~~~~~~~~~~~~~~

Added
^^^^^

* Added :class:`isaaclab.scene.InteractiveScene`, as the central scene unit that contains all entities
  that are part of the simulation. These include the terrain, sensors, articulations, rigid objects etc.
  The scene groups the common operations of these entities and allows to access them via their unique names.
* Added :mod:`isaaclab.envs` module that contains environment definitions that encapsulate the different
  general (scene, action manager, observation manager) and RL-specific (reward and termination manager) managers.
* Added :class:`isaaclab.managers.SceneEntityCfg` to handle which scene elements are required by the
  manager's terms. This allows the manager to parse useful information from the scene elements, such as the
  joint and body indices, and pass them to the term.
* Added :class:`isaaclab.sim.SimulationContext.RenderMode` to handle different rendering modes based on
  what the user wants to update (viewport, cameras, or UI elements).

Fixed
^^^^^

* Fixed the :class:`isaaclab.command_generators.CommandGeneratorBase` to register a debug visualization
  callback similar to how sensors and robots handle visualization.


0.9.3 (2023-08-23)
~~~~~~~~~~~~~~~~~~

Added
^^^^^

* Enabled the `faulthander <https://docs.python.org/3/library/faulthandler.html>`_ to catch segfaults and print
  the stack trace. This is enabled by default in the :class:`isaaclab.app.AppLauncher` class.

Fixed
^^^^^

* Re-added the :mod:`isaaclab.utils.kit` to the ``compat`` directory and fixed all the references to it.
* Fixed the deletion of Replicator nodes for the :class:`isaaclab.sensors.Camera` class. Earlier, the
  Replicator nodes were not being deleted when the camera was deleted. However, this does not prevent the random
  crashes that happen when the camera is deleted.
* Fixed the :meth:`isaaclab.utils.math.convert_quat` to support both numpy and torch tensors.

Changed
^^^^^^^

* Renamed all the scripts inside the ``test`` directory to follow the convention:

  * ``test_<module_name>.py``: Tests for the module ``<module_name>`` using unittest.
  * ``check_<module_name>``: Check for the module ``<module_name>`` using python main function.


0.9.2 (2023-08-22)
~~~~~~~~~~~~~~~~~~

Added
^^^^^

* Added the ability to color meshes in the :class:`isaaclab.terrain.TerrainGenerator` class. Currently,
  it only supports coloring the mesh randomly (``"random"``), based on the terrain height (``"height"``), and
  no coloring (``"none"``).

Fixed
^^^^^

* Modified the :class:`isaaclab.terrain.TerrainImporter` class to configure visual and physics materials
  based on the configuration object.


0.9.1 (2023-08-18)
~~~~~~~~~~~~~~~~~~

Added
^^^^^

* Introduced three different rotation conventions in the :class:`isaaclab.sensors.Camera` class. These
  conventions are:

  * ``opengl``: the camera is looking down the -Z axis with the +Y axis pointing up
  * ``ros``: the camera is looking down the +Z axis with the +Y axis pointing down
  * ``world``: the camera is looking along the +X axis with the -Z axis pointing down

  These can be used to declare the camera offset in :class:`isaaclab.sensors.CameraCfg.OffsetCfg` class
  and in :meth:`isaaclab.sensors.Camera.set_world_pose` method. Additionally, all conventions are
  saved to :class:`isaaclab.sensors.CameraData` class for easy access.

Changed
^^^^^^^

* Adapted all the sensor classes to follow a structure similar to the :class:`isaaclab.assets.AssetBase`.
  Hence, the spawning and initialization of sensors manually by the users is avoided.
* Removed the :meth:`debug_vis` function since that this functionality is handled by a render callback automatically
  (based on the passed configuration for the :class:`isaaclab.sensors.SensorBaseCfg.debug_vis` flag).


0.9.0 (2023-08-18)
~~~~~~~~~~~~~~~~~~

Added
^^^^^

* Introduces a new set of asset interfaces. These interfaces simplify the spawning of assets into the scene
  and initializing the physics handle by putting that inside post-startup physics callbacks. With this, users
  no longer need to worry about the :meth:`spawn` and :meth:`initialize` calls.
* Added utility methods to :mod:`isaaclab.utils.string` module that resolve regex expressions based
  on passed list of target keys.

Changed
^^^^^^^

* Renamed all references of joints in an articulation from "dof" to "joint". This makes it consistent with the
  terminology used in robotics.

Deprecated
^^^^^^^^^^

* Removed the previous modules for objects and robots. Instead the :class:`Articulation` and :class:`RigidObject`
  should be used.


0.8.12 (2023-08-18)
~~~~~~~~~~~~~~~~~~~

Added
^^^^^

* Added other properties provided by ``PhysicsScene`` to the :class:`isaaclab.sim.SimulationContext`
  class to allow setting CCD, solver iterations, etc.
* Added commonly used functions to the :class:`SimulationContext` class itself to avoid having additional
  imports from Isaac Sim when doing simple tasks such as setting camera view or retrieving the simulation settings.

Fixed
^^^^^

* Switched the notations of default buffer values in :class:`isaaclab.sim.PhysxCfg` from multiplication
  to scientific notation to avoid confusion with the values.


0.8.11 (2023-08-18)
~~~~~~~~~~~~~~~~~~~

Added
^^^^^

* Adds utility functions and configuration objects in the :mod:`isaaclab.sim.spawners`
  to create the following prims in the scene:

  * :mod:`isaaclab.sim.spawners.from_file`: Create a prim from a USD/URDF file.
  * :mod:`isaaclab.sim.spawners.shapes`: Create USDGeom prims for shapes (box, sphere, cylinder, capsule, etc.).
  * :mod:`isaaclab.sim.spawners.materials`: Create a visual or physics material prim.
  * :mod:`isaaclab.sim.spawners.lights`: Create a USDLux prim for different types of lights.
  * :mod:`isaaclab.sim.spawners.sensors`: Create a USD prim for supported sensors.

Changed
^^^^^^^

* Modified the :class:`SimulationContext` class to take the default physics material using the material spawn
  configuration object.


0.8.10 (2023-08-17)
~~~~~~~~~~~~~~~~~~~

Added
^^^^^

* Added methods for defining different physics-based schemas in the :mod:`isaaclab.sim.schemas` module.
  These methods allow creating the schema if it doesn't exist at the specified prim path and modify
  its properties based on the configuration object.


0.8.9 (2023-08-09)
~~~~~~~~~~~~~~~~~~

Changed
^^^^^^^

* Moved the :class:`isaaclab.asset_loader.UrdfLoader` class to the :mod:`isaaclab.sim.loaders`
  module to make it more accessible to the user.


0.8.8 (2023-08-09)
~~~~~~~~~~~~~~~~~~

Added
^^^^^

* Added configuration classes and functions for setting different physics-based schemas in the
  :mod:`isaaclab.sim.schemas` module. These allow modifying properties of the physics solver
  on the asset using configuration objects.


0.8.7 (2023-08-03)
~~~~~~~~~~~~~~~~~~

Fixed
^^^^^

* Added support for `__post_init__ <https://docs.python.org/3/library/dataclasses.html#post-init-processing>`_ in
  the :class:`isaaclab.utils.configclass` decorator.


0.8.6 (2023-08-03)
~~~~~~~~~~~~~~~~~~

Added
^^^^^

* Added support for callable classes in the :class:`isaaclab.managers.ManagerBase`.


0.8.5 (2023-08-03)
~~~~~~~~~~~~~~~~~~

Fixed
^^^^^

* Fixed the :class:`isaaclab.markers.Visualizationmarkers` class so that the markers are not visible in camera rendering mode.

Changed
^^^^^^^

* Simplified the creation of the point instancer in the :class:`isaaclab.markers.Visualizationmarkers` class. It now creates a new
  prim at the next available prim path if a prim already exists at the given path.


0.8.4 (2023-08-02)
~~~~~~~~~~~~~~~~~~

Added
^^^^^

* Added the :class:`isaaclab.sim.SimulationContext` class to the :mod:`isaaclab.sim` module.
  This class inherits from the :class:`isaacsim.core.api.simulation_context.SimulationContext` class and adds
  the ability to create a simulation context from a configuration object.


0.8.3 (2023-08-02)
~~~~~~~~~~~~~~~~~~

Changed
^^^^^^^

* Moved the :class:`ActuatorBase` class to the :mod:`isaaclab.actuators.actuator_base` module.
* Renamed the :mod:`isaaclab.actuators.actuator` module to :mod:`isaaclab.actuators.actuator_pd`
  to make it more explicit that it contains the PD actuator models.


0.8.2 (2023-08-02)
~~~~~~~~~~~~~~~~~~

Changed
^^^^^^^

* Cleaned up the :class:`isaaclab.terrain.TerrainImporter` class to take all the parameters from the configuration
  object. This makes it consistent with the other classes in the package.
* Moved the configuration classes for terrain generator and terrain importer into separate files to resolve circular
  dependency issues.


0.8.1 (2023-08-02)
~~~~~~~~~~~~~~~~~~

Fixed
^^^^^

* Added a hack into :class:`isaaclab.app.AppLauncher` class to remove Isaac Lab packages from the path before launching
  the simulation application. This prevents the warning messages that appears when the user launches the ``SimulationApp``.

Added
^^^^^

* Enabled necessary viewport extensions in the :class:`isaaclab.app.AppLauncher` class itself if ``VIEWPORT_ENABLED``
  flag is true.


0.8.0 (2023-07-26)
~~~~~~~~~~~~~~~~~~

Added
^^^^^

* Added the :class:`ActionManager` class to the :mod:`isaaclab.managers` module to handle actions in the
  environment through action terms.
* Added contact force history to the :class:`isaaclab.sensors.ContactSensor` class. The history is stored
  in the ``net_forces_w_history`` attribute of the sensor data.

Changed
^^^^^^^

* Implemented lazy update of buffers in the :class:`isaaclab.sensors.SensorBase` class. This allows the user
  to update the sensor data only when required, i.e. when the data is requested by the user. This helps avoid double
  computation of sensor data when a reset is called in the environment.

Deprecated
^^^^^^^^^^

* Removed the support for different backends in the sensor class. We only use Pytorch as the backend now.
* Removed the concept of actuator groups. They are now handled by the :class:`isaaclab.managers.ActionManager`
  class. The actuator models are now directly handled by the robot class itself.


0.7.4 (2023-07-26)
~~~~~~~~~~~~~~~~~~

Changed
^^^^^^^

* Changed the behavior of the :class:`isaaclab.terrains.TerrainImporter` class. It now expects the terrain
  type to be specified in the configuration object. This allows the user to specify everything in the configuration
  object and not have to do an explicit call to import a terrain.

Fixed
^^^^^

* Fixed setting of quaternion orientations inside the :class:`isaaclab.markers.Visualizationmarkers` class.
  Earlier, the orientation was being set into the point instancer in the wrong order (``wxyz`` instead of ``xyzw``).


0.7.3 (2023-07-25)
~~~~~~~~~~~~~~~~~~

Fixed
^^^^^

* Fixed the issue with multiple inheritance in the :class:`isaaclab.utils.configclass` decorator.
  Earlier, if the inheritance tree was more than one level deep and the lowest level configuration class was
  not updating its values from the middle level classes.


0.7.2 (2023-07-24)
~~~~~~~~~~~~~~~~~~

Added
^^^^^

* Added the method :meth:`replace` to the :class:`isaaclab.utils.configclass` decorator to allow
  creating a new configuration object with values replaced from keyword arguments. This function internally
  calls the `dataclasses.replace <https://docs.python.org/3/library/dataclasses.html#dataclasses.replace>`_.

Fixed
^^^^^

* Fixed the handling of class types as member values in the :meth:`isaaclab.utils.configclass`. Earlier it was
  throwing an error since class types were skipped in the if-else block.


0.7.1 (2023-07-22)
~~~~~~~~~~~~~~~~~~

Added
^^^^^

* Added the :class:`TerminationManager`, :class:`CurriculumManager`, and :class:`RandomizationManager` classes
  to the :mod:`isaaclab.managers` module to handle termination, curriculum, and randomization respectively.


0.7.0 (2023-07-22)
~~~~~~~~~~~~~~~~~~

Added
^^^^^

* Created a new :mod:`isaaclab.managers` module for all the managers related to the environment / scene.
  This includes the :class:`isaaclab.managers.ObservationManager` and :class:`isaaclab.managers.RewardManager`
  classes that were previously in the :mod:`isaaclab.utils.mdp` module.
* Added the :class:`isaaclab.managers.ManagerBase` class to handle the creation of managers.
* Added configuration classes for :class:`ObservationTermCfg` and :class:`RewardTermCfg` to allow easy creation of
  observation and reward terms.

Changed
^^^^^^^

* Changed the behavior of :class:`ObservationManager` and :class:`RewardManager` classes to accept the key ``func``
  in each configuration term to be a callable. This removes the need to inherit from the base class
  and allows more reusability of the functions across different environments.
* Moved the old managers to the :mod:`isaaclab.compat.utils.mdp` module.
* Modified the necessary scripts to use the :mod:`isaaclab.compat.utils.mdp` module.


0.6.2 (2023-07-21)
~~~~~~~~~~~~~~~~~~

Added
^^^^^

* Added the :mod:`isaaclab.command_generators` to generate different commands based on the desired task.
  It allows the user to generate commands for different tasks in the same environment without having to write
  custom code for each task.


0.6.1 (2023-07-16)
~~~~~~~~~~~~~~~~~~

Fixed
^^^^^

* Fixed the :meth:`isaaclab.utils.math.quat_apply_yaw` to compute the yaw quaternion correctly.

Added
^^^^^

* Added functions to convert string and callable objects in :mod:`isaaclab.utils.string`.


0.6.0 (2023-07-16)
~~~~~~~~~~~~~~~~~~

Added
^^^^^

* Added the argument :attr:`sort_keys` to the :meth:`isaaclab.utils.io.yaml.dump_yaml` method to allow
  enabling/disabling of sorting of keys in the output yaml file.

Fixed
^^^^^

* Fixed the ordering of terms in :mod:`isaaclab.utils.configclass` to be consistent in the order in which
  they are defined. Previously, the ordering was done alphabetically which made it inconsistent with the order in which
  the parameters were defined.

Changed
^^^^^^^

* Changed the default value of the argument :attr:`sort_keys` in the :meth:`isaaclab.utils.io.yaml.dump_yaml`
  method to ``False``.
* Moved the old config classes in :mod:`isaaclab.utils.configclass` to
  :mod:`isaaclab.compat.utils.configclass` so that users can still run their old code where alphabetical
  ordering was used.


0.5.0 (2023-07-04)
~~~~~~~~~~~~~~~~~~

Added
^^^^^

* Added a generalized :class:`isaaclab.sensors.SensorBase` class that leverages the ideas of views to
  handle multiple sensors in a single class.
* Added the classes :class:`isaaclab.sensors.RayCaster`, :class:`isaaclab.sensors.ContactSensor`,
  and :class:`isaaclab.sensors.Camera` that output a batched tensor of sensor data.

Changed
^^^^^^^

* Renamed the parameter ``sensor_tick`` to ``update_freq`` to make it more intuitive.
* Moved the old sensors in :mod:`isaaclab.sensors` to :mod:`isaaclab.compat.sensors`.
* Modified the standalone scripts to use the :mod:`isaaclab.compat.sensors` module.


0.4.4 (2023-07-05)
~~~~~~~~~~~~~~~~~~

Fixed
^^^^^

* Fixed the :meth:`isaaclab.terrains.trimesh.utils.make_plane` method to handle the case when the
  plane origin does not need to be centered.
* Added the :attr:`isaaclab.terrains.TerrainGeneratorCfg.seed` to make generation of terrains reproducible.
  The default value is ``None`` which means that the seed is not set.

Changed
^^^^^^^

* Changed the saving of ``origins`` in :class:`isaaclab.terrains.TerrainGenerator` class to be in CSV format
  instead of NPY format.


0.4.3 (2023-06-28)
~~~~~~~~~~~~~~~~~~

Added
^^^^^

* Added the :class:`isaaclab.markers.PointInstancerMarker` class that wraps around
  `UsdGeom.PointInstancer <https://graphics.pixar.com/usd/dev/api/class_usd_geom_point_instancer.html>`_
  to directly work with torch and numpy arrays.

Changed
^^^^^^^

* Moved the old markers in :mod:`isaaclab.markers` to :mod:`isaaclab.compat.markers`.
* Modified the standalone scripts to use the :mod:`isaaclab.compat.markers` module.


0.4.2 (2023-06-28)
~~~~~~~~~~~~~~~~~~

Added
^^^^^

* Added the sub-module :mod:`isaaclab.terrains` to allow procedural generation of terrains and supporting
  importing of terrains from different sources (meshes, usd files or default ground plane).


0.4.1 (2023-06-27)
~~~~~~~~~~~~~~~~~~

* Added the :class:`isaaclab.app.AppLauncher` class to allow controlled instantiation of
  the `SimulationApp <https://docs.omniverse.nvidia.com/py/isaacsim/source/isaacsim.simulation_app/docs/index.html>`_
  and extension loading for remote deployment and ROS bridges.

Changed
^^^^^^^

* Modified all standalone scripts to use the :class:`isaaclab.app.AppLauncher` class.


0.4.0 (2023-05-27)
~~~~~~~~~~~~~~~~~~

Added
^^^^^

* Added a helper class :class:`isaaclab.asset_loader.UrdfLoader` that converts a URDF file to instanceable USD
  file based on the input configuration object.


0.3.2 (2023-04-27)
~~~~~~~~~~~~~~~~~~

Fixed
^^^^^

* Added safe-printing of functions while using the :meth:`isaaclab.utils.dict.print_dict` function.


0.3.1 (2023-04-23)
~~~~~~~~~~~~~~~~~~

Added
^^^^^

* Added a modified version of ``lula_franka_gen.urdf`` which includes an end-effector frame.
* Added a standalone script ``play_rmpflow.py`` to show RMPFlow controller.

Fixed
^^^^^

* Fixed the splitting of commands in the :meth:`ActuatorGroup.compute` method. Earlier it was reshaping the
  commands to the shape ``(num_actuators, num_commands)`` which was causing the commands to be split incorrectly.
* Fixed the processing of actuator command in the :meth:`RobotBase._process_actuators_cfg` to deal with multiple
  command types when using "implicit" actuator group.

0.3.0 (2023-04-20)
~~~~~~~~~~~~~~~~~~

Fixed
^^^^^

* Added the destructor to the keyboard devices to unsubscribe from carb.

Added
^^^^^

* Added the :class:`Se2Gamepad` and :class:`Se3Gamepad` for gamepad teleoperation support.


0.2.8 (2023-04-10)
~~~~~~~~~~~~~~~~~~

Fixed
^^^^^

* Fixed bugs in :meth:`axis_angle_from_quat` in the ``isaaclab.utils.math`` to handle quaternion with negative w component.
* Fixed bugs in :meth:`subtract_frame_transforms` in the ``isaaclab.utils.math`` by adding the missing final rotation.


0.2.7 (2023-04-07)
~~~~~~~~~~~~~~~~~~

Fixed
^^^^^

* Fixed repetition in applying mimic multiplier for "p_abs" in the :class:`GripperActuatorGroup` class.
* Fixed bugs in :meth:`reset_buffers` in the :class:`RobotBase` and :class:`LeggedRobot` classes.

0.2.6 (2023-03-16)
~~~~~~~~~~~~~~~~~~

Added
^^^^^

* Added the :class:`CollisionPropertiesCfg` to rigid/articulated object and robot base classes.
* Added the :class:`PhysicsMaterialCfg` to the :class:`SingleArm` class for tool sites.

Changed
^^^^^^^

* Changed the default control mode of the :obj:`PANDA_HAND_MIMIC_GROUP_CFG` to be from ``"v_abs"`` to ``"p_abs"``.
  Using velocity control for the mimic group can cause the hand to move in a jerky manner.


0.2.5 (2023-03-08)
~~~~~~~~~~~~~~~~~~

Fixed
^^^^^

* Fixed the indices used for the Jacobian and dynamics quantities in the :class:`MobileManipulator` class.


0.2.4 (2023-03-04)
~~~~~~~~~~~~~~~~~~

Added
^^^^^

* Added :meth:`apply_nested_physics_material` to the ``isaaclab.utils.kit``.
* Added the :meth:`sample_cylinder` to sample points from a cylinder's surface.
* Added documentation about the issue in using instanceable asset as markers.

Fixed
^^^^^

* Simplified the physics material application in the rigid object and legged robot classes.

Removed
^^^^^^^

* Removed the ``geom_prim_rel_path`` argument in the :class:`RigidObjectCfg.MetaInfoCfg` class.


0.2.3 (2023-02-24)
~~~~~~~~~~~~~~~~~~

Fixed
^^^^^

* Fixed the end-effector body index used for getting the Jacobian in the :class:`SingleArm` and :class:`MobileManipulator` classes.


0.2.2 (2023-01-27)
~~~~~~~~~~~~~~~~~~

Fixed
^^^^^

* Fixed the :meth:`set_world_pose_ros` and :meth:`set_world_pose_from_view` in the :class:`Camera` class.

Deprecated
^^^^^^^^^^

* Removed the :meth:`set_world_pose_from_ypr` method from the :class:`Camera` class.


0.2.1 (2023-01-26)
~~~~~~~~~~~~~~~~~~

Fixed
^^^^^

* Fixed the :class:`Camera` class to support different fisheye projection types.


0.2.0 (2023-01-25)
~~~~~~~~~~~~~~~~~~

Added
^^^^^

* Added support for warp backend in camera utilities.
* Extended the ``play_camera.py`` with ``--gpu`` flag to use GPU replicator backend.

0.1.1 (2023-01-24)
~~~~~~~~~~~~~~~~~~

Fixed
^^^^^

* Fixed setting of physics material on the ground plane when using :meth:`isaaclab.utils.kit.create_ground_plane` function.


0.1.0 (2023-01-17)
~~~~~~~~~~~~~~~~~~

Added
^^^^^

* Initial release of the extension with experimental API.
* Available robot configurations:

  * **Quadrupeds:** Unitree A1, ANYmal B, ANYmal C
  * **Single-arm manipulators:** Franka Emika arm, UR5
  * **Mobile manipulators:** Clearpath Ridgeback with Franka Emika arm or UR5<|MERGE_RESOLUTION|>--- conflicted
+++ resolved
@@ -1,10 +1,16 @@
 Changelog
 ---------
 
-<<<<<<< HEAD
-
-0.44.10 (2025-08-07)
-=======
+0.44.11 (2025-09-04)
+~~~~~~~~~~~~~~~~~~~~
+
+Added
+^^^^^
+
+  * Added write to file on close to :class:`~isaaclab.manager.RecorderManager`.
+  * Added :attr:`~isaaclab.manager.RecorderManagerCfg.export_in_close` configuration parameter.
+  
+  
 0.45.10 (2025-09-02)
 ~~~~~~~~~~~~~~~~~~~~
 
@@ -130,16 +136,11 @@
 
 
 0.45.0 (2025-08-07)
->>>>>>> 5dae83eb
-~~~~~~~~~~~~~~~~~~~
-
-Added
-^^^^^
-
-<<<<<<< HEAD
-* Added write to file on close to :class:`~isaaclab.manager.RecorderManager`.
-* Added :attr:`~isaaclab.manager.RecorderManagerCfg.export_in_close` configuration parameter.
-=======
+~~~~~~~~~~~~~~~~~~~
+
+Added
+^^^^^
+
 * Added :attr:`~isaaclab.sensors.contact_sensor.ContactSensorCfg.track_contact_points` to toggle tracking of contact
   point locations between sensor bodies and filtered bodies.
 * Added :attr:`~isaaclab.sensors.contact_sensor.ContactSensorCfg.max_contact_data_per_prim` to configure the maximum
@@ -176,7 +177,6 @@
 * Fixed the old termination manager in :class:`~isaaclab.managers.TerminationManager` term_done logging that logs the
 instantaneous term done count at reset. This let to inaccurate aggregation of termination count, obscuring the what really
 happeningduring the traing. Instead we log the episodic term done.
->>>>>>> 5dae83eb
 
 
 0.44.9 (2025-07-30)
