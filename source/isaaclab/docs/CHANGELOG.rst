--- conflicted
+++ resolved
@@ -1,23 +1,24 @@
 Changelog
 ---------
 
-<<<<<<< HEAD
-0.44.10 (2025-08-11)
-=======
+0.44.11 (2025-08-11)
+~~~~~~~~~~~~~~~~~~~
+
+Fixed
+^^^^^
+
+* Fixed rendering preset mode when an experience CLI arg is provided.
+
+
 0.44.10 (2025-08-06)
->>>>>>> 8dabd3f1
-~~~~~~~~~~~~~~~~~~~
-
-Fixed
-^^^^^
-
-<<<<<<< HEAD
-* Fixed rendering preset mode when an experience CLI arg is provided.
-=======
-* The old termination manager in :class:`~isaaclab.managers.TerminationManager` term_done logging logs the instantaneous
-term done count at reset. This let to inaccurate aggregation of termination count, obscuring the what really happening
-during the traing. Instead we log the episodic term done.
->>>>>>> 8dabd3f1
+~~~~~~~~~~~~~~~~~~~
+
+Fixed
+^^^^^
+
+* Fixed the old termination manager in :class:`~isaaclab.managers.TerminationManager` term_done logging that logs the
+instantaneous term done count at reset. This let to inaccurate aggregation of termination count, obscuring the what really
+happeningduring the traing. Instead we log the episodic term done.
 
 
 0.44.9 (2025-07-30)
