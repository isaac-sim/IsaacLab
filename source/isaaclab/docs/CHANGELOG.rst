Changelog
---------

<<<<<<< HEAD
0.48.6 (2025-11-21)
=======
0.48.8 (2025-10-15)
>>>>>>> 18c7c58d
~~~~~~~~~~~~~~~~~~~

Added
^^^^^

<<<<<<< HEAD
* Add navigation state API to IsaacLabManagerBasedRLMimicEnv
* Add optional custom recorder config to MimicEnvCfg
=======
* Added :attr:`preserve_order` flag to :class:`~isaaclab.envs.mdp.actions.actions_cfg.JointPositionToLimitsActionCfg`


0.48.7 (2025-11-25)
~~~~~~~~~~~~~~~~~~~

Changed
^^^^^^^

* Changed import from ``isaaclab.sim.utils`` to ``isaaclab.sim.utils.stage`` to properly propagate the Isaac Sim stage context.

0.48.6 (2025-11-18)
~~~~~~~~~~~~~~~~~~~

Added
^^^^^

* Added OpenXR motion controller support for the G1 robot locomanipulation environment
  ``Isaac-PickPlace-Locomanipulation-G1-Abs-v0``. This enables teleoperation using XR motion controllers
  in addition to hand tracking.
* Added :class:`OpenXRDeviceMotionController` for motion controller-based teleoperation with headset anchoring control.
* Added motion controller-specific retargeters:
  * :class:`G1TriHandControllerUpperBodyRetargeterCfg` for upper body and hand control using motion controllers.
  * :class:`G1LowerBodyStandingControllerRetargeterCfg` for lower body control using motion controllers.
>>>>>>> 18c7c58d


0.48.5 (2025-11-14)
~~~~~~~~~~~~~~~~~~~

Changed
^^^^^^^

* Changed import from ``isaacsim.core.utils.stage`` to ``isaaclab.sim.utils.stage`` to reduce IsaacLab dependencies.


0.48.4 (2025-11-14)
~~~~~~~~~~~~~~~~~~~

Changed
^^^^^^^

* Refactored modules related to the actuator configs in order to remediate a circular import necessary to support future
  actuator drive model improvements.


0.48.3 (2025-11-13)
~~~~~~~~~~~~~~~~~~~

Changed
^^^^^^^

* Moved retargeter and device declaration out of factory and into the devices/retargeters themselves.


0.48.2 (2025-11-13)
~~~~~~~~~~~~~~~~~~~

Changed
^^^^^^^

* Changed from using :meth:`isaacsim.core.utils.torch.set_seed` to :meth:`~isaaclab.utils.seed.configure_seed`


0.48.1 (2025-11-10)
~~~~~~~~~~~~~~~~~~~

Added
^^^^^

* Added :class:`~isaaclab.devices.haply.HaplyDevice` class for SE(3) teleoperation with dual Haply Inverse3 and Versegrip devices,
  supporting robot manipulation with haptic feedback.
* Added demo script ``scripts/demos/haply_teleoperation.py`` and documentation guide in
  ``docs/source/how-to/haply_teleoperation.rst`` for Haply-based robot teleoperation.

0.48.0 (2025-11-03)
~~~~~~~~~~~~~~~~~~~

Changed
^^^^^^^

* Detected contacts are reported with the threshold of 0.0 (instead of 1.0). This increases the sensitivity of contact
  detection.

Fixed
^^^^^

* Removed passing the boolean flag to :meth:`isaaclab.sim.schemas.activate_contact_sensors` when activating contact
  sensors. This was incorrectly modifying the threshold attribute to 1.0 when contact sensors were activated.


0.47.11 (2025-11-03)
~~~~~~~~~~~~~~~~~~~~

Fixed
^^^^^

* Fixed the bug where effort limits were being overridden in :class:`~isaaclab.actuators.ActuatorBase` when the ``effort_limit`` parameter is set to None.
* Corrected the unit tests for three effort limit scenarios with proper assertions


0.47.10 (2025-11-06)
~~~~~~~~~~~~~~~~~~~~

Added
^^^^^

* Added ``num_rerenders_on_reset`` parameter to ManagerBasedEnvCfg and DirectRLEnvCfg to configure the number
  of render steps to perform after reset. This enables more control over DLSS rendering behavior after reset.

Changed
^^^^^^^

* Added deprecation warning for ``rerender_on_reset`` parameter in ManagerBasedEnv and DirectRLEnv.


0.47.9 (2025-11-05)
~~~~~~~~~~~~~~~~~~~

Changed
^^^^^^^

* Fixed termination term bookkeeping in :class:`~isaaclab.managers.TerminationManager`:
  per-step termination and last-episode termination bookkeeping are now separated.
  last-episode dones are now updated once per step from all term outputs, avoiding per-term overwrites
  and ensuring Episode_Termination metrics reflect the actual triggering terms.


0.47.8 (2025-11-06)
~~~~~~~~~~~~~~~~~~~

Added
^^^^^

* Added parameter :attr:`~isaaclab.terrains.TerrainImporterCfg.use_terrain_origins` to allow generated sub terrains with grid origins.


0.47.7 (2025-10-31)
~~~~~~~~~~~~~~~~~~~

Changed
^^^^^^^

* Changed Pink IK controller qpsolver from osqp to daqp.
* Changed Null Space matrix computation in Pink IK's Null Space Posture Task to a faster matrix pseudo inverse computation.


0.47.6 (2025-11-01)
~~~~~~~~~~~~~~~~~~~~

Fixed
^^^^^

* Fixed an issue in recurrent policy evaluation in RSL-RL framework where the recurrent state was not reset after an episode termination.


0.47.5 (2025-10-30)
~~~~~~~~~~~~~~~~~~~

Changed
^^^^^^^

* Added docstrings notes to clarify the friction coefficient modeling in Isaac Sim 4.5 and 5.0.


0.47.4 (2025-10-30)
~~~~~~~~~~~~~~~~~~~

Changed
^^^^^^^

* Enhanced :meth:`~isaaclab.managers.RecorderManager.export_episodes` method to support customizable sequence of demo IDs:

  - Added argument ``demo_ids`` to :meth:`~isaaclab.managers.RecorderManager.export_episodes` to accept a sequence of integers
    for custom episode identifiers.

* Enhanced :meth:`~isaaclab.utils.datasets.HDF5DatasetFileHandler.write_episode` method to support customizable episode identifiers:

  - Added argument ``demo_id`` to :meth:`~isaaclab.utils.datasets.HDF5DatasetFileHandler.write_episode` to accept a custom integer
    for episode identifier.


0.47.3 (2025-10-22)
~~~~~~~~~~~~~~~~~~~

Fixed
^^^^^

* Fixed the data type conversion in :class:`~isaaclab.sensors.tiled_camera.TiledCamera` to
  support the correct data type when converting from numpy arrays to warp arrays on the CPU.


0.47.2 (2025-10-17)
~~~~~~~~~~~~~~~~~~~

Added
^^^^^

* Added :meth:`~isaaclab.sim.utils.resolve_prim_pose` to resolve the pose of a prim with respect to another prim.
* Added :meth:`~isaaclab.sim.utils.resolve_prim_scale` to resolve the scale of a prim in the world frame.


0.47.1 (2025-10-17)
~~~~~~~~~~~~~~~~~~~

Fixed
^^^^^

* Suppressed yourdfpy warnings when trying to load meshes from hand urdfs in dex_retargeting. These mesh files are not
  used by dex_retargeting, but the parser is incorrectly configured by dex_retargeting to load them anyway which results
  in warning spam.


0.47.0 (2025-10-14)
~~~~~~~~~~~~~~~~~~~

Changed
^^^^^^^

* Removed pickle utilities for saving and loading configurations as pickle contains security vulnerabilities in its APIs.
  Configurations can continue to be saved and loaded through yaml.


0.46.11 (2025-10-15)
~~~~~~~~~~~~~~~~~~~~

Added
^^^^^

* Added support for modifying the :attr:`/rtx/domeLight/upperLowerStrategy` Sim rendering setting.


0.46.10 (2025-10-13)
~~~~~~~~~~~~~~~~~~~~

Added
^^^^^

* Added ARM64 architecture for pink ik and dex-retargetting setup installations.


0.46.9 (2025-10-09)
~~~~~~~~~~~~~~~~~~~

Fixed
^^^^^

* Fixed :meth:`~isaaclab.devices.keyboard.se3_keyboard.Se3Keyboard.__del__` to use the correct method name
  for unsubscribing from keyboard events "unsubscribe_to_keyboard_events" instead of "unsubscribe_from_keyboard_events".


0.46.8 (2025-10-02)
~~~~~~~~~~~~~~~~~~~

Fixed
^^^^^

* Fixed scaling factor for retargeting of GR1T2 hand.


0.46.7 (2025-09-30)
~~~~~~~~~~~~~~~~~~~

Fixed
^^^^^

* Fixed finger joint indices with manus extension.


0.46.6 (2025-09-30)
~~~~~~~~~~~~~~~~~~~

Added
^^^^^

* Added argument :attr:`traverse_instance_prims` to :meth:`~isaaclab.sim.utils.get_all_matching_child_prims` and
  :meth:`~isaaclab.sim.utils.get_first_matching_child_prim` to control whether to traverse instance prims
  during the traversal. Earlier, instanced prims were skipped since :meth:`Usd.Prim.GetChildren` did not return
  instanced prims, which is now fixed.

Changed
^^^^^^^

* Made parsing of instanced prims in :meth:`~isaaclab.sim.utils.get_all_matching_child_prims` and
  :meth:`~isaaclab.sim.utils.get_first_matching_child_prim` as the default behavior.
* Added parsing of instanced prims in :meth:`~isaaclab.sim.utils.make_uninstanceable` to make all prims uninstanceable.


0.46.5 (2025-10-14)
~~~~~~~~~~~~~~~~~~~

Added
^^^^^

* Exposed parameter :attr:`~isaaclab.sim.spawners.PhysxCfg.solve_articulation_contact_last`
  to configure USD attribute ``physxscene:solveArticulationContactLast``. This parameter may
  help improve solver stability with grippers, which previously required reducing simulation time-steps.
  :class:`~isaaclab.sim.spawners.PhysxCfg`


0.46.4 (2025-10-06)
~~~~~~~~~~~~~~~~~~~

Changed
^^^^^^^

* Fixed :attr:`~isaaclab.sim.simulation_context.SimulationContext.device` to return the device from the configuration.
  Previously, it was returning the device from the simulation manager, which was causing a performance overhead.


0.46.3 (2025-09-17)
~~~~~~~~~~~~~~~~~~~

Added
^^^^^

* Modified setter to support for viscous and dynamic joint friction coefficients in articulation based on IsaacSim 5.0.
* Added randomization of viscous and dynamic joint friction coefficients in event term.


0.46.2 (2025-09-13)
~~~~~~~~~~~~~~~~~~~

Changed
^^^^^^^

* Fixed missing actuator indices in :meth:`~isaaclab.envs.mdp.events.randomize_actuator_gains`


0.46.1 (2025-09-10)
~~~~~~~~~~~~~~~~~~~

Changed
^^^^^^^

* Moved IO descriptors output directory to a subfolder under the task log directory.


0.46.0 (2025-09-06)
~~~~~~~~~~~~~~~~~~~

Added
^^^^^

* Added argument :attr:`traverse_instance_prims` to :meth:`~isaaclab.sim.utils.get_all_matching_child_prims` and
  :meth:`~isaaclab.sim.utils.get_first_matching_child_prim` to control whether to traverse instance prims
  during the traversal. Earlier, instanced prims were skipped since :meth:`Usd.Prim.GetChildren` did not return
  instanced prims, which is now fixed.

Changed
^^^^^^^

* Made parsing of instanced prims in :meth:`~isaaclab.sim.utils.get_all_matching_child_prims` and
  :meth:`~isaaclab.sim.utils.get_first_matching_child_prim` as the default behavior.
* Added parsing of instanced prims in :meth:`~isaaclab.sim.utils.make_uninstanceable` to make all prims uninstanceable.


0.45.16 (2025-09-06)
~~~~~~~~~~~~~~~~~~~~

Added
^^^^^

* Added teleoperation environments for Unitree G1. This includes an environment with lower body fixed and upper body
  controlled by IK, and an environment with the lower body controlled by a policy and the upper body controlled by IK.


0.45.15 (2025-09-05)
~~~~~~~~~~~~~~~~~~~~

Added
^^^^^

* Added action terms for using RMPFlow in Manager-Based environments.


0.45.14 (2025-09-08)
~~~~~~~~~~~~~~~~~~~~

Added
^^^^^

* Added :class:`~isaaclab.ui.xr_widgets.TeleopVisualizationManager` and :class:`~isaaclab.ui.xr_widgets.XRVisualization`
  classes to provide real-time visualization of teleoperation and inverse kinematics status in XR environments.


0.45.13 (2025-09-08)
~~~~~~~~~~~~~~~~~~~~

Added
^^^^^

* Added :class:`~isaaclab.devices.openxr.manus_vive.ManusVive` to support teleoperation with Manus gloves and Vive trackers.


0.45.12 (2025-09-05)
~~~~~~~~~~~~~~~~~~~~

Added
^^^^^

* Added :class:`~isaaclab.envs.mdp.actions.SurfaceGripperBinaryAction` for supporting surface grippers in Manager-Based workflows.

Changed
^^^^^^^

* Added AssetBase inheritance for :class:`~isaaclab.assets.surface_gripper.SurfaceGripper`.


0.45.11 (2025-09-04)
~~~~~~~~~~~~~~~~~~~~

Fixed
^^^^^

* Fixes a high memory usage and perf slowdown issue in episode data by removing the use of torch.cat when appending to the episode data
  at each timestep. The use of torch.cat was causing the episode data to be copied at each timestep, which causes high memory usage and
  significant performance slowdown when recording longer episode data.
* Patches the configclass to allow validate dict with key is not a string.

Added
^^^^^

* Added optional episode metadata (ep_meta) to be stored in the HDF5 data attributes.
* Added option to record data pre-physics step.
* Added joint_target data to episode data. Joint target data can be optionally recorded by the user and replayed to improve
  determinism of replay.


0.45.10 (2025-09-02)
~~~~~~~~~~~~~~~~~~~~

Fixed
^^^^^

* Fixed regression in reach task configuration where the gripper command was being returned.
* Added :attr:`~isaaclab.devices.Se3GamepadCfg.gripper_term` to :class:`~isaaclab.devices.Se3GamepadCfg`
  to control whether the gamepad device should return a gripper command.
* Added :attr:`~isaaclab.devices.Se3SpaceMouseCfg.gripper_term` to :class:`~isaaclab.devices.Se3SpaceMouseCfg`
  to control whether the spacemouse device should return a gripper command.
* Added :attr:`~isaaclab.devices.Se3KeyboardCfg.gripper_term` to :class:`~isaaclab.devices.Se3KeyboardCfg`
  to control whether the keyboard device should return a gripper command.


0.45.9 (2025-08-27)
~~~~~~~~~~~~~~~~~~~

Fixed
^^^^^

* Fixed removing import of pink_ik controller from isaaclab.controllers which is causing pinocchio import error.


0.45.8 (2025-07-25)
~~~~~~~~~~~~~~~~~~~

Added
^^^^^

* Created :attr:`~isaaclab.controllers.pink_ik.PinkIKControllerCfg.target_eef_link_names` to :class:`~isaaclab.controllers.pink_ik.PinkIKControllerCfg`
  to specify the target end-effector link names for the pink inverse kinematics controller.

Changed
^^^^^^^

* Updated pink inverse kinematics controller configuration for the following tasks (Isaac-PickPlace-GR1T2, Isaac-NutPour-GR1T2, Isaac-ExhaustPipe-GR1T2)
  to increase end-effector tracking accuracy and speed. Also added a null-space regularizer that enables turning on of waist degrees-of-freedom.
* Improved the test_pink_ik script to more comprehensive test on controller accuracy. Also, migrated to use pytest. With the current IK controller
  improvements, our unit tests pass position and orientation accuracy test within **(1 mm, 1 degree)**. Previously, the position accuracy tolerances
  were set to **(30 mm, 10 degrees)**.
* Included a new config parameter :attr:`fail_on_ik_error` to :class:`~isaaclab.controllers.pink_ik.PinkIKControllerCfg`
  to control whether the IK controller raise an exception if robot joint limits are exceeded. In the case of an exception, the controller will hold the
  last joint position. This adds to stability of the controller and avoids operator experiencing what is perceived as sudden large delays in robot control.


0.45.7 (2025-08-21)
~~~~~~~~~~~~~~~~~~~

Added
^^^^^

* Added periodic logging when checking if a USD path exists on a Nucleus server
  to improve user experience when the checks takes a while.


0.45.6 (2025-08-22)
~~~~~~~~~~~~~~~~~~~

Fixed
^^^^^

* Fixed :meth:`~isaaclab.envs.mdp.events.randomize_rigid_body_com` to broadcasts the environment ids.


0.45.5 (2025-08-21)
~~~~~~~~~~~~~~~~~~~

Fixed
^^^^^

* Fixed :meth:`~isaaclab.assets.Articulation.write_joint_friction_coefficient_to_sim` to set the friction coefficients in the simulation.
* Fixed :meth:`~isaaclab.assets.Articulation.write_joint_dynamic_friction_coefficient_to_sim` to set the friction coefficients in the simulation.* Added :meth:`~isaaclab.envs.ManagerBasedEnvCfg.export_io_descriptors` to toggle the export of the IO descriptors.
* Fixed :meth:`~isaaclab.assets.Articulation.write_joint_viscous_friction_coefficient_to_sim` to set the friction coefficients in the simulation.



0.45.4 (2025-08-21)
~~~~~~~~~~~~~~~~~~~

Added
^^^^^

* Added unit tests for :class:`~isaaclab.sensor.sensor_base`


0.45.3 (2025-08-20)
~~~~~~~~~~~~~~~~~~~

Fixed
^^^^^

* Fixed :meth:`isaaclab.envs.mdp.terminations.joint_effort_out_of_limit` so that it correctly reports whether a joint
  effort limit has been violated. Previously, the implementation marked a violation when the applied and computed
  torques were equal; in fact, equality should indicate no violation, and vice versa.


0.45.2 (2025-08-18)
~~~~~~~~~~~~~~~~~~~

Added
^^^^^

* Added :meth:`~isaaclab.managers.ObservationManager.get_IO_descriptors` to export the IO descriptors for the observation manager.
* Added :meth:`~isaaclab.envs.ManagerBasedEnvCfg.io_descriptors_output_dir` to configure the directory to export the IO descriptors to.
* Added :meth:`~isaaclab.envs.ManagerBasedEnvCfg.export_io_descriptors` to toggle the export of the IO descriptors.
* Added the option to export the Observation and Action of the managed environments into a YAML file. This can be used to more easily
  deploy policies trained in Isaac Lab.


0.45.1 (2025-08-16)
~~~~~~~~~~~~~~~~~~~

Added
^^^^^

* Added validations for scale-based randomization ranges across mass, actuator, joint, and tendon parameters.

Changed
^^^^^^^

* Refactored randomization functions into classes with initialization-time checks to avoid runtime overhead.


0.45.0 (2025-08-07)
~~~~~~~~~~~~~~~~~~~

Added
^^^^^

* Added :attr:`~isaaclab.sensors.contact_sensor.ContactSensorCfg.track_contact_points` to toggle tracking of contact
  point locations between sensor bodies and filtered bodies.
* Added :attr:`~isaaclab.sensors.contact_sensor.ContactSensorCfg.max_contact_data_per_prim` to configure the maximum
  amount of contacts per sensor body.
* Added :attr:`~isaaclab.sensors.contact_sensor.ContactSensorData.contact_pos_w` data field for tracking contact point
  locations.


0.44.12 (2025-08-12)
~~~~~~~~~~~~~~~~~~~~

Fixed
^^^^^

* Fixed IndexError in :meth:`isaaclab.envs.mdp.events.reset_joints_by_scale`,
  :meth:`isaaclab.envs.mdp.events.reset_joints_by_offsets` by adding dimension to env_ids when indexing.


0.44.11 (2025-08-11)
~~~~~~~~~~~~~~~~~~~~

Fixed
^^^^^

* Fixed rendering preset mode when an experience CLI arg is provided.


0.44.10 (2025-08-06)
~~~~~~~~~~~~~~~~~~~~

Fixed
^^^^^

* Fixed the old termination manager in :class:`~isaaclab.managers.TerminationManager` term_done logging that
  logs the instantaneous term done count at reset. This let to inaccurate aggregation of termination count,
  obscuring the what really happening during the training. Instead we log the episodic term done.


0.44.9 (2025-07-30)
~~~~~~~~~~~~~~~~~~~

Added
^^^^^

* Added ``from __future__ import annotations`` to manager_based_rl_mimic_env.py to fix Sphinx
  doc warnings for IsaacLab Mimic docs.


0.44.8 (2025-07-30)
~~~~~~~~~~~~~~~~~~~

Fixed
^^^^^

* Improved handling of deprecated flag :attr:`~isaaclab.sensors.RayCasterCfg.attach_yaw_only`.
  Previously, the flag was only handled if it was set to True. This led to a bug where the yaw was not accounted for
  when the flag was set to False.
* Fixed the handling of interval-based events inside :class:`~isaaclab.managers.EventManager` to properly handle
  their resets. Previously, only class-based events were properly handled.


0.44.7 (2025-07-30)
~~~~~~~~~~~~~~~~~~~

Added
^^^^^

* Added a new argument ``is_global`` to :meth:`~isaaclab.assets.Articulation.set_external_force_and_torque`,
  :meth:`~isaaclab.assets.RigidObject.set_external_force_and_torque`, and
  :meth:`~isaaclab.assets.RigidObjectCollection.set_external_force_and_torque` allowing to set external wrenches
  in the global frame directly from the method call rather than having to set the frame in the configuration.

Removed
^^^^^^^^

* Removed :attr:`xxx_external_wrench_frame` flag from asset configuration classes in favor of direct argument
  passed to the :meth:`set_external_force_and_torque` function.


0.44.6 (2025-07-28)
~~~~~~~~~~~~~~~~~~~

Changed
^^^^^^^

* Tweak default behavior for rendering preset modes.


0.44.5 (2025-07-28)
~~~~~~~~~~~~~~~~~~~

Fixed
^^^^^

* Fixed :meth:`isaaclab.scene.reset_to` to properly accept None as valid argument.
* Added tests to verify that argument types.


0.44.4 (2025-07-22)
~~~~~~~~~~~~~~~~~~~

Added
^^^^^

* Added safe callbacks for stage in memory attaching.
* Remove on prim deletion callback workaround


0.44.3 (2025-07-21)
~~~~~~~~~~~~~~~~~~~

Fixed
^^^^^

* Fixed rendering preset mode regression.


0.44.2 (2025-07-22)
~~~~~~~~~~~~~~~~~~~

Changed
^^^^^^^

* Updated teleop scripts to print to console vs omni log.


0.44.1 (2025-07-17)
~~~~~~~~~~~~~~~~~~~

Changed
^^^^^^^

* Updated test_pink_ik.py test case to pytest format.


0.44.0 (2025-07-21)
~~~~~~~~~~~~~~~~~~~

Changed
^^^^^^^

* Changed the way clipping is handled for :class:`~isaaclab.actuator.DCMotor` for torque-speed points in when in
  negative power regions.

Added
^^^^^

* Added unit tests for :class:`~isaaclab.actuator.ImplicitActuator`, :class:`~isaaclab.actuator.IdealPDActuator`,
  and :class:`~isaaclab.actuator.DCMotor` independent of :class:`~isaaclab.assets.Articulation`


0.43.0 (2025-07-21)
~~~~~~~~~~~~~~~~~~~

Changed
^^^^^^^

* Updates torch version to 2.7.0 and torchvision to 0.22.0.
  Some dependencies now require torch>=2.6, and given the vulnerabilities in Torch 2.5.1,
  we are updating the torch version to 2.7.0 to also include Blackwell support. Since Isaac Sim 4.5 has not updated the
  torch version, we are now overwriting the torch installation step in isaaclab.sh when running ``./isaaclab.sh -i``.


0.42.26 (2025-06-29)
~~~~~~~~~~~~~~~~~~~~

Added
^^^^^

* Added MangerBasedRLEnv support for composite gym observation spaces.
* A test for the composite gym observation spaces in ManagerBasedRLEnv is added to ensure that the observation spaces
  are correctly configured base on the clip.


0.42.25 (2025-07-11)
~~~~~~~~~~~~~~~~~~~~

Added
^^^^^

* Added :attr:`~isaaclab.sensors.ContactSensorData.force_matrix_w_history` that tracks the history of the filtered
  contact forces in the world frame.


0.42.24 (2025-06-25)
~~~~~~~~~~~~~~~~~~~~

Added
^^^^^

* Added new curriculum mdp :func:`~isaaclab.envs.mdp.curriculums.modify_env_param` and
  :func:`~isaaclab.envs.mdp.curriculums.modify_env_param` that enables flexible changes to any configurations in the
  env instance


0.42.23 (2025-07-11)
~~~~~~~~~~~~~~~~~~~~

Fixed
^^^^^

* Fixed :meth:`isaaclab.envs.mdp.events.reset_joints_by_scale`, :meth:`isaaclab.envs.mdp.events.reset_joints_by_offsets`
  restricting the resetting joint indices be that user defined joint indices.


0.42.22 (2025-07-11)
~~~~~~~~~~~~~~~~~~~~

Fixed
^^^^^

* Fixed missing attribute in :class:`~isaaclab.sensors.ray_caster.RayCasterCamera` class and its reset method when no
  env_ids are passed.


0.42.21 (2025-07-09)
~~~~~~~~~~~~~~~~~~~~

Added
^^^^^

* Added input param ``update_history`` to :meth:`~isaaclab.managers.ObservationManager.compute`
  to control whether the history buffer should be updated.
* Added unit test for :class:`~isaaclab.envs.ManagerBasedEnv`.

Fixed
^^^^^

* Fixed :class:`~isaaclab.envs.ManagerBasedEnv` and :class:`~isaaclab.envs.ManagerBasedRLEnv` to not update the history
  buffer on recording.


0.42.20 (2025-07-10)
~~~~~~~~~~~~~~~~~~~~

Added
^^^^^

* Added unit tests for multiple math functions:
  :func:`~isaaclab.utils.math.scale_transform`.
  :func:`~isaaclab.utils.math.unscale_transform`.
  :func:`~isaaclab.utils.math.saturate`.
  :func:`~isaaclab.utils.math.normalize`.
  :func:`~isaaclab.utils.math.copysign`.
  :func:`~isaaclab.utils.math.convert_quat`.
  :func:`~isaaclab.utils.math.quat_conjugate`.
  :func:`~isaaclab.utils.math.quat_from_euler_xyz`.
  :func:`~isaaclab.utils.math.quat_from_matrix`.
  :func:`~isaaclab.utils.math.euler_xyz_from_quat`.
  :func:`~isaaclab.utils.math.matrix_from_euler`.
  :func:`~isaaclab.utils.math.quat_from_angle_axis`.
  :func:`~isaaclab.utils.math.axis_angle_from_quat`.
  :func:`~isaaclab.utils.math.skew_symmetric_matrix`.
  :func:`~isaaclab.utils.math.combine_transform`.
  :func:`~isaaclab.utils.math.subtract_transform`.
  :func:`~isaaclab.utils.math.compute_pose_error`.

Changed
^^^^^^^

* Changed the implementation of :func:`~isaaclab.utils.math.copysign` to better reflect the documented functionality.


0.42.19 (2025-07-09)
~~~~~~~~~~~~~~~~~~~~

Changed
^^^^^^^

* Added clone_in_fabric config flag to :class:`~isaaclab.scene.interactive_scene_cfg.InteractiveSceneCfg`
* Enable clone_in_fabric for envs which work with limited benchmark_non_rl.py script


0.42.18 (2025-07-07)
~~~~~~~~~~~~~~~~~~~~

Changed
^^^^^^^

* Changed texture and color randomization to use new replicator functional APIs.


0.42.17 (2025-07-08)
~~~~~~~~~~~~~~~~~~~~

Fixed
^^^^^

* Fixed hanging quat_rotate calls to point to quat_apply in :class:`~isaaclab.assets.articulation.ArticulationData` and
  :class:`~isaaclab.assets.articulation.RigidObjectCollectionData`


0.42.16 (2025-07-08)
~~~~~~~~~~~~~~~~~~~~

Added
^^^^^

* Added ability to set platform height independent of object height for trimesh terrains.


0.42.15 (2025-07-01)
~~~~~~~~~~~~~~~~~~~~

Added
^^^^^

* Added :attr:`abs_height_noise` and :attr:`rel_height_noise` to give minimum and maximum absolute and relative noise to
  :class:`isaaclab.terrrains.trimesh.MeshRepeatedObjectsTerrainCfg`
* Added deprecation warnings to the existing :attr:`max_height_noise` but still functions.


0.42.14 (2025-07-03)
~~~~~~~~~~~~~~~~~~~~

Fixed
^^^^^

* Fixed unittest tests that are floating inside pytests for articulation and rendering


0.42.13 (2025-07-07)
~~~~~~~~~~~~~~~~~~~~

Changed
^^^^^^^

* Updated gymnasium to v1.2.0. This update includes fixes for a memory leak that appears when recording
  videos with the ``--video`` flag.


0.42.12 (2025-06-27)
~~~~~~~~~~~~~~~~~~~~

Added
^^^^^

* Added unit test for :func:`~isaaclab.utils.math.quat_inv`.

Fixed
^^^^^

* Fixed the implementation mistake in :func:`~isaaclab.utils.math.quat_inv`.


0.42.11 (2025-06-25)
~~~~~~~~~~~~~~~~~~~~

Fixed
^^^^^

* Fixed :func:`~isaaclab.utils.dict.update_class_from_dict` preventing setting flat Iterables with different lengths.


0.42.10 (2025-06-25)
~~~~~~~~~~~~~~~~~~~~

Added
^^^^^

* Added ``sample_bias_per_component`` flag to :class:`~isaaclab.utils.noise.noise_model.NoiseModelWithAdditiveBias`
  to enable independent per-component bias sampling, which is now the default behavior. If set to False, the previous
  behavior of sharing the same bias value across all components is retained.


0.42.9 (2025-06-18)
~~~~~~~~~~~~~~~~~~~

Fixed
^^^^^

* Fixed data inconsistency between read_body, read_link, read_com when write_body, write_com, write_joint performed, in
  :class:`~isaaclab.assets.Articulation`, :class:`~isaaclab.assets.RigidObject`, and
  :class:`~isaaclab.assets.RigidObjectCollection`
* added pytest that check against these data consistencies


0.42.8 (2025-06-24)
~~~~~~~~~~~~~~~~~~~

Added
^^^^^

* :class:`~isaaclab.utils.noise.NoiseModel` support for manager-based workflows.

Changed
^^^^^^^

* Renamed :func:`~isaaclab.utils.noise.NoiseModel.apply` method to :func:`~isaaclab.utils.noise.NoiseModel.__call__`.


0.42.7 (2025-06-12)
~~~~~~~~~~~~~~~~~~~

Fixed
^^^^^

* Fixed potential issues in :func:`~isaaclab.envs.mdp.events.randomize_visual_texture_material` related to handling
  visual prims during texture randomization.


0.42.6 (2025-06-11)
~~~~~~~~~~~~~~~~~~~

Changed
^^^^^^^

* Remove deprecated usage of quat_rotate from articulation data class and replace with quat_apply.


0.42.5 (2025-05-22)
~~~~~~~~~~~~~~~~~~~

Fixed
^^^^^

* Fixed collision filtering logic for CPU simulation. The automatic collision filtering feature
  currently has limitations for CPU simulation. Collision filtering needs to be manually enabled when using
  CPU simulation.


0.42.4 (2025-06-03)
~~~~~~~~~~~~~~~~~~~

Changed
^^^^^^^

* Removes the hardcoding to :class:`~isaaclab.terrains.terrain_generator.TerrainGenerator` in
  :class:`~isaaclab.terrains.terrain_generator.TerrainImporter` and instead the ``class_type`` is used which is
  passed in the ``TerrainGeneratorCfg``.


0.42.3 (2025-03-20)
~~~~~~~~~~~~~~~~~~~

Changed
^^^^^^^

* Made separate data buffers for poses and velocities for the :class:`~isaaclab.assets.Articulation`,
  :class:`~isaaclab.assets.RigidObject`, and :class:`~isaaclab.assets.RigidObjectCollection` classes.
  Previously, the two data buffers were stored together in a single buffer requiring an additional
  concatenation operation when accessing the data.
* Cleaned up ordering of members inside the data classes for the assets to make them easier
  to comprehend. This reduced the code duplication within the class and made the class
  more readable.


0.42.2 (2025-05-31)
~~~~~~~~~~~~~~~~~~~

Added
^^^^^

* Updated gymnasium to >= 1.0
* Added support for specifying module:task_name as task name to avoid module import for ``gym.make``


0.42.1 (2025-06-02)
~~~~~~~~~~~~~~~~~~~

Added
^^^^^

* Added time observation functions to ~isaaclab.envs.mdp.observations module,
  :func:`~isaaclab.envs.mdp.observations.current_time_s` and :func:`~isaaclab.envs.mdp.observations.remaining_time_s`.

Changed
^^^^^^^

* Moved initialization of ``episode_length_buf`` outside of :meth:`load_managers()` of
  :class:`~isaaclab.envs.ManagerBasedRLEnv` to make it available for mdp functions.


0.42.0 (2025-06-02)
~~~~~~~~~~~~~~~~~~~

Added
^^^^^

* Added support for stage in memory and cloning in fabric. This will help improve performance for scene setup and lower
  overall startup time.


0.41.0 (2025-05-19)
~~~~~~~~~~~~~~~~~~~

Added
^^^^^

* Added simulation schemas for spatial tendons. These can be configured for assets imported
  from file formats.
* Added support for spatial tendons.


0.40.14 (2025-05-29)
~~~~~~~~~~~~~~~~~~~~

Added
^^^^^

* Added deprecation warning for :meth:`~isaaclab.utils.math.quat_rotate` and
  :meth:`~isaaclab.utils.math.quat_rotate_inverse`

Changed
^^^^^^^

* Changed all calls to :meth:`~isaaclab.utils.math.quat_rotate` and :meth:`~isaaclab.utils.math.quat_rotate_inverse` to
  :meth:`~isaaclab.utils.math.quat_apply` and :meth:`~isaaclab.utils.math.quat_apply_inverse` for speed.


0.40.13 (2025-05-19)
~~~~~~~~~~~~~~~~~~~~

Fixed
^^^^^

* Raising exceptions in step, render and reset if they occurred inside the initialization callbacks
  of assets and sensors.used from the experience files and the double definition is removed.


0.40.12 (2025-01-30)
~~~~~~~~~~~~~~~~~~~~

Added
^^^^^

* Added method :meth:`omni.isaac.lab.assets.AssetBase.set_visibility` to set the visibility of the asset
  in the simulation.


0.40.11 (2025-05-16)
~~~~~~~~~~~~~~~~~~~~

Added
^^^^^

* Added support for concatenation of observations along different dimensions in
  :class:`~isaaclab.managers.observation_manager.ObservationManager`.

Changed
^^^^^^^

* Updated the :class:`~isaaclab.managers.command_manager.CommandManager` to update the command counter after the
  resampling call.


0.40.10 (2025-05-16)
~~~~~~~~~~~~~~~~~~~~

Fixed
^^^^^

* Fixed penetration issue for negative border height in :class:`~isaaclab.terrains.terrain_generator.TerrainGeneratorCfg`.


0.40.9 (2025-05-20)
~~~~~~~~~~~~~~~~~~~

Changed
^^^^^^^

* Changed the implementation of :meth:`~isaaclab.utils.math.quat_box_minus`

Added
^^^^^

* Added :meth:`~isaaclab.utils.math.quat_box_plus`
* Added :meth:`~isaaclab.utils.math.rigid_body_twist_transform`


0.40.8 (2025-05-15)
~~~~~~~~~~~~~~~~~~~

Fixed
^^^^^

* Fixed :meth:`omni.isaac.lab.sensors.camera.camera.Camera.set_intrinsic_matrices` preventing setting of unused USD
  camera parameters.
* Fixed :meth:`omni.isaac.lab.sensors.camera.camera.Camera._update_intrinsic_matrices` preventing unused USD camera
  parameters from being used to calculate :attr:`omni.isaac.lab.sensors.camera.CameraData.intrinsic_matrices`
* Fixed :meth:`omni.isaac.lab.spawners.sensors.sensors_cfg.PinholeCameraCfg.from_intrinsic_matrix` preventing setting of
  unused USD camera parameters.


0.40.7 (2025-05-14)
~~~~~~~~~~~~~~~~~~~

* Added a new attribute :attr:`articulation_root_prim_path` to the :class:`~isaaclab.assets.ArticulationCfg` class
  to allow explicitly specifying the prim path of the articulation root.


0.40.6 (2025-05-14)
~~~~~~~~~~~~~~~~~~~

Changed
^^^^^^^

* Enabled external cameras in XR.


0.40.5 (2025-05-23)
~~~~~~~~~~~~~~~~~~~

Added
^^^^^

* Added feature for animation recording through baking physics operations into OVD files.


0.40.4 (2025-05-17)
~~~~~~~~~~~~~~~~~~~

Changed
^^^^^^^

* Changed livestreaming options to use ``LIVESTREAM=1`` for WebRTC over public networks and ``LIVESTREAM=2`` for WebRTC over private networks.


0.40.3 (2025-05-20)
~~~~~~~~~~~~~~~~~~~

Changed
^^^^^^^

* Made modifications to :func:`isaaclab.envs.mdp.image` to handle image normalization for normal maps.


0.40.2 (2025-05-14)
~~~~~~~~~~~~~~~~~~~

Changed
^^^^^^^

* Refactored remove_camera_configs to be a function that can be used in the record_demos and teleop scripts.


0.40.1 (2025-05-14)
~~~~~~~~~~~~~~~~~~~

Fixed
^^^^^

* Fixed spacemouse device add callback function to work with record_demos/teleop_se3_agent scripts.


0.40.0 (2025-05-03)
~~~~~~~~~~~~~~~~~~~

Added
^^^^^

* Added check in RecorderManager to ensure that the success indicator is only set if the termination manager is present.
* Added semantic tags in :func:`isaaclab.sim.spawners.from_files.spawn_ground_plane`.
  This allows for :attr:`semantic_segmentation_mapping` to be used when using the ground plane spawner.


0.39.0 (2025-04-01)
~~~~~~~~~~~~~~~~~~~

Added
^^^^^

* Added the :meth:`~isaaclab.env.mdp.observations.joint_effort`


0.38.0 (2025-04-01)
~~~~~~~~~~~~~~~~~~~

Added
^^^^^

* Added :meth:`~isaaclab.envs.mdp.observations.body_pose_w`
* Added :meth:`~isaaclab.envs.mdp.observations.body_projected_gravity_b`


0.37.5 (2025-05-12)
~~~~~~~~~~~~~~~~~~~

Added
^^^^^

* Added a new teleop configuration class :class:`~isaaclab.devices.DevicesCfg` to support multiple teleoperation
  devices declared in the environment configuration file.
* Implemented a factory function to create teleoperation devices based on the device configuration.


0.37.4 (2025-05-12)
~~~~~~~~~~~~~~~~~~~~

Changed
^^^^^^^

* Remove isaacsim.xr.openxr from openxr experience file.
* Use Performance AR profile for XR rendering.


0.37.3 (2025-05-08)
~~~~~~~~~~~~~~~~~~~~

Added
^^^^^

* Updated PINK task space action to record processed actions.
* Added new recorder term for recording post step processed actions.


0.37.2 (2025-05-06)
~~~~~~~~~~~~~~~~~~~~

Changed
^^^^^^^

* Migrated OpenXR device to use the new OpenXR handtracking API from omni.kit.xr.core.


0.37.1 (2025-05-05)
~~~~~~~~~~~~~~~~~~~~

Changed
^^^^^^^

* Removed xr rendering mode.


0.37.0 (2025-04-24)
~~~~~~~~~~~~~~~~~~~~

Changed
^^^^^^^

* Updated pytorch to latest 2.7.0 with cuda 12.8 for Blackwell support.
  Torch is now installed as part of the isaaclab.sh/bat scripts to ensure the correct version is installed.
* Removed :attr:`~isaaclab.sim.spawners.PhysicsMaterialCfg.improve_patch_friction` as it has been deprecated and removed from the simulation.
  The simulation will always behave as if this attribute is set to true.


0.36.23 (2025-04-24)
~~~~~~~~~~~~~~~~~~~~

Fixed
^^^^^

* Fixed ``return_latest_camera_pose`` option in :class:`~isaaclab.sensors.TiledCameraCfg` from not being used to the
  argument ``update_latest_camera_pose`` in :class:`~isaaclab.sensors.CameraCfg` with application in both
  :class:`~isaaclab.sensors.Camera` and :class:`~isaaclab.sensors.TiledCamera`.


0.36.22 (2025-04-23)
~~~~~~~~~~~~~~~~~~~~

Fixed
^^^^^^^

* Adds correct type check for ManagerTermBase class in event_manager.py.


0.36.21 (2025-04-15)
~~~~~~~~~~~~~~~~~~~~

Changed
^^^^^^^

* Removed direct call of qpsovlers library from pink_ik controller and changed solver from quadprog to osqp.


0.36.20 (2025-04-09)
~~~~~~~~~~~~~~~~~~~~

Changed
^^^^^^^

* Added call to set cuda device after each ``app.update()`` call in :class:`~isaaclab.sim.SimulationContext`.
  This is now required for multi-GPU workflows because some underlying logic in ``app.update()`` is modifying
  the cuda device, which results in NCCL errors on distributed setups.


0.36.19 (2025-04-01)
~~~~~~~~~~~~~~~~~~~~

Fixed
^^^^^

* Added check in RecorderManager to ensure that the success indicator is only set if the termination manager is present.


0.36.18 (2025-03-26)
~~~~~~~~~~~~~~~~~~~~

Added
^^^^^

* Added a dynamic text instruction widget that provides real-time feedback
  on the number of successful recordings during demonstration sessions.


0.36.17 (2025-03-26)
~~~~~~~~~~~~~~~~~~~~

Changed
^^^^^^^

* Added override in AppLauncher to apply patch for ``pxr.Gf.Matrix4d`` to work with Pinocchio 2.7.0.


0.36.16 (2025-03-25)
~~~~~~~~~~~~~~~~~~~~

Changed
^^^^^^^

* Modified rendering mode default behavior when the launcher arg :attr:`enable_cameras` is not set.


0.36.15 (2025-03-25)
~~~~~~~~~~~~~~~~~~~~

Added
^^^^^

* Added near plane distance configuration for XR device.


0.36.14 (2025-03-24)
~~~~~~~~~~~~~~~~~~~~

Changed
^^^^^^^

* Changed default render settings in :class:`~isaaclab.sim.SimulationCfg` to None, which means that
  the default settings will be used from the experience files and the double definition is removed.


0.36.13 (2025-03-24)
~~~~~~~~~~~~~~~~~~~~

Added
^^^^^

* Added headpose support to OpenXRDevice.


0.36.12 (2025-03-19)
~~~~~~~~~~~~~~~~~~~~

Added
^^^^^

* Added parameter to show warning if Pink IK solver fails to find a solution.


0.36.11 (2025-03-19)
~~~~~~~~~~~~~~~~~~~~

Fixed
^^^^^

* Fixed default behavior of :class:`~isaaclab.actuators.ImplicitActuator` if no :attr:`effort_limits_sim` or
  :attr:`effort_limit` is set.


0.36.10 (2025-03-17)
~~~~~~~~~~~~~~~~~~~~

Fixed
^^^^^

* App launcher to update the cli arguments if conditional defaults are used.


0.36.9 (2025-03-18)
~~~~~~~~~~~~~~~~~~~

Added
^^^^^^^

* Xr rendering mode, which is default when xr is used.


0.36.8 (2025-03-17)
~~~~~~~~~~~~~~~~~~~

Fixed
^^^^^

* Removed ``scalar_first`` from scipy function usage to support older versions of scipy.


0.36.7 (2025-03-14)
~~~~~~~~~~~~~~~~~~~

Fixed
^^^^^

* Changed the import structure to only import ``pinocchio`` when ``pink-ik`` or ``dex-retargeting`` is being used.
  This also solves for the problem that ``pink-ik`` and ``dex-retargeting`` are not supported in windows.
* Removed ``isaacsim.robot_motion.lula`` and ``isaacsim.robot_motion.motion_generation`` from the default loaded Isaac Sim extensions.
* Moved pink ik action config to a separate file.


0.36.6 (2025-03-13)
~~~~~~~~~~~~~~~~~~~

Fixed
^^^^^

* Worked around an issue where the render mode is set to ``"RayTracedLighting"`` instead of ``"RaytracedLighting"`` by
  some dependencies.


0.36.5 (2025-03-11)
~~~~~~~~~~~~~~~~~~~

Added
^^^^^^^

* Added 3 rendering mode presets: performance, balanced, and quality.
* Preset settings are stored in ``apps/rendering_modes``.
* Presets can be set with cli arg ``--rendering_mode`` or with :class:`RenderCfg`.
* Preset rendering settings can be overwritten with :class:`RenderCfg`.
* :class:`RenderCfg` supports all native RTX carb settings.

Changed
^^^^^^^
* :class:`RenderCfg` default settings are unset.


0.36.4 (2025-03-11)
~~~~~~~~~~~~~~~~~~~

Changed
^^^^^^^

* Updated the OpenXR kit file ``isaaclab.python.xr.openxr.kit`` to inherit from ``isaaclab.python.kit`` instead of
  ``isaaclab.python.rendering.kit`` which is not appropriate.


0.36.3 (2025-03-10)
~~~~~~~~~~~~~~~~~~~~

Changed
^^^^^^^

* Added the PinkIKController controller class that interfaces Isaac Lab with the Pink differential inverse kinematics solver
  to allow control of multiple links in a robot using a single solver.


0.36.2 (2025-03-07)
~~~~~~~~~~~~~~~~~~~~

Changed
^^^^^^^

* Allowed users to exit on 1 Ctrl+C instead of consecutive 2 key strokes.
* Allowed physics reset during simulation through :meth:`reset` in :class:`~isaaclab.sim.SimulationContext`.


0.36.1 (2025-03-10)
~~~~~~~~~~~~~~~~~~~

Added
^^^^^

* Added :attr:`semantic_segmentation_mapping` for camera configs to allow specifying colors for semantics.


0.36.0 (2025-03-07)
~~~~~~~~~~~~~~~~~~~

Removed
^^^^^^^

* Removed the storage of tri-meshes and warp meshes inside the :class:`~isaaclab.terrains.TerrainImporter` class.
  Initially these meshes were added for ray-casting purposes. However, since the ray-caster reads the terrains
  directly from the USD files, these meshes are no longer needed.
* Deprecated the :attr:`warp_meshes` and :attr:`meshes` attributes from the
  :class:`~isaaclab.terrains.TerrainImporter` class. These attributes now return an empty dictionary
  with a deprecation warning.

Changed
^^^^^^^

* Changed the prim path of the "plane" terrain inside the :class:`~isaaclab.terrains.TerrainImporter` class.
  Earlier, the terrain was imported directly as the importer's prim path. Now, the terrain is imported as
  ``{importer_prim_path}/{name}``, where ``name`` is the name of the terrain.


0.35.0 (2025-03-07)
~~~~~~~~~~~~~~~~~~~

* Improved documentation of various attributes in the :class:`~isaaclab.assets.ArticulationData` class to make
  it clearer which values represent the simulation and internal class values. In the new convention,
  the ``default_xxx`` attributes are whatever the user configured from their configuration of the articulation
  class, while the ``xxx`` attributes are the values from the simulation.
* Updated the soft joint position limits inside the :meth:`~isaaclab.assets.Articulation.write_joint_pos_limits_to_sim`
  method to use the new limits passed to the function.
* Added setting of :attr:`~isaaclab.assets.ArticulationData.default_joint_armature` and
  :attr:`~isaaclab.assets.ArticulationData.default_joint_friction` attributes in the
  :class:`~isaaclab.assets.Articulation` class based on user configuration.

Changed
^^^^^^^

* Removed unnecessary buffer creation operations inside the :class:`~isaaclab.assets.Articulation` class.
  Earlier, the class initialized a variety of buffer data with zeros and in the next function assigned
  them the value from PhysX. This made the code bulkier and more complex for no reason.
* Renamed parameters for a consistent nomenclature. These changes are backwards compatible with previous releases
  with a deprecation warning for the old names.

  * ``joint_velocity_limits`` → ``joint_vel_limits`` (to match attribute ``joint_vel`` and ``joint_vel_limits``)
  * ``joint_limits`` → ``joint_pos_limits`` (to match attribute ``joint_pos`` and ``soft_joint_pos_limits``)
  * ``default_joint_limits`` → ``default_joint_pos_limits``
  * ``write_joint_limits_to_sim`` → ``write_joint_position_limit_to_sim``
  * ``joint_friction`` → ``joint_friction_coeff``
  * ``default_joint_friction`` → ``default_joint_friction_coeff``
  * ``write_joint_friction_to_sim`` → ``write_joint_friction_coefficient_to_sim``
  * ``fixed_tendon_limit`` → ``fixed_tendon_pos_limits``
  * ``default_fixed_tendon_limit`` → ``default_fixed_tendon_pos_limits``
  * ``set_fixed_tendon_limit`` → ``set_fixed_tendon_position_limit``


0.34.13 (2025-03-06)
~~~~~~~~~~~~~~~~~~~~

Added
^^^^^

* Added a new event mode called "prestartup", which gets called right after the scene design is complete
  and before the simulation is played.
* Added a callback to resolve the scene entity configurations separately once the simulation plays,
  since the scene entities cannot be resolved before the simulation starts playing
  (as we currently rely on PhysX to provide us with the joint/body ordering)


0.34.12 (2025-03-06)
~~~~~~~~~~~~~~~~~~~~

Added
^^^^^

* Updated the mimic API :meth:`target_eef_pose_to_action` in :class:`isaaclab.envs.ManagerBasedRLMimicEnv` to take a dictionary of
  eef noise values instead of a single noise value.
* Added support for optional subtask constraints based on DexMimicGen to the mimic configuration class :class:`isaaclab.envs.MimicEnvCfg`.
* Enabled data compression in HDF5 dataset file handler :class:`isaaclab.utils.datasets.hdf5_dataset_file_handler.HDF5DatasetFileHandler`.


0.34.11 (2025-03-04)
~~~~~~~~~~~~~~~~~~~~

Fixed
^^^^^

* Fixed issue in :class:`~isaaclab.sensors.TiledCamera` and :class:`~isaaclab.sensors.Camera` where segmentation outputs only display the first tile
  when scene instancing is enabled. A workaround is added for now to disable instancing when segmentation
  outputs are requested.


0.34.10 (2025-03-04)
~~~~~~~~~~~~~~~~~~~~

Fixed
^^^^^

* Fixed the issue of misalignment in the motion vectors from the :class:`TiledCamera`
  with other modalities such as RGBA and depth.


0.34.9 (2025-03-04)
~~~~~~~~~~~~~~~~~~~

Added
^^^^^

* Added methods inside the :class:`omni.isaac.lab.assets.Articulation` class to set the joint
  position and velocity for the articulation. Previously, the joint position and velocity could
  only be set using the :meth:`omni.isaac.lab.assets.Articulation.write_joint_state_to_sim` method,
  which didn't allow setting the joint position and velocity separately.


0.34.8 (2025-03-02)
~~~~~~~~~~~~~~~~~~~

Fixed
^^^^^

* Fixed the propagation of the :attr:`activate_contact_sensors` attribute to the
  :class:`~isaaclab.sim.spawners.wrappers.wrappers_cfg.MultiAssetSpawnerCfg` class. Previously, this value
  was always set to False, which led to incorrect contact sensor settings for the spawned assets.


0.34.7 (2025-03-02)
~~~~~~~~~~~~~~~~~~~

Changed
^^^^^^^

* Enabled the physics flag for disabling contact processing in the :class:`~isaaclab.sim.SimulationContact`
  class. This means that by default, no contact reporting is done by the physics engine, which should provide
  a performance boost in simulations with no contact processing requirements.
* Disabled the physics flag for disabling contact processing in the :class:`~isaaclab.sensors.ContactSensor`
  class when the sensor is created to allow contact reporting for the sensor.

Removed
^^^^^^^

* Removed the attribute ``disable_contact_processing`` from :class:`~isaaclab.sim.SimulationContact`.


0.34.6 (2025-03-01)
~~~~~~~~~~~~~~~~~~~

Added
^^^^^

* Added a new attribute :attr:`is_implicit_model` to the :class:`isaaclab.actuators.ActuatorBase` class to
  indicate if the actuator model is implicit or explicit. This helps checking that the correct model type
  is being used when initializing the actuator models.

Fixed
^^^^^

* Added copy of configurations to :class:`~isaaclab.assets.AssetBase` and :class:`~isaaclab.sensors.SensorBase`
  to prevent modifications of the configurations from leaking outside of the classes.
* Fixed the case where setting velocity/effort limits for the simulation in the
  :class:`~isaaclab.actuators.ActuatorBaseCfg` class was not being used to update the actuator-specific
  velocity/effort limits.

Changed
^^^^^^^

* Moved warnings and checks for implicit actuator models to the :class:`~isaaclab.actuators.ImplicitActuator` class.
* Reverted to IsaacLab v1.3 behavior where :attr:`isaaclab.actuators.ImplicitActuatorCfg.velocity_limit`
  attribute was not used for setting the velocity limits in the simulation. This makes it possible to deploy
  policies from previous release without any changes. If users want to set the velocity limits for the simulation,
  they should use the :attr:`isaaclab.actuators.ImplicitActuatorCfg.velocity_limit_sim` attribute instead.


0.34.5 (2025-02-28)
~~~~~~~~~~~~~~~~~~~

Added
^^^^^

* Added IP address support for WebRTC livestream to allow specifying IP address to stream across networks.
  This feature requires an updated livestream extension, which is current only available in the pre-built Isaac Lab 2.0.1 docker image.
  Support for other Isaac Sim builds will become available in Isaac Sim 5.0.


0.34.4 (2025-02-27)
~~~~~~~~~~~~~~~~~~~~

Added
^^^^^

* Refactored retargeting code from Se3Handtracking class into separate modules for better modularity
* Added scaffolding for developing additional retargeters (e.g. dex)


0.34.3 (2025-02-26)
~~~~~~~~~~~~~~~~~~~

Added
^^^^^

* Enablec specifying the placement of the simulation when viewed in an XR device. This is achieved by
  adding an ``XrCfg`` environment configuration with ``anchor_pos`` and ``anchor_rot`` parameters.


0.34.2 (2025-02-21)
~~~~~~~~~~~~~~~~~~~

Fixed
^^^^^

* Fixed setting of root velocities inside the event term :meth:`reset_root_state_from_terrain`. Earlier, the indexing
  based on the environment IDs was missing.


0.34.1 (2025-02-17)
~~~~~~~~~~~~~~~~~~~

Fixed
^^^^^

* Ensured that the loaded torch JIT models inside actuator networks are correctly set to eval mode
  to prevent any unexpected behavior during inference.


0.34.0 (2025-02-14)
~~~~~~~~~~~~~~~~~~~

Fixed
^^^^^

* Added attributes :attr:`velocity_limits_sim` and :attr:`effort_limits_sim` to the
  :class:`isaaclab.actuators.ActuatorBaseCfg` class to separate solver limits from actuator limits.


0.33.17 (2025-02-13)
~~~~~~~~~~~~~~~~~~~~

Fixed
^^^^^

* Fixed Imu sensor based observations at first step by updating scene during initialization for
  :class:`~isaaclab.envs.ManagerBasedEnv`, :class:`~isaaclab.envs.DirectRLEnv`, and :class:`~isaaclab.envs.DirectMARLEnv`


0.33.16 (2025-02-09)
~~~~~~~~~~~~~~~~~~~~

Fixed
^^^^^

* Removes old deprecation warning from :attr:`isaaclab.assets.RigidObectData.body_state_w`


0.33.15 (2025-02-09)
~~~~~~~~~~~~~~~~~~~~

Fixed
^^^^^

* Fixed not updating the ``drift`` when calling :func:`~isaaclab.sensors.RayCaster.reset`


0.33.14 (2025-02-01)
~~~~~~~~~~~~~~~~~~~~

Fixed
^^^^^

* Fixed not updating the timestamp of ``body_link_state_w`` and ``body_com_state_w`` when ``write_root_pose_to_sim`` and ``write_joint_state_to_sim`` in the ``Articulation`` class are called.


0.33.13 (2025-01-30)
~~~~~~~~~~~~~~~~~~~~

* Fixed resampling of interval time left for the next event in the :class:`~isaaclab.managers.EventManager`
  class. Earlier, the time left for interval-based events was not being resampled on episodic resets. This led
  to the event being triggered at the wrong time after the reset.


0.33.12 (2025-01-28)
~~~~~~~~~~~~~~~~~~~~

Fixed
^^^^^

* Fixed missing import in ``line_plot.py``


0.33.11 (2025-01-25)
~~~~~~~~~~~~~~~~~~~~

Added
^^^^^

* Added :attr:`isaaclab.scene.InteractiveSceneCfg.filter_collisions` to allow specifying whether collision masking across environments is desired.

Changed
^^^^^^^

* Automatic collision filtering now happens as part of the replicate_physics call. When replicate_physics is not enabled, we call the previous
  ``filter_collisions`` API to mask collisions between environments.


0.33.10 (2025-01-22)
~~~~~~~~~~~~~~~~~~~~

Changed
^^^^^^^

* In :meth:`isaaclab.assets.Articulation.write_joint_limits_to_sim`, we previously added a check for if default joint positions exceed the
  new limits being set. When this is True, we log a warning message to indicate that the default joint positions will be clipped to be within
  the range of the new limits. However, the warning message can become overly verbose in a randomization setting where this API is called on
  every environment reset. We now default to only writing the message to info level logging if called within randomization, and expose a
  parameter that can be used to choose the logging level desired.


0.33.9 (2025-01-22)
~~~~~~~~~~~~~~~~~~~

Fixed
^^^^^

* Fixed typo in /physics/autoPopupSimulationOutputWindow setting in :class:`~isaaclab.sim.SimulationContext`


0.33.8 (2025-01-17)
~~~~~~~~~~~~~~~~~~~

Fixed
^^^^^

* Removed deprecation of :attr:`isaaclab.assets.ArticulationData.root_state_w` and
  :attr:`isaaclab.assets.ArticulationData.body_state_w` derived properties.
* Removed deprecation of :meth:`isaaclab.assets.Articulation.write_root_state_to_sim`.
* Replaced calls to :attr:`isaaclab.assets.ArticulationData.root_com_state_w` and
  :attr:`isaaclab.assets.ArticulationData.root_link_state_w` with corresponding calls to
  :attr:`isaaclab.assets.ArticulationData.root_state_w`.
* Replaced calls to :attr:`isaaclab.assets.ArticulationData.body_com_state_w` and
  :attr:`isaaclab.assets.ArticulationData.body_link_state_w` properties with corresponding calls to
  :attr:`isaaclab.assets.ArticulationData.body_state_w` properties.
* Removed deprecation of :attr:`isaaclab.assets.RigidObjectData.root_state_w` derived properties.
* Removed deprecation of :meth:`isaaclab.assets.RigidObject.write_root_state_to_sim`.
* Replaced calls to :attr:`isaaclab.assets.RigidObjectData.root_com_state_w` and
  :attr:`isaaclab.assets.RigidObjectData.root_link_state_w` properties with corresponding calls to
  :attr:`isaaclab.assets.RigidObjectData.root_state_w` properties.
* Removed deprecation of :attr:`isaaclab.assets.RigidObjectCollectionData.root_state_w` derived properties.
* Removed deprecation of :meth:`isaaclab.assets.RigidObjectCollection.write_root_state_to_sim`.
* Replaced calls to :attr:`isaaclab.assets.RigidObjectCollectionData.root_com_state_w` and
  :attr:`isaaclab.assets.RigidObjectData.root_link_state_w` properties with corresponding calls to
  :attr:`isaaclab.assets.RigidObjectData.root_state_w` properties.
* Fixed indexing issue in ``write_root_link_velocity_to_sim`` in :class:`isaaclab.assets.RigidObject`
* Fixed index broadcasting in ``write_object_link_velocity_to_sim`` and ``write_object_com_pose_to_sim`` in
  the :class:`isaaclab.assets.RigidObjectCollection` class.


0.33.7 (2025-01-14)
~~~~~~~~~~~~~~~~~~~

Fixed
^^^^^

* Fixed the respawn of only wrong object samples in :func:`repeated_objects_terrain` of :mod:`isaaclab.terrains.trimesh` module.
  Previously, the function was respawning all objects in the scene instead of only the wrong object samples, which in worst case
  could lead to infinite respawn loop.


0.33.6 (2025-01-16)
~~~~~~~~~~~~~~~~~~~

Changed
^^^^^^^

* Added initial unit tests for multiple tiled cameras, including tests for initialization, groundtruth annotators, different poses, and different resolutions.


0.33.5 (2025-01-13)
~~~~~~~~~~~~~~~~~~~

Changed
^^^^^^^

* Moved the definition of ``/persistent/isaac/asset_root/*`` settings from :class:`AppLauncher` to the app files.
  This is needed to prevent errors where ``isaaclab_assets`` was loaded prior to the carbonite setting being set.


0.33.4 (2025-01-10)
~~~~~~~~~~~~~~~~~~~

Changed
^^^^^^^

* Added an optional parameter in the :meth:`record_pre_reset` method in
  :class:`~isaaclab.managers.RecorderManager` to override the export config upon invoking.


0.33.3 (2025-01-08)
~~~~~~~~~~~~~~~~~~~

Fixed
^^^^^

* Fixed docstring in articulation data :class:`isaaclab.assets.ArticulationData`.
  In body properties sections, the second dimension should be num_bodies but was documented as 1.


0.33.2 (2025-01-02)
~~~~~~~~~~~~~~~~~~~

Added
^^^^^

* Added body tracking as an origin type to :class:`isaaclab.envs.ViewerCfg` and :class:`isaaclab.envs.ui.ViewportCameraController`.


0.33.1 (2024-12-26)
~~~~~~~~~~~~~~~~~~~

Changed
^^^^^^^

* Added kinematics initialization call for populating kinematic prim transforms to fabric for rendering.
* Added ``enable_env_ids`` flag for cloning and replication to replace collision filtering.


0.33.0 (2024-12-22)
~~~~~~~~~~~~~~~~~~~

Fixed
^^^^^

* Fixed populating default_joint_stiffness and default_joint_damping values for ImplicitActuator instances in :class:`isaaclab.assets.Articulation`


0.32.2 (2024-12-17)
~~~~~~~~~~~~~~~~~~~

Added
^^^^^

* Added null-space (position) control option to :class:`isaaclab.controllers.OperationalSpaceController`.
* Added test cases that uses null-space control for :class:`isaaclab.controllers.OperationalSpaceController`.
* Added information regarding null-space control to the tutorial script and documentation of
  :class:`isaaclab.controllers.OperationalSpaceController`.
* Added arguments to set specific null-space joint position targets within
  :class:`isaaclab.envs.mdp.actions.OperationalSpaceControllerAction` class.


0.32.1 (2024-12-17)
~~~~~~~~~~~~~~~~~~~

Changed
^^^^^^^

* Added a default and generic implementation of the :meth:`get_object_poses` function
  in the :class:`ManagerBasedRLMimicEnv` class.
* Added a ``EXPORT_NONE`` mode in the :class:`DatasetExportMode` class and updated
  :class:`~isaaclab.managers.RecorderManager` to enable recording without exporting
  the data to a file.


0.32.0 (2024-12-16)
~~~~~~~~~~~~~~~~~~~

Changed
^^^^^^^

* Previously, physx returns the rigid bodies and articulations velocities in the com of bodies rather than the
  link frame, while poses are in link frames. We now explicitly provide :attr:`body_link_state` and
  :attr:`body_com_state` APIs replacing the previous :attr:`body_state` API. Previous APIs are now marked as
  deprecated. Please update any code using the previous pose and velocity APIs to use the new
  ``*_link_*`` or ``*_com_*`` APIs in :attr:`isaaclab.assets.RigidBody`,
  :attr:`isaaclab.assets.RigidBodyCollection`, and :attr:`isaaclab.assets.Articulation`.


0.31.0 (2024-12-16)
~~~~~~~~~~~~~~~~~~~

Added
^^^^^

* Added :class:`ManagerBasedRLMimicEnv` and config classes for mimic data generation workflow for imitation learning.


0.30.3 (2024-12-16)
~~~~~~~~~~~~~~~~~~~

Fixed
^^^^^

* Fixed ordering of logging and resamping in the command manager, where we were logging the metrics
  after resampling the commands. This leads to incorrect logging of metrics when inside the resample call,
  the metrics tensors get reset.


0.30.2 (2024-12-16)
~~~~~~~~~~~~~~~~~~~

Fixed
^^^^^

* Fixed errors within the calculations of :class:`isaaclab.controllers.OperationalSpaceController`.

Added
^^^^^

* Added :class:`isaaclab.controllers.OperationalSpaceController` to API documentation.
* Added test cases for :class:`isaaclab.controllers.OperationalSpaceController`.
* Added a tutorial for :class:`isaaclab.controllers.OperationalSpaceController`.
* Added the implementation of :class:`isaaclab.envs.mdp.actions.OperationalSpaceControllerAction` class.


0.30.1 (2024-12-15)
~~~~~~~~~~~~~~~~~~~

Changed
^^^^^^^

* Added call to update articulation kinematics after reset to ensure states are updated for non-rendering sensors.
  Previously, some changes in reset such as modifying joint states would not be reflected in the rigid body
  states immediately after reset.


0.30.0 (2024-12-15)
~~~~~~~~~~~~~~~~~~~

Added
^^^^^

* Added UI interface to the Managers in the ManagerBasedEnv and MangerBasedRLEnv classes.
* Added UI widgets for :class:`LiveLinePlot` and :class:`ImagePlot`.
* Added ``ManagerLiveVisualizer/Cfg``: Given a ManagerBase (i.e. action_manager, observation_manager, etc) and a
  config file this class creates the the interface between managers and the UI.
* Added :class:`EnvLiveVisualizer`: A 'manager' of ManagerLiveVisualizer. This is added to the ManagerBasedEnv
  but is only called during the initialization of the managers in load_managers
* Added ``get_active_iterable_terms`` implementation methods to ActionManager, ObservationManager, CommandsManager,
  CurriculumManager, RewardManager, and TerminationManager. This method exports the active term data and labels
  for each manager and is called by ManagerLiveVisualizer.
* Additions to :class:`BaseEnvWindow` and :class:`RLEnvWindow` to register ManagerLiveVisualizer UI interfaces
  for the chosen managers.


0.29.0 (2024-12-15)
~~~~~~~~~~~~~~~~~~~

Added
^^^^^

* Added observation history computation to :class:`isaaclab.manager.observation_manager.ObservationManager`.
* Added ``history_length`` and ``flatten_history_dim`` configuration parameters to :class:`isaaclab.manager.manager_term_cfg.ObservationTermCfg`
* Added ``history_length`` and ``flatten_history_dim`` configuration parameters to :class:`isaaclab.manager.manager_term_cfg.ObservationGroupCfg`
* Added full buffer property to :class:`isaaclab.utils.buffers.circular_buffer.CircularBuffer`


0.28.4 (2024-12-15)
~~~~~~~~~~~~~~~~~~~

Added
^^^^^

* Added action clip to all :class:`isaaclab.envs.mdp.actions`.


0.28.3 (2024-12-14)
~~~~~~~~~~~~~~~~~~~

Changed
^^^^^^^

* Added check for error below threshold in state machines to ensure the state has been reached.


0.28.2 (2024-12-13)
~~~~~~~~~~~~~~~~~~~

Fixed
^^^^^

* Fixed the shape of ``quat_w`` in the ``apply_actions`` method of :attr:`~isaaclab.env.mdp.NonHolonomicAction`
  (previously (N,B,4), now (N,4) since the number of root bodies B is required to be 1). Previously ``apply_actions``
  errored because ``euler_xyz_from_quat`` requires inputs of shape (N,4).


0.28.1 (2024-12-13)
~~~~~~~~~~~~~~~~~~~

Fixed
^^^^^

* Fixed the internal buffers for ``set_external_force_and_torque`` where the buffer values would be stale if zero
  values are sent to the APIs.


0.28.0 (2024-12-12)
~~~~~~~~~~~~~~~~~~~

Changed
^^^^^^^

* Adapted the :class:`~isaaclab.sim.converters.UrdfConverter` to use the latest URDF converter API from Isaac Sim 4.5.
  The physics articulation root can now be set separately, and the joint drive gains can be set on a per joint basis.


0.27.33 (2024-12-11)
~~~~~~~~~~~~~~~~~~~~

Added
^^^^^

* Introduced an optional ``sensor_cfg`` parameter to the :meth:`~isaaclab.envs.mdp.rewards.base_height_l2` function,
  enabling the use of :class:`~isaaclab.sensors.RayCaster` for height adjustments. For flat terrains, the function
  retains its previous behavior.
* Improved documentation to clarify the usage of the :meth:`~isaaclab.envs.mdp.rewards.base_height_l2` function in
  both flat and rough terrain settings.


0.27.32 (2024-12-11)
~~~~~~~~~~~~~~~~~~~~

Fixed
^^^^^

* Modified :class:`isaaclab.envs.mdp.actions.DifferentialInverseKinematicsAction` class to use the geometric
  Jacobian computed w.r.t. to the root frame of the robot. This helps ensure that root pose does not affect the tracking.


0.27.31 (2024-12-09)
~~~~~~~~~~~~~~~~~~~~

Changed
^^^^^^^

* Introduced configuration options in :class:`Se3HandTracking` to:

  - Zero out rotation around the x/y axes
  - Apply smoothing and thresholding to position and rotation deltas for reduced jitter
  - Use wrist-based rotation reference as an alternative to fingertip-based rotation

* Switched the default position reference in :class:`Se3HandTracking` to the wrist joint pose, providing more stable
  relative-based positioning.


0.27.30 (2024-12-09)
~~~~~~~~~~~~~~~~~~~~

Fixed
^^^^^

* Fixed the initial state recorder term in :class:`isaaclab.envs.mdp.recorders.InitialStateRecorder` to
  return only the states of the specified environment IDs.


0.27.29 (2024-12-06)
~~~~~~~~~~~~~~~~~~~~

Fixed
^^^^^

* Fixed the enforcement of :attr:`~isaaclab.actuators.ActuatorBaseCfg.velocity_limits` at the
  :attr:`~isaaclab.assets.Articulation.root_physx_view` level.


0.27.28 (2024-12-06)
~~~~~~~~~~~~~~~~~~~~

Changed
^^^^^^^

* If a USD that contains an articulation root is loaded using a
  :attr:`isaaclab.assets.RigidBody` we now fail unless the articulation root is explicitly
  disabled. Using an articulation root for rigid bodies is not needed and decreases overall performance.


0.27.27 (2024-12-06)
~~~~~~~~~~~~~~~~~~~~

Fixed
^^^^^

* Corrected the projection types of fisheye camera in :class:`isaaclab.sim.spawners.sensors.sensors_cfg.FisheyeCameraCfg`.
  Earlier, the projection names used snakecase instead of camelcase.


0.27.26 (2024-12-06)
~~~~~~~~~~~~~~~~~~~~

Added
^^^^^

* Added option to define the clipping behavior for depth images generated by
  :class:`~isaaclab.sensors.RayCasterCamera`, :class:`~isaaclab.sensors.Camera`, and :class:`~isaaclab.sensors.TiledCamera`

Changed
^^^^^^^

* Unified the clipping behavior for the depth images of all camera implementations. Per default, all values exceeding
  the range are clipped to zero for both ``distance_to_image_plane`` and ``distance_to_camera`` depth images. Prev.
  :class:`~isaaclab.sensors.RayCasterCamera` clipped the values to the maximum value of the depth image,
  :class:`~isaaclab.sensors.Camera` did not clip them and had a different behavior for both types.


0.27.25 (2024-12-05)
~~~~~~~~~~~~~~~~~~~~

Fixed
^^^^^

* Fixed the condition in ``isaaclab.sh`` that checks whether ``pre-commit`` is installed before attempting installation.


0.27.24 (2024-12-05)
~~~~~~~~~~~~~~~~~~~~

Fixed
^^^^^

* Removed workaround in :class:`isaaclab.sensors.TiledCamera` and :class:`isaaclab.sensors.Camera`
  that was previously required to prevent frame offsets in renders. The denoiser setting is no longer
  automatically modified based on the resolution of the cameras.


0.27.23 (2024-12-04)
~~~~~~~~~~~~~~~~~~~~

Fixed
^^^^^

* Added the attributes :attr:`~isaaclab.envs.DirectRLEnvCfg.wait_for_textures` and
  :attr:`~isaaclab.envs.ManagerBasedEnvCfg.wait_for_textures` to enable assets loading check
  during :class:`~isaaclab.DirectRLEnv` and :class:`~isaaclab.ManagerBasedEnv` reset method when
  rtx sensors are added to the scene.


0.27.22 (2024-12-04)
~~~~~~~~~~~~~~~~~~~~

Fixed
^^^^^

* Fixed the order of the incoming parameters in :class:`isaaclab.envs.DirectMARLEnv` to correctly use
  ``NoiseModel`` in marl-envs.


0.27.21 (2024-12-04)
~~~~~~~~~~~~~~~~~~~~

Added
^^^^^

* Added :class:`~isaaclab.managers.RecorderManager` and its utility classes to record data from the simulation.
* Added :class:`~isaaclab.utils.datasets.EpisodeData` to store data for an episode.
* Added :class:`~isaaclab.utils.datasets.DatasetFileHandlerBase` as a base class for handling dataset files.
* Added :class:`~isaaclab.utils.datasets.HDF5DatasetFileHandler` as a dataset file handler implementation to
  export and load episodes from HDF5 files.
* Added ``record_demos.py`` script to record human-teleoperated demos for a specified task and export to an HDF5 file.
* Added ``replay_demos.py`` script to replay demos loaded from an HDF5 file.


0.27.20 (2024-12-02)
~~~~~~~~~~~~~~~~~~~~

Changed
^^^^^^^

* Changed :class:`isaaclab.envs.DirectMARLEnv` to inherit from ``Gymnasium.Env`` due to requirement from Gymnasium
  v1.0.0 requiring all environments to be a subclass of ``Gymnasium.Env`` when using the ``make`` interface.


0.27.19 (2024-12-02)
~~~~~~~~~~~~~~~~~~~~

Added
^^^^^

* Added ``isaaclab.utils.pretrained_checkpoints`` containing constants and utility functions used to manipulate
  paths and load checkpoints from Nucleus.


0.27.18 (2024-11-28)
~~~~~~~~~~~~~~~~~~~~

Changed
^^^^^^^

* Renamed Isaac Sim imports to follow Isaac Sim 4.5 naming conventions.


0.27.17 (2024-11-20)
~~~~~~~~~~~~~~~~~~~~

Added
^^^^^

* Added ``create_new_stage`` setting in :class:`~isaaclab.app.AppLauncher` to avoid creating a default new
  stage on startup in Isaac Sim. This helps reduce the startup time when launching Isaac Lab.


0.27.16 (2024-11-15)
~~~~~~~~~~~~~~~~~~~~

Added
^^^^^

* Added the class :class:`~isaaclab.devices.Se3HandTracking` which enables XR teleop for manipulators.


0.27.15 (2024-11-09)
~~~~~~~~~~~~~~~~~~~~

Fixed
^^^^^

* Fixed indexing in :meth:`isaaclab.assets.Articulation.write_joint_limits_to_sim` to correctly process
  non-None ``env_ids`` and ``joint_ids``.


0.27.14 (2024-10-23)
~~~~~~~~~~~~~~~~~~~~

Added
^^^^^

* Added the class :class:`~isaaclab.assets.RigidObjectCollection` which allows to spawn
  multiple objects in each environment and access/modify the quantities with a unified (env_ids, object_ids) API.


0.27.13 (2024-10-30)
~~~~~~~~~~~~~~~~~~~~

Added
^^^^^

* Added the attributes :attr:`~isaaclab.sim.converters.MeshConverterCfg.translation`, :attr:`~isaaclab.sim.converters.MeshConverterCfg.rotation`,
  :attr:`~isaaclab.sim.converters.MeshConverterCfg.scale` to translate, rotate, and scale meshes
  when importing them with :class:`~isaaclab.sim.converters.MeshConverter`.


0.27.12 (2024-11-04)
~~~~~~~~~~~~~~~~~~~~

Removed
^^^^^^^

* Removed TensorDict usage in favor of Python dictionary in sensors


0.27.11 (2024-10-31)
~~~~~~~~~~~~~~~~~~~~

Added
^^^^^

* Added support to define tuple of floats to scale observation terms by expanding the
  :attr:`isaaclab.managers.manager_term_cfg.ObservationManagerCfg.scale` attribute.


0.27.10 (2024-11-01)
~~~~~~~~~~~~~~~~~~~~

Changed
^^^^^^^

* Cached the PhysX view's joint paths before looping over them when processing fixed joint tendons
  inside the :class:`Articulation` class. This helps improve the processing time for the tendons.


0.27.9 (2024-11-01)
~~~~~~~~~~~~~~~~~~~

Added
^^^^^

* Added the :class:`isaaclab.utils.types.ArticulationActions` class to store the joint actions
  for an articulation. Earlier, the class from Isaac Sim was being used. However, it used a different
  type for the joint actions which was not compatible with the Isaac Lab framework.


0.27.8 (2024-11-01)
~~~~~~~~~~~~~~~~~~~

Fixed
^^^^^

* Added sanity check if the term is a valid type inside the command manager.
* Corrected the iteration over ``group_cfg_items`` inside the observation manager.


0.27.7 (2024-10-28)
~~~~~~~~~~~~~~~~~~~

Added
^^^^^

* Added frozen encoder feature extraction observation space with ResNet and Theia


0.27.6 (2024-10-25)
~~~~~~~~~~~~~~~~~~~

Fixed
^^^^^

* Fixed usage of ``meshes`` property in :class:`isaaclab.sensors.RayCasterCamera` to use ``self.meshes``
  instead of the undefined ``RayCaster.meshes``.
* Fixed issue in :class:`isaaclab.envs.ui.BaseEnvWindow` where undefined configs were being accessed when
  creating debug visualization elements in UI.


0.27.5 (2024-10-25)
~~~~~~~~~~~~~~~~~~~

Added
^^^^^

* Added utilities for serializing/deserializing Gymnasium spaces.


0.27.4 (2024-10-18)
~~~~~~~~~~~~~~~~~~~

Fixed
^^^^^

* Updated installation path instructions for Windows in the Isaac Lab documentation to remove redundancy in the
  use of %USERPROFILE% for path definitions.


0.27.3 (2024-10-22)
~~~~~~~~~~~~~~~~~~~

Fixed
^^^^^

* Fixed the issue with using list or tuples of ``configclass`` within a ``configclass``. Earlier, the list of
  configclass objects were not converted to dictionary properly when ``to_dict`` function was called.


0.27.2 (2024-10-21)
~~~~~~~~~~~~~~~~~~~

Added
^^^^^

* Added ``--kit_args`` to :class:`~isaaclab.app.AppLauncher` to allow passing command line arguments directly to
  Omniverse Kit SDK.


0.27.1 (2024-10-20)
~~~~~~~~~~~~~~~~~~~

Added
^^^^^

* Added :class:`~isaaclab.sim.RenderCfg` and the attribute :attr:`~isaaclab.sim.SimulationCfg.render` for
  specifying render related settings.


0.27.0 (2024-10-14)
~~~~~~~~~~~~~~~~~~~

Added
^^^^^

* Added a method to :class:`~isaaclab.utils.configclass` to check for attributes with values of
  type ``MISSING``. This is useful when the user wants to check if a certain attribute has been set or not.
* Added the configuration validation check inside the constructor of all the core classes
  (such as sensor base, asset base, scene and environment base classes).
* Added support for environments without commands by leaving the attribute
  :attr:`isaaclab.envs.ManagerBasedRLEnvCfg.commands` as None. Before, this had to be done using
  the class :class:`isaaclab.command_generators.NullCommandGenerator`.
* Moved the ``meshes`` attribute in the :class:`isaaclab.sensors.RayCaster` class from class variable to instance variable.
  This prevents the meshes to overwrite each other.


0.26.0 (2024-10-16)
~~~~~~~~~~~~~~~~~~~

Added
^^^^^

* Added Imu sensor implementation that directly accesses the physx view :class:`isaaclab.sensors.Imu`. The
  sensor comes with a configuration class :class:`isaaclab.sensors.ImuCfg` and data class
  :class:`isaaclab.sensors.ImuData`.
* Moved and renamed :meth:`isaaclab.sensors.camera.utils.convert_orientation_convention` to
  :meth:`isaaclab.utils.math.convert_camera_frame_orientation_convention`
* Moved :meth:`isaaclab.sensors.camera.utils.create_rotation_matrix_from_view` to
  :meth:`isaaclab.utils.math.create_rotation_matrix_from_view`


0.25.2 (2024-10-16)
~~~~~~~~~~~~~~~~~~~

Added
^^^^^

* Added support for different Gymnasium spaces (``Box``, ``Discrete``, ``MultiDiscrete``, ``Tuple`` and ``Dict``)
  to define observation, action and state spaces in the direct workflow.
* Added :meth:`sample_space` to environment utils to sample supported spaces where data containers are torch tensors.

Changed
^^^^^^^

* Mark the :attr:`num_observations`, :attr:`num_actions` and :attr:`num_states` in :class:`DirectRLEnvCfg` as deprecated
  in favor of :attr:`observation_space`, :attr:`action_space` and :attr:`state_space` respectively.
* Mark the :attr:`num_observations`, :attr:`num_actions` and :attr:`num_states` in :class:`DirectMARLEnvCfg` as deprecated
  in favor of :attr:`observation_spaces`, :attr:`action_spaces` and :attr:`state_space` respectively.


0.25.1 (2024-10-10)
~~~~~~~~~~~~~~~~~~~

Fixed
^^^^^

* Fixed potential issue where default joint positions can fall outside of the limits being set with Articulation's
  ``write_joint_limits_to_sim`` API.


0.25.0 (2024-10-06)
~~~~~~~~~~~~~~~~~~~

Added
^^^^^

* Added configuration classes for spawning assets from a list of individual asset configurations randomly
  at the specified prim paths.


0.24.20 (2024-10-07)
~~~~~~~~~~~~~~~~~~~~

Fixed
^^^^^

* Fixed the :meth:`isaaclab.envs.mdp.events.randomize_rigid_body_material` function to
  correctly sample friction and restitution from the given ranges.


0.24.19 (2024-10-05)
~~~~~~~~~~~~~~~~~~~~

Added
^^^^^

* Added new functionalities to the FrameTransformer to make it more general. It is now possible to track:

  * Target frames that aren't children of the source frame prim_path
  * Target frames that are based upon the source frame prim_path


0.24.18 (2024-10-04)
~~~~~~~~~~~~~~~~~~~~

Fixed
^^^^^

* Fixes parsing and application of ``size`` parameter for :class:`~isaaclab.sim.spawn.GroundPlaneCfg` to correctly
  scale the grid-based ground plane.


0.24.17 (2024-10-04)
~~~~~~~~~~~~~~~~~~~~

Fixed
^^^^^

* Fixed the deprecation notice for using ``pxr.Semantics``. The corresponding modules use ``Semantics`` module
  directly.


0.24.16 (2024-10-03)
~~~~~~~~~~~~~~~~~~~~

Changed
^^^^^^^

* Renamed the observation function :meth:`grab_images` to :meth:`image` to follow convention of noun-based naming.
* Renamed the function :meth:`convert_perspective_depth_to_orthogonal_depth` to a shorter name
  :meth:`isaaclab.utils.math.orthogonalize_perspective_depth`.


0.24.15 (2024-09-20)
~~~~~~~~~~~~~~~~~~~~

Added
^^^^^

* Added :meth:`grab_images` to be able to use images for an observation term in manager-based environments.


0.24.14 (2024-09-20)
~~~~~~~~~~~~~~~~~~~~

Added
^^^^^

* Added the method :meth:`convert_perspective_depth_to_orthogonal_depth` to convert perspective depth
  images to orthogonal depth images. This is useful for the :meth:`~isaaclab.utils.math.unproject_depth`,
  since it expects orthogonal depth images as inputs.


0.24.13 (2024-09-08)
~~~~~~~~~~~~~~~~~~~~

Changed
^^^^^^^

* Moved the configuration of visualization markers for the command terms to their respective configuration classes.
  This allows users to modify the markers for the command terms without having to modify the command term classes.


0.24.12 (2024-09-18)
~~~~~~~~~~~~~~~~~~~~

Fixed
^^^^^

* Fixed outdated fetching of articulation data by using the method ``update_articulations_kinematic`` in
  :class:`isaaclab.assets.ArticulationData`. Before if an articulation was moved during a reset, the pose of the
  links were outdated if fetched before the next physics step. Adding this method ensures that the pose of the links
  is always up-to-date. Similarly ``update_articulations_kinematic`` was added before any render step to ensure that the
  articulation displays correctly after a reset.


0.24.11 (2024-09-11)
~~~~~~~~~~~~~~~~~~~~

Added
^^^^^

* Added skrl's JAX environment variables to :class:`~isaaclab.app.AppLauncher`
  to support distributed multi-GPU and multi-node training using JAX


0.24.10 (2024-09-10)
~~~~~~~~~~~~~~~~~~~~

Added
^^^^^

* Added config class, support, and tests for MJCF conversion via standalone python scripts.


0.24.9 (2024-09-09)
~~~~~~~~~~~~~~~~~~~~

Added
^^^^^

* Added a seed parameter to the :attr:`isaaclab.envs.ManagerBasedEnvCfg` and :attr:`isaaclab.envs.DirectRLEnvCfg`
  classes to set the seed for the environment. This seed is used to initialize the random number generator for the environment.
* Adapted the workflow scripts to set the seed for the environment using the seed specified in the learning agent's configuration
  file or the command line argument. This ensures that the simulation results are reproducible across different runs.


0.24.8 (2024-09-08)
~~~~~~~~~~~~~~~~~~~

Changed
^^^^^^^

* Modified:meth:`quat_rotate` and :meth:`quat_rotate_inverse` operations to use :meth:`torch.einsum`
  for faster processing of high dimensional input tensors.


0.24.7 (2024-09-06)
~~~~~~~~~~~~~~~~~~~

Added
^^^^^

* Added support for property attributes in the :meth:``isaaclab.utils.configclass`` method.
  Earlier, the configclass decorator failed to parse the property attributes correctly and made them
  instance variables instead.


0.24.6 (2024-09-05)
~~~~~~~~~~~~~~~~~~~

Fixed
^^^^^

* Adapted the ``A`` and ``D`` button bindings inside :meth:`isaaclab.device.Se3Keyboard` to make them now
  more-intuitive to control the y-axis motion based on the right-hand rule.


0.24.5 (2024-08-29)
~~~~~~~~~~~~~~~~~~~

Added
^^^^^

* Added alternative data type "distance_to_camera" in :class:`isaaclab.sensors.TiledCamera` class to be
  consistent with all other cameras (equal to type "depth").


0.24.4 (2024-09-02)
~~~~~~~~~~~~~~~~~~~

Fixed
^^^^^

* Added missing SI units to the documentation of :class:`isaaclab.sensors.Camera` and
  :class:`isaaclab.sensors.RayCasterCamera`.
* Added test to check :attr:`isaaclab.sensors.RayCasterCamera.set_intrinsic_matrices`


0.24.3 (2024-08-29)
~~~~~~~~~~~~~~~~~~~

Fixed
^^^^^

* Fixed the support for class-bounded methods when creating a configclass
  out of them. Earlier, these methods were being made as instance methods
  which required initialization of the class to call the class-methods.


0.24.2 (2024-08-28)
~~~~~~~~~~~~~~~~~~~

Added
^^^^^

* Added a class method to initialize camera configurations with an intrinsic matrix in the
  :class:`isaaclab.sim.spawner.sensors.PinholeCameraCfg`
  :class:`isaaclab.sensors.ray_caster.patterns_cfg.PinholeCameraPatternCfg` classes.

Fixed
^^^^^

* Fixed the ray direction in :func:`isaaclab.sensors.ray_caster.patterns.patterns.pinhole_camera_pattern` to
  point to the center of the pixel instead of the top-left corner.
* Fixed the clipping of the "distance_to_image_plane" depth image obtained using the
  :class:`isaaclab.sensors.ray_caster.RayCasterCamera` class. Earlier, the depth image was being clipped
  before the depth image was generated. Now, the clipping is applied after the depth image is generated. This makes
  the behavior equal to the USD Camera.


0.24.1 (2024-08-21)
~~~~~~~~~~~~~~~~~~~

Changed
^^^^^^^

* Disabled default viewport in certain headless scenarios for better performance.


0.24.0 (2024-08-17)
~~~~~~~~~~~~~~~~~~~

Added
^^^^^

* Added additional annotators for :class:`isaaclab.sensors.camera.TiledCamera` class.

Changed
^^^^^^^

* Updated :class:`isaaclab.sensors.TiledCamera` to latest RTX tiled rendering API.
* Single channel outputs for :class:`isaaclab.sensors.TiledCamera`, :class:`isaaclab.sensors.Camera` and :class:`isaaclab.sensors.RayCasterCamera` now has shape (H, W, 1).
* Data type for RGB output for :class:`isaaclab.sensors.TiledCamera` changed from ``torch.float`` to ``torch.uint8``.
* Dimension of RGB output for :class:`isaaclab.sensors.Camera` changed from (H, W, 4) to (H, W, 3). Use type ``rgba`` to retrieve the previous dimension.


0.23.1 (2024-08-17)
~~~~~~~~~~~~~~~~~~~

Changed
^^^^^^^

* Updated torch to version 2.4.0.


0.23.0 (2024-08-16)
~~~~~~~~~~~~~~~~~~~

Added
^^^^^

* Added direct workflow base class :class:`isaaclab.envs.DirectMARLEnv` for multi-agent environments.


0.22.1 (2024-08-17)
~~~~~~~~~~~~~~~~~~~

Added
^^^^^

* Added APIs to interact with the physics simulation of deformable objects. This includes setting the
  material properties, setting kinematic targets, and getting the state of the deformable object.
  For more information, please refer to the :mod:`isaaclab.assets.DeformableObject` class.


0.22.0 (2024-08-14)
~~~~~~~~~~~~~~~~~~~

Added
^^^^^

* Added :mod:`~isaaclab.utils.modifiers` module to provide framework for configurable and custom
  observation data modifiers.
* Adapted the :class:`~isaaclab.managers.ObservationManager` class to support custom modifiers.
  These are applied to the observation data before applying any noise or scaling operations.


0.21.2 (2024-08-13)
~~~~~~~~~~~~~~~~~~~

Fixed
^^^^^

* Moved event mode-based checks in the :meth:`isaaclab.managers.EventManager.apply` method outside
  the loop that iterates over the event terms. This prevents unnecessary checks and improves readability.
* Fixed the logic for global and per environment interval times when using the "interval" mode inside the
  event manager. Earlier, the internal lists for these times were of unequal lengths which led to wrong indexing
  inside the loop that iterates over the event terms.


0.21.1 (2024-08-06)
~~~~~~~~~~~~~~~~~~~

* Added a flag to preserve joint ordering inside the :class:`isaaclab.envs.mdp.JointAction` action term.


0.21.0 (2024-08-05)
~~~~~~~~~~~~~~~~~~~

Added
^^^^^

* Added the command line argument ``--device`` in :class:`~isaaclab.app.AppLauncher`. Valid options are:

  * ``cpu``: Use CPU.
  * ``cuda``: Use GPU with device ID ``0``.
  * ``cuda:N``: Use GPU, where N is the device ID. For example, ``cuda:0``. The default value is ``cuda:0``.

Changed
^^^^^^^

* Simplified setting the device throughout the code by relying on :attr:`isaaclab.sim.SimulationCfg.device`
  to activate gpu/cpu pipelines.

Removed
^^^^^^^

* Removed the parameter :attr:`isaaclab.sim.SimulationCfg.use_gpu_pipeline`. This is now directly inferred from
  :attr:`isaaclab.sim.SimulationCfg.device`.
* Removed the command line input argument ``--device_id`` in :class:`~isaaclab.app.AppLauncher`. The device id can
  now be set using the ``--device`` argument, for example with ``--device cuda:0``.


0.20.8 (2024-08-02)
~~~~~~~~~~~~~~~~~~~

Fixed
^^^^^

* Fixed the handling of observation terms with different shapes in the
  :class:`~isaaclab.managers.ObservationManager` class. Earlier, the constructor would throw an error if the
  shapes of the observation terms were different. Now, this operation only happens when the terms in an observation
  group are being concatenated. Otherwise, the terms are stored as a dictionary of tensors.
* Improved the error message when the observation terms are not of the same shape in the
  :class:`~isaaclab.managers.ObservationManager` class and the terms are being concatenated.


0.20.7 (2024-08-02)
~~~~~~~~~~~~~~~~~~~

Changed
^^^^^^^

* Performance improvements for material randomization in events.

Added
^^^^^

* Added minimum randomization frequency for reset mode randomizations.


0.20.6 (2024-08-02)
~~~~~~~~~~~~~~~~~~~

Changed
^^^^^^^

* Removed the hierarchy from :class:`~isaaclab.assets.RigidObject` class to
  :class:`~isaaclab.assets.Articulation` class. Previously, the articulation class overrode  almost
  all the functions of the rigid object class making the hierarchy redundant. Now, the articulation class
  is a standalone class that does not inherit from the rigid object class. This does add some code
  duplication but the simplicity and clarity of the code is improved.


0.20.5 (2024-08-02)
~~~~~~~~~~~~~~~~~~~

Added
^^^^^

* Added :attr:`isaaclab.terrain.TerrainGeneratorCfg.border_height` to set the height of the border
  around the terrain.


0.20.4 (2024-08-02)
~~~~~~~~~~~~~~~~~~~

Fixed
^^^^^

* Fixed the caching of terrains when using the :class:`isaaclab.terrains.TerrainGenerator` class.
  Earlier, the random sampling of the difficulty levels led to different hash values for the same terrain
  configuration. This caused the terrains to be re-generated even when the same configuration was used.
  Now, the numpy random generator is seeded with the same seed to ensure that the difficulty levels are
  sampled in the same order between different runs.


0.20.3 (2024-08-02)
~~~~~~~~~~~~~~~~~~~

Fixed
^^^^^

* Fixed the setting of translation and orientation when spawning a mesh prim. Earlier, the translation
  and orientation was being applied both on the parent Xform and the mesh prim. This was causing the
  mesh prim to be offset by the translation and orientation of the parent Xform, which is not the intended
  behavior.


0.20.2 (2024-08-02)
~~~~~~~~~~~~~~~~~~~

Changed
^^^^^^^

* Modified the computation of body acceleration for rigid body data to use PhysX APIs instead of
  numerical finite-differencing. This removes the need for computation of body acceleration at
  every update call of the data buffer.


0.20.1 (2024-07-30)
~~~~~~~~~~~~~~~~~~~

Fixed
^^^^^

* Fixed the :meth:`isaaclab.utils.math.wrap_to_pi` method to handle the wrapping of angles correctly.
  Earlier, the method was not wrapping the angles to the range [-pi, pi] correctly when the angles were outside
  the range [-2*pi, 2*pi].


0.20.0 (2024-07-26)
~~~~~~~~~~~~~~~~~~~

Added
^^^^^

* Support for the Isaac Sim 4.1.0 release.

Removed
^^^^^^^

* The ``mdp.add_body_mass`` method in the events. Please use the
  :meth:`isaaclab.envs.mdp.randomize_rigid_body_mass` method instead.
* The classes ``managers.RandomizationManager`` and ``managers.RandomizationTermCfg`` are replaced with
  :class:`isaaclab.managers.EventManager` and :class:`isaaclab.managers.EventTermCfg` classes.
* The following properties in :class:`isaaclab.sensors.FrameTransformerData`:

  * ``target_rot_source`` --> :attr:`~isaaclab.sensors.FrameTransformerData.target_quat_w`
  * ``target_rot_w`` --> :attr:`~isaaclab.sensors.FrameTransformerData.target_quat_source`
  * ``source_rot_w`` --> :attr:`~isaaclab.sensors.FrameTransformerData.source_quat_w`

* The kit experience file ``isaaclab.backwards.compatible.kit``. This is followed by dropping the support for
  Isaac Sim 2023.1.1 completely.


0.19.4 (2024-07-13)
~~~~~~~~~~~~~~~~~~~

Fixed
^^^^^

* Added the call to "startup" events when using the :class:`~isaaclab.envs.ManagerBasedEnv` class.
  Earlier, the "startup" events were not being called when the environment was initialized. This issue
  did not occur when using the :class:`~isaaclab.envs.ManagerBasedRLEnv` class since the "startup"
  events were called in the constructor.


0.19.3 (2024-07-13)
~~~~~~~~~~~~~~~~~~~

Added
^^^^^

* Added schemas for setting and modifying deformable body properties on a USD prim.
* Added API to spawn a deformable body material in the simulation.
* Added APIs to spawn rigid and deformable meshes of primitive shapes (cone, cylinder, sphere, box, capsule)
  in the simulation. This is possible through the :mod:`isaaclab.sim.spawners.meshes` module.


0.19.2 (2024-07-05)
~~~~~~~~~~~~~~~~~~~

Changed
^^^^^^^

* Modified cloning scheme based on the attribute :attr:`~isaaclab.scene.InteractiveSceneCfg.replicate_physics`
  to determine whether environment is homogeneous or heterogeneous.


0.19.1 (2024-07-05)
~~~~~~~~~~~~~~~~~~~

Added
^^^^^

* Added a lidar pattern function :func:`~isaaclab.sensors.ray_caster.patterns.patterns.lidar_pattern` with
  corresponding config :class:`~isaaclab.sensors.ray_caster.patterns_cfg.LidarPatternCfg`.


0.19.0 (2024-07-04)
~~~~~~~~~~~~~~~~~~~

Fixed
^^^^^

* Fixed parsing of articulations with nested rigid links while using the :class:`isaaclab.assets.Articulation`
  class. Earlier, the class initialization failed when the articulation had nested rigid links since the rigid
  links were not being parsed correctly by the PhysX view.

Removed
^^^^^^^

* Removed the attribute :attr:`body_physx_view` from the :class:`isaaclab.assets.Articulation` and
  :class:`isaaclab.assets.RigidObject` classes. These were causing confusions when used with articulation
  view since the body names were not following the same ordering.
* Dropped support for Isaac Sim 2023.1.1. The minimum supported version is now Isaac Sim 4.0.0.


0.18.6 (2024-07-01)
~~~~~~~~~~~~~~~~~~~

Fixed
^^^^^

* Fixed the environment stepping logic. Earlier, the environments' rendering logic was updating the kit app which
  would in turn step the physics :attr:`isaaclab.sim.SimulationCfg.render_interval` times. Now, a render
  call only does rendering and does not step the physics.


0.18.5 (2024-06-26)
~~~~~~~~~~~~~~~~~~~

Fixed
^^^^^

* Fixed the gravity vector direction used inside the :class:`isaaclab.assets.RigidObjectData` class.
  Earlier, the gravity direction was hard-coded as (0, 0, -1) which may be different from the actual
  gravity direction in the simulation. Now, the gravity direction is obtained from the simulation context
  and used to compute the projection of the gravity vector on the object.


0.18.4 (2024-06-26)
~~~~~~~~~~~~~~~~~~~

Fixed
^^^^^

* Fixed double reference count of the physics sim view inside the asset classes. This was causing issues
  when destroying the asset class instance since the physics sim view was not being properly released.

Added
^^^^^

* Added the attribute :attr:`~isaaclab.assets.AssetBase.is_initialized` to check if the asset and sensor
  has been initialized properly. This can be used to ensure that the asset or sensor is ready to use in the simulation.


0.18.3 (2024-06-25)
~~~~~~~~~~~~~~~~~~~

Fixed
^^^^^

* Fixed the docstrings at multiple places related to the different buffer implementations inside the
  :mod:`isaaclab.utils.buffers` module. The docstrings were not clear and did not provide enough
  information about the classes and their methods.

Added
^^^^^

* Added the field for fixed tendom names in the :class:`isaaclab.assets.ArticulationData` class.
  Earlier, this information was not exposed which was inconsistent with other name related information
  such as joint or body names.

Changed
^^^^^^^

* Renamed the fields ``min_num_time_lags`` and ``max_num_time_lags`` to ``min_delay`` and
  ``max_delay`` in the :class:`isaaclab.actuators.DelayedPDActuatorCfg` class. This is to make
  the naming simpler to understand.


0.18.2 (2024-06-25)
~~~~~~~~~~~~~~~~~~~

Changed
^^^^^^^

* Moved the configuration for tile-rendered camera into its own file named ``tiled_camera_cfg.py``.
  This makes it easier to follow where the configuration is located and how it is related to the class.


0.18.1 (2024-06-25)
~~~~~~~~~~~~~~~~~~~

Changed
^^^^^^^

* Ensured that a parity between class and its configuration class is explicitly visible in the
  :mod:`isaaclab.envs` module. This makes it easier to follow where definitions are located and how
  they are related. This should not be a breaking change as the classes are still accessible through the same module.


0.18.0 (2024-06-13)
~~~~~~~~~~~~~~~~~~~

Fixed
^^^^^

* Fixed the rendering logic to render at the specified interval. Earlier, the substep parameter had no effect and rendering
  would happen once every env.step() when active.

Changed
^^^^^^^

* Renamed :attr:`isaaclab.sim.SimulationCfg.substeps` to :attr:`isaaclab.sim.SimulationCfg.render_interval`.
  The render logic is now integrated in the decimation loop of the environment.


0.17.13 (2024-06-13)
~~~~~~~~~~~~~~~~~~~~

Fixed
^^^^^

* Fixed the orientation reset logic in :func:`isaaclab.envs.mdp.events.reset_root_state_uniform` to make it relative to
  the default orientation. Earlier, the position was sampled relative to the default and the orientation not.


0.17.12 (2024-06-13)
~~~~~~~~~~~~~~~~~~~~

Added
^^^^^

* Added the class :class:`isaaclab.utils.buffers.TimestampedBuffer` to store timestamped data.

Changed
^^^^^^^

* Added time-stamped buffers in the classes :class:`isaaclab.assets.RigidObjectData` and :class:`isaaclab.assets.ArticulationData`
  to update some values lazily and avoid unnecessary computations between physics updates. Before, all the data was always
  updated at every step, even if it was not used by the task.


0.17.11 (2024-05-30)
~~~~~~~~~~~~~~~~~~~~

Fixed
^^^^^

* Fixed :class:`isaaclab.sensor.ContactSensor` not loading correctly in extension mode.
  Earlier, the :attr:`isaaclab.sensor.ContactSensor.body_physx_view` was not initialized when
  :meth:`isaaclab.sensor.ContactSensor._debug_vis_callback` is called which references it.


0.17.10 (2024-05-30)
~~~~~~~~~~~~~~~~~~~~

Fixed
^^^^^

* Fixed compound classes being directly assigned in ``default_factory`` generator method
  :meth:`isaaclab.utils.configclass._return_f`, which resulted in shared references such that modifications to
  compound objects were reflected across all instances generated from the same ``default_factory`` method.


0.17.9 (2024-05-30)
~~~~~~~~~~~~~~~~~~~

Added
^^^^^

* Added ``variants`` attribute to the :class:`isaaclab.sim.from_files.UsdFileCfg` class to select USD
  variants when loading assets from USD files.


0.17.8 (2024-05-28)
~~~~~~~~~~~~~~~~~~~

Fixed
^^^^^

* Implemented the reset methods in the action terms to avoid returning outdated data.


0.17.7 (2024-05-28)
~~~~~~~~~~~~~~~~~~~

Added
^^^^^

* Added debug visualization utilities in the :class:`isaaclab.managers.ActionManager` class.


0.17.6 (2024-05-27)
~~~~~~~~~~~~~~~~~~~

Added
^^^^^

* Added ``wp.init()`` call in Warp utils.


0.17.5 (2024-05-22)
~~~~~~~~~~~~~~~~~~~

Changed
^^^^^^^

* Websocket livestreaming is no longer supported. Valid livestream options are {0, 1, 2}.
* WebRTC livestream is now set with livestream=2.


0.17.4 (2024-05-17)
~~~~~~~~~~~~~~~~~~~

Changed
^^^^^^^

* Modified the noise functions to also support add, scale, and abs operations on the data. Added aliases
  to ensure backward compatibility with the previous functions.

  * Added :attr:`isaaclab.utils.noise.NoiseCfg.operation` for the different operations.
  * Renamed ``constant_bias_noise`` to :func:`isaaclab.utils.noise.constant_noise`.
  * Renamed ``additive_uniform_noise`` to :func:`isaaclab.utils.noise.uniform_noise`.
  * Renamed ``additive_gaussian_noise`` to :func:`isaaclab.utils.noise.gaussian_noise`.


0.17.3 (2024-05-15)
~~~~~~~~~~~~~~~~~~~

Fixed
^^^^^

* Set ``hide_ui`` flag in the app launcher for livestream.
* Fix native client livestream extensions.


0.17.2 (2024-05-09)
~~~~~~~~~~~~~~~~~~~

Changed
^^^^^^^

* Renamed ``_range`` to ``distribution_params`` in ``events.py`` for methods that defined a distribution.
* Apply additive/scaling randomization noise on default data instead of current data.
* Changed material bucketing logic to prevent exceeding 64k materials.

Fixed
^^^^^

* Fixed broadcasting issues with indexing when environment and joint IDs are provided.
* Fixed incorrect tensor dimensions when setting a subset of environments.

Added
^^^^^

* Added support for randomization of fixed tendon parameters.
* Added support for randomization of dof limits.
* Added support for randomization of gravity.
* Added support for Gaussian sampling.
* Added default buffers to Articulation/Rigid object data classes for randomization.


0.17.1 (2024-05-10)
~~~~~~~~~~~~~~~~~~~

Fixed
^^^^^

* Added attribute :attr:`isaaclab.sim.converters.UrdfConverterCfg.override_joint_dynamics` to properly parse
  joint dynamics in :class:`isaaclab.sim.converters.UrdfConverter`.


0.17.0 (2024-05-07)
~~~~~~~~~~~~~~~~~~~

Changed
^^^^^^^

* Renamed ``BaseEnv`` to :class:`isaaclab.envs.ManagerBasedEnv`.
* Renamed ``base_env.py`` to ``manager_based_env.py``.
* Renamed ``BaseEnvCfg`` to :class:`isaaclab.envs.ManagerBasedEnvCfg`.
* Renamed ``RLTaskEnv`` to :class:`isaaclab.envs.ManagerBasedRLEnv`.
* Renamed ``rl_task_env.py`` to ``manager_based_rl_env.py``.
* Renamed ``RLTaskEnvCfg`` to :class:`isaaclab.envs.ManagerBasedRLEnvCfg`.
* Renamed ``rl_task_env_cfg.py`` to ``rl_env_cfg.py``.
* Renamed ``OIGEEnv`` to :class:`isaaclab.envs.DirectRLEnv`.
* Renamed ``oige_env.py`` to ``direct_rl_env.py``.
* Renamed ``RLTaskEnvWindow`` to :class:`isaaclab.envs.ui.ManagerBasedRLEnvWindow`.
* Renamed ``rl_task_env_window.py`` to ``manager_based_rl_env_window.py``.
* Renamed all references of ``BaseEnv``, ``BaseEnvCfg``, ``RLTaskEnv``, ``RLTaskEnvCfg``,  ``OIGEEnv``, and ``RLTaskEnvWindow``.

Added
^^^^^

* Added direct workflow base class :class:`isaaclab.envs.DirectRLEnv`.


0.16.4 (2024-05-06)
~~~~~~~~~~~~~~~~~~~~

Changed
^^^^^^^

* Added :class:`isaaclab.sensors.TiledCamera` to support tiled rendering with RGB and depth.


0.16.3 (2024-04-26)
~~~~~~~~~~~~~~~~~~~

Fixed
^^^^^

* Fixed parsing of filter prim path expressions in the :class:`isaaclab.sensors.ContactSensor` class.
  Earlier, the filter prim paths given to the physics view was not being parsed since they were specified as
  regex expressions instead of glob expressions.


0.16.2 (2024-04-25)
~~~~~~~~~~~~~~~~~~~~

Changed
^^^^^^^

* Simplified the installation procedure, isaaclab -e is no longer needed
* Updated torch dependency to 2.2.2


0.16.1 (2024-04-20)
~~~~~~~~~~~~~~~~~~~

Added
^^^^^

* Added attribute :attr:`isaaclab.sim.ArticulationRootPropertiesCfg.fix_root_link` to fix the root link
  of an articulation to the world frame.


0.16.0 (2024-04-16)
~~~~~~~~~~~~~~~~~~~

Added
^^^^^

* Added the function :meth:`isaaclab.utils.math.quat_unique` to standardize quaternion representations,
  i.e. always have a non-negative real part.
* Added events terms for randomizing mass by scale, simulation joint properties (stiffness, damping, armature,
  and friction)

Fixed
^^^^^

* Added clamping of joint positions and velocities in event terms for resetting joints. The simulation does not
  throw an error if the set values are out of their range. Hence, users are expected to clamp them before setting.
* Fixed :class:`isaaclab.envs.mdp.EMAJointPositionToLimitsActionCfg` to smoothen the actions
  at environment frequency instead of simulation frequency.

* Renamed the following functions in :meth:`isaaclab.envs.mdp` to avoid confusions:

  * Observation: :meth:`joint_pos_norm` -> :meth:`joint_pos_limit_normalized`
  * Action: :class:`ExponentialMovingAverageJointPositionAction` -> :class:`EMAJointPositionToLimitsAction`
  * Termination: :meth:`base_height` -> :meth:`root_height_below_minimum`
  * Termination: :meth:`joint_pos_limit` -> :meth:`joint_pos_out_of_limit`
  * Termination: :meth:`joint_pos_manual_limit` -> :meth:`joint_pos_out_of_manual_limit`
  * Termination: :meth:`joint_vel_limit` -> :meth:`joint_vel_out_of_limit`
  * Termination: :meth:`joint_vel_manual_limit` -> :meth:`joint_vel_out_of_manual_limit`
  * Termination: :meth:`joint_torque_limit` -> :meth:`joint_effort_out_of_limit`

Deprecated
^^^^^^^^^^

* Deprecated the function :meth:`isaaclab.envs.mdp.add_body_mass` in favor of
  :meth:`isaaclab.envs.mdp.randomize_rigid_body_mass`. This supports randomizing the mass based on different
  operations (add, scale, or set) and sampling distributions.


0.15.13 (2024-04-16)
~~~~~~~~~~~~~~~~~~~~

Changed
^^^^^^^

* Improved startup performance by enabling rendering-based extensions only when necessary and caching of nucleus directory.
* Renamed the flag ``OFFSCREEN_RENDER`` or ``--offscreen_render`` to ``ENABLE_CAMERAS`` or ``--enable_cameras`` respectively.


0.15.12 (2024-04-16)
~~~~~~~~~~~~~~~~~~~~

Changed
^^^^^^^

* Replaced calls to the ``check_file_path`` function in the :mod:`isaaclab.sim.spawners.from_files`
  with the USD stage resolve identifier function. This helps speed up the loading of assets from file paths
  by avoiding Nucleus server calls.


0.15.11 (2024-04-15)
~~~~~~~~~~~~~~~~~~~~

Added
^^^^^

* Added the :meth:`isaaclab.sim.SimulationContext.has_rtx_sensors` method to check if any
  RTX-related sensors such as cameras have been created in the simulation. This is useful to determine
  if simulation requires RTX rendering during step or not.

Fixed
^^^^^

* Fixed the rendering of RTX-related sensors such as cameras inside the :class:`isaaclab.envs.RLTaskEnv` class.
  Earlier the rendering did not happen inside the step function, which caused the sensor data to be empty.


0.15.10 (2024-04-11)
~~~~~~~~~~~~~~~~~~~~

Fixed
^^^^^

* Fixed sharing of the same memory address between returned tensors from observation terms
  in the :class:`isaaclab.managers.ObservationManager` class. Earlier, the returned
  tensors could map to the same memory address, causing issues when the tensors were modified
  during scaling, clipping or other operations.


0.15.9 (2024-04-04)
~~~~~~~~~~~~~~~~~~~

Fixed
^^^^^

* Fixed assignment of individual termination terms inside the :class:`isaaclab.managers.TerminationManager`
  class. Earlier, the terms were being assigned their values through an OR operation which resulted in incorrect
  values. This regression was introduced in version 0.15.1.


0.15.8 (2024-04-02)
~~~~~~~~~~~~~~~~~~~

Added
^^^^^

* Added option to define ordering of points for the mesh-grid generation in the
  :func:`isaaclab.sensors.ray_caster.patterns.grid_pattern`. This parameter defaults to 'xy'
  for backward compatibility.


0.15.7 (2024-03-28)
~~~~~~~~~~~~~~~~~~~

Added
^^^^^

* Adds option to return indices/data in the specified query keys order in
  :class:`isaaclab.managers.SceneEntityCfg` class, and the respective
  :func:`isaaclab.utils.string.resolve_matching_names_values` and
  :func:`isaaclab.utils.string.resolve_matching_names` functions.


0.15.6 (2024-03-28)
~~~~~~~~~~~~~~~~~~~

Added
^^^^^

* Extended the :class:`isaaclab.app.AppLauncher` class to support the loading of experience files
  from the command line. This allows users to load a specific experience file when running the application
  (such as for multi-camera rendering or headless mode).

Changed
^^^^^^^

* Changed default loading of experience files in the :class:`isaaclab.app.AppLauncher` class from the ones
  provided by Isaac Sim to the ones provided in Isaac Lab's ``apps`` directory.


0.15.5 (2024-03-23)
~~~~~~~~~~~~~~~~~~~

Fixed
^^^^^

* Fixed the env origins in :meth:`_compute_env_origins_grid` of :class:`isaaclab.terrain.TerrainImporter`
  to match that obtained from the Isaac Sim :class:`isaacsim.core.cloner.GridCloner` class.

Added
^^^^^

* Added unit test to ensure consistency between environment origins generated by IsaacSim's Grid Cloner and those
  produced by the TerrainImporter.


0.15.4 (2024-03-22)
~~~~~~~~~~~~~~~~~~~

Fixed
^^^^^

* Fixed the :class:`isaaclab.envs.mdp.actions.NonHolonomicActionCfg` class to use
  the correct variable when applying actions.


0.15.3 (2024-03-21)
~~~~~~~~~~~~~~~~~~~

Added
^^^^^

* Added unit test to check that :class:`isaaclab.scene.InteractiveScene` entity data is not shared between separate instances.

Fixed
^^^^^

* Moved class variables in :class:`isaaclab.scene.InteractiveScene` to correctly  be assigned as
  instance variables.
* Removed custom ``__del__`` magic method from :class:`isaaclab.scene.InteractiveScene`.


0.15.2 (2024-03-21)
~~~~~~~~~~~~~~~~~~~

Fixed
^^^^^

* Added resolving of relative paths for the main asset USD file when using the
  :class:`isaaclab.sim.converters.UrdfConverter` class. This is to ensure that the material paths are
  resolved correctly when the main asset file is moved to a different location.


0.15.1 (2024-03-19)
~~~~~~~~~~~~~~~~~~~

Fixed
^^^^^

* Fixed the imitation learning workflow example script, updating Isaac Lab and Robomimic API calls.
* Removed the resetting of :attr:`_term_dones` in the :meth:`isaaclab.managers.TerminationManager.reset`.
  Previously, the environment cleared out all the terms. However, it impaired reading the specific term's values externally.


0.15.0 (2024-03-17)
~~~~~~~~~~~~~~~~~~~

Deprecated
^^^^^^^^^^

* Renamed :class:`isaaclab.managers.RandomizationManager` to :class:`isaaclab.managers.EventManager`
  class for clarification as the manager takes care of events such as reset in addition to pure randomizations.
* Renamed :class:`isaaclab.managers.RandomizationTermCfg` to :class:`isaaclab.managers.EventTermCfg`
  for consistency with the class name change.


0.14.1 (2024-03-16)
~~~~~~~~~~~~~~~~~~~

Added
^^^^^

* Added simulation schemas for joint drive and fixed tendons. These can be configured for assets imported
  from file formats.
* Added logging of tendon properties to the articulation class (if they are present in the USD prim).


0.14.0 (2024-03-15)
~~~~~~~~~~~~~~~~~~~

Fixed
^^^^^

* Fixed the ordering of body names used in the :class:`isaaclab.assets.Articulation` class. Earlier,
  the body names were not following the same ordering as the bodies in the articulation. This led
  to issues when using the body names to access data related to the links from the articulation view
  (such as Jacobians, mass matrices, etc.).

Removed
^^^^^^^

* Removed the attribute :attr:`body_physx_view` from the :class:`isaaclab.assets.RigidObject`
  and :class:`isaaclab.assets.Articulation` classes. These were causing confusions when used
  with articulation view since the body names were not following the same ordering.


0.13.1 (2024-03-14)
~~~~~~~~~~~~~~~~~~~

Removed
^^^^^^^

* Removed the :mod:`isaaclab.compat` module. This module was used to provide compatibility
  with older versions of Isaac Sim. It is no longer needed since we have most of the functionality
  absorbed into the main classes.


0.13.0 (2024-03-12)
~~~~~~~~~~~~~~~~~~~

Added
^^^^^

* Added support for the following data types inside the :class:`isaaclab.sensors.Camera` class:
  ``instance_segmentation_fast`` and ``instance_id_segmentation_fast``. These are GPU-supported annotations
  and are faster than the regular annotations.

Fixed
^^^^^

* Fixed handling of semantic filtering inside the :class:`isaaclab.sensors.Camera` class. Earlier,
  the annotator was given ``semanticTypes`` as an argument. However, with Isaac Sim 2023.1, the annotator
  does not accept this argument. Instead the mapping needs to be set to the synthetic data interface directly.
* Fixed the return shape of colored images for segmentation data types inside the
  :class:`isaaclab.sensors.Camera` class. Earlier, the images were always returned as ``int32``. Now,
  they are casted to ``uint8`` 4-channel array before returning if colorization is enabled for the annotation type.

Removed
^^^^^^^

* Dropped support for ``instance_segmentation`` and ``instance_id_segmentation`` annotations in the
  :class:`isaaclab.sensors.Camera` class. Their "fast" counterparts should be used instead.
* Renamed the argument :attr:`isaaclab.sensors.CameraCfg.semantic_types` to
  :attr:`isaaclab.sensors.CameraCfg.semantic_filter`. This is more aligned with Replicator's terminology
  for semantic filter predicates.
* Replaced the argument :attr:`isaaclab.sensors.CameraCfg.colorize` with separate colorized
  arguments for each annotation type (:attr:`~isaaclab.sensors.CameraCfg.colorize_instance_segmentation`,
  :attr:`~isaaclab.sensors.CameraCfg.colorize_instance_id_segmentation`, and
  :attr:`~isaaclab.sensors.CameraCfg.colorize_semantic_segmentation`).


0.12.4 (2024-03-11)
~~~~~~~~~~~~~~~~~~~

Fixed
^^^^^


* Adapted randomization terms to deal with ``slice`` for the body indices. Earlier, the terms were not
  able to handle the slice object and were throwing an error.
* Added ``slice`` type-hinting to all body and joint related methods in the rigid body and articulation
  classes. This is to make it clear that the methods can handle both list of indices and slices.


0.12.3 (2024-03-11)
~~~~~~~~~~~~~~~~~~~

Fixed
^^^^^

* Added signal handler to the :class:`isaaclab.app.AppLauncher` class to catch the ``SIGINT`` signal
  and close the application gracefully. This is to prevent the application from crashing when the user
  presses ``Ctrl+C`` to close the application.


0.12.2 (2024-03-10)
~~~~~~~~~~~~~~~~~~~

Added
^^^^^

* Added observation terms for states of a rigid object in world frame.
* Added randomization terms to set root state with randomized orientation and joint state within user-specified limits.
* Added reward term for penalizing specific termination terms.

Fixed
^^^^^

* Improved sampling of states inside randomization terms. Earlier, the code did multiple torch calls
  for sampling different components of the vector. Now, it uses a single call to sample the entire vector.


0.12.1 (2024-03-09)
~~~~~~~~~~~~~~~~~~~

Added
^^^^^

* Added an option to the last actions observation term to get a specific term by name from the action manager.
  If None, the behavior remains the same as before (the entire action is returned).


0.12.0 (2024-03-08)
~~~~~~~~~~~~~~~~~~~

Added
^^^^^

* Added functionality to sample flat patches on a generated terrain. This can be configured using
  :attr:`isaaclab.terrains.SubTerrainBaseCfg.flat_patch_sampling` attribute.
* Added a randomization function for setting terrain-aware root state. Through this, an asset can be
  reset to a randomly sampled flat patches.

Fixed
^^^^^

* Separated normal and terrain-base position commands. The terrain based commands rely on the
  terrain to sample flat patches for setting the target position.
* Fixed command resample termination function.

Changed
^^^^^^^

* Added the attribute :attr:`isaaclab.envs.mdp.commands.UniformVelocityCommandCfg.heading_control_stiffness`
  to control the stiffness of the heading control term in the velocity command term. Earlier, this was
  hard-coded to 0.5 inside the term.

Removed
^^^^^^^

* Removed the function :meth:`sample_new_targets` in the terrain importer. Instead the attribute
  :attr:`isaaclab.terrains.TerrainImporter.flat_patches` should be used to sample new targets.


0.11.3 (2024-03-04)
~~~~~~~~~~~~~~~~~~~

Fixed
^^^^^

* Corrects the functions :func:`isaaclab.utils.math.axis_angle_from_quat` and :func:`isaaclab.utils.math.quat_error_magnitude`
  to accept tensors of the form (..., 4) instead of (N, 4). This brings us in line with our documentation and also upgrades one of our functions
  to handle higher dimensions.


0.11.2 (2024-03-04)
~~~~~~~~~~~~~~~~~~~

Added
^^^^^

* Added checks for default joint position and joint velocity in the articulation class. This is to prevent
  users from configuring values for these quantities that might be outside the valid range from the simulation.


0.11.1 (2024-02-29)
~~~~~~~~~~~~~~~~~~~

Added
^^^^^

* Replaced the default values for ``joint_ids`` and ``body_ids`` from ``None`` to ``slice(None)``
  in the :class:`isaaclab.managers.SceneEntityCfg`.
* Adapted rewards and observations terms so that the users can query a subset of joints and bodies.


0.11.0 (2024-02-27)
~~~~~~~~~~~~~~~~~~~

Removed
^^^^^^^

* Dropped support for Isaac Sim<=2022.2. As part of this, removed the components of :class:`isaaclab.app.AppLauncher`
  which handled ROS extension loading. We no longer need them in Isaac Sim>=2023.1 to control the load order to avoid crashes.
* Upgraded Dockerfile to use ISAACSIM_VERSION=2023.1.1 by default.


0.10.28 (2024-02-29)
~~~~~~~~~~~~~~~~~~~~

Added
^^^^^

* Implemented relative and moving average joint position action terms. These allow the user to specify
  the target joint positions as relative to the current joint positions or as a moving average of the
  joint positions over a window of time.


0.10.27 (2024-02-28)
~~~~~~~~~~~~~~~~~~~~

Added
^^^^^

* Added UI feature to start and stop animation recording in the stage when running an environment.
  To enable this feature, please pass the argument ``--disable_fabric`` to the environment script to allow
  USD read/write operations. Be aware that this will slow down the simulation.


0.10.26 (2024-02-26)
~~~~~~~~~~~~~~~~~~~~

Added
^^^^^

* Added a viewport camera controller class to the :class:`isaaclab.envs.BaseEnv`. This is useful
  for applications where the user wants to render the viewport from different perspectives even when the
  simulation is running in headless mode.


0.10.25 (2024-02-26)
~~~~~~~~~~~~~~~~~~~~

Fixed
^^^^^

* Ensures that all path arguments in :mod:`isaaclab.sim.utils` are cast to ``str``. Previously,
  we had handled path types as strings without casting.


0.10.24 (2024-02-26)
~~~~~~~~~~~~~~~~~~~~

Added
^^^^^

* Added tracking of contact time in the :class:`isaaclab.sensors.ContactSensor` class. Previously,
  only the air time was being tracked.
* Added contact force threshold, :attr:`isaaclab.sensors.ContactSensorCfg.force_threshold`, to detect
  when the contact sensor is in contact. Previously, this was set to hard-coded 1.0 in the sensor class.


0.10.23 (2024-02-21)
~~~~~~~~~~~~~~~~~~~~

Fixed
^^^^^

* Fixes the order of size arguments in :meth:`isaaclab.terrains.height_field.random_uniform_terrain`. Previously, the function
  would crash if the size along x and y were not the same.


0.10.22 (2024-02-14)
~~~~~~~~~~~~~~~~~~~~

Fixed
^^^^^

* Fixed "divide by zero" bug in :class:`~isaaclab.sim.SimulationContext` when setting gravity vector.
  Now, it is correctly disabled when the gravity vector is set to zero.


0.10.21 (2024-02-12)
~~~~~~~~~~~~~~~~~~~~

Fixed
^^^^^

* Fixed the printing of articulation joint information when the articulation has only one joint.
  Earlier, the function was performing a squeeze operation on the tensor, which caused an error when
  trying to index the tensor of shape (1,).


0.10.20 (2024-02-12)
~~~~~~~~~~~~~~~~~~~~

Added
^^^^^

* Adds :attr:`isaaclab.sim.PhysxCfg.enable_enhanced_determinism` to enable improved
  determinism from PhysX. Please note this comes at the expense of performance.


0.10.19 (2024-02-08)
~~~~~~~~~~~~~~~~~~~~

Fixed
^^^^^

* Fixed environment closing so that articulations, objects, and sensors are cleared properly.


0.10.18 (2024-02-05)
~~~~~~~~~~~~~~~~~~~~

Fixed
^^^^^

* Pinned :mod:`torch` version to 2.0.1 in the setup.py to keep parity version of :mod:`torch` supplied by
  Isaac 2023.1.1, and prevent version incompatibility between :mod:`torch` ==2.2 and
  :mod:`typing-extensions` ==3.7.4.3


0.10.17 (2024-02-02)
~~~~~~~~~~~~~~~~~~~~

Fixed
^^^^^^

* Fixed carb setting ``/app/livestream/enabled`` to be set as False unless live-streaming is specified
  by :class:`isaaclab.app.AppLauncher` settings. This fixes the logic of :meth:`SimulationContext.render`,
  which depended on the config in previous versions of Isaac defaulting to false for this setting.


0.10.16 (2024-01-29)
~~~~~~~~~~~~~~~~~~~~

Added
^^^^^^

* Added an offset parameter to the height scan observation term. This allows the user to specify the
  height offset of the scan from the tracked body. Previously it was hard-coded to be 0.5.


0.10.15 (2024-01-29)
~~~~~~~~~~~~~~~~~~~~

Fixed
^^^^^

* Fixed joint torque computation for implicit actuators. Earlier, the torque was always zero for implicit
  actuators. Now, it is computed approximately by applying the PD law.


0.10.14 (2024-01-22)
~~~~~~~~~~~~~~~~~~~~

Fixed
^^^^^

* Fixed the tensor shape of :attr:`isaaclab.sensors.ContactSensorData.force_matrix_w`. Earlier, the reshaping
  led to a mismatch with the data obtained from PhysX.


0.10.13 (2024-01-15)
~~~~~~~~~~~~~~~~~~~~

Fixed
^^^^^

* Fixed running of environments with a single instance even if the :attr:`replicate_physics`` flag is set to True.


0.10.12 (2024-01-10)
~~~~~~~~~~~~~~~~~~~~

Fixed
^^^^^

* Fixed indexing of source and target frames in the :class:`isaaclab.sensors.FrameTransformer` class.
  Earlier, it always assumed that the source frame body is at index 0. Now, it uses the body index of the
  source frame to compute the transformation.

Deprecated
^^^^^^^^^^

* Renamed quantities in the :class:`isaaclab.sensors.FrameTransformerData` class to be more
  consistent with the terminology used in the asset classes. The following quantities are deprecated:

  * ``target_rot_w`` -> ``target_quat_w``
  * ``source_rot_w`` -> ``source_quat_w``
  * ``target_rot_source`` -> ``target_quat_source``


0.10.11 (2024-01-08)
~~~~~~~~~~~~~~~~~~~~

Fixed
^^^^^

* Fixed attribute error raised when calling the :class:`isaaclab.envs.mdp.TerrainBasedPositionCommand`
  command term.
* Added a dummy function in :class:`isaaclab.terrain.TerrainImporter` that returns environment
  origins as terrain-aware sampled targets. This function should be implemented by child classes based on
  the terrain type.


0.10.10 (2023-12-21)
~~~~~~~~~~~~~~~~~~~~

Fixed
^^^^^

* Fixed reliance on non-existent ``Viewport`` in :class:`isaaclab.sim.SimulationContext` when loading livestreaming
  by ensuring that the extension ``omni.kit.viewport.window`` is enabled in :class:`isaaclab.app.AppLauncher` when
  livestreaming is enabled


0.10.9 (2023-12-21)
~~~~~~~~~~~~~~~~~~~

Fixed
^^^^^

* Fixed invalidation of physics views inside the asset and sensor classes. Earlier, they were left initialized
  even when the simulation was stopped. This caused issues when closing the application.


0.10.8 (2023-12-20)
~~~~~~~~~~~~~~~~~~~

Fixed
^^^^^

* Fixed the :class:`isaaclab.envs.mdp.actions.DifferentialInverseKinematicsAction` class
  to account for the offset pose of the end-effector.


0.10.7 (2023-12-19)
~~~~~~~~~~~~~~~~~~~

Fixed
^^^^^

* Added a check to ray-cast and camera sensor classes to ensure that the sensor prim path does not
  have a regex expression at its leaf. For instance, ``/World/Robot/camera_.*`` is not supported
  for these sensor types. This behavior needs to be fixed in the future.


0.10.6 (2023-12-19)
~~~~~~~~~~~~~~~~~~~

Added
^^^^^

* Added support for using articulations as visualization markers. This disables all physics APIs from
  the articulation and allows the user to use it as a visualization marker. It is useful for creating
  visualization markers for the end-effectors or base of the robot.

Fixed
^^^^^

* Fixed hiding of debug markers from secondary images when using the
  :class:`isaaclab.markers.VisualizationMarkers` class. Earlier, the properties were applied on
  the XForm prim instead of the Mesh prim.


0.10.5 (2023-12-18)
~~~~~~~~~~~~~~~~~~~

Fixed
^^^^^

* Fixed test ``check_base_env_anymal_locomotion.py``, which
  previously called :func:`torch.jit.load` with the path to a policy (which would work
  for a local file), rather than calling
  :func:`isaaclab.utils.assets.read_file` on the path to get the file itself.


0.10.4 (2023-12-14)
~~~~~~~~~~~~~~~~~~~

Fixed
^^^^^

* Fixed potentially breaking import of omni.kit.widget.toolbar by ensuring that
  if live-stream is enabled, then the :mod:`omni.kit.widget.toolbar`
  extension is loaded.

0.10.3 (2023-12-12)
~~~~~~~~~~~~~~~~~~~

Added
^^^^^

* Added the attribute :attr:`isaaclab.actuators.ActuatorNetMLPCfg.input_order`
  to specify the order of the input tensors to the MLP network.

Fixed
^^^^^

* Fixed computation of metrics for the velocity command term. Earlier, the norm was being computed
  over the entire batch instead of the last dimension.
* Fixed the clipping inside the :class:`isaaclab.actuators.DCMotor` class. Earlier, it was
  not able to handle the case when configured saturation limit was set to None.


0.10.2 (2023-12-12)
~~~~~~~~~~~~~~~~~~~

Fixed
^^^^^

* Added a check in the simulation stop callback in the :class:`isaaclab.sim.SimulationContext` class
  to not render when an exception is raised. The while loop in the callback was preventing the application
  from closing when an exception was raised.


0.10.1 (2023-12-06)
~~~~~~~~~~~~~~~~~~~

Added
^^^^^

* Added command manager class with terms defined by :class:`isaaclab.managers.CommandTerm`. This
  allow for multiple types of command generators to be used in the same environment.


0.10.0 (2023-12-04)
~~~~~~~~~~~~~~~~~~~

Changed
^^^^^^^

* Modified the sensor and asset base classes to use the underlying PhysX views instead of Isaac Sim views.
  Using Isaac Sim classes led to a very high load time (of the order of minutes) when using a scene with
  many assets. This is because Isaac Sim supports USD paths which are slow and not required.

Added
^^^^^

* Added faster implementation of USD stage traversal methods inside the :class:`isaaclab.sim.utils` module.
* Added properties :attr:`isaaclab.assets.AssetBase.num_instances` and
  :attr:`isaaclab.sensor.SensorBase.num_instances` to obtain the number of instances of the asset
  or sensor in the simulation respectively.

Removed
^^^^^^^

* Removed dependencies on Isaac Sim view classes. It is no longer possible to use :attr:`root_view` and
  :attr:`body_view`. Instead use :attr:`root_physx_view` and :attr:`body_physx_view` to access the underlying
  PhysX views.


0.9.55 (2023-12-03)
~~~~~~~~~~~~~~~~~~~

Fixed
^^^^^

* Fixed the Nucleus directory path in the :attr:`isaaclab.utils.assets.NVIDIA_NUCLEUS_DIR`.
  Earlier, it was referring to the ``NVIDIA/Assets`` directory instead of ``NVIDIA``.


0.9.54 (2023-11-29)
~~~~~~~~~~~~~~~~~~~

Fixed
^^^^^

* Fixed pose computation in the :class:`isaaclab.sensors.Camera` class to obtain them from XFormPrimView
  instead of using ``UsdGeomCamera.ComputeLocalToWorldTransform`` method. The latter is not updated correctly
  during GPU simulation.
* Fixed initialization of the annotator info in the class :class:`isaaclab.sensors.Camera`. Previously
  all dicts had the same memory address which caused all annotators to have the same info.
* Fixed the conversion of ``uint32`` warp arrays inside the :meth:`isaaclab.utils.array.convert_to_torch`
  method. PyTorch does not support this type, so it is converted to ``int32`` before converting to PyTorch tensor.
* Added render call inside :meth:`isaaclab.sim.SimulationContext.reset` to initialize Replicator
  buffers when the simulation is reset.


0.9.53 (2023-11-29)
~~~~~~~~~~~~~~~~~~~

Changed
^^^^^^^

* Changed the behavior of passing :obj:`None` to the :class:`isaaclab.actuators.ActuatorBaseCfg`
  class. Earlier, they were resolved to fixed default values. Now, they imply that the values are loaded
  from the USD joint drive configuration.

Added
^^^^^

* Added setting of joint armature and friction quantities to the articulation class.


0.9.52 (2023-11-29)
~~~~~~~~~~~~~~~~~~~

Changed
^^^^^^^

* Changed the warning print in :meth:`isaaclab.sim.utils.apply_nested` method
  to be more descriptive. Earlier, it was printing a warning for every instanced prim.
  Now, it only prints a warning if it could not apply the attribute to any of the prims.

Added
^^^^^

* Added the method :meth:`isaaclab.utils.assets.retrieve_file_path` to
  obtain the absolute path of a file on the Nucleus server or locally.

Fixed
^^^^^

* Fixed hiding of STOP button in the :class:`AppLauncher` class when running the
  simulation in headless mode.
* Fixed a bug with :meth:`isaaclab.sim.utils.clone` failing when the input prim path
  had no parent (example: "/Table").


0.9.51 (2023-11-29)
~~~~~~~~~~~~~~~~~~~

Changed
^^^^^^^

* Changed the :meth:`isaaclab.sensor.SensorBase.update` method to always recompute the buffers if
  the sensor is in visualization mode.

Added
^^^^^

* Added available entities to the error message when accessing a non-existent entity in the
  :class:`InteractiveScene` class.
* Added a warning message when the user tries to reference an invalid prim in the :class:`FrameTransformer` sensor.


0.9.50 (2023-11-28)
~~~~~~~~~~~~~~~~~~~

Added
^^^^^

* Hid the ``STOP`` button in the UI when running standalone Python scripts. This is to prevent
  users from accidentally clicking the button and stopping the simulation. They should only be able to
  play and pause the simulation from the UI.

Removed
^^^^^^^

* Removed :attr:`isaaclab.sim.SimulationCfg.shutdown_app_on_stop`. The simulation is always rendering
  if it is stopped from the UI. The user needs to close the window or press ``Ctrl+C`` to close the simulation.


0.9.49 (2023-11-27)
~~~~~~~~~~~~~~~~~~~

Added
^^^^^

* Added an interface class, :class:`isaaclab.managers.ManagerTermBase`, to serve as the parent class
  for term implementations that are functional classes.
* Adapted all managers to support terms that are classes and not just functions clearer. This allows the user to
  create more complex terms that require additional state information.


0.9.48 (2023-11-24)
~~~~~~~~~~~~~~~~~~~

Fixed
^^^^^

* Fixed initialization of drift in the :class:`isaaclab.sensors.RayCasterCamera` class.


0.9.47 (2023-11-24)
~~~~~~~~~~~~~~~~~~~

Fixed
^^^^^

* Automated identification of the root prim in the :class:`isaaclab.assets.RigidObject` and
  :class:`isaaclab.assets.Articulation` classes. Earlier, the root prim was hard-coded to
  the spawn prim path. Now, the class searches for the root prim under the spawn prim path.


0.9.46 (2023-11-24)
~~~~~~~~~~~~~~~~~~~

Fixed
^^^^^

* Fixed a critical issue in the asset classes with writing states into physics handles.
  Earlier, the states were written over all the indices instead of the indices of the
  asset that were being updated. This caused the physics handles to refresh the states
  of all the assets in the scene, which is not desirable.


0.9.45 (2023-11-24)
~~~~~~~~~~~~~~~~~~~

Added
^^^^^

* Added :class:`isaaclab.command_generators.UniformPoseCommandGenerator` to generate
  poses in the asset's root frame by uniformly sampling from a given range.


0.9.44 (2023-11-16)
~~~~~~~~~~~~~~~~~~~

Added
^^^^^

* Added methods :meth:`reset` and :meth:`step` to the :class:`isaaclab.envs.BaseEnv`. This unifies
  the environment interface for simple standalone applications with the class.


0.9.43 (2023-11-16)
~~~~~~~~~~~~~~~~~~~

Fixed
^^^^^

* Replaced subscription of physics play and stop events in the :class:`isaaclab.assets.AssetBase` and
  :class:`isaaclab.sensors.SensorBase` classes with subscription to time-line play and stop events.
  This is to prevent issues in cases where physics first needs to perform mesh cooking and handles are not
  available immediately. For instance, with deformable meshes.


0.9.42 (2023-11-16)
~~~~~~~~~~~~~~~~~~~

Fixed
^^^^^

* Fixed setting of damping values from the configuration for :class:`ActuatorBase` class. Earlier,
  the stiffness values were being set into damping when a dictionary configuration was passed to the
  actuator model.
* Added dealing with :class:`int` and :class:`float` values in the configurations of :class:`ActuatorBase`.
  Earlier, a type-error was thrown when integer values were passed to the actuator model.


0.9.41 (2023-11-16)
~~~~~~~~~~~~~~~~~~~

Fixed
^^^^^

* Fixed the naming and shaping issues in the binary joint action term.


0.9.40 (2023-11-09)
~~~~~~~~~~~~~~~~~~~

Fixed
^^^^^

* Simplified the manual initialization of Isaac Sim :class:`ArticulationView` class. Earlier, we basically
  copied the code from the Isaac Sim source code. Now, we just call their initialize method.

Changed
^^^^^^^

* Changed the name of attribute :attr:`default_root_state_w` to :attr:`default_root_state`. The latter is
  more correct since the data is actually in the local environment frame and not the simulation world frame.


0.9.39 (2023-11-08)
~~~~~~~~~~~~~~~~~~~

Fixed
^^^^^

* Changed the reference of private ``_body_view`` variable inside the :class:`RigidObject` class
  to the public ``body_view`` property. For a rigid object, the private variable is not defined.


0.9.38 (2023-11-07)
~~~~~~~~~~~~~~~~~~~

Changed
^^^^^^^

* Upgraded the :class:`isaaclab.envs.RLTaskEnv` class to support Gym 0.29.0 environment definition.

Added
^^^^^

* Added computation of ``time_outs`` and ``terminated`` signals inside the termination manager. These follow the
  definition mentioned in `Gym 0.29.0 <https://gymnasium.farama.org/tutorials/gymnasium_basics/handling_time_limits/>`_.
* Added proper handling of observation and action spaces in the :class:`isaaclab.envs.RLTaskEnv` class.
  These now follow closely to how Gym VecEnv handles the spaces.


0.9.37 (2023-11-06)
~~~~~~~~~~~~~~~~~~~

Fixed
^^^^^

* Fixed broken visualization in :mod:`isaaclab.sensors.FrameTramsformer` class by overwriting the
  correct ``_debug_vis_callback`` function.
* Moved the visualization marker configurations of sensors to their respective sensor configuration classes.
  This allows users to set these configurations from the configuration object itself.


0.9.36 (2023-11-03)
~~~~~~~~~~~~~~~~~~~

Fixed
^^^^^

* Added explicit deleting of different managers in the :class:`isaaclab.envs.BaseEnv` and
  :class:`isaaclab.envs.RLTaskEnv` classes. This is required since deleting the managers
  is order-sensitive (many managers need to be deleted before the scene is deleted).


0.9.35 (2023-11-02)
~~~~~~~~~~~~~~~~~~~

Fixed
^^^^^

* Fixed the error: ``'str' object has no attribute '__module__'`` introduced by adding the future import inside the
  :mod:`isaaclab.utils.warp.kernels` module. Warp language does not support the ``__future__`` imports.


0.9.34 (2023-11-02)
~~~~~~~~~~~~~~~~~~~

Fixed
^^^^^

* Added missing import of ``from __future__ import annotations`` in the :mod:`isaaclab.utils.warp`
  module. This is needed to have a consistent behavior across Python versions.


0.9.33 (2023-11-02)
~~~~~~~~~~~~~~~~~~~

Fixed
^^^^^

* Fixed the :class:`isaaclab.command_generators.NullCommandGenerator` class. Earlier,
  it was having a runtime error due to infinity in the resampling time range. Now, the class just
  overrides the parent methods to perform no operations.


0.9.32 (2023-11-02)
~~~~~~~~~~~~~~~~~~~

Changed
^^^^^^^

* Renamed the :class:`isaaclab.envs.RLEnv` class to :class:`isaaclab.envs.RLTaskEnv` to
  avoid confusions in terminologies between environments and tasks.


0.9.31 (2023-11-02)
~~~~~~~~~~~~~~~~~~~

Added
^^^^^

* Added the :class:`isaaclab.sensors.RayCasterCamera` class, as a ray-casting based camera for
  "distance_to_camera", "distance_to_image_plane" and "normals" annotations. It has the same interface and
  functionalities as the USD Camera while it is on average 30% faster.


0.9.30 (2023-11-01)
~~~~~~~~~~~~~~~~~~~

Fixed
^^^^^

* Added skipping of None values in the :class:`InteractiveScene` class when creating the scene from configuration
  objects. Earlier, it was throwing an error when the user passed a None value for a scene element.
* Added ``kwargs`` to the :class:`RLEnv` class to allow passing additional arguments from gym registry function.
  This is now needed since the registry function passes args beyond the ones specified in the constructor.


0.9.29 (2023-11-01)
~~~~~~~~~~~~~~~~~~~

Fixed
^^^^^

* Fixed the material path resolution inside the :class:`isaaclab.sim.converters.UrdfConverter` class.
  With Isaac Sim 2023.1, the material paths from the importer are always saved as absolute paths. This caused
  issues when the generated USD file was moved to a different location. The fix now resolves the material paths
  relative to the USD file location.


0.9.28 (2023-11-01)
~~~~~~~~~~~~~~~~~~~

Changed
^^^^^^^

* Changed the way the :func:`isaaclab.sim.spawners.from_files.spawn_ground_plane` function sets the
  height of the ground. Earlier, it was reading the height from the configuration object. Now, it expects the
  desired transformation as inputs to the function. This makes it consistent with the other spawner functions.


0.9.27 (2023-10-31)
~~~~~~~~~~~~~~~~~~~

Changed
^^^^^^^

* Removed the default value of the argument ``camel_case`` in setters of USD attributes. This is to avoid
  confusion with the naming of the attributes in the USD file.

Fixed
^^^^^

* Fixed the selection of material prim in the :class:`isaaclab.sim.spawners.materials.spawn_preview_surface`
  method. Earlier, the created prim was being selected in the viewport which interfered with the selection of
  prims by the user.
* Updated :class:`isaaclab.sim.converters.MeshConverter` to use a different stage than the default stage
  for the conversion. This is to avoid the issue of the stage being closed when the conversion is done.


0.9.26 (2023-10-31)
~~~~~~~~~~~~~~~~~~~

Added
^^^^^

* Added the sensor implementation for :class:`isaaclab.sensors.FrameTransformer` class. Currently,
  it handles obtaining the transformation between two frames in the same articulation.


0.9.25 (2023-10-27)
~~~~~~~~~~~~~~~~~~~

Added
^^^^^

* Added the :mod:`isaaclab.envs.ui` module to put all the UI-related classes in one place. This currently
  implements the :class:`isaaclab.envs.ui.BaseEnvWindow` and :class:`isaaclab.envs.ui.RLEnvWindow`
  classes. Users can inherit from these classes to create their own UI windows.
* Added the attribute :attr:`isaaclab.envs.BaseEnvCfg.ui_window_class_type` to specify the UI window class
  to be used for the environment. This allows the user to specify their own UI window class to be used for the
  environment.


0.9.24 (2023-10-27)
~~~~~~~~~~~~~~~~~~~

Changed
^^^^^^^

* Changed the behavior of setting up debug visualization for assets, sensors and command generators.
  Earlier it was raising an error if debug visualization was not enabled in the configuration object.
  Now it checks whether debug visualization is implemented and only sets up the callback if it is
  implemented.


0.9.23 (2023-10-27)
~~~~~~~~~~~~~~~~~~~

Fixed
^^^^^

* Fixed a typo in the :class:`AssetBase` and :class:`SensorBase` that effected the class destructor.
  Earlier, a tuple was being created in the constructor instead of the actual object.


0.9.22 (2023-10-26)
~~~~~~~~~~~~~~~~~~~

Added
^^^^^

* Added a :class:`isaaclab.command_generators.NullCommandGenerator` class for no command environments.
  This is easier to work with than having checks for :obj:`None` in the command generator.

Fixed
^^^^^

* Moved the randomization manager to the :class:`isaaclab.envs.BaseEnv` class with the default
  settings to reset the scene to the defaults specified in the configurations of assets.
* Moved command generator to the :class:`isaaclab.envs.RlEnv` class to have all task-specification
  related classes in the same place.


0.9.21 (2023-10-26)
~~~~~~~~~~~~~~~~~~~

Fixed
^^^^^

* Decreased the priority of callbacks in asset and sensor base classes. This may help in preventing
  crashes when warm starting the simulation.
* Fixed no rendering mode when running the environment from the GUI. Earlier the function
  :meth:`SimulationContext.set_render_mode` was erroring out.


0.9.20 (2023-10-25)
~~~~~~~~~~~~~~~~~~~

Fixed
^^^^^

* Changed naming in :class:`isaaclab.sim.SimulationContext.RenderMode` to use ``NO_GUI_OR_RENDERING``
  and ``NO_RENDERING`` instead of ``HEADLESS`` for clarity.
* Changed :class:`isaaclab.sim.SimulationContext` to be capable of handling livestreaming and
  offscreen rendering.
* Changed :class:`isaaclab.app.AppLauncher` envvar ``VIEWPORT_RECORD`` to the more descriptive
  ``OFFSCREEN_RENDER``.


0.9.19 (2023-10-25)
~~~~~~~~~~~~~~~~~~~

Added
^^^^^

* Added Gym observation and action spaces for the :class:`isaaclab.envs.RLEnv` class.


0.9.18 (2023-10-23)
~~~~~~~~~~~~~~~~~~~

Added
^^^^^

* Created :class:`isaaclab.sim.converters.asset_converter.AssetConverter` to serve as a base
  class for all asset converters.
* Added :class:`isaaclab.sim.converters.mesh_converter.MeshConverter` to handle loading and conversion
  of mesh files (OBJ, STL and FBX) into USD format.
* Added script ``convert_mesh.py`` to ``source/tools`` to allow users to convert a mesh to USD via command line arguments.

Changed
^^^^^^^

* Renamed the submodule :mod:`isaaclab.sim.loaders` to :mod:`isaaclab.sim.converters` to be more
  general with the functionality of the module.
* Updated ``check_instanceable.py`` script to convert relative paths to absolute paths.


0.9.17 (2023-10-22)
~~~~~~~~~~~~~~~~~~~

Added
^^^^^

* Added setters and getters for term configurations in the :class:`RandomizationManager`, :class:`RewardManager`
  and :class:`TerminationManager` classes. This allows the user to modify the term configurations after the
  manager has been created.
* Added the method :meth:`compute_group` to the :class:`isaaclab.managers.ObservationManager` class to
  compute the observations for only a given group.
* Added the curriculum term for modifying reward weights after certain environment steps.


0.9.16 (2023-10-22)
~~~~~~~~~~~~~~~~~~~

Added
^^^^^

* Added support for keyword arguments for terms in the :class:`isaaclab.managers.ManagerBase`.

Fixed
^^^^^

* Fixed resetting of buffers in the :class:`TerminationManager` class. Earlier, the values were being set
  to ``0.0`` instead of ``False``.


0.9.15 (2023-10-22)
~~~~~~~~~~~~~~~~~~~

Added
^^^^^

* Added base yaw heading and body acceleration into :class:`isaaclab.assets.RigidObjectData` class.
  These quantities are computed inside the :class:`RigidObject` class.

Fixed
^^^^^

* Fixed the :meth:`isaaclab.assets.RigidObject.set_external_force_and_torque` method to correctly
  deal with the body indices.
* Fixed a bug in the :meth:`isaaclab.utils.math.wrap_to_pi` method to prevent self-assignment of
  the input tensor.


0.9.14 (2023-10-21)
~~~~~~~~~~~~~~~~~~~

Added
^^^^^

* Added 2-D drift (i.e. along x and y) to the :class:`isaaclab.sensors.RayCaster` class.
* Added flags to the :class:`isaaclab.sensors.ContactSensorCfg` to optionally obtain the
  sensor origin and air time information. Since these are not required by default, they are
  disabled by default.

Fixed
^^^^^

* Fixed the handling of contact sensor history buffer in the :class:`isaaclab.sensors.ContactSensor` class.
  Earlier, the buffer was not being updated correctly.


0.9.13 (2023-10-20)
~~~~~~~~~~~~~~~~~~~

Fixed
^^^^^

* Fixed the issue with double :obj:`Ellipsis` when indexing tensors with multiple dimensions.
  The fix now uses :obj:`slice(None)` instead of :obj:`Ellipsis` to index the tensors.


0.9.12 (2023-10-18)
~~~~~~~~~~~~~~~~~~~

Fixed
^^^^^

* Fixed bugs in actuator model implementation for actuator nets. Earlier the DC motor clipping was not working.
* Fixed bug in applying actuator model in the :class:`isaaclab.asset.Articulation` class. The new
  implementation caches the outputs from explicit actuator model into the ``joint_pos_*_sim`` buffer to
  avoid feedback loops in the tensor operation.


0.9.11 (2023-10-17)
~~~~~~~~~~~~~~~~~~~

Added
^^^^^

* Added the support for semantic tags into the :class:`isaaclab.sim.spawner.SpawnerCfg` class. This allows
  the user to specify the semantic tags for a prim when spawning it into the scene. It follows the same format as
  Omniverse Replicator.


0.9.10 (2023-10-16)
~~~~~~~~~~~~~~~~~~~

Added
^^^^^

* Added ``--livestream`` and ``--ros`` CLI args to :class:`isaaclab.app.AppLauncher` class.
* Added a static function :meth:`isaaclab.app.AppLauncher.add_app_launcher_args`, which
  appends the arguments needed for :class:`isaaclab.app.AppLauncher` to the argument parser.

Changed
^^^^^^^

* Within :class:`isaaclab.app.AppLauncher`, removed ``REMOTE_DEPLOYMENT`` env-var processing
  in the favor of ``HEADLESS`` and ``LIVESTREAM`` env-vars. These have clearer uses and better parity
  with the CLI args.


0.9.9 (2023-10-12)
~~~~~~~~~~~~~~~~~~

Added
^^^^^

* Added the property :attr:`isaaclab.assets.Articulation.is_fixed_base` to the articulation class to
  check if the base of the articulation is fixed or floating.
* Added the task-space action term corresponding to the differential inverse-kinematics controller.

Fixed
^^^^^

* Simplified the :class:`isaaclab.controllers.DifferentialIKController` to assume that user provides the
  correct end-effector poses and Jacobians. Earlier it was doing internal frame transformations which made the
  code more complicated and error-prone.


0.9.8 (2023-09-30)
~~~~~~~~~~~~~~~~~~

Fixed
^^^^^

* Fixed the boundedness of class objects that register callbacks into the simulator.
  These include devices, :class:`AssetBase`, :class:`SensorBase` and :class:`CommandGenerator`.
  The fix ensures that object gets deleted when the user deletes the object.


0.9.7 (2023-09-26)
~~~~~~~~~~~~~~~~~~

Fixed
^^^^^

* Modified the :class:`isaaclab.markers.VisualizationMarkers` to use the
  :class:`isaaclab.sim.spawner.SpawnerCfg` class instead of their
  own configuration objects. This makes it consistent with the other ways to spawn assets in the scene.

Added
^^^^^

* Added the method :meth:`copy` to configclass to allow copying of configuration objects.


0.9.6 (2023-09-26)
~~~~~~~~~~~~~~~~~~

Fixed
^^^^^

* Changed class-level configuration classes to refer to class types using ``class_type`` attribute instead
  of ``cls`` or ``cls_name``.


0.9.5 (2023-09-25)
~~~~~~~~~~~~~~~~~~

Changed
^^^^^^^

* Added future import of ``annotations`` to have a consistent behavior across Python versions.
* Removed the type-hinting from docstrings to simplify maintenance of the documentation. All type-hints are
  now in the code itself.


0.9.4 (2023-08-29)
~~~~~~~~~~~~~~~~~~

Added
^^^^^

* Added :class:`isaaclab.scene.InteractiveScene`, as the central scene unit that contains all entities
  that are part of the simulation. These include the terrain, sensors, articulations, rigid objects etc.
  The scene groups the common operations of these entities and allows to access them via their unique names.
* Added :mod:`isaaclab.envs` module that contains environment definitions that encapsulate the different
  general (scene, action manager, observation manager) and RL-specific (reward and termination manager) managers.
* Added :class:`isaaclab.managers.SceneEntityCfg` to handle which scene elements are required by the
  manager's terms. This allows the manager to parse useful information from the scene elements, such as the
  joint and body indices, and pass them to the term.
* Added :class:`isaaclab.sim.SimulationContext.RenderMode` to handle different rendering modes based on
  what the user wants to update (viewport, cameras, or UI elements).

Fixed
^^^^^

* Fixed the :class:`isaaclab.command_generators.CommandGeneratorBase` to register a debug visualization
  callback similar to how sensors and robots handle visualization.


0.9.3 (2023-08-23)
~~~~~~~~~~~~~~~~~~

Added
^^^^^

* Enabled the `faulthander <https://docs.python.org/3/library/faulthandler.html>`_ to catch segfaults and print
  the stack trace. This is enabled by default in the :class:`isaaclab.app.AppLauncher` class.

Fixed
^^^^^

* Re-added the :mod:`isaaclab.utils.kit` to the ``compat`` directory and fixed all the references to it.
* Fixed the deletion of Replicator nodes for the :class:`isaaclab.sensors.Camera` class. Earlier, the
  Replicator nodes were not being deleted when the camera was deleted. However, this does not prevent the random
  crashes that happen when the camera is deleted.
* Fixed the :meth:`isaaclab.utils.math.convert_quat` to support both numpy and torch tensors.

Changed
^^^^^^^

* Renamed all the scripts inside the ``test`` directory to follow the convention:

  * ``test_<module_name>.py``: Tests for the module ``<module_name>`` using unittest.
  * ``check_<module_name>``: Check for the module ``<module_name>`` using python main function.


0.9.2 (2023-08-22)
~~~~~~~~~~~~~~~~~~

Added
^^^^^

* Added the ability to color meshes in the :class:`isaaclab.terrain.TerrainGenerator` class. Currently,
  it only supports coloring the mesh randomly (``"random"``), based on the terrain height (``"height"``), and
  no coloring (``"none"``).

Fixed
^^^^^

* Modified the :class:`isaaclab.terrain.TerrainImporter` class to configure visual and physics materials
  based on the configuration object.


0.9.1 (2023-08-18)
~~~~~~~~~~~~~~~~~~

Added
^^^^^

* Introduced three different rotation conventions in the :class:`isaaclab.sensors.Camera` class. These
  conventions are:

  * ``opengl``: the camera is looking down the -Z axis with the +Y axis pointing up
  * ``ros``: the camera is looking down the +Z axis with the +Y axis pointing down
  * ``world``: the camera is looking along the +X axis with the -Z axis pointing down

  These can be used to declare the camera offset in :class:`isaaclab.sensors.CameraCfg.OffsetCfg` class
  and in :meth:`isaaclab.sensors.Camera.set_world_pose` method. Additionally, all conventions are
  saved to :class:`isaaclab.sensors.CameraData` class for easy access.

Changed
^^^^^^^

* Adapted all the sensor classes to follow a structure similar to the :class:`isaaclab.assets.AssetBase`.
  Hence, the spawning and initialization of sensors manually by the users is avoided.
* Removed the :meth:`debug_vis` function since that this functionality is handled by a render callback automatically
  (based on the passed configuration for the :class:`isaaclab.sensors.SensorBaseCfg.debug_vis` flag).


0.9.0 (2023-08-18)
~~~~~~~~~~~~~~~~~~

Added
^^^^^

* Introduces a new set of asset interfaces. These interfaces simplify the spawning of assets into the scene
  and initializing the physics handle by putting that inside post-startup physics callbacks. With this, users
  no longer need to worry about the :meth:`spawn` and :meth:`initialize` calls.
* Added utility methods to :mod:`isaaclab.utils.string` module that resolve regex expressions based
  on passed list of target keys.

Changed
^^^^^^^

* Renamed all references of joints in an articulation from "dof" to "joint". This makes it consistent with the
  terminology used in robotics.

Deprecated
^^^^^^^^^^

* Removed the previous modules for objects and robots. Instead the :class:`Articulation` and :class:`RigidObject`
  should be used.


0.8.12 (2023-08-18)
~~~~~~~~~~~~~~~~~~~

Added
^^^^^

* Added other properties provided by ``PhysicsScene`` to the :class:`isaaclab.sim.SimulationContext`
  class to allow setting CCD, solver iterations, etc.
* Added commonly used functions to the :class:`SimulationContext` class itself to avoid having additional
  imports from Isaac Sim when doing simple tasks such as setting camera view or retrieving the simulation settings.

Fixed
^^^^^

* Switched the notations of default buffer values in :class:`isaaclab.sim.PhysxCfg` from multiplication
  to scientific notation to avoid confusion with the values.


0.8.11 (2023-08-18)
~~~~~~~~~~~~~~~~~~~

Added
^^^^^

* Adds utility functions and configuration objects in the :mod:`isaaclab.sim.spawners`
  to create the following prims in the scene:

  * :mod:`isaaclab.sim.spawners.from_file`: Create a prim from a USD/URDF file.
  * :mod:`isaaclab.sim.spawners.shapes`: Create USDGeom prims for shapes (box, sphere, cylinder, capsule, etc.).
  * :mod:`isaaclab.sim.spawners.materials`: Create a visual or physics material prim.
  * :mod:`isaaclab.sim.spawners.lights`: Create a USDLux prim for different types of lights.
  * :mod:`isaaclab.sim.spawners.sensors`: Create a USD prim for supported sensors.

Changed
^^^^^^^

* Modified the :class:`SimulationContext` class to take the default physics material using the material spawn
  configuration object.


0.8.10 (2023-08-17)
~~~~~~~~~~~~~~~~~~~

Added
^^^^^

* Added methods for defining different physics-based schemas in the :mod:`isaaclab.sim.schemas` module.
  These methods allow creating the schema if it doesn't exist at the specified prim path and modify
  its properties based on the configuration object.


0.8.9 (2023-08-09)
~~~~~~~~~~~~~~~~~~

Changed
^^^^^^^

* Moved the :class:`isaaclab.asset_loader.UrdfLoader` class to the :mod:`isaaclab.sim.loaders`
  module to make it more accessible to the user.


0.8.8 (2023-08-09)
~~~~~~~~~~~~~~~~~~

Added
^^^^^

* Added configuration classes and functions for setting different physics-based schemas in the
  :mod:`isaaclab.sim.schemas` module. These allow modifying properties of the physics solver
  on the asset using configuration objects.


0.8.7 (2023-08-03)
~~~~~~~~~~~~~~~~~~

Fixed
^^^^^

* Added support for `__post_init__ <https://docs.python.org/3/library/dataclasses.html#post-init-processing>`_ in
  the :class:`isaaclab.utils.configclass` decorator.


0.8.6 (2023-08-03)
~~~~~~~~~~~~~~~~~~

Added
^^^^^

* Added support for callable classes in the :class:`isaaclab.managers.ManagerBase`.


0.8.5 (2023-08-03)
~~~~~~~~~~~~~~~~~~

Fixed
^^^^^

* Fixed the :class:`isaaclab.markers.Visualizationmarkers` class so that the markers are not visible in camera rendering mode.

Changed
^^^^^^^

* Simplified the creation of the point instancer in the :class:`isaaclab.markers.Visualizationmarkers` class. It now creates a new
  prim at the next available prim path if a prim already exists at the given path.


0.8.4 (2023-08-02)
~~~~~~~~~~~~~~~~~~

Added
^^^^^

* Added the :class:`isaaclab.sim.SimulationContext` class to the :mod:`isaaclab.sim` module.
  This class inherits from the :class:`isaacsim.core.api.simulation_context.SimulationContext` class and adds
  the ability to create a simulation context from a configuration object.


0.8.3 (2023-08-02)
~~~~~~~~~~~~~~~~~~

Changed
^^^^^^^

* Moved the :class:`ActuatorBase` class to the :mod:`isaaclab.actuators.actuator_base` module.
* Renamed the :mod:`isaaclab.actuators.actuator` module to :mod:`isaaclab.actuators.actuator_pd`
  to make it more explicit that it contains the PD actuator models.


0.8.2 (2023-08-02)
~~~~~~~~~~~~~~~~~~

Changed
^^^^^^^

* Cleaned up the :class:`isaaclab.terrain.TerrainImporter` class to take all the parameters from the configuration
  object. This makes it consistent with the other classes in the package.
* Moved the configuration classes for terrain generator and terrain importer into separate files to resolve circular
  dependency issues.


0.8.1 (2023-08-02)
~~~~~~~~~~~~~~~~~~

Fixed
^^^^^

* Added a hack into :class:`isaaclab.app.AppLauncher` class to remove Isaac Lab packages from the path before launching
  the simulation application. This prevents the warning messages that appears when the user launches the ``SimulationApp``.

Added
^^^^^

* Enabled necessary viewport extensions in the :class:`isaaclab.app.AppLauncher` class itself if ``VIEWPORT_ENABLED``
  flag is true.


0.8.0 (2023-07-26)
~~~~~~~~~~~~~~~~~~

Added
^^^^^

* Added the :class:`ActionManager` class to the :mod:`isaaclab.managers` module to handle actions in the
  environment through action terms.
* Added contact force history to the :class:`isaaclab.sensors.ContactSensor` class. The history is stored
  in the ``net_forces_w_history`` attribute of the sensor data.

Changed
^^^^^^^

* Implemented lazy update of buffers in the :class:`isaaclab.sensors.SensorBase` class. This allows the user
  to update the sensor data only when required, i.e. when the data is requested by the user. This helps avoid double
  computation of sensor data when a reset is called in the environment.

Deprecated
^^^^^^^^^^

* Removed the support for different backends in the sensor class. We only use Pytorch as the backend now.
* Removed the concept of actuator groups. They are now handled by the :class:`isaaclab.managers.ActionManager`
  class. The actuator models are now directly handled by the robot class itself.


0.7.4 (2023-07-26)
~~~~~~~~~~~~~~~~~~

Changed
^^^^^^^

* Changed the behavior of the :class:`isaaclab.terrains.TerrainImporter` class. It now expects the terrain
  type to be specified in the configuration object. This allows the user to specify everything in the configuration
  object and not have to do an explicit call to import a terrain.

Fixed
^^^^^

* Fixed setting of quaternion orientations inside the :class:`isaaclab.markers.Visualizationmarkers` class.
  Earlier, the orientation was being set into the point instancer in the wrong order (``wxyz`` instead of ``xyzw``).


0.7.3 (2023-07-25)
~~~~~~~~~~~~~~~~~~

Fixed
^^^^^

* Fixed the issue with multiple inheritance in the :class:`isaaclab.utils.configclass` decorator.
  Earlier, if the inheritance tree was more than one level deep and the lowest level configuration class was
  not updating its values from the middle level classes.


0.7.2 (2023-07-24)
~~~~~~~~~~~~~~~~~~

Added
^^^^^

* Added the method :meth:`replace` to the :class:`isaaclab.utils.configclass` decorator to allow
  creating a new configuration object with values replaced from keyword arguments. This function internally
  calls the `dataclasses.replace <https://docs.python.org/3/library/dataclasses.html#dataclasses.replace>`_.

Fixed
^^^^^

* Fixed the handling of class types as member values in the :meth:`isaaclab.utils.configclass`. Earlier it was
  throwing an error since class types were skipped in the if-else block.


0.7.1 (2023-07-22)
~~~~~~~~~~~~~~~~~~

Added
^^^^^

* Added the :class:`TerminationManager`, :class:`CurriculumManager`, and :class:`RandomizationManager` classes
  to the :mod:`isaaclab.managers` module to handle termination, curriculum, and randomization respectively.


0.7.0 (2023-07-22)
~~~~~~~~~~~~~~~~~~

Added
^^^^^

* Created a new :mod:`isaaclab.managers` module for all the managers related to the environment / scene.
  This includes the :class:`isaaclab.managers.ObservationManager` and :class:`isaaclab.managers.RewardManager`
  classes that were previously in the :mod:`isaaclab.utils.mdp` module.
* Added the :class:`isaaclab.managers.ManagerBase` class to handle the creation of managers.
* Added configuration classes for :class:`ObservationTermCfg` and :class:`RewardTermCfg` to allow easy creation of
  observation and reward terms.

Changed
^^^^^^^

* Changed the behavior of :class:`ObservationManager` and :class:`RewardManager` classes to accept the key ``func``
  in each configuration term to be a callable. This removes the need to inherit from the base class
  and allows more reusability of the functions across different environments.
* Moved the old managers to the :mod:`isaaclab.compat.utils.mdp` module.
* Modified the necessary scripts to use the :mod:`isaaclab.compat.utils.mdp` module.


0.6.2 (2023-07-21)
~~~~~~~~~~~~~~~~~~

Added
^^^^^

* Added the :mod:`isaaclab.command_generators` to generate different commands based on the desired task.
  It allows the user to generate commands for different tasks in the same environment without having to write
  custom code for each task.


0.6.1 (2023-07-16)
~~~~~~~~~~~~~~~~~~

Fixed
^^^^^

* Fixed the :meth:`isaaclab.utils.math.quat_apply_yaw` to compute the yaw quaternion correctly.

Added
^^^^^

* Added functions to convert string and callable objects in :mod:`isaaclab.utils.string`.


0.6.0 (2023-07-16)
~~~~~~~~~~~~~~~~~~

Added
^^^^^

* Added the argument :attr:`sort_keys` to the :meth:`isaaclab.utils.io.yaml.dump_yaml` method to allow
  enabling/disabling of sorting of keys in the output yaml file.

Fixed
^^^^^

* Fixed the ordering of terms in :mod:`isaaclab.utils.configclass` to be consistent in the order in which
  they are defined. Previously, the ordering was done alphabetically which made it inconsistent with the order in which
  the parameters were defined.

Changed
^^^^^^^

* Changed the default value of the argument :attr:`sort_keys` in the :meth:`isaaclab.utils.io.yaml.dump_yaml`
  method to ``False``.
* Moved the old config classes in :mod:`isaaclab.utils.configclass` to
  :mod:`isaaclab.compat.utils.configclass` so that users can still run their old code where alphabetical
  ordering was used.


0.5.0 (2023-07-04)
~~~~~~~~~~~~~~~~~~

Added
^^^^^

* Added a generalized :class:`isaaclab.sensors.SensorBase` class that leverages the ideas of views to
  handle multiple sensors in a single class.
* Added the classes :class:`isaaclab.sensors.RayCaster`, :class:`isaaclab.sensors.ContactSensor`,
  and :class:`isaaclab.sensors.Camera` that output a batched tensor of sensor data.

Changed
^^^^^^^

* Renamed the parameter ``sensor_tick`` to ``update_freq`` to make it more intuitive.
* Moved the old sensors in :mod:`isaaclab.sensors` to :mod:`isaaclab.compat.sensors`.
* Modified the standalone scripts to use the :mod:`isaaclab.compat.sensors` module.


0.4.4 (2023-07-05)
~~~~~~~~~~~~~~~~~~

Fixed
^^^^^

* Fixed the :meth:`isaaclab.terrains.trimesh.utils.make_plane` method to handle the case when the
  plane origin does not need to be centered.
* Added the :attr:`isaaclab.terrains.TerrainGeneratorCfg.seed` to make generation of terrains reproducible.
  The default value is ``None`` which means that the seed is not set.

Changed
^^^^^^^

* Changed the saving of ``origins`` in :class:`isaaclab.terrains.TerrainGenerator` class to be in CSV format
  instead of NPY format.


0.4.3 (2023-06-28)
~~~~~~~~~~~~~~~~~~

Added
^^^^^

* Added the :class:`isaaclab.markers.PointInstancerMarker` class that wraps around
  `UsdGeom.PointInstancer <https://graphics.pixar.com/usd/dev/api/class_usd_geom_point_instancer.html>`_
  to directly work with torch and numpy arrays.

Changed
^^^^^^^

* Moved the old markers in :mod:`isaaclab.markers` to :mod:`isaaclab.compat.markers`.
* Modified the standalone scripts to use the :mod:`isaaclab.compat.markers` module.


0.4.2 (2023-06-28)
~~~~~~~~~~~~~~~~~~

Added
^^^^^

* Added the sub-module :mod:`isaaclab.terrains` to allow procedural generation of terrains and supporting
  importing of terrains from different sources (meshes, usd files or default ground plane).


0.4.1 (2023-06-27)
~~~~~~~~~~~~~~~~~~

* Added the :class:`isaaclab.app.AppLauncher` class to allow controlled instantiation of
  the SimulationApp and extension loading for remote deployment and ROS bridges.

Changed
^^^^^^^

* Modified all standalone scripts to use the :class:`isaaclab.app.AppLauncher` class.


0.4.0 (2023-05-27)
~~~~~~~~~~~~~~~~~~

Added
^^^^^

* Added a helper class :class:`isaaclab.asset_loader.UrdfLoader` that converts a URDF file to instanceable USD
  file based on the input configuration object.


0.3.2 (2023-04-27)
~~~~~~~~~~~~~~~~~~

Fixed
^^^^^

* Added safe-printing of functions while using the :meth:`isaaclab.utils.dict.print_dict` function.


0.3.1 (2023-04-23)
~~~~~~~~~~~~~~~~~~

Added
^^^^^

* Added a modified version of ``lula_franka_gen.urdf`` which includes an end-effector frame.
* Added a standalone script ``play_rmpflow.py`` to show RMPFlow controller.

Fixed
^^^^^

* Fixed the splitting of commands in the :meth:`ActuatorGroup.compute` method. Earlier it was reshaping the
  commands to the shape ``(num_actuators, num_commands)`` which was causing the commands to be split incorrectly.
* Fixed the processing of actuator command in the :meth:`RobotBase._process_actuators_cfg` to deal with multiple
  command types when using "implicit" actuator group.

0.3.0 (2023-04-20)
~~~~~~~~~~~~~~~~~~

Fixed
^^^^^

* Added the destructor to the keyboard devices to unsubscribe from carb.

Added
^^^^^

* Added the :class:`Se2Gamepad` and :class:`Se3Gamepad` for gamepad teleoperation support.


0.2.8 (2023-04-10)
~~~~~~~~~~~~~~~~~~

Fixed
^^^^^

* Fixed bugs in :meth:`axis_angle_from_quat` in the ``isaaclab.utils.math`` to handle quaternion with negative w component.
* Fixed bugs in :meth:`subtract_frame_transforms` in the ``isaaclab.utils.math`` by adding the missing final rotation.


0.2.7 (2023-04-07)
~~~~~~~~~~~~~~~~~~

Fixed
^^^^^

* Fixed repetition in applying mimic multiplier for "p_abs" in the :class:`GripperActuatorGroup` class.
* Fixed bugs in :meth:`reset_buffers` in the :class:`RobotBase` and :class:`LeggedRobot` classes.

0.2.6 (2023-03-16)
~~~~~~~~~~~~~~~~~~

Added
^^^^^

* Added the :class:`CollisionPropertiesCfg` to rigid/articulated object and robot base classes.
* Added the :class:`PhysicsMaterialCfg` to the :class:`SingleArm` class for tool sites.

Changed
^^^^^^^

* Changed the default control mode of the :obj:`PANDA_HAND_MIMIC_GROUP_CFG` to be from ``"v_abs"`` to ``"p_abs"``.
  Using velocity control for the mimic group can cause the hand to move in a jerky manner.


0.2.5 (2023-03-08)
~~~~~~~~~~~~~~~~~~

Fixed
^^^^^

* Fixed the indices used for the Jacobian and dynamics quantities in the :class:`MobileManipulator` class.


0.2.4 (2023-03-04)
~~~~~~~~~~~~~~~~~~

Added
^^^^^

* Added :meth:`apply_nested_physics_material` to the ``isaaclab.utils.kit``.
* Added the :meth:`sample_cylinder` to sample points from a cylinder's surface.
* Added documentation about the issue in using instanceable asset as markers.

Fixed
^^^^^

* Simplified the physics material application in the rigid object and legged robot classes.

Removed
^^^^^^^

* Removed the ``geom_prim_rel_path`` argument in the :class:`RigidObjectCfg.MetaInfoCfg` class.


0.2.3 (2023-02-24)
~~~~~~~~~~~~~~~~~~

Fixed
^^^^^

* Fixed the end-effector body index used for getting the Jacobian in the :class:`SingleArm` and :class:`MobileManipulator` classes.


0.2.2 (2023-01-27)
~~~~~~~~~~~~~~~~~~

Fixed
^^^^^

* Fixed the :meth:`set_world_pose_ros` and :meth:`set_world_pose_from_view` in the :class:`Camera` class.

Deprecated
^^^^^^^^^^

* Removed the :meth:`set_world_pose_from_ypr` method from the :class:`Camera` class.


0.2.1 (2023-01-26)
~~~~~~~~~~~~~~~~~~

Fixed
^^^^^

* Fixed the :class:`Camera` class to support different fisheye projection types.


0.2.0 (2023-01-25)
~~~~~~~~~~~~~~~~~~

Added
^^^^^

* Added support for warp backend in camera utilities.
* Extended the ``play_camera.py`` with ``--gpu`` flag to use GPU replicator backend.

0.1.1 (2023-01-24)
~~~~~~~~~~~~~~~~~~

Fixed
^^^^^

* Fixed setting of physics material on the ground plane when using :meth:`isaaclab.utils.kit.create_ground_plane` function.


0.1.0 (2023-01-17)
~~~~~~~~~~~~~~~~~~

Added
^^^^^

* Initial release of the extension with experimental API.
* Available robot configurations:

  * **Quadrupeds:** Unitree A1, ANYmal B, ANYmal C
  * **Single-arm manipulators:** Franka Emika arm, UR5
  * **Mobile manipulators:** Clearpath Ridgeback with Franka Emika arm or UR5<|MERGE_RESOLUTION|>--- conflicted
+++ resolved
@@ -1,20 +1,22 @@
 Changelog
 ---------
 
-<<<<<<< HEAD
-0.48.6 (2025-11-21)
-=======
-0.48.8 (2025-10-15)
->>>>>>> 18c7c58d
-~~~~~~~~~~~~~~~~~~~
-
-Added
-^^^^^
-
-<<<<<<< HEAD
+0.48.9 (2025-11-21)
+~~~~~~~~~~~~~~~~~~~
+
+Added
+^^^^^
+
 * Add navigation state API to IsaacLabManagerBasedRLMimicEnv
 * Add optional custom recorder config to MimicEnvCfg
-=======
+
+
+0.48.8 (2025-10-15)
+~~~~~~~~~~~~~~~~~~~
+
+Added
+^^^^^
+
 * Added :attr:`preserve_order` flag to :class:`~isaaclab.envs.mdp.actions.actions_cfg.JointPositionToLimitsActionCfg`
 
 
@@ -39,7 +41,6 @@
 * Added motion controller-specific retargeters:
   * :class:`G1TriHandControllerUpperBodyRetargeterCfg` for upper body and hand control using motion controllers.
   * :class:`G1LowerBodyStandingControllerRetargeterCfg` for lower body control using motion controllers.
->>>>>>> 18c7c58d
 
 
 0.48.5 (2025-11-14)
