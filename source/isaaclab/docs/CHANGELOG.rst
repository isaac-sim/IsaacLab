--- conflicted
+++ resolved
@@ -1,13 +1,13 @@
 Changelog
 ---------
 
-<<<<<<< HEAD
 * Updated Isaac Lab to be compatible with Isaac Sim 6.0.0.
 * Updated the required Python version to 3.12 for Isaac Lab installation.
 * Updated the required PyTorch version to 2.9.0+cu128 and torchvision to 0.24.0 for Isaac Lab installation.
 * Updated numpy to 2.3.1 following version in Kit 109.0.
 * Updated dex-retargeting to 0.5.0 with numpy 2.0+ dependency.
-=======
+
+
 0.49.0 (2025-11-10)
 ~~~~~~~~~~~~~~~~~~~
 
@@ -59,7 +59,6 @@
   * :class:`G1TriHandControllerUpperBodyRetargeterCfg` for upper body and hand control using motion controllers.
   * :class:`G1LowerBodyStandingControllerRetargeterCfg` for lower body control using motion controllers.
 
->>>>>>> 64ecea24
 
 0.48.5 (2025-11-14)
 ~~~~~~~~~~~~~~~~~~~
