--- conflicted
+++ resolved
@@ -1,10 +1,16 @@
 Changelog
 ---------
 
-<<<<<<< HEAD
 0.37.0 (2025-04-01)
 ~~~~~~~~~~~~~~~~~~~
-=======
+
+Added
+^^^^^
+
+* Added :meth:`~isaaclab.envs.mdp.observations.body_pose_w`
+* Added :meth:`~isaaclab.envs.mdp.observations.body_projected_gravity_b`
+
+
 0.36.23 (2025-04-24)
 ~~~~~~~~~~~~~~~~~~~~
 
@@ -82,27 +88,17 @@
 * Modified rendering mode default behavior when the launcher arg :attr:`enable_cameras` is not set.
 
 
-0.36.15 (2025-03-25)
-~~~~~~~~~~~~~~~~~~~~
->>>>>>> 5af5f388
-
-Added
-^^^^^
-
-<<<<<<< HEAD
-* Added :meth:`~isaaclab.envs.mdp.observations.body_pose_w`
-* Added :meth:`~isaaclab.envs.mdp.observations.body_projected_gravity_b`
-
-
-0.36.4 (2025-03-24)
-~~~~~~~~~~~~~~~~~~~
-=======
+0.36.15 (2025-03-24)
+~~~~~~~~~~~~~~~~~~~~
+
+Added
+^^^^^
+
 * Added near plane distance configuration for XR device.
 
 
 0.36.14 (2025-03-24)
 ~~~~~~~~~~~~~~~~~~~~
->>>>>>> 5af5f388
 
 Changed
 ^^^^^^^
