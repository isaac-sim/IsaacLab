--- conflicted
+++ resolved
@@ -1,15 +1,15 @@
 Changelog
 ---------
 
-<<<<<<< HEAD
-0.48.10 (2025-11-26)
+0.49.2 (2025-11-26)
 ~~~~~~~~~~~~~~~~~~~
 
 Changed
 ^^^^^^^
 
 * Changed import from ``isaacsim.core.utils.prims`` to ``isaaclab.sim.utils.prims`` across repo to reduce IsaacLab dependencies.
-=======
+
+
 0.49.1 (2025-12-08)
 ~~~~~~~~~~~~~~~~~~~
 
@@ -27,7 +27,6 @@
 ^^^^^
 
 * Updated the URDF Importer version to 2.4.31 to avoid issues with merging joints on the latest URDF importer in Isaac Sim 5.1
->>>>>>> 95723762
 
 
 0.48.9 (2025-11-21)
