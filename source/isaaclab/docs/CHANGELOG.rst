--- conflicted
+++ resolved
@@ -1,27 +1,12 @@
 Changelog
 ---------
 
-<<<<<<< HEAD
-0.40.15 (2025-07-01)
-=======
-0.40.16 (2025-07-08)
-~~~~~~~~~~~~~~~~~~~~
-
-Fixed
-^^^^^
-
-* Fixed hanging quat_rotate calls to point to quat_apply in :class:`~isaaclab.assets.articulation.ArticulationData` and
-  :class:`~isaaclab.assets.articulation.RigidObjectCollectionData`
-
-
-0.40.15 (2025-07-08)
->>>>>>> 0eb323ed
-~~~~~~~~~~~~~~~~~~~~
-
-Added
-^^^^^
-
-<<<<<<< HEAD
+0.40.17 (2025-07-10)
+~~~~~~~~~~~~~~~~~~~~
+
+Added
+^^^^^
+
 * Added unit tests for multiple math functions:
   :func:`~isaaclab.utils.math.scale_transform`.
   :func:`~isaaclab.utils.math.unscale_transform`.
@@ -45,12 +30,26 @@
 ^^^^^^^
 
 * Changed the implementation of :func:`~isaaclab.utils.math.copysign` to better reflect the documented functionality.
-* Changed the implementation of :func:`~isaaclab.utils.math.compute_pose_error` to better reflect the inverse of
-  :func:`~isaaclab.utils.math.quat_box_minus`
-=======
+
+
+0.40.16 (2025-07-08)
+~~~~~~~~~~~~~~~~~~~~
+
+Fixed
+^^^^^
+
+* Fixed hanging quat_rotate calls to point to quat_apply in :class:`~isaaclab.assets.articulation.ArticulationData` and
+  :class:`~isaaclab.assets.articulation.RigidObjectCollectionData`
+
+
+0.40.15 (2025-07-08)
+~~~~~~~~~~~~~~~~~~~~
+
+Added
+^^^^^
+
 * Added ability to set platform height independent of object height for trimesh terrains.
 
->>>>>>> 0eb323ed
 
 0.40.14 (2025-07-01)
 ~~~~~~~~~~~~~~~~~~~~
