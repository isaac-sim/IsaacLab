Changelog
---------

<<<<<<< HEAD
0.39.5 (2025-01-30)
=======
0.39.5 (2025-05-16)
>>>>>>> be41bb0d
~~~~~~~~~~~~~~~~~~~

Added
^^^^^

<<<<<<< HEAD
* Added method :meth:`omni.isaac.lab.assets.AssetBase.set_visibility` to set the visibility of the asset
  in the simulation.
=======
* Added support for concatenation of observations along different dimensions in :class:`~isaaclab.managers.observation_manager.ObservationManager`.

Changed
^^^^^^^

* Updated the :class:`~isaaclab.managers.command_manager.CommandManager` to update the command counter after the
  resampling call.
>>>>>>> be41bb0d


0.39.4 (2025-05-16)
~~~~~~~~~~~~~~~~~~~

Fixed
^^^^^

* Fixed penetration issue for negative border height in :class:`~isaaclab.terrains.terrain_generator.TerrainGeneratorCfg`.


0.39.3 (2025-05-16)
~~~~~~~~~~~~~~~~~~~

Changed
^^^^^^^

* Changed the implementation of :meth:`~isaaclab.utils.math.quat_box_minus`

Added
^^^^^

* Added :meth:`~isaaclab.utils.math.quat_box_plus`
* Added :meth:`~isaaclab.utils.math.rigid_body_twist_transform`


0.39.2 (2025-05-15)
~~~~~~~~~~~~~~~~~~~

Fixed
^^^^^

* Fixed :meth:`omni.isaac.lab.sensors.camera.camera.Camera.set_intrinsic_matrices` preventing setting of unused USD
  camera parameters.
* Fixed :meth:`omni.isaac.lab.sensors.camera.camera.Camera._update_intrinsic_matrices` preventing unused USD camera
  parameters from being used to calculate :attr:`omni.isaac.lab.sensors.camera.CameraData.intrinsic_matrices`
* Fixed :meth:`omni.isaac.lab.spawners.sensors.sensors_cfg.PinholeCameraCfg.from_intrinsic_matrix` preventing setting of
  unused USD camera parameters.


0.39.1 (2025-05-14)
~~~~~~~~~~~~~~~~~~~

Added
^^^^^

* Added a new attribute :attr:`articulation_root_prim_path` to the :class:`~isaaclab.assets.ArticulationCfg` class
  to allow explicitly specifying the prim path of the articulation root.


0.39.0 (2025-05-03)
~~~~~~~~~~~~~~~~~~~

Added
^^^^^

* Added check in RecorderManager to ensure that the success indicator is only set if the termination manager is present.
* Added semantic tags in :func:`isaaclab.sim.spawners.from_files.spawn_ground_plane`.
  This allows for :attr:`semantic_segmentation_mapping` to be used when using the ground plane spawner.


0.38.0 (2025-04-01)
~~~~~~~~~~~~~~~~~~~

Added
~~~~~

* Added the :meth:`~isaaclab.env.mdp.observations.joint_effort`


0.37.0 (2025-04-01)
~~~~~~~~~~~~~~~~~~~

Added
^^^^^

* Added :meth:`~isaaclab.envs.mdp.observations.body_pose_w`
* Added :meth:`~isaaclab.envs.mdp.observations.body_projected_gravity_b`


0.36.23 (2025-04-24)
~~~~~~~~~~~~~~~~~~~~

Fixed
^^^^^

* Fixed ``return_latest_camera_pose`` option in :class:`~isaaclab.sensors.TiledCameraCfg` from not being used to the
  argument ``update_latest_camera_pose`` in :class:`~isaaclab.sensors.CameraCfg` with application in both
  :class:`~isaaclab.sensors.Camera` and :class:`~isaaclab.sensors.TiledCamera`.


0.36.22 (2025-04-23)
~~~~~~~~~~~~~~~~~~~~

Fixed
^^^^^^^

* Adds correct type check for ManagerTermBase class in event_manager.py.


0.36.21 (2025-04-15)
~~~~~~~~~~~~~~~~~~~~

Changed
^^^^^^^

* Removed direct call of qpsovlers library from pink_ik controller and changed solver from quadprog to osqp.


0.36.20 (2025-04-09)
~~~~~~~~~~~~~~~~~~~~

Changed
^^^^^^^

* Added call to set cuda device after each ``app.update()`` call in :class:`~isaaclab.sim.SimulationContext`.
  This is now required for multi-GPU workflows because some underlying logic in ``app.update()`` is modifying
  the cuda device, which results in NCCL errors on distributed setups.


0.36.19 (2025-04-01)
~~~~~~~~~~~~~~~~~~~~

Fixed
^^^^^

* Added check in RecorderManager to ensure that the success indicator is only set if the termination manager is present.


0.36.18 (2025-03-26)
~~~~~~~~~~~~~~~~~~~~

Added
^^^^^

* Added a dynamic text instruction widget that provides real-time feedback
  on the number of successful recordings during demonstration sessions.


0.36.17 (2025-03-26)
~~~~~~~~~~~~~~~~~~~~

Changed
^^^^^^^

* Added override in AppLauncher to apply patch for ``pxr.Gf.Matrix4d`` to work with Pinocchio 2.7.0.


0.36.16 (2025-03-25)
~~~~~~~~~~~~~~~~~~~~

Changed
^^^^^^^

* Modified rendering mode default behavior when the launcher arg :attr:`enable_cameras` is not set.


0.36.15 (2025-03-25)
~~~~~~~~~~~~~~~~~~~~

Added
^^^^^

* Added near plane distance configuration for XR device.


0.36.14 (2025-03-24)
~~~~~~~~~~~~~~~~~~~~

Changed
^^^^^^^

* Changed default render settings in :class:`~isaaclab.sim.SimulationCfg` to None, which means that
  the default settings will be used from the experience files and the double definition is removed.


0.36.13 (2025-03-24)
~~~~~~~~~~~~~~~~~~~~

Added
^^^^^

* Added headpose support to OpenXRDevice.


0.36.12 (2025-03-19)
~~~~~~~~~~~~~~~~~~~~

Added
^^^^^

* Added parameter to show warning if Pink IK solver fails to find a solution.


0.36.11 (2025-03-19)
~~~~~~~~~~~~~~~~~~~~

Fixed
^^^^^

* Fixed default behavior of :class:`~isaaclab.actuators.ImplicitActuator` if no :attr:`effort_limits_sim` or
  :attr:`effort_limit` is set.


0.36.10 (2025-03-17)
~~~~~~~~~~~~~~~~~~~~

Fixed
^^^^^

* App launcher to update the cli arguments if conditional defaults are used.


0.36.9 (2025-03-18)
~~~~~~~~~~~~~~~~~~~

Added
^^^^^^^

* Xr rendering mode, which is default when xr is used.


0.36.8 (2025-03-17)
~~~~~~~~~~~~~~~~~~~

Fixed
^^^^^

* Removed ``scalar_first`` from scipy function usage to support older versions of scipy.


0.36.7 (2025-03-14)
~~~~~~~~~~~~~~~~~~~

Fixed
^^^^^

* Changed the import structure to only import ``pinocchio`` when ``pink-ik`` or ``dex-retargeting`` is being used.
  This also solves for the problem that ``pink-ik`` and ``dex-retargeting`` are not supported in windows.
* Removed ``isaacsim.robot_motion.lula`` and ``isaacsim.robot_motion.motion_generation`` from the default loaded Isaac Sim extensions.
* Moved pink ik action config to a separate file.


0.36.6 (2025-03-13)
~~~~~~~~~~~~~~~~~~~

Fixed
^^^^^

* Worked around an issue where the render mode is set to ``"RayTracedLighting"`` instead of ``"RaytracedLighting"`` by
  some dependencies.


0.36.5 (2025-03-11)
~~~~~~~~~~~~~~~~~~~

Added
^^^^^^^

* Added 3 rendering mode presets: performance, balanced, and quality.
* Preset settings are stored in ``apps/rendering_modes``.
* Presets can be set with cli arg ``--rendering_mode`` or with :class:`RenderCfg`.
* Preset rendering settings can be overwritten with :class:`RenderCfg`.
* :class:`RenderCfg` supports all native RTX carb settings.

Changed
^^^^^^^
* :class:`RenderCfg` default settings are unset.


0.36.4 (2025-03-11)
~~~~~~~~~~~~~~~~~~~

Changed
^^^^^^^

* Updated the OpenXR kit file ``isaaclab.python.xr.openxr.kit`` to inherit from ``isaaclab.python.kit`` instead of
  ``isaaclab.python.rendering.kit`` which is not appropriate.


0.36.3 (2025-03-10)
~~~~~~~~~~~~~~~~~~~~

Changed
^^^^^^^

* Added the PinkIKController controller class that interfaces Isaac Lab with the Pink differential inverse kinematics solver
  to allow control of multiple links in a robot using a single solver.


0.36.2 (2025-03-07)
~~~~~~~~~~~~~~~~~~~~

Changed
^^^^^^^

* Allowed users to exit on 1 Ctrl+C instead of consecutive 2 key strokes.
* Allowed physics reset during simulation through :meth:`reset` in :class:`~isaaclab.sim.SimulationContext`.


0.36.1 (2025-03-10)
~~~~~~~~~~~~~~~~~~~

Added
^^^^^

* Added :attr:`semantic_segmentation_mapping` for camera configs to allow specifying colors for semantics.


0.36.0 (2025-03-07)
~~~~~~~~~~~~~~~~~~~

Removed
^^^^^^^

* Removed the storage of tri-meshes and warp meshes inside the :class:`~isaaclab.terrains.TerrainImporter` class.
  Initially these meshes were added for ray-casting purposes. However, since the ray-caster reads the terrains
  directly from the USD files, these meshes are no longer needed.
* Deprecated the :attr:`warp_meshes` and :attr:`meshes` attributes from the
  :class:`~isaaclab.terrains.TerrainImporter` class. These attributes now return an empty dictionary
  with a deprecation warning.

Changed
^^^^^^^

* Changed the prim path of the "plane" terrain inside the :class:`~isaaclab.terrains.TerrainImporter` class.
  Earlier, the terrain was imported directly as the importer's prim path. Now, the terrain is imported as
  ``{importer_prim_path}/{name}``, where ``name`` is the name of the terrain.


0.35.0 (2025-03-07)
~~~~~~~~~~~~~~~~~~~

* Improved documentation of various attributes in the :class:`~isaaclab.assets.ArticulationData` class to make
  it clearer which values represent the simulation and internal class values. In the new convention,
  the ``default_xxx`` attributes are whatever the user configured from their configuration of the articulation
  class, while the ``xxx`` attributes are the values from the simulation.
* Updated the soft joint position limits inside the :meth:`~isaaclab.assets.Articulation.write_joint_pos_limits_to_sim`
  method to use the new limits passed to the function.
* Added setting of :attr:`~isaaclab.assets.ArticulationData.default_joint_armature` and
  :attr:`~isaaclab.assets.ArticulationData.default_joint_friction` attributes in the
  :class:`~isaaclab.assets.Articulation` class based on user configuration.

Changed
^^^^^^^

* Removed unnecessary buffer creation operations inside the :class:`~isaaclab.assets.Articulation` class.
  Earlier, the class initialized a variety of buffer data with zeros and in the next function assigned
  them the value from PhysX. This made the code bulkier and more complex for no reason.
* Renamed parameters for a consistent nomenclature. These changes are backwards compatible with previous releases
  with a deprecation warning for the old names.

  * ``joint_velocity_limits`` → ``joint_vel_limits`` (to match attribute ``joint_vel`` and ``joint_vel_limits``)
  * ``joint_limits`` → ``joint_pos_limits`` (to match attribute ``joint_pos`` and ``soft_joint_pos_limits``)
  * ``default_joint_limits`` → ``default_joint_pos_limits``
  * ``write_joint_limits_to_sim`` → ``write_joint_position_limit_to_sim``
  * ``joint_friction`` → ``joint_friction_coeff``
  * ``default_joint_friction`` → ``default_joint_friction_coeff``
  * ``write_joint_friction_to_sim`` → ``write_joint_friction_coefficient_to_sim``
  * ``fixed_tendon_limit`` → ``fixed_tendon_pos_limits``
  * ``default_fixed_tendon_limit`` → ``default_fixed_tendon_pos_limits``
  * ``set_fixed_tendon_limit`` → ``set_fixed_tendon_position_limit``


0.34.13 (2025-03-06)
~~~~~~~~~~~~~~~~~~~~

Added
^^^^^

* Added a new event mode called "prestartup", which gets called right after the scene design is complete
  and before the simulation is played.
* Added a callback to resolve the scene entity configurations separately once the simulation plays,
  since the scene entities cannot be resolved before the simulation starts playing
  (as we currently rely on PhysX to provide us with the joint/body ordering)


0.34.12 (2025-03-06)
~~~~~~~~~~~~~~~~~~~~

Added
^^^^^

* Updated the mimic API :meth:`target_eef_pose_to_action` in :class:`isaaclab.envs.ManagerBasedRLMimicEnv` to take a dictionary of
  eef noise values instead of a single noise value.
* Added support for optional subtask constraints based on DexMimicGen to the mimic configuration class :class:`isaaclab.envs.MimicEnvCfg`.
* Enabled data compression in HDF5 dataset file handler :class:`isaaclab.utils.datasets.hdf5_dataset_file_handler.HDF5DatasetFileHandler`.


0.34.11 (2025-03-04)
~~~~~~~~~~~~~~~~~~~~

Fixed
^^^^^

* Fixed issue in :class:`~isaaclab.sensors.TiledCamera` and :class:`~isaaclab.sensors.Camera` where segmentation outputs only display the first tile
  when scene instancing is enabled. A workaround is added for now to disable instancing when segmentation
  outputs are requested.


0.34.10 (2025-03-04)
~~~~~~~~~~~~~~~~~~~~

Fixed
^^^^^

* Fixed the issue of misalignment in the motion vectors from the :class:`TiledCamera`
  with other modalities such as RGBA and depth.


0.34.9 (2025-03-04)
~~~~~~~~~~~~~~~~~~~

Added
^^^^^

* Added methods inside the :class:`omni.isaac.lab.assets.Articulation` class to set the joint
  position and velocity for the articulation. Previously, the joint position and velocity could
  only be set using the :meth:`omni.isaac.lab.assets.Articulation.write_joint_state_to_sim` method,
  which didn't allow setting the joint position and velocity separately.


0.34.8 (2025-03-02)
~~~~~~~~~~~~~~~~~~~

Fixed
^^^^^

* Fixed the propagation of the :attr:`activate_contact_sensors` attribute to the
  :class:`~isaaclab.sim.spawners.wrappers.wrappers_cfg.MultiAssetSpawnerCfg` class. Previously, this value
  was always set to False, which led to incorrect contact sensor settings for the spawned assets.


0.34.7 (2025-03-02)
~~~~~~~~~~~~~~~~~~~

Changed
^^^^^^^

* Enabled the physics flag for disabling contact processing in the :class:`~isaaclab.sim.SimulationContact`
  class. This means that by default, no contact reporting is done by the physics engine, which should provide
  a performance boost in simulations with no contact processing requirements.
* Disabled the physics flag for disabling contact processing in the :class:`~isaaclab.sensors.ContactSensor`
  class when the sensor is created to allow contact reporting for the sensor.

Removed
^^^^^^^

* Removed the attribute ``disable_contact_processing`` from :class:`~isaaclab.sim.SimulationContact`.


0.34.6 (2025-03-01)
~~~~~~~~~~~~~~~~~~~

Added
^^^^^

* Added a new attribute :attr:`is_implicit_model` to the :class:`isaaclab.actuators.ActuatorBase` class to
  indicate if the actuator model is implicit or explicit. This helps checking that the correct model type
  is being used when initializing the actuator models.

Fixed
^^^^^

* Added copy of configurations to :class:`~isaaclab.assets.AssetBase` and :class:`~isaaclab.sensors.SensorBase`
  to prevent modifications of the configurations from leaking outside of the classes.
* Fixed the case where setting velocity/effort limits for the simulation in the
  :class:`~isaaclab.actuators.ActuatorBaseCfg` class was not being used to update the actuator-specific
  velocity/effort limits.

Changed
^^^^^^^

* Moved warnings and checks for implicit actuator models to the :class:`~isaaclab.actuators.ImplicitActuator` class.
* Reverted to IsaacLab v1.3 behavior where :attr:`isaaclab.actuators.ImplicitActuatorCfg.velocity_limit`
  attribute was not used for setting the velocity limits in the simulation. This makes it possible to deploy
  policies from previous release without any changes. If users want to set the velocity limits for the simulation,
  they should use the :attr:`isaaclab.actuators.ImplicitActuatorCfg.velocity_limit_sim` attribute instead.


0.34.5 (2025-02-28)
~~~~~~~~~~~~~~~~~~~

Added
^^^^^

* Added IP address support for WebRTC livestream to allow specifying IP address to stream across networks.
  This feature requires an updated livestream extension, which is current only available in the pre-built Isaac Lab 2.0.1 docker image.
  Support for other Isaac Sim builds will become available in Isaac Sim 5.0.


0.34.4 (2025-02-27)
~~~~~~~~~~~~~~~~~~~~

Added
^^^^^

* Refactored retargeting code from Se3Handtracking class into separate modules for better modularity
* Added scaffolding for developing additional retargeters (e.g. dex)


0.34.3 (2025-02-26)
~~~~~~~~~~~~~~~~~~~

Added
^^^^^

* Enablec specifying the placement of the simulation when viewed in an XR device. This is achieved by
  adding an ``XrCfg`` environment configuration with ``anchor_pos`` and ``anchor_rot`` parameters.


0.34.2 (2025-02-21)
~~~~~~~~~~~~~~~~~~~

Fixed
^^^^^

* Fixed setting of root velocities inside the event term :meth:`reset_root_state_from_terrain`. Earlier, the indexing
  based on the environment IDs was missing.


0.34.1 (2025-02-17)
~~~~~~~~~~~~~~~~~~~

Fixed
^^^^^

* Ensured that the loaded torch JIT models inside actuator networks are correctly set to eval mode
  to prevent any unexpected behavior during inference.


0.34.0 (2025-02-14)
~~~~~~~~~~~~~~~~~~~

Fixed
^^^^^

* Added attributes :attr:`velocity_limits_sim` and :attr:`effort_limits_sim` to the
  :class:`isaaclab.actuators.ActuatorBaseCfg` class to separate solver limits from actuator limits.


0.33.17 (2025-02-13)
~~~~~~~~~~~~~~~~~~~~

Fixed
^^^^^

* Fixed Imu sensor based observations at first step by updating scene during initialization for
  :class:`~isaaclab.envs.ManagerBasedEnv`, :class:`~isaaclab.envs.DirectRLEnv`, and :class:`~isaaclab.envs.DirectMARLEnv`


0.33.16 (2025-02-09)
~~~~~~~~~~~~~~~~~~~~

Fixed
^^^^^

* Removes old deprecation warning from :attr:`isaaclab.assets.RigidObectData.body_state_w`


0.33.15 (2025-02-09)
~~~~~~~~~~~~~~~~~~~~

Fixed
^^^^^

* Fixed not updating the ``drift`` when calling :func:`~isaaclab.sensors.RayCaster.reset`


0.33.14 (2025-02-01)
~~~~~~~~~~~~~~~~~~~~

Fixed
^^^^^

* Fixed not updating the timestamp of ``body_link_state_w`` and ``body_com_state_w`` when ``write_root_pose_to_sim`` and ``write_joint_state_to_sim`` in the ``Articulation`` class are called.


0.33.13 (2025-01-30)
~~~~~~~~~~~~~~~~~~~~

* Fixed resampling of interval time left for the next event in the :class:`~isaaclab.managers.EventManager`
  class. Earlier, the time left for interval-based events was not being resampled on episodic resets. This led
  to the event being triggered at the wrong time after the reset.


0.33.12 (2025-01-28)
~~~~~~~~~~~~~~~~~~~~

Fixed
^^^^^

* Fixed missing import in ``line_plot.py``


0.33.11 (2025-01-25)
~~~~~~~~~~~~~~~~~~~~

Added
^^^^^

* Added :attr:`isaaclab.scene.InteractiveSceneCfg.filter_collisions` to allow specifying whether collision masking across environments is desired.

Changed
^^^^^^^

* Automatic collision filtering now happens as part of the replicate_physics call. When replicate_physics is not enabled, we call the previous
  ``filter_collisions`` API to mask collisions between environments.


0.33.10 (2025-01-22)
~~~~~~~~~~~~~~~~~~~~

Changed
^^^^^^^

* In :meth:`isaaclab.assets.Articulation.write_joint_limits_to_sim`, we previously added a check for if default joint positions exceed the
  new limits being set. When this is True, we log a warning message to indicate that the default joint positions will be clipped to be within
  the range of the new limits. However, the warning message can become overly verbose in a randomization setting where this API is called on
  every environment reset. We now default to only writing the message to info level logging if called within randomization, and expose a
  parameter that can be used to choose the logging level desired.


0.33.9 (2025-01-22)
~~~~~~~~~~~~~~~~~~~

Fixed
^^^^^

* Fixed typo in /physics/autoPopupSimulationOutputWindow setting in :class:`~isaaclab.sim.SimulationContext`


0.33.8 (2025-01-17)
~~~~~~~~~~~~~~~~~~~

Fixed
^^^^^

* Removed deprecation of :attr:`isaaclab.assets.ArticulationData.root_state_w` and
  :attr:`isaaclab.assets.ArticulationData.body_state_w` derived properties.
* Removed deprecation of :meth:`isaaclab.assets.Articulation.write_root_state_to_sim`.
* Replaced calls to :attr:`isaaclab.assets.ArticulationData.root_com_state_w` and
  :attr:`isaaclab.assets.ArticulationData.root_link_state_w` with corresponding calls to
  :attr:`isaaclab.assets.ArticulationData.root_state_w`.
* Replaced calls to :attr:`isaaclab.assets.ArticulationData.body_com_state_w` and
  :attr:`isaaclab.assets.ArticulationData.body_link_state_w` properties with corresponding calls to
  :attr:`isaaclab.assets.ArticulationData.body_state_w` properties.
* Removed deprecation of :attr:`isaaclab.assets.RigidObjectData.root_state_w` derived properties.
* Removed deprecation of :meth:`isaaclab.assets.RigidObject.write_root_state_to_sim`.
* Replaced calls to :attr:`isaaclab.assets.RigidObjectData.root_com_state_w` and
  :attr:`isaaclab.assets.RigidObjectData.root_link_state_w` properties with corresponding calls to
  :attr:`isaaclab.assets.RigidObjectData.root_state_w` properties.
* Removed deprecation of :attr:`isaaclab.assets.RigidObjectCollectionData.root_state_w` derived properties.
* Removed deprecation of :meth:`isaaclab.assets.RigidObjectCollection.write_root_state_to_sim`.
* Replaced calls to :attr:`isaaclab.assets.RigidObjectCollectionData.root_com_state_w` and
  :attr:`isaaclab.assets.RigidObjectData.root_link_state_w` properties with corresponding calls to
  :attr:`isaaclab.assets.RigidObjectData.root_state_w` properties.
* Fixed indexing issue in ``write_root_link_velocity_to_sim`` in :class:`isaaclab.assets.RigidObject`
* Fixed index broadcasting in ``write_object_link_velocity_to_sim`` and ``write_object_com_pose_to_sim`` in
  the :class:`isaaclab.assets.RigidObjectCollection` class.


0.33.7 (2025-01-14)
~~~~~~~~~~~~~~~~~~~

Fixed
^^^^^

* Fixed the respawn of only wrong object samples in :func:`repeated_objects_terrain` of :mod:`isaaclab.terrains.trimesh` module.
  Previously, the function was respawning all objects in the scene instead of only the wrong object samples, which in worst case
  could lead to infinite respawn loop.


0.33.6 (2025-01-16)
~~~~~~~~~~~~~~~~~~~

Changed
^^^^^^^

* Added initial unit tests for multiple tiled cameras, including tests for initialization, groundtruth annotators, different poses, and different resolutions.


0.33.5 (2025-01-13)
~~~~~~~~~~~~~~~~~~~

Changed
^^^^^^^

* Moved the definition of ``/persistent/isaac/asset_root/*`` settings from :class:`AppLauncher` to the app files.
  This is needed to prevent errors where ``isaaclab_assets`` was loaded prior to the carbonite setting being set.


0.33.4 (2025-01-10)
~~~~~~~~~~~~~~~~~~~

Changed
^^^^^^^

* Added an optional parameter in the :meth:`record_pre_reset` method in
  :class:`~isaaclab.managers.RecorderManager` to override the export config upon invoking.


0.33.3 (2025-01-08)
~~~~~~~~~~~~~~~~~~~

Fixed
^^^^^

* Fixed docstring in articulation data :class:`isaaclab.assets.ArticulationData`.
  In body properties sections, the second dimension should be num_bodies but was documented as 1.


0.33.2 (2025-01-02)
~~~~~~~~~~~~~~~~~~~

Added
^^^^^

* Added body tracking as an origin type to :class:`isaaclab.envs.ViewerCfg` and :class:`isaaclab.envs.ui.ViewportCameraController`.


0.33.1 (2024-12-26)
~~~~~~~~~~~~~~~~~~~

Changed
^^^^^^^

* Added kinematics initialization call for populating kinematic prim transforms to fabric for rendering.
* Added ``enable_env_ids`` flag for cloning and replication to replace collision filtering.


0.33.0 (2024-12-22)
~~~~~~~~~~~~~~~~~~~

Fixed
^^^^^

* Fixed populating default_joint_stiffness and default_joint_damping values for ImplicitActuator instances in :class:`isaaclab.assets.Articulation`


0.32.2 (2024-12-17)
~~~~~~~~~~~~~~~~~~~

Added
^^^^^

* Added null-space (position) control option to :class:`isaaclab.controllers.OperationalSpaceController`.
* Added test cases that uses null-space control for :class:`isaaclab.controllers.OperationalSpaceController`.
* Added information regarding null-space control to the tutorial script and documentation of
  :class:`isaaclab.controllers.OperationalSpaceController`.
* Added arguments to set specific null-space joint position targets within
  :class:`isaaclab.envs.mdp.actions.OperationalSpaceControllerAction` class.


0.32.1 (2024-12-17)
~~~~~~~~~~~~~~~~~~~

Changed
^^^^^^^

* Added a default and generic implementation of the :meth:`get_object_poses` function
  in the :class:`ManagerBasedRLMimicEnv` class.
* Added a ``EXPORT_NONE`` mode in the :class:`DatasetExportMode` class and updated
  :class:`~isaaclab.managers.RecorderManager` to enable recording without exporting
  the data to a file.


0.32.0 (2024-12-16)
~~~~~~~~~~~~~~~~~~~

Changed
^^^^^^^

* Previously, physx returns the rigid bodies and articulations velocities in the com of bodies rather than the link frame, while poses are in link frames. We now explicitly provide :attr:`body_link_state` and :attr:`body_com_state` APIs replacing the previous :attr:`body_state` API. Previous APIs are now marked as deprecated. Please update any code using the previous pose and velocity APIs to use the new ``*_link_*`` or ``*_com_*`` APIs in :attr:`isaaclab.assets.RigidBody`, :attr:`isaaclab.assets.RigidBodyCollection`, and :attr:`isaaclab.assets.Articulation`.


0.31.0 (2024-12-16)
~~~~~~~~~~~~~~~~~~~

Added
^^^^^

* Added :class:`ManagerBasedRLMimicEnv` and config classes for mimic data generation workflow for imitation learning.


0.30.3 (2024-12-16)
~~~~~~~~~~~~~~~~~~~

Fixed
^^^^^

* Fixed ordering of logging and resamping in the command manager, where we were logging the metrics after resampling the commands.
  This leads to incorrect logging of metrics when inside the resample call, the metrics tensors get reset.


0.30.2 (2024-12-16)
~~~~~~~~~~~~~~~~~~~

Fixed
^^^^^

* Fixed errors within the calculations of :class:`isaaclab.controllers.OperationalSpaceController`.

Added
^^^^^

* Added :class:`isaaclab.controllers.OperationalSpaceController` to API documentation.
* Added test cases for :class:`isaaclab.controllers.OperationalSpaceController`.
* Added a tutorial for :class:`isaaclab.controllers.OperationalSpaceController`.
* Added the implementation of :class:`isaaclab.envs.mdp.actions.OperationalSpaceControllerAction` class.


0.30.1 (2024-12-15)
~~~~~~~~~~~~~~~~~~~

Changed
^^^^^^^

* Added call to update articulation kinematics after reset to ensure states are updated for non-rendering sensors. Previously, some changes
  in reset such as modifying joint states would not be reflected in the rigid body states immediately after reset.


0.30.0 (2024-12-15)
~~~~~~~~~~~~~~~~~~~

Added
^^^^^

* Added UI interface to the Managers in the ManagerBasedEnv and MangerBasedRLEnv classes.
* Added UI widgets for :class:`LiveLinePlot` and :class:`ImagePlot`.
* Added ``ManagerLiveVisualizer/Cfg``: Given a ManagerBase (i.e. action_manager, observation_manager, etc) and a config file this class creates
  the the interface between managers and the UI.
* Added :class:`EnvLiveVisualizer`: A 'manager' of ManagerLiveVisualizer. This is added to the ManagerBasedEnv but is only called during
  the initialization of the managers in load_managers
* Added ``get_active_iterable_terms`` implementation methods to ActionManager, ObservationManager, CommandsManager, CurriculumManager,
  RewardManager, and TerminationManager. This method exports the active term data and labels for each manager and is called by ManagerLiveVisualizer.
* Additions to :class:`BaseEnvWindow` and :class:`RLEnvWindow` to register ManagerLiveVisualizer UI interfaces for the chosen managers.


0.29.0 (2024-12-15)
~~~~~~~~~~~~~~~~~~~

Added
^^^^^

* Added observation history computation to :class:`isaaclab.manager.observation_manager.ObservationManager`.
* Added ``history_length`` and ``flatten_history_dim`` configuration parameters to :class:`isaaclab.manager.manager_term_cfg.ObservationTermCfg`
* Added ``history_length`` and ``flatten_history_dim`` configuration parameters to :class:`isaaclab.manager.manager_term_cfg.ObservationGroupCfg`
* Added full buffer property to :class:`isaaclab.utils.buffers.circular_buffer.CircularBuffer`


0.28.4 (2024-12-15)
~~~~~~~~~~~~~~~~~~~

Added
^^^^^

* Added action clip to all :class:`isaaclab.envs.mdp.actions`.


0.28.3 (2024-12-14)
~~~~~~~~~~~~~~~~~~~

Changed
^^^^^^^

* Added check for error below threshold in state machines to ensure the state has been reached.


0.28.2 (2024-12-13)
~~~~~~~~~~~~~~~~~~~

Fixed
^^^^^

* Fixed the shape of ``quat_w`` in the ``apply_actions`` method of :attr:`~isaaclab.env.mdp.NonHolonomicAction`
  (previously (N,B,4), now (N,4) since the number of root bodies B is required to be 1). Previously ``apply_actions`` errored
  because ``euler_xyz_from_quat`` requires inputs of shape (N,4).


0.28.1 (2024-12-13)
~~~~~~~~~~~~~~~~~~~

Fixed
^^^^^

* Fixed the internal buffers for ``set_external_force_and_torque`` where the buffer values would be stale if zero values are sent to the APIs.


0.28.0 (2024-12-12)
~~~~~~~~~~~~~~~~~~~

Changed
^^^^^^^

* Adapted the :class:`~isaaclab.sim.converters.UrdfConverter` to use the latest URDF converter API from Isaac Sim 4.5. The
  physics articulation root can now be set separately, and the joint drive gains can be set on a per joint basis.


0.27.33 (2024-12-11)
~~~~~~~~~~~~~~~~~~~~

Added
^^^^^

* Introduced an optional ``sensor_cfg`` parameter to the :meth:`~isaaclab.envs.mdp.rewards.base_height_l2` function, enabling the use of
  :class:`~isaaclab.sensors.RayCaster` for height adjustments. For flat terrains, the function retains its previous behavior.
* Improved documentation to clarify the usage of the :meth:`~isaaclab.envs.mdp.rewards.base_height_l2` function in both flat and rough terrain settings.


0.27.32 (2024-12-11)
~~~~~~~~~~~~~~~~~~~~

Fixed
^^^^^

* Modified :class:`isaaclab.envs.mdp.actions.DifferentialInverseKinematicsAction` class to use the geometric
  Jacobian computed w.r.t. to the root frame of the robot. This helps ensure that root pose does not affect the tracking.


0.27.31 (2024-12-09)
~~~~~~~~~~~~~~~~~~~~

Changed
^^^^^^^

* Introduced configuration options in :class:`Se3HandTracking` to:
  - Zero out rotation around the x/y axes
  - Apply smoothing and thresholding to position and rotation deltas for reduced jitter
  - Use wrist-based rotation reference as an alternative to fingertip-based rotation

* Switched the default position reference in :class:`Se3HandTracking` to the wrist joint pose, providing more stable relative-based positioning.


0.27.30 (2024-12-09)
~~~~~~~~~~~~~~~~~~~~

Fixed
^^^^^

* Fixed the initial state recorder term in :class:`isaaclab.envs.mdp.recorders.InitialStateRecorder` to
  return only the states of the specified environment IDs.


0.27.29 (2024-12-06)
~~~~~~~~~~~~~~~~~~~~

Fixed
^^^^^

* Fixed the enforcement of :attr:`~isaaclab.actuators.ActuatorBaseCfg.velocity_limits` at the
  :attr:`~isaaclab.assets.Articulation.root_physx_view` level.


0.27.28 (2024-12-06)
~~~~~~~~~~~~~~~~~~~~

Changed
^^^^^^^

* If a USD that contains an articulation root is loaded using a
  :attr:`isaaclab.assets.RigidBody` we now fail unless the articulation root is explicitly
  disabled. Using an articulation root for rigid bodies is not needed and decreases overall performance.


0.27.27 (2024-12-06)
~~~~~~~~~~~~~~~~~~~~

Fixed
^^^^^

* Corrected the projection types of fisheye camera in :class:`isaaclab.sim.spawners.sensors.sensors_cfg.FisheyeCameraCfg`.
  Earlier, the projection names used snakecase instead of camelcase.


0.27.26 (2024-12-06)
~~~~~~~~~~~~~~~~~~~~

Added
^^^^^

* Added option to define the clipping behavior for depth images generated by
  :class:`~isaaclab.sensors.RayCasterCamera`, :class:`~isaaclab.sensors.Camera`, and :class:`~isaaclab.sensors.TiledCamera`

Changed
^^^^^^^

* Unified the clipping behavior for the depth images of all camera implementations. Per default, all values exceeding
  the range are clipped to zero for both ``distance_to_image_plane`` and ``distance_to_camera`` depth images. Prev.
  :class:`~isaaclab.sensors.RayCasterCamera` clipped the values to the maximum value of the depth image,
  :class:`~isaaclab.sensors.Camera` did not clip them and had a different behavior for both types.


0.27.25 (2024-12-05)
~~~~~~~~~~~~~~~~~~~~

Fixed
^^^^^

* Fixed the condition in ``isaaclab.sh`` that checks whether ``pre-commit`` is installed before attempting installation.


0.27.24 (2024-12-05)
~~~~~~~~~~~~~~~~~~~~

Fixed
^^^^^

* Removed workaround in :class:`isaaclab.sensors.TiledCamera` and :class:`isaaclab.sensors.Camera`
  that was previously required to prevent frame offsets in renders. The denoiser setting is no longer
  automatically modified based on the resolution of the cameras.


0.27.23 (2024-12-04)
~~~~~~~~~~~~~~~~~~~~

Fixed
^^^^^

* Added the attributes :attr:`~isaaclab.envs.DirectRLEnvCfg.wait_for_textures` and :attr:`~isaaclab.envs.ManagerBasedEnvCfg.wait_for_textures`
  to enable assets loading check during :class:`~isaaclab.DirectRLEnv` and :class:`~isaaclab.ManagerBasedEnv` reset method when rtx sensors are added to the scene.


0.27.22 (2024-12-04)
~~~~~~~~~~~~~~~~~~~~

Fixed
^^^^^

* Fixed the order of the incoming parameters in :class:`isaaclab.envs.DirectMARLEnv` to correctly use ``NoiseModel`` in marl-envs.


0.27.21 (2024-12-04)
~~~~~~~~~~~~~~~~~~~~

Added
^^^^^

* Added :class:`~isaaclab.managers.RecorderManager` and its utility classes to record data from the simulation.
* Added :class:`~isaaclab.utils.datasets.EpisodeData` to store data for an episode.
* Added :class:`~isaaclab.utils.datasets.DatasetFileHandlerBase` as a base class for handling dataset files.
* Added :class:`~isaaclab.utils.datasets.HDF5DatasetFileHandler` as a dataset file handler implementation to
  export and load episodes from HDF5 files.
* Added ``record_demos.py`` script to record human-teleoperated demos for a specified task and export to an HDF5 file.
* Added ``replay_demos.py`` script to replay demos loaded from an HDF5 file.


0.27.20 (2024-12-02)
~~~~~~~~~~~~~~~~~~~~

Changed
^^^^^^^

* Changed :class:`isaaclab.envs.DirectMARLEnv` to inherit from ``Gymnasium.Env`` due to requirement from Gymnasium v1.0.0 requiring all environments to be a subclass of ``Gymnasium.Env`` when using the ``make`` interface.


0.27.19 (2024-12-02)
~~~~~~~~~~~~~~~~~~~~

Added
^^^^^

* Added ``isaaclab.utils.pretrained_checkpoints`` containing constants and utility functions used to manipulate
  paths and load checkpoints from Nucleus.


0.27.18 (2024-11-28)
~~~~~~~~~~~~~~~~~~~~

Changed
^^^^^^^

* Renamed Isaac Sim imports to follow Isaac Sim 4.5 naming conventions.


0.27.17 (2024-11-20)
~~~~~~~~~~~~~~~~~~~~

Added
^^^^^

* Added ``create_new_stage`` setting in :class:`~isaaclab.app.AppLauncher` to avoid creating a default new stage on startup in Isaac Sim. This helps reduce the startup time when launching Isaac Lab.


0.27.16 (2024-11-15)
~~~~~~~~~~~~~~~~~~~~

Added
^^^^^

* Added the class :class:`~isaaclab.devices.Se3HandTracking` which enables XR teleop for manipulators.


0.27.15 (2024-11-09)
~~~~~~~~~~~~~~~~~~~~

Fixed
^^^^^

* Fixed indexing in :meth:`isaaclab.assets.Articulation.write_joint_limits_to_sim` to correctly process non-None ``env_ids`` and ``joint_ids``.


0.27.14 (2024-10-23)
~~~~~~~~~~~~~~~~~~~~

Added
^^^^^

* Added the class :class:`~isaaclab.assets.RigidObjectCollection` which allows to spawn
  multiple objects in each environment and access/modify the quantities with a unified (env_ids, object_ids) API.


0.27.13 (2024-10-30)
~~~~~~~~~~~~~~~~~~~~

Added
^^^^^

* Added the attributes :attr:`~isaaclab.sim.converters.MeshConverterCfg.translation`, :attr:`~isaaclab.sim.converters.MeshConverterCfg.rotation`,
  :attr:`~isaaclab.sim.converters.MeshConverterCfg.scale` to translate, rotate, and scale meshes
  when importing them with :class:`~isaaclab.sim.converters.MeshConverter`.


0.27.12 (2024-11-04)
~~~~~~~~~~~~~~~~~~~~

Removed
^^^^^^^

* Removed TensorDict usage in favor of Python dictionary in sensors


0.27.11 (2024-10-31)
~~~~~~~~~~~~~~~~~~~~

Added
^^^^^

* Added support to define tuple of floats to scale observation terms by expanding the
  :attr:`isaaclab.managers.manager_term_cfg.ObservationManagerCfg.scale` attribute.


0.27.10 (2024-11-01)
~~~~~~~~~~~~~~~~~~~~

Changed
^^^^^^^

* Cached the PhysX view's joint paths before looping over them when processing fixed joint tendons
  inside the :class:`Articulation` class. This helps improve the processing time for the tendons.


0.27.9 (2024-11-01)
~~~~~~~~~~~~~~~~~~~

Added
^^^^^

* Added the :class:`isaaclab.utils.types.ArticulationActions` class to store the joint actions
  for an articulation. Earlier, the class from Isaac Sim was being used. However, it used a different
  type for the joint actions which was not compatible with the Isaac Lab framework.


0.27.8 (2024-11-01)
~~~~~~~~~~~~~~~~~~~

Fixed
^^^^^

* Added sanity check if the term is a valid type inside the command manager.
* Corrected the iteration over ``group_cfg_items`` inside the observation manager.


0.27.7 (2024-10-28)
~~~~~~~~~~~~~~~~~~~

Added
^^^^^

* Added frozen encoder feature extraction observation space with ResNet and Theia


0.27.6 (2024-10-25)
~~~~~~~~~~~~~~~~~~~

Fixed
^^^^^

* Fixed usage of ``meshes`` property in :class:`isaaclab.sensors.RayCasterCamera` to use ``self.meshes`` instead of the undefined ``RayCaster.meshes``.
* Fixed issue in :class:`isaaclab.envs.ui.BaseEnvWindow` where undefined configs were being accessed when creating debug visualization elements in UI.


0.27.5 (2024-10-25)
~~~~~~~~~~~~~~~~~~~

Added
^^^^^

* Added utilities for serializing/deserializing Gymnasium spaces.


0.27.4 (2024-10-18)
~~~~~~~~~~~~~~~~~~~

Fixed
^^^^^

* Updated installation path instructions for Windows in the Isaac Lab documentation to remove redundancy in the use of %USERPROFILE% for path definitions.


0.27.3 (2024-10-22)
~~~~~~~~~~~~~~~~~~~

Fixed
^^^^^

* Fixed the issue with using list or tuples of ``configclass`` within a ``configclass``. Earlier, the list of
  configclass objects were not converted to dictionary properly when ``to_dict`` function was called.


0.27.2 (2024-10-21)
~~~~~~~~~~~~~~~~~~~

Added
^^^^^

* Added ``--kit_args`` to :class:`~isaaclab.app.AppLauncher` to allow passing command line arguments directly to Omniverse Kit SDK.


0.27.1 (2024-10-20)
~~~~~~~~~~~~~~~~~~~

Added
^^^^^

* Added :class:`~isaaclab.sim.RenderCfg` and the attribute :attr:`~isaaclab.sim.SimulationCfg.render` for
  specifying render related settings.


0.27.0 (2024-10-14)
~~~~~~~~~~~~~~~~~~~

Added
^^^^^

* Added a method to :class:`~isaaclab.utils.configclass` to check for attributes with values of
  type ``MISSING``. This is useful when the user wants to check if a certain attribute has been set or not.
* Added the configuration validation check inside the constructor of all the core classes
  (such as sensor base, asset base, scene and environment base classes).
* Added support for environments without commands by leaving the attribute
  :attr:`isaaclab.envs.ManagerBasedRLEnvCfg.commands` as None. Before, this had to be done using
  the class :class:`isaaclab.command_generators.NullCommandGenerator`.
* Moved the ``meshes`` attribute in the :class:`isaaclab.sensors.RayCaster` class from class variable to instance variable.
  This prevents the meshes to overwrite each other.


0.26.0 (2024-10-16)
~~~~~~~~~~~~~~~~~~~

Added
^^^^^

* Added Imu sensor implementation that directly accesses the physx view :class:`isaaclab.sensors.Imu`. The
  sensor comes with a configuration class :class:`isaaclab.sensors.ImuCfg` and data class
  :class:`isaaclab.sensors.ImuData`.
* Moved and renamed :meth:`isaaclab.sensors.camera.utils.convert_orientation_convention` to :meth:`isaaclab.utils.math.convert_camera_frame_orientation_convention`
* Moved :meth:`isaaclab.sensors.camera.utils.create_rotation_matrix_from_view` to :meth:`isaaclab.utils.math.create_rotation_matrix_from_view`


0.25.2 (2024-10-16)
~~~~~~~~~~~~~~~~~~~

Added
^^^^^

* Added support for different Gymnasium spaces (``Box``, ``Discrete``, ``MultiDiscrete``, ``Tuple`` and ``Dict``)
  to define observation, action and state spaces in the direct workflow.
* Added :meth:`sample_space` to environment utils to sample supported spaces where data containers are torch tensors.

Changed
^^^^^^^

* Mark the :attr:`num_observations`, :attr:`num_actions` and :attr:`num_states` in :class:`DirectRLEnvCfg` as deprecated
  in favor of :attr:`observation_space`, :attr:`action_space` and :attr:`state_space` respectively.
* Mark the :attr:`num_observations`, :attr:`num_actions` and :attr:`num_states` in :class:`DirectMARLEnvCfg` as deprecated
  in favor of :attr:`observation_spaces`, :attr:`action_spaces` and :attr:`state_space` respectively.


0.25.1 (2024-10-10)
~~~~~~~~~~~~~~~~~~~

Fixed
^^^^^

* Fixed potential issue where default joint positions can fall outside of the limits being set with Articulation's
  ``write_joint_limits_to_sim`` API.


0.25.0 (2024-10-06)
~~~~~~~~~~~~~~~~~~~

Added
^^^^^

* Added configuration classes for spawning assets from a list of individual asset configurations randomly
  at the specified prim paths.


0.24.20 (2024-10-07)
~~~~~~~~~~~~~~~~~~~~

Fixed
^^^^^

* Fixed the :meth:`isaaclab.envs.mdp.events.randomize_rigid_body_material` function to
  correctly sample friction and restitution from the given ranges.


0.24.19 (2024-10-05)
~~~~~~~~~~~~~~~~~~~~

Added
^^^^^

* Added new functionalities to the FrameTransformer to make it more general. It is now possible to track:

  * Target frames that aren't children of the source frame prim_path
  * Target frames that are based upon the source frame prim_path


0.24.18 (2024-10-04)
~~~~~~~~~~~~~~~~~~~~

Fixed
^^^^^

* Fixes parsing and application of ``size`` parameter for :class:`~isaaclab.sim.spawn.GroundPlaneCfg` to correctly
  scale the grid-based ground plane.


0.24.17 (2024-10-04)
~~~~~~~~~~~~~~~~~~~~

Fixed
^^^^^

* Fixed the deprecation notice for using ``pxr.Semantics``. The corresponding modules use ``Semantics`` module
  directly.


0.24.16 (2024-10-03)
~~~~~~~~~~~~~~~~~~~~

Changed
^^^^^^^

* Renamed the observation function :meth:`grab_images` to :meth:`image` to follow convention of noun-based naming.
* Renamed the function :meth:`convert_perspective_depth_to_orthogonal_depth` to a shorter name
  :meth:`isaaclab.utils.math.orthogonalize_perspective_depth`.


0.24.15 (2024-09-20)
~~~~~~~~~~~~~~~~~~~~

Added
^^^^^

* Added :meth:`grab_images` to be able to use images for an observation term in manager-based environments.


0.24.14 (2024-09-20)
~~~~~~~~~~~~~~~~~~~~

Added
^^^^^

* Added the method :meth:`convert_perspective_depth_to_orthogonal_depth` to convert perspective depth
  images to orthogonal depth images. This is useful for the :meth:`~isaaclab.utils.math.unproject_depth`,
  since it expects orthogonal depth images as inputs.


0.24.13 (2024-09-08)
~~~~~~~~~~~~~~~~~~~~

Changed
^^^^^^^

* Moved the configuration of visualization markers for the command terms to their respective configuration classes.
  This allows users to modify the markers for the command terms without having to modify the command term classes.


0.24.12 (2024-09-18)
~~~~~~~~~~~~~~~~~~~~

Fixed
^^^^^

* Fixed outdated fetching of articulation data by using the method ``update_articulations_kinematic`` in
  :class:`isaaclab.assets.ArticulationData`. Before if an articulation was moved during a reset, the pose of the
  links were outdated if fetched before the next physics step. Adding this method ensures that the pose of the links
  is always up-to-date. Similarly ``update_articulations_kinematic`` was added before any render step to ensure that the
  articulation displays correctly after a reset.


0.24.11 (2024-09-11)
~~~~~~~~~~~~~~~~~~~~

Added
^^^^^

* Added skrl's JAX environment variables to :class:`~isaaclab.app.AppLauncher`
  to support distributed multi-GPU and multi-node training using JAX


0.24.10 (2024-09-10)
~~~~~~~~~~~~~~~~~~~~

Added
^^^^^

* Added config class, support, and tests for MJCF conversion via standalone python scripts.


0.24.9 (2024-09-09)
~~~~~~~~~~~~~~~~~~~~

Added
^^^^^

* Added a seed parameter to the :attr:`isaaclab.envs.ManagerBasedEnvCfg` and :attr:`isaaclab.envs.DirectRLEnvCfg`
  classes to set the seed for the environment. This seed is used to initialize the random number generator for the environment.
* Adapted the workflow scripts to set the seed for the environment using the seed specified in the learning agent's configuration
  file or the command line argument. This ensures that the simulation results are reproducible across different runs.


0.24.8 (2024-09-08)
~~~~~~~~~~~~~~~~~~~

Changed
^^^^^^^

* Modified:meth:`quat_rotate` and :meth:`quat_rotate_inverse` operations to use :meth:`torch.einsum`
  for faster processing of high dimensional input tensors.


0.24.7 (2024-09-06)
~~~~~~~~~~~~~~~~~~~

Added
^^^^^

* Added support for property attributes in the :meth:``isaaclab.utils.configclass`` method.
  Earlier, the configclass decorator failed to parse the property attributes correctly and made them
  instance variables instead.


0.24.6 (2024-09-05)
~~~~~~~~~~~~~~~~~~~

Fixed
^^^^^

* Adapted the ``A`` and ``D`` button bindings inside :meth:`isaaclab.device.Se3Keyboard` to make them now
  more-intuitive to control the y-axis motion based on the right-hand rule.


0.24.5 (2024-08-29)
~~~~~~~~~~~~~~~~~~~

Added
^^^^^

* Added alternative data type "distance_to_camera" in :class:`isaaclab.sensors.TiledCamera` class to be
  consistent with all other cameras (equal to type "depth").


0.24.4 (2024-09-02)
~~~~~~~~~~~~~~~~~~~

Fixed
^^^^^

* Added missing SI units to the documentation of :class:`isaaclab.sensors.Camera` and
  :class:`isaaclab.sensors.RayCasterCamera`.
* Added test to check :attr:`isaaclab.sensors.RayCasterCamera.set_intrinsic_matrices`


0.24.3 (2024-08-29)
~~~~~~~~~~~~~~~~~~~

Fixed
^^^^^

* Fixed the support for class-bounded methods when creating a configclass
  out of them. Earlier, these methods were being made as instance methods
  which required initialization of the class to call the class-methods.


0.24.2 (2024-08-28)
~~~~~~~~~~~~~~~~~~~

Added
^^^^^

* Added a class method to initialize camera configurations with an intrinsic matrix in the
  :class:`isaaclab.sim.spawner.sensors.PinholeCameraCfg`
  :class:`isaaclab.sensors.ray_caster.patterns_cfg.PinholeCameraPatternCfg` classes.

Fixed
^^^^^

* Fixed the ray direction in :func:`isaaclab.sensors.ray_caster.patterns.patterns.pinhole_camera_pattern` to
  point to the center of the pixel instead of the top-left corner.
* Fixed the clipping of the "distance_to_image_plane" depth image obtained using the
  :class:`isaaclab.sensors.ray_caster.RayCasterCamera` class. Earlier, the depth image was being clipped
  before the depth image was generated. Now, the clipping is applied after the depth image is generated. This makes
  the behavior equal to the USD Camera.


0.24.1 (2024-08-21)
~~~~~~~~~~~~~~~~~~~

Changed
^^^^^^^

* Disabled default viewport in certain headless scenarios for better performance.


0.24.0 (2024-08-17)
~~~~~~~~~~~~~~~~~~~

Added
^^^^^

* Added additional annotators for :class:`isaaclab.sensors.camera.TiledCamera` class.

Changed
^^^^^^^

* Updated :class:`isaaclab.sensors.TiledCamera` to latest RTX tiled rendering API.
* Single channel outputs for :class:`isaaclab.sensors.TiledCamera`, :class:`isaaclab.sensors.Camera` and :class:`isaaclab.sensors.RayCasterCamera` now has shape (H, W, 1).
* Data type for RGB output for :class:`isaaclab.sensors.TiledCamera` changed from ``torch.float`` to ``torch.uint8``.
* Dimension of RGB output for :class:`isaaclab.sensors.Camera` changed from (H, W, 4) to (H, W, 3). Use type ``rgba`` to retrieve the previous dimension.


0.23.1 (2024-08-17)
~~~~~~~~~~~~~~~~~~~

Changed
^^^^^^^

* Updated torch to version 2.4.0.


0.23.0 (2024-08-16)
~~~~~~~~~~~~~~~~~~~

Added
^^^^^

* Added direct workflow base class :class:`isaaclab.envs.DirectMARLEnv` for multi-agent environments.


0.22.1 (2024-08-17)
~~~~~~~~~~~~~~~~~~~

Added
^^^^^

* Added APIs to interact with the physics simulation of deformable objects. This includes setting the
  material properties, setting kinematic targets, and getting the state of the deformable object.
  For more information, please refer to the :mod:`isaaclab.assets.DeformableObject` class.


0.22.0 (2024-08-14)
~~~~~~~~~~~~~~~~~~~

Added
^^^^^

* Added :mod:`~isaaclab.utils.modifiers` module to provide framework for configurable and custom
  observation data modifiers.
* Adapted the :class:`~isaaclab.managers.ObservationManager` class to support custom modifiers.
  These are applied to the observation data before applying any noise or scaling operations.


0.21.2 (2024-08-13)
~~~~~~~~~~~~~~~~~~~

Fixed
^^^^^

* Moved event mode-based checks in the :meth:`isaaclab.managers.EventManager.apply` method outside
  the loop that iterates over the event terms. This prevents unnecessary checks and improves readability.
* Fixed the logic for global and per environment interval times when using the "interval" mode inside the
  event manager. Earlier, the internal lists for these times were of unequal lengths which led to wrong indexing
  inside the loop that iterates over the event terms.


0.21.1 (2024-08-06)
~~~~~~~~~~~~~~~~~~~

* Added a flag to preserve joint ordering inside the :class:`isaaclab.envs.mdp.JointAction` action term.


0.21.0 (2024-08-05)
~~~~~~~~~~~~~~~~~~~

Added
^^^^^

* Added the command line argument ``--device`` in :class:`~isaaclab.app.AppLauncher`. Valid options are:

  * ``cpu``: Use CPU.
  * ``cuda``: Use GPU with device ID ``0``.
  * ``cuda:N``: Use GPU, where N is the device ID. For example, ``cuda:0``. The default value is ``cuda:0``.

Changed
^^^^^^^

* Simplified setting the device throughout the code by relying on :attr:`isaaclab.sim.SimulationCfg.device`
  to activate gpu/cpu pipelines.

Removed
^^^^^^^

* Removed the parameter :attr:`isaaclab.sim.SimulationCfg.use_gpu_pipeline`. This is now directly inferred from
  :attr:`isaaclab.sim.SimulationCfg.device`.
* Removed the command line input argument ``--device_id`` in :class:`~isaaclab.app.AppLauncher`. The device id can
  now be set using the ``--device`` argument, for example with ``--device cuda:0``.


0.20.8 (2024-08-02)
~~~~~~~~~~~~~~~~~~~

Fixed
^^^^^

* Fixed the handling of observation terms with different shapes in the
  :class:`~isaaclab.managers.ObservationManager` class. Earlier, the constructor would throw an error if the
  shapes of the observation terms were different. Now, this operation only happens when the terms in an observation
  group are being concatenated. Otherwise, the terms are stored as a dictionary of tensors.
* Improved the error message when the observation terms are not of the same shape in the
  :class:`~isaaclab.managers.ObservationManager` class and the terms are being concatenated.


0.20.7 (2024-08-02)
~~~~~~~~~~~~~~~~~~~

Changed
^^^^^^^

* Performance improvements for material randomization in events.

Added
^^^^^

* Added minimum randomization frequency for reset mode randomizations.


0.20.6 (2024-08-02)
~~~~~~~~~~~~~~~~~~~

Changed
^^^^^^^

* Removed the hierarchy from :class:`~isaaclab.assets.RigidObject` class to
  :class:`~isaaclab.assets.Articulation` class. Previously, the articulation class overrode  almost
  all the functions of the rigid object class making the hierarchy redundant. Now, the articulation class
  is a standalone class that does not inherit from the rigid object class. This does add some code
  duplication but the simplicity and clarity of the code is improved.


0.20.5 (2024-08-02)
~~~~~~~~~~~~~~~~~~~

Added
^^^^^

* Added :attr:`isaaclab.terrain.TerrainGeneratorCfg.border_height` to set the height of the border
  around the terrain.


0.20.4 (2024-08-02)
~~~~~~~~~~~~~~~~~~~

Fixed
^^^^^

* Fixed the caching of terrains when using the :class:`isaaclab.terrains.TerrainGenerator` class.
  Earlier, the random sampling of the difficulty levels led to different hash values for the same terrain
  configuration. This caused the terrains to be re-generated even when the same configuration was used.
  Now, the numpy random generator is seeded with the same seed to ensure that the difficulty levels are
  sampled in the same order between different runs.


0.20.3 (2024-08-02)
~~~~~~~~~~~~~~~~~~~

Fixed
^^^^^

* Fixed the setting of translation and orientation when spawning a mesh prim. Earlier, the translation
  and orientation was being applied both on the parent Xform and the mesh prim. This was causing the
  mesh prim to be offset by the translation and orientation of the parent Xform, which is not the intended
  behavior.


0.20.2 (2024-08-02)
~~~~~~~~~~~~~~~~~~~

Changed
^^^^^^^

* Modified the computation of body acceleration for rigid body data to use PhysX APIs instead of
  numerical finite-differencing. This removes the need for computation of body acceleration at
  every update call of the data buffer.


0.20.1 (2024-07-30)
~~~~~~~~~~~~~~~~~~~

Fixed
^^^^^

* Fixed the :meth:`isaaclab.utils.math.wrap_to_pi` method to handle the wrapping of angles correctly.
  Earlier, the method was not wrapping the angles to the range [-pi, pi] correctly when the angles were outside
  the range [-2*pi, 2*pi].


0.20.0 (2024-07-26)
~~~~~~~~~~~~~~~~~~~

Added
^^^^^

* Support for the Isaac Sim 4.1.0 release.

Removed
^^^^^^^

* The ``mdp.add_body_mass`` method in the events. Please use the
  :meth:`isaaclab.envs.mdp.randomize_rigid_body_mass` method instead.
* The classes ``managers.RandomizationManager`` and ``managers.RandomizationTermCfg`` are replaced with
  :class:`isaaclab.managers.EventManager` and :class:`isaaclab.managers.EventTermCfg` classes.
* The following properties in :class:`isaaclab.sensors.FrameTransformerData`:

  * ``target_rot_source`` --> :attr:`~isaaclab.sensors.FrameTransformerData.target_quat_w`
  * ``target_rot_w`` --> :attr:`~isaaclab.sensors.FrameTransformerData.target_quat_source`
  * ``source_rot_w`` --> :attr:`~isaaclab.sensors.FrameTransformerData.source_quat_w`

* The kit experience file ``isaaclab.backwards.compatible.kit``. This is followed by dropping the support for
  Isaac Sim 2023.1.1 completely.


0.19.4 (2024-07-13)
~~~~~~~~~~~~~~~~~~~

Fixed
^^^^^

* Added the call to "startup" events when using the :class:`~isaaclab.envs.ManagerBasedEnv` class.
  Earlier, the "startup" events were not being called when the environment was initialized. This issue
  did not occur when using the :class:`~isaaclab.envs.ManagerBasedRLEnv` class since the "startup"
  events were called in the constructor.


0.19.3 (2024-07-13)
~~~~~~~~~~~~~~~~~~~

Added
^^^^^

* Added schemas for setting and modifying deformable body properties on a USD prim.
* Added API to spawn a deformable body material in the simulation.
* Added APIs to spawn rigid and deformable meshes of primitive shapes (cone, cylinder, sphere, box, capsule)
  in the simulation. This is possible through the :mod:`isaaclab.sim.spawners.meshes` module.


0.19.2 (2024-07-05)
~~~~~~~~~~~~~~~~~~~

Changed
^^^^^^^

* Modified cloning scheme based on the attribute :attr:`~isaaclab.scene.InteractiveSceneCfg.replicate_physics`
  to determine whether environment is homogeneous or heterogeneous.


0.19.1 (2024-07-05)
~~~~~~~~~~~~~~~~~~~

Added
^^^^^

* Added a lidar pattern function :func:`~isaaclab.sensors.ray_caster.patterns.patterns.lidar_pattern` with
  corresponding config :class:`~isaaclab.sensors.ray_caster.patterns_cfg.LidarPatternCfg`.


0.19.0 (2024-07-04)
~~~~~~~~~~~~~~~~~~~

Fixed
^^^^^

* Fixed parsing of articulations with nested rigid links while using the :class:`isaaclab.assets.Articulation`
  class. Earlier, the class initialization failed when the articulation had nested rigid links since the rigid
  links were not being parsed correctly by the PhysX view.

Removed
^^^^^^^

* Removed the attribute :attr:`body_physx_view` from the :class:`isaaclab.assets.Articulation` and
  :class:`isaaclab.assets.RigidObject` classes. These were causing confusions when used with articulation
  view since the body names were not following the same ordering.
* Dropped support for Isaac Sim 2023.1.1. The minimum supported version is now Isaac Sim 4.0.0.


0.18.6 (2024-07-01)
~~~~~~~~~~~~~~~~~~~

Fixed
^^^^^

* Fixed the environment stepping logic. Earlier, the environments' rendering logic was updating the kit app which
  would in turn step the physics :attr:`isaaclab.sim.SimulationCfg.render_interval` times. Now, a render
  call only does rendering and does not step the physics.


0.18.5 (2024-06-26)
~~~~~~~~~~~~~~~~~~~

Fixed
^^^^^

* Fixed the gravity vector direction used inside the :class:`isaaclab.assets.RigidObjectData` class.
  Earlier, the gravity direction was hard-coded as (0, 0, -1) which may be different from the actual
  gravity direction in the simulation. Now, the gravity direction is obtained from the simulation context
  and used to compute the projection of the gravity vector on the object.


0.18.4 (2024-06-26)
~~~~~~~~~~~~~~~~~~~

Fixed
^^^^^

* Fixed double reference count of the physics sim view inside the asset classes. This was causing issues
  when destroying the asset class instance since the physics sim view was not being properly released.

Added
^^^^^

* Added the attribute :attr:`~isaaclab.assets.AssetBase.is_initialized` to check if the asset and sensor
  has been initialized properly. This can be used to ensure that the asset or sensor is ready to use in the simulation.


0.18.3 (2024-06-25)
~~~~~~~~~~~~~~~~~~~

Fixed
^^^^^

* Fixed the docstrings at multiple places related to the different buffer implementations inside the
  :mod:`isaaclab.utils.buffers` module. The docstrings were not clear and did not provide enough
  information about the classes and their methods.

Added
^^^^^

* Added the field for fixed tendom names in the :class:`isaaclab.assets.ArticulationData` class.
  Earlier, this information was not exposed which was inconsistent with other name related information
  such as joint or body names.

Changed
^^^^^^^

* Renamed the fields ``min_num_time_lags`` and ``max_num_time_lags`` to ``min_delay`` and
  ``max_delay`` in the :class:`isaaclab.actuators.DelayedPDActuatorCfg` class. This is to make
  the naming simpler to understand.


0.18.2 (2024-06-25)
~~~~~~~~~~~~~~~~~~~

Changed
^^^^^^^

* Moved the configuration for tile-rendered camera into its own file named ``tiled_camera_cfg.py``.
  This makes it easier to follow where the configuration is located and how it is related to the class.


0.18.1 (2024-06-25)
~~~~~~~~~~~~~~~~~~~

Changed
^^^^^^^

* Ensured that a parity between class and its configuration class is explicitly visible in the
  :mod:`isaaclab.envs` module. This makes it easier to follow where definitions are located and how
  they are related. This should not be a breaking change as the classes are still accessible through the same module.


0.18.0 (2024-06-13)
~~~~~~~~~~~~~~~~~~~

Fixed
^^^^^

* Fixed the rendering logic to render at the specified interval. Earlier, the substep parameter had no effect and rendering
  would happen once every env.step() when active.

Changed
^^^^^^^

* Renamed :attr:`isaaclab.sim.SimulationCfg.substeps` to :attr:`isaaclab.sim.SimulationCfg.render_interval`.
  The render logic is now integrated in the decimation loop of the environment.


0.17.13 (2024-06-13)
~~~~~~~~~~~~~~~~~~~~

Fixed
^^^^^

* Fixed the orientation reset logic in :func:`isaaclab.envs.mdp.events.reset_root_state_uniform` to make it relative to
  the default orientation. Earlier, the position was sampled relative to the default and the orientation not.


0.17.12 (2024-06-13)
~~~~~~~~~~~~~~~~~~~~

Added
^^^^^

* Added the class :class:`isaaclab.utils.buffers.TimestampedBuffer` to store timestamped data.

Changed
^^^^^^^

* Added time-stamped buffers in the classes :class:`isaaclab.assets.RigidObjectData` and :class:`isaaclab.assets.ArticulationData`
  to update some values lazily and avoid unnecessary computations between physics updates. Before, all the data was always
  updated at every step, even if it was not used by the task.


0.17.11 (2024-05-30)
~~~~~~~~~~~~~~~~~~~~

Fixed
^^^^^

* Fixed :class:`isaaclab.sensor.ContactSensor` not loading correctly in extension mode.
  Earlier, the :attr:`isaaclab.sensor.ContactSensor.body_physx_view` was not initialized when
  :meth:`isaaclab.sensor.ContactSensor._debug_vis_callback` is called which references it.


0.17.10 (2024-05-30)
~~~~~~~~~~~~~~~~~~~~

Fixed
^^^^^

* Fixed compound classes being directly assigned in ``default_factory`` generator method
  :meth:`isaaclab.utils.configclass._return_f`, which resulted in shared references such that modifications to
  compound objects were reflected across all instances generated from the same ``default_factory`` method.


0.17.9 (2024-05-30)
~~~~~~~~~~~~~~~~~~~

Added
^^^^^

* Added ``variants`` attribute to the :class:`isaaclab.sim.from_files.UsdFileCfg` class to select USD
  variants when loading assets from USD files.


0.17.8 (2024-05-28)
~~~~~~~~~~~~~~~~~~~

Fixed
^^^^^

* Implemented the reset methods in the action terms to avoid returning outdated data.


0.17.7 (2024-05-28)
~~~~~~~~~~~~~~~~~~~

Added
^^^^^

* Added debug visualization utilities in the :class:`isaaclab.managers.ActionManager` class.


0.17.6 (2024-05-27)
~~~~~~~~~~~~~~~~~~~

Added
^^^^^

* Added ``wp.init()`` call in Warp utils.


0.17.5 (2024-05-22)
~~~~~~~~~~~~~~~~~~~

Changed
^^^^^^^

* Websocket livestreaming is no longer supported. Valid livestream options are {0, 1, 2}.
* WebRTC livestream is now set with livestream=2.


0.17.4 (2024-05-17)
~~~~~~~~~~~~~~~~~~~

Changed
^^^^^^^

* Modified the noise functions to also support add, scale, and abs operations on the data. Added aliases
  to ensure backward compatibility with the previous functions.

  * Added :attr:`isaaclab.utils.noise.NoiseCfg.operation` for the different operations.
  * Renamed ``constant_bias_noise`` to :func:`isaaclab.utils.noise.constant_noise`.
  * Renamed ``additive_uniform_noise`` to :func:`isaaclab.utils.noise.uniform_noise`.
  * Renamed ``additive_gaussian_noise`` to :func:`isaaclab.utils.noise.gaussian_noise`.


0.17.3 (2024-05-15)
~~~~~~~~~~~~~~~~~~~

Fixed
^^^^^

* Set ``hide_ui`` flag in the app launcher for livestream.
* Fix native client livestream extensions.


0.17.2 (2024-05-09)
~~~~~~~~~~~~~~~~~~~

Changed
^^^^^^^

* Renamed ``_range`` to ``distribution_params`` in ``events.py`` for methods that defined a distribution.
* Apply additive/scaling randomization noise on default data instead of current data.
* Changed material bucketing logic to prevent exceeding 64k materials.

Fixed
^^^^^

* Fixed broadcasting issues with indexing when environment and joint IDs are provided.
* Fixed incorrect tensor dimensions when setting a subset of environments.

Added
^^^^^

* Added support for randomization of fixed tendon parameters.
* Added support for randomization of dof limits.
* Added support for randomization of gravity.
* Added support for Gaussian sampling.
* Added default buffers to Articulation/Rigid object data classes for randomization.


0.17.1 (2024-05-10)
~~~~~~~~~~~~~~~~~~~

Fixed
^^^^^

* Added attribute :attr:`isaaclab.sim.converters.UrdfConverterCfg.override_joint_dynamics` to properly parse
  joint dynamics in :class:`isaaclab.sim.converters.UrdfConverter`.


0.17.0 (2024-05-07)
~~~~~~~~~~~~~~~~~~~

Changed
^^^^^^^

* Renamed ``BaseEnv`` to :class:`isaaclab.envs.ManagerBasedEnv`.
* Renamed ``base_env.py`` to ``manager_based_env.py``.
* Renamed ``BaseEnvCfg`` to :class:`isaaclab.envs.ManagerBasedEnvCfg`.
* Renamed ``RLTaskEnv`` to :class:`isaaclab.envs.ManagerBasedRLEnv`.
* Renamed ``rl_task_env.py`` to ``manager_based_rl_env.py``.
* Renamed ``RLTaskEnvCfg`` to :class:`isaaclab.envs.ManagerBasedRLEnvCfg`.
* Renamed ``rl_task_env_cfg.py`` to ``rl_env_cfg.py``.
* Renamed ``OIGEEnv`` to :class:`isaaclab.envs.DirectRLEnv`.
* Renamed ``oige_env.py`` to ``direct_rl_env.py``.
* Renamed ``RLTaskEnvWindow`` to :class:`isaaclab.envs.ui.ManagerBasedRLEnvWindow`.
* Renamed ``rl_task_env_window.py`` to ``manager_based_rl_env_window.py``.
* Renamed all references of ``BaseEnv``, ``BaseEnvCfg``, ``RLTaskEnv``, ``RLTaskEnvCfg``,  ``OIGEEnv``, and ``RLTaskEnvWindow``.

Added
^^^^^

* Added direct workflow base class :class:`isaaclab.envs.DirectRLEnv`.


0.16.4 (2024-05-06)
~~~~~~~~~~~~~~~~~~~~

Changed
^^^^^^^

* Added :class:`isaaclab.sensors.TiledCamera` to support tiled rendering with RGB and depth.


0.16.3 (2024-04-26)
~~~~~~~~~~~~~~~~~~~

Fixed
^^^^^

* Fixed parsing of filter prim path expressions in the :class:`isaaclab.sensors.ContactSensor` class.
  Earlier, the filter prim paths given to the physics view was not being parsed since they were specified as
  regex expressions instead of glob expressions.


0.16.2 (2024-04-25)
~~~~~~~~~~~~~~~~~~~~

Changed
^^^^^^^

* Simplified the installation procedure, isaaclab -e is no longer needed
* Updated torch dependency to 2.2.2


0.16.1 (2024-04-20)
~~~~~~~~~~~~~~~~~~~

Added
^^^^^

* Added attribute :attr:`isaaclab.sim.ArticulationRootPropertiesCfg.fix_root_link` to fix the root link
  of an articulation to the world frame.


0.16.0 (2024-04-16)
~~~~~~~~~~~~~~~~~~~

Added
^^^^^

* Added the function :meth:`isaaclab.utils.math.quat_unique` to standardize quaternion representations,
  i.e. always have a non-negative real part.
* Added events terms for randomizing mass by scale, simulation joint properties (stiffness, damping, armature,
  and friction)

Fixed
^^^^^

* Added clamping of joint positions and velocities in event terms for resetting joints. The simulation does not
  throw an error if the set values are out of their range. Hence, users are expected to clamp them before setting.
* Fixed :class:`isaaclab.envs.mdp.EMAJointPositionToLimitsActionCfg` to smoothen the actions
  at environment frequency instead of simulation frequency.

* Renamed the following functions in :meth:`isaaclab.envs.mdp` to avoid confusions:

  * Observation: :meth:`joint_pos_norm` -> :meth:`joint_pos_limit_normalized`
  * Action: :class:`ExponentialMovingAverageJointPositionAction` -> :class:`EMAJointPositionToLimitsAction`
  * Termination: :meth:`base_height` -> :meth:`root_height_below_minimum`
  * Termination: :meth:`joint_pos_limit` -> :meth:`joint_pos_out_of_limit`
  * Termination: :meth:`joint_pos_manual_limit` -> :meth:`joint_pos_out_of_manual_limit`
  * Termination: :meth:`joint_vel_limit` -> :meth:`joint_vel_out_of_limit`
  * Termination: :meth:`joint_vel_manual_limit` -> :meth:`joint_vel_out_of_manual_limit`
  * Termination: :meth:`joint_torque_limit` -> :meth:`joint_effort_out_of_limit`

Deprecated
^^^^^^^^^^

* Deprecated the function :meth:`isaaclab.envs.mdp.add_body_mass` in favor of
  :meth:`isaaclab.envs.mdp.randomize_rigid_body_mass`. This supports randomizing the mass based on different
  operations (add, scale, or set) and sampling distributions.


0.15.13 (2024-04-16)
~~~~~~~~~~~~~~~~~~~~

Changed
^^^^^^^

* Improved startup performance by enabling rendering-based extensions only when necessary and caching of nucleus directory.
* Renamed the flag ``OFFSCREEN_RENDER`` or ``--offscreen_render`` to ``ENABLE_CAMERAS`` or ``--enable_cameras`` respectively.


0.15.12 (2024-04-16)
~~~~~~~~~~~~~~~~~~~~

Changed
^^^^^^^

* Replaced calls to the ``check_file_path`` function in the :mod:`isaaclab.sim.spawners.from_files`
  with the USD stage resolve identifier function. This helps speed up the loading of assets from file paths
  by avoiding Nucleus server calls.


0.15.11 (2024-04-15)
~~~~~~~~~~~~~~~~~~~~

Added
^^^^^

* Added the :meth:`isaaclab.sim.SimulationContext.has_rtx_sensors` method to check if any
  RTX-related sensors such as cameras have been created in the simulation. This is useful to determine
  if simulation requires RTX rendering during step or not.

Fixed
^^^^^

* Fixed the rendering of RTX-related sensors such as cameras inside the :class:`isaaclab.envs.RLTaskEnv` class.
  Earlier the rendering did not happen inside the step function, which caused the sensor data to be empty.


0.15.10 (2024-04-11)
~~~~~~~~~~~~~~~~~~~~

Fixed
^^^^^

* Fixed sharing of the same memory address between returned tensors from observation terms
  in the :class:`isaaclab.managers.ObservationManager` class. Earlier, the returned
  tensors could map to the same memory address, causing issues when the tensors were modified
  during scaling, clipping or other operations.


0.15.9 (2024-04-04)
~~~~~~~~~~~~~~~~~~~

Fixed
^^^^^

* Fixed assignment of individual termination terms inside the :class:`isaaclab.managers.TerminationManager`
  class. Earlier, the terms were being assigned their values through an OR operation which resulted in incorrect
  values. This regression was introduced in version 0.15.1.


0.15.8 (2024-04-02)
~~~~~~~~~~~~~~~~~~~

Added
^^^^^

* Added option to define ordering of points for the mesh-grid generation in the
  :func:`isaaclab.sensors.ray_caster.patterns.grid_pattern`. This parameter defaults to 'xy'
  for backward compatibility.


0.15.7 (2024-03-28)
~~~~~~~~~~~~~~~~~~~

Added
^^^^^

* Adds option to return indices/data in the specified query keys order in
  :class:`isaaclab.managers.SceneEntityCfg` class, and the respective
  :func:`isaaclab.utils.string.resolve_matching_names_values` and
  :func:`isaaclab.utils.string.resolve_matching_names` functions.


0.15.6 (2024-03-28)
~~~~~~~~~~~~~~~~~~~

Added
^^^^^

* Extended the :class:`isaaclab.app.AppLauncher` class to support the loading of experience files
  from the command line. This allows users to load a specific experience file when running the application
  (such as for multi-camera rendering or headless mode).

Changed
^^^^^^^

* Changed default loading of experience files in the :class:`isaaclab.app.AppLauncher` class from the ones
  provided by Isaac Sim to the ones provided in Isaac Lab's ``apps`` directory.


0.15.5 (2024-03-23)
~~~~~~~~~~~~~~~~~~~

Fixed
^^^^^

* Fixed the env origins in :meth:`_compute_env_origins_grid` of :class:`isaaclab.terrain.TerrainImporter`
  to match that obtained from the Isaac Sim :class:`isaacsim.core.cloner.GridCloner` class.

Added
^^^^^

* Added unit test to ensure consistency between environment origins generated by IsaacSim's Grid Cloner and those
  produced by the TerrainImporter.


0.15.4 (2024-03-22)
~~~~~~~~~~~~~~~~~~~

Fixed
^^^^^

* Fixed the :class:`isaaclab.envs.mdp.actions.NonHolonomicActionCfg` class to use
  the correct variable when applying actions.


0.15.3 (2024-03-21)
~~~~~~~~~~~~~~~~~~~

Added
^^^^^

* Added unit test to check that :class:`isaaclab.scene.InteractiveScene` entity data is not shared between separate instances.

Fixed
^^^^^

* Moved class variables in :class:`isaaclab.scene.InteractiveScene` to correctly  be assigned as
  instance variables.
* Removed custom ``__del__`` magic method from :class:`isaaclab.scene.InteractiveScene`.


0.15.2 (2024-03-21)
~~~~~~~~~~~~~~~~~~~

Fixed
^^^^^

* Added resolving of relative paths for the main asset USD file when using the
  :class:`isaaclab.sim.converters.UrdfConverter` class. This is to ensure that the material paths are
  resolved correctly when the main asset file is moved to a different location.


0.15.1 (2024-03-19)
~~~~~~~~~~~~~~~~~~~

Fixed
^^^^^

* Fixed the imitation learning workflow example script, updating Isaac Lab and Robomimic API calls.
* Removed the resetting of :attr:`_term_dones` in the :meth:`isaaclab.managers.TerminationManager.reset`.
  Previously, the environment cleared out all the terms. However, it impaired reading the specific term's values externally.


0.15.0 (2024-03-17)
~~~~~~~~~~~~~~~~~~~

Deprecated
^^^^^^^^^^

* Renamed :class:`isaaclab.managers.RandomizationManager` to :class:`isaaclab.managers.EventManager`
  class for clarification as the manager takes care of events such as reset in addition to pure randomizations.
* Renamed :class:`isaaclab.managers.RandomizationTermCfg` to :class:`isaaclab.managers.EventTermCfg`
  for consistency with the class name change.


0.14.1 (2024-03-16)
~~~~~~~~~~~~~~~~~~~

Added
^^^^^

* Added simulation schemas for joint drive and fixed tendons. These can be configured for assets imported
  from file formats.
* Added logging of tendon properties to the articulation class (if they are present in the USD prim).


0.14.0 (2024-03-15)
~~~~~~~~~~~~~~~~~~~

Fixed
^^^^^

* Fixed the ordering of body names used in the :class:`isaaclab.assets.Articulation` class. Earlier,
  the body names were not following the same ordering as the bodies in the articulation. This led
  to issues when using the body names to access data related to the links from the articulation view
  (such as Jacobians, mass matrices, etc.).

Removed
^^^^^^^

* Removed the attribute :attr:`body_physx_view` from the :class:`isaaclab.assets.RigidObject`
  and :class:`isaaclab.assets.Articulation` classes. These were causing confusions when used
  with articulation view since the body names were not following the same ordering.


0.13.1 (2024-03-14)
~~~~~~~~~~~~~~~~~~~

Removed
^^^^^^^

* Removed the :mod:`isaaclab.compat` module. This module was used to provide compatibility
  with older versions of Isaac Sim. It is no longer needed since we have most of the functionality
  absorbed into the main classes.


0.13.0 (2024-03-12)
~~~~~~~~~~~~~~~~~~~

Added
^^^^^

* Added support for the following data types inside the :class:`isaaclab.sensors.Camera` class:
  ``instance_segmentation_fast`` and ``instance_id_segmentation_fast``. These are GPU-supported annotations
  and are faster than the regular annotations.

Fixed
^^^^^

* Fixed handling of semantic filtering inside the :class:`isaaclab.sensors.Camera` class. Earlier,
  the annotator was given ``semanticTypes`` as an argument. However, with Isaac Sim 2023.1, the annotator
  does not accept this argument. Instead the mapping needs to be set to the synthetic data interface directly.
* Fixed the return shape of colored images for segmentation data types inside the
  :class:`isaaclab.sensors.Camera` class. Earlier, the images were always returned as ``int32``. Now,
  they are casted to ``uint8`` 4-channel array before returning if colorization is enabled for the annotation type.

Removed
^^^^^^^

* Dropped support for ``instance_segmentation`` and ``instance_id_segmentation`` annotations in the
  :class:`isaaclab.sensors.Camera` class. Their "fast" counterparts should be used instead.
* Renamed the argument :attr:`isaaclab.sensors.CameraCfg.semantic_types` to
  :attr:`isaaclab.sensors.CameraCfg.semantic_filter`. This is more aligned with Replicator's terminology
  for semantic filter predicates.
* Replaced the argument :attr:`isaaclab.sensors.CameraCfg.colorize` with separate colorized
  arguments for each annotation type (:attr:`~isaaclab.sensors.CameraCfg.colorize_instance_segmentation`,
  :attr:`~isaaclab.sensors.CameraCfg.colorize_instance_id_segmentation`, and
  :attr:`~isaaclab.sensors.CameraCfg.colorize_semantic_segmentation`).


0.12.4 (2024-03-11)
~~~~~~~~~~~~~~~~~~~

Fixed
^^^^^


* Adapted randomization terms to deal with ``slice`` for the body indices. Earlier, the terms were not
  able to handle the slice object and were throwing an error.
* Added ``slice`` type-hinting to all body and joint related methods in the rigid body and articulation
  classes. This is to make it clear that the methods can handle both list of indices and slices.


0.12.3 (2024-03-11)
~~~~~~~~~~~~~~~~~~~

Fixed
^^^^^

* Added signal handler to the :class:`isaaclab.app.AppLauncher` class to catch the ``SIGINT`` signal
  and close the application gracefully. This is to prevent the application from crashing when the user
  presses ``Ctrl+C`` to close the application.


0.12.2 (2024-03-10)
~~~~~~~~~~~~~~~~~~~

Added
^^^^^

* Added observation terms for states of a rigid object in world frame.
* Added randomization terms to set root state with randomized orientation and joint state within user-specified limits.
* Added reward term for penalizing specific termination terms.

Fixed
^^^^^

* Improved sampling of states inside randomization terms. Earlier, the code did multiple torch calls
  for sampling different components of the vector. Now, it uses a single call to sample the entire vector.


0.12.1 (2024-03-09)
~~~~~~~~~~~~~~~~~~~

Added
^^^^^

* Added an option to the last actions observation term to get a specific term by name from the action manager.
  If None, the behavior remains the same as before (the entire action is returned).


0.12.0 (2024-03-08)
~~~~~~~~~~~~~~~~~~~

Added
^^^^^

* Added functionality to sample flat patches on a generated terrain. This can be configured using
  :attr:`isaaclab.terrains.SubTerrainBaseCfg.flat_patch_sampling` attribute.
* Added a randomization function for setting terrain-aware root state. Through this, an asset can be
  reset to a randomly sampled flat patches.

Fixed
^^^^^

* Separated normal and terrain-base position commands. The terrain based commands rely on the
  terrain to sample flat patches for setting the target position.
* Fixed command resample termination function.

Changed
^^^^^^^

* Added the attribute :attr:`isaaclab.envs.mdp.commands.UniformVelocityCommandCfg.heading_control_stiffness`
  to control the stiffness of the heading control term in the velocity command term. Earlier, this was
  hard-coded to 0.5 inside the term.

Removed
^^^^^^^

* Removed the function :meth:`sample_new_targets` in the terrain importer. Instead the attribute
  :attr:`isaaclab.terrains.TerrainImporter.flat_patches` should be used to sample new targets.


0.11.3 (2024-03-04)
~~~~~~~~~~~~~~~~~~~

Fixed
^^^^^

* Corrects the functions :func:`isaaclab.utils.math.axis_angle_from_quat` and :func:`isaaclab.utils.math.quat_error_magnitude`
  to accept tensors of the form (..., 4) instead of (N, 4). This brings us in line with our documentation and also upgrades one of our functions
  to handle higher dimensions.


0.11.2 (2024-03-04)
~~~~~~~~~~~~~~~~~~~

Added
^^^^^

* Added checks for default joint position and joint velocity in the articulation class. This is to prevent
  users from configuring values for these quantities that might be outside the valid range from the simulation.


0.11.1 (2024-02-29)
~~~~~~~~~~~~~~~~~~~

Added
^^^^^

* Replaced the default values for ``joint_ids`` and ``body_ids`` from ``None`` to ``slice(None)``
  in the :class:`isaaclab.managers.SceneEntityCfg`.
* Adapted rewards and observations terms so that the users can query a subset of joints and bodies.


0.11.0 (2024-02-27)
~~~~~~~~~~~~~~~~~~~

Removed
^^^^^^^

* Dropped support for Isaac Sim<=2022.2. As part of this, removed the components of :class:`isaaclab.app.AppLauncher`
  which handled ROS extension loading. We no longer need them in Isaac Sim>=2023.1 to control the load order to avoid crashes.
* Upgraded Dockerfile to use ISAACSIM_VERSION=2023.1.1 by default.


0.10.28 (2024-02-29)
~~~~~~~~~~~~~~~~~~~~

Added
^^^^^

* Implemented relative and moving average joint position action terms. These allow the user to specify
  the target joint positions as relative to the current joint positions or as a moving average of the
  joint positions over a window of time.


0.10.27 (2024-02-28)
~~~~~~~~~~~~~~~~~~~~

Added
^^^^^

* Added UI feature to start and stop animation recording in the stage when running an environment.
  To enable this feature, please pass the argument ``--disable_fabric`` to the environment script to allow
  USD read/write operations. Be aware that this will slow down the simulation.


0.10.26 (2024-02-26)
~~~~~~~~~~~~~~~~~~~~

Added
^^^^^

* Added a viewport camera controller class to the :class:`isaaclab.envs.BaseEnv`. This is useful
  for applications where the user wants to render the viewport from different perspectives even when the
  simulation is running in headless mode.


0.10.25 (2024-02-26)
~~~~~~~~~~~~~~~~~~~~

Fixed
^^^^^

* Ensures that all path arguments in :mod:`isaaclab.sim.utils` are cast to ``str``. Previously,
  we had handled path types as strings without casting.


0.10.24 (2024-02-26)
~~~~~~~~~~~~~~~~~~~~

Added
^^^^^

* Added tracking of contact time in the :class:`isaaclab.sensors.ContactSensor` class. Previously,
  only the air time was being tracked.
* Added contact force threshold, :attr:`isaaclab.sensors.ContactSensorCfg.force_threshold`, to detect
  when the contact sensor is in contact. Previously, this was set to hard-coded 1.0 in the sensor class.


0.10.23 (2024-02-21)
~~~~~~~~~~~~~~~~~~~~

Fixed
^^^^^

* Fixes the order of size arguments in :meth:`isaaclab.terrains.height_field.random_uniform_terrain`. Previously, the function
  would crash if the size along x and y were not the same.


0.10.22 (2024-02-14)
~~~~~~~~~~~~~~~~~~~~

Fixed
^^^^^

* Fixed "divide by zero" bug in :class:`~isaaclab.sim.SimulationContext` when setting gravity vector.
  Now, it is correctly disabled when the gravity vector is set to zero.


0.10.21 (2024-02-12)
~~~~~~~~~~~~~~~~~~~~

Fixed
^^^^^

* Fixed the printing of articulation joint information when the articulation has only one joint.
  Earlier, the function was performing a squeeze operation on the tensor, which caused an error when
  trying to index the tensor of shape (1,).


0.10.20 (2024-02-12)
~~~~~~~~~~~~~~~~~~~~

Added
^^^^^

* Adds :attr:`isaaclab.sim.PhysxCfg.enable_enhanced_determinism` to enable improved
  determinism from PhysX. Please note this comes at the expense of performance.


0.10.19 (2024-02-08)
~~~~~~~~~~~~~~~~~~~~

Fixed
^^^^^

* Fixed environment closing so that articulations, objects, and sensors are cleared properly.


0.10.18 (2024-02-05)
~~~~~~~~~~~~~~~~~~~~

Fixed
^^^^^

* Pinned :mod:`torch` version to 2.0.1 in the setup.py to keep parity version of :mod:`torch` supplied by
  Isaac 2023.1.1, and prevent version incompatibility between :mod:`torch` ==2.2 and
  :mod:`typing-extensions` ==3.7.4.3


0.10.17 (2024-02-02)
~~~~~~~~~~~~~~~~~~~~

Fixed
^^^^^^

* Fixed carb setting ``/app/livestream/enabled`` to be set as False unless live-streaming is specified
  by :class:`isaaclab.app.AppLauncher` settings. This fixes the logic of :meth:`SimulationContext.render`,
  which depended on the config in previous versions of Isaac defaulting to false for this setting.


0.10.16 (2024-01-29)
~~~~~~~~~~~~~~~~~~~~

Added
^^^^^^

* Added an offset parameter to the height scan observation term. This allows the user to specify the
  height offset of the scan from the tracked body. Previously it was hard-coded to be 0.5.


0.10.15 (2024-01-29)
~~~~~~~~~~~~~~~~~~~~

Fixed
^^^^^

* Fixed joint torque computation for implicit actuators. Earlier, the torque was always zero for implicit
  actuators. Now, it is computed approximately by applying the PD law.


0.10.14 (2024-01-22)
~~~~~~~~~~~~~~~~~~~~

Fixed
^^^^^

* Fixed the tensor shape of :attr:`isaaclab.sensors.ContactSensorData.force_matrix_w`. Earlier, the reshaping
  led to a mismatch with the data obtained from PhysX.


0.10.13 (2024-01-15)
~~~~~~~~~~~~~~~~~~~~

Fixed
^^^^^

* Fixed running of environments with a single instance even if the :attr:`replicate_physics`` flag is set to True.


0.10.12 (2024-01-10)
~~~~~~~~~~~~~~~~~~~~

Fixed
^^^^^

* Fixed indexing of source and target frames in the :class:`isaaclab.sensors.FrameTransformer` class.
  Earlier, it always assumed that the source frame body is at index 0. Now, it uses the body index of the
  source frame to compute the transformation.

Deprecated
^^^^^^^^^^

* Renamed quantities in the :class:`isaaclab.sensors.FrameTransformerData` class to be more
  consistent with the terminology used in the asset classes. The following quantities are deprecated:

  * ``target_rot_w`` -> ``target_quat_w``
  * ``source_rot_w`` -> ``source_quat_w``
  * ``target_rot_source`` -> ``target_quat_source``


0.10.11 (2024-01-08)
~~~~~~~~~~~~~~~~~~~~

Fixed
^^^^^

* Fixed attribute error raised when calling the :class:`isaaclab.envs.mdp.TerrainBasedPositionCommand`
  command term.
* Added a dummy function in :class:`isaaclab.terrain.TerrainImporter` that returns environment
  origins as terrain-aware sampled targets. This function should be implemented by child classes based on
  the terrain type.


0.10.10 (2023-12-21)
~~~~~~~~~~~~~~~~~~~~

Fixed
^^^^^

* Fixed reliance on non-existent ``Viewport`` in :class:`isaaclab.sim.SimulationContext` when loading livestreaming
  by ensuring that the extension ``omni.kit.viewport.window`` is enabled in :class:`isaaclab.app.AppLauncher` when
  livestreaming is enabled


0.10.9 (2023-12-21)
~~~~~~~~~~~~~~~~~~~

Fixed
^^^^^

* Fixed invalidation of physics views inside the asset and sensor classes. Earlier, they were left initialized
  even when the simulation was stopped. This caused issues when closing the application.


0.10.8 (2023-12-20)
~~~~~~~~~~~~~~~~~~~

Fixed
^^^^^

* Fixed the :class:`isaaclab.envs.mdp.actions.DifferentialInverseKinematicsAction` class
  to account for the offset pose of the end-effector.


0.10.7 (2023-12-19)
~~~~~~~~~~~~~~~~~~~

Fixed
^^^^^

* Added a check to ray-cast and camera sensor classes to ensure that the sensor prim path does not
  have a regex expression at its leaf. For instance, ``/World/Robot/camera_.*`` is not supported
  for these sensor types. This behavior needs to be fixed in the future.


0.10.6 (2023-12-19)
~~~~~~~~~~~~~~~~~~~

Added
^^^^^

* Added support for using articulations as visualization markers. This disables all physics APIs from
  the articulation and allows the user to use it as a visualization marker. It is useful for creating
  visualization markers for the end-effectors or base of the robot.

Fixed
^^^^^

* Fixed hiding of debug markers from secondary images when using the
  :class:`isaaclab.markers.VisualizationMarkers` class. Earlier, the properties were applied on
  the XForm prim instead of the Mesh prim.


0.10.5 (2023-12-18)
~~~~~~~~~~~~~~~~~~~

Fixed
^^^^^

* Fixed test ``check_base_env_anymal_locomotion.py``, which
  previously called :func:`torch.jit.load` with the path to a policy (which would work
  for a local file), rather than calling
  :func:`isaaclab.utils.assets.read_file` on the path to get the file itself.


0.10.4 (2023-12-14)
~~~~~~~~~~~~~~~~~~~

Fixed
^^^^^

* Fixed potentially breaking import of omni.kit.widget.toolbar by ensuring that
  if live-stream is enabled, then the :mod:`omni.kit.widget.toolbar`
  extension is loaded.

0.10.3 (2023-12-12)
~~~~~~~~~~~~~~~~~~~

Added
^^^^^

* Added the attribute :attr:`isaaclab.actuators.ActuatorNetMLPCfg.input_order`
  to specify the order of the input tensors to the MLP network.

Fixed
^^^^^

* Fixed computation of metrics for the velocity command term. Earlier, the norm was being computed
  over the entire batch instead of the last dimension.
* Fixed the clipping inside the :class:`isaaclab.actuators.DCMotor` class. Earlier, it was
  not able to handle the case when configured saturation limit was set to None.


0.10.2 (2023-12-12)
~~~~~~~~~~~~~~~~~~~

Fixed
^^^^^

* Added a check in the simulation stop callback in the :class:`isaaclab.sim.SimulationContext` class
  to not render when an exception is raised. The while loop in the callback was preventing the application
  from closing when an exception was raised.


0.10.1 (2023-12-06)
~~~~~~~~~~~~~~~~~~~

Added
^^^^^

* Added command manager class with terms defined by :class:`isaaclab.managers.CommandTerm`. This
  allow for multiple types of command generators to be used in the same environment.


0.10.0 (2023-12-04)
~~~~~~~~~~~~~~~~~~~

Changed
^^^^^^^

* Modified the sensor and asset base classes to use the underlying PhysX views instead of Isaac Sim views.
  Using Isaac Sim classes led to a very high load time (of the order of minutes) when using a scene with
  many assets. This is because Isaac Sim supports USD paths which are slow and not required.

Added
^^^^^

* Added faster implementation of USD stage traversal methods inside the :class:`isaaclab.sim.utils` module.
* Added properties :attr:`isaaclab.assets.AssetBase.num_instances` and
  :attr:`isaaclab.sensor.SensorBase.num_instances` to obtain the number of instances of the asset
  or sensor in the simulation respectively.

Removed
^^^^^^^

* Removed dependencies on Isaac Sim view classes. It is no longer possible to use :attr:`root_view` and
  :attr:`body_view`. Instead use :attr:`root_physx_view` and :attr:`body_physx_view` to access the underlying
  PhysX views.


0.9.55 (2023-12-03)
~~~~~~~~~~~~~~~~~~~

Fixed
^^^^^

* Fixed the Nucleus directory path in the :attr:`isaaclab.utils.assets.NVIDIA_NUCLEUS_DIR`.
  Earlier, it was referring to the ``NVIDIA/Assets`` directory instead of ``NVIDIA``.


0.9.54 (2023-11-29)
~~~~~~~~~~~~~~~~~~~

Fixed
^^^^^

* Fixed pose computation in the :class:`isaaclab.sensors.Camera` class to obtain them from XFormPrimView
  instead of using ``UsdGeomCamera.ComputeLocalToWorldTransform`` method. The latter is not updated correctly
  during GPU simulation.
* Fixed initialization of the annotator info in the class :class:`isaaclab.sensors.Camera`. Previously
  all dicts had the same memory address which caused all annotators to have the same info.
* Fixed the conversion of ``uint32`` warp arrays inside the :meth:`isaaclab.utils.array.convert_to_torch`
  method. PyTorch does not support this type, so it is converted to ``int32`` before converting to PyTorch tensor.
* Added render call inside :meth:`isaaclab.sim.SimulationContext.reset` to initialize Replicator
  buffers when the simulation is reset.


0.9.53 (2023-11-29)
~~~~~~~~~~~~~~~~~~~

Changed
^^^^^^^

* Changed the behavior of passing :obj:`None` to the :class:`isaaclab.actuators.ActuatorBaseCfg`
  class. Earlier, they were resolved to fixed default values. Now, they imply that the values are loaded
  from the USD joint drive configuration.

Added
^^^^^

* Added setting of joint armature and friction quantities to the articulation class.


0.9.52 (2023-11-29)
~~~~~~~~~~~~~~~~~~~

Changed
^^^^^^^

* Changed the warning print in :meth:`isaaclab.sim.utils.apply_nested` method
  to be more descriptive. Earlier, it was printing a warning for every instanced prim.
  Now, it only prints a warning if it could not apply the attribute to any of the prims.

Added
^^^^^

* Added the method :meth:`isaaclab.utils.assets.retrieve_file_path` to
  obtain the absolute path of a file on the Nucleus server or locally.

Fixed
^^^^^

* Fixed hiding of STOP button in the :class:`AppLauncher` class when running the
  simulation in headless mode.
* Fixed a bug with :meth:`isaaclab.sim.utils.clone` failing when the input prim path
  had no parent (example: "/Table").


0.9.51 (2023-11-29)
~~~~~~~~~~~~~~~~~~~

Changed
^^^^^^^

* Changed the :meth:`isaaclab.sensor.SensorBase.update` method to always recompute the buffers if
  the sensor is in visualization mode.

Added
^^^^^

* Added available entities to the error message when accessing a non-existent entity in the
  :class:`InteractiveScene` class.
* Added a warning message when the user tries to reference an invalid prim in the :class:`FrameTransformer` sensor.


0.9.50 (2023-11-28)
~~~~~~~~~~~~~~~~~~~

Added
^^^^^

* Hid the ``STOP`` button in the UI when running standalone Python scripts. This is to prevent
  users from accidentally clicking the button and stopping the simulation. They should only be able to
  play and pause the simulation from the UI.

Removed
^^^^^^^

* Removed :attr:`isaaclab.sim.SimulationCfg.shutdown_app_on_stop`. The simulation is always rendering
  if it is stopped from the UI. The user needs to close the window or press ``Ctrl+C`` to close the simulation.


0.9.49 (2023-11-27)
~~~~~~~~~~~~~~~~~~~

Added
^^^^^

* Added an interface class, :class:`isaaclab.managers.ManagerTermBase`, to serve as the parent class
  for term implementations that are functional classes.
* Adapted all managers to support terms that are classes and not just functions clearer. This allows the user to
  create more complex terms that require additional state information.


0.9.48 (2023-11-24)
~~~~~~~~~~~~~~~~~~~

Fixed
^^^^^

* Fixed initialization of drift in the :class:`isaaclab.sensors.RayCasterCamera` class.


0.9.47 (2023-11-24)
~~~~~~~~~~~~~~~~~~~

Fixed
^^^^^

* Automated identification of the root prim in the :class:`isaaclab.assets.RigidObject` and
  :class:`isaaclab.assets.Articulation` classes. Earlier, the root prim was hard-coded to
  the spawn prim path. Now, the class searches for the root prim under the spawn prim path.


0.9.46 (2023-11-24)
~~~~~~~~~~~~~~~~~~~

Fixed
^^^^^

* Fixed a critical issue in the asset classes with writing states into physics handles.
  Earlier, the states were written over all the indices instead of the indices of the
  asset that were being updated. This caused the physics handles to refresh the states
  of all the assets in the scene, which is not desirable.


0.9.45 (2023-11-24)
~~~~~~~~~~~~~~~~~~~

Added
^^^^^

* Added :class:`isaaclab.command_generators.UniformPoseCommandGenerator` to generate
  poses in the asset's root frame by uniformly sampling from a given range.


0.9.44 (2023-11-16)
~~~~~~~~~~~~~~~~~~~

Added
^^^^^

* Added methods :meth:`reset` and :meth:`step` to the :class:`isaaclab.envs.BaseEnv`. This unifies
  the environment interface for simple standalone applications with the class.


0.9.43 (2023-11-16)
~~~~~~~~~~~~~~~~~~~

Fixed
^^^^^

* Replaced subscription of physics play and stop events in the :class:`isaaclab.assets.AssetBase` and
  :class:`isaaclab.sensors.SensorBase` classes with subscription to time-line play and stop events.
  This is to prevent issues in cases where physics first needs to perform mesh cooking and handles are not
  available immediately. For instance, with deformable meshes.


0.9.42 (2023-11-16)
~~~~~~~~~~~~~~~~~~~

Fixed
^^^^^

* Fixed setting of damping values from the configuration for :class:`ActuatorBase` class. Earlier,
  the stiffness values were being set into damping when a dictionary configuration was passed to the
  actuator model.
* Added dealing with :class:`int` and :class:`float` values in the configurations of :class:`ActuatorBase`.
  Earlier, a type-error was thrown when integer values were passed to the actuator model.


0.9.41 (2023-11-16)
~~~~~~~~~~~~~~~~~~~

Fixed
^^^^^

* Fixed the naming and shaping issues in the binary joint action term.


0.9.40 (2023-11-09)
~~~~~~~~~~~~~~~~~~~

Fixed
^^^^^

* Simplified the manual initialization of Isaac Sim :class:`ArticulationView` class. Earlier, we basically
  copied the code from the Isaac Sim source code. Now, we just call their initialize method.

Changed
^^^^^^^

* Changed the name of attribute :attr:`default_root_state_w` to :attr:`default_root_state`. The latter is
  more correct since the data is actually in the local environment frame and not the simulation world frame.


0.9.39 (2023-11-08)
~~~~~~~~~~~~~~~~~~~

Fixed
^^^^^

* Changed the reference of private ``_body_view`` variable inside the :class:`RigidObject` class
  to the public ``body_view`` property. For a rigid object, the private variable is not defined.


0.9.38 (2023-11-07)
~~~~~~~~~~~~~~~~~~~

Changed
^^^^^^^

* Upgraded the :class:`isaaclab.envs.RLTaskEnv` class to support Gym 0.29.0 environment definition.

Added
^^^^^

* Added computation of ``time_outs`` and ``terminated`` signals inside the termination manager. These follow the
  definition mentioned in `Gym 0.29.0 <https://gymnasium.farama.org/tutorials/gymnasium_basics/handling_time_limits/>`_.
* Added proper handling of observation and action spaces in the :class:`isaaclab.envs.RLTaskEnv` class.
  These now follow closely to how Gym VecEnv handles the spaces.


0.9.37 (2023-11-06)
~~~~~~~~~~~~~~~~~~~

Fixed
^^^^^

* Fixed broken visualization in :mod:`isaaclab.sensors.FrameTramsformer` class by overwriting the
  correct ``_debug_vis_callback`` function.
* Moved the visualization marker configurations of sensors to their respective sensor configuration classes.
  This allows users to set these configurations from the configuration object itself.


0.9.36 (2023-11-03)
~~~~~~~~~~~~~~~~~~~

Fixed
^^^^^

* Added explicit deleting of different managers in the :class:`isaaclab.envs.BaseEnv` and
  :class:`isaaclab.envs.RLTaskEnv` classes. This is required since deleting the managers
  is order-sensitive (many managers need to be deleted before the scene is deleted).


0.9.35 (2023-11-02)
~~~~~~~~~~~~~~~~~~~

Fixed
^^^^^

* Fixed the error: ``'str' object has no attribute '__module__'`` introduced by adding the future import inside the
  :mod:`isaaclab.utils.warp.kernels` module. Warp language does not support the ``__future__`` imports.


0.9.34 (2023-11-02)
~~~~~~~~~~~~~~~~~~~

Fixed
^^^^^

* Added missing import of ``from __future__ import annotations`` in the :mod:`isaaclab.utils.warp`
  module. This is needed to have a consistent behavior across Python versions.


0.9.33 (2023-11-02)
~~~~~~~~~~~~~~~~~~~

Fixed
^^^^^

* Fixed the :class:`isaaclab.command_generators.NullCommandGenerator` class. Earlier,
  it was having a runtime error due to infinity in the resampling time range. Now, the class just
  overrides the parent methods to perform no operations.


0.9.32 (2023-11-02)
~~~~~~~~~~~~~~~~~~~

Changed
^^^^^^^

* Renamed the :class:`isaaclab.envs.RLEnv` class to :class:`isaaclab.envs.RLTaskEnv` to
  avoid confusions in terminologies between environments and tasks.


0.9.31 (2023-11-02)
~~~~~~~~~~~~~~~~~~~

Added
^^^^^

* Added the :class:`isaaclab.sensors.RayCasterCamera` class, as a ray-casting based camera for
  "distance_to_camera", "distance_to_image_plane" and "normals" annotations. It has the same interface and
  functionalities as the USD Camera while it is on average 30% faster.


0.9.30 (2023-11-01)
~~~~~~~~~~~~~~~~~~~

Fixed
^^^^^

* Added skipping of None values in the :class:`InteractiveScene` class when creating the scene from configuration
  objects. Earlier, it was throwing an error when the user passed a None value for a scene element.
* Added ``kwargs`` to the :class:`RLEnv` class to allow passing additional arguments from gym registry function.
  This is now needed since the registry function passes args beyond the ones specified in the constructor.


0.9.29 (2023-11-01)
~~~~~~~~~~~~~~~~~~~

Fixed
^^^^^

* Fixed the material path resolution inside the :class:`isaaclab.sim.converters.UrdfConverter` class.
  With Isaac Sim 2023.1, the material paths from the importer are always saved as absolute paths. This caused
  issues when the generated USD file was moved to a different location. The fix now resolves the material paths
  relative to the USD file location.


0.9.28 (2023-11-01)
~~~~~~~~~~~~~~~~~~~

Changed
^^^^^^^

* Changed the way the :func:`isaaclab.sim.spawners.from_files.spawn_ground_plane` function sets the
  height of the ground. Earlier, it was reading the height from the configuration object. Now, it expects the
  desired transformation as inputs to the function. This makes it consistent with the other spawner functions.


0.9.27 (2023-10-31)
~~~~~~~~~~~~~~~~~~~

Changed
^^^^^^^

* Removed the default value of the argument ``camel_case`` in setters of USD attributes. This is to avoid
  confusion with the naming of the attributes in the USD file.

Fixed
^^^^^

* Fixed the selection of material prim in the :class:`isaaclab.sim.spawners.materials.spawn_preview_surface`
  method. Earlier, the created prim was being selected in the viewport which interfered with the selection of
  prims by the user.
* Updated :class:`isaaclab.sim.converters.MeshConverter` to use a different stage than the default stage
  for the conversion. This is to avoid the issue of the stage being closed when the conversion is done.


0.9.26 (2023-10-31)
~~~~~~~~~~~~~~~~~~~

Added
^^^^^

* Added the sensor implementation for :class:`isaaclab.sensors.FrameTransformer` class. Currently,
  it handles obtaining the transformation between two frames in the same articulation.


0.9.25 (2023-10-27)
~~~~~~~~~~~~~~~~~~~

Added
^^^^^

* Added the :mod:`isaaclab.envs.ui` module to put all the UI-related classes in one place. This currently
  implements the :class:`isaaclab.envs.ui.BaseEnvWindow` and :class:`isaaclab.envs.ui.RLEnvWindow`
  classes. Users can inherit from these classes to create their own UI windows.
* Added the attribute :attr:`isaaclab.envs.BaseEnvCfg.ui_window_class_type` to specify the UI window class
  to be used for the environment. This allows the user to specify their own UI window class to be used for the
  environment.


0.9.24 (2023-10-27)
~~~~~~~~~~~~~~~~~~~

Changed
^^^^^^^

* Changed the behavior of setting up debug visualization for assets, sensors and command generators.
  Earlier it was raising an error if debug visualization was not enabled in the configuration object.
  Now it checks whether debug visualization is implemented and only sets up the callback if it is
  implemented.


0.9.23 (2023-10-27)
~~~~~~~~~~~~~~~~~~~

Fixed
^^^^^

* Fixed a typo in the :class:`AssetBase` and :class:`SensorBase` that effected the class destructor.
  Earlier, a tuple was being created in the constructor instead of the actual object.


0.9.22 (2023-10-26)
~~~~~~~~~~~~~~~~~~~

Added
^^^^^

* Added a :class:`isaaclab.command_generators.NullCommandGenerator` class for no command environments.
  This is easier to work with than having checks for :obj:`None` in the command generator.

Fixed
^^^^^

* Moved the randomization manager to the :class:`isaaclab.envs.BaseEnv` class with the default
  settings to reset the scene to the defaults specified in the configurations of assets.
* Moved command generator to the :class:`isaaclab.envs.RlEnv` class to have all task-specification
  related classes in the same place.


0.9.21 (2023-10-26)
~~~~~~~~~~~~~~~~~~~

Fixed
^^^^^

* Decreased the priority of callbacks in asset and sensor base classes. This may help in preventing
  crashes when warm starting the simulation.
* Fixed no rendering mode when running the environment from the GUI. Earlier the function
  :meth:`SimulationContext.set_render_mode` was erroring out.


0.9.20 (2023-10-25)
~~~~~~~~~~~~~~~~~~~

Fixed
^^^^^

* Changed naming in :class:`isaaclab.sim.SimulationContext.RenderMode` to use ``NO_GUI_OR_RENDERING``
  and ``NO_RENDERING`` instead of ``HEADLESS`` for clarity.
* Changed :class:`isaaclab.sim.SimulationContext` to be capable of handling livestreaming and
  offscreen rendering.
* Changed :class:`isaaclab.app.AppLauncher` envvar ``VIEWPORT_RECORD`` to the more descriptive
  ``OFFSCREEN_RENDER``.


0.9.19 (2023-10-25)
~~~~~~~~~~~~~~~~~~~

Added
^^^^^

* Added Gym observation and action spaces for the :class:`isaaclab.envs.RLEnv` class.


0.9.18 (2023-10-23)
~~~~~~~~~~~~~~~~~~~

Added
^^^^^

* Created :class:`isaaclab.sim.converters.asset_converter.AssetConverter` to serve as a base
  class for all asset converters.
* Added :class:`isaaclab.sim.converters.mesh_converter.MeshConverter` to handle loading and conversion
  of mesh files (OBJ, STL and FBX) into USD format.
* Added script ``convert_mesh.py`` to ``source/tools`` to allow users to convert a mesh to USD via command line arguments.

Changed
^^^^^^^

* Renamed the submodule :mod:`isaaclab.sim.loaders` to :mod:`isaaclab.sim.converters` to be more
  general with the functionality of the module.
* Updated ``check_instanceable.py`` script to convert relative paths to absolute paths.


0.9.17 (2023-10-22)
~~~~~~~~~~~~~~~~~~~

Added
^^^^^

* Added setters and getters for term configurations in the :class:`RandomizationManager`, :class:`RewardManager`
  and :class:`TerminationManager` classes. This allows the user to modify the term configurations after the
  manager has been created.
* Added the method :meth:`compute_group` to the :class:`isaaclab.managers.ObservationManager` class to
  compute the observations for only a given group.
* Added the curriculum term for modifying reward weights after certain environment steps.


0.9.16 (2023-10-22)
~~~~~~~~~~~~~~~~~~~

Added
^^^^^

* Added support for keyword arguments for terms in the :class:`isaaclab.managers.ManagerBase`.

Fixed
^^^^^

* Fixed resetting of buffers in the :class:`TerminationManager` class. Earlier, the values were being set
  to ``0.0`` instead of ``False``.


0.9.15 (2023-10-22)
~~~~~~~~~~~~~~~~~~~

Added
^^^^^

* Added base yaw heading and body acceleration into :class:`isaaclab.assets.RigidObjectData` class.
  These quantities are computed inside the :class:`RigidObject` class.

Fixed
^^^^^

* Fixed the :meth:`isaaclab.assets.RigidObject.set_external_force_and_torque` method to correctly
  deal with the body indices.
* Fixed a bug in the :meth:`isaaclab.utils.math.wrap_to_pi` method to prevent self-assignment of
  the input tensor.


0.9.14 (2023-10-21)
~~~~~~~~~~~~~~~~~~~

Added
^^^^^

* Added 2-D drift (i.e. along x and y) to the :class:`isaaclab.sensors.RayCaster` class.
* Added flags to the :class:`isaaclab.sensors.ContactSensorCfg` to optionally obtain the
  sensor origin and air time information. Since these are not required by default, they are
  disabled by default.

Fixed
^^^^^

* Fixed the handling of contact sensor history buffer in the :class:`isaaclab.sensors.ContactSensor` class.
  Earlier, the buffer was not being updated correctly.


0.9.13 (2023-10-20)
~~~~~~~~~~~~~~~~~~~

Fixed
^^^^^

* Fixed the issue with double :obj:`Ellipsis` when indexing tensors with multiple dimensions.
  The fix now uses :obj:`slice(None)` instead of :obj:`Ellipsis` to index the tensors.


0.9.12 (2023-10-18)
~~~~~~~~~~~~~~~~~~~

Fixed
^^^^^

* Fixed bugs in actuator model implementation for actuator nets. Earlier the DC motor clipping was not working.
* Fixed bug in applying actuator model in the :class:`isaaclab.asset.Articulation` class. The new
  implementation caches the outputs from explicit actuator model into the ``joint_pos_*_sim`` buffer to
  avoid feedback loops in the tensor operation.


0.9.11 (2023-10-17)
~~~~~~~~~~~~~~~~~~~

Added
^^^^^

* Added the support for semantic tags into the :class:`isaaclab.sim.spawner.SpawnerCfg` class. This allows
  the user to specify the semantic tags for a prim when spawning it into the scene. It follows the same format as
  Omniverse Replicator.


0.9.10 (2023-10-16)
~~~~~~~~~~~~~~~~~~~

Added
^^^^^

* Added ``--livestream`` and ``--ros`` CLI args to :class:`isaaclab.app.AppLauncher` class.
* Added a static function :meth:`isaaclab.app.AppLauncher.add_app_launcher_args`, which
  appends the arguments needed for :class:`isaaclab.app.AppLauncher` to the argument parser.

Changed
^^^^^^^

* Within :class:`isaaclab.app.AppLauncher`, removed ``REMOTE_DEPLOYMENT`` env-var processing
  in the favor of ``HEADLESS`` and ``LIVESTREAM`` env-vars. These have clearer uses and better parity
  with the CLI args.


0.9.9 (2023-10-12)
~~~~~~~~~~~~~~~~~~

Added
^^^^^

* Added the property :attr:`isaaclab.assets.Articulation.is_fixed_base` to the articulation class to
  check if the base of the articulation is fixed or floating.
* Added the task-space action term corresponding to the differential inverse-kinematics controller.

Fixed
^^^^^

* Simplified the :class:`isaaclab.controllers.DifferentialIKController` to assume that user provides the
  correct end-effector poses and Jacobians. Earlier it was doing internal frame transformations which made the
  code more complicated and error-prone.


0.9.8 (2023-09-30)
~~~~~~~~~~~~~~~~~~

Fixed
^^^^^

* Fixed the boundedness of class objects that register callbacks into the simulator.
  These include devices, :class:`AssetBase`, :class:`SensorBase` and :class:`CommandGenerator`.
  The fix ensures that object gets deleted when the user deletes the object.


0.9.7 (2023-09-26)
~~~~~~~~~~~~~~~~~~

Fixed
^^^^^

* Modified the :class:`isaaclab.markers.VisualizationMarkers` to use the
  :class:`isaaclab.sim.spawner.SpawnerCfg` class instead of their
  own configuration objects. This makes it consistent with the other ways to spawn assets in the scene.

Added
^^^^^

* Added the method :meth:`copy` to configclass to allow copying of configuration objects.


0.9.6 (2023-09-26)
~~~~~~~~~~~~~~~~~~

Fixed
^^^^^

* Changed class-level configuration classes to refer to class types using ``class_type`` attribute instead
  of ``cls`` or ``cls_name``.


0.9.5 (2023-09-25)
~~~~~~~~~~~~~~~~~~

Changed
^^^^^^^

* Added future import of ``annotations`` to have a consistent behavior across Python versions.
* Removed the type-hinting from docstrings to simplify maintenance of the documentation. All type-hints are
  now in the code itself.


0.9.4 (2023-08-29)
~~~~~~~~~~~~~~~~~~

Added
^^^^^

* Added :class:`isaaclab.scene.InteractiveScene`, as the central scene unit that contains all entities
  that are part of the simulation. These include the terrain, sensors, articulations, rigid objects etc.
  The scene groups the common operations of these entities and allows to access them via their unique names.
* Added :mod:`isaaclab.envs` module that contains environment definitions that encapsulate the different
  general (scene, action manager, observation manager) and RL-specific (reward and termination manager) managers.
* Added :class:`isaaclab.managers.SceneEntityCfg` to handle which scene elements are required by the
  manager's terms. This allows the manager to parse useful information from the scene elements, such as the
  joint and body indices, and pass them to the term.
* Added :class:`isaaclab.sim.SimulationContext.RenderMode` to handle different rendering modes based on
  what the user wants to update (viewport, cameras, or UI elements).

Fixed
^^^^^

* Fixed the :class:`isaaclab.command_generators.CommandGeneratorBase` to register a debug visualization
  callback similar to how sensors and robots handle visualization.


0.9.3 (2023-08-23)
~~~~~~~~~~~~~~~~~~

Added
^^^^^

* Enabled the `faulthander <https://docs.python.org/3/library/faulthandler.html>`_ to catch segfaults and print
  the stack trace. This is enabled by default in the :class:`isaaclab.app.AppLauncher` class.

Fixed
^^^^^

* Re-added the :mod:`isaaclab.utils.kit` to the ``compat`` directory and fixed all the references to it.
* Fixed the deletion of Replicator nodes for the :class:`isaaclab.sensors.Camera` class. Earlier, the
  Replicator nodes were not being deleted when the camera was deleted. However, this does not prevent the random
  crashes that happen when the camera is deleted.
* Fixed the :meth:`isaaclab.utils.math.convert_quat` to support both numpy and torch tensors.

Changed
^^^^^^^

* Renamed all the scripts inside the ``test`` directory to follow the convention:

  * ``test_<module_name>.py``: Tests for the module ``<module_name>`` using unittest.
  * ``check_<module_name>``: Check for the module ``<module_name>`` using python main function.


0.9.2 (2023-08-22)
~~~~~~~~~~~~~~~~~~

Added
^^^^^

* Added the ability to color meshes in the :class:`isaaclab.terrain.TerrainGenerator` class. Currently,
  it only supports coloring the mesh randomly (``"random"``), based on the terrain height (``"height"``), and
  no coloring (``"none"``).

Fixed
^^^^^

* Modified the :class:`isaaclab.terrain.TerrainImporter` class to configure visual and physics materials
  based on the configuration object.


0.9.1 (2023-08-18)
~~~~~~~~~~~~~~~~~~

Added
^^^^^

* Introduced three different rotation conventions in the :class:`isaaclab.sensors.Camera` class. These
  conventions are:

  * ``opengl``: the camera is looking down the -Z axis with the +Y axis pointing up
  * ``ros``: the camera is looking down the +Z axis with the +Y axis pointing down
  * ``world``: the camera is looking along the +X axis with the -Z axis pointing down

  These can be used to declare the camera offset in :class:`isaaclab.sensors.CameraCfg.OffsetCfg` class
  and in :meth:`isaaclab.sensors.Camera.set_world_pose` method. Additionally, all conventions are
  saved to :class:`isaaclab.sensors.CameraData` class for easy access.

Changed
^^^^^^^

* Adapted all the sensor classes to follow a structure similar to the :class:`isaaclab.assets.AssetBase`.
  Hence, the spawning and initialization of sensors manually by the users is avoided.
* Removed the :meth:`debug_vis` function since that this functionality is handled by a render callback automatically
  (based on the passed configuration for the :class:`isaaclab.sensors.SensorBaseCfg.debug_vis` flag).


0.9.0 (2023-08-18)
~~~~~~~~~~~~~~~~~~

Added
^^^^^

* Introduces a new set of asset interfaces. These interfaces simplify the spawning of assets into the scene
  and initializing the physics handle by putting that inside post-startup physics callbacks. With this, users
  no longer need to worry about the :meth:`spawn` and :meth:`initialize` calls.
* Added utility methods to :mod:`isaaclab.utils.string` module that resolve regex expressions based
  on passed list of target keys.

Changed
^^^^^^^

* Renamed all references of joints in an articulation from "dof" to "joint". This makes it consistent with the
  terminology used in robotics.

Deprecated
^^^^^^^^^^

* Removed the previous modules for objects and robots. Instead the :class:`Articulation` and :class:`RigidObject`
  should be used.


0.8.12 (2023-08-18)
~~~~~~~~~~~~~~~~~~~

Added
^^^^^

* Added other properties provided by ``PhysicsScene`` to the :class:`isaaclab.sim.SimulationContext`
  class to allow setting CCD, solver iterations, etc.
* Added commonly used functions to the :class:`SimulationContext` class itself to avoid having additional
  imports from Isaac Sim when doing simple tasks such as setting camera view or retrieving the simulation settings.

Fixed
^^^^^

* Switched the notations of default buffer values in :class:`isaaclab.sim.PhysxCfg` from multiplication
  to scientific notation to avoid confusion with the values.


0.8.11 (2023-08-18)
~~~~~~~~~~~~~~~~~~~

Added
^^^^^

* Adds utility functions and configuration objects in the :mod:`isaaclab.sim.spawners`
  to create the following prims in the scene:

  * :mod:`isaaclab.sim.spawners.from_file`: Create a prim from a USD/URDF file.
  * :mod:`isaaclab.sim.spawners.shapes`: Create USDGeom prims for shapes (box, sphere, cylinder, capsule, etc.).
  * :mod:`isaaclab.sim.spawners.materials`: Create a visual or physics material prim.
  * :mod:`isaaclab.sim.spawners.lights`: Create a USDLux prim for different types of lights.
  * :mod:`isaaclab.sim.spawners.sensors`: Create a USD prim for supported sensors.

Changed
^^^^^^^

* Modified the :class:`SimulationContext` class to take the default physics material using the material spawn
  configuration object.


0.8.10 (2023-08-17)
~~~~~~~~~~~~~~~~~~~

Added
^^^^^

* Added methods for defining different physics-based schemas in the :mod:`isaaclab.sim.schemas` module.
  These methods allow creating the schema if it doesn't exist at the specified prim path and modify
  its properties based on the configuration object.


0.8.9 (2023-08-09)
~~~~~~~~~~~~~~~~~~

Changed
^^^^^^^

* Moved the :class:`isaaclab.asset_loader.UrdfLoader` class to the :mod:`isaaclab.sim.loaders`
  module to make it more accessible to the user.


0.8.8 (2023-08-09)
~~~~~~~~~~~~~~~~~~

Added
^^^^^

* Added configuration classes and functions for setting different physics-based schemas in the
  :mod:`isaaclab.sim.schemas` module. These allow modifying properties of the physics solver
  on the asset using configuration objects.


0.8.7 (2023-08-03)
~~~~~~~~~~~~~~~~~~

Fixed
^^^^^

* Added support for `__post_init__ <https://docs.python.org/3/library/dataclasses.html#post-init-processing>`_ in
  the :class:`isaaclab.utils.configclass` decorator.


0.8.6 (2023-08-03)
~~~~~~~~~~~~~~~~~~

Added
^^^^^

* Added support for callable classes in the :class:`isaaclab.managers.ManagerBase`.


0.8.5 (2023-08-03)
~~~~~~~~~~~~~~~~~~

Fixed
^^^^^

* Fixed the :class:`isaaclab.markers.Visualizationmarkers` class so that the markers are not visible in camera rendering mode.

Changed
^^^^^^^

* Simplified the creation of the point instancer in the :class:`isaaclab.markers.Visualizationmarkers` class. It now creates a new
  prim at the next available prim path if a prim already exists at the given path.


0.8.4 (2023-08-02)
~~~~~~~~~~~~~~~~~~

Added
^^^^^

* Added the :class:`isaaclab.sim.SimulationContext` class to the :mod:`isaaclab.sim` module.
  This class inherits from the :class:`isaacsim.core.api.simulation_context.SimulationContext` class and adds
  the ability to create a simulation context from a configuration object.


0.8.3 (2023-08-02)
~~~~~~~~~~~~~~~~~~

Changed
^^^^^^^

* Moved the :class:`ActuatorBase` class to the :mod:`isaaclab.actuators.actuator_base` module.
* Renamed the :mod:`isaaclab.actuators.actuator` module to :mod:`isaaclab.actuators.actuator_pd`
  to make it more explicit that it contains the PD actuator models.


0.8.2 (2023-08-02)
~~~~~~~~~~~~~~~~~~

Changed
^^^^^^^

* Cleaned up the :class:`isaaclab.terrain.TerrainImporter` class to take all the parameters from the configuration
  object. This makes it consistent with the other classes in the package.
* Moved the configuration classes for terrain generator and terrain importer into separate files to resolve circular
  dependency issues.


0.8.1 (2023-08-02)
~~~~~~~~~~~~~~~~~~

Fixed
^^^^^

* Added a hack into :class:`isaaclab.app.AppLauncher` class to remove Isaac Lab packages from the path before launching
  the simulation application. This prevents the warning messages that appears when the user launches the ``SimulationApp``.

Added
^^^^^

* Enabled necessary viewport extensions in the :class:`isaaclab.app.AppLauncher` class itself if ``VIEWPORT_ENABLED``
  flag is true.


0.8.0 (2023-07-26)
~~~~~~~~~~~~~~~~~~

Added
^^^^^

* Added the :class:`ActionManager` class to the :mod:`isaaclab.managers` module to handle actions in the
  environment through action terms.
* Added contact force history to the :class:`isaaclab.sensors.ContactSensor` class. The history is stored
  in the ``net_forces_w_history`` attribute of the sensor data.

Changed
^^^^^^^

* Implemented lazy update of buffers in the :class:`isaaclab.sensors.SensorBase` class. This allows the user
  to update the sensor data only when required, i.e. when the data is requested by the user. This helps avoid double
  computation of sensor data when a reset is called in the environment.

Deprecated
^^^^^^^^^^

* Removed the support for different backends in the sensor class. We only use Pytorch as the backend now.
* Removed the concept of actuator groups. They are now handled by the :class:`isaaclab.managers.ActionManager`
  class. The actuator models are now directly handled by the robot class itself.


0.7.4 (2023-07-26)
~~~~~~~~~~~~~~~~~~

Changed
^^^^^^^

* Changed the behavior of the :class:`isaaclab.terrains.TerrainImporter` class. It now expects the terrain
  type to be specified in the configuration object. This allows the user to specify everything in the configuration
  object and not have to do an explicit call to import a terrain.

Fixed
^^^^^

* Fixed setting of quaternion orientations inside the :class:`isaaclab.markers.Visualizationmarkers` class.
  Earlier, the orientation was being set into the point instancer in the wrong order (``wxyz`` instead of ``xyzw``).


0.7.3 (2023-07-25)
~~~~~~~~~~~~~~~~~~

Fixed
^^^^^

* Fixed the issue with multiple inheritance in the :class:`isaaclab.utils.configclass` decorator.
  Earlier, if the inheritance tree was more than one level deep and the lowest level configuration class was
  not updating its values from the middle level classes.


0.7.2 (2023-07-24)
~~~~~~~~~~~~~~~~~~

Added
^^^^^

* Added the method :meth:`replace` to the :class:`isaaclab.utils.configclass` decorator to allow
  creating a new configuration object with values replaced from keyword arguments. This function internally
  calls the `dataclasses.replace <https://docs.python.org/3/library/dataclasses.html#dataclasses.replace>`_.

Fixed
^^^^^

* Fixed the handling of class types as member values in the :meth:`isaaclab.utils.configclass`. Earlier it was
  throwing an error since class types were skipped in the if-else block.


0.7.1 (2023-07-22)
~~~~~~~~~~~~~~~~~~

Added
^^^^^

* Added the :class:`TerminationManager`, :class:`CurriculumManager`, and :class:`RandomizationManager` classes
  to the :mod:`isaaclab.managers` module to handle termination, curriculum, and randomization respectively.


0.7.0 (2023-07-22)
~~~~~~~~~~~~~~~~~~

Added
^^^^^

* Created a new :mod:`isaaclab.managers` module for all the managers related to the environment / scene.
  This includes the :class:`isaaclab.managers.ObservationManager` and :class:`isaaclab.managers.RewardManager`
  classes that were previously in the :mod:`isaaclab.utils.mdp` module.
* Added the :class:`isaaclab.managers.ManagerBase` class to handle the creation of managers.
* Added configuration classes for :class:`ObservationTermCfg` and :class:`RewardTermCfg` to allow easy creation of
  observation and reward terms.

Changed
^^^^^^^

* Changed the behavior of :class:`ObservationManager` and :class:`RewardManager` classes to accept the key ``func``
  in each configuration term to be a callable. This removes the need to inherit from the base class
  and allows more reusability of the functions across different environments.
* Moved the old managers to the :mod:`isaaclab.compat.utils.mdp` module.
* Modified the necessary scripts to use the :mod:`isaaclab.compat.utils.mdp` module.


0.6.2 (2023-07-21)
~~~~~~~~~~~~~~~~~~

Added
^^^^^

* Added the :mod:`isaaclab.command_generators` to generate different commands based on the desired task.
  It allows the user to generate commands for different tasks in the same environment without having to write
  custom code for each task.


0.6.1 (2023-07-16)
~~~~~~~~~~~~~~~~~~

Fixed
^^^^^

* Fixed the :meth:`isaaclab.utils.math.quat_apply_yaw` to compute the yaw quaternion correctly.

Added
^^^^^

* Added functions to convert string and callable objects in :mod:`isaaclab.utils.string`.


0.6.0 (2023-07-16)
~~~~~~~~~~~~~~~~~~

Added
^^^^^

* Added the argument :attr:`sort_keys` to the :meth:`isaaclab.utils.io.yaml.dump_yaml` method to allow
  enabling/disabling of sorting of keys in the output yaml file.

Fixed
^^^^^

* Fixed the ordering of terms in :mod:`isaaclab.utils.configclass` to be consistent in the order in which
  they are defined. Previously, the ordering was done alphabetically which made it inconsistent with the order in which
  the parameters were defined.

Changed
^^^^^^^

* Changed the default value of the argument :attr:`sort_keys` in the :meth:`isaaclab.utils.io.yaml.dump_yaml`
  method to ``False``.
* Moved the old config classes in :mod:`isaaclab.utils.configclass` to
  :mod:`isaaclab.compat.utils.configclass` so that users can still run their old code where alphabetical
  ordering was used.


0.5.0 (2023-07-04)
~~~~~~~~~~~~~~~~~~

Added
^^^^^

* Added a generalized :class:`isaaclab.sensors.SensorBase` class that leverages the ideas of views to
  handle multiple sensors in a single class.
* Added the classes :class:`isaaclab.sensors.RayCaster`, :class:`isaaclab.sensors.ContactSensor`,
  and :class:`isaaclab.sensors.Camera` that output a batched tensor of sensor data.

Changed
^^^^^^^

* Renamed the parameter ``sensor_tick`` to ``update_freq`` to make it more intuitive.
* Moved the old sensors in :mod:`isaaclab.sensors` to :mod:`isaaclab.compat.sensors`.
* Modified the standalone scripts to use the :mod:`isaaclab.compat.sensors` module.


0.4.4 (2023-07-05)
~~~~~~~~~~~~~~~~~~

Fixed
^^^^^

* Fixed the :meth:`isaaclab.terrains.trimesh.utils.make_plane` method to handle the case when the
  plane origin does not need to be centered.
* Added the :attr:`isaaclab.terrains.TerrainGeneratorCfg.seed` to make generation of terrains reproducible.
  The default value is ``None`` which means that the seed is not set.

Changed
^^^^^^^

* Changed the saving of ``origins`` in :class:`isaaclab.terrains.TerrainGenerator` class to be in CSV format
  instead of NPY format.


0.4.3 (2023-06-28)
~~~~~~~~~~~~~~~~~~

Added
^^^^^

* Added the :class:`isaaclab.markers.PointInstancerMarker` class that wraps around
  `UsdGeom.PointInstancer <https://graphics.pixar.com/usd/dev/api/class_usd_geom_point_instancer.html>`_
  to directly work with torch and numpy arrays.

Changed
^^^^^^^

* Moved the old markers in :mod:`isaaclab.markers` to :mod:`isaaclab.compat.markers`.
* Modified the standalone scripts to use the :mod:`isaaclab.compat.markers` module.


0.4.2 (2023-06-28)
~~~~~~~~~~~~~~~~~~

Added
^^^^^

* Added the sub-module :mod:`isaaclab.terrains` to allow procedural generation of terrains and supporting
  importing of terrains from different sources (meshes, usd files or default ground plane).


0.4.1 (2023-06-27)
~~~~~~~~~~~~~~~~~~

* Added the :class:`isaaclab.app.AppLauncher` class to allow controlled instantiation of
  the `SimulationApp <https://docs.omniverse.nvidia.com/py/isaacsim/source/isaacsim.simulation_app/docs/index.html>`_
  and extension loading for remote deployment and ROS bridges.

Changed
^^^^^^^

* Modified all standalone scripts to use the :class:`isaaclab.app.AppLauncher` class.


0.4.0 (2023-05-27)
~~~~~~~~~~~~~~~~~~

Added
^^^^^

* Added a helper class :class:`isaaclab.asset_loader.UrdfLoader` that converts a URDF file to instanceable USD
  file based on the input configuration object.


0.3.2 (2023-04-27)
~~~~~~~~~~~~~~~~~~

Fixed
^^^^^

* Added safe-printing of functions while using the :meth:`isaaclab.utils.dict.print_dict` function.


0.3.1 (2023-04-23)
~~~~~~~~~~~~~~~~~~

Added
^^^^^

* Added a modified version of ``lula_franka_gen.urdf`` which includes an end-effector frame.
* Added a standalone script ``play_rmpflow.py`` to show RMPFlow controller.

Fixed
^^^^^

* Fixed the splitting of commands in the :meth:`ActuatorGroup.compute` method. Earlier it was reshaping the
  commands to the shape ``(num_actuators, num_commands)`` which was causing the commands to be split incorrectly.
* Fixed the processing of actuator command in the :meth:`RobotBase._process_actuators_cfg` to deal with multiple
  command types when using "implicit" actuator group.

0.3.0 (2023-04-20)
~~~~~~~~~~~~~~~~~~

Fixed
^^^^^

* Added the destructor to the keyboard devices to unsubscribe from carb.

Added
^^^^^

* Added the :class:`Se2Gamepad` and :class:`Se3Gamepad` for gamepad teleoperation support.


0.2.8 (2023-04-10)
~~~~~~~~~~~~~~~~~~

Fixed
^^^^^

* Fixed bugs in :meth:`axis_angle_from_quat` in the ``isaaclab.utils.math`` to handle quaternion with negative w component.
* Fixed bugs in :meth:`subtract_frame_transforms` in the ``isaaclab.utils.math`` by adding the missing final rotation.


0.2.7 (2023-04-07)
~~~~~~~~~~~~~~~~~~

Fixed
^^^^^

* Fixed repetition in applying mimic multiplier for "p_abs" in the :class:`GripperActuatorGroup` class.
* Fixed bugs in :meth:`reset_buffers` in the :class:`RobotBase` and :class:`LeggedRobot` classes.

0.2.6 (2023-03-16)
~~~~~~~~~~~~~~~~~~

Added
^^^^^

* Added the :class:`CollisionPropertiesCfg` to rigid/articulated object and robot base classes.
* Added the :class:`PhysicsMaterialCfg` to the :class:`SingleArm` class for tool sites.

Changed
^^^^^^^

* Changed the default control mode of the :obj:`PANDA_HAND_MIMIC_GROUP_CFG` to be from ``"v_abs"`` to ``"p_abs"``.
  Using velocity control for the mimic group can cause the hand to move in a jerky manner.


0.2.5 (2023-03-08)
~~~~~~~~~~~~~~~~~~

Fixed
^^^^^

* Fixed the indices used for the Jacobian and dynamics quantities in the :class:`MobileManipulator` class.


0.2.4 (2023-03-04)
~~~~~~~~~~~~~~~~~~

Added
^^^^^

* Added :meth:`apply_nested_physics_material` to the ``isaaclab.utils.kit``.
* Added the :meth:`sample_cylinder` to sample points from a cylinder's surface.
* Added documentation about the issue in using instanceable asset as markers.

Fixed
^^^^^

* Simplified the physics material application in the rigid object and legged robot classes.

Removed
^^^^^^^

* Removed the ``geom_prim_rel_path`` argument in the :class:`RigidObjectCfg.MetaInfoCfg` class.


0.2.3 (2023-02-24)
~~~~~~~~~~~~~~~~~~

Fixed
^^^^^

* Fixed the end-effector body index used for getting the Jacobian in the :class:`SingleArm` and :class:`MobileManipulator` classes.


0.2.2 (2023-01-27)
~~~~~~~~~~~~~~~~~~

Fixed
^^^^^

* Fixed the :meth:`set_world_pose_ros` and :meth:`set_world_pose_from_view` in the :class:`Camera` class.

Deprecated
^^^^^^^^^^

* Removed the :meth:`set_world_pose_from_ypr` method from the :class:`Camera` class.


0.2.1 (2023-01-26)
~~~~~~~~~~~~~~~~~~

Fixed
^^^^^

* Fixed the :class:`Camera` class to support different fisheye projection types.


0.2.0 (2023-01-25)
~~~~~~~~~~~~~~~~~~

Added
^^^^^

* Added support for warp backend in camera utilities.
* Extended the ``play_camera.py`` with ``--gpu`` flag to use GPU replicator backend.

0.1.1 (2023-01-24)
~~~~~~~~~~~~~~~~~~

Fixed
^^^^^

* Fixed setting of physics material on the ground plane when using :meth:`isaaclab.utils.kit.create_ground_plane` function.


0.1.0 (2023-01-17)
~~~~~~~~~~~~~~~~~~

Added
^^^^^

* Initial release of the extension with experimental API.
* Available robot configurations:

  * **Quadrupeds:** Unitree A1, ANYmal B, ANYmal C
  * **Single-arm manipulators:** Franka Emika arm, UR5
  * **Mobile manipulators:** Clearpath Ridgeback with Franka Emika arm or UR5<|MERGE_RESOLUTION|>--- conflicted
+++ resolved
@@ -1,20 +1,22 @@
 Changelog
 ---------
 
-<<<<<<< HEAD
-0.39.5 (2025-01-30)
-=======
-0.39.5 (2025-05-16)
->>>>>>> be41bb0d
-~~~~~~~~~~~~~~~~~~~
-
-Added
-^^^^^
-
-<<<<<<< HEAD
+0.39.6 (2025-01-30)
+~~~~~~~~~~~~~~~~~~~
+
+Added
+^^^^^
+
 * Added method :meth:`omni.isaac.lab.assets.AssetBase.set_visibility` to set the visibility of the asset
   in the simulation.
-=======
+
+
+0.39.5 (2025-05-16)
+~~~~~~~~~~~~~~~~~~~
+
+Added
+^^^^^
+
 * Added support for concatenation of observations along different dimensions in :class:`~isaaclab.managers.observation_manager.ObservationManager`.
 
 Changed
@@ -22,7 +24,6 @@
 
 * Updated the :class:`~isaaclab.managers.command_manager.CommandManager` to update the command counter after the
   resampling call.
->>>>>>> be41bb0d
 
 
 0.39.4 (2025-05-16)
