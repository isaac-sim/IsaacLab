Changelog
---------

<<<<<<< HEAD
## [Unreleased]
~~~~~~~~~~~~~~~
=======
0.40.8 (2025-06-18)
~~~~~~~~~~~~~~~~~~~

Fixed
^^^^^

* Fixed data inconsistency between read_body, read_link, read_com when write_body, write_com, write_joint performed, in
 :class:`~isaaclab.assets.Articulation`, :class:`~isaaclab.assets.RigidObject`, and
 :class:`~isaaclab.assets.RigidObjectCollection`
* added pytest that check against these data consistencies


0.40.7 (2025-06-24)
~~~~~~~~~~~~~~~~~~~

Added
^^^^^

* :class:`NoiseModel` support for manager-based workflows.
>>>>>>> 33b49731

Changed
^^^^^^^

<<<<<<< HEAD
* Changed :class:`~isaaclab.utils.noise.noise_model.NoiseModelWithAdditiveBias` to sample each bias feature dimension independently.
  Previously, for multi-dimensional data, e.g., a 3D position vector, all feature dimensions shared the same bias value.
=======
* Renamed :func:`~isaaclab.utils.noise.NoiseModel.apply` method to :func:`~isaaclab.utils.noise.NoiseModel.__call__`.
>>>>>>> 33b49731


0.40.6 (2025-06-12)
~~~~~~~~~~~~~~~~~~~

Fixed
^^^^^

* Fixed potential issues in :func:`~isaaclab.envs.mdp.events.randomize_visual_texture_material` related to handling visual prims during texture randomization.


0.40.5 (2025-05-22)
~~~~~~~~~~~~~~~~~~~

Fixed
^^^^^

* Fixed collision filtering logic for CPU simulation. The automatic collision filtering feature
  currently has limitations for CPU simulation. Collision filtering needs to be manually enabled when using CPU simulation.


0.40.4 (2025-06-03)
~~~~~~~~~~~~~~~~~~~

Changed
^^^^^^^

* Removes the hardcoding to :class:`~isaaclab.terrains.terrain_generator.TerrainGenerator` in
  :class:`~isaaclab.terrains.terrain_generator.TerrainImporter` and instead the ``class_type`` is used which is
  passed in the ``TerrainGeneratorCfg``.


0.40.3 (2025-03-20)
~~~~~~~~~~~~~~~~~~~

Changed
^^^^^^^

* Made separate data buffers for poses and velocities for the :class:`~isaaclab.assets.Articulation`,
  :class:`~isaaclab.assets.RigidObject`, and :class:`~isaaclab.assets.RigidObjectCollection` classes.
  Previously, the two data buffers were stored together in a single buffer requiring an additional
  concatenation operation when accessing the data.
* Cleaned up ordering of members inside the data classes for the assets to make them easier
  to comprehend. This reduced the code duplication within the class and made the class
  more readable.


0.40.2 (2025-05-10)
~~~~~~~~~~~~~~~~~~~

Added
^^^^^

* Updated gymnasium to >= 1.0
* Added support for specifying module:task_name as task name to avoid module import for ``gym.make``


0.40.1 (2025-06-02)
~~~~~~~~~~~~~~~~~~~

Added
^^^^^

* Added time observation functions to ~isaaclab.envs.mdp.observations module,
  :func:`~isaaclab.envs.mdp.observations.current_time_s` and :func:`~isaaclab.envs.mdp.observations.remaining_time_s`.

Changed
^^^^^^^

* Moved initialization of ``episode_length_buf`` outside of :meth:`load_managers()` of :class:`~isaaclab.envs.ManagerBasedRLEnv`
  to make it available for mdp functions.


0.40.0 (2025-05-16)
~~~~~~~~~~~~~~~~~~~

Added
^^^^^

* Added deprecation warning for :meth:`~isaaclab.utils.math.quat_rotate` and
  :meth:`~isaaclab.utils.math.quat_rotate_inverse`

Changed
^^^^^^^

* Changed all calls to :meth:`~isaaclab.utils.math.quat_rotate` and :meth:`~isaaclab.utils.math.quat_rotate_inverse` to
  :meth:`~isaaclab.utils.math.quat_apply` and :meth:`~isaaclab.utils.math.quat_apply_inverse` for speed.


0.39.7 (2025-05-19)
~~~~~~~~~~~~~~~~~~~

Fixed
^^^^^^

* Raising exceptions in step, render and reset if they occurred inside the initialization callbacks
  of assets and sensors.used from the experience files and the double definition is removed.


0.39.6 (2025-01-30)
~~~~~~~~~~~~~~~~~~~

Added
^^^^^

* Added method :meth:`omni.isaac.lab.assets.AssetBase.set_visibility` to set the visibility of the asset
  in the simulation.


0.39.5 (2025-05-16)
~~~~~~~~~~~~~~~~~~~

Added
^^^^^

* Added support for concatenation of observations along different dimensions in :class:`~isaaclab.managers.observation_manager.ObservationManager`.

Changed
^^^^^^^

* Updated the :class:`~isaaclab.managers.command_manager.CommandManager` to update the command counter after the
  resampling call.


0.39.4 (2025-05-16)
~~~~~~~~~~~~~~~~~~~

Fixed
^^^^^

* Fixed penetration issue for negative border height in :class:`~isaaclab.terrains.terrain_generator.TerrainGeneratorCfg`.


0.39.3 (2025-05-16)
~~~~~~~~~~~~~~~~~~~

Changed
^^^^^^^

* Changed the implementation of :meth:`~isaaclab.utils.math.quat_box_minus`

Added
^^^^^

* Added :meth:`~isaaclab.utils.math.quat_box_plus`
* Added :meth:`~isaaclab.utils.math.rigid_body_twist_transform`


0.39.2 (2025-05-15)
~~~~~~~~~~~~~~~~~~~

Fixed
^^^^^

* Fixed :meth:`omni.isaac.lab.sensors.camera.camera.Camera.set_intrinsic_matrices` preventing setting of unused USD
  camera parameters.
* Fixed :meth:`omni.isaac.lab.sensors.camera.camera.Camera._update_intrinsic_matrices` preventing unused USD camera
  parameters from being used to calculate :attr:`omni.isaac.lab.sensors.camera.CameraData.intrinsic_matrices`
* Fixed :meth:`omni.isaac.lab.spawners.sensors.sensors_cfg.PinholeCameraCfg.from_intrinsic_matrix` preventing setting of
  unused USD camera parameters.


0.39.1 (2025-05-14)
~~~~~~~~~~~~~~~~~~~

* Added a new attribute :attr:`articulation_root_prim_path` to the :class:`~isaaclab.assets.ArticulationCfg` class
  to allow explicitly specifying the prim path of the articulation root.


0.39.0 (2025-05-03)
~~~~~~~~~~~~~~~~~~~

Added
^^^^^

* Added check in RecorderManager to ensure that the success indicator is only set if the termination manager is present.
* Added semantic tags in :func:`isaaclab.sim.spawners.from_files.spawn_ground_plane`.
  This allows for :attr:`semantic_segmentation_mapping` to be used when using the ground plane spawner.


0.38.0 (2025-04-01)
~~~~~~~~~~~~~~~~~~~

Added
~~~~~

* Added the :meth:`~isaaclab.env.mdp.observations.joint_effort`


0.37.0 (2025-04-01)
~~~~~~~~~~~~~~~~~~~

Added
^^^^^

* Added :meth:`~isaaclab.envs.mdp.observations.body_pose_w`
* Added :meth:`~isaaclab.envs.mdp.observations.body_projected_gravity_b`


0.36.23 (2025-04-24)
~~~~~~~~~~~~~~~~~~~~

Fixed
^^^^^

* Fixed ``return_latest_camera_pose`` option in :class:`~isaaclab.sensors.TiledCameraCfg` from not being used to the
  argument ``update_latest_camera_pose`` in :class:`~isaaclab.sensors.CameraCfg` with application in both
  :class:`~isaaclab.sensors.Camera` and :class:`~isaaclab.sensors.TiledCamera`.


0.36.22 (2025-04-23)
~~~~~~~~~~~~~~~~~~~~

Fixed
^^^^^^^

* Adds correct type check for ManagerTermBase class in event_manager.py.


0.36.21 (2025-04-15)
~~~~~~~~~~~~~~~~~~~~

Changed
^^^^^^^

* Removed direct call of qpsovlers library from pink_ik controller and changed solver from quadprog to osqp.


0.36.20 (2025-04-09)
~~~~~~~~~~~~~~~~~~~~

Changed
^^^^^^^

* Added call to set cuda device after each ``app.update()`` call in :class:`~isaaclab.sim.SimulationContext`.
  This is now required for multi-GPU workflows because some underlying logic in ``app.update()`` is modifying
  the cuda device, which results in NCCL errors on distributed setups.


0.36.19 (2025-04-01)
~~~~~~~~~~~~~~~~~~~~

Fixed
^^^^^

* Added check in RecorderManager to ensure that the success indicator is only set if the termination manager is present.


0.36.18 (2025-03-26)
~~~~~~~~~~~~~~~~~~~~

Added
^^^^^

* Added a dynamic text instruction widget that provides real-time feedback
  on the number of successful recordings during demonstration sessions.


0.36.17 (2025-03-26)
~~~~~~~~~~~~~~~~~~~~

Changed
^^^^^^^

* Added override in AppLauncher to apply patch for ``pxr.Gf.Matrix4d`` to work with Pinocchio 2.7.0.


0.36.16 (2025-03-25)
~~~~~~~~~~~~~~~~~~~~

Changed
^^^^^^^

* Modified rendering mode default behavior when the launcher arg :attr:`enable_cameras` is not set.


0.36.15 (2025-03-25)
~~~~~~~~~~~~~~~~~~~~

Added
^^^^^

* Added near plane distance configuration for XR device.


0.36.14 (2025-03-24)
~~~~~~~~~~~~~~~~~~~~

Changed
^^^^^^^

* Changed default render settings in :class:`~isaaclab.sim.SimulationCfg` to None, which means that
  the default settings will be used from the experience files and the double definition is removed.


0.36.13 (2025-03-24)
~~~~~~~~~~~~~~~~~~~~

Added
^^^^^

* Added headpose support to OpenXRDevice.


0.36.12 (2025-03-19)
~~~~~~~~~~~~~~~~~~~~

Added
^^^^^

* Added parameter to show warning if Pink IK solver fails to find a solution.


0.36.11 (2025-03-19)
~~~~~~~~~~~~~~~~~~~~

Fixed
^^^^^

* Fixed default behavior of :class:`~isaaclab.actuators.ImplicitActuator` if no :attr:`effort_limits_sim` or
  :attr:`effort_limit` is set.


0.36.10 (2025-03-17)
~~~~~~~~~~~~~~~~~~~~

Fixed
^^^^^

* App launcher to update the cli arguments if conditional defaults are used.


0.36.9 (2025-03-18)
~~~~~~~~~~~~~~~~~~~

Added
^^^^^^^

* Xr rendering mode, which is default when xr is used.


0.36.8 (2025-03-17)
~~~~~~~~~~~~~~~~~~~

Fixed
^^^^^

* Removed ``scalar_first`` from scipy function usage to support older versions of scipy.


0.36.7 (2025-03-14)
~~~~~~~~~~~~~~~~~~~

Fixed
^^^^^

* Changed the import structure to only import ``pinocchio`` when ``pink-ik`` or ``dex-retargeting`` is being used.
  This also solves for the problem that ``pink-ik`` and ``dex-retargeting`` are not supported in windows.
* Removed ``isaacsim.robot_motion.lula`` and ``isaacsim.robot_motion.motion_generation`` from the default loaded Isaac Sim extensions.
* Moved pink ik action config to a separate file.


0.36.6 (2025-03-13)
~~~~~~~~~~~~~~~~~~~

Fixed
^^^^^

* Worked around an issue where the render mode is set to ``"RayTracedLighting"`` instead of ``"RaytracedLighting"`` by
  some dependencies.


0.36.5 (2025-03-11)
~~~~~~~~~~~~~~~~~~~

Added
^^^^^^^

* Added 3 rendering mode presets: performance, balanced, and quality.
* Preset settings are stored in ``apps/rendering_modes``.
* Presets can be set with cli arg ``--rendering_mode`` or with :class:`RenderCfg`.
* Preset rendering settings can be overwritten with :class:`RenderCfg`.
* :class:`RenderCfg` supports all native RTX carb settings.

Changed
^^^^^^^
* :class:`RenderCfg` default settings are unset.


0.36.4 (2025-03-11)
~~~~~~~~~~~~~~~~~~~

Changed
^^^^^^^

* Updated the OpenXR kit file ``isaaclab.python.xr.openxr.kit`` to inherit from ``isaaclab.python.kit`` instead of
  ``isaaclab.python.rendering.kit`` which is not appropriate.


0.36.3 (2025-03-10)
~~~~~~~~~~~~~~~~~~~~

Changed
^^^^^^^

* Added the PinkIKController controller class that interfaces Isaac Lab with the Pink differential inverse kinematics solver
  to allow control of multiple links in a robot using a single solver.


0.36.2 (2025-03-07)
~~~~~~~~~~~~~~~~~~~~

Changed
^^^^^^^

* Allowed users to exit on 1 Ctrl+C instead of consecutive 2 key strokes.
* Allowed physics reset during simulation through :meth:`reset` in :class:`~isaaclab.sim.SimulationContext`.


0.36.1 (2025-03-10)
~~~~~~~~~~~~~~~~~~~

Added
^^^^^

* Added :attr:`semantic_segmentation_mapping` for camera configs to allow specifying colors for semantics.


0.36.0 (2025-03-07)
~~~~~~~~~~~~~~~~~~~

Removed
^^^^^^^

* Removed the storage of tri-meshes and warp meshes inside the :class:`~isaaclab.terrains.TerrainImporter` class.
  Initially these meshes were added for ray-casting purposes. However, since the ray-caster reads the terrains
  directly from the USD files, these meshes are no longer needed.
* Deprecated the :attr:`warp_meshes` and :attr:`meshes` attributes from the
  :class:`~isaaclab.terrains.TerrainImporter` class. These attributes now return an empty dictionary
  with a deprecation warning.

Changed
^^^^^^^

* Changed the prim path of the "plane" terrain inside the :class:`~isaaclab.terrains.TerrainImporter` class.
  Earlier, the terrain was imported directly as the importer's prim path. Now, the terrain is imported as
  ``{importer_prim_path}/{name}``, where ``name`` is the name of the terrain.


0.35.0 (2025-03-07)
~~~~~~~~~~~~~~~~~~~

* Improved documentation of various attributes in the :class:`~isaaclab.assets.ArticulationData` class to make
  it clearer which values represent the simulation and internal class values. In the new convention,
  the ``default_xxx`` attributes are whatever the user configured from their configuration of the articulation
  class, while the ``xxx`` attributes are the values from the simulation.
* Updated the soft joint position limits inside the :meth:`~isaaclab.assets.Articulation.write_joint_pos_limits_to_sim`
  method to use the new limits passed to the function.
* Added setting of :attr:`~isaaclab.assets.ArticulationData.default_joint_armature` and
  :attr:`~isaaclab.assets.ArticulationData.default_joint_friction` attributes in the
  :class:`~isaaclab.assets.Articulation` class based on user configuration.

Changed
^^^^^^^

* Removed unnecessary buffer creation operations inside the :class:`~isaaclab.assets.Articulation` class.
  Earlier, the class initialized a variety of buffer data with zeros and in the next function assigned
  them the value from PhysX. This made the code bulkier and more complex for no reason.
* Renamed parameters for a consistent nomenclature. These changes are backwards compatible with previous releases
  with a deprecation warning for the old names.

  * ``joint_velocity_limits`` → ``joint_vel_limits`` (to match attribute ``joint_vel`` and ``joint_vel_limits``)
  * ``joint_limits`` → ``joint_pos_limits`` (to match attribute ``joint_pos`` and ``soft_joint_pos_limits``)
  * ``default_joint_limits`` → ``default_joint_pos_limits``
  * ``write_joint_limits_to_sim`` → ``write_joint_position_limit_to_sim``
  * ``joint_friction`` → ``joint_friction_coeff``
  * ``default_joint_friction`` → ``default_joint_friction_coeff``
  * ``write_joint_friction_to_sim`` → ``write_joint_friction_coefficient_to_sim``
  * ``fixed_tendon_limit`` → ``fixed_tendon_pos_limits``
  * ``default_fixed_tendon_limit`` → ``default_fixed_tendon_pos_limits``
  * ``set_fixed_tendon_limit`` → ``set_fixed_tendon_position_limit``


0.34.13 (2025-03-06)
~~~~~~~~~~~~~~~~~~~~

Added
^^^^^

* Added a new event mode called "prestartup", which gets called right after the scene design is complete
  and before the simulation is played.
* Added a callback to resolve the scene entity configurations separately once the simulation plays,
  since the scene entities cannot be resolved before the simulation starts playing
  (as we currently rely on PhysX to provide us with the joint/body ordering)


0.34.12 (2025-03-06)
~~~~~~~~~~~~~~~~~~~~

Added
^^^^^

* Updated the mimic API :meth:`target_eef_pose_to_action` in :class:`isaaclab.envs.ManagerBasedRLMimicEnv` to take a dictionary of
  eef noise values instead of a single noise value.
* Added support for optional subtask constraints based on DexMimicGen to the mimic configuration class :class:`isaaclab.envs.MimicEnvCfg`.
* Enabled data compression in HDF5 dataset file handler :class:`isaaclab.utils.datasets.hdf5_dataset_file_handler.HDF5DatasetFileHandler`.


0.34.11 (2025-03-04)
~~~~~~~~~~~~~~~~~~~~

Fixed
^^^^^

* Fixed issue in :class:`~isaaclab.sensors.TiledCamera` and :class:`~isaaclab.sensors.Camera` where segmentation outputs only display the first tile
  when scene instancing is enabled. A workaround is added for now to disable instancing when segmentation
  outputs are requested.


0.34.10 (2025-03-04)
~~~~~~~~~~~~~~~~~~~~

Fixed
^^^^^

* Fixed the issue of misalignment in the motion vectors from the :class:`TiledCamera`
  with other modalities such as RGBA and depth.


0.34.9 (2025-03-04)
~~~~~~~~~~~~~~~~~~~

Added
^^^^^

* Added methods inside the :class:`omni.isaac.lab.assets.Articulation` class to set the joint
  position and velocity for the articulation. Previously, the joint position and velocity could
  only be set using the :meth:`omni.isaac.lab.assets.Articulation.write_joint_state_to_sim` method,
  which didn't allow setting the joint position and velocity separately.


0.34.8 (2025-03-02)
~~~~~~~~~~~~~~~~~~~

Fixed
^^^^^

* Fixed the propagation of the :attr:`activate_contact_sensors` attribute to the
  :class:`~isaaclab.sim.spawners.wrappers.wrappers_cfg.MultiAssetSpawnerCfg` class. Previously, this value
  was always set to False, which led to incorrect contact sensor settings for the spawned assets.


0.34.7 (2025-03-02)
~~~~~~~~~~~~~~~~~~~

Changed
^^^^^^^

* Enabled the physics flag for disabling contact processing in the :class:`~isaaclab.sim.SimulationContact`
  class. This means that by default, no contact reporting is done by the physics engine, which should provide
  a performance boost in simulations with no contact processing requirements.
* Disabled the physics flag for disabling contact processing in the :class:`~isaaclab.sensors.ContactSensor`
  class when the sensor is created to allow contact reporting for the sensor.

Removed
^^^^^^^

* Removed the attribute ``disable_contact_processing`` from :class:`~isaaclab.sim.SimulationContact`.


0.34.6 (2025-03-01)
~~~~~~~~~~~~~~~~~~~

Added
^^^^^

* Added a new attribute :attr:`is_implicit_model` to the :class:`isaaclab.actuators.ActuatorBase` class to
  indicate if the actuator model is implicit or explicit. This helps checking that the correct model type
  is being used when initializing the actuator models.

Fixed
^^^^^

* Added copy of configurations to :class:`~isaaclab.assets.AssetBase` and :class:`~isaaclab.sensors.SensorBase`
  to prevent modifications of the configurations from leaking outside of the classes.
* Fixed the case where setting velocity/effort limits for the simulation in the
  :class:`~isaaclab.actuators.ActuatorBaseCfg` class was not being used to update the actuator-specific
  velocity/effort limits.

Changed
^^^^^^^

* Moved warnings and checks for implicit actuator models to the :class:`~isaaclab.actuators.ImplicitActuator` class.
* Reverted to IsaacLab v1.3 behavior where :attr:`isaaclab.actuators.ImplicitActuatorCfg.velocity_limit`
  attribute was not used for setting the velocity limits in the simulation. This makes it possible to deploy
  policies from previous release without any changes. If users want to set the velocity limits for the simulation,
  they should use the :attr:`isaaclab.actuators.ImplicitActuatorCfg.velocity_limit_sim` attribute instead.


0.34.5 (2025-02-28)
~~~~~~~~~~~~~~~~~~~

Added
^^^^^

* Added IP address support for WebRTC livestream to allow specifying IP address to stream across networks.
  This feature requires an updated livestream extension, which is current only available in the pre-built Isaac Lab 2.0.1 docker image.
  Support for other Isaac Sim builds will become available in Isaac Sim 5.0.


0.34.4 (2025-02-27)
~~~~~~~~~~~~~~~~~~~~

Added
^^^^^

* Refactored retargeting code from Se3Handtracking class into separate modules for better modularity
* Added scaffolding for developing additional retargeters (e.g. dex)


0.34.3 (2025-02-26)
~~~~~~~~~~~~~~~~~~~

Added
^^^^^

* Enablec specifying the placement of the simulation when viewed in an XR device. This is achieved by
  adding an ``XrCfg`` environment configuration with ``anchor_pos`` and ``anchor_rot`` parameters.


0.34.2 (2025-02-21)
~~~~~~~~~~~~~~~~~~~

Fixed
^^^^^

* Fixed setting of root velocities inside the event term :meth:`reset_root_state_from_terrain`. Earlier, the indexing
  based on the environment IDs was missing.


0.34.1 (2025-02-17)
~~~~~~~~~~~~~~~~~~~

Fixed
^^^^^

* Ensured that the loaded torch JIT models inside actuator networks are correctly set to eval mode
  to prevent any unexpected behavior during inference.


0.34.0 (2025-02-14)
~~~~~~~~~~~~~~~~~~~

Fixed
^^^^^

* Added attributes :attr:`velocity_limits_sim` and :attr:`effort_limits_sim` to the
  :class:`isaaclab.actuators.ActuatorBaseCfg` class to separate solver limits from actuator limits.


0.33.17 (2025-02-13)
~~~~~~~~~~~~~~~~~~~~

Fixed
^^^^^

* Fixed Imu sensor based observations at first step by updating scene during initialization for
  :class:`~isaaclab.envs.ManagerBasedEnv`, :class:`~isaaclab.envs.DirectRLEnv`, and :class:`~isaaclab.envs.DirectMARLEnv`


0.33.16 (2025-02-09)
~~~~~~~~~~~~~~~~~~~~

Fixed
^^^^^

* Removes old deprecation warning from :attr:`isaaclab.assets.RigidObectData.body_state_w`


0.33.15 (2025-02-09)
~~~~~~~~~~~~~~~~~~~~

Fixed
^^^^^

* Fixed not updating the ``drift`` when calling :func:`~isaaclab.sensors.RayCaster.reset`


0.33.14 (2025-02-01)
~~~~~~~~~~~~~~~~~~~~

Fixed
^^^^^

* Fixed not updating the timestamp of ``body_link_state_w`` and ``body_com_state_w`` when ``write_root_pose_to_sim`` and ``write_joint_state_to_sim`` in the ``Articulation`` class are called.


0.33.13 (2025-01-30)
~~~~~~~~~~~~~~~~~~~~

* Fixed resampling of interval time left for the next event in the :class:`~isaaclab.managers.EventManager`
  class. Earlier, the time left for interval-based events was not being resampled on episodic resets. This led
  to the event being triggered at the wrong time after the reset.


0.33.12 (2025-01-28)
~~~~~~~~~~~~~~~~~~~~

Fixed
^^^^^

* Fixed missing import in ``line_plot.py``


0.33.11 (2025-01-25)
~~~~~~~~~~~~~~~~~~~~

Added
^^^^^

* Added :attr:`isaaclab.scene.InteractiveSceneCfg.filter_collisions` to allow specifying whether collision masking across environments is desired.

Changed
^^^^^^^

* Automatic collision filtering now happens as part of the replicate_physics call. When replicate_physics is not enabled, we call the previous
  ``filter_collisions`` API to mask collisions between environments.


0.33.10 (2025-01-22)
~~~~~~~~~~~~~~~~~~~~

Changed
^^^^^^^

* In :meth:`isaaclab.assets.Articulation.write_joint_limits_to_sim`, we previously added a check for if default joint positions exceed the
  new limits being set. When this is True, we log a warning message to indicate that the default joint positions will be clipped to be within
  the range of the new limits. However, the warning message can become overly verbose in a randomization setting where this API is called on
  every environment reset. We now default to only writing the message to info level logging if called within randomization, and expose a
  parameter that can be used to choose the logging level desired.


0.33.9 (2025-01-22)
~~~~~~~~~~~~~~~~~~~

Fixed
^^^^^

* Fixed typo in /physics/autoPopupSimulationOutputWindow setting in :class:`~isaaclab.sim.SimulationContext`


0.33.8 (2025-01-17)
~~~~~~~~~~~~~~~~~~~

Fixed
^^^^^

* Removed deprecation of :attr:`isaaclab.assets.ArticulationData.root_state_w` and
  :attr:`isaaclab.assets.ArticulationData.body_state_w` derived properties.
* Removed deprecation of :meth:`isaaclab.assets.Articulation.write_root_state_to_sim`.
* Replaced calls to :attr:`isaaclab.assets.ArticulationData.root_com_state_w` and
  :attr:`isaaclab.assets.ArticulationData.root_link_state_w` with corresponding calls to
  :attr:`isaaclab.assets.ArticulationData.root_state_w`.
* Replaced calls to :attr:`isaaclab.assets.ArticulationData.body_com_state_w` and
  :attr:`isaaclab.assets.ArticulationData.body_link_state_w` properties with corresponding calls to
  :attr:`isaaclab.assets.ArticulationData.body_state_w` properties.
* Removed deprecation of :attr:`isaaclab.assets.RigidObjectData.root_state_w` derived properties.
* Removed deprecation of :meth:`isaaclab.assets.RigidObject.write_root_state_to_sim`.
* Replaced calls to :attr:`isaaclab.assets.RigidObjectData.root_com_state_w` and
  :attr:`isaaclab.assets.RigidObjectData.root_link_state_w` properties with corresponding calls to
  :attr:`isaaclab.assets.RigidObjectData.root_state_w` properties.
* Removed deprecation of :attr:`isaaclab.assets.RigidObjectCollectionData.root_state_w` derived properties.
* Removed deprecation of :meth:`isaaclab.assets.RigidObjectCollection.write_root_state_to_sim`.
* Replaced calls to :attr:`isaaclab.assets.RigidObjectCollectionData.root_com_state_w` and
  :attr:`isaaclab.assets.RigidObjectData.root_link_state_w` properties with corresponding calls to
  :attr:`isaaclab.assets.RigidObjectData.root_state_w` properties.
* Fixed indexing issue in ``write_root_link_velocity_to_sim`` in :class:`isaaclab.assets.RigidObject`
* Fixed index broadcasting in ``write_object_link_velocity_to_sim`` and ``write_object_com_pose_to_sim`` in
  the :class:`isaaclab.assets.RigidObjectCollection` class.


0.33.7 (2025-01-14)
~~~~~~~~~~~~~~~~~~~

Fixed
^^^^^

* Fixed the respawn of only wrong object samples in :func:`repeated_objects_terrain` of :mod:`isaaclab.terrains.trimesh` module.
  Previously, the function was respawning all objects in the scene instead of only the wrong object samples, which in worst case
  could lead to infinite respawn loop.


0.33.6 (2025-01-16)
~~~~~~~~~~~~~~~~~~~

Changed
^^^^^^^

* Added initial unit tests for multiple tiled cameras, including tests for initialization, groundtruth annotators, different poses, and different resolutions.


0.33.5 (2025-01-13)
~~~~~~~~~~~~~~~~~~~

Changed
^^^^^^^

* Moved the definition of ``/persistent/isaac/asset_root/*`` settings from :class:`AppLauncher` to the app files.
  This is needed to prevent errors where ``isaaclab_assets`` was loaded prior to the carbonite setting being set.


0.33.4 (2025-01-10)
~~~~~~~~~~~~~~~~~~~

Changed
^^^^^^^

* Added an optional parameter in the :meth:`record_pre_reset` method in
  :class:`~isaaclab.managers.RecorderManager` to override the export config upon invoking.


0.33.3 (2025-01-08)
~~~~~~~~~~~~~~~~~~~

Fixed
^^^^^

* Fixed docstring in articulation data :class:`isaaclab.assets.ArticulationData`.
  In body properties sections, the second dimension should be num_bodies but was documented as 1.


0.33.2 (2025-01-02)
~~~~~~~~~~~~~~~~~~~

Added
^^^^^

* Added body tracking as an origin type to :class:`isaaclab.envs.ViewerCfg` and :class:`isaaclab.envs.ui.ViewportCameraController`.


0.33.1 (2024-12-26)
~~~~~~~~~~~~~~~~~~~

Changed
^^^^^^^

* Added kinematics initialization call for populating kinematic prim transforms to fabric for rendering.
* Added ``enable_env_ids`` flag for cloning and replication to replace collision filtering.


0.33.0 (2024-12-22)
~~~~~~~~~~~~~~~~~~~

Fixed
^^^^^

* Fixed populating default_joint_stiffness and default_joint_damping values for ImplicitActuator instances in :class:`isaaclab.assets.Articulation`


0.32.2 (2024-12-17)
~~~~~~~~~~~~~~~~~~~

Added
^^^^^

* Added null-space (position) control option to :class:`isaaclab.controllers.OperationalSpaceController`.
* Added test cases that uses null-space control for :class:`isaaclab.controllers.OperationalSpaceController`.
* Added information regarding null-space control to the tutorial script and documentation of
  :class:`isaaclab.controllers.OperationalSpaceController`.
* Added arguments to set specific null-space joint position targets within
  :class:`isaaclab.envs.mdp.actions.OperationalSpaceControllerAction` class.


0.32.1 (2024-12-17)
~~~~~~~~~~~~~~~~~~~

Changed
^^^^^^^

* Added a default and generic implementation of the :meth:`get_object_poses` function
  in the :class:`ManagerBasedRLMimicEnv` class.
* Added a ``EXPORT_NONE`` mode in the :class:`DatasetExportMode` class and updated
  :class:`~isaaclab.managers.RecorderManager` to enable recording without exporting
  the data to a file.


0.32.0 (2024-12-16)
~~~~~~~~~~~~~~~~~~~

Changed
^^^^^^^

* Previously, physx returns the rigid bodies and articulations velocities in the com of bodies rather than the link frame, while poses are in link frames. We now explicitly provide :attr:`body_link_state` and :attr:`body_com_state` APIs replacing the previous :attr:`body_state` API. Previous APIs are now marked as deprecated. Please update any code using the previous pose and velocity APIs to use the new ``*_link_*`` or ``*_com_*`` APIs in :attr:`isaaclab.assets.RigidBody`, :attr:`isaaclab.assets.RigidBodyCollection`, and :attr:`isaaclab.assets.Articulation`.


0.31.0 (2024-12-16)
~~~~~~~~~~~~~~~~~~~

Added
^^^^^

* Added :class:`ManagerBasedRLMimicEnv` and config classes for mimic data generation workflow for imitation learning.


0.30.3 (2024-12-16)
~~~~~~~~~~~~~~~~~~~

Fixed
^^^^^

* Fixed ordering of logging and resamping in the command manager, where we were logging the metrics after resampling the commands.
  This leads to incorrect logging of metrics when inside the resample call, the metrics tensors get reset.


0.30.2 (2024-12-16)
~~~~~~~~~~~~~~~~~~~

Fixed
^^^^^

* Fixed errors within the calculations of :class:`isaaclab.controllers.OperationalSpaceController`.

Added
^^^^^

* Added :class:`isaaclab.controllers.OperationalSpaceController` to API documentation.
* Added test cases for :class:`isaaclab.controllers.OperationalSpaceController`.
* Added a tutorial for :class:`isaaclab.controllers.OperationalSpaceController`.
* Added the implementation of :class:`isaaclab.envs.mdp.actions.OperationalSpaceControllerAction` class.


0.30.1 (2024-12-15)
~~~~~~~~~~~~~~~~~~~

Changed
^^^^^^^

* Added call to update articulation kinematics after reset to ensure states are updated for non-rendering sensors. Previously, some changes
  in reset such as modifying joint states would not be reflected in the rigid body states immediately after reset.


0.30.0 (2024-12-15)
~~~~~~~~~~~~~~~~~~~

Added
^^^^^

* Added UI interface to the Managers in the ManagerBasedEnv and MangerBasedRLEnv classes.
* Added UI widgets for :class:`LiveLinePlot` and :class:`ImagePlot`.
* Added ``ManagerLiveVisualizer/Cfg``: Given a ManagerBase (i.e. action_manager, observation_manager, etc) and a config file this class creates
  the the interface between managers and the UI.
* Added :class:`EnvLiveVisualizer`: A 'manager' of ManagerLiveVisualizer. This is added to the ManagerBasedEnv but is only called during
  the initialization of the managers in load_managers
* Added ``get_active_iterable_terms`` implementation methods to ActionManager, ObservationManager, CommandsManager, CurriculumManager,
  RewardManager, and TerminationManager. This method exports the active term data and labels for each manager and is called by ManagerLiveVisualizer.
* Additions to :class:`BaseEnvWindow` and :class:`RLEnvWindow` to register ManagerLiveVisualizer UI interfaces for the chosen managers.


0.29.0 (2024-12-15)
~~~~~~~~~~~~~~~~~~~

Added
^^^^^

* Added observation history computation to :class:`isaaclab.manager.observation_manager.ObservationManager`.
* Added ``history_length`` and ``flatten_history_dim`` configuration parameters to :class:`isaaclab.manager.manager_term_cfg.ObservationTermCfg`
* Added ``history_length`` and ``flatten_history_dim`` configuration parameters to :class:`isaaclab.manager.manager_term_cfg.ObservationGroupCfg`
* Added full buffer property to :class:`isaaclab.utils.buffers.circular_buffer.CircularBuffer`


0.28.4 (2024-12-15)
~~~~~~~~~~~~~~~~~~~

Added
^^^^^

* Added action clip to all :class:`isaaclab.envs.mdp.actions`.


0.28.3 (2024-12-14)
~~~~~~~~~~~~~~~~~~~

Changed
^^^^^^^

* Added check for error below threshold in state machines to ensure the state has been reached.


0.28.2 (2024-12-13)
~~~~~~~~~~~~~~~~~~~

Fixed
^^^^^

* Fixed the shape of ``quat_w`` in the ``apply_actions`` method of :attr:`~isaaclab.env.mdp.NonHolonomicAction`
  (previously (N,B,4), now (N,4) since the number of root bodies B is required to be 1). Previously ``apply_actions`` errored
  because ``euler_xyz_from_quat`` requires inputs of shape (N,4).


0.28.1 (2024-12-13)
~~~~~~~~~~~~~~~~~~~

Fixed
^^^^^

* Fixed the internal buffers for ``set_external_force_and_torque`` where the buffer values would be stale if zero values are sent to the APIs.


0.28.0 (2024-12-12)
~~~~~~~~~~~~~~~~~~~

Changed
^^^^^^^

* Adapted the :class:`~isaaclab.sim.converters.UrdfConverter` to use the latest URDF converter API from Isaac Sim 4.5. The
  physics articulation root can now be set separately, and the joint drive gains can be set on a per joint basis.


0.27.33 (2024-12-11)
~~~~~~~~~~~~~~~~~~~~

Added
^^^^^

* Introduced an optional ``sensor_cfg`` parameter to the :meth:`~isaaclab.envs.mdp.rewards.base_height_l2` function, enabling the use of
  :class:`~isaaclab.sensors.RayCaster` for height adjustments. For flat terrains, the function retains its previous behavior.
* Improved documentation to clarify the usage of the :meth:`~isaaclab.envs.mdp.rewards.base_height_l2` function in both flat and rough terrain settings.


0.27.32 (2024-12-11)
~~~~~~~~~~~~~~~~~~~~

Fixed
^^^^^

* Modified :class:`isaaclab.envs.mdp.actions.DifferentialInverseKinematicsAction` class to use the geometric
  Jacobian computed w.r.t. to the root frame of the robot. This helps ensure that root pose does not affect the tracking.


0.27.31 (2024-12-09)
~~~~~~~~~~~~~~~~~~~~

Changed
^^^^^^^

* Introduced configuration options in :class:`Se3HandTracking` to:
  - Zero out rotation around the x/y axes
  - Apply smoothing and thresholding to position and rotation deltas for reduced jitter
  - Use wrist-based rotation reference as an alternative to fingertip-based rotation

* Switched the default position reference in :class:`Se3HandTracking` to the wrist joint pose, providing more stable relative-based positioning.


0.27.30 (2024-12-09)
~~~~~~~~~~~~~~~~~~~~

Fixed
^^^^^

* Fixed the initial state recorder term in :class:`isaaclab.envs.mdp.recorders.InitialStateRecorder` to
  return only the states of the specified environment IDs.


0.27.29 (2024-12-06)
~~~~~~~~~~~~~~~~~~~~

Fixed
^^^^^

* Fixed the enforcement of :attr:`~isaaclab.actuators.ActuatorBaseCfg.velocity_limits` at the
  :attr:`~isaaclab.assets.Articulation.root_physx_view` level.


0.27.28 (2024-12-06)
~~~~~~~~~~~~~~~~~~~~

Changed
^^^^^^^

* If a USD that contains an articulation root is loaded using a
  :attr:`isaaclab.assets.RigidBody` we now fail unless the articulation root is explicitly
  disabled. Using an articulation root for rigid bodies is not needed and decreases overall performance.


0.27.27 (2024-12-06)
~~~~~~~~~~~~~~~~~~~~

Fixed
^^^^^

* Corrected the projection types of fisheye camera in :class:`isaaclab.sim.spawners.sensors.sensors_cfg.FisheyeCameraCfg`.
  Earlier, the projection names used snakecase instead of camelcase.


0.27.26 (2024-12-06)
~~~~~~~~~~~~~~~~~~~~

Added
^^^^^

* Added option to define the clipping behavior for depth images generated by
  :class:`~isaaclab.sensors.RayCasterCamera`, :class:`~isaaclab.sensors.Camera`, and :class:`~isaaclab.sensors.TiledCamera`

Changed
^^^^^^^

* Unified the clipping behavior for the depth images of all camera implementations. Per default, all values exceeding
  the range are clipped to zero for both ``distance_to_image_plane`` and ``distance_to_camera`` depth images. Prev.
  :class:`~isaaclab.sensors.RayCasterCamera` clipped the values to the maximum value of the depth image,
  :class:`~isaaclab.sensors.Camera` did not clip them and had a different behavior for both types.


0.27.25 (2024-12-05)
~~~~~~~~~~~~~~~~~~~~

Fixed
^^^^^

* Fixed the condition in ``isaaclab.sh`` that checks whether ``pre-commit`` is installed before attempting installation.


0.27.24 (2024-12-05)
~~~~~~~~~~~~~~~~~~~~

Fixed
^^^^^

* Removed workaround in :class:`isaaclab.sensors.TiledCamera` and :class:`isaaclab.sensors.Camera`
  that was previously required to prevent frame offsets in renders. The denoiser setting is no longer
  automatically modified based on the resolution of the cameras.


0.27.23 (2024-12-04)
~~~~~~~~~~~~~~~~~~~~

Fixed
^^^^^

* Added the attributes :attr:`~isaaclab.envs.DirectRLEnvCfg.wait_for_textures` and :attr:`~isaaclab.envs.ManagerBasedEnvCfg.wait_for_textures`
  to enable assets loading check during :class:`~isaaclab.DirectRLEnv` and :class:`~isaaclab.ManagerBasedEnv` reset method when rtx sensors are added to the scene.


0.27.22 (2024-12-04)
~~~~~~~~~~~~~~~~~~~~

Fixed
^^^^^

* Fixed the order of the incoming parameters in :class:`isaaclab.envs.DirectMARLEnv` to correctly use ``NoiseModel`` in marl-envs.


0.27.21 (2024-12-04)
~~~~~~~~~~~~~~~~~~~~

Added
^^^^^

* Added :class:`~isaaclab.managers.RecorderManager` and its utility classes to record data from the simulation.
* Added :class:`~isaaclab.utils.datasets.EpisodeData` to store data for an episode.
* Added :class:`~isaaclab.utils.datasets.DatasetFileHandlerBase` as a base class for handling dataset files.
* Added :class:`~isaaclab.utils.datasets.HDF5DatasetFileHandler` as a dataset file handler implementation to
  export and load episodes from HDF5 files.
* Added ``record_demos.py`` script to record human-teleoperated demos for a specified task and export to an HDF5 file.
* Added ``replay_demos.py`` script to replay demos loaded from an HDF5 file.


0.27.20 (2024-12-02)
~~~~~~~~~~~~~~~~~~~~

Changed
^^^^^^^

* Changed :class:`isaaclab.envs.DirectMARLEnv` to inherit from ``Gymnasium.Env`` due to requirement from Gymnasium v1.0.0 requiring all environments to be a subclass of ``Gymnasium.Env`` when using the ``make`` interface.


0.27.19 (2024-12-02)
~~~~~~~~~~~~~~~~~~~~

Added
^^^^^

* Added ``isaaclab.utils.pretrained_checkpoints`` containing constants and utility functions used to manipulate
  paths and load checkpoints from Nucleus.


0.27.18 (2024-11-28)
~~~~~~~~~~~~~~~~~~~~

Changed
^^^^^^^

* Renamed Isaac Sim imports to follow Isaac Sim 4.5 naming conventions.


0.27.17 (2024-11-20)
~~~~~~~~~~~~~~~~~~~~

Added
^^^^^

* Added ``create_new_stage`` setting in :class:`~isaaclab.app.AppLauncher` to avoid creating a default new stage on startup in Isaac Sim. This helps reduce the startup time when launching Isaac Lab.


0.27.16 (2024-11-15)
~~~~~~~~~~~~~~~~~~~~

Added
^^^^^

* Added the class :class:`~isaaclab.devices.Se3HandTracking` which enables XR teleop for manipulators.


0.27.15 (2024-11-09)
~~~~~~~~~~~~~~~~~~~~

Fixed
^^^^^

* Fixed indexing in :meth:`isaaclab.assets.Articulation.write_joint_limits_to_sim` to correctly process non-None ``env_ids`` and ``joint_ids``.


0.27.14 (2024-10-23)
~~~~~~~~~~~~~~~~~~~~

Added
^^^^^

* Added the class :class:`~isaaclab.assets.RigidObjectCollection` which allows to spawn
  multiple objects in each environment and access/modify the quantities with a unified (env_ids, object_ids) API.


0.27.13 (2024-10-30)
~~~~~~~~~~~~~~~~~~~~

Added
^^^^^

* Added the attributes :attr:`~isaaclab.sim.converters.MeshConverterCfg.translation`, :attr:`~isaaclab.sim.converters.MeshConverterCfg.rotation`,
  :attr:`~isaaclab.sim.converters.MeshConverterCfg.scale` to translate, rotate, and scale meshes
  when importing them with :class:`~isaaclab.sim.converters.MeshConverter`.


0.27.12 (2024-11-04)
~~~~~~~~~~~~~~~~~~~~

Removed
^^^^^^^

* Removed TensorDict usage in favor of Python dictionary in sensors


0.27.11 (2024-10-31)
~~~~~~~~~~~~~~~~~~~~

Added
^^^^^

* Added support to define tuple of floats to scale observation terms by expanding the
  :attr:`isaaclab.managers.manager_term_cfg.ObservationManagerCfg.scale` attribute.


0.27.10 (2024-11-01)
~~~~~~~~~~~~~~~~~~~~

Changed
^^^^^^^

* Cached the PhysX view's joint paths before looping over them when processing fixed joint tendons
  inside the :class:`Articulation` class. This helps improve the processing time for the tendons.


0.27.9 (2024-11-01)
~~~~~~~~~~~~~~~~~~~

Added
^^^^^

* Added the :class:`isaaclab.utils.types.ArticulationActions` class to store the joint actions
  for an articulation. Earlier, the class from Isaac Sim was being used. However, it used a different
  type for the joint actions which was not compatible with the Isaac Lab framework.


0.27.8 (2024-11-01)
~~~~~~~~~~~~~~~~~~~

Fixed
^^^^^

* Added sanity check if the term is a valid type inside the command manager.
* Corrected the iteration over ``group_cfg_items`` inside the observation manager.


0.27.7 (2024-10-28)
~~~~~~~~~~~~~~~~~~~

Added
^^^^^

* Added frozen encoder feature extraction observation space with ResNet and Theia


0.27.6 (2024-10-25)
~~~~~~~~~~~~~~~~~~~

Fixed
^^^^^

* Fixed usage of ``meshes`` property in :class:`isaaclab.sensors.RayCasterCamera` to use ``self.meshes`` instead of the undefined ``RayCaster.meshes``.
* Fixed issue in :class:`isaaclab.envs.ui.BaseEnvWindow` where undefined configs were being accessed when creating debug visualization elements in UI.


0.27.5 (2024-10-25)
~~~~~~~~~~~~~~~~~~~

Added
^^^^^

* Added utilities for serializing/deserializing Gymnasium spaces.


0.27.4 (2024-10-18)
~~~~~~~~~~~~~~~~~~~

Fixed
^^^^^

* Updated installation path instructions for Windows in the Isaac Lab documentation to remove redundancy in the use of %USERPROFILE% for path definitions.


0.27.3 (2024-10-22)
~~~~~~~~~~~~~~~~~~~

Fixed
^^^^^

* Fixed the issue with using list or tuples of ``configclass`` within a ``configclass``. Earlier, the list of
  configclass objects were not converted to dictionary properly when ``to_dict`` function was called.


0.27.2 (2024-10-21)
~~~~~~~~~~~~~~~~~~~

Added
^^^^^

* Added ``--kit_args`` to :class:`~isaaclab.app.AppLauncher` to allow passing command line arguments directly to Omniverse Kit SDK.


0.27.1 (2024-10-20)
~~~~~~~~~~~~~~~~~~~

Added
^^^^^

* Added :class:`~isaaclab.sim.RenderCfg` and the attribute :attr:`~isaaclab.sim.SimulationCfg.render` for
  specifying render related settings.


0.27.0 (2024-10-14)
~~~~~~~~~~~~~~~~~~~

Added
^^^^^

* Added a method to :class:`~isaaclab.utils.configclass` to check for attributes with values of
  type ``MISSING``. This is useful when the user wants to check if a certain attribute has been set or not.
* Added the configuration validation check inside the constructor of all the core classes
  (such as sensor base, asset base, scene and environment base classes).
* Added support for environments without commands by leaving the attribute
  :attr:`isaaclab.envs.ManagerBasedRLEnvCfg.commands` as None. Before, this had to be done using
  the class :class:`isaaclab.command_generators.NullCommandGenerator`.
* Moved the ``meshes`` attribute in the :class:`isaaclab.sensors.RayCaster` class from class variable to instance variable.
  This prevents the meshes to overwrite each other.


0.26.0 (2024-10-16)
~~~~~~~~~~~~~~~~~~~

Added
^^^^^

* Added Imu sensor implementation that directly accesses the physx view :class:`isaaclab.sensors.Imu`. The
  sensor comes with a configuration class :class:`isaaclab.sensors.ImuCfg` and data class
  :class:`isaaclab.sensors.ImuData`.
* Moved and renamed :meth:`isaaclab.sensors.camera.utils.convert_orientation_convention` to :meth:`isaaclab.utils.math.convert_camera_frame_orientation_convention`
* Moved :meth:`isaaclab.sensors.camera.utils.create_rotation_matrix_from_view` to :meth:`isaaclab.utils.math.create_rotation_matrix_from_view`


0.25.2 (2024-10-16)
~~~~~~~~~~~~~~~~~~~

Added
^^^^^

* Added support for different Gymnasium spaces (``Box``, ``Discrete``, ``MultiDiscrete``, ``Tuple`` and ``Dict``)
  to define observation, action and state spaces in the direct workflow.
* Added :meth:`sample_space` to environment utils to sample supported spaces where data containers are torch tensors.

Changed
^^^^^^^

* Mark the :attr:`num_observations`, :attr:`num_actions` and :attr:`num_states` in :class:`DirectRLEnvCfg` as deprecated
  in favor of :attr:`observation_space`, :attr:`action_space` and :attr:`state_space` respectively.
* Mark the :attr:`num_observations`, :attr:`num_actions` and :attr:`num_states` in :class:`DirectMARLEnvCfg` as deprecated
  in favor of :attr:`observation_spaces`, :attr:`action_spaces` and :attr:`state_space` respectively.


0.25.1 (2024-10-10)
~~~~~~~~~~~~~~~~~~~

Fixed
^^^^^

* Fixed potential issue where default joint positions can fall outside of the limits being set with Articulation's
  ``write_joint_limits_to_sim`` API.


0.25.0 (2024-10-06)
~~~~~~~~~~~~~~~~~~~

Added
^^^^^

* Added configuration classes for spawning assets from a list of individual asset configurations randomly
  at the specified prim paths.


0.24.20 (2024-10-07)
~~~~~~~~~~~~~~~~~~~~

Fixed
^^^^^

* Fixed the :meth:`isaaclab.envs.mdp.events.randomize_rigid_body_material` function to
  correctly sample friction and restitution from the given ranges.


0.24.19 (2024-10-05)
~~~~~~~~~~~~~~~~~~~~

Added
^^^^^

* Added new functionalities to the FrameTransformer to make it more general. It is now possible to track:

  * Target frames that aren't children of the source frame prim_path
  * Target frames that are based upon the source frame prim_path


0.24.18 (2024-10-04)
~~~~~~~~~~~~~~~~~~~~

Fixed
^^^^^

* Fixes parsing and application of ``size`` parameter for :class:`~isaaclab.sim.spawn.GroundPlaneCfg` to correctly
  scale the grid-based ground plane.


0.24.17 (2024-10-04)
~~~~~~~~~~~~~~~~~~~~

Fixed
^^^^^

* Fixed the deprecation notice for using ``pxr.Semantics``. The corresponding modules use ``Semantics`` module
  directly.


0.24.16 (2024-10-03)
~~~~~~~~~~~~~~~~~~~~

Changed
^^^^^^^

* Renamed the observation function :meth:`grab_images` to :meth:`image` to follow convention of noun-based naming.
* Renamed the function :meth:`convert_perspective_depth_to_orthogonal_depth` to a shorter name
  :meth:`isaaclab.utils.math.orthogonalize_perspective_depth`.


0.24.15 (2024-09-20)
~~~~~~~~~~~~~~~~~~~~

Added
^^^^^

* Added :meth:`grab_images` to be able to use images for an observation term in manager-based environments.


0.24.14 (2024-09-20)
~~~~~~~~~~~~~~~~~~~~

Added
^^^^^

* Added the method :meth:`convert_perspective_depth_to_orthogonal_depth` to convert perspective depth
  images to orthogonal depth images. This is useful for the :meth:`~isaaclab.utils.math.unproject_depth`,
  since it expects orthogonal depth images as inputs.


0.24.13 (2024-09-08)
~~~~~~~~~~~~~~~~~~~~

Changed
^^^^^^^

* Moved the configuration of visualization markers for the command terms to their respective configuration classes.
  This allows users to modify the markers for the command terms without having to modify the command term classes.


0.24.12 (2024-09-18)
~~~~~~~~~~~~~~~~~~~~

Fixed
^^^^^

* Fixed outdated fetching of articulation data by using the method ``update_articulations_kinematic`` in
  :class:`isaaclab.assets.ArticulationData`. Before if an articulation was moved during a reset, the pose of the
  links were outdated if fetched before the next physics step. Adding this method ensures that the pose of the links
  is always up-to-date. Similarly ``update_articulations_kinematic`` was added before any render step to ensure that the
  articulation displays correctly after a reset.


0.24.11 (2024-09-11)
~~~~~~~~~~~~~~~~~~~~

Added
^^^^^

* Added skrl's JAX environment variables to :class:`~isaaclab.app.AppLauncher`
  to support distributed multi-GPU and multi-node training using JAX


0.24.10 (2024-09-10)
~~~~~~~~~~~~~~~~~~~~

Added
^^^^^

* Added config class, support, and tests for MJCF conversion via standalone python scripts.


0.24.9 (2024-09-09)
~~~~~~~~~~~~~~~~~~~~

Added
^^^^^

* Added a seed parameter to the :attr:`isaaclab.envs.ManagerBasedEnvCfg` and :attr:`isaaclab.envs.DirectRLEnvCfg`
  classes to set the seed for the environment. This seed is used to initialize the random number generator for the environment.
* Adapted the workflow scripts to set the seed for the environment using the seed specified in the learning agent's configuration
  file or the command line argument. This ensures that the simulation results are reproducible across different runs.


0.24.8 (2024-09-08)
~~~~~~~~~~~~~~~~~~~

Changed
^^^^^^^

* Modified:meth:`quat_rotate` and :meth:`quat_rotate_inverse` operations to use :meth:`torch.einsum`
  for faster processing of high dimensional input tensors.


0.24.7 (2024-09-06)
~~~~~~~~~~~~~~~~~~~

Added
^^^^^

* Added support for property attributes in the :meth:``isaaclab.utils.configclass`` method.
  Earlier, the configclass decorator failed to parse the property attributes correctly and made them
  instance variables instead.


0.24.6 (2024-09-05)
~~~~~~~~~~~~~~~~~~~

Fixed
^^^^^

* Adapted the ``A`` and ``D`` button bindings inside :meth:`isaaclab.device.Se3Keyboard` to make them now
  more-intuitive to control the y-axis motion based on the right-hand rule.


0.24.5 (2024-08-29)
~~~~~~~~~~~~~~~~~~~

Added
^^^^^

* Added alternative data type "distance_to_camera" in :class:`isaaclab.sensors.TiledCamera` class to be
  consistent with all other cameras (equal to type "depth").


0.24.4 (2024-09-02)
~~~~~~~~~~~~~~~~~~~

Fixed
^^^^^

* Added missing SI units to the documentation of :class:`isaaclab.sensors.Camera` and
  :class:`isaaclab.sensors.RayCasterCamera`.
* Added test to check :attr:`isaaclab.sensors.RayCasterCamera.set_intrinsic_matrices`


0.24.3 (2024-08-29)
~~~~~~~~~~~~~~~~~~~

Fixed
^^^^^

* Fixed the support for class-bounded methods when creating a configclass
  out of them. Earlier, these methods were being made as instance methods
  which required initialization of the class to call the class-methods.


0.24.2 (2024-08-28)
~~~~~~~~~~~~~~~~~~~

Added
^^^^^

* Added a class method to initialize camera configurations with an intrinsic matrix in the
  :class:`isaaclab.sim.spawner.sensors.PinholeCameraCfg`
  :class:`isaaclab.sensors.ray_caster.patterns_cfg.PinholeCameraPatternCfg` classes.

Fixed
^^^^^

* Fixed the ray direction in :func:`isaaclab.sensors.ray_caster.patterns.patterns.pinhole_camera_pattern` to
  point to the center of the pixel instead of the top-left corner.
* Fixed the clipping of the "distance_to_image_plane" depth image obtained using the
  :class:`isaaclab.sensors.ray_caster.RayCasterCamera` class. Earlier, the depth image was being clipped
  before the depth image was generated. Now, the clipping is applied after the depth image is generated. This makes
  the behavior equal to the USD Camera.


0.24.1 (2024-08-21)
~~~~~~~~~~~~~~~~~~~

Changed
^^^^^^^

* Disabled default viewport in certain headless scenarios for better performance.


0.24.0 (2024-08-17)
~~~~~~~~~~~~~~~~~~~

Added
^^^^^

* Added additional annotators for :class:`isaaclab.sensors.camera.TiledCamera` class.

Changed
^^^^^^^

* Updated :class:`isaaclab.sensors.TiledCamera` to latest RTX tiled rendering API.
* Single channel outputs for :class:`isaaclab.sensors.TiledCamera`, :class:`isaaclab.sensors.Camera` and :class:`isaaclab.sensors.RayCasterCamera` now has shape (H, W, 1).
* Data type for RGB output for :class:`isaaclab.sensors.TiledCamera` changed from ``torch.float`` to ``torch.uint8``.
* Dimension of RGB output for :class:`isaaclab.sensors.Camera` changed from (H, W, 4) to (H, W, 3). Use type ``rgba`` to retrieve the previous dimension.


0.23.1 (2024-08-17)
~~~~~~~~~~~~~~~~~~~

Changed
^^^^^^^

* Updated torch to version 2.4.0.


0.23.0 (2024-08-16)
~~~~~~~~~~~~~~~~~~~

Added
^^^^^

* Added direct workflow base class :class:`isaaclab.envs.DirectMARLEnv` for multi-agent environments.


0.22.1 (2024-08-17)
~~~~~~~~~~~~~~~~~~~

Added
^^^^^

* Added APIs to interact with the physics simulation of deformable objects. This includes setting the
  material properties, setting kinematic targets, and getting the state of the deformable object.
  For more information, please refer to the :mod:`isaaclab.assets.DeformableObject` class.


0.22.0 (2024-08-14)
~~~~~~~~~~~~~~~~~~~

Added
^^^^^

* Added :mod:`~isaaclab.utils.modifiers` module to provide framework for configurable and custom
  observation data modifiers.
* Adapted the :class:`~isaaclab.managers.ObservationManager` class to support custom modifiers.
  These are applied to the observation data before applying any noise or scaling operations.


0.21.2 (2024-08-13)
~~~~~~~~~~~~~~~~~~~

Fixed
^^^^^

* Moved event mode-based checks in the :meth:`isaaclab.managers.EventManager.apply` method outside
  the loop that iterates over the event terms. This prevents unnecessary checks and improves readability.
* Fixed the logic for global and per environment interval times when using the "interval" mode inside the
  event manager. Earlier, the internal lists for these times were of unequal lengths which led to wrong indexing
  inside the loop that iterates over the event terms.


0.21.1 (2024-08-06)
~~~~~~~~~~~~~~~~~~~

* Added a flag to preserve joint ordering inside the :class:`isaaclab.envs.mdp.JointAction` action term.


0.21.0 (2024-08-05)
~~~~~~~~~~~~~~~~~~~

Added
^^^^^

* Added the command line argument ``--device`` in :class:`~isaaclab.app.AppLauncher`. Valid options are:

  * ``cpu``: Use CPU.
  * ``cuda``: Use GPU with device ID ``0``.
  * ``cuda:N``: Use GPU, where N is the device ID. For example, ``cuda:0``. The default value is ``cuda:0``.

Changed
^^^^^^^

* Simplified setting the device throughout the code by relying on :attr:`isaaclab.sim.SimulationCfg.device`
  to activate gpu/cpu pipelines.

Removed
^^^^^^^

* Removed the parameter :attr:`isaaclab.sim.SimulationCfg.use_gpu_pipeline`. This is now directly inferred from
  :attr:`isaaclab.sim.SimulationCfg.device`.
* Removed the command line input argument ``--device_id`` in :class:`~isaaclab.app.AppLauncher`. The device id can
  now be set using the ``--device`` argument, for example with ``--device cuda:0``.


0.20.8 (2024-08-02)
~~~~~~~~~~~~~~~~~~~

Fixed
^^^^^

* Fixed the handling of observation terms with different shapes in the
  :class:`~isaaclab.managers.ObservationManager` class. Earlier, the constructor would throw an error if the
  shapes of the observation terms were different. Now, this operation only happens when the terms in an observation
  group are being concatenated. Otherwise, the terms are stored as a dictionary of tensors.
* Improved the error message when the observation terms are not of the same shape in the
  :class:`~isaaclab.managers.ObservationManager` class and the terms are being concatenated.


0.20.7 (2024-08-02)
~~~~~~~~~~~~~~~~~~~

Changed
^^^^^^^

* Performance improvements for material randomization in events.

Added
^^^^^

* Added minimum randomization frequency for reset mode randomizations.


0.20.6 (2024-08-02)
~~~~~~~~~~~~~~~~~~~

Changed
^^^^^^^

* Removed the hierarchy from :class:`~isaaclab.assets.RigidObject` class to
  :class:`~isaaclab.assets.Articulation` class. Previously, the articulation class overrode  almost
  all the functions of the rigid object class making the hierarchy redundant. Now, the articulation class
  is a standalone class that does not inherit from the rigid object class. This does add some code
  duplication but the simplicity and clarity of the code is improved.


0.20.5 (2024-08-02)
~~~~~~~~~~~~~~~~~~~

Added
^^^^^

* Added :attr:`isaaclab.terrain.TerrainGeneratorCfg.border_height` to set the height of the border
  around the terrain.


0.20.4 (2024-08-02)
~~~~~~~~~~~~~~~~~~~

Fixed
^^^^^

* Fixed the caching of terrains when using the :class:`isaaclab.terrains.TerrainGenerator` class.
  Earlier, the random sampling of the difficulty levels led to different hash values for the same terrain
  configuration. This caused the terrains to be re-generated even when the same configuration was used.
  Now, the numpy random generator is seeded with the same seed to ensure that the difficulty levels are
  sampled in the same order between different runs.


0.20.3 (2024-08-02)
~~~~~~~~~~~~~~~~~~~

Fixed
^^^^^

* Fixed the setting of translation and orientation when spawning a mesh prim. Earlier, the translation
  and orientation was being applied both on the parent Xform and the mesh prim. This was causing the
  mesh prim to be offset by the translation and orientation of the parent Xform, which is not the intended
  behavior.


0.20.2 (2024-08-02)
~~~~~~~~~~~~~~~~~~~

Changed
^^^^^^^

* Modified the computation of body acceleration for rigid body data to use PhysX APIs instead of
  numerical finite-differencing. This removes the need for computation of body acceleration at
  every update call of the data buffer.


0.20.1 (2024-07-30)
~~~~~~~~~~~~~~~~~~~

Fixed
^^^^^

* Fixed the :meth:`isaaclab.utils.math.wrap_to_pi` method to handle the wrapping of angles correctly.
  Earlier, the method was not wrapping the angles to the range [-pi, pi] correctly when the angles were outside
  the range [-2*pi, 2*pi].


0.20.0 (2024-07-26)
~~~~~~~~~~~~~~~~~~~

Added
^^^^^

* Support for the Isaac Sim 4.1.0 release.

Removed
^^^^^^^

* The ``mdp.add_body_mass`` method in the events. Please use the
  :meth:`isaaclab.envs.mdp.randomize_rigid_body_mass` method instead.
* The classes ``managers.RandomizationManager`` and ``managers.RandomizationTermCfg`` are replaced with
  :class:`isaaclab.managers.EventManager` and :class:`isaaclab.managers.EventTermCfg` classes.
* The following properties in :class:`isaaclab.sensors.FrameTransformerData`:

  * ``target_rot_source`` --> :attr:`~isaaclab.sensors.FrameTransformerData.target_quat_w`
  * ``target_rot_w`` --> :attr:`~isaaclab.sensors.FrameTransformerData.target_quat_source`
  * ``source_rot_w`` --> :attr:`~isaaclab.sensors.FrameTransformerData.source_quat_w`

* The kit experience file ``isaaclab.backwards.compatible.kit``. This is followed by dropping the support for
  Isaac Sim 2023.1.1 completely.


0.19.4 (2024-07-13)
~~~~~~~~~~~~~~~~~~~

Fixed
^^^^^

* Added the call to "startup" events when using the :class:`~isaaclab.envs.ManagerBasedEnv` class.
  Earlier, the "startup" events were not being called when the environment was initialized. This issue
  did not occur when using the :class:`~isaaclab.envs.ManagerBasedRLEnv` class since the "startup"
  events were called in the constructor.


0.19.3 (2024-07-13)
~~~~~~~~~~~~~~~~~~~

Added
^^^^^

* Added schemas for setting and modifying deformable body properties on a USD prim.
* Added API to spawn a deformable body material in the simulation.
* Added APIs to spawn rigid and deformable meshes of primitive shapes (cone, cylinder, sphere, box, capsule)
  in the simulation. This is possible through the :mod:`isaaclab.sim.spawners.meshes` module.


0.19.2 (2024-07-05)
~~~~~~~~~~~~~~~~~~~

Changed
^^^^^^^

* Modified cloning scheme based on the attribute :attr:`~isaaclab.scene.InteractiveSceneCfg.replicate_physics`
  to determine whether environment is homogeneous or heterogeneous.


0.19.1 (2024-07-05)
~~~~~~~~~~~~~~~~~~~

Added
^^^^^

* Added a lidar pattern function :func:`~isaaclab.sensors.ray_caster.patterns.patterns.lidar_pattern` with
  corresponding config :class:`~isaaclab.sensors.ray_caster.patterns_cfg.LidarPatternCfg`.


0.19.0 (2024-07-04)
~~~~~~~~~~~~~~~~~~~

Fixed
^^^^^

* Fixed parsing of articulations with nested rigid links while using the :class:`isaaclab.assets.Articulation`
  class. Earlier, the class initialization failed when the articulation had nested rigid links since the rigid
  links were not being parsed correctly by the PhysX view.

Removed
^^^^^^^

* Removed the attribute :attr:`body_physx_view` from the :class:`isaaclab.assets.Articulation` and
  :class:`isaaclab.assets.RigidObject` classes. These were causing confusions when used with articulation
  view since the body names were not following the same ordering.
* Dropped support for Isaac Sim 2023.1.1. The minimum supported version is now Isaac Sim 4.0.0.


0.18.6 (2024-07-01)
~~~~~~~~~~~~~~~~~~~

Fixed
^^^^^

* Fixed the environment stepping logic. Earlier, the environments' rendering logic was updating the kit app which
  would in turn step the physics :attr:`isaaclab.sim.SimulationCfg.render_interval` times. Now, a render
  call only does rendering and does not step the physics.


0.18.5 (2024-06-26)
~~~~~~~~~~~~~~~~~~~

Fixed
^^^^^

* Fixed the gravity vector direction used inside the :class:`isaaclab.assets.RigidObjectData` class.
  Earlier, the gravity direction was hard-coded as (0, 0, -1) which may be different from the actual
  gravity direction in the simulation. Now, the gravity direction is obtained from the simulation context
  and used to compute the projection of the gravity vector on the object.


0.18.4 (2024-06-26)
~~~~~~~~~~~~~~~~~~~

Fixed
^^^^^

* Fixed double reference count of the physics sim view inside the asset classes. This was causing issues
  when destroying the asset class instance since the physics sim view was not being properly released.

Added
^^^^^

* Added the attribute :attr:`~isaaclab.assets.AssetBase.is_initialized` to check if the asset and sensor
  has been initialized properly. This can be used to ensure that the asset or sensor is ready to use in the simulation.


0.18.3 (2024-06-25)
~~~~~~~~~~~~~~~~~~~

Fixed
^^^^^

* Fixed the docstrings at multiple places related to the different buffer implementations inside the
  :mod:`isaaclab.utils.buffers` module. The docstrings were not clear and did not provide enough
  information about the classes and their methods.

Added
^^^^^

* Added the field for fixed tendom names in the :class:`isaaclab.assets.ArticulationData` class.
  Earlier, this information was not exposed which was inconsistent with other name related information
  such as joint or body names.

Changed
^^^^^^^

* Renamed the fields ``min_num_time_lags`` and ``max_num_time_lags`` to ``min_delay`` and
  ``max_delay`` in the :class:`isaaclab.actuators.DelayedPDActuatorCfg` class. This is to make
  the naming simpler to understand.


0.18.2 (2024-06-25)
~~~~~~~~~~~~~~~~~~~

Changed
^^^^^^^

* Moved the configuration for tile-rendered camera into its own file named ``tiled_camera_cfg.py``.
  This makes it easier to follow where the configuration is located and how it is related to the class.


0.18.1 (2024-06-25)
~~~~~~~~~~~~~~~~~~~

Changed
^^^^^^^

* Ensured that a parity between class and its configuration class is explicitly visible in the
  :mod:`isaaclab.envs` module. This makes it easier to follow where definitions are located and how
  they are related. This should not be a breaking change as the classes are still accessible through the same module.


0.18.0 (2024-06-13)
~~~~~~~~~~~~~~~~~~~

Fixed
^^^^^

* Fixed the rendering logic to render at the specified interval. Earlier, the substep parameter had no effect and rendering
  would happen once every env.step() when active.

Changed
^^^^^^^

* Renamed :attr:`isaaclab.sim.SimulationCfg.substeps` to :attr:`isaaclab.sim.SimulationCfg.render_interval`.
  The render logic is now integrated in the decimation loop of the environment.


0.17.13 (2024-06-13)
~~~~~~~~~~~~~~~~~~~~

Fixed
^^^^^

* Fixed the orientation reset logic in :func:`isaaclab.envs.mdp.events.reset_root_state_uniform` to make it relative to
  the default orientation. Earlier, the position was sampled relative to the default and the orientation not.


0.17.12 (2024-06-13)
~~~~~~~~~~~~~~~~~~~~

Added
^^^^^

* Added the class :class:`isaaclab.utils.buffers.TimestampedBuffer` to store timestamped data.

Changed
^^^^^^^

* Added time-stamped buffers in the classes :class:`isaaclab.assets.RigidObjectData` and :class:`isaaclab.assets.ArticulationData`
  to update some values lazily and avoid unnecessary computations between physics updates. Before, all the data was always
  updated at every step, even if it was not used by the task.


0.17.11 (2024-05-30)
~~~~~~~~~~~~~~~~~~~~

Fixed
^^^^^

* Fixed :class:`isaaclab.sensor.ContactSensor` not loading correctly in extension mode.
  Earlier, the :attr:`isaaclab.sensor.ContactSensor.body_physx_view` was not initialized when
  :meth:`isaaclab.sensor.ContactSensor._debug_vis_callback` is called which references it.


0.17.10 (2024-05-30)
~~~~~~~~~~~~~~~~~~~~

Fixed
^^^^^

* Fixed compound classes being directly assigned in ``default_factory`` generator method
  :meth:`isaaclab.utils.configclass._return_f`, which resulted in shared references such that modifications to
  compound objects were reflected across all instances generated from the same ``default_factory`` method.


0.17.9 (2024-05-30)
~~~~~~~~~~~~~~~~~~~

Added
^^^^^

* Added ``variants`` attribute to the :class:`isaaclab.sim.from_files.UsdFileCfg` class to select USD
  variants when loading assets from USD files.


0.17.8 (2024-05-28)
~~~~~~~~~~~~~~~~~~~

Fixed
^^^^^

* Implemented the reset methods in the action terms to avoid returning outdated data.


0.17.7 (2024-05-28)
~~~~~~~~~~~~~~~~~~~

Added
^^^^^

* Added debug visualization utilities in the :class:`isaaclab.managers.ActionManager` class.


0.17.6 (2024-05-27)
~~~~~~~~~~~~~~~~~~~

Added
^^^^^

* Added ``wp.init()`` call in Warp utils.


0.17.5 (2024-05-22)
~~~~~~~~~~~~~~~~~~~

Changed
^^^^^^^

* Websocket livestreaming is no longer supported. Valid livestream options are {0, 1, 2}.
* WebRTC livestream is now set with livestream=2.


0.17.4 (2024-05-17)
~~~~~~~~~~~~~~~~~~~

Changed
^^^^^^^

* Modified the noise functions to also support add, scale, and abs operations on the data. Added aliases
  to ensure backward compatibility with the previous functions.

  * Added :attr:`isaaclab.utils.noise.NoiseCfg.operation` for the different operations.
  * Renamed ``constant_bias_noise`` to :func:`isaaclab.utils.noise.constant_noise`.
  * Renamed ``additive_uniform_noise`` to :func:`isaaclab.utils.noise.uniform_noise`.
  * Renamed ``additive_gaussian_noise`` to :func:`isaaclab.utils.noise.gaussian_noise`.


0.17.3 (2024-05-15)
~~~~~~~~~~~~~~~~~~~

Fixed
^^^^^

* Set ``hide_ui`` flag in the app launcher for livestream.
* Fix native client livestream extensions.


0.17.2 (2024-05-09)
~~~~~~~~~~~~~~~~~~~

Changed
^^^^^^^

* Renamed ``_range`` to ``distribution_params`` in ``events.py`` for methods that defined a distribution.
* Apply additive/scaling randomization noise on default data instead of current data.
* Changed material bucketing logic to prevent exceeding 64k materials.

Fixed
^^^^^

* Fixed broadcasting issues with indexing when environment and joint IDs are provided.
* Fixed incorrect tensor dimensions when setting a subset of environments.

Added
^^^^^

* Added support for randomization of fixed tendon parameters.
* Added support for randomization of dof limits.
* Added support for randomization of gravity.
* Added support for Gaussian sampling.
* Added default buffers to Articulation/Rigid object data classes for randomization.


0.17.1 (2024-05-10)
~~~~~~~~~~~~~~~~~~~

Fixed
^^^^^

* Added attribute :attr:`isaaclab.sim.converters.UrdfConverterCfg.override_joint_dynamics` to properly parse
  joint dynamics in :class:`isaaclab.sim.converters.UrdfConverter`.


0.17.0 (2024-05-07)
~~~~~~~~~~~~~~~~~~~

Changed
^^^^^^^

* Renamed ``BaseEnv`` to :class:`isaaclab.envs.ManagerBasedEnv`.
* Renamed ``base_env.py`` to ``manager_based_env.py``.
* Renamed ``BaseEnvCfg`` to :class:`isaaclab.envs.ManagerBasedEnvCfg`.
* Renamed ``RLTaskEnv`` to :class:`isaaclab.envs.ManagerBasedRLEnv`.
* Renamed ``rl_task_env.py`` to ``manager_based_rl_env.py``.
* Renamed ``RLTaskEnvCfg`` to :class:`isaaclab.envs.ManagerBasedRLEnvCfg`.
* Renamed ``rl_task_env_cfg.py`` to ``rl_env_cfg.py``.
* Renamed ``OIGEEnv`` to :class:`isaaclab.envs.DirectRLEnv`.
* Renamed ``oige_env.py`` to ``direct_rl_env.py``.
* Renamed ``RLTaskEnvWindow`` to :class:`isaaclab.envs.ui.ManagerBasedRLEnvWindow`.
* Renamed ``rl_task_env_window.py`` to ``manager_based_rl_env_window.py``.
* Renamed all references of ``BaseEnv``, ``BaseEnvCfg``, ``RLTaskEnv``, ``RLTaskEnvCfg``,  ``OIGEEnv``, and ``RLTaskEnvWindow``.

Added
^^^^^

* Added direct workflow base class :class:`isaaclab.envs.DirectRLEnv`.


0.16.4 (2024-05-06)
~~~~~~~~~~~~~~~~~~~~

Changed
^^^^^^^

* Added :class:`isaaclab.sensors.TiledCamera` to support tiled rendering with RGB and depth.


0.16.3 (2024-04-26)
~~~~~~~~~~~~~~~~~~~

Fixed
^^^^^

* Fixed parsing of filter prim path expressions in the :class:`isaaclab.sensors.ContactSensor` class.
  Earlier, the filter prim paths given to the physics view was not being parsed since they were specified as
  regex expressions instead of glob expressions.


0.16.2 (2024-04-25)
~~~~~~~~~~~~~~~~~~~~

Changed
^^^^^^^

* Simplified the installation procedure, isaaclab -e is no longer needed
* Updated torch dependency to 2.2.2


0.16.1 (2024-04-20)
~~~~~~~~~~~~~~~~~~~

Added
^^^^^

* Added attribute :attr:`isaaclab.sim.ArticulationRootPropertiesCfg.fix_root_link` to fix the root link
  of an articulation to the world frame.


0.16.0 (2024-04-16)
~~~~~~~~~~~~~~~~~~~

Added
^^^^^

* Added the function :meth:`isaaclab.utils.math.quat_unique` to standardize quaternion representations,
  i.e. always have a non-negative real part.
* Added events terms for randomizing mass by scale, simulation joint properties (stiffness, damping, armature,
  and friction)

Fixed
^^^^^

* Added clamping of joint positions and velocities in event terms for resetting joints. The simulation does not
  throw an error if the set values are out of their range. Hence, users are expected to clamp them before setting.
* Fixed :class:`isaaclab.envs.mdp.EMAJointPositionToLimitsActionCfg` to smoothen the actions
  at environment frequency instead of simulation frequency.

* Renamed the following functions in :meth:`isaaclab.envs.mdp` to avoid confusions:

  * Observation: :meth:`joint_pos_norm` -> :meth:`joint_pos_limit_normalized`
  * Action: :class:`ExponentialMovingAverageJointPositionAction` -> :class:`EMAJointPositionToLimitsAction`
  * Termination: :meth:`base_height` -> :meth:`root_height_below_minimum`
  * Termination: :meth:`joint_pos_limit` -> :meth:`joint_pos_out_of_limit`
  * Termination: :meth:`joint_pos_manual_limit` -> :meth:`joint_pos_out_of_manual_limit`
  * Termination: :meth:`joint_vel_limit` -> :meth:`joint_vel_out_of_limit`
  * Termination: :meth:`joint_vel_manual_limit` -> :meth:`joint_vel_out_of_manual_limit`
  * Termination: :meth:`joint_torque_limit` -> :meth:`joint_effort_out_of_limit`

Deprecated
^^^^^^^^^^

* Deprecated the function :meth:`isaaclab.envs.mdp.add_body_mass` in favor of
  :meth:`isaaclab.envs.mdp.randomize_rigid_body_mass`. This supports randomizing the mass based on different
  operations (add, scale, or set) and sampling distributions.


0.15.13 (2024-04-16)
~~~~~~~~~~~~~~~~~~~~

Changed
^^^^^^^

* Improved startup performance by enabling rendering-based extensions only when necessary and caching of nucleus directory.
* Renamed the flag ``OFFSCREEN_RENDER`` or ``--offscreen_render`` to ``ENABLE_CAMERAS`` or ``--enable_cameras`` respectively.


0.15.12 (2024-04-16)
~~~~~~~~~~~~~~~~~~~~

Changed
^^^^^^^

* Replaced calls to the ``check_file_path`` function in the :mod:`isaaclab.sim.spawners.from_files`
  with the USD stage resolve identifier function. This helps speed up the loading of assets from file paths
  by avoiding Nucleus server calls.


0.15.11 (2024-04-15)
~~~~~~~~~~~~~~~~~~~~

Added
^^^^^

* Added the :meth:`isaaclab.sim.SimulationContext.has_rtx_sensors` method to check if any
  RTX-related sensors such as cameras have been created in the simulation. This is useful to determine
  if simulation requires RTX rendering during step or not.

Fixed
^^^^^

* Fixed the rendering of RTX-related sensors such as cameras inside the :class:`isaaclab.envs.RLTaskEnv` class.
  Earlier the rendering did not happen inside the step function, which caused the sensor data to be empty.


0.15.10 (2024-04-11)
~~~~~~~~~~~~~~~~~~~~

Fixed
^^^^^

* Fixed sharing of the same memory address between returned tensors from observation terms
  in the :class:`isaaclab.managers.ObservationManager` class. Earlier, the returned
  tensors could map to the same memory address, causing issues when the tensors were modified
  during scaling, clipping or other operations.


0.15.9 (2024-04-04)
~~~~~~~~~~~~~~~~~~~

Fixed
^^^^^

* Fixed assignment of individual termination terms inside the :class:`isaaclab.managers.TerminationManager`
  class. Earlier, the terms were being assigned their values through an OR operation which resulted in incorrect
  values. This regression was introduced in version 0.15.1.


0.15.8 (2024-04-02)
~~~~~~~~~~~~~~~~~~~

Added
^^^^^

* Added option to define ordering of points for the mesh-grid generation in the
  :func:`isaaclab.sensors.ray_caster.patterns.grid_pattern`. This parameter defaults to 'xy'
  for backward compatibility.


0.15.7 (2024-03-28)
~~~~~~~~~~~~~~~~~~~

Added
^^^^^

* Adds option to return indices/data in the specified query keys order in
  :class:`isaaclab.managers.SceneEntityCfg` class, and the respective
  :func:`isaaclab.utils.string.resolve_matching_names_values` and
  :func:`isaaclab.utils.string.resolve_matching_names` functions.


0.15.6 (2024-03-28)
~~~~~~~~~~~~~~~~~~~

Added
^^^^^

* Extended the :class:`isaaclab.app.AppLauncher` class to support the loading of experience files
  from the command line. This allows users to load a specific experience file when running the application
  (such as for multi-camera rendering or headless mode).

Changed
^^^^^^^

* Changed default loading of experience files in the :class:`isaaclab.app.AppLauncher` class from the ones
  provided by Isaac Sim to the ones provided in Isaac Lab's ``apps`` directory.


0.15.5 (2024-03-23)
~~~~~~~~~~~~~~~~~~~

Fixed
^^^^^

* Fixed the env origins in :meth:`_compute_env_origins_grid` of :class:`isaaclab.terrain.TerrainImporter`
  to match that obtained from the Isaac Sim :class:`isaacsim.core.cloner.GridCloner` class.

Added
^^^^^

* Added unit test to ensure consistency between environment origins generated by IsaacSim's Grid Cloner and those
  produced by the TerrainImporter.


0.15.4 (2024-03-22)
~~~~~~~~~~~~~~~~~~~

Fixed
^^^^^

* Fixed the :class:`isaaclab.envs.mdp.actions.NonHolonomicActionCfg` class to use
  the correct variable when applying actions.


0.15.3 (2024-03-21)
~~~~~~~~~~~~~~~~~~~

Added
^^^^^

* Added unit test to check that :class:`isaaclab.scene.InteractiveScene` entity data is not shared between separate instances.

Fixed
^^^^^

* Moved class variables in :class:`isaaclab.scene.InteractiveScene` to correctly  be assigned as
  instance variables.
* Removed custom ``__del__`` magic method from :class:`isaaclab.scene.InteractiveScene`.


0.15.2 (2024-03-21)
~~~~~~~~~~~~~~~~~~~

Fixed
^^^^^

* Added resolving of relative paths for the main asset USD file when using the
  :class:`isaaclab.sim.converters.UrdfConverter` class. This is to ensure that the material paths are
  resolved correctly when the main asset file is moved to a different location.


0.15.1 (2024-03-19)
~~~~~~~~~~~~~~~~~~~

Fixed
^^^^^

* Fixed the imitation learning workflow example script, updating Isaac Lab and Robomimic API calls.
* Removed the resetting of :attr:`_term_dones` in the :meth:`isaaclab.managers.TerminationManager.reset`.
  Previously, the environment cleared out all the terms. However, it impaired reading the specific term's values externally.


0.15.0 (2024-03-17)
~~~~~~~~~~~~~~~~~~~

Deprecated
^^^^^^^^^^

* Renamed :class:`isaaclab.managers.RandomizationManager` to :class:`isaaclab.managers.EventManager`
  class for clarification as the manager takes care of events such as reset in addition to pure randomizations.
* Renamed :class:`isaaclab.managers.RandomizationTermCfg` to :class:`isaaclab.managers.EventTermCfg`
  for consistency with the class name change.


0.14.1 (2024-03-16)
~~~~~~~~~~~~~~~~~~~

Added
^^^^^

* Added simulation schemas for joint drive and fixed tendons. These can be configured for assets imported
  from file formats.
* Added logging of tendon properties to the articulation class (if they are present in the USD prim).


0.14.0 (2024-03-15)
~~~~~~~~~~~~~~~~~~~

Fixed
^^^^^

* Fixed the ordering of body names used in the :class:`isaaclab.assets.Articulation` class. Earlier,
  the body names were not following the same ordering as the bodies in the articulation. This led
  to issues when using the body names to access data related to the links from the articulation view
  (such as Jacobians, mass matrices, etc.).

Removed
^^^^^^^

* Removed the attribute :attr:`body_physx_view` from the :class:`isaaclab.assets.RigidObject`
  and :class:`isaaclab.assets.Articulation` classes. These were causing confusions when used
  with articulation view since the body names were not following the same ordering.


0.13.1 (2024-03-14)
~~~~~~~~~~~~~~~~~~~

Removed
^^^^^^^

* Removed the :mod:`isaaclab.compat` module. This module was used to provide compatibility
  with older versions of Isaac Sim. It is no longer needed since we have most of the functionality
  absorbed into the main classes.


0.13.0 (2024-03-12)
~~~~~~~~~~~~~~~~~~~

Added
^^^^^

* Added support for the following data types inside the :class:`isaaclab.sensors.Camera` class:
  ``instance_segmentation_fast`` and ``instance_id_segmentation_fast``. These are GPU-supported annotations
  and are faster than the regular annotations.

Fixed
^^^^^

* Fixed handling of semantic filtering inside the :class:`isaaclab.sensors.Camera` class. Earlier,
  the annotator was given ``semanticTypes`` as an argument. However, with Isaac Sim 2023.1, the annotator
  does not accept this argument. Instead the mapping needs to be set to the synthetic data interface directly.
* Fixed the return shape of colored images for segmentation data types inside the
  :class:`isaaclab.sensors.Camera` class. Earlier, the images were always returned as ``int32``. Now,
  they are casted to ``uint8`` 4-channel array before returning if colorization is enabled for the annotation type.

Removed
^^^^^^^

* Dropped support for ``instance_segmentation`` and ``instance_id_segmentation`` annotations in the
  :class:`isaaclab.sensors.Camera` class. Their "fast" counterparts should be used instead.
* Renamed the argument :attr:`isaaclab.sensors.CameraCfg.semantic_types` to
  :attr:`isaaclab.sensors.CameraCfg.semantic_filter`. This is more aligned with Replicator's terminology
  for semantic filter predicates.
* Replaced the argument :attr:`isaaclab.sensors.CameraCfg.colorize` with separate colorized
  arguments for each annotation type (:attr:`~isaaclab.sensors.CameraCfg.colorize_instance_segmentation`,
  :attr:`~isaaclab.sensors.CameraCfg.colorize_instance_id_segmentation`, and
  :attr:`~isaaclab.sensors.CameraCfg.colorize_semantic_segmentation`).


0.12.4 (2024-03-11)
~~~~~~~~~~~~~~~~~~~

Fixed
^^^^^


* Adapted randomization terms to deal with ``slice`` for the body indices. Earlier, the terms were not
  able to handle the slice object and were throwing an error.
* Added ``slice`` type-hinting to all body and joint related methods in the rigid body and articulation
  classes. This is to make it clear that the methods can handle both list of indices and slices.


0.12.3 (2024-03-11)
~~~~~~~~~~~~~~~~~~~

Fixed
^^^^^

* Added signal handler to the :class:`isaaclab.app.AppLauncher` class to catch the ``SIGINT`` signal
  and close the application gracefully. This is to prevent the application from crashing when the user
  presses ``Ctrl+C`` to close the application.


0.12.2 (2024-03-10)
~~~~~~~~~~~~~~~~~~~

Added
^^^^^

* Added observation terms for states of a rigid object in world frame.
* Added randomization terms to set root state with randomized orientation and joint state within user-specified limits.
* Added reward term for penalizing specific termination terms.

Fixed
^^^^^

* Improved sampling of states inside randomization terms. Earlier, the code did multiple torch calls
  for sampling different components of the vector. Now, it uses a single call to sample the entire vector.


0.12.1 (2024-03-09)
~~~~~~~~~~~~~~~~~~~

Added
^^^^^

* Added an option to the last actions observation term to get a specific term by name from the action manager.
  If None, the behavior remains the same as before (the entire action is returned).


0.12.0 (2024-03-08)
~~~~~~~~~~~~~~~~~~~

Added
^^^^^

* Added functionality to sample flat patches on a generated terrain. This can be configured using
  :attr:`isaaclab.terrains.SubTerrainBaseCfg.flat_patch_sampling` attribute.
* Added a randomization function for setting terrain-aware root state. Through this, an asset can be
  reset to a randomly sampled flat patches.

Fixed
^^^^^

* Separated normal and terrain-base position commands. The terrain based commands rely on the
  terrain to sample flat patches for setting the target position.
* Fixed command resample termination function.

Changed
^^^^^^^

* Added the attribute :attr:`isaaclab.envs.mdp.commands.UniformVelocityCommandCfg.heading_control_stiffness`
  to control the stiffness of the heading control term in the velocity command term. Earlier, this was
  hard-coded to 0.5 inside the term.

Removed
^^^^^^^

* Removed the function :meth:`sample_new_targets` in the terrain importer. Instead the attribute
  :attr:`isaaclab.terrains.TerrainImporter.flat_patches` should be used to sample new targets.


0.11.3 (2024-03-04)
~~~~~~~~~~~~~~~~~~~

Fixed
^^^^^

* Corrects the functions :func:`isaaclab.utils.math.axis_angle_from_quat` and :func:`isaaclab.utils.math.quat_error_magnitude`
  to accept tensors of the form (..., 4) instead of (N, 4). This brings us in line with our documentation and also upgrades one of our functions
  to handle higher dimensions.


0.11.2 (2024-03-04)
~~~~~~~~~~~~~~~~~~~

Added
^^^^^

* Added checks for default joint position and joint velocity in the articulation class. This is to prevent
  users from configuring values for these quantities that might be outside the valid range from the simulation.


0.11.1 (2024-02-29)
~~~~~~~~~~~~~~~~~~~

Added
^^^^^

* Replaced the default values for ``joint_ids`` and ``body_ids`` from ``None`` to ``slice(None)``
  in the :class:`isaaclab.managers.SceneEntityCfg`.
* Adapted rewards and observations terms so that the users can query a subset of joints and bodies.


0.11.0 (2024-02-27)
~~~~~~~~~~~~~~~~~~~

Removed
^^^^^^^

* Dropped support for Isaac Sim<=2022.2. As part of this, removed the components of :class:`isaaclab.app.AppLauncher`
  which handled ROS extension loading. We no longer need them in Isaac Sim>=2023.1 to control the load order to avoid crashes.
* Upgraded Dockerfile to use ISAACSIM_VERSION=2023.1.1 by default.


0.10.28 (2024-02-29)
~~~~~~~~~~~~~~~~~~~~

Added
^^^^^

* Implemented relative and moving average joint position action terms. These allow the user to specify
  the target joint positions as relative to the current joint positions or as a moving average of the
  joint positions over a window of time.


0.10.27 (2024-02-28)
~~~~~~~~~~~~~~~~~~~~

Added
^^^^^

* Added UI feature to start and stop animation recording in the stage when running an environment.
  To enable this feature, please pass the argument ``--disable_fabric`` to the environment script to allow
  USD read/write operations. Be aware that this will slow down the simulation.


0.10.26 (2024-02-26)
~~~~~~~~~~~~~~~~~~~~

Added
^^^^^

* Added a viewport camera controller class to the :class:`isaaclab.envs.BaseEnv`. This is useful
  for applications where the user wants to render the viewport from different perspectives even when the
  simulation is running in headless mode.


0.10.25 (2024-02-26)
~~~~~~~~~~~~~~~~~~~~

Fixed
^^^^^

* Ensures that all path arguments in :mod:`isaaclab.sim.utils` are cast to ``str``. Previously,
  we had handled path types as strings without casting.


0.10.24 (2024-02-26)
~~~~~~~~~~~~~~~~~~~~

Added
^^^^^

* Added tracking of contact time in the :class:`isaaclab.sensors.ContactSensor` class. Previously,
  only the air time was being tracked.
* Added contact force threshold, :attr:`isaaclab.sensors.ContactSensorCfg.force_threshold`, to detect
  when the contact sensor is in contact. Previously, this was set to hard-coded 1.0 in the sensor class.


0.10.23 (2024-02-21)
~~~~~~~~~~~~~~~~~~~~

Fixed
^^^^^

* Fixes the order of size arguments in :meth:`isaaclab.terrains.height_field.random_uniform_terrain`. Previously, the function
  would crash if the size along x and y were not the same.


0.10.22 (2024-02-14)
~~~~~~~~~~~~~~~~~~~~

Fixed
^^^^^

* Fixed "divide by zero" bug in :class:`~isaaclab.sim.SimulationContext` when setting gravity vector.
  Now, it is correctly disabled when the gravity vector is set to zero.


0.10.21 (2024-02-12)
~~~~~~~~~~~~~~~~~~~~

Fixed
^^^^^

* Fixed the printing of articulation joint information when the articulation has only one joint.
  Earlier, the function was performing a squeeze operation on the tensor, which caused an error when
  trying to index the tensor of shape (1,).


0.10.20 (2024-02-12)
~~~~~~~~~~~~~~~~~~~~

Added
^^^^^

* Adds :attr:`isaaclab.sim.PhysxCfg.enable_enhanced_determinism` to enable improved
  determinism from PhysX. Please note this comes at the expense of performance.


0.10.19 (2024-02-08)
~~~~~~~~~~~~~~~~~~~~

Fixed
^^^^^

* Fixed environment closing so that articulations, objects, and sensors are cleared properly.


0.10.18 (2024-02-05)
~~~~~~~~~~~~~~~~~~~~

Fixed
^^^^^

* Pinned :mod:`torch` version to 2.0.1 in the setup.py to keep parity version of :mod:`torch` supplied by
  Isaac 2023.1.1, and prevent version incompatibility between :mod:`torch` ==2.2 and
  :mod:`typing-extensions` ==3.7.4.3


0.10.17 (2024-02-02)
~~~~~~~~~~~~~~~~~~~~

Fixed
^^^^^^

* Fixed carb setting ``/app/livestream/enabled`` to be set as False unless live-streaming is specified
  by :class:`isaaclab.app.AppLauncher` settings. This fixes the logic of :meth:`SimulationContext.render`,
  which depended on the config in previous versions of Isaac defaulting to false for this setting.


0.10.16 (2024-01-29)
~~~~~~~~~~~~~~~~~~~~

Added
^^^^^^

* Added an offset parameter to the height scan observation term. This allows the user to specify the
  height offset of the scan from the tracked body. Previously it was hard-coded to be 0.5.


0.10.15 (2024-01-29)
~~~~~~~~~~~~~~~~~~~~

Fixed
^^^^^

* Fixed joint torque computation for implicit actuators. Earlier, the torque was always zero for implicit
  actuators. Now, it is computed approximately by applying the PD law.


0.10.14 (2024-01-22)
~~~~~~~~~~~~~~~~~~~~

Fixed
^^^^^

* Fixed the tensor shape of :attr:`isaaclab.sensors.ContactSensorData.force_matrix_w`. Earlier, the reshaping
  led to a mismatch with the data obtained from PhysX.


0.10.13 (2024-01-15)
~~~~~~~~~~~~~~~~~~~~

Fixed
^^^^^

* Fixed running of environments with a single instance even if the :attr:`replicate_physics`` flag is set to True.


0.10.12 (2024-01-10)
~~~~~~~~~~~~~~~~~~~~

Fixed
^^^^^

* Fixed indexing of source and target frames in the :class:`isaaclab.sensors.FrameTransformer` class.
  Earlier, it always assumed that the source frame body is at index 0. Now, it uses the body index of the
  source frame to compute the transformation.

Deprecated
^^^^^^^^^^

* Renamed quantities in the :class:`isaaclab.sensors.FrameTransformerData` class to be more
  consistent with the terminology used in the asset classes. The following quantities are deprecated:

  * ``target_rot_w`` -> ``target_quat_w``
  * ``source_rot_w`` -> ``source_quat_w``
  * ``target_rot_source`` -> ``target_quat_source``


0.10.11 (2024-01-08)
~~~~~~~~~~~~~~~~~~~~

Fixed
^^^^^

* Fixed attribute error raised when calling the :class:`isaaclab.envs.mdp.TerrainBasedPositionCommand`
  command term.
* Added a dummy function in :class:`isaaclab.terrain.TerrainImporter` that returns environment
  origins as terrain-aware sampled targets. This function should be implemented by child classes based on
  the terrain type.


0.10.10 (2023-12-21)
~~~~~~~~~~~~~~~~~~~~

Fixed
^^^^^

* Fixed reliance on non-existent ``Viewport`` in :class:`isaaclab.sim.SimulationContext` when loading livestreaming
  by ensuring that the extension ``omni.kit.viewport.window`` is enabled in :class:`isaaclab.app.AppLauncher` when
  livestreaming is enabled


0.10.9 (2023-12-21)
~~~~~~~~~~~~~~~~~~~

Fixed
^^^^^

* Fixed invalidation of physics views inside the asset and sensor classes. Earlier, they were left initialized
  even when the simulation was stopped. This caused issues when closing the application.


0.10.8 (2023-12-20)
~~~~~~~~~~~~~~~~~~~

Fixed
^^^^^

* Fixed the :class:`isaaclab.envs.mdp.actions.DifferentialInverseKinematicsAction` class
  to account for the offset pose of the end-effector.


0.10.7 (2023-12-19)
~~~~~~~~~~~~~~~~~~~

Fixed
^^^^^

* Added a check to ray-cast and camera sensor classes to ensure that the sensor prim path does not
  have a regex expression at its leaf. For instance, ``/World/Robot/camera_.*`` is not supported
  for these sensor types. This behavior needs to be fixed in the future.


0.10.6 (2023-12-19)
~~~~~~~~~~~~~~~~~~~

Added
^^^^^

* Added support for using articulations as visualization markers. This disables all physics APIs from
  the articulation and allows the user to use it as a visualization marker. It is useful for creating
  visualization markers for the end-effectors or base of the robot.

Fixed
^^^^^

* Fixed hiding of debug markers from secondary images when using the
  :class:`isaaclab.markers.VisualizationMarkers` class. Earlier, the properties were applied on
  the XForm prim instead of the Mesh prim.


0.10.5 (2023-12-18)
~~~~~~~~~~~~~~~~~~~

Fixed
^^^^^

* Fixed test ``check_base_env_anymal_locomotion.py``, which
  previously called :func:`torch.jit.load` with the path to a policy (which would work
  for a local file), rather than calling
  :func:`isaaclab.utils.assets.read_file` on the path to get the file itself.


0.10.4 (2023-12-14)
~~~~~~~~~~~~~~~~~~~

Fixed
^^^^^

* Fixed potentially breaking import of omni.kit.widget.toolbar by ensuring that
  if live-stream is enabled, then the :mod:`omni.kit.widget.toolbar`
  extension is loaded.

0.10.3 (2023-12-12)
~~~~~~~~~~~~~~~~~~~

Added
^^^^^

* Added the attribute :attr:`isaaclab.actuators.ActuatorNetMLPCfg.input_order`
  to specify the order of the input tensors to the MLP network.

Fixed
^^^^^

* Fixed computation of metrics for the velocity command term. Earlier, the norm was being computed
  over the entire batch instead of the last dimension.
* Fixed the clipping inside the :class:`isaaclab.actuators.DCMotor` class. Earlier, it was
  not able to handle the case when configured saturation limit was set to None.


0.10.2 (2023-12-12)
~~~~~~~~~~~~~~~~~~~

Fixed
^^^^^

* Added a check in the simulation stop callback in the :class:`isaaclab.sim.SimulationContext` class
  to not render when an exception is raised. The while loop in the callback was preventing the application
  from closing when an exception was raised.


0.10.1 (2023-12-06)
~~~~~~~~~~~~~~~~~~~

Added
^^^^^

* Added command manager class with terms defined by :class:`isaaclab.managers.CommandTerm`. This
  allow for multiple types of command generators to be used in the same environment.


0.10.0 (2023-12-04)
~~~~~~~~~~~~~~~~~~~

Changed
^^^^^^^

* Modified the sensor and asset base classes to use the underlying PhysX views instead of Isaac Sim views.
  Using Isaac Sim classes led to a very high load time (of the order of minutes) when using a scene with
  many assets. This is because Isaac Sim supports USD paths which are slow and not required.

Added
^^^^^

* Added faster implementation of USD stage traversal methods inside the :class:`isaaclab.sim.utils` module.
* Added properties :attr:`isaaclab.assets.AssetBase.num_instances` and
  :attr:`isaaclab.sensor.SensorBase.num_instances` to obtain the number of instances of the asset
  or sensor in the simulation respectively.

Removed
^^^^^^^

* Removed dependencies on Isaac Sim view classes. It is no longer possible to use :attr:`root_view` and
  :attr:`body_view`. Instead use :attr:`root_physx_view` and :attr:`body_physx_view` to access the underlying
  PhysX views.


0.9.55 (2023-12-03)
~~~~~~~~~~~~~~~~~~~

Fixed
^^^^^

* Fixed the Nucleus directory path in the :attr:`isaaclab.utils.assets.NVIDIA_NUCLEUS_DIR`.
  Earlier, it was referring to the ``NVIDIA/Assets`` directory instead of ``NVIDIA``.


0.9.54 (2023-11-29)
~~~~~~~~~~~~~~~~~~~

Fixed
^^^^^

* Fixed pose computation in the :class:`isaaclab.sensors.Camera` class to obtain them from XFormPrimView
  instead of using ``UsdGeomCamera.ComputeLocalToWorldTransform`` method. The latter is not updated correctly
  during GPU simulation.
* Fixed initialization of the annotator info in the class :class:`isaaclab.sensors.Camera`. Previously
  all dicts had the same memory address which caused all annotators to have the same info.
* Fixed the conversion of ``uint32`` warp arrays inside the :meth:`isaaclab.utils.array.convert_to_torch`
  method. PyTorch does not support this type, so it is converted to ``int32`` before converting to PyTorch tensor.
* Added render call inside :meth:`isaaclab.sim.SimulationContext.reset` to initialize Replicator
  buffers when the simulation is reset.


0.9.53 (2023-11-29)
~~~~~~~~~~~~~~~~~~~

Changed
^^^^^^^

* Changed the behavior of passing :obj:`None` to the :class:`isaaclab.actuators.ActuatorBaseCfg`
  class. Earlier, they were resolved to fixed default values. Now, they imply that the values are loaded
  from the USD joint drive configuration.

Added
^^^^^

* Added setting of joint armature and friction quantities to the articulation class.


0.9.52 (2023-11-29)
~~~~~~~~~~~~~~~~~~~

Changed
^^^^^^^

* Changed the warning print in :meth:`isaaclab.sim.utils.apply_nested` method
  to be more descriptive. Earlier, it was printing a warning for every instanced prim.
  Now, it only prints a warning if it could not apply the attribute to any of the prims.

Added
^^^^^

* Added the method :meth:`isaaclab.utils.assets.retrieve_file_path` to
  obtain the absolute path of a file on the Nucleus server or locally.

Fixed
^^^^^

* Fixed hiding of STOP button in the :class:`AppLauncher` class when running the
  simulation in headless mode.
* Fixed a bug with :meth:`isaaclab.sim.utils.clone` failing when the input prim path
  had no parent (example: "/Table").


0.9.51 (2023-11-29)
~~~~~~~~~~~~~~~~~~~

Changed
^^^^^^^

* Changed the :meth:`isaaclab.sensor.SensorBase.update` method to always recompute the buffers if
  the sensor is in visualization mode.

Added
^^^^^

* Added available entities to the error message when accessing a non-existent entity in the
  :class:`InteractiveScene` class.
* Added a warning message when the user tries to reference an invalid prim in the :class:`FrameTransformer` sensor.


0.9.50 (2023-11-28)
~~~~~~~~~~~~~~~~~~~

Added
^^^^^

* Hid the ``STOP`` button in the UI when running standalone Python scripts. This is to prevent
  users from accidentally clicking the button and stopping the simulation. They should only be able to
  play and pause the simulation from the UI.

Removed
^^^^^^^

* Removed :attr:`isaaclab.sim.SimulationCfg.shutdown_app_on_stop`. The simulation is always rendering
  if it is stopped from the UI. The user needs to close the window or press ``Ctrl+C`` to close the simulation.


0.9.49 (2023-11-27)
~~~~~~~~~~~~~~~~~~~

Added
^^^^^

* Added an interface class, :class:`isaaclab.managers.ManagerTermBase`, to serve as the parent class
  for term implementations that are functional classes.
* Adapted all managers to support terms that are classes and not just functions clearer. This allows the user to
  create more complex terms that require additional state information.


0.9.48 (2023-11-24)
~~~~~~~~~~~~~~~~~~~

Fixed
^^^^^

* Fixed initialization of drift in the :class:`isaaclab.sensors.RayCasterCamera` class.


0.9.47 (2023-11-24)
~~~~~~~~~~~~~~~~~~~

Fixed
^^^^^

* Automated identification of the root prim in the :class:`isaaclab.assets.RigidObject` and
  :class:`isaaclab.assets.Articulation` classes. Earlier, the root prim was hard-coded to
  the spawn prim path. Now, the class searches for the root prim under the spawn prim path.


0.9.46 (2023-11-24)
~~~~~~~~~~~~~~~~~~~

Fixed
^^^^^

* Fixed a critical issue in the asset classes with writing states into physics handles.
  Earlier, the states were written over all the indices instead of the indices of the
  asset that were being updated. This caused the physics handles to refresh the states
  of all the assets in the scene, which is not desirable.


0.9.45 (2023-11-24)
~~~~~~~~~~~~~~~~~~~

Added
^^^^^

* Added :class:`isaaclab.command_generators.UniformPoseCommandGenerator` to generate
  poses in the asset's root frame by uniformly sampling from a given range.


0.9.44 (2023-11-16)
~~~~~~~~~~~~~~~~~~~

Added
^^^^^

* Added methods :meth:`reset` and :meth:`step` to the :class:`isaaclab.envs.BaseEnv`. This unifies
  the environment interface for simple standalone applications with the class.


0.9.43 (2023-11-16)
~~~~~~~~~~~~~~~~~~~

Fixed
^^^^^

* Replaced subscription of physics play and stop events in the :class:`isaaclab.assets.AssetBase` and
  :class:`isaaclab.sensors.SensorBase` classes with subscription to time-line play and stop events.
  This is to prevent issues in cases where physics first needs to perform mesh cooking and handles are not
  available immediately. For instance, with deformable meshes.


0.9.42 (2023-11-16)
~~~~~~~~~~~~~~~~~~~

Fixed
^^^^^

* Fixed setting of damping values from the configuration for :class:`ActuatorBase` class. Earlier,
  the stiffness values were being set into damping when a dictionary configuration was passed to the
  actuator model.
* Added dealing with :class:`int` and :class:`float` values in the configurations of :class:`ActuatorBase`.
  Earlier, a type-error was thrown when integer values were passed to the actuator model.


0.9.41 (2023-11-16)
~~~~~~~~~~~~~~~~~~~

Fixed
^^^^^

* Fixed the naming and shaping issues in the binary joint action term.


0.9.40 (2023-11-09)
~~~~~~~~~~~~~~~~~~~

Fixed
^^^^^

* Simplified the manual initialization of Isaac Sim :class:`ArticulationView` class. Earlier, we basically
  copied the code from the Isaac Sim source code. Now, we just call their initialize method.

Changed
^^^^^^^

* Changed the name of attribute :attr:`default_root_state_w` to :attr:`default_root_state`. The latter is
  more correct since the data is actually in the local environment frame and not the simulation world frame.


0.9.39 (2023-11-08)
~~~~~~~~~~~~~~~~~~~

Fixed
^^^^^

* Changed the reference of private ``_body_view`` variable inside the :class:`RigidObject` class
  to the public ``body_view`` property. For a rigid object, the private variable is not defined.


0.9.38 (2023-11-07)
~~~~~~~~~~~~~~~~~~~

Changed
^^^^^^^

* Upgraded the :class:`isaaclab.envs.RLTaskEnv` class to support Gym 0.29.0 environment definition.

Added
^^^^^

* Added computation of ``time_outs`` and ``terminated`` signals inside the termination manager. These follow the
  definition mentioned in `Gym 0.29.0 <https://gymnasium.farama.org/tutorials/gymnasium_basics/handling_time_limits/>`_.
* Added proper handling of observation and action spaces in the :class:`isaaclab.envs.RLTaskEnv` class.
  These now follow closely to how Gym VecEnv handles the spaces.


0.9.37 (2023-11-06)
~~~~~~~~~~~~~~~~~~~

Fixed
^^^^^

* Fixed broken visualization in :mod:`isaaclab.sensors.FrameTramsformer` class by overwriting the
  correct ``_debug_vis_callback`` function.
* Moved the visualization marker configurations of sensors to their respective sensor configuration classes.
  This allows users to set these configurations from the configuration object itself.


0.9.36 (2023-11-03)
~~~~~~~~~~~~~~~~~~~

Fixed
^^^^^

* Added explicit deleting of different managers in the :class:`isaaclab.envs.BaseEnv` and
  :class:`isaaclab.envs.RLTaskEnv` classes. This is required since deleting the managers
  is order-sensitive (many managers need to be deleted before the scene is deleted).


0.9.35 (2023-11-02)
~~~~~~~~~~~~~~~~~~~

Fixed
^^^^^

* Fixed the error: ``'str' object has no attribute '__module__'`` introduced by adding the future import inside the
  :mod:`isaaclab.utils.warp.kernels` module. Warp language does not support the ``__future__`` imports.


0.9.34 (2023-11-02)
~~~~~~~~~~~~~~~~~~~

Fixed
^^^^^

* Added missing import of ``from __future__ import annotations`` in the :mod:`isaaclab.utils.warp`
  module. This is needed to have a consistent behavior across Python versions.


0.9.33 (2023-11-02)
~~~~~~~~~~~~~~~~~~~

Fixed
^^^^^

* Fixed the :class:`isaaclab.command_generators.NullCommandGenerator` class. Earlier,
  it was having a runtime error due to infinity in the resampling time range. Now, the class just
  overrides the parent methods to perform no operations.


0.9.32 (2023-11-02)
~~~~~~~~~~~~~~~~~~~

Changed
^^^^^^^

* Renamed the :class:`isaaclab.envs.RLEnv` class to :class:`isaaclab.envs.RLTaskEnv` to
  avoid confusions in terminologies between environments and tasks.


0.9.31 (2023-11-02)
~~~~~~~~~~~~~~~~~~~

Added
^^^^^

* Added the :class:`isaaclab.sensors.RayCasterCamera` class, as a ray-casting based camera for
  "distance_to_camera", "distance_to_image_plane" and "normals" annotations. It has the same interface and
  functionalities as the USD Camera while it is on average 30% faster.


0.9.30 (2023-11-01)
~~~~~~~~~~~~~~~~~~~

Fixed
^^^^^

* Added skipping of None values in the :class:`InteractiveScene` class when creating the scene from configuration
  objects. Earlier, it was throwing an error when the user passed a None value for a scene element.
* Added ``kwargs`` to the :class:`RLEnv` class to allow passing additional arguments from gym registry function.
  This is now needed since the registry function passes args beyond the ones specified in the constructor.


0.9.29 (2023-11-01)
~~~~~~~~~~~~~~~~~~~

Fixed
^^^^^

* Fixed the material path resolution inside the :class:`isaaclab.sim.converters.UrdfConverter` class.
  With Isaac Sim 2023.1, the material paths from the importer are always saved as absolute paths. This caused
  issues when the generated USD file was moved to a different location. The fix now resolves the material paths
  relative to the USD file location.


0.9.28 (2023-11-01)
~~~~~~~~~~~~~~~~~~~

Changed
^^^^^^^

* Changed the way the :func:`isaaclab.sim.spawners.from_files.spawn_ground_plane` function sets the
  height of the ground. Earlier, it was reading the height from the configuration object. Now, it expects the
  desired transformation as inputs to the function. This makes it consistent with the other spawner functions.


0.9.27 (2023-10-31)
~~~~~~~~~~~~~~~~~~~

Changed
^^^^^^^

* Removed the default value of the argument ``camel_case`` in setters of USD attributes. This is to avoid
  confusion with the naming of the attributes in the USD file.

Fixed
^^^^^

* Fixed the selection of material prim in the :class:`isaaclab.sim.spawners.materials.spawn_preview_surface`
  method. Earlier, the created prim was being selected in the viewport which interfered with the selection of
  prims by the user.
* Updated :class:`isaaclab.sim.converters.MeshConverter` to use a different stage than the default stage
  for the conversion. This is to avoid the issue of the stage being closed when the conversion is done.


0.9.26 (2023-10-31)
~~~~~~~~~~~~~~~~~~~

Added
^^^^^

* Added the sensor implementation for :class:`isaaclab.sensors.FrameTransformer` class. Currently,
  it handles obtaining the transformation between two frames in the same articulation.


0.9.25 (2023-10-27)
~~~~~~~~~~~~~~~~~~~

Added
^^^^^

* Added the :mod:`isaaclab.envs.ui` module to put all the UI-related classes in one place. This currently
  implements the :class:`isaaclab.envs.ui.BaseEnvWindow` and :class:`isaaclab.envs.ui.RLEnvWindow`
  classes. Users can inherit from these classes to create their own UI windows.
* Added the attribute :attr:`isaaclab.envs.BaseEnvCfg.ui_window_class_type` to specify the UI window class
  to be used for the environment. This allows the user to specify their own UI window class to be used for the
  environment.


0.9.24 (2023-10-27)
~~~~~~~~~~~~~~~~~~~

Changed
^^^^^^^

* Changed the behavior of setting up debug visualization for assets, sensors and command generators.
  Earlier it was raising an error if debug visualization was not enabled in the configuration object.
  Now it checks whether debug visualization is implemented and only sets up the callback if it is
  implemented.


0.9.23 (2023-10-27)
~~~~~~~~~~~~~~~~~~~

Fixed
^^^^^

* Fixed a typo in the :class:`AssetBase` and :class:`SensorBase` that effected the class destructor.
  Earlier, a tuple was being created in the constructor instead of the actual object.


0.9.22 (2023-10-26)
~~~~~~~~~~~~~~~~~~~

Added
^^^^^

* Added a :class:`isaaclab.command_generators.NullCommandGenerator` class for no command environments.
  This is easier to work with than having checks for :obj:`None` in the command generator.

Fixed
^^^^^

* Moved the randomization manager to the :class:`isaaclab.envs.BaseEnv` class with the default
  settings to reset the scene to the defaults specified in the configurations of assets.
* Moved command generator to the :class:`isaaclab.envs.RlEnv` class to have all task-specification
  related classes in the same place.


0.9.21 (2023-10-26)
~~~~~~~~~~~~~~~~~~~

Fixed
^^^^^

* Decreased the priority of callbacks in asset and sensor base classes. This may help in preventing
  crashes when warm starting the simulation.
* Fixed no rendering mode when running the environment from the GUI. Earlier the function
  :meth:`SimulationContext.set_render_mode` was erroring out.


0.9.20 (2023-10-25)
~~~~~~~~~~~~~~~~~~~

Fixed
^^^^^

* Changed naming in :class:`isaaclab.sim.SimulationContext.RenderMode` to use ``NO_GUI_OR_RENDERING``
  and ``NO_RENDERING`` instead of ``HEADLESS`` for clarity.
* Changed :class:`isaaclab.sim.SimulationContext` to be capable of handling livestreaming and
  offscreen rendering.
* Changed :class:`isaaclab.app.AppLauncher` envvar ``VIEWPORT_RECORD`` to the more descriptive
  ``OFFSCREEN_RENDER``.


0.9.19 (2023-10-25)
~~~~~~~~~~~~~~~~~~~

Added
^^^^^

* Added Gym observation and action spaces for the :class:`isaaclab.envs.RLEnv` class.


0.9.18 (2023-10-23)
~~~~~~~~~~~~~~~~~~~

Added
^^^^^

* Created :class:`isaaclab.sim.converters.asset_converter.AssetConverter` to serve as a base
  class for all asset converters.
* Added :class:`isaaclab.sim.converters.mesh_converter.MeshConverter` to handle loading and conversion
  of mesh files (OBJ, STL and FBX) into USD format.
* Added script ``convert_mesh.py`` to ``source/tools`` to allow users to convert a mesh to USD via command line arguments.

Changed
^^^^^^^

* Renamed the submodule :mod:`isaaclab.sim.loaders` to :mod:`isaaclab.sim.converters` to be more
  general with the functionality of the module.
* Updated ``check_instanceable.py`` script to convert relative paths to absolute paths.


0.9.17 (2023-10-22)
~~~~~~~~~~~~~~~~~~~

Added
^^^^^

* Added setters and getters for term configurations in the :class:`RandomizationManager`, :class:`RewardManager`
  and :class:`TerminationManager` classes. This allows the user to modify the term configurations after the
  manager has been created.
* Added the method :meth:`compute_group` to the :class:`isaaclab.managers.ObservationManager` class to
  compute the observations for only a given group.
* Added the curriculum term for modifying reward weights after certain environment steps.


0.9.16 (2023-10-22)
~~~~~~~~~~~~~~~~~~~

Added
^^^^^

* Added support for keyword arguments for terms in the :class:`isaaclab.managers.ManagerBase`.

Fixed
^^^^^

* Fixed resetting of buffers in the :class:`TerminationManager` class. Earlier, the values were being set
  to ``0.0`` instead of ``False``.


0.9.15 (2023-10-22)
~~~~~~~~~~~~~~~~~~~

Added
^^^^^

* Added base yaw heading and body acceleration into :class:`isaaclab.assets.RigidObjectData` class.
  These quantities are computed inside the :class:`RigidObject` class.

Fixed
^^^^^

* Fixed the :meth:`isaaclab.assets.RigidObject.set_external_force_and_torque` method to correctly
  deal with the body indices.
* Fixed a bug in the :meth:`isaaclab.utils.math.wrap_to_pi` method to prevent self-assignment of
  the input tensor.


0.9.14 (2023-10-21)
~~~~~~~~~~~~~~~~~~~

Added
^^^^^

* Added 2-D drift (i.e. along x and y) to the :class:`isaaclab.sensors.RayCaster` class.
* Added flags to the :class:`isaaclab.sensors.ContactSensorCfg` to optionally obtain the
  sensor origin and air time information. Since these are not required by default, they are
  disabled by default.

Fixed
^^^^^

* Fixed the handling of contact sensor history buffer in the :class:`isaaclab.sensors.ContactSensor` class.
  Earlier, the buffer was not being updated correctly.


0.9.13 (2023-10-20)
~~~~~~~~~~~~~~~~~~~

Fixed
^^^^^

* Fixed the issue with double :obj:`Ellipsis` when indexing tensors with multiple dimensions.
  The fix now uses :obj:`slice(None)` instead of :obj:`Ellipsis` to index the tensors.


0.9.12 (2023-10-18)
~~~~~~~~~~~~~~~~~~~

Fixed
^^^^^

* Fixed bugs in actuator model implementation for actuator nets. Earlier the DC motor clipping was not working.
* Fixed bug in applying actuator model in the :class:`isaaclab.asset.Articulation` class. The new
  implementation caches the outputs from explicit actuator model into the ``joint_pos_*_sim`` buffer to
  avoid feedback loops in the tensor operation.


0.9.11 (2023-10-17)
~~~~~~~~~~~~~~~~~~~

Added
^^^^^

* Added the support for semantic tags into the :class:`isaaclab.sim.spawner.SpawnerCfg` class. This allows
  the user to specify the semantic tags for a prim when spawning it into the scene. It follows the same format as
  Omniverse Replicator.


0.9.10 (2023-10-16)
~~~~~~~~~~~~~~~~~~~

Added
^^^^^

* Added ``--livestream`` and ``--ros`` CLI args to :class:`isaaclab.app.AppLauncher` class.
* Added a static function :meth:`isaaclab.app.AppLauncher.add_app_launcher_args`, which
  appends the arguments needed for :class:`isaaclab.app.AppLauncher` to the argument parser.

Changed
^^^^^^^

* Within :class:`isaaclab.app.AppLauncher`, removed ``REMOTE_DEPLOYMENT`` env-var processing
  in the favor of ``HEADLESS`` and ``LIVESTREAM`` env-vars. These have clearer uses and better parity
  with the CLI args.


0.9.9 (2023-10-12)
~~~~~~~~~~~~~~~~~~

Added
^^^^^

* Added the property :attr:`isaaclab.assets.Articulation.is_fixed_base` to the articulation class to
  check if the base of the articulation is fixed or floating.
* Added the task-space action term corresponding to the differential inverse-kinematics controller.

Fixed
^^^^^

* Simplified the :class:`isaaclab.controllers.DifferentialIKController` to assume that user provides the
  correct end-effector poses and Jacobians. Earlier it was doing internal frame transformations which made the
  code more complicated and error-prone.


0.9.8 (2023-09-30)
~~~~~~~~~~~~~~~~~~

Fixed
^^^^^

* Fixed the boundedness of class objects that register callbacks into the simulator.
  These include devices, :class:`AssetBase`, :class:`SensorBase` and :class:`CommandGenerator`.
  The fix ensures that object gets deleted when the user deletes the object.


0.9.7 (2023-09-26)
~~~~~~~~~~~~~~~~~~

Fixed
^^^^^

* Modified the :class:`isaaclab.markers.VisualizationMarkers` to use the
  :class:`isaaclab.sim.spawner.SpawnerCfg` class instead of their
  own configuration objects. This makes it consistent with the other ways to spawn assets in the scene.

Added
^^^^^

* Added the method :meth:`copy` to configclass to allow copying of configuration objects.


0.9.6 (2023-09-26)
~~~~~~~~~~~~~~~~~~

Fixed
^^^^^

* Changed class-level configuration classes to refer to class types using ``class_type`` attribute instead
  of ``cls`` or ``cls_name``.


0.9.5 (2023-09-25)
~~~~~~~~~~~~~~~~~~

Changed
^^^^^^^

* Added future import of ``annotations`` to have a consistent behavior across Python versions.
* Removed the type-hinting from docstrings to simplify maintenance of the documentation. All type-hints are
  now in the code itself.


0.9.4 (2023-08-29)
~~~~~~~~~~~~~~~~~~

Added
^^^^^

* Added :class:`isaaclab.scene.InteractiveScene`, as the central scene unit that contains all entities
  that are part of the simulation. These include the terrain, sensors, articulations, rigid objects etc.
  The scene groups the common operations of these entities and allows to access them via their unique names.
* Added :mod:`isaaclab.envs` module that contains environment definitions that encapsulate the different
  general (scene, action manager, observation manager) and RL-specific (reward and termination manager) managers.
* Added :class:`isaaclab.managers.SceneEntityCfg` to handle which scene elements are required by the
  manager's terms. This allows the manager to parse useful information from the scene elements, such as the
  joint and body indices, and pass them to the term.
* Added :class:`isaaclab.sim.SimulationContext.RenderMode` to handle different rendering modes based on
  what the user wants to update (viewport, cameras, or UI elements).

Fixed
^^^^^

* Fixed the :class:`isaaclab.command_generators.CommandGeneratorBase` to register a debug visualization
  callback similar to how sensors and robots handle visualization.


0.9.3 (2023-08-23)
~~~~~~~~~~~~~~~~~~

Added
^^^^^

* Enabled the `faulthander <https://docs.python.org/3/library/faulthandler.html>`_ to catch segfaults and print
  the stack trace. This is enabled by default in the :class:`isaaclab.app.AppLauncher` class.

Fixed
^^^^^

* Re-added the :mod:`isaaclab.utils.kit` to the ``compat`` directory and fixed all the references to it.
* Fixed the deletion of Replicator nodes for the :class:`isaaclab.sensors.Camera` class. Earlier, the
  Replicator nodes were not being deleted when the camera was deleted. However, this does not prevent the random
  crashes that happen when the camera is deleted.
* Fixed the :meth:`isaaclab.utils.math.convert_quat` to support both numpy and torch tensors.

Changed
^^^^^^^

* Renamed all the scripts inside the ``test`` directory to follow the convention:

  * ``test_<module_name>.py``: Tests for the module ``<module_name>`` using unittest.
  * ``check_<module_name>``: Check for the module ``<module_name>`` using python main function.


0.9.2 (2023-08-22)
~~~~~~~~~~~~~~~~~~

Added
^^^^^

* Added the ability to color meshes in the :class:`isaaclab.terrain.TerrainGenerator` class. Currently,
  it only supports coloring the mesh randomly (``"random"``), based on the terrain height (``"height"``), and
  no coloring (``"none"``).

Fixed
^^^^^

* Modified the :class:`isaaclab.terrain.TerrainImporter` class to configure visual and physics materials
  based on the configuration object.


0.9.1 (2023-08-18)
~~~~~~~~~~~~~~~~~~

Added
^^^^^

* Introduced three different rotation conventions in the :class:`isaaclab.sensors.Camera` class. These
  conventions are:

  * ``opengl``: the camera is looking down the -Z axis with the +Y axis pointing up
  * ``ros``: the camera is looking down the +Z axis with the +Y axis pointing down
  * ``world``: the camera is looking along the +X axis with the -Z axis pointing down

  These can be used to declare the camera offset in :class:`isaaclab.sensors.CameraCfg.OffsetCfg` class
  and in :meth:`isaaclab.sensors.Camera.set_world_pose` method. Additionally, all conventions are
  saved to :class:`isaaclab.sensors.CameraData` class for easy access.

Changed
^^^^^^^

* Adapted all the sensor classes to follow a structure similar to the :class:`isaaclab.assets.AssetBase`.
  Hence, the spawning and initialization of sensors manually by the users is avoided.
* Removed the :meth:`debug_vis` function since that this functionality is handled by a render callback automatically
  (based on the passed configuration for the :class:`isaaclab.sensors.SensorBaseCfg.debug_vis` flag).


0.9.0 (2023-08-18)
~~~~~~~~~~~~~~~~~~

Added
^^^^^

* Introduces a new set of asset interfaces. These interfaces simplify the spawning of assets into the scene
  and initializing the physics handle by putting that inside post-startup physics callbacks. With this, users
  no longer need to worry about the :meth:`spawn` and :meth:`initialize` calls.
* Added utility methods to :mod:`isaaclab.utils.string` module that resolve regex expressions based
  on passed list of target keys.

Changed
^^^^^^^

* Renamed all references of joints in an articulation from "dof" to "joint". This makes it consistent with the
  terminology used in robotics.

Deprecated
^^^^^^^^^^

* Removed the previous modules for objects and robots. Instead the :class:`Articulation` and :class:`RigidObject`
  should be used.


0.8.12 (2023-08-18)
~~~~~~~~~~~~~~~~~~~

Added
^^^^^

* Added other properties provided by ``PhysicsScene`` to the :class:`isaaclab.sim.SimulationContext`
  class to allow setting CCD, solver iterations, etc.
* Added commonly used functions to the :class:`SimulationContext` class itself to avoid having additional
  imports from Isaac Sim when doing simple tasks such as setting camera view or retrieving the simulation settings.

Fixed
^^^^^

* Switched the notations of default buffer values in :class:`isaaclab.sim.PhysxCfg` from multiplication
  to scientific notation to avoid confusion with the values.


0.8.11 (2023-08-18)
~~~~~~~~~~~~~~~~~~~

Added
^^^^^

* Adds utility functions and configuration objects in the :mod:`isaaclab.sim.spawners`
  to create the following prims in the scene:

  * :mod:`isaaclab.sim.spawners.from_file`: Create a prim from a USD/URDF file.
  * :mod:`isaaclab.sim.spawners.shapes`: Create USDGeom prims for shapes (box, sphere, cylinder, capsule, etc.).
  * :mod:`isaaclab.sim.spawners.materials`: Create a visual or physics material prim.
  * :mod:`isaaclab.sim.spawners.lights`: Create a USDLux prim for different types of lights.
  * :mod:`isaaclab.sim.spawners.sensors`: Create a USD prim for supported sensors.

Changed
^^^^^^^

* Modified the :class:`SimulationContext` class to take the default physics material using the material spawn
  configuration object.


0.8.10 (2023-08-17)
~~~~~~~~~~~~~~~~~~~

Added
^^^^^

* Added methods for defining different physics-based schemas in the :mod:`isaaclab.sim.schemas` module.
  These methods allow creating the schema if it doesn't exist at the specified prim path and modify
  its properties based on the configuration object.


0.8.9 (2023-08-09)
~~~~~~~~~~~~~~~~~~

Changed
^^^^^^^

* Moved the :class:`isaaclab.asset_loader.UrdfLoader` class to the :mod:`isaaclab.sim.loaders`
  module to make it more accessible to the user.


0.8.8 (2023-08-09)
~~~~~~~~~~~~~~~~~~

Added
^^^^^

* Added configuration classes and functions for setting different physics-based schemas in the
  :mod:`isaaclab.sim.schemas` module. These allow modifying properties of the physics solver
  on the asset using configuration objects.


0.8.7 (2023-08-03)
~~~~~~~~~~~~~~~~~~

Fixed
^^^^^

* Added support for `__post_init__ <https://docs.python.org/3/library/dataclasses.html#post-init-processing>`_ in
  the :class:`isaaclab.utils.configclass` decorator.


0.8.6 (2023-08-03)
~~~~~~~~~~~~~~~~~~

Added
^^^^^

* Added support for callable classes in the :class:`isaaclab.managers.ManagerBase`.


0.8.5 (2023-08-03)
~~~~~~~~~~~~~~~~~~

Fixed
^^^^^

* Fixed the :class:`isaaclab.markers.Visualizationmarkers` class so that the markers are not visible in camera rendering mode.

Changed
^^^^^^^

* Simplified the creation of the point instancer in the :class:`isaaclab.markers.Visualizationmarkers` class. It now creates a new
  prim at the next available prim path if a prim already exists at the given path.


0.8.4 (2023-08-02)
~~~~~~~~~~~~~~~~~~

Added
^^^^^

* Added the :class:`isaaclab.sim.SimulationContext` class to the :mod:`isaaclab.sim` module.
  This class inherits from the :class:`isaacsim.core.api.simulation_context.SimulationContext` class and adds
  the ability to create a simulation context from a configuration object.


0.8.3 (2023-08-02)
~~~~~~~~~~~~~~~~~~

Changed
^^^^^^^

* Moved the :class:`ActuatorBase` class to the :mod:`isaaclab.actuators.actuator_base` module.
* Renamed the :mod:`isaaclab.actuators.actuator` module to :mod:`isaaclab.actuators.actuator_pd`
  to make it more explicit that it contains the PD actuator models.


0.8.2 (2023-08-02)
~~~~~~~~~~~~~~~~~~

Changed
^^^^^^^

* Cleaned up the :class:`isaaclab.terrain.TerrainImporter` class to take all the parameters from the configuration
  object. This makes it consistent with the other classes in the package.
* Moved the configuration classes for terrain generator and terrain importer into separate files to resolve circular
  dependency issues.


0.8.1 (2023-08-02)
~~~~~~~~~~~~~~~~~~

Fixed
^^^^^

* Added a hack into :class:`isaaclab.app.AppLauncher` class to remove Isaac Lab packages from the path before launching
  the simulation application. This prevents the warning messages that appears when the user launches the ``SimulationApp``.

Added
^^^^^

* Enabled necessary viewport extensions in the :class:`isaaclab.app.AppLauncher` class itself if ``VIEWPORT_ENABLED``
  flag is true.


0.8.0 (2023-07-26)
~~~~~~~~~~~~~~~~~~

Added
^^^^^

* Added the :class:`ActionManager` class to the :mod:`isaaclab.managers` module to handle actions in the
  environment through action terms.
* Added contact force history to the :class:`isaaclab.sensors.ContactSensor` class. The history is stored
  in the ``net_forces_w_history`` attribute of the sensor data.

Changed
^^^^^^^

* Implemented lazy update of buffers in the :class:`isaaclab.sensors.SensorBase` class. This allows the user
  to update the sensor data only when required, i.e. when the data is requested by the user. This helps avoid double
  computation of sensor data when a reset is called in the environment.

Deprecated
^^^^^^^^^^

* Removed the support for different backends in the sensor class. We only use Pytorch as the backend now.
* Removed the concept of actuator groups. They are now handled by the :class:`isaaclab.managers.ActionManager`
  class. The actuator models are now directly handled by the robot class itself.


0.7.4 (2023-07-26)
~~~~~~~~~~~~~~~~~~

Changed
^^^^^^^

* Changed the behavior of the :class:`isaaclab.terrains.TerrainImporter` class. It now expects the terrain
  type to be specified in the configuration object. This allows the user to specify everything in the configuration
  object and not have to do an explicit call to import a terrain.

Fixed
^^^^^

* Fixed setting of quaternion orientations inside the :class:`isaaclab.markers.Visualizationmarkers` class.
  Earlier, the orientation was being set into the point instancer in the wrong order (``wxyz`` instead of ``xyzw``).


0.7.3 (2023-07-25)
~~~~~~~~~~~~~~~~~~

Fixed
^^^^^

* Fixed the issue with multiple inheritance in the :class:`isaaclab.utils.configclass` decorator.
  Earlier, if the inheritance tree was more than one level deep and the lowest level configuration class was
  not updating its values from the middle level classes.


0.7.2 (2023-07-24)
~~~~~~~~~~~~~~~~~~

Added
^^^^^

* Added the method :meth:`replace` to the :class:`isaaclab.utils.configclass` decorator to allow
  creating a new configuration object with values replaced from keyword arguments. This function internally
  calls the `dataclasses.replace <https://docs.python.org/3/library/dataclasses.html#dataclasses.replace>`_.

Fixed
^^^^^

* Fixed the handling of class types as member values in the :meth:`isaaclab.utils.configclass`. Earlier it was
  throwing an error since class types were skipped in the if-else block.


0.7.1 (2023-07-22)
~~~~~~~~~~~~~~~~~~

Added
^^^^^

* Added the :class:`TerminationManager`, :class:`CurriculumManager`, and :class:`RandomizationManager` classes
  to the :mod:`isaaclab.managers` module to handle termination, curriculum, and randomization respectively.


0.7.0 (2023-07-22)
~~~~~~~~~~~~~~~~~~

Added
^^^^^

* Created a new :mod:`isaaclab.managers` module for all the managers related to the environment / scene.
  This includes the :class:`isaaclab.managers.ObservationManager` and :class:`isaaclab.managers.RewardManager`
  classes that were previously in the :mod:`isaaclab.utils.mdp` module.
* Added the :class:`isaaclab.managers.ManagerBase` class to handle the creation of managers.
* Added configuration classes for :class:`ObservationTermCfg` and :class:`RewardTermCfg` to allow easy creation of
  observation and reward terms.

Changed
^^^^^^^

* Changed the behavior of :class:`ObservationManager` and :class:`RewardManager` classes to accept the key ``func``
  in each configuration term to be a callable. This removes the need to inherit from the base class
  and allows more reusability of the functions across different environments.
* Moved the old managers to the :mod:`isaaclab.compat.utils.mdp` module.
* Modified the necessary scripts to use the :mod:`isaaclab.compat.utils.mdp` module.


0.6.2 (2023-07-21)
~~~~~~~~~~~~~~~~~~

Added
^^^^^

* Added the :mod:`isaaclab.command_generators` to generate different commands based on the desired task.
  It allows the user to generate commands for different tasks in the same environment without having to write
  custom code for each task.


0.6.1 (2023-07-16)
~~~~~~~~~~~~~~~~~~

Fixed
^^^^^

* Fixed the :meth:`isaaclab.utils.math.quat_apply_yaw` to compute the yaw quaternion correctly.

Added
^^^^^

* Added functions to convert string and callable objects in :mod:`isaaclab.utils.string`.


0.6.0 (2023-07-16)
~~~~~~~~~~~~~~~~~~

Added
^^^^^

* Added the argument :attr:`sort_keys` to the :meth:`isaaclab.utils.io.yaml.dump_yaml` method to allow
  enabling/disabling of sorting of keys in the output yaml file.

Fixed
^^^^^

* Fixed the ordering of terms in :mod:`isaaclab.utils.configclass` to be consistent in the order in which
  they are defined. Previously, the ordering was done alphabetically which made it inconsistent with the order in which
  the parameters were defined.

Changed
^^^^^^^

* Changed the default value of the argument :attr:`sort_keys` in the :meth:`isaaclab.utils.io.yaml.dump_yaml`
  method to ``False``.
* Moved the old config classes in :mod:`isaaclab.utils.configclass` to
  :mod:`isaaclab.compat.utils.configclass` so that users can still run their old code where alphabetical
  ordering was used.


0.5.0 (2023-07-04)
~~~~~~~~~~~~~~~~~~

Added
^^^^^

* Added a generalized :class:`isaaclab.sensors.SensorBase` class that leverages the ideas of views to
  handle multiple sensors in a single class.
* Added the classes :class:`isaaclab.sensors.RayCaster`, :class:`isaaclab.sensors.ContactSensor`,
  and :class:`isaaclab.sensors.Camera` that output a batched tensor of sensor data.

Changed
^^^^^^^

* Renamed the parameter ``sensor_tick`` to ``update_freq`` to make it more intuitive.
* Moved the old sensors in :mod:`isaaclab.sensors` to :mod:`isaaclab.compat.sensors`.
* Modified the standalone scripts to use the :mod:`isaaclab.compat.sensors` module.


0.4.4 (2023-07-05)
~~~~~~~~~~~~~~~~~~

Fixed
^^^^^

* Fixed the :meth:`isaaclab.terrains.trimesh.utils.make_plane` method to handle the case when the
  plane origin does not need to be centered.
* Added the :attr:`isaaclab.terrains.TerrainGeneratorCfg.seed` to make generation of terrains reproducible.
  The default value is ``None`` which means that the seed is not set.

Changed
^^^^^^^

* Changed the saving of ``origins`` in :class:`isaaclab.terrains.TerrainGenerator` class to be in CSV format
  instead of NPY format.


0.4.3 (2023-06-28)
~~~~~~~~~~~~~~~~~~

Added
^^^^^

* Added the :class:`isaaclab.markers.PointInstancerMarker` class that wraps around
  `UsdGeom.PointInstancer <https://graphics.pixar.com/usd/dev/api/class_usd_geom_point_instancer.html>`_
  to directly work with torch and numpy arrays.

Changed
^^^^^^^

* Moved the old markers in :mod:`isaaclab.markers` to :mod:`isaaclab.compat.markers`.
* Modified the standalone scripts to use the :mod:`isaaclab.compat.markers` module.


0.4.2 (2023-06-28)
~~~~~~~~~~~~~~~~~~

Added
^^^^^

* Added the sub-module :mod:`isaaclab.terrains` to allow procedural generation of terrains and supporting
  importing of terrains from different sources (meshes, usd files or default ground plane).


0.4.1 (2023-06-27)
~~~~~~~~~~~~~~~~~~

* Added the :class:`isaaclab.app.AppLauncher` class to allow controlled instantiation of
  the `SimulationApp <https://docs.omniverse.nvidia.com/py/isaacsim/source/isaacsim.simulation_app/docs/index.html>`_
  and extension loading for remote deployment and ROS bridges.

Changed
^^^^^^^

* Modified all standalone scripts to use the :class:`isaaclab.app.AppLauncher` class.


0.4.0 (2023-05-27)
~~~~~~~~~~~~~~~~~~

Added
^^^^^

* Added a helper class :class:`isaaclab.asset_loader.UrdfLoader` that converts a URDF file to instanceable USD
  file based on the input configuration object.


0.3.2 (2023-04-27)
~~~~~~~~~~~~~~~~~~

Fixed
^^^^^

* Added safe-printing of functions while using the :meth:`isaaclab.utils.dict.print_dict` function.


0.3.1 (2023-04-23)
~~~~~~~~~~~~~~~~~~

Added
^^^^^

* Added a modified version of ``lula_franka_gen.urdf`` which includes an end-effector frame.
* Added a standalone script ``play_rmpflow.py`` to show RMPFlow controller.

Fixed
^^^^^

* Fixed the splitting of commands in the :meth:`ActuatorGroup.compute` method. Earlier it was reshaping the
  commands to the shape ``(num_actuators, num_commands)`` which was causing the commands to be split incorrectly.
* Fixed the processing of actuator command in the :meth:`RobotBase._process_actuators_cfg` to deal with multiple
  command types when using "implicit" actuator group.

0.3.0 (2023-04-20)
~~~~~~~~~~~~~~~~~~

Fixed
^^^^^

* Added the destructor to the keyboard devices to unsubscribe from carb.

Added
^^^^^

* Added the :class:`Se2Gamepad` and :class:`Se3Gamepad` for gamepad teleoperation support.


0.2.8 (2023-04-10)
~~~~~~~~~~~~~~~~~~

Fixed
^^^^^

* Fixed bugs in :meth:`axis_angle_from_quat` in the ``isaaclab.utils.math`` to handle quaternion with negative w component.
* Fixed bugs in :meth:`subtract_frame_transforms` in the ``isaaclab.utils.math`` by adding the missing final rotation.


0.2.7 (2023-04-07)
~~~~~~~~~~~~~~~~~~

Fixed
^^^^^

* Fixed repetition in applying mimic multiplier for "p_abs" in the :class:`GripperActuatorGroup` class.
* Fixed bugs in :meth:`reset_buffers` in the :class:`RobotBase` and :class:`LeggedRobot` classes.

0.2.6 (2023-03-16)
~~~~~~~~~~~~~~~~~~

Added
^^^^^

* Added the :class:`CollisionPropertiesCfg` to rigid/articulated object and robot base classes.
* Added the :class:`PhysicsMaterialCfg` to the :class:`SingleArm` class for tool sites.

Changed
^^^^^^^

* Changed the default control mode of the :obj:`PANDA_HAND_MIMIC_GROUP_CFG` to be from ``"v_abs"`` to ``"p_abs"``.
  Using velocity control for the mimic group can cause the hand to move in a jerky manner.


0.2.5 (2023-03-08)
~~~~~~~~~~~~~~~~~~

Fixed
^^^^^

* Fixed the indices used for the Jacobian and dynamics quantities in the :class:`MobileManipulator` class.


0.2.4 (2023-03-04)
~~~~~~~~~~~~~~~~~~

Added
^^^^^

* Added :meth:`apply_nested_physics_material` to the ``isaaclab.utils.kit``.
* Added the :meth:`sample_cylinder` to sample points from a cylinder's surface.
* Added documentation about the issue in using instanceable asset as markers.

Fixed
^^^^^

* Simplified the physics material application in the rigid object and legged robot classes.

Removed
^^^^^^^

* Removed the ``geom_prim_rel_path`` argument in the :class:`RigidObjectCfg.MetaInfoCfg` class.


0.2.3 (2023-02-24)
~~~~~~~~~~~~~~~~~~

Fixed
^^^^^

* Fixed the end-effector body index used for getting the Jacobian in the :class:`SingleArm` and :class:`MobileManipulator` classes.


0.2.2 (2023-01-27)
~~~~~~~~~~~~~~~~~~

Fixed
^^^^^

* Fixed the :meth:`set_world_pose_ros` and :meth:`set_world_pose_from_view` in the :class:`Camera` class.

Deprecated
^^^^^^^^^^

* Removed the :meth:`set_world_pose_from_ypr` method from the :class:`Camera` class.


0.2.1 (2023-01-26)
~~~~~~~~~~~~~~~~~~

Fixed
^^^^^

* Fixed the :class:`Camera` class to support different fisheye projection types.


0.2.0 (2023-01-25)
~~~~~~~~~~~~~~~~~~

Added
^^^^^

* Added support for warp backend in camera utilities.
* Extended the ``play_camera.py`` with ``--gpu`` flag to use GPU replicator backend.

0.1.1 (2023-01-24)
~~~~~~~~~~~~~~~~~~

Fixed
^^^^^

* Fixed setting of physics material on the ground plane when using :meth:`isaaclab.utils.kit.create_ground_plane` function.


0.1.0 (2023-01-17)
~~~~~~~~~~~~~~~~~~

Added
^^^^^

* Initial release of the extension with experimental API.
* Available robot configurations:

  * **Quadrupeds:** Unitree A1, ANYmal B, ANYmal C
  * **Single-arm manipulators:** Franka Emika arm, UR5
  * **Mobile manipulators:** Clearpath Ridgeback with Franka Emika arm or UR5<|MERGE_RESOLUTION|>--- conflicted
+++ resolved
@@ -1,10 +1,16 @@
 Changelog
 ---------
 
-<<<<<<< HEAD
 ## [Unreleased]
 ~~~~~~~~~~~~~~~
-=======
+
+Changed
+^^^^^^^
+
+* Changed :class:`~isaaclab.utils.noise.noise_model.NoiseModelWithAdditiveBias` to sample each bias feature dimension independently.
+  Previously, for multi-dimensional data, e.g., a 3D position vector, all feature dimensions shared the same bias value.
+
+
 0.40.8 (2025-06-18)
 ~~~~~~~~~~~~~~~~~~~
 
@@ -24,17 +30,11 @@
 ^^^^^
 
 * :class:`NoiseModel` support for manager-based workflows.
->>>>>>> 33b49731
-
-Changed
-^^^^^^^
-
-<<<<<<< HEAD
-* Changed :class:`~isaaclab.utils.noise.noise_model.NoiseModelWithAdditiveBias` to sample each bias feature dimension independently.
-  Previously, for multi-dimensional data, e.g., a 3D position vector, all feature dimensions shared the same bias value.
-=======
+
+Changed
+^^^^^^^
+
 * Renamed :func:`~isaaclab.utils.noise.NoiseModel.apply` method to :func:`~isaaclab.utils.noise.NoiseModel.__call__`.
->>>>>>> 33b49731
 
 
 0.40.6 (2025-06-12)
