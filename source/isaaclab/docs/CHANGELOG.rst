--- conflicted
+++ resolved
@@ -1,21 +1,30 @@
 Changelog
 ---------
 
-<<<<<<< HEAD
-0.34.2 (2025-02-17)
-=======
-0.34.3 (2025-02-28)
->>>>>>> 46594e08
-~~~~~~~~~~~~~~~~~~~
-
-Added
-^^^^^
-
-<<<<<<< HEAD
+0.34.4 (2025-03-01)
+~~~~~~~~~~~~~~~~~~~~
+
+Added
+^^^^^
+
 * Added a new attribute :attr:`is_implicit_model` to the :class:`isaaclab.actuators.ActuatorBase` class to
   indicate if the actuator model is implicit or explicit. This helps checking that the correct model type
   is being used when initializing the actuator models.
-=======
+
+Fixed
+^^^^^
+
+* Added copy of configurations to :class:`isaaclab.assets.AssetBase` and :class:`isaaclab.sensors.SensorBase`
+  to prevent modifications of the configurations from leaking outside of the classes.
+* Moved warnings and checks for implicit actuator models to the :class:`isaaclab.actuators.ImplicitActuator` class.
+
+
+0.34.3 (2025-02-28)
+~~~~~~~~~~~~~~~~~~~
+
+Added
+^^^^^
+
 * Added IP address support for WebRTC livestream to allow specifying IP address to stream across networks.
   This feature requires an updated livestream extension, which is current only available in the pre-built Isaac Lab 2.0.1 docker image.
   Support for other Isaac Sim builds will become available in Isaac Sim 5.0.
@@ -23,19 +32,12 @@
 
 0.34.2 (2025-02-21)
 ~~~~~~~~~~~~~~~~~~~~
->>>>>>> 46594e08
-
-Fixed
-^^^^^
-
-<<<<<<< HEAD
-* Added copy of configurations to :class:`isaaclab.assets.AssetBase` and :class:`isaaclab.sensors.SensorBase`
-  to prevent modifications of the configurations from leaking outside of the classes.
-* Moved warnings and checks for implicit actuator models to the :class:`isaaclab.actuators.ImplicitActuator` class.
-=======
+
+Fixed
+^^^^^
+
 * Fixed setting of root velocities inside the event term :meth:`reset_root_state_from_terrain`. Earlier, the indexing
   based on the environment IDs was missing.
->>>>>>> 46594e08
 
 
 0.34.1 (2025-02-17)
