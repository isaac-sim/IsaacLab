Changelog
---------

<<<<<<< HEAD
0.40.12 (2025-06-30)
=======
0.41.1 (2025-07-22)
~~~~~~~~~~~~~~~~~~~

Added
^^^^^

* Added unit tests for :class:`~isaaclab.actuator.ImplicitActuator`, :class:`~isaaclab.actuator.IdealPDActuator`,
  and :class:`~isaaclab.actuator.DCMotor` independent of :class:`~isaaclab.assets.Articulation`

Changed
^^^^^^^

* Changed the way clipping is handled for :class:`~isaaclab.actuator.DCMotor` for torque-speed points in when in
  negative power regions.


0.41.0 (2025-07-21)
~~~~~~~~~~~~~~~~~~~

Changed
^^^^^^^

* Updates torch version to 2.7.0 and torchvision to 0.22.0.
  Some dependencies now require torch>=2.6, and given the vulnerabilities in Torch 2.5.1,
  we are updating the torch version to 2.7.0 to also include Blackwell support. Since Isaac Sim 4.5 has not updated the
  torch version, we are now overwriting the torch installation step in isaaclab.sh when running ``./isaaclab.sh -i``.


0.40.23 (2025-06-29)
~~~~~~~~~~~~~~~~~~~~

Added
^^^^^

* Added MangerBasedRLEnv support for composite gym observation spaces.
* A test for the composite gym observation spaces in ManagerBasedRLEnv is added to ensure that the observation spaces
  are correctly configured base on the clip.


0.40.22 (2025-07-11)
~~~~~~~~~~~~~~~~~~~~

Added
^^^^^

* Added :attr:`omni.isaac.lab.sensors.ContactSensorData.force_matrix_w_history` that tracks the history of the filtered contact forces in the world frame.


0.40.21 (2025-06-25)
~~~~~~~~~~~~~~~~~~~~

Added
^^^^^

* Added new curriculum mdp :func:`~isaaclab.envs.mdp.curriculums.modify_env_param` and
  :func:`~isaaclab.envs.mdp.curriculums.modify_env_param` that enables flexible changes to any configurations in the
  env instance


0.40.20 (2025-07-11)
~~~~~~~~~~~~~~~~~~~~

Fixed
^^^^^

* Fixed :meth:`isaaclab.envs.mdp.events.reset_joints_by_scale`, :meth:`isaaclab.envs.mdp.events.reset_joints_by_offsets`
restricting the resetting joint indices be that user defined joint indices.


0.40.19 (2025-07-11)
~~~~~~~~~~~~~~~~~~~~

Fixed
^^^^^

* Fixed missing attribute in :class:`~isaaclab.sensors.ray_caster.RayCasterCamera` class and its reset method when no
  env_ids are passed.


0.40.18 (2025-07-09)
~~~~~~~~~~~~~~~~~~~~

Added
^^^^^

* Added input param ``update_history`` to :meth:`~isaaclab.managers.ObservationManager.compute`
  to control whether the history buffer should be updated.
* Added unit test for :class:`~isaaclab.envs.ManagerBasedEnv`.

Fixed
^^^^^

* Fixed :class:`~isaaclab.envs.ManagerBasedEnv` and :class:`~isaaclab.envs.ManagerBasedRLEnv` to not update the history
  buffer on recording.


0.40.17 (2025-07-10)
~~~~~~~~~~~~~~~~~~~~

Added
^^^^^

* Added unit tests for multiple math functions:
  :func:`~isaaclab.utils.math.scale_transform`.
  :func:`~isaaclab.utils.math.unscale_transform`.
  :func:`~isaaclab.utils.math.saturate`.
  :func:`~isaaclab.utils.math.normalize`.
  :func:`~isaaclab.utils.math.copysign`.
  :func:`~isaaclab.utils.math.convert_quat`.
  :func:`~isaaclab.utils.math.quat_conjugate`.
  :func:`~isaaclab.utils.math.quat_from_euler_xyz`.
  :func:`~isaaclab.utils.math.quat_from_matrix`.
  :func:`~isaaclab.utils.math.euler_xyz_from_quat`.
  :func:`~isaaclab.utils.math.matrix_from_euler`.
  :func:`~isaaclab.utils.math.quat_from_angle_axis`.
  :func:`~isaaclab.utils.math.axis_angle_from_quat`.
  :func:`~isaaclab.utils.math.skew_symmetric_matrix`.
  :func:`~isaaclab.utils.math.combine_transform`.
  :func:`~isaaclab.utils.math.subtract_transform`.
  :func:`~isaaclab.utils.math.compute_pose_error`.

Changed
^^^^^^^

* Changed the implementation of :func:`~isaaclab.utils.math.copysign` to better reflect the documented functionality.


0.40.16 (2025-07-08)
~~~~~~~~~~~~~~~~~~~~

Fixed
^^^^^

* Fixed hanging quat_rotate calls to point to quat_apply in :class:`~isaaclab.assets.articulation.ArticulationData` and
  :class:`~isaaclab.assets.articulation.RigidObjectCollectionData`


0.40.15 (2025-07-08)
~~~~~~~~~~~~~~~~~~~~

Added
^^^^^

* Added ability to set platform height independent of object height for trimesh terrains.


0.40.14 (2025-07-01)
>>>>>>> 083ca3cd
~~~~~~~~~~~~~~~~~~~~

Added
^^^^^

<<<<<<< HEAD
* Added write to file on close to :class:`~isaaclab.manager.RecorderManager`.
=======
* Added :attr:`abs_height_noise` and :attr:`rel_height_noise` to give minimum and maximum absolute and relative noise to
  :class:`isaaclab.terrrains.trimesh.MeshRepeatedObjectsTerrainCfg`
* Added deprecation warnings to the existing :attr:`max_height_noise` but still functions.


0.40.13 (2025-07-03)
~~~~~~~~~~~~~~~~~~~~

Fixed
^^^^^

* Fixed unittest tests that are floating inside pytests for articulation and rendering


0.40.12 (2025-07-03)
~~~~~~~~~~~~~~~~~~~~

Changed
^^^^^^^

* Updated gymnasium to v1.2.0. This update includes fixes for a memory leak that appears when recording
  videos with the ``--video`` flag.
>>>>>>> 083ca3cd


0.40.11 (2025-06-27)
~~~~~~~~~~~~~~~~~~~~

Added
^^^^^


* Added unit test for :func:`~isaaclab.utils.math.quat_inv`.

Fixed
^^^^^

* Fixed the implementation mistake in :func:`~isaaclab.utils.math.quat_inv`.


0.40.10 (2025-06-25)
~~~~~~~~~~~~~~~~~~~~

Fixed
^^^^^

* Fixed :func:`~isaaclab.utils.dict.update_class_from_dict` preventing setting flat Iterables with different lengths.


0.40.9 (2025-06-25)
~~~~~~~~~~~~~~~~~~~

Added
^^^^^

* Added ``sample_bias_per_component`` flag to :class:`~isaaclab.utils.noise.noise_model.NoiseModelWithAdditiveBias` to enable independent per-component bias
  sampling, which is now the default behavior. If set to False, the previous behavior of sharing the same bias value across all components is retained.


0.40.8 (2025-06-18)
~~~~~~~~~~~~~~~~~~~

Fixed
^^^^^

* Fixed data inconsistency between read_body, read_link, read_com when write_body, write_com, write_joint performed, in
  :class:`~isaaclab.assets.Articulation`, :class:`~isaaclab.assets.RigidObject`, and
  :class:`~isaaclab.assets.RigidObjectCollection`
* added pytest that check against these data consistencies


0.40.7 (2025-06-24)
~~~~~~~~~~~~~~~~~~~

Added
^^^^^

* :class:`~isaaclab.utils.noise.NoiseModel` support for manager-based workflows.

Changed
^^^^^^^

* Renamed :func:`~isaaclab.utils.noise.NoiseModel.apply` method to :func:`~isaaclab.utils.noise.NoiseModel.__call__`.



0.40.6 (2025-06-12)
~~~~~~~~~~~~~~~~~~~

Fixed
^^^^^

* Fixed potential issues in :func:`~isaaclab.envs.mdp.events.randomize_visual_texture_material` related to handling visual prims during texture randomization.


0.40.5 (2025-05-22)
~~~~~~~~~~~~~~~~~~~

Fixed
^^^^^

* Fixed collision filtering logic for CPU simulation. The automatic collision filtering feature
  currently has limitations for CPU simulation. Collision filtering needs to be manually enabled when using CPU simulation.


0.40.4 (2025-06-03)
~~~~~~~~~~~~~~~~~~~

Changed
^^^^^^^

* Removes the hardcoding to :class:`~isaaclab.terrains.terrain_generator.TerrainGenerator` in
  :class:`~isaaclab.terrains.terrain_generator.TerrainImporter` and instead the ``class_type`` is used which is
  passed in the ``TerrainGeneratorCfg``.


0.40.3 (2025-03-20)
~~~~~~~~~~~~~~~~~~~

Changed
^^^^^^^

* Made separate data buffers for poses and velocities for the :class:`~isaaclab.assets.Articulation`,
  :class:`~isaaclab.assets.RigidObject`, and :class:`~isaaclab.assets.RigidObjectCollection` classes.
  Previously, the two data buffers were stored together in a single buffer requiring an additional
  concatenation operation when accessing the data.
* Cleaned up ordering of members inside the data classes for the assets to make them easier
  to comprehend. This reduced the code duplication within the class and made the class
  more readable.


0.40.2 (2025-05-10)
~~~~~~~~~~~~~~~~~~~

Added
^^^^^

* Updated gymnasium to >= 1.0
* Added support for specifying module:task_name as task name to avoid module import for ``gym.make``


0.40.1 (2025-06-02)
~~~~~~~~~~~~~~~~~~~

Added
^^^^^

* Added time observation functions to ~isaaclab.envs.mdp.observations module,
  :func:`~isaaclab.envs.mdp.observations.current_time_s` and :func:`~isaaclab.envs.mdp.observations.remaining_time_s`.

Changed
^^^^^^^

* Moved initialization of ``episode_length_buf`` outside of :meth:`load_managers()` of :class:`~isaaclab.envs.ManagerBasedRLEnv`
  to make it available for mdp functions.


0.40.0 (2025-05-16)
~~~~~~~~~~~~~~~~~~~

Added
^^^^^

* Added deprecation warning for :meth:`~isaaclab.utils.math.quat_rotate` and
  :meth:`~isaaclab.utils.math.quat_rotate_inverse`

Changed
^^^^^^^

* Changed all calls to :meth:`~isaaclab.utils.math.quat_rotate` and :meth:`~isaaclab.utils.math.quat_rotate_inverse` to
  :meth:`~isaaclab.utils.math.quat_apply` and :meth:`~isaaclab.utils.math.quat_apply_inverse` for speed.


0.39.7 (2025-05-19)
~~~~~~~~~~~~~~~~~~~

Fixed
^^^^^^

* Raising exceptions in step, render and reset if they occurred inside the initialization callbacks
  of assets and sensors.used from the experience files and the double definition is removed.


0.39.6 (2025-01-30)
~~~~~~~~~~~~~~~~~~~

Added
^^^^^

* Added method :meth:`omni.isaac.lab.assets.AssetBase.set_visibility` to set the visibility of the asset
  in the simulation.


0.39.5 (2025-05-16)
~~~~~~~~~~~~~~~~~~~

Added
^^^^^

* Added support for concatenation of observations along different dimensions in :class:`~isaaclab.managers.observation_manager.ObservationManager`.

Changed
^^^^^^^

* Updated the :class:`~isaaclab.managers.command_manager.CommandManager` to update the command counter after the
  resampling call.


0.39.4 (2025-05-16)
~~~~~~~~~~~~~~~~~~~

Fixed
^^^^^

* Fixed penetration issue for negative border height in :class:`~isaaclab.terrains.terrain_generator.TerrainGeneratorCfg`.


0.39.3 (2025-05-16)
~~~~~~~~~~~~~~~~~~~

Changed
^^^^^^^

* Changed the implementation of :meth:`~isaaclab.utils.math.quat_box_minus`

Added
^^^^^

* Added :meth:`~isaaclab.utils.math.quat_box_plus`
* Added :meth:`~isaaclab.utils.math.rigid_body_twist_transform`


0.39.2 (2025-05-15)
~~~~~~~~~~~~~~~~~~~

Fixed
^^^^^

* Fixed :meth:`omni.isaac.lab.sensors.camera.camera.Camera.set_intrinsic_matrices` preventing setting of unused USD
  camera parameters.
* Fixed :meth:`omni.isaac.lab.sensors.camera.camera.Camera._update_intrinsic_matrices` preventing unused USD camera
  parameters from being used to calculate :attr:`omni.isaac.lab.sensors.camera.CameraData.intrinsic_matrices`
* Fixed :meth:`omni.isaac.lab.spawners.sensors.sensors_cfg.PinholeCameraCfg.from_intrinsic_matrix` preventing setting of
  unused USD camera parameters.


0.39.1 (2025-05-14)
~~~~~~~~~~~~~~~~~~~

* Added a new attribute :attr:`articulation_root_prim_path` to the :class:`~isaaclab.assets.ArticulationCfg` class
  to allow explicitly specifying the prim path of the articulation root.


0.39.0 (2025-05-03)
~~~~~~~~~~~~~~~~~~~

Added
^^^^^

* Added check in RecorderManager to ensure that the success indicator is only set if the termination manager is present.
* Added semantic tags in :func:`isaaclab.sim.spawners.from_files.spawn_ground_plane`.
  This allows for :attr:`semantic_segmentation_mapping` to be used when using the ground plane spawner.


0.38.0 (2025-04-01)
~~~~~~~~~~~~~~~~~~~

Added
~~~~~

* Added the :meth:`~isaaclab.env.mdp.observations.joint_effort`


0.37.0 (2025-04-01)
~~~~~~~~~~~~~~~~~~~

Added
^^^^^

* Added :meth:`~isaaclab.envs.mdp.observations.body_pose_w`
* Added :meth:`~isaaclab.envs.mdp.observations.body_projected_gravity_b`


0.36.23 (2025-04-24)
~~~~~~~~~~~~~~~~~~~~

Fixed
^^^^^

* Fixed ``return_latest_camera_pose`` option in :class:`~isaaclab.sensors.TiledCameraCfg` from not being used to the
  argument ``update_latest_camera_pose`` in :class:`~isaaclab.sensors.CameraCfg` with application in both
  :class:`~isaaclab.sensors.Camera` and :class:`~isaaclab.sensors.TiledCamera`.


0.36.22 (2025-04-23)
~~~~~~~~~~~~~~~~~~~~

Fixed
^^^^^^^

* Adds correct type check for ManagerTermBase class in event_manager.py.


0.36.21 (2025-04-15)
~~~~~~~~~~~~~~~~~~~~

Changed
^^^^^^^

* Removed direct call of qpsovlers library from pink_ik controller and changed solver from quadprog to osqp.


0.36.20 (2025-04-09)
~~~~~~~~~~~~~~~~~~~~

Changed
^^^^^^^

* Added call to set cuda device after each ``app.update()`` call in :class:`~isaaclab.sim.SimulationContext`.
  This is now required for multi-GPU workflows because some underlying logic in ``app.update()`` is modifying
  the cuda device, which results in NCCL errors on distributed setups.


0.36.19 (2025-04-01)
~~~~~~~~~~~~~~~~~~~~

Fixed
^^^^^

* Added check in RecorderManager to ensure that the success indicator is only set if the termination manager is present.


0.36.18 (2025-03-26)
~~~~~~~~~~~~~~~~~~~~

Added
^^^^^

* Added a dynamic text instruction widget that provides real-time feedback
  on the number of successful recordings during demonstration sessions.


0.36.17 (2025-03-26)
~~~~~~~~~~~~~~~~~~~~

Changed
^^^^^^^

* Added override in AppLauncher to apply patch for ``pxr.Gf.Matrix4d`` to work with Pinocchio 2.7.0.


0.36.16 (2025-03-25)
~~~~~~~~~~~~~~~~~~~~

Changed
^^^^^^^

* Modified rendering mode default behavior when the launcher arg :attr:`enable_cameras` is not set.


0.36.15 (2025-03-25)
~~~~~~~~~~~~~~~~~~~~

Added
^^^^^

* Added near plane distance configuration for XR device.


0.36.14 (2025-03-24)
~~~~~~~~~~~~~~~~~~~~

Changed
^^^^^^^

* Changed default render settings in :class:`~isaaclab.sim.SimulationCfg` to None, which means that
  the default settings will be used from the experience files and the double definition is removed.


0.36.13 (2025-03-24)
~~~~~~~~~~~~~~~~~~~~

Added
^^^^^

* Added headpose support to OpenXRDevice.


0.36.12 (2025-03-19)
~~~~~~~~~~~~~~~~~~~~

Added
^^^^^

* Added parameter to show warning if Pink IK solver fails to find a solution.


0.36.11 (2025-03-19)
~~~~~~~~~~~~~~~~~~~~

Fixed
^^^^^

* Fixed default behavior of :class:`~isaaclab.actuators.ImplicitActuator` if no :attr:`effort_limits_sim` or
  :attr:`effort_limit` is set.


0.36.10 (2025-03-17)
~~~~~~~~~~~~~~~~~~~~

Fixed
^^^^^

* App launcher to update the cli arguments if conditional defaults are used.


0.36.9 (2025-03-18)
~~~~~~~~~~~~~~~~~~~

Added
^^^^^^^

* Xr rendering mode, which is default when xr is used.


0.36.8 (2025-03-17)
~~~~~~~~~~~~~~~~~~~

Fixed
^^^^^

* Removed ``scalar_first`` from scipy function usage to support older versions of scipy.


0.36.7 (2025-03-14)
~~~~~~~~~~~~~~~~~~~

Fixed
^^^^^

* Changed the import structure to only import ``pinocchio`` when ``pink-ik`` or ``dex-retargeting`` is being used.
  This also solves for the problem that ``pink-ik`` and ``dex-retargeting`` are not supported in windows.
* Removed ``isaacsim.robot_motion.lula`` and ``isaacsim.robot_motion.motion_generation`` from the default loaded Isaac Sim extensions.
* Moved pink ik action config to a separate file.


0.36.6 (2025-03-13)
~~~~~~~~~~~~~~~~~~~

Fixed
^^^^^

* Worked around an issue where the render mode is set to ``"RayTracedLighting"`` instead of ``"RaytracedLighting"`` by
  some dependencies.


0.36.5 (2025-03-11)
~~~~~~~~~~~~~~~~~~~

Added
^^^^^^^

* Added 3 rendering mode presets: performance, balanced, and quality.
* Preset settings are stored in ``apps/rendering_modes``.
* Presets can be set with cli arg ``--rendering_mode`` or with :class:`RenderCfg`.
* Preset rendering settings can be overwritten with :class:`RenderCfg`.
* :class:`RenderCfg` supports all native RTX carb settings.

Changed
^^^^^^^
* :class:`RenderCfg` default settings are unset.


0.36.4 (2025-03-11)
~~~~~~~~~~~~~~~~~~~

Changed
^^^^^^^

* Updated the OpenXR kit file ``isaaclab.python.xr.openxr.kit`` to inherit from ``isaaclab.python.kit`` instead of
  ``isaaclab.python.rendering.kit`` which is not appropriate.


0.36.3 (2025-03-10)
~~~~~~~~~~~~~~~~~~~~

Changed
^^^^^^^

* Added the PinkIKController controller class that interfaces Isaac Lab with the Pink differential inverse kinematics solver
  to allow control of multiple links in a robot using a single solver.


0.36.2 (2025-03-07)
~~~~~~~~~~~~~~~~~~~~

Changed
^^^^^^^

* Allowed users to exit on 1 Ctrl+C instead of consecutive 2 key strokes.
* Allowed physics reset during simulation through :meth:`reset` in :class:`~isaaclab.sim.SimulationContext`.


0.36.1 (2025-03-10)
~~~~~~~~~~~~~~~~~~~

Added
^^^^^

* Added :attr:`semantic_segmentation_mapping` for camera configs to allow specifying colors for semantics.


0.36.0 (2025-03-07)
~~~~~~~~~~~~~~~~~~~

Removed
^^^^^^^

* Removed the storage of tri-meshes and warp meshes inside the :class:`~isaaclab.terrains.TerrainImporter` class.
  Initially these meshes were added for ray-casting purposes. However, since the ray-caster reads the terrains
  directly from the USD files, these meshes are no longer needed.
* Deprecated the :attr:`warp_meshes` and :attr:`meshes` attributes from the
  :class:`~isaaclab.terrains.TerrainImporter` class. These attributes now return an empty dictionary
  with a deprecation warning.

Changed
^^^^^^^

* Changed the prim path of the "plane" terrain inside the :class:`~isaaclab.terrains.TerrainImporter` class.
  Earlier, the terrain was imported directly as the importer's prim path. Now, the terrain is imported as
  ``{importer_prim_path}/{name}``, where ``name`` is the name of the terrain.


0.35.0 (2025-03-07)
~~~~~~~~~~~~~~~~~~~

* Improved documentation of various attributes in the :class:`~isaaclab.assets.ArticulationData` class to make
  it clearer which values represent the simulation and internal class values. In the new convention,
  the ``default_xxx`` attributes are whatever the user configured from their configuration of the articulation
  class, while the ``xxx`` attributes are the values from the simulation.
* Updated the soft joint position limits inside the :meth:`~isaaclab.assets.Articulation.write_joint_pos_limits_to_sim`
  method to use the new limits passed to the function.
* Added setting of :attr:`~isaaclab.assets.ArticulationData.default_joint_armature` and
  :attr:`~isaaclab.assets.ArticulationData.default_joint_friction` attributes in the
  :class:`~isaaclab.assets.Articulation` class based on user configuration.

Changed
^^^^^^^

* Removed unnecessary buffer creation operations inside the :class:`~isaaclab.assets.Articulation` class.
  Earlier, the class initialized a variety of buffer data with zeros and in the next function assigned
  them the value from PhysX. This made the code bulkier and more complex for no reason.
* Renamed parameters for a consistent nomenclature. These changes are backwards compatible with previous releases
  with a deprecation warning for the old names.

  * ``joint_velocity_limits`` → ``joint_vel_limits`` (to match attribute ``joint_vel`` and ``joint_vel_limits``)
  * ``joint_limits`` → ``joint_pos_limits`` (to match attribute ``joint_pos`` and ``soft_joint_pos_limits``)
  * ``default_joint_limits`` → ``default_joint_pos_limits``
  * ``write_joint_limits_to_sim`` → ``write_joint_position_limit_to_sim``
  * ``joint_friction`` → ``joint_friction_coeff``
  * ``default_joint_friction`` → ``default_joint_friction_coeff``
  * ``write_joint_friction_to_sim`` → ``write_joint_friction_coefficient_to_sim``
  * ``fixed_tendon_limit`` → ``fixed_tendon_pos_limits``
  * ``default_fixed_tendon_limit`` → ``default_fixed_tendon_pos_limits``
  * ``set_fixed_tendon_limit`` → ``set_fixed_tendon_position_limit``


0.34.13 (2025-03-06)
~~~~~~~~~~~~~~~~~~~~

Added
^^^^^

* Added a new event mode called "prestartup", which gets called right after the scene design is complete
  and before the simulation is played.
* Added a callback to resolve the scene entity configurations separately once the simulation plays,
  since the scene entities cannot be resolved before the simulation starts playing
  (as we currently rely on PhysX to provide us with the joint/body ordering)


0.34.12 (2025-03-06)
~~~~~~~~~~~~~~~~~~~~

Added
^^^^^

* Updated the mimic API :meth:`target_eef_pose_to_action` in :class:`isaaclab.envs.ManagerBasedRLMimicEnv` to take a dictionary of
  eef noise values instead of a single noise value.
* Added support for optional subtask constraints based on DexMimicGen to the mimic configuration class :class:`isaaclab.envs.MimicEnvCfg`.
* Enabled data compression in HDF5 dataset file handler :class:`isaaclab.utils.datasets.hdf5_dataset_file_handler.HDF5DatasetFileHandler`.


0.34.11 (2025-03-04)
~~~~~~~~~~~~~~~~~~~~

Fixed
^^^^^

* Fixed issue in :class:`~isaaclab.sensors.TiledCamera` and :class:`~isaaclab.sensors.Camera` where segmentation outputs only display the first tile
  when scene instancing is enabled. A workaround is added for now to disable instancing when segmentation
  outputs are requested.


0.34.10 (2025-03-04)
~~~~~~~~~~~~~~~~~~~~

Fixed
^^^^^

* Fixed the issue of misalignment in the motion vectors from the :class:`TiledCamera`
  with other modalities such as RGBA and depth.


0.34.9 (2025-03-04)
~~~~~~~~~~~~~~~~~~~

Added
^^^^^

* Added methods inside the :class:`omni.isaac.lab.assets.Articulation` class to set the joint
  position and velocity for the articulation. Previously, the joint position and velocity could
  only be set using the :meth:`omni.isaac.lab.assets.Articulation.write_joint_state_to_sim` method,
  which didn't allow setting the joint position and velocity separately.


0.34.8 (2025-03-02)
~~~~~~~~~~~~~~~~~~~

Fixed
^^^^^

* Fixed the propagation of the :attr:`activate_contact_sensors` attribute to the
  :class:`~isaaclab.sim.spawners.wrappers.wrappers_cfg.MultiAssetSpawnerCfg` class. Previously, this value
  was always set to False, which led to incorrect contact sensor settings for the spawned assets.


0.34.7 (2025-03-02)
~~~~~~~~~~~~~~~~~~~

Changed
^^^^^^^

* Enabled the physics flag for disabling contact processing in the :class:`~isaaclab.sim.SimulationContact`
  class. This means that by default, no contact reporting is done by the physics engine, which should provide
  a performance boost in simulations with no contact processing requirements.
* Disabled the physics flag for disabling contact processing in the :class:`~isaaclab.sensors.ContactSensor`
  class when the sensor is created to allow contact reporting for the sensor.

Removed
^^^^^^^

* Removed the attribute ``disable_contact_processing`` from :class:`~isaaclab.sim.SimulationContact`.


0.34.6 (2025-03-01)
~~~~~~~~~~~~~~~~~~~

Added
^^^^^

* Added a new attribute :attr:`is_implicit_model` to the :class:`isaaclab.actuators.ActuatorBase` class to
  indicate if the actuator model is implicit or explicit. This helps checking that the correct model type
  is being used when initializing the actuator models.

Fixed
^^^^^

* Added copy of configurations to :class:`~isaaclab.assets.AssetBase` and :class:`~isaaclab.sensors.SensorBase`
  to prevent modifications of the configurations from leaking outside of the classes.
* Fixed the case where setting velocity/effort limits for the simulation in the
  :class:`~isaaclab.actuators.ActuatorBaseCfg` class was not being used to update the actuator-specific
  velocity/effort limits.

Changed
^^^^^^^

* Moved warnings and checks for implicit actuator models to the :class:`~isaaclab.actuators.ImplicitActuator` class.
* Reverted to IsaacLab v1.3 behavior where :attr:`isaaclab.actuators.ImplicitActuatorCfg.velocity_limit`
  attribute was not used for setting the velocity limits in the simulation. This makes it possible to deploy
  policies from previous release without any changes. If users want to set the velocity limits for the simulation,
  they should use the :attr:`isaaclab.actuators.ImplicitActuatorCfg.velocity_limit_sim` attribute instead.


0.34.5 (2025-02-28)
~~~~~~~~~~~~~~~~~~~

Added
^^^^^

* Added IP address support for WebRTC livestream to allow specifying IP address to stream across networks.
  This feature requires an updated livestream extension, which is current only available in the pre-built Isaac Lab 2.0.1 docker image.
  Support for other Isaac Sim builds will become available in Isaac Sim 5.0.


0.34.4 (2025-02-27)
~~~~~~~~~~~~~~~~~~~~

Added
^^^^^

* Refactored retargeting code from Se3Handtracking class into separate modules for better modularity
* Added scaffolding for developing additional retargeters (e.g. dex)


0.34.3 (2025-02-26)
~~~~~~~~~~~~~~~~~~~

Added
^^^^^

* Enablec specifying the placement of the simulation when viewed in an XR device. This is achieved by
  adding an ``XrCfg`` environment configuration with ``anchor_pos`` and ``anchor_rot`` parameters.


0.34.2 (2025-02-21)
~~~~~~~~~~~~~~~~~~~

Fixed
^^^^^

* Fixed setting of root velocities inside the event term :meth:`reset_root_state_from_terrain`. Earlier, the indexing
  based on the environment IDs was missing.


0.34.1 (2025-02-17)
~~~~~~~~~~~~~~~~~~~

Fixed
^^^^^

* Ensured that the loaded torch JIT models inside actuator networks are correctly set to eval mode
  to prevent any unexpected behavior during inference.


0.34.0 (2025-02-14)
~~~~~~~~~~~~~~~~~~~

Fixed
^^^^^

* Added attributes :attr:`velocity_limits_sim` and :attr:`effort_limits_sim` to the
  :class:`isaaclab.actuators.ActuatorBaseCfg` class to separate solver limits from actuator limits.


0.33.17 (2025-02-13)
~~~~~~~~~~~~~~~~~~~~

Fixed
^^^^^

* Fixed Imu sensor based observations at first step by updating scene during initialization for
  :class:`~isaaclab.envs.ManagerBasedEnv`, :class:`~isaaclab.envs.DirectRLEnv`, and :class:`~isaaclab.envs.DirectMARLEnv`


0.33.16 (2025-02-09)
~~~~~~~~~~~~~~~~~~~~

Fixed
^^^^^

* Removes old deprecation warning from :attr:`isaaclab.assets.RigidObectData.body_state_w`


0.33.15 (2025-02-09)
~~~~~~~~~~~~~~~~~~~~

Fixed
^^^^^

* Fixed not updating the ``drift`` when calling :func:`~isaaclab.sensors.RayCaster.reset`


0.33.14 (2025-02-01)
~~~~~~~~~~~~~~~~~~~~

Fixed
^^^^^

* Fixed not updating the timestamp of ``body_link_state_w`` and ``body_com_state_w`` when ``write_root_pose_to_sim`` and ``write_joint_state_to_sim`` in the ``Articulation`` class are called.


0.33.13 (2025-01-30)
~~~~~~~~~~~~~~~~~~~~

* Fixed resampling of interval time left for the next event in the :class:`~isaaclab.managers.EventManager`
  class. Earlier, the time left for interval-based events was not being resampled on episodic resets. This led
  to the event being triggered at the wrong time after the reset.


0.33.12 (2025-01-28)
~~~~~~~~~~~~~~~~~~~~

Fixed
^^^^^

* Fixed missing import in ``line_plot.py``


0.33.11 (2025-01-25)
~~~~~~~~~~~~~~~~~~~~

Added
^^^^^

* Added :attr:`isaaclab.scene.InteractiveSceneCfg.filter_collisions` to allow specifying whether collision masking across environments is desired.

Changed
^^^^^^^

* Automatic collision filtering now happens as part of the replicate_physics call. When replicate_physics is not enabled, we call the previous
  ``filter_collisions`` API to mask collisions between environments.


0.33.10 (2025-01-22)
~~~~~~~~~~~~~~~~~~~~

Changed
^^^^^^^

* In :meth:`isaaclab.assets.Articulation.write_joint_limits_to_sim`, we previously added a check for if default joint positions exceed the
  new limits being set. When this is True, we log a warning message to indicate that the default joint positions will be clipped to be within
  the range of the new limits. However, the warning message can become overly verbose in a randomization setting where this API is called on
  every environment reset. We now default to only writing the message to info level logging if called within randomization, and expose a
  parameter that can be used to choose the logging level desired.


0.33.9 (2025-01-22)
~~~~~~~~~~~~~~~~~~~

Fixed
^^^^^

* Fixed typo in /physics/autoPopupSimulationOutputWindow setting in :class:`~isaaclab.sim.SimulationContext`


0.33.8 (2025-01-17)
~~~~~~~~~~~~~~~~~~~

Fixed
^^^^^

* Removed deprecation of :attr:`isaaclab.assets.ArticulationData.root_state_w` and
  :attr:`isaaclab.assets.ArticulationData.body_state_w` derived properties.
* Removed deprecation of :meth:`isaaclab.assets.Articulation.write_root_state_to_sim`.
* Replaced calls to :attr:`isaaclab.assets.ArticulationData.root_com_state_w` and
  :attr:`isaaclab.assets.ArticulationData.root_link_state_w` with corresponding calls to
  :attr:`isaaclab.assets.ArticulationData.root_state_w`.
* Replaced calls to :attr:`isaaclab.assets.ArticulationData.body_com_state_w` and
  :attr:`isaaclab.assets.ArticulationData.body_link_state_w` properties with corresponding calls to
  :attr:`isaaclab.assets.ArticulationData.body_state_w` properties.
* Removed deprecation of :attr:`isaaclab.assets.RigidObjectData.root_state_w` derived properties.
* Removed deprecation of :meth:`isaaclab.assets.RigidObject.write_root_state_to_sim`.
* Replaced calls to :attr:`isaaclab.assets.RigidObjectData.root_com_state_w` and
  :attr:`isaaclab.assets.RigidObjectData.root_link_state_w` properties with corresponding calls to
  :attr:`isaaclab.assets.RigidObjectData.root_state_w` properties.
* Removed deprecation of :attr:`isaaclab.assets.RigidObjectCollectionData.root_state_w` derived properties.
* Removed deprecation of :meth:`isaaclab.assets.RigidObjectCollection.write_root_state_to_sim`.
* Replaced calls to :attr:`isaaclab.assets.RigidObjectCollectionData.root_com_state_w` and
  :attr:`isaaclab.assets.RigidObjectData.root_link_state_w` properties with corresponding calls to
  :attr:`isaaclab.assets.RigidObjectData.root_state_w` properties.
* Fixed indexing issue in ``write_root_link_velocity_to_sim`` in :class:`isaaclab.assets.RigidObject`
* Fixed index broadcasting in ``write_object_link_velocity_to_sim`` and ``write_object_com_pose_to_sim`` in
  the :class:`isaaclab.assets.RigidObjectCollection` class.


0.33.7 (2025-01-14)
~~~~~~~~~~~~~~~~~~~

Fixed
^^^^^

* Fixed the respawn of only wrong object samples in :func:`repeated_objects_terrain` of :mod:`isaaclab.terrains.trimesh` module.
  Previously, the function was respawning all objects in the scene instead of only the wrong object samples, which in worst case
  could lead to infinite respawn loop.


0.33.6 (2025-01-16)
~~~~~~~~~~~~~~~~~~~

Changed
^^^^^^^

* Added initial unit tests for multiple tiled cameras, including tests for initialization, groundtruth annotators, different poses, and different resolutions.


0.33.5 (2025-01-13)
~~~~~~~~~~~~~~~~~~~

Changed
^^^^^^^

* Moved the definition of ``/persistent/isaac/asset_root/*`` settings from :class:`AppLauncher` to the app files.
  This is needed to prevent errors where ``isaaclab_assets`` was loaded prior to the carbonite setting being set.


0.33.4 (2025-01-10)
~~~~~~~~~~~~~~~~~~~

Changed
^^^^^^^

* Added an optional parameter in the :meth:`record_pre_reset` method in
  :class:`~isaaclab.managers.RecorderManager` to override the export config upon invoking.


0.33.3 (2025-01-08)
~~~~~~~~~~~~~~~~~~~

Fixed
^^^^^

* Fixed docstring in articulation data :class:`isaaclab.assets.ArticulationData`.
  In body properties sections, the second dimension should be num_bodies but was documented as 1.


0.33.2 (2025-01-02)
~~~~~~~~~~~~~~~~~~~

Added
^^^^^

* Added body tracking as an origin type to :class:`isaaclab.envs.ViewerCfg` and :class:`isaaclab.envs.ui.ViewportCameraController`.


0.33.1 (2024-12-26)
~~~~~~~~~~~~~~~~~~~

Changed
^^^^^^^

* Added kinematics initialization call for populating kinematic prim transforms to fabric for rendering.
* Added ``enable_env_ids`` flag for cloning and replication to replace collision filtering.


0.33.0 (2024-12-22)
~~~~~~~~~~~~~~~~~~~

Fixed
^^^^^

* Fixed populating default_joint_stiffness and default_joint_damping values for ImplicitActuator instances in :class:`isaaclab.assets.Articulation`


0.32.2 (2024-12-17)
~~~~~~~~~~~~~~~~~~~

Added
^^^^^

* Added null-space (position) control option to :class:`isaaclab.controllers.OperationalSpaceController`.
* Added test cases that uses null-space control for :class:`isaaclab.controllers.OperationalSpaceController`.
* Added information regarding null-space control to the tutorial script and documentation of
  :class:`isaaclab.controllers.OperationalSpaceController`.
* Added arguments to set specific null-space joint position targets within
  :class:`isaaclab.envs.mdp.actions.OperationalSpaceControllerAction` class.


0.32.1 (2024-12-17)
~~~~~~~~~~~~~~~~~~~

Changed
^^^^^^^

* Added a default and generic implementation of the :meth:`get_object_poses` function
  in the :class:`ManagerBasedRLMimicEnv` class.
* Added a ``EXPORT_NONE`` mode in the :class:`DatasetExportMode` class and updated
  :class:`~isaaclab.managers.RecorderManager` to enable recording without exporting
  the data to a file.


0.32.0 (2024-12-16)
~~~~~~~~~~~~~~~~~~~

Changed
^^^^^^^

* Previously, physx returns the rigid bodies and articulations velocities in the com of bodies rather than the link frame, while poses are in link frames. We now explicitly provide :attr:`body_link_state` and :attr:`body_com_state` APIs replacing the previous :attr:`body_state` API. Previous APIs are now marked as deprecated. Please update any code using the previous pose and velocity APIs to use the new ``*_link_*`` or ``*_com_*`` APIs in :attr:`isaaclab.assets.RigidBody`, :attr:`isaaclab.assets.RigidBodyCollection`, and :attr:`isaaclab.assets.Articulation`.


0.31.0 (2024-12-16)
~~~~~~~~~~~~~~~~~~~

Added
^^^^^

* Added :class:`ManagerBasedRLMimicEnv` and config classes for mimic data generation workflow for imitation learning.


0.30.3 (2024-12-16)
~~~~~~~~~~~~~~~~~~~

Fixed
^^^^^

* Fixed ordering of logging and resamping in the command manager, where we were logging the metrics after resampling the commands.
  This leads to incorrect logging of metrics when inside the resample call, the metrics tensors get reset.


0.30.2 (2024-12-16)
~~~~~~~~~~~~~~~~~~~

Fixed
^^^^^

* Fixed errors within the calculations of :class:`isaaclab.controllers.OperationalSpaceController`.

Added
^^^^^

* Added :class:`isaaclab.controllers.OperationalSpaceController` to API documentation.
* Added test cases for :class:`isaaclab.controllers.OperationalSpaceController`.
* Added a tutorial for :class:`isaaclab.controllers.OperationalSpaceController`.
* Added the implementation of :class:`isaaclab.envs.mdp.actions.OperationalSpaceControllerAction` class.


0.30.1 (2024-12-15)
~~~~~~~~~~~~~~~~~~~

Changed
^^^^^^^

* Added call to update articulation kinematics after reset to ensure states are updated for non-rendering sensors. Previously, some changes
  in reset such as modifying joint states would not be reflected in the rigid body states immediately after reset.


0.30.0 (2024-12-15)
~~~~~~~~~~~~~~~~~~~

Added
^^^^^

* Added UI interface to the Managers in the ManagerBasedEnv and MangerBasedRLEnv classes.
* Added UI widgets for :class:`LiveLinePlot` and :class:`ImagePlot`.
* Added ``ManagerLiveVisualizer/Cfg``: Given a ManagerBase (i.e. action_manager, observation_manager, etc) and a config file this class creates
  the the interface between managers and the UI.
* Added :class:`EnvLiveVisualizer`: A 'manager' of ManagerLiveVisualizer. This is added to the ManagerBasedEnv but is only called during
  the initialization of the managers in load_managers
* Added ``get_active_iterable_terms`` implementation methods to ActionManager, ObservationManager, CommandsManager, CurriculumManager,
  RewardManager, and TerminationManager. This method exports the active term data and labels for each manager and is called by ManagerLiveVisualizer.
* Additions to :class:`BaseEnvWindow` and :class:`RLEnvWindow` to register ManagerLiveVisualizer UI interfaces for the chosen managers.


0.29.0 (2024-12-15)
~~~~~~~~~~~~~~~~~~~

Added
^^^^^

* Added observation history computation to :class:`isaaclab.manager.observation_manager.ObservationManager`.
* Added ``history_length`` and ``flatten_history_dim`` configuration parameters to :class:`isaaclab.manager.manager_term_cfg.ObservationTermCfg`
* Added ``history_length`` and ``flatten_history_dim`` configuration parameters to :class:`isaaclab.manager.manager_term_cfg.ObservationGroupCfg`
* Added full buffer property to :class:`isaaclab.utils.buffers.circular_buffer.CircularBuffer`


0.28.4 (2024-12-15)
~~~~~~~~~~~~~~~~~~~

Added
^^^^^

* Added action clip to all :class:`isaaclab.envs.mdp.actions`.


0.28.3 (2024-12-14)
~~~~~~~~~~~~~~~~~~~

Changed
^^^^^^^

* Added check for error below threshold in state machines to ensure the state has been reached.


0.28.2 (2024-12-13)
~~~~~~~~~~~~~~~~~~~

Fixed
^^^^^

* Fixed the shape of ``quat_w`` in the ``apply_actions`` method of :attr:`~isaaclab.env.mdp.NonHolonomicAction`
  (previously (N,B,4), now (N,4) since the number of root bodies B is required to be 1). Previously ``apply_actions`` errored
  because ``euler_xyz_from_quat`` requires inputs of shape (N,4).


0.28.1 (2024-12-13)
~~~~~~~~~~~~~~~~~~~

Fixed
^^^^^

* Fixed the internal buffers for ``set_external_force_and_torque`` where the buffer values would be stale if zero values are sent to the APIs.


0.28.0 (2024-12-12)
~~~~~~~~~~~~~~~~~~~

Changed
^^^^^^^

* Adapted the :class:`~isaaclab.sim.converters.UrdfConverter` to use the latest URDF converter API from Isaac Sim 4.5. The
  physics articulation root can now be set separately, and the joint drive gains can be set on a per joint basis.


0.27.33 (2024-12-11)
~~~~~~~~~~~~~~~~~~~~

Added
^^^^^

* Introduced an optional ``sensor_cfg`` parameter to the :meth:`~isaaclab.envs.mdp.rewards.base_height_l2` function, enabling the use of
  :class:`~isaaclab.sensors.RayCaster` for height adjustments. For flat terrains, the function retains its previous behavior.
* Improved documentation to clarify the usage of the :meth:`~isaaclab.envs.mdp.rewards.base_height_l2` function in both flat and rough terrain settings.


0.27.32 (2024-12-11)
~~~~~~~~~~~~~~~~~~~~

Fixed
^^^^^

* Modified :class:`isaaclab.envs.mdp.actions.DifferentialInverseKinematicsAction` class to use the geometric
  Jacobian computed w.r.t. to the root frame of the robot. This helps ensure that root pose does not affect the tracking.


0.27.31 (2024-12-09)
~~~~~~~~~~~~~~~~~~~~

Changed
^^^^^^^

* Introduced configuration options in :class:`Se3HandTracking` to:
  - Zero out rotation around the x/y axes
  - Apply smoothing and thresholding to position and rotation deltas for reduced jitter
  - Use wrist-based rotation reference as an alternative to fingertip-based rotation

* Switched the default position reference in :class:`Se3HandTracking` to the wrist joint pose, providing more stable relative-based positioning.


0.27.30 (2024-12-09)
~~~~~~~~~~~~~~~~~~~~

Fixed
^^^^^

* Fixed the initial state recorder term in :class:`isaaclab.envs.mdp.recorders.InitialStateRecorder` to
  return only the states of the specified environment IDs.


0.27.29 (2024-12-06)
~~~~~~~~~~~~~~~~~~~~

Fixed
^^^^^

* Fixed the enforcement of :attr:`~isaaclab.actuators.ActuatorBaseCfg.velocity_limits` at the
  :attr:`~isaaclab.assets.Articulation.root_physx_view` level.


0.27.28 (2024-12-06)
~~~~~~~~~~~~~~~~~~~~

Changed
^^^^^^^

* If a USD that contains an articulation root is loaded using a
  :attr:`isaaclab.assets.RigidBody` we now fail unless the articulation root is explicitly
  disabled. Using an articulation root for rigid bodies is not needed and decreases overall performance.


0.27.27 (2024-12-06)
~~~~~~~~~~~~~~~~~~~~

Fixed
^^^^^

* Corrected the projection types of fisheye camera in :class:`isaaclab.sim.spawners.sensors.sensors_cfg.FisheyeCameraCfg`.
  Earlier, the projection names used snakecase instead of camelcase.


0.27.26 (2024-12-06)
~~~~~~~~~~~~~~~~~~~~

Added
^^^^^

* Added option to define the clipping behavior for depth images generated by
  :class:`~isaaclab.sensors.RayCasterCamera`, :class:`~isaaclab.sensors.Camera`, and :class:`~isaaclab.sensors.TiledCamera`

Changed
^^^^^^^

* Unified the clipping behavior for the depth images of all camera implementations. Per default, all values exceeding
  the range are clipped to zero for both ``distance_to_image_plane`` and ``distance_to_camera`` depth images. Prev.
  :class:`~isaaclab.sensors.RayCasterCamera` clipped the values to the maximum value of the depth image,
  :class:`~isaaclab.sensors.Camera` did not clip them and had a different behavior for both types.


0.27.25 (2024-12-05)
~~~~~~~~~~~~~~~~~~~~

Fixed
^^^^^

* Fixed the condition in ``isaaclab.sh`` that checks whether ``pre-commit`` is installed before attempting installation.


0.27.24 (2024-12-05)
~~~~~~~~~~~~~~~~~~~~

Fixed
^^^^^

* Removed workaround in :class:`isaaclab.sensors.TiledCamera` and :class:`isaaclab.sensors.Camera`
  that was previously required to prevent frame offsets in renders. The denoiser setting is no longer
  automatically modified based on the resolution of the cameras.


0.27.23 (2024-12-04)
~~~~~~~~~~~~~~~~~~~~

Fixed
^^^^^

* Added the attributes :attr:`~isaaclab.envs.DirectRLEnvCfg.wait_for_textures` and :attr:`~isaaclab.envs.ManagerBasedEnvCfg.wait_for_textures`
  to enable assets loading check during :class:`~isaaclab.DirectRLEnv` and :class:`~isaaclab.ManagerBasedEnv` reset method when rtx sensors are added to the scene.


0.27.22 (2024-12-04)
~~~~~~~~~~~~~~~~~~~~

Fixed
^^^^^

* Fixed the order of the incoming parameters in :class:`isaaclab.envs.DirectMARLEnv` to correctly use ``NoiseModel`` in marl-envs.


0.27.21 (2024-12-04)
~~~~~~~~~~~~~~~~~~~~

Added
^^^^^

* Added :class:`~isaaclab.managers.RecorderManager` and its utility classes to record data from the simulation.
* Added :class:`~isaaclab.utils.datasets.EpisodeData` to store data for an episode.
* Added :class:`~isaaclab.utils.datasets.DatasetFileHandlerBase` as a base class for handling dataset files.
* Added :class:`~isaaclab.utils.datasets.HDF5DatasetFileHandler` as a dataset file handler implementation to
  export and load episodes from HDF5 files.
* Added ``record_demos.py`` script to record human-teleoperated demos for a specified task and export to an HDF5 file.
* Added ``replay_demos.py`` script to replay demos loaded from an HDF5 file.


0.27.20 (2024-12-02)
~~~~~~~~~~~~~~~~~~~~

Changed
^^^^^^^

* Changed :class:`isaaclab.envs.DirectMARLEnv` to inherit from ``Gymnasium.Env`` due to requirement from Gymnasium v1.0.0 requiring all environments to be a subclass of ``Gymnasium.Env`` when using the ``make`` interface.


0.27.19 (2024-12-02)
~~~~~~~~~~~~~~~~~~~~

Added
^^^^^

* Added ``isaaclab.utils.pretrained_checkpoints`` containing constants and utility functions used to manipulate
  paths and load checkpoints from Nucleus.


0.27.18 (2024-11-28)
~~~~~~~~~~~~~~~~~~~~

Changed
^^^^^^^

* Renamed Isaac Sim imports to follow Isaac Sim 4.5 naming conventions.


0.27.17 (2024-11-20)
~~~~~~~~~~~~~~~~~~~~

Added
^^^^^

* Added ``create_new_stage`` setting in :class:`~isaaclab.app.AppLauncher` to avoid creating a default new stage on startup in Isaac Sim. This helps reduce the startup time when launching Isaac Lab.


0.27.16 (2024-11-15)
~~~~~~~~~~~~~~~~~~~~

Added
^^^^^

* Added the class :class:`~isaaclab.devices.Se3HandTracking` which enables XR teleop for manipulators.


0.27.15 (2024-11-09)
~~~~~~~~~~~~~~~~~~~~

Fixed
^^^^^

* Fixed indexing in :meth:`isaaclab.assets.Articulation.write_joint_limits_to_sim` to correctly process non-None ``env_ids`` and ``joint_ids``.


0.27.14 (2024-10-23)
~~~~~~~~~~~~~~~~~~~~

Added
^^^^^

* Added the class :class:`~isaaclab.assets.RigidObjectCollection` which allows to spawn
  multiple objects in each environment and access/modify the quantities with a unified (env_ids, object_ids) API.


0.27.13 (2024-10-30)
~~~~~~~~~~~~~~~~~~~~

Added
^^^^^

* Added the attributes :attr:`~isaaclab.sim.converters.MeshConverterCfg.translation`, :attr:`~isaaclab.sim.converters.MeshConverterCfg.rotation`,
  :attr:`~isaaclab.sim.converters.MeshConverterCfg.scale` to translate, rotate, and scale meshes
  when importing them with :class:`~isaaclab.sim.converters.MeshConverter`.


0.27.12 (2024-11-04)
~~~~~~~~~~~~~~~~~~~~

Removed
^^^^^^^

* Removed TensorDict usage in favor of Python dictionary in sensors


0.27.11 (2024-10-31)
~~~~~~~~~~~~~~~~~~~~

Added
^^^^^

* Added support to define tuple of floats to scale observation terms by expanding the
  :attr:`isaaclab.managers.manager_term_cfg.ObservationManagerCfg.scale` attribute.


0.27.10 (2024-11-01)
~~~~~~~~~~~~~~~~~~~~

Changed
^^^^^^^

* Cached the PhysX view's joint paths before looping over them when processing fixed joint tendons
  inside the :class:`Articulation` class. This helps improve the processing time for the tendons.


0.27.9 (2024-11-01)
~~~~~~~~~~~~~~~~~~~

Added
^^^^^

* Added the :class:`isaaclab.utils.types.ArticulationActions` class to store the joint actions
  for an articulation. Earlier, the class from Isaac Sim was being used. However, it used a different
  type for the joint actions which was not compatible with the Isaac Lab framework.


0.27.8 (2024-11-01)
~~~~~~~~~~~~~~~~~~~

Fixed
^^^^^

* Added sanity check if the term is a valid type inside the command manager.
* Corrected the iteration over ``group_cfg_items`` inside the observation manager.


0.27.7 (2024-10-28)
~~~~~~~~~~~~~~~~~~~

Added
^^^^^

* Added frozen encoder feature extraction observation space with ResNet and Theia


0.27.6 (2024-10-25)
~~~~~~~~~~~~~~~~~~~

Fixed
^^^^^

* Fixed usage of ``meshes`` property in :class:`isaaclab.sensors.RayCasterCamera` to use ``self.meshes`` instead of the undefined ``RayCaster.meshes``.
* Fixed issue in :class:`isaaclab.envs.ui.BaseEnvWindow` where undefined configs were being accessed when creating debug visualization elements in UI.


0.27.5 (2024-10-25)
~~~~~~~~~~~~~~~~~~~

Added
^^^^^

* Added utilities for serializing/deserializing Gymnasium spaces.


0.27.4 (2024-10-18)
~~~~~~~~~~~~~~~~~~~

Fixed
^^^^^

* Updated installation path instructions for Windows in the Isaac Lab documentation to remove redundancy in the use of %USERPROFILE% for path definitions.


0.27.3 (2024-10-22)
~~~~~~~~~~~~~~~~~~~

Fixed
^^^^^

* Fixed the issue with using list or tuples of ``configclass`` within a ``configclass``. Earlier, the list of
  configclass objects were not converted to dictionary properly when ``to_dict`` function was called.


0.27.2 (2024-10-21)
~~~~~~~~~~~~~~~~~~~

Added
^^^^^

* Added ``--kit_args`` to :class:`~isaaclab.app.AppLauncher` to allow passing command line arguments directly to Omniverse Kit SDK.


0.27.1 (2024-10-20)
~~~~~~~~~~~~~~~~~~~

Added
^^^^^

* Added :class:`~isaaclab.sim.RenderCfg` and the attribute :attr:`~isaaclab.sim.SimulationCfg.render` for
  specifying render related settings.


0.27.0 (2024-10-14)
~~~~~~~~~~~~~~~~~~~

Added
^^^^^

* Added a method to :class:`~isaaclab.utils.configclass` to check for attributes with values of
  type ``MISSING``. This is useful when the user wants to check if a certain attribute has been set or not.
* Added the configuration validation check inside the constructor of all the core classes
  (such as sensor base, asset base, scene and environment base classes).
* Added support for environments without commands by leaving the attribute
  :attr:`isaaclab.envs.ManagerBasedRLEnvCfg.commands` as None. Before, this had to be done using
  the class :class:`isaaclab.command_generators.NullCommandGenerator`.
* Moved the ``meshes`` attribute in the :class:`isaaclab.sensors.RayCaster` class from class variable to instance variable.
  This prevents the meshes to overwrite each other.


0.26.0 (2024-10-16)
~~~~~~~~~~~~~~~~~~~

Added
^^^^^

* Added Imu sensor implementation that directly accesses the physx view :class:`isaaclab.sensors.Imu`. The
  sensor comes with a configuration class :class:`isaaclab.sensors.ImuCfg` and data class
  :class:`isaaclab.sensors.ImuData`.
* Moved and renamed :meth:`isaaclab.sensors.camera.utils.convert_orientation_convention` to :meth:`isaaclab.utils.math.convert_camera_frame_orientation_convention`
* Moved :meth:`isaaclab.sensors.camera.utils.create_rotation_matrix_from_view` to :meth:`isaaclab.utils.math.create_rotation_matrix_from_view`


0.25.2 (2024-10-16)
~~~~~~~~~~~~~~~~~~~

Added
^^^^^

* Added support for different Gymnasium spaces (``Box``, ``Discrete``, ``MultiDiscrete``, ``Tuple`` and ``Dict``)
  to define observation, action and state spaces in the direct workflow.
* Added :meth:`sample_space` to environment utils to sample supported spaces where data containers are torch tensors.

Changed
^^^^^^^

* Mark the :attr:`num_observations`, :attr:`num_actions` and :attr:`num_states` in :class:`DirectRLEnvCfg` as deprecated
  in favor of :attr:`observation_space`, :attr:`action_space` and :attr:`state_space` respectively.
* Mark the :attr:`num_observations`, :attr:`num_actions` and :attr:`num_states` in :class:`DirectMARLEnvCfg` as deprecated
  in favor of :attr:`observation_spaces`, :attr:`action_spaces` and :attr:`state_space` respectively.


0.25.1 (2024-10-10)
~~~~~~~~~~~~~~~~~~~

Fixed
^^^^^

* Fixed potential issue where default joint positions can fall outside of the limits being set with Articulation's
  ``write_joint_limits_to_sim`` API.


0.25.0 (2024-10-06)
~~~~~~~~~~~~~~~~~~~

Added
^^^^^

* Added configuration classes for spawning assets from a list of individual asset configurations randomly
  at the specified prim paths.


0.24.20 (2024-10-07)
~~~~~~~~~~~~~~~~~~~~

Fixed
^^^^^

* Fixed the :meth:`isaaclab.envs.mdp.events.randomize_rigid_body_material` function to
  correctly sample friction and restitution from the given ranges.


0.24.19 (2024-10-05)
~~~~~~~~~~~~~~~~~~~~

Added
^^^^^

* Added new functionalities to the FrameTransformer to make it more general. It is now possible to track:

  * Target frames that aren't children of the source frame prim_path
  * Target frames that are based upon the source frame prim_path


0.24.18 (2024-10-04)
~~~~~~~~~~~~~~~~~~~~

Fixed
^^^^^

* Fixes parsing and application of ``size`` parameter for :class:`~isaaclab.sim.spawn.GroundPlaneCfg` to correctly
  scale the grid-based ground plane.


0.24.17 (2024-10-04)
~~~~~~~~~~~~~~~~~~~~

Fixed
^^^^^

* Fixed the deprecation notice for using ``pxr.Semantics``. The corresponding modules use ``Semantics`` module
  directly.


0.24.16 (2024-10-03)
~~~~~~~~~~~~~~~~~~~~

Changed
^^^^^^^

* Renamed the observation function :meth:`grab_images` to :meth:`image` to follow convention of noun-based naming.
* Renamed the function :meth:`convert_perspective_depth_to_orthogonal_depth` to a shorter name
  :meth:`isaaclab.utils.math.orthogonalize_perspective_depth`.


0.24.15 (2024-09-20)
~~~~~~~~~~~~~~~~~~~~

Added
^^^^^

* Added :meth:`grab_images` to be able to use images for an observation term in manager-based environments.


0.24.14 (2024-09-20)
~~~~~~~~~~~~~~~~~~~~

Added
^^^^^

* Added the method :meth:`convert_perspective_depth_to_orthogonal_depth` to convert perspective depth
  images to orthogonal depth images. This is useful for the :meth:`~isaaclab.utils.math.unproject_depth`,
  since it expects orthogonal depth images as inputs.


0.24.13 (2024-09-08)
~~~~~~~~~~~~~~~~~~~~

Changed
^^^^^^^

* Moved the configuration of visualization markers for the command terms to their respective configuration classes.
  This allows users to modify the markers for the command terms without having to modify the command term classes.


0.24.12 (2024-09-18)
~~~~~~~~~~~~~~~~~~~~

Fixed
^^^^^

* Fixed outdated fetching of articulation data by using the method ``update_articulations_kinematic`` in
  :class:`isaaclab.assets.ArticulationData`. Before if an articulation was moved during a reset, the pose of the
  links were outdated if fetched before the next physics step. Adding this method ensures that the pose of the links
  is always up-to-date. Similarly ``update_articulations_kinematic`` was added before any render step to ensure that the
  articulation displays correctly after a reset.


0.24.11 (2024-09-11)
~~~~~~~~~~~~~~~~~~~~

Added
^^^^^

* Added skrl's JAX environment variables to :class:`~isaaclab.app.AppLauncher`
  to support distributed multi-GPU and multi-node training using JAX


0.24.10 (2024-09-10)
~~~~~~~~~~~~~~~~~~~~

Added
^^^^^

* Added config class, support, and tests for MJCF conversion via standalone python scripts.


0.24.9 (2024-09-09)
~~~~~~~~~~~~~~~~~~~~

Added
^^^^^

* Added a seed parameter to the :attr:`isaaclab.envs.ManagerBasedEnvCfg` and :attr:`isaaclab.envs.DirectRLEnvCfg`
  classes to set the seed for the environment. This seed is used to initialize the random number generator for the environment.
* Adapted the workflow scripts to set the seed for the environment using the seed specified in the learning agent's configuration
  file or the command line argument. This ensures that the simulation results are reproducible across different runs.


0.24.8 (2024-09-08)
~~~~~~~~~~~~~~~~~~~

Changed
^^^^^^^

* Modified:meth:`quat_rotate` and :meth:`quat_rotate_inverse` operations to use :meth:`torch.einsum`
  for faster processing of high dimensional input tensors.


0.24.7 (2024-09-06)
~~~~~~~~~~~~~~~~~~~

Added
^^^^^

* Added support for property attributes in the :meth:``isaaclab.utils.configclass`` method.
  Earlier, the configclass decorator failed to parse the property attributes correctly and made them
  instance variables instead.


0.24.6 (2024-09-05)
~~~~~~~~~~~~~~~~~~~

Fixed
^^^^^

* Adapted the ``A`` and ``D`` button bindings inside :meth:`isaaclab.device.Se3Keyboard` to make them now
  more-intuitive to control the y-axis motion based on the right-hand rule.


0.24.5 (2024-08-29)
~~~~~~~~~~~~~~~~~~~

Added
^^^^^

* Added alternative data type "distance_to_camera" in :class:`isaaclab.sensors.TiledCamera` class to be
  consistent with all other cameras (equal to type "depth").


0.24.4 (2024-09-02)
~~~~~~~~~~~~~~~~~~~

Fixed
^^^^^

* Added missing SI units to the documentation of :class:`isaaclab.sensors.Camera` and
  :class:`isaaclab.sensors.RayCasterCamera`.
* Added test to check :attr:`isaaclab.sensors.RayCasterCamera.set_intrinsic_matrices`


0.24.3 (2024-08-29)
~~~~~~~~~~~~~~~~~~~

Fixed
^^^^^

* Fixed the support for class-bounded methods when creating a configclass
  out of them. Earlier, these methods were being made as instance methods
  which required initialization of the class to call the class-methods.


0.24.2 (2024-08-28)
~~~~~~~~~~~~~~~~~~~

Added
^^^^^

* Added a class method to initialize camera configurations with an intrinsic matrix in the
  :class:`isaaclab.sim.spawner.sensors.PinholeCameraCfg`
  :class:`isaaclab.sensors.ray_caster.patterns_cfg.PinholeCameraPatternCfg` classes.

Fixed
^^^^^

* Fixed the ray direction in :func:`isaaclab.sensors.ray_caster.patterns.patterns.pinhole_camera_pattern` to
  point to the center of the pixel instead of the top-left corner.
* Fixed the clipping of the "distance_to_image_plane" depth image obtained using the
  :class:`isaaclab.sensors.ray_caster.RayCasterCamera` class. Earlier, the depth image was being clipped
  before the depth image was generated. Now, the clipping is applied after the depth image is generated. This makes
  the behavior equal to the USD Camera.


0.24.1 (2024-08-21)
~~~~~~~~~~~~~~~~~~~

Changed
^^^^^^^

* Disabled default viewport in certain headless scenarios for better performance.


0.24.0 (2024-08-17)
~~~~~~~~~~~~~~~~~~~

Added
^^^^^

* Added additional annotators for :class:`isaaclab.sensors.camera.TiledCamera` class.

Changed
^^^^^^^

* Updated :class:`isaaclab.sensors.TiledCamera` to latest RTX tiled rendering API.
* Single channel outputs for :class:`isaaclab.sensors.TiledCamera`, :class:`isaaclab.sensors.Camera` and :class:`isaaclab.sensors.RayCasterCamera` now has shape (H, W, 1).
* Data type for RGB output for :class:`isaaclab.sensors.TiledCamera` changed from ``torch.float`` to ``torch.uint8``.
* Dimension of RGB output for :class:`isaaclab.sensors.Camera` changed from (H, W, 4) to (H, W, 3). Use type ``rgba`` to retrieve the previous dimension.


0.23.1 (2024-08-17)
~~~~~~~~~~~~~~~~~~~

Changed
^^^^^^^

* Updated torch to version 2.4.0.


0.23.0 (2024-08-16)
~~~~~~~~~~~~~~~~~~~

Added
^^^^^

* Added direct workflow base class :class:`isaaclab.envs.DirectMARLEnv` for multi-agent environments.


0.22.1 (2024-08-17)
~~~~~~~~~~~~~~~~~~~

Added
^^^^^

* Added APIs to interact with the physics simulation of deformable objects. This includes setting the
  material properties, setting kinematic targets, and getting the state of the deformable object.
  For more information, please refer to the :mod:`isaaclab.assets.DeformableObject` class.


0.22.0 (2024-08-14)
~~~~~~~~~~~~~~~~~~~

Added
^^^^^

* Added :mod:`~isaaclab.utils.modifiers` module to provide framework for configurable and custom
  observation data modifiers.
* Adapted the :class:`~isaaclab.managers.ObservationManager` class to support custom modifiers.
  These are applied to the observation data before applying any noise or scaling operations.


0.21.2 (2024-08-13)
~~~~~~~~~~~~~~~~~~~

Fixed
^^^^^

* Moved event mode-based checks in the :meth:`isaaclab.managers.EventManager.apply` method outside
  the loop that iterates over the event terms. This prevents unnecessary checks and improves readability.
* Fixed the logic for global and per environment interval times when using the "interval" mode inside the
  event manager. Earlier, the internal lists for these times were of unequal lengths which led to wrong indexing
  inside the loop that iterates over the event terms.


0.21.1 (2024-08-06)
~~~~~~~~~~~~~~~~~~~

* Added a flag to preserve joint ordering inside the :class:`isaaclab.envs.mdp.JointAction` action term.


0.21.0 (2024-08-05)
~~~~~~~~~~~~~~~~~~~

Added
^^^^^

* Added the command line argument ``--device`` in :class:`~isaaclab.app.AppLauncher`. Valid options are:

  * ``cpu``: Use CPU.
  * ``cuda``: Use GPU with device ID ``0``.
  * ``cuda:N``: Use GPU, where N is the device ID. For example, ``cuda:0``. The default value is ``cuda:0``.

Changed
^^^^^^^

* Simplified setting the device throughout the code by relying on :attr:`isaaclab.sim.SimulationCfg.device`
  to activate gpu/cpu pipelines.

Removed
^^^^^^^

* Removed the parameter :attr:`isaaclab.sim.SimulationCfg.use_gpu_pipeline`. This is now directly inferred from
  :attr:`isaaclab.sim.SimulationCfg.device`.
* Removed the command line input argument ``--device_id`` in :class:`~isaaclab.app.AppLauncher`. The device id can
  now be set using the ``--device`` argument, for example with ``--device cuda:0``.


0.20.8 (2024-08-02)
~~~~~~~~~~~~~~~~~~~

Fixed
^^^^^

* Fixed the handling of observation terms with different shapes in the
  :class:`~isaaclab.managers.ObservationManager` class. Earlier, the constructor would throw an error if the
  shapes of the observation terms were different. Now, this operation only happens when the terms in an observation
  group are being concatenated. Otherwise, the terms are stored as a dictionary of tensors.
* Improved the error message when the observation terms are not of the same shape in the
  :class:`~isaaclab.managers.ObservationManager` class and the terms are being concatenated.


0.20.7 (2024-08-02)
~~~~~~~~~~~~~~~~~~~

Changed
^^^^^^^

* Performance improvements for material randomization in events.

Added
^^^^^

* Added minimum randomization frequency for reset mode randomizations.


0.20.6 (2024-08-02)
~~~~~~~~~~~~~~~~~~~

Changed
^^^^^^^

* Removed the hierarchy from :class:`~isaaclab.assets.RigidObject` class to
  :class:`~isaaclab.assets.Articulation` class. Previously, the articulation class overrode  almost
  all the functions of the rigid object class making the hierarchy redundant. Now, the articulation class
  is a standalone class that does not inherit from the rigid object class. This does add some code
  duplication but the simplicity and clarity of the code is improved.


0.20.5 (2024-08-02)
~~~~~~~~~~~~~~~~~~~

Added
^^^^^

* Added :attr:`isaaclab.terrain.TerrainGeneratorCfg.border_height` to set the height of the border
  around the terrain.


0.20.4 (2024-08-02)
~~~~~~~~~~~~~~~~~~~

Fixed
^^^^^

* Fixed the caching of terrains when using the :class:`isaaclab.terrains.TerrainGenerator` class.
  Earlier, the random sampling of the difficulty levels led to different hash values for the same terrain
  configuration. This caused the terrains to be re-generated even when the same configuration was used.
  Now, the numpy random generator is seeded with the same seed to ensure that the difficulty levels are
  sampled in the same order between different runs.


0.20.3 (2024-08-02)
~~~~~~~~~~~~~~~~~~~

Fixed
^^^^^

* Fixed the setting of translation and orientation when spawning a mesh prim. Earlier, the translation
  and orientation was being applied both on the parent Xform and the mesh prim. This was causing the
  mesh prim to be offset by the translation and orientation of the parent Xform, which is not the intended
  behavior.


0.20.2 (2024-08-02)
~~~~~~~~~~~~~~~~~~~

Changed
^^^^^^^

* Modified the computation of body acceleration for rigid body data to use PhysX APIs instead of
  numerical finite-differencing. This removes the need for computation of body acceleration at
  every update call of the data buffer.


0.20.1 (2024-07-30)
~~~~~~~~~~~~~~~~~~~

Fixed
^^^^^

* Fixed the :meth:`isaaclab.utils.math.wrap_to_pi` method to handle the wrapping of angles correctly.
  Earlier, the method was not wrapping the angles to the range [-pi, pi] correctly when the angles were outside
  the range [-2*pi, 2*pi].


0.20.0 (2024-07-26)
~~~~~~~~~~~~~~~~~~~

Added
^^^^^

* Support for the Isaac Sim 4.1.0 release.

Removed
^^^^^^^

* The ``mdp.add_body_mass`` method in the events. Please use the
  :meth:`isaaclab.envs.mdp.randomize_rigid_body_mass` method instead.
* The classes ``managers.RandomizationManager`` and ``managers.RandomizationTermCfg`` are replaced with
  :class:`isaaclab.managers.EventManager` and :class:`isaaclab.managers.EventTermCfg` classes.
* The following properties in :class:`isaaclab.sensors.FrameTransformerData`:

  * ``target_rot_source`` --> :attr:`~isaaclab.sensors.FrameTransformerData.target_quat_w`
  * ``target_rot_w`` --> :attr:`~isaaclab.sensors.FrameTransformerData.target_quat_source`
  * ``source_rot_w`` --> :attr:`~isaaclab.sensors.FrameTransformerData.source_quat_w`

* The kit experience file ``isaaclab.backwards.compatible.kit``. This is followed by dropping the support for
  Isaac Sim 2023.1.1 completely.


0.19.4 (2024-07-13)
~~~~~~~~~~~~~~~~~~~

Fixed
^^^^^

* Added the call to "startup" events when using the :class:`~isaaclab.envs.ManagerBasedEnv` class.
  Earlier, the "startup" events were not being called when the environment was initialized. This issue
  did not occur when using the :class:`~isaaclab.envs.ManagerBasedRLEnv` class since the "startup"
  events were called in the constructor.


0.19.3 (2024-07-13)
~~~~~~~~~~~~~~~~~~~

Added
^^^^^

* Added schemas for setting and modifying deformable body properties on a USD prim.
* Added API to spawn a deformable body material in the simulation.
* Added APIs to spawn rigid and deformable meshes of primitive shapes (cone, cylinder, sphere, box, capsule)
  in the simulation. This is possible through the :mod:`isaaclab.sim.spawners.meshes` module.


0.19.2 (2024-07-05)
~~~~~~~~~~~~~~~~~~~

Changed
^^^^^^^

* Modified cloning scheme based on the attribute :attr:`~isaaclab.scene.InteractiveSceneCfg.replicate_physics`
  to determine whether environment is homogeneous or heterogeneous.


0.19.1 (2024-07-05)
~~~~~~~~~~~~~~~~~~~

Added
^^^^^

* Added a lidar pattern function :func:`~isaaclab.sensors.ray_caster.patterns.patterns.lidar_pattern` with
  corresponding config :class:`~isaaclab.sensors.ray_caster.patterns_cfg.LidarPatternCfg`.


0.19.0 (2024-07-04)
~~~~~~~~~~~~~~~~~~~

Fixed
^^^^^

* Fixed parsing of articulations with nested rigid links while using the :class:`isaaclab.assets.Articulation`
  class. Earlier, the class initialization failed when the articulation had nested rigid links since the rigid
  links were not being parsed correctly by the PhysX view.

Removed
^^^^^^^

* Removed the attribute :attr:`body_physx_view` from the :class:`isaaclab.assets.Articulation` and
  :class:`isaaclab.assets.RigidObject` classes. These were causing confusions when used with articulation
  view since the body names were not following the same ordering.
* Dropped support for Isaac Sim 2023.1.1. The minimum supported version is now Isaac Sim 4.0.0.


0.18.6 (2024-07-01)
~~~~~~~~~~~~~~~~~~~

Fixed
^^^^^

* Fixed the environment stepping logic. Earlier, the environments' rendering logic was updating the kit app which
  would in turn step the physics :attr:`isaaclab.sim.SimulationCfg.render_interval` times. Now, a render
  call only does rendering and does not step the physics.


0.18.5 (2024-06-26)
~~~~~~~~~~~~~~~~~~~

Fixed
^^^^^

* Fixed the gravity vector direction used inside the :class:`isaaclab.assets.RigidObjectData` class.
  Earlier, the gravity direction was hard-coded as (0, 0, -1) which may be different from the actual
  gravity direction in the simulation. Now, the gravity direction is obtained from the simulation context
  and used to compute the projection of the gravity vector on the object.


0.18.4 (2024-06-26)
~~~~~~~~~~~~~~~~~~~

Fixed
^^^^^

* Fixed double reference count of the physics sim view inside the asset classes. This was causing issues
  when destroying the asset class instance since the physics sim view was not being properly released.

Added
^^^^^

* Added the attribute :attr:`~isaaclab.assets.AssetBase.is_initialized` to check if the asset and sensor
  has been initialized properly. This can be used to ensure that the asset or sensor is ready to use in the simulation.


0.18.3 (2024-06-25)
~~~~~~~~~~~~~~~~~~~

Fixed
^^^^^

* Fixed the docstrings at multiple places related to the different buffer implementations inside the
  :mod:`isaaclab.utils.buffers` module. The docstrings were not clear and did not provide enough
  information about the classes and their methods.

Added
^^^^^

* Added the field for fixed tendom names in the :class:`isaaclab.assets.ArticulationData` class.
  Earlier, this information was not exposed which was inconsistent with other name related information
  such as joint or body names.

Changed
^^^^^^^

* Renamed the fields ``min_num_time_lags`` and ``max_num_time_lags`` to ``min_delay`` and
  ``max_delay`` in the :class:`isaaclab.actuators.DelayedPDActuatorCfg` class. This is to make
  the naming simpler to understand.


0.18.2 (2024-06-25)
~~~~~~~~~~~~~~~~~~~

Changed
^^^^^^^

* Moved the configuration for tile-rendered camera into its own file named ``tiled_camera_cfg.py``.
  This makes it easier to follow where the configuration is located and how it is related to the class.


0.18.1 (2024-06-25)
~~~~~~~~~~~~~~~~~~~

Changed
^^^^^^^

* Ensured that a parity between class and its configuration class is explicitly visible in the
  :mod:`isaaclab.envs` module. This makes it easier to follow where definitions are located and how
  they are related. This should not be a breaking change as the classes are still accessible through the same module.


0.18.0 (2024-06-13)
~~~~~~~~~~~~~~~~~~~

Fixed
^^^^^

* Fixed the rendering logic to render at the specified interval. Earlier, the substep parameter had no effect and rendering
  would happen once every env.step() when active.

Changed
^^^^^^^

* Renamed :attr:`isaaclab.sim.SimulationCfg.substeps` to :attr:`isaaclab.sim.SimulationCfg.render_interval`.
  The render logic is now integrated in the decimation loop of the environment.


0.17.13 (2024-06-13)
~~~~~~~~~~~~~~~~~~~~

Fixed
^^^^^

* Fixed the orientation reset logic in :func:`isaaclab.envs.mdp.events.reset_root_state_uniform` to make it relative to
  the default orientation. Earlier, the position was sampled relative to the default and the orientation not.


0.17.12 (2024-06-13)
~~~~~~~~~~~~~~~~~~~~

Added
^^^^^

* Added the class :class:`isaaclab.utils.buffers.TimestampedBuffer` to store timestamped data.

Changed
^^^^^^^

* Added time-stamped buffers in the classes :class:`isaaclab.assets.RigidObjectData` and :class:`isaaclab.assets.ArticulationData`
  to update some values lazily and avoid unnecessary computations between physics updates. Before, all the data was always
  updated at every step, even if it was not used by the task.


0.17.11 (2024-05-30)
~~~~~~~~~~~~~~~~~~~~

Fixed
^^^^^

* Fixed :class:`isaaclab.sensor.ContactSensor` not loading correctly in extension mode.
  Earlier, the :attr:`isaaclab.sensor.ContactSensor.body_physx_view` was not initialized when
  :meth:`isaaclab.sensor.ContactSensor._debug_vis_callback` is called which references it.


0.17.10 (2024-05-30)
~~~~~~~~~~~~~~~~~~~~

Fixed
^^^^^

* Fixed compound classes being directly assigned in ``default_factory`` generator method
  :meth:`isaaclab.utils.configclass._return_f`, which resulted in shared references such that modifications to
  compound objects were reflected across all instances generated from the same ``default_factory`` method.


0.17.9 (2024-05-30)
~~~~~~~~~~~~~~~~~~~

Added
^^^^^

* Added ``variants`` attribute to the :class:`isaaclab.sim.from_files.UsdFileCfg` class to select USD
  variants when loading assets from USD files.


0.17.8 (2024-05-28)
~~~~~~~~~~~~~~~~~~~

Fixed
^^^^^

* Implemented the reset methods in the action terms to avoid returning outdated data.


0.17.7 (2024-05-28)
~~~~~~~~~~~~~~~~~~~

Added
^^^^^

* Added debug visualization utilities in the :class:`isaaclab.managers.ActionManager` class.


0.17.6 (2024-05-27)
~~~~~~~~~~~~~~~~~~~

Added
^^^^^

* Added ``wp.init()`` call in Warp utils.


0.17.5 (2024-05-22)
~~~~~~~~~~~~~~~~~~~

Changed
^^^^^^^

* Websocket livestreaming is no longer supported. Valid livestream options are {0, 1, 2}.
* WebRTC livestream is now set with livestream=2.


0.17.4 (2024-05-17)
~~~~~~~~~~~~~~~~~~~

Changed
^^^^^^^

* Modified the noise functions to also support add, scale, and abs operations on the data. Added aliases
  to ensure backward compatibility with the previous functions.

  * Added :attr:`isaaclab.utils.noise.NoiseCfg.operation` for the different operations.
  * Renamed ``constant_bias_noise`` to :func:`isaaclab.utils.noise.constant_noise`.
  * Renamed ``additive_uniform_noise`` to :func:`isaaclab.utils.noise.uniform_noise`.
  * Renamed ``additive_gaussian_noise`` to :func:`isaaclab.utils.noise.gaussian_noise`.


0.17.3 (2024-05-15)
~~~~~~~~~~~~~~~~~~~

Fixed
^^^^^

* Set ``hide_ui`` flag in the app launcher for livestream.
* Fix native client livestream extensions.


0.17.2 (2024-05-09)
~~~~~~~~~~~~~~~~~~~

Changed
^^^^^^^

* Renamed ``_range`` to ``distribution_params`` in ``events.py`` for methods that defined a distribution.
* Apply additive/scaling randomization noise on default data instead of current data.
* Changed material bucketing logic to prevent exceeding 64k materials.

Fixed
^^^^^

* Fixed broadcasting issues with indexing when environment and joint IDs are provided.
* Fixed incorrect tensor dimensions when setting a subset of environments.

Added
^^^^^

* Added support for randomization of fixed tendon parameters.
* Added support for randomization of dof limits.
* Added support for randomization of gravity.
* Added support for Gaussian sampling.
* Added default buffers to Articulation/Rigid object data classes for randomization.


0.17.1 (2024-05-10)
~~~~~~~~~~~~~~~~~~~

Fixed
^^^^^

* Added attribute :attr:`isaaclab.sim.converters.UrdfConverterCfg.override_joint_dynamics` to properly parse
  joint dynamics in :class:`isaaclab.sim.converters.UrdfConverter`.


0.17.0 (2024-05-07)
~~~~~~~~~~~~~~~~~~~

Changed
^^^^^^^

* Renamed ``BaseEnv`` to :class:`isaaclab.envs.ManagerBasedEnv`.
* Renamed ``base_env.py`` to ``manager_based_env.py``.
* Renamed ``BaseEnvCfg`` to :class:`isaaclab.envs.ManagerBasedEnvCfg`.
* Renamed ``RLTaskEnv`` to :class:`isaaclab.envs.ManagerBasedRLEnv`.
* Renamed ``rl_task_env.py`` to ``manager_based_rl_env.py``.
* Renamed ``RLTaskEnvCfg`` to :class:`isaaclab.envs.ManagerBasedRLEnvCfg`.
* Renamed ``rl_task_env_cfg.py`` to ``rl_env_cfg.py``.
* Renamed ``OIGEEnv`` to :class:`isaaclab.envs.DirectRLEnv`.
* Renamed ``oige_env.py`` to ``direct_rl_env.py``.
* Renamed ``RLTaskEnvWindow`` to :class:`isaaclab.envs.ui.ManagerBasedRLEnvWindow`.
* Renamed ``rl_task_env_window.py`` to ``manager_based_rl_env_window.py``.
* Renamed all references of ``BaseEnv``, ``BaseEnvCfg``, ``RLTaskEnv``, ``RLTaskEnvCfg``,  ``OIGEEnv``, and ``RLTaskEnvWindow``.

Added
^^^^^

* Added direct workflow base class :class:`isaaclab.envs.DirectRLEnv`.


0.16.4 (2024-05-06)
~~~~~~~~~~~~~~~~~~~~

Changed
^^^^^^^

* Added :class:`isaaclab.sensors.TiledCamera` to support tiled rendering with RGB and depth.


0.16.3 (2024-04-26)
~~~~~~~~~~~~~~~~~~~

Fixed
^^^^^

* Fixed parsing of filter prim path expressions in the :class:`isaaclab.sensors.ContactSensor` class.
  Earlier, the filter prim paths given to the physics view was not being parsed since they were specified as
  regex expressions instead of glob expressions.


0.16.2 (2024-04-25)
~~~~~~~~~~~~~~~~~~~~

Changed
^^^^^^^

* Simplified the installation procedure, isaaclab -e is no longer needed
* Updated torch dependency to 2.2.2


0.16.1 (2024-04-20)
~~~~~~~~~~~~~~~~~~~

Added
^^^^^

* Added attribute :attr:`isaaclab.sim.ArticulationRootPropertiesCfg.fix_root_link` to fix the root link
  of an articulation to the world frame.


0.16.0 (2024-04-16)
~~~~~~~~~~~~~~~~~~~

Added
^^^^^

* Added the function :meth:`isaaclab.utils.math.quat_unique` to standardize quaternion representations,
  i.e. always have a non-negative real part.
* Added events terms for randomizing mass by scale, simulation joint properties (stiffness, damping, armature,
  and friction)

Fixed
^^^^^

* Added clamping of joint positions and velocities in event terms for resetting joints. The simulation does not
  throw an error if the set values are out of their range. Hence, users are expected to clamp them before setting.
* Fixed :class:`isaaclab.envs.mdp.EMAJointPositionToLimitsActionCfg` to smoothen the actions
  at environment frequency instead of simulation frequency.

* Renamed the following functions in :meth:`isaaclab.envs.mdp` to avoid confusions:

  * Observation: :meth:`joint_pos_norm` -> :meth:`joint_pos_limit_normalized`
  * Action: :class:`ExponentialMovingAverageJointPositionAction` -> :class:`EMAJointPositionToLimitsAction`
  * Termination: :meth:`base_height` -> :meth:`root_height_below_minimum`
  * Termination: :meth:`joint_pos_limit` -> :meth:`joint_pos_out_of_limit`
  * Termination: :meth:`joint_pos_manual_limit` -> :meth:`joint_pos_out_of_manual_limit`
  * Termination: :meth:`joint_vel_limit` -> :meth:`joint_vel_out_of_limit`
  * Termination: :meth:`joint_vel_manual_limit` -> :meth:`joint_vel_out_of_manual_limit`
  * Termination: :meth:`joint_torque_limit` -> :meth:`joint_effort_out_of_limit`

Deprecated
^^^^^^^^^^

* Deprecated the function :meth:`isaaclab.envs.mdp.add_body_mass` in favor of
  :meth:`isaaclab.envs.mdp.randomize_rigid_body_mass`. This supports randomizing the mass based on different
  operations (add, scale, or set) and sampling distributions.


0.15.13 (2024-04-16)
~~~~~~~~~~~~~~~~~~~~

Changed
^^^^^^^

* Improved startup performance by enabling rendering-based extensions only when necessary and caching of nucleus directory.
* Renamed the flag ``OFFSCREEN_RENDER`` or ``--offscreen_render`` to ``ENABLE_CAMERAS`` or ``--enable_cameras`` respectively.


0.15.12 (2024-04-16)
~~~~~~~~~~~~~~~~~~~~

Changed
^^^^^^^

* Replaced calls to the ``check_file_path`` function in the :mod:`isaaclab.sim.spawners.from_files`
  with the USD stage resolve identifier function. This helps speed up the loading of assets from file paths
  by avoiding Nucleus server calls.


0.15.11 (2024-04-15)
~~~~~~~~~~~~~~~~~~~~

Added
^^^^^

* Added the :meth:`isaaclab.sim.SimulationContext.has_rtx_sensors` method to check if any
  RTX-related sensors such as cameras have been created in the simulation. This is useful to determine
  if simulation requires RTX rendering during step or not.

Fixed
^^^^^

* Fixed the rendering of RTX-related sensors such as cameras inside the :class:`isaaclab.envs.RLTaskEnv` class.
  Earlier the rendering did not happen inside the step function, which caused the sensor data to be empty.


0.15.10 (2024-04-11)
~~~~~~~~~~~~~~~~~~~~

Fixed
^^^^^

* Fixed sharing of the same memory address between returned tensors from observation terms
  in the :class:`isaaclab.managers.ObservationManager` class. Earlier, the returned
  tensors could map to the same memory address, causing issues when the tensors were modified
  during scaling, clipping or other operations.


0.15.9 (2024-04-04)
~~~~~~~~~~~~~~~~~~~

Fixed
^^^^^

* Fixed assignment of individual termination terms inside the :class:`isaaclab.managers.TerminationManager`
  class. Earlier, the terms were being assigned their values through an OR operation which resulted in incorrect
  values. This regression was introduced in version 0.15.1.


0.15.8 (2024-04-02)
~~~~~~~~~~~~~~~~~~~

Added
^^^^^

* Added option to define ordering of points for the mesh-grid generation in the
  :func:`isaaclab.sensors.ray_caster.patterns.grid_pattern`. This parameter defaults to 'xy'
  for backward compatibility.


0.15.7 (2024-03-28)
~~~~~~~~~~~~~~~~~~~

Added
^^^^^

* Adds option to return indices/data in the specified query keys order in
  :class:`isaaclab.managers.SceneEntityCfg` class, and the respective
  :func:`isaaclab.utils.string.resolve_matching_names_values` and
  :func:`isaaclab.utils.string.resolve_matching_names` functions.


0.15.6 (2024-03-28)
~~~~~~~~~~~~~~~~~~~

Added
^^^^^

* Extended the :class:`isaaclab.app.AppLauncher` class to support the loading of experience files
  from the command line. This allows users to load a specific experience file when running the application
  (such as for multi-camera rendering or headless mode).

Changed
^^^^^^^

* Changed default loading of experience files in the :class:`isaaclab.app.AppLauncher` class from the ones
  provided by Isaac Sim to the ones provided in Isaac Lab's ``apps`` directory.


0.15.5 (2024-03-23)
~~~~~~~~~~~~~~~~~~~

Fixed
^^^^^

* Fixed the env origins in :meth:`_compute_env_origins_grid` of :class:`isaaclab.terrain.TerrainImporter`
  to match that obtained from the Isaac Sim :class:`isaacsim.core.cloner.GridCloner` class.

Added
^^^^^

* Added unit test to ensure consistency between environment origins generated by IsaacSim's Grid Cloner and those
  produced by the TerrainImporter.


0.15.4 (2024-03-22)
~~~~~~~~~~~~~~~~~~~

Fixed
^^^^^

* Fixed the :class:`isaaclab.envs.mdp.actions.NonHolonomicActionCfg` class to use
  the correct variable when applying actions.


0.15.3 (2024-03-21)
~~~~~~~~~~~~~~~~~~~

Added
^^^^^

* Added unit test to check that :class:`isaaclab.scene.InteractiveScene` entity data is not shared between separate instances.

Fixed
^^^^^

* Moved class variables in :class:`isaaclab.scene.InteractiveScene` to correctly  be assigned as
  instance variables.
* Removed custom ``__del__`` magic method from :class:`isaaclab.scene.InteractiveScene`.


0.15.2 (2024-03-21)
~~~~~~~~~~~~~~~~~~~

Fixed
^^^^^

* Added resolving of relative paths for the main asset USD file when using the
  :class:`isaaclab.sim.converters.UrdfConverter` class. This is to ensure that the material paths are
  resolved correctly when the main asset file is moved to a different location.


0.15.1 (2024-03-19)
~~~~~~~~~~~~~~~~~~~

Fixed
^^^^^

* Fixed the imitation learning workflow example script, updating Isaac Lab and Robomimic API calls.
* Removed the resetting of :attr:`_term_dones` in the :meth:`isaaclab.managers.TerminationManager.reset`.
  Previously, the environment cleared out all the terms. However, it impaired reading the specific term's values externally.


0.15.0 (2024-03-17)
~~~~~~~~~~~~~~~~~~~

Deprecated
^^^^^^^^^^

* Renamed :class:`isaaclab.managers.RandomizationManager` to :class:`isaaclab.managers.EventManager`
  class for clarification as the manager takes care of events such as reset in addition to pure randomizations.
* Renamed :class:`isaaclab.managers.RandomizationTermCfg` to :class:`isaaclab.managers.EventTermCfg`
  for consistency with the class name change.


0.14.1 (2024-03-16)
~~~~~~~~~~~~~~~~~~~

Added
^^^^^

* Added simulation schemas for joint drive and fixed tendons. These can be configured for assets imported
  from file formats.
* Added logging of tendon properties to the articulation class (if they are present in the USD prim).


0.14.0 (2024-03-15)
~~~~~~~~~~~~~~~~~~~

Fixed
^^^^^

* Fixed the ordering of body names used in the :class:`isaaclab.assets.Articulation` class. Earlier,
  the body names were not following the same ordering as the bodies in the articulation. This led
  to issues when using the body names to access data related to the links from the articulation view
  (such as Jacobians, mass matrices, etc.).

Removed
^^^^^^^

* Removed the attribute :attr:`body_physx_view` from the :class:`isaaclab.assets.RigidObject`
  and :class:`isaaclab.assets.Articulation` classes. These were causing confusions when used
  with articulation view since the body names were not following the same ordering.


0.13.1 (2024-03-14)
~~~~~~~~~~~~~~~~~~~

Removed
^^^^^^^

* Removed the :mod:`isaaclab.compat` module. This module was used to provide compatibility
  with older versions of Isaac Sim. It is no longer needed since we have most of the functionality
  absorbed into the main classes.


0.13.0 (2024-03-12)
~~~~~~~~~~~~~~~~~~~

Added
^^^^^

* Added support for the following data types inside the :class:`isaaclab.sensors.Camera` class:
  ``instance_segmentation_fast`` and ``instance_id_segmentation_fast``. These are GPU-supported annotations
  and are faster than the regular annotations.

Fixed
^^^^^

* Fixed handling of semantic filtering inside the :class:`isaaclab.sensors.Camera` class. Earlier,
  the annotator was given ``semanticTypes`` as an argument. However, with Isaac Sim 2023.1, the annotator
  does not accept this argument. Instead the mapping needs to be set to the synthetic data interface directly.
* Fixed the return shape of colored images for segmentation data types inside the
  :class:`isaaclab.sensors.Camera` class. Earlier, the images were always returned as ``int32``. Now,
  they are casted to ``uint8`` 4-channel array before returning if colorization is enabled for the annotation type.

Removed
^^^^^^^

* Dropped support for ``instance_segmentation`` and ``instance_id_segmentation`` annotations in the
  :class:`isaaclab.sensors.Camera` class. Their "fast" counterparts should be used instead.
* Renamed the argument :attr:`isaaclab.sensors.CameraCfg.semantic_types` to
  :attr:`isaaclab.sensors.CameraCfg.semantic_filter`. This is more aligned with Replicator's terminology
  for semantic filter predicates.
* Replaced the argument :attr:`isaaclab.sensors.CameraCfg.colorize` with separate colorized
  arguments for each annotation type (:attr:`~isaaclab.sensors.CameraCfg.colorize_instance_segmentation`,
  :attr:`~isaaclab.sensors.CameraCfg.colorize_instance_id_segmentation`, and
  :attr:`~isaaclab.sensors.CameraCfg.colorize_semantic_segmentation`).


0.12.4 (2024-03-11)
~~~~~~~~~~~~~~~~~~~

Fixed
^^^^^


* Adapted randomization terms to deal with ``slice`` for the body indices. Earlier, the terms were not
  able to handle the slice object and were throwing an error.
* Added ``slice`` type-hinting to all body and joint related methods in the rigid body and articulation
  classes. This is to make it clear that the methods can handle both list of indices and slices.


0.12.3 (2024-03-11)
~~~~~~~~~~~~~~~~~~~

Fixed
^^^^^

* Added signal handler to the :class:`isaaclab.app.AppLauncher` class to catch the ``SIGINT`` signal
  and close the application gracefully. This is to prevent the application from crashing when the user
  presses ``Ctrl+C`` to close the application.


0.12.2 (2024-03-10)
~~~~~~~~~~~~~~~~~~~

Added
^^^^^

* Added observation terms for states of a rigid object in world frame.
* Added randomization terms to set root state with randomized orientation and joint state within user-specified limits.
* Added reward term for penalizing specific termination terms.

Fixed
^^^^^

* Improved sampling of states inside randomization terms. Earlier, the code did multiple torch calls
  for sampling different components of the vector. Now, it uses a single call to sample the entire vector.


0.12.1 (2024-03-09)
~~~~~~~~~~~~~~~~~~~

Added
^^^^^

* Added an option to the last actions observation term to get a specific term by name from the action manager.
  If None, the behavior remains the same as before (the entire action is returned).


0.12.0 (2024-03-08)
~~~~~~~~~~~~~~~~~~~

Added
^^^^^

* Added functionality to sample flat patches on a generated terrain. This can be configured using
  :attr:`isaaclab.terrains.SubTerrainBaseCfg.flat_patch_sampling` attribute.
* Added a randomization function for setting terrain-aware root state. Through this, an asset can be
  reset to a randomly sampled flat patches.

Fixed
^^^^^

* Separated normal and terrain-base position commands. The terrain based commands rely on the
  terrain to sample flat patches for setting the target position.
* Fixed command resample termination function.

Changed
^^^^^^^

* Added the attribute :attr:`isaaclab.envs.mdp.commands.UniformVelocityCommandCfg.heading_control_stiffness`
  to control the stiffness of the heading control term in the velocity command term. Earlier, this was
  hard-coded to 0.5 inside the term.

Removed
^^^^^^^

* Removed the function :meth:`sample_new_targets` in the terrain importer. Instead the attribute
  :attr:`isaaclab.terrains.TerrainImporter.flat_patches` should be used to sample new targets.


0.11.3 (2024-03-04)
~~~~~~~~~~~~~~~~~~~

Fixed
^^^^^

* Corrects the functions :func:`isaaclab.utils.math.axis_angle_from_quat` and :func:`isaaclab.utils.math.quat_error_magnitude`
  to accept tensors of the form (..., 4) instead of (N, 4). This brings us in line with our documentation and also upgrades one of our functions
  to handle higher dimensions.


0.11.2 (2024-03-04)
~~~~~~~~~~~~~~~~~~~

Added
^^^^^

* Added checks for default joint position and joint velocity in the articulation class. This is to prevent
  users from configuring values for these quantities that might be outside the valid range from the simulation.


0.11.1 (2024-02-29)
~~~~~~~~~~~~~~~~~~~

Added
^^^^^

* Replaced the default values for ``joint_ids`` and ``body_ids`` from ``None`` to ``slice(None)``
  in the :class:`isaaclab.managers.SceneEntityCfg`.
* Adapted rewards and observations terms so that the users can query a subset of joints and bodies.


0.11.0 (2024-02-27)
~~~~~~~~~~~~~~~~~~~

Removed
^^^^^^^

* Dropped support for Isaac Sim<=2022.2. As part of this, removed the components of :class:`isaaclab.app.AppLauncher`
  which handled ROS extension loading. We no longer need them in Isaac Sim>=2023.1 to control the load order to avoid crashes.
* Upgraded Dockerfile to use ISAACSIM_VERSION=2023.1.1 by default.


0.10.28 (2024-02-29)
~~~~~~~~~~~~~~~~~~~~

Added
^^^^^

* Implemented relative and moving average joint position action terms. These allow the user to specify
  the target joint positions as relative to the current joint positions or as a moving average of the
  joint positions over a window of time.


0.10.27 (2024-02-28)
~~~~~~~~~~~~~~~~~~~~

Added
^^^^^

* Added UI feature to start and stop animation recording in the stage when running an environment.
  To enable this feature, please pass the argument ``--disable_fabric`` to the environment script to allow
  USD read/write operations. Be aware that this will slow down the simulation.


0.10.26 (2024-02-26)
~~~~~~~~~~~~~~~~~~~~

Added
^^^^^

* Added a viewport camera controller class to the :class:`isaaclab.envs.BaseEnv`. This is useful
  for applications where the user wants to render the viewport from different perspectives even when the
  simulation is running in headless mode.


0.10.25 (2024-02-26)
~~~~~~~~~~~~~~~~~~~~

Fixed
^^^^^

* Ensures that all path arguments in :mod:`isaaclab.sim.utils` are cast to ``str``. Previously,
  we had handled path types as strings without casting.


0.10.24 (2024-02-26)
~~~~~~~~~~~~~~~~~~~~

Added
^^^^^

* Added tracking of contact time in the :class:`isaaclab.sensors.ContactSensor` class. Previously,
  only the air time was being tracked.
* Added contact force threshold, :attr:`isaaclab.sensors.ContactSensorCfg.force_threshold`, to detect
  when the contact sensor is in contact. Previously, this was set to hard-coded 1.0 in the sensor class.


0.10.23 (2024-02-21)
~~~~~~~~~~~~~~~~~~~~

Fixed
^^^^^

* Fixes the order of size arguments in :meth:`isaaclab.terrains.height_field.random_uniform_terrain`. Previously, the function
  would crash if the size along x and y were not the same.


0.10.22 (2024-02-14)
~~~~~~~~~~~~~~~~~~~~

Fixed
^^^^^

* Fixed "divide by zero" bug in :class:`~isaaclab.sim.SimulationContext` when setting gravity vector.
  Now, it is correctly disabled when the gravity vector is set to zero.


0.10.21 (2024-02-12)
~~~~~~~~~~~~~~~~~~~~

Fixed
^^^^^

* Fixed the printing of articulation joint information when the articulation has only one joint.
  Earlier, the function was performing a squeeze operation on the tensor, which caused an error when
  trying to index the tensor of shape (1,).


0.10.20 (2024-02-12)
~~~~~~~~~~~~~~~~~~~~

Added
^^^^^

* Adds :attr:`isaaclab.sim.PhysxCfg.enable_enhanced_determinism` to enable improved
  determinism from PhysX. Please note this comes at the expense of performance.


0.10.19 (2024-02-08)
~~~~~~~~~~~~~~~~~~~~

Fixed
^^^^^

* Fixed environment closing so that articulations, objects, and sensors are cleared properly.


0.10.18 (2024-02-05)
~~~~~~~~~~~~~~~~~~~~

Fixed
^^^^^

* Pinned :mod:`torch` version to 2.0.1 in the setup.py to keep parity version of :mod:`torch` supplied by
  Isaac 2023.1.1, and prevent version incompatibility between :mod:`torch` ==2.2 and
  :mod:`typing-extensions` ==3.7.4.3


0.10.17 (2024-02-02)
~~~~~~~~~~~~~~~~~~~~

Fixed
^^^^^^

* Fixed carb setting ``/app/livestream/enabled`` to be set as False unless live-streaming is specified
  by :class:`isaaclab.app.AppLauncher` settings. This fixes the logic of :meth:`SimulationContext.render`,
  which depended on the config in previous versions of Isaac defaulting to false for this setting.


0.10.16 (2024-01-29)
~~~~~~~~~~~~~~~~~~~~

Added
^^^^^^

* Added an offset parameter to the height scan observation term. This allows the user to specify the
  height offset of the scan from the tracked body. Previously it was hard-coded to be 0.5.


0.10.15 (2024-01-29)
~~~~~~~~~~~~~~~~~~~~

Fixed
^^^^^

* Fixed joint torque computation for implicit actuators. Earlier, the torque was always zero for implicit
  actuators. Now, it is computed approximately by applying the PD law.


0.10.14 (2024-01-22)
~~~~~~~~~~~~~~~~~~~~

Fixed
^^^^^

* Fixed the tensor shape of :attr:`isaaclab.sensors.ContactSensorData.force_matrix_w`. Earlier, the reshaping
  led to a mismatch with the data obtained from PhysX.


0.10.13 (2024-01-15)
~~~~~~~~~~~~~~~~~~~~

Fixed
^^^^^

* Fixed running of environments with a single instance even if the :attr:`replicate_physics`` flag is set to True.


0.10.12 (2024-01-10)
~~~~~~~~~~~~~~~~~~~~

Fixed
^^^^^

* Fixed indexing of source and target frames in the :class:`isaaclab.sensors.FrameTransformer` class.
  Earlier, it always assumed that the source frame body is at index 0. Now, it uses the body index of the
  source frame to compute the transformation.

Deprecated
^^^^^^^^^^

* Renamed quantities in the :class:`isaaclab.sensors.FrameTransformerData` class to be more
  consistent with the terminology used in the asset classes. The following quantities are deprecated:

  * ``target_rot_w`` -> ``target_quat_w``
  * ``source_rot_w`` -> ``source_quat_w``
  * ``target_rot_source`` -> ``target_quat_source``


0.10.11 (2024-01-08)
~~~~~~~~~~~~~~~~~~~~

Fixed
^^^^^

* Fixed attribute error raised when calling the :class:`isaaclab.envs.mdp.TerrainBasedPositionCommand`
  command term.
* Added a dummy function in :class:`isaaclab.terrain.TerrainImporter` that returns environment
  origins as terrain-aware sampled targets. This function should be implemented by child classes based on
  the terrain type.


0.10.10 (2023-12-21)
~~~~~~~~~~~~~~~~~~~~

Fixed
^^^^^

* Fixed reliance on non-existent ``Viewport`` in :class:`isaaclab.sim.SimulationContext` when loading livestreaming
  by ensuring that the extension ``omni.kit.viewport.window`` is enabled in :class:`isaaclab.app.AppLauncher` when
  livestreaming is enabled


0.10.9 (2023-12-21)
~~~~~~~~~~~~~~~~~~~

Fixed
^^^^^

* Fixed invalidation of physics views inside the asset and sensor classes. Earlier, they were left initialized
  even when the simulation was stopped. This caused issues when closing the application.


0.10.8 (2023-12-20)
~~~~~~~~~~~~~~~~~~~

Fixed
^^^^^

* Fixed the :class:`isaaclab.envs.mdp.actions.DifferentialInverseKinematicsAction` class
  to account for the offset pose of the end-effector.


0.10.7 (2023-12-19)
~~~~~~~~~~~~~~~~~~~

Fixed
^^^^^

* Added a check to ray-cast and camera sensor classes to ensure that the sensor prim path does not
  have a regex expression at its leaf. For instance, ``/World/Robot/camera_.*`` is not supported
  for these sensor types. This behavior needs to be fixed in the future.


0.10.6 (2023-12-19)
~~~~~~~~~~~~~~~~~~~

Added
^^^^^

* Added support for using articulations as visualization markers. This disables all physics APIs from
  the articulation and allows the user to use it as a visualization marker. It is useful for creating
  visualization markers for the end-effectors or base of the robot.

Fixed
^^^^^

* Fixed hiding of debug markers from secondary images when using the
  :class:`isaaclab.markers.VisualizationMarkers` class. Earlier, the properties were applied on
  the XForm prim instead of the Mesh prim.


0.10.5 (2023-12-18)
~~~~~~~~~~~~~~~~~~~

Fixed
^^^^^

* Fixed test ``check_base_env_anymal_locomotion.py``, which
  previously called :func:`torch.jit.load` with the path to a policy (which would work
  for a local file), rather than calling
  :func:`isaaclab.utils.assets.read_file` on the path to get the file itself.


0.10.4 (2023-12-14)
~~~~~~~~~~~~~~~~~~~

Fixed
^^^^^

* Fixed potentially breaking import of omni.kit.widget.toolbar by ensuring that
  if live-stream is enabled, then the :mod:`omni.kit.widget.toolbar`
  extension is loaded.

0.10.3 (2023-12-12)
~~~~~~~~~~~~~~~~~~~

Added
^^^^^

* Added the attribute :attr:`isaaclab.actuators.ActuatorNetMLPCfg.input_order`
  to specify the order of the input tensors to the MLP network.

Fixed
^^^^^

* Fixed computation of metrics for the velocity command term. Earlier, the norm was being computed
  over the entire batch instead of the last dimension.
* Fixed the clipping inside the :class:`isaaclab.actuators.DCMotor` class. Earlier, it was
  not able to handle the case when configured saturation limit was set to None.


0.10.2 (2023-12-12)
~~~~~~~~~~~~~~~~~~~

Fixed
^^^^^

* Added a check in the simulation stop callback in the :class:`isaaclab.sim.SimulationContext` class
  to not render when an exception is raised. The while loop in the callback was preventing the application
  from closing when an exception was raised.


0.10.1 (2023-12-06)
~~~~~~~~~~~~~~~~~~~

Added
^^^^^

* Added command manager class with terms defined by :class:`isaaclab.managers.CommandTerm`. This
  allow for multiple types of command generators to be used in the same environment.


0.10.0 (2023-12-04)
~~~~~~~~~~~~~~~~~~~

Changed
^^^^^^^

* Modified the sensor and asset base classes to use the underlying PhysX views instead of Isaac Sim views.
  Using Isaac Sim classes led to a very high load time (of the order of minutes) when using a scene with
  many assets. This is because Isaac Sim supports USD paths which are slow and not required.

Added
^^^^^

* Added faster implementation of USD stage traversal methods inside the :class:`isaaclab.sim.utils` module.
* Added properties :attr:`isaaclab.assets.AssetBase.num_instances` and
  :attr:`isaaclab.sensor.SensorBase.num_instances` to obtain the number of instances of the asset
  or sensor in the simulation respectively.

Removed
^^^^^^^

* Removed dependencies on Isaac Sim view classes. It is no longer possible to use :attr:`root_view` and
  :attr:`body_view`. Instead use :attr:`root_physx_view` and :attr:`body_physx_view` to access the underlying
  PhysX views.


0.9.55 (2023-12-03)
~~~~~~~~~~~~~~~~~~~

Fixed
^^^^^

* Fixed the Nucleus directory path in the :attr:`isaaclab.utils.assets.NVIDIA_NUCLEUS_DIR`.
  Earlier, it was referring to the ``NVIDIA/Assets`` directory instead of ``NVIDIA``.


0.9.54 (2023-11-29)
~~~~~~~~~~~~~~~~~~~

Fixed
^^^^^

* Fixed pose computation in the :class:`isaaclab.sensors.Camera` class to obtain them from XFormPrimView
  instead of using ``UsdGeomCamera.ComputeLocalToWorldTransform`` method. The latter is not updated correctly
  during GPU simulation.
* Fixed initialization of the annotator info in the class :class:`isaaclab.sensors.Camera`. Previously
  all dicts had the same memory address which caused all annotators to have the same info.
* Fixed the conversion of ``uint32`` warp arrays inside the :meth:`isaaclab.utils.array.convert_to_torch`
  method. PyTorch does not support this type, so it is converted to ``int32`` before converting to PyTorch tensor.
* Added render call inside :meth:`isaaclab.sim.SimulationContext.reset` to initialize Replicator
  buffers when the simulation is reset.


0.9.53 (2023-11-29)
~~~~~~~~~~~~~~~~~~~

Changed
^^^^^^^

* Changed the behavior of passing :obj:`None` to the :class:`isaaclab.actuators.ActuatorBaseCfg`
  class. Earlier, they were resolved to fixed default values. Now, they imply that the values are loaded
  from the USD joint drive configuration.

Added
^^^^^

* Added setting of joint armature and friction quantities to the articulation class.


0.9.52 (2023-11-29)
~~~~~~~~~~~~~~~~~~~

Changed
^^^^^^^

* Changed the warning print in :meth:`isaaclab.sim.utils.apply_nested` method
  to be more descriptive. Earlier, it was printing a warning for every instanced prim.
  Now, it only prints a warning if it could not apply the attribute to any of the prims.

Added
^^^^^

* Added the method :meth:`isaaclab.utils.assets.retrieve_file_path` to
  obtain the absolute path of a file on the Nucleus server or locally.

Fixed
^^^^^

* Fixed hiding of STOP button in the :class:`AppLauncher` class when running the
  simulation in headless mode.
* Fixed a bug with :meth:`isaaclab.sim.utils.clone` failing when the input prim path
  had no parent (example: "/Table").


0.9.51 (2023-11-29)
~~~~~~~~~~~~~~~~~~~

Changed
^^^^^^^

* Changed the :meth:`isaaclab.sensor.SensorBase.update` method to always recompute the buffers if
  the sensor is in visualization mode.

Added
^^^^^

* Added available entities to the error message when accessing a non-existent entity in the
  :class:`InteractiveScene` class.
* Added a warning message when the user tries to reference an invalid prim in the :class:`FrameTransformer` sensor.


0.9.50 (2023-11-28)
~~~~~~~~~~~~~~~~~~~

Added
^^^^^

* Hid the ``STOP`` button in the UI when running standalone Python scripts. This is to prevent
  users from accidentally clicking the button and stopping the simulation. They should only be able to
  play and pause the simulation from the UI.

Removed
^^^^^^^

* Removed :attr:`isaaclab.sim.SimulationCfg.shutdown_app_on_stop`. The simulation is always rendering
  if it is stopped from the UI. The user needs to close the window or press ``Ctrl+C`` to close the simulation.


0.9.49 (2023-11-27)
~~~~~~~~~~~~~~~~~~~

Added
^^^^^

* Added an interface class, :class:`isaaclab.managers.ManagerTermBase`, to serve as the parent class
  for term implementations that are functional classes.
* Adapted all managers to support terms that are classes and not just functions clearer. This allows the user to
  create more complex terms that require additional state information.


0.9.48 (2023-11-24)
~~~~~~~~~~~~~~~~~~~

Fixed
^^^^^

* Fixed initialization of drift in the :class:`isaaclab.sensors.RayCasterCamera` class.


0.9.47 (2023-11-24)
~~~~~~~~~~~~~~~~~~~

Fixed
^^^^^

* Automated identification of the root prim in the :class:`isaaclab.assets.RigidObject` and
  :class:`isaaclab.assets.Articulation` classes. Earlier, the root prim was hard-coded to
  the spawn prim path. Now, the class searches for the root prim under the spawn prim path.


0.9.46 (2023-11-24)
~~~~~~~~~~~~~~~~~~~

Fixed
^^^^^

* Fixed a critical issue in the asset classes with writing states into physics handles.
  Earlier, the states were written over all the indices instead of the indices of the
  asset that were being updated. This caused the physics handles to refresh the states
  of all the assets in the scene, which is not desirable.


0.9.45 (2023-11-24)
~~~~~~~~~~~~~~~~~~~

Added
^^^^^

* Added :class:`isaaclab.command_generators.UniformPoseCommandGenerator` to generate
  poses in the asset's root frame by uniformly sampling from a given range.


0.9.44 (2023-11-16)
~~~~~~~~~~~~~~~~~~~

Added
^^^^^

* Added methods :meth:`reset` and :meth:`step` to the :class:`isaaclab.envs.BaseEnv`. This unifies
  the environment interface for simple standalone applications with the class.


0.9.43 (2023-11-16)
~~~~~~~~~~~~~~~~~~~

Fixed
^^^^^

* Replaced subscription of physics play and stop events in the :class:`isaaclab.assets.AssetBase` and
  :class:`isaaclab.sensors.SensorBase` classes with subscription to time-line play and stop events.
  This is to prevent issues in cases where physics first needs to perform mesh cooking and handles are not
  available immediately. For instance, with deformable meshes.


0.9.42 (2023-11-16)
~~~~~~~~~~~~~~~~~~~

Fixed
^^^^^

* Fixed setting of damping values from the configuration for :class:`ActuatorBase` class. Earlier,
  the stiffness values were being set into damping when a dictionary configuration was passed to the
  actuator model.
* Added dealing with :class:`int` and :class:`float` values in the configurations of :class:`ActuatorBase`.
  Earlier, a type-error was thrown when integer values were passed to the actuator model.


0.9.41 (2023-11-16)
~~~~~~~~~~~~~~~~~~~

Fixed
^^^^^

* Fixed the naming and shaping issues in the binary joint action term.


0.9.40 (2023-11-09)
~~~~~~~~~~~~~~~~~~~

Fixed
^^^^^

* Simplified the manual initialization of Isaac Sim :class:`ArticulationView` class. Earlier, we basically
  copied the code from the Isaac Sim source code. Now, we just call their initialize method.

Changed
^^^^^^^

* Changed the name of attribute :attr:`default_root_state_w` to :attr:`default_root_state`. The latter is
  more correct since the data is actually in the local environment frame and not the simulation world frame.


0.9.39 (2023-11-08)
~~~~~~~~~~~~~~~~~~~

Fixed
^^^^^

* Changed the reference of private ``_body_view`` variable inside the :class:`RigidObject` class
  to the public ``body_view`` property. For a rigid object, the private variable is not defined.


0.9.38 (2023-11-07)
~~~~~~~~~~~~~~~~~~~

Changed
^^^^^^^

* Upgraded the :class:`isaaclab.envs.RLTaskEnv` class to support Gym 0.29.0 environment definition.

Added
^^^^^

* Added computation of ``time_outs`` and ``terminated`` signals inside the termination manager. These follow the
  definition mentioned in `Gym 0.29.0 <https://gymnasium.farama.org/tutorials/gymnasium_basics/handling_time_limits/>`_.
* Added proper handling of observation and action spaces in the :class:`isaaclab.envs.RLTaskEnv` class.
  These now follow closely to how Gym VecEnv handles the spaces.


0.9.37 (2023-11-06)
~~~~~~~~~~~~~~~~~~~

Fixed
^^^^^

* Fixed broken visualization in :mod:`isaaclab.sensors.FrameTramsformer` class by overwriting the
  correct ``_debug_vis_callback`` function.
* Moved the visualization marker configurations of sensors to their respective sensor configuration classes.
  This allows users to set these configurations from the configuration object itself.


0.9.36 (2023-11-03)
~~~~~~~~~~~~~~~~~~~

Fixed
^^^^^

* Added explicit deleting of different managers in the :class:`isaaclab.envs.BaseEnv` and
  :class:`isaaclab.envs.RLTaskEnv` classes. This is required since deleting the managers
  is order-sensitive (many managers need to be deleted before the scene is deleted).


0.9.35 (2023-11-02)
~~~~~~~~~~~~~~~~~~~

Fixed
^^^^^

* Fixed the error: ``'str' object has no attribute '__module__'`` introduced by adding the future import inside the
  :mod:`isaaclab.utils.warp.kernels` module. Warp language does not support the ``__future__`` imports.


0.9.34 (2023-11-02)
~~~~~~~~~~~~~~~~~~~

Fixed
^^^^^

* Added missing import of ``from __future__ import annotations`` in the :mod:`isaaclab.utils.warp`
  module. This is needed to have a consistent behavior across Python versions.


0.9.33 (2023-11-02)
~~~~~~~~~~~~~~~~~~~

Fixed
^^^^^

* Fixed the :class:`isaaclab.command_generators.NullCommandGenerator` class. Earlier,
  it was having a runtime error due to infinity in the resampling time range. Now, the class just
  overrides the parent methods to perform no operations.


0.9.32 (2023-11-02)
~~~~~~~~~~~~~~~~~~~

Changed
^^^^^^^

* Renamed the :class:`isaaclab.envs.RLEnv` class to :class:`isaaclab.envs.RLTaskEnv` to
  avoid confusions in terminologies between environments and tasks.


0.9.31 (2023-11-02)
~~~~~~~~~~~~~~~~~~~

Added
^^^^^

* Added the :class:`isaaclab.sensors.RayCasterCamera` class, as a ray-casting based camera for
  "distance_to_camera", "distance_to_image_plane" and "normals" annotations. It has the same interface and
  functionalities as the USD Camera while it is on average 30% faster.


0.9.30 (2023-11-01)
~~~~~~~~~~~~~~~~~~~

Fixed
^^^^^

* Added skipping of None values in the :class:`InteractiveScene` class when creating the scene from configuration
  objects. Earlier, it was throwing an error when the user passed a None value for a scene element.
* Added ``kwargs`` to the :class:`RLEnv` class to allow passing additional arguments from gym registry function.
  This is now needed since the registry function passes args beyond the ones specified in the constructor.


0.9.29 (2023-11-01)
~~~~~~~~~~~~~~~~~~~

Fixed
^^^^^

* Fixed the material path resolution inside the :class:`isaaclab.sim.converters.UrdfConverter` class.
  With Isaac Sim 2023.1, the material paths from the importer are always saved as absolute paths. This caused
  issues when the generated USD file was moved to a different location. The fix now resolves the material paths
  relative to the USD file location.


0.9.28 (2023-11-01)
~~~~~~~~~~~~~~~~~~~

Changed
^^^^^^^

* Changed the way the :func:`isaaclab.sim.spawners.from_files.spawn_ground_plane` function sets the
  height of the ground. Earlier, it was reading the height from the configuration object. Now, it expects the
  desired transformation as inputs to the function. This makes it consistent with the other spawner functions.


0.9.27 (2023-10-31)
~~~~~~~~~~~~~~~~~~~

Changed
^^^^^^^

* Removed the default value of the argument ``camel_case`` in setters of USD attributes. This is to avoid
  confusion with the naming of the attributes in the USD file.

Fixed
^^^^^

* Fixed the selection of material prim in the :class:`isaaclab.sim.spawners.materials.spawn_preview_surface`
  method. Earlier, the created prim was being selected in the viewport which interfered with the selection of
  prims by the user.
* Updated :class:`isaaclab.sim.converters.MeshConverter` to use a different stage than the default stage
  for the conversion. This is to avoid the issue of the stage being closed when the conversion is done.


0.9.26 (2023-10-31)
~~~~~~~~~~~~~~~~~~~

Added
^^^^^

* Added the sensor implementation for :class:`isaaclab.sensors.FrameTransformer` class. Currently,
  it handles obtaining the transformation between two frames in the same articulation.


0.9.25 (2023-10-27)
~~~~~~~~~~~~~~~~~~~

Added
^^^^^

* Added the :mod:`isaaclab.envs.ui` module to put all the UI-related classes in one place. This currently
  implements the :class:`isaaclab.envs.ui.BaseEnvWindow` and :class:`isaaclab.envs.ui.RLEnvWindow`
  classes. Users can inherit from these classes to create their own UI windows.
* Added the attribute :attr:`isaaclab.envs.BaseEnvCfg.ui_window_class_type` to specify the UI window class
  to be used for the environment. This allows the user to specify their own UI window class to be used for the
  environment.


0.9.24 (2023-10-27)
~~~~~~~~~~~~~~~~~~~

Changed
^^^^^^^

* Changed the behavior of setting up debug visualization for assets, sensors and command generators.
  Earlier it was raising an error if debug visualization was not enabled in the configuration object.
  Now it checks whether debug visualization is implemented and only sets up the callback if it is
  implemented.


0.9.23 (2023-10-27)
~~~~~~~~~~~~~~~~~~~

Fixed
^^^^^

* Fixed a typo in the :class:`AssetBase` and :class:`SensorBase` that effected the class destructor.
  Earlier, a tuple was being created in the constructor instead of the actual object.


0.9.22 (2023-10-26)
~~~~~~~~~~~~~~~~~~~

Added
^^^^^

* Added a :class:`isaaclab.command_generators.NullCommandGenerator` class for no command environments.
  This is easier to work with than having checks for :obj:`None` in the command generator.

Fixed
^^^^^

* Moved the randomization manager to the :class:`isaaclab.envs.BaseEnv` class with the default
  settings to reset the scene to the defaults specified in the configurations of assets.
* Moved command generator to the :class:`isaaclab.envs.RlEnv` class to have all task-specification
  related classes in the same place.


0.9.21 (2023-10-26)
~~~~~~~~~~~~~~~~~~~

Fixed
^^^^^

* Decreased the priority of callbacks in asset and sensor base classes. This may help in preventing
  crashes when warm starting the simulation.
* Fixed no rendering mode when running the environment from the GUI. Earlier the function
  :meth:`SimulationContext.set_render_mode` was erroring out.


0.9.20 (2023-10-25)
~~~~~~~~~~~~~~~~~~~

Fixed
^^^^^

* Changed naming in :class:`isaaclab.sim.SimulationContext.RenderMode` to use ``NO_GUI_OR_RENDERING``
  and ``NO_RENDERING`` instead of ``HEADLESS`` for clarity.
* Changed :class:`isaaclab.sim.SimulationContext` to be capable of handling livestreaming and
  offscreen rendering.
* Changed :class:`isaaclab.app.AppLauncher` envvar ``VIEWPORT_RECORD`` to the more descriptive
  ``OFFSCREEN_RENDER``.


0.9.19 (2023-10-25)
~~~~~~~~~~~~~~~~~~~

Added
^^^^^

* Added Gym observation and action spaces for the :class:`isaaclab.envs.RLEnv` class.


0.9.18 (2023-10-23)
~~~~~~~~~~~~~~~~~~~

Added
^^^^^

* Created :class:`isaaclab.sim.converters.asset_converter.AssetConverter` to serve as a base
  class for all asset converters.
* Added :class:`isaaclab.sim.converters.mesh_converter.MeshConverter` to handle loading and conversion
  of mesh files (OBJ, STL and FBX) into USD format.
* Added script ``convert_mesh.py`` to ``source/tools`` to allow users to convert a mesh to USD via command line arguments.

Changed
^^^^^^^

* Renamed the submodule :mod:`isaaclab.sim.loaders` to :mod:`isaaclab.sim.converters` to be more
  general with the functionality of the module.
* Updated ``check_instanceable.py`` script to convert relative paths to absolute paths.


0.9.17 (2023-10-22)
~~~~~~~~~~~~~~~~~~~

Added
^^^^^

* Added setters and getters for term configurations in the :class:`RandomizationManager`, :class:`RewardManager`
  and :class:`TerminationManager` classes. This allows the user to modify the term configurations after the
  manager has been created.
* Added the method :meth:`compute_group` to the :class:`isaaclab.managers.ObservationManager` class to
  compute the observations for only a given group.
* Added the curriculum term for modifying reward weights after certain environment steps.


0.9.16 (2023-10-22)
~~~~~~~~~~~~~~~~~~~

Added
^^^^^

* Added support for keyword arguments for terms in the :class:`isaaclab.managers.ManagerBase`.

Fixed
^^^^^

* Fixed resetting of buffers in the :class:`TerminationManager` class. Earlier, the values were being set
  to ``0.0`` instead of ``False``.


0.9.15 (2023-10-22)
~~~~~~~~~~~~~~~~~~~

Added
^^^^^

* Added base yaw heading and body acceleration into :class:`isaaclab.assets.RigidObjectData` class.
  These quantities are computed inside the :class:`RigidObject` class.

Fixed
^^^^^

* Fixed the :meth:`isaaclab.assets.RigidObject.set_external_force_and_torque` method to correctly
  deal with the body indices.
* Fixed a bug in the :meth:`isaaclab.utils.math.wrap_to_pi` method to prevent self-assignment of
  the input tensor.


0.9.14 (2023-10-21)
~~~~~~~~~~~~~~~~~~~

Added
^^^^^

* Added 2-D drift (i.e. along x and y) to the :class:`isaaclab.sensors.RayCaster` class.
* Added flags to the :class:`isaaclab.sensors.ContactSensorCfg` to optionally obtain the
  sensor origin and air time information. Since these are not required by default, they are
  disabled by default.

Fixed
^^^^^

* Fixed the handling of contact sensor history buffer in the :class:`isaaclab.sensors.ContactSensor` class.
  Earlier, the buffer was not being updated correctly.


0.9.13 (2023-10-20)
~~~~~~~~~~~~~~~~~~~

Fixed
^^^^^

* Fixed the issue with double :obj:`Ellipsis` when indexing tensors with multiple dimensions.
  The fix now uses :obj:`slice(None)` instead of :obj:`Ellipsis` to index the tensors.


0.9.12 (2023-10-18)
~~~~~~~~~~~~~~~~~~~

Fixed
^^^^^

* Fixed bugs in actuator model implementation for actuator nets. Earlier the DC motor clipping was not working.
* Fixed bug in applying actuator model in the :class:`isaaclab.asset.Articulation` class. The new
  implementation caches the outputs from explicit actuator model into the ``joint_pos_*_sim`` buffer to
  avoid feedback loops in the tensor operation.


0.9.11 (2023-10-17)
~~~~~~~~~~~~~~~~~~~

Added
^^^^^

* Added the support for semantic tags into the :class:`isaaclab.sim.spawner.SpawnerCfg` class. This allows
  the user to specify the semantic tags for a prim when spawning it into the scene. It follows the same format as
  Omniverse Replicator.


0.9.10 (2023-10-16)
~~~~~~~~~~~~~~~~~~~

Added
^^^^^

* Added ``--livestream`` and ``--ros`` CLI args to :class:`isaaclab.app.AppLauncher` class.
* Added a static function :meth:`isaaclab.app.AppLauncher.add_app_launcher_args`, which
  appends the arguments needed for :class:`isaaclab.app.AppLauncher` to the argument parser.

Changed
^^^^^^^

* Within :class:`isaaclab.app.AppLauncher`, removed ``REMOTE_DEPLOYMENT`` env-var processing
  in the favor of ``HEADLESS`` and ``LIVESTREAM`` env-vars. These have clearer uses and better parity
  with the CLI args.


0.9.9 (2023-10-12)
~~~~~~~~~~~~~~~~~~

Added
^^^^^

* Added the property :attr:`isaaclab.assets.Articulation.is_fixed_base` to the articulation class to
  check if the base of the articulation is fixed or floating.
* Added the task-space action term corresponding to the differential inverse-kinematics controller.

Fixed
^^^^^

* Simplified the :class:`isaaclab.controllers.DifferentialIKController` to assume that user provides the
  correct end-effector poses and Jacobians. Earlier it was doing internal frame transformations which made the
  code more complicated and error-prone.


0.9.8 (2023-09-30)
~~~~~~~~~~~~~~~~~~

Fixed
^^^^^

* Fixed the boundedness of class objects that register callbacks into the simulator.
  These include devices, :class:`AssetBase`, :class:`SensorBase` and :class:`CommandGenerator`.
  The fix ensures that object gets deleted when the user deletes the object.


0.9.7 (2023-09-26)
~~~~~~~~~~~~~~~~~~

Fixed
^^^^^

* Modified the :class:`isaaclab.markers.VisualizationMarkers` to use the
  :class:`isaaclab.sim.spawner.SpawnerCfg` class instead of their
  own configuration objects. This makes it consistent with the other ways to spawn assets in the scene.

Added
^^^^^

* Added the method :meth:`copy` to configclass to allow copying of configuration objects.


0.9.6 (2023-09-26)
~~~~~~~~~~~~~~~~~~

Fixed
^^^^^

* Changed class-level configuration classes to refer to class types using ``class_type`` attribute instead
  of ``cls`` or ``cls_name``.


0.9.5 (2023-09-25)
~~~~~~~~~~~~~~~~~~

Changed
^^^^^^^

* Added future import of ``annotations`` to have a consistent behavior across Python versions.
* Removed the type-hinting from docstrings to simplify maintenance of the documentation. All type-hints are
  now in the code itself.


0.9.4 (2023-08-29)
~~~~~~~~~~~~~~~~~~

Added
^^^^^

* Added :class:`isaaclab.scene.InteractiveScene`, as the central scene unit that contains all entities
  that are part of the simulation. These include the terrain, sensors, articulations, rigid objects etc.
  The scene groups the common operations of these entities and allows to access them via their unique names.
* Added :mod:`isaaclab.envs` module that contains environment definitions that encapsulate the different
  general (scene, action manager, observation manager) and RL-specific (reward and termination manager) managers.
* Added :class:`isaaclab.managers.SceneEntityCfg` to handle which scene elements are required by the
  manager's terms. This allows the manager to parse useful information from the scene elements, such as the
  joint and body indices, and pass them to the term.
* Added :class:`isaaclab.sim.SimulationContext.RenderMode` to handle different rendering modes based on
  what the user wants to update (viewport, cameras, or UI elements).

Fixed
^^^^^

* Fixed the :class:`isaaclab.command_generators.CommandGeneratorBase` to register a debug visualization
  callback similar to how sensors and robots handle visualization.


0.9.3 (2023-08-23)
~~~~~~~~~~~~~~~~~~

Added
^^^^^

* Enabled the `faulthander <https://docs.python.org/3/library/faulthandler.html>`_ to catch segfaults and print
  the stack trace. This is enabled by default in the :class:`isaaclab.app.AppLauncher` class.

Fixed
^^^^^

* Re-added the :mod:`isaaclab.utils.kit` to the ``compat`` directory and fixed all the references to it.
* Fixed the deletion of Replicator nodes for the :class:`isaaclab.sensors.Camera` class. Earlier, the
  Replicator nodes were not being deleted when the camera was deleted. However, this does not prevent the random
  crashes that happen when the camera is deleted.
* Fixed the :meth:`isaaclab.utils.math.convert_quat` to support both numpy and torch tensors.

Changed
^^^^^^^

* Renamed all the scripts inside the ``test`` directory to follow the convention:

  * ``test_<module_name>.py``: Tests for the module ``<module_name>`` using unittest.
  * ``check_<module_name>``: Check for the module ``<module_name>`` using python main function.


0.9.2 (2023-08-22)
~~~~~~~~~~~~~~~~~~

Added
^^^^^

* Added the ability to color meshes in the :class:`isaaclab.terrain.TerrainGenerator` class. Currently,
  it only supports coloring the mesh randomly (``"random"``), based on the terrain height (``"height"``), and
  no coloring (``"none"``).

Fixed
^^^^^

* Modified the :class:`isaaclab.terrain.TerrainImporter` class to configure visual and physics materials
  based on the configuration object.


0.9.1 (2023-08-18)
~~~~~~~~~~~~~~~~~~

Added
^^^^^

* Introduced three different rotation conventions in the :class:`isaaclab.sensors.Camera` class. These
  conventions are:

  * ``opengl``: the camera is looking down the -Z axis with the +Y axis pointing up
  * ``ros``: the camera is looking down the +Z axis with the +Y axis pointing down
  * ``world``: the camera is looking along the +X axis with the -Z axis pointing down

  These can be used to declare the camera offset in :class:`isaaclab.sensors.CameraCfg.OffsetCfg` class
  and in :meth:`isaaclab.sensors.Camera.set_world_pose` method. Additionally, all conventions are
  saved to :class:`isaaclab.sensors.CameraData` class for easy access.

Changed
^^^^^^^

* Adapted all the sensor classes to follow a structure similar to the :class:`isaaclab.assets.AssetBase`.
  Hence, the spawning and initialization of sensors manually by the users is avoided.
* Removed the :meth:`debug_vis` function since that this functionality is handled by a render callback automatically
  (based on the passed configuration for the :class:`isaaclab.sensors.SensorBaseCfg.debug_vis` flag).


0.9.0 (2023-08-18)
~~~~~~~~~~~~~~~~~~

Added
^^^^^

* Introduces a new set of asset interfaces. These interfaces simplify the spawning of assets into the scene
  and initializing the physics handle by putting that inside post-startup physics callbacks. With this, users
  no longer need to worry about the :meth:`spawn` and :meth:`initialize` calls.
* Added utility methods to :mod:`isaaclab.utils.string` module that resolve regex expressions based
  on passed list of target keys.

Changed
^^^^^^^

* Renamed all references of joints in an articulation from "dof" to "joint". This makes it consistent with the
  terminology used in robotics.

Deprecated
^^^^^^^^^^

* Removed the previous modules for objects and robots. Instead the :class:`Articulation` and :class:`RigidObject`
  should be used.


0.8.12 (2023-08-18)
~~~~~~~~~~~~~~~~~~~

Added
^^^^^

* Added other properties provided by ``PhysicsScene`` to the :class:`isaaclab.sim.SimulationContext`
  class to allow setting CCD, solver iterations, etc.
* Added commonly used functions to the :class:`SimulationContext` class itself to avoid having additional
  imports from Isaac Sim when doing simple tasks such as setting camera view or retrieving the simulation settings.

Fixed
^^^^^

* Switched the notations of default buffer values in :class:`isaaclab.sim.PhysxCfg` from multiplication
  to scientific notation to avoid confusion with the values.


0.8.11 (2023-08-18)
~~~~~~~~~~~~~~~~~~~

Added
^^^^^

* Adds utility functions and configuration objects in the :mod:`isaaclab.sim.spawners`
  to create the following prims in the scene:

  * :mod:`isaaclab.sim.spawners.from_file`: Create a prim from a USD/URDF file.
  * :mod:`isaaclab.sim.spawners.shapes`: Create USDGeom prims for shapes (box, sphere, cylinder, capsule, etc.).
  * :mod:`isaaclab.sim.spawners.materials`: Create a visual or physics material prim.
  * :mod:`isaaclab.sim.spawners.lights`: Create a USDLux prim for different types of lights.
  * :mod:`isaaclab.sim.spawners.sensors`: Create a USD prim for supported sensors.

Changed
^^^^^^^

* Modified the :class:`SimulationContext` class to take the default physics material using the material spawn
  configuration object.


0.8.10 (2023-08-17)
~~~~~~~~~~~~~~~~~~~

Added
^^^^^

* Added methods for defining different physics-based schemas in the :mod:`isaaclab.sim.schemas` module.
  These methods allow creating the schema if it doesn't exist at the specified prim path and modify
  its properties based on the configuration object.


0.8.9 (2023-08-09)
~~~~~~~~~~~~~~~~~~

Changed
^^^^^^^

* Moved the :class:`isaaclab.asset_loader.UrdfLoader` class to the :mod:`isaaclab.sim.loaders`
  module to make it more accessible to the user.


0.8.8 (2023-08-09)
~~~~~~~~~~~~~~~~~~

Added
^^^^^

* Added configuration classes and functions for setting different physics-based schemas in the
  :mod:`isaaclab.sim.schemas` module. These allow modifying properties of the physics solver
  on the asset using configuration objects.


0.8.7 (2023-08-03)
~~~~~~~~~~~~~~~~~~

Fixed
^^^^^

* Added support for `__post_init__ <https://docs.python.org/3/library/dataclasses.html#post-init-processing>`_ in
  the :class:`isaaclab.utils.configclass` decorator.


0.8.6 (2023-08-03)
~~~~~~~~~~~~~~~~~~

Added
^^^^^

* Added support for callable classes in the :class:`isaaclab.managers.ManagerBase`.


0.8.5 (2023-08-03)
~~~~~~~~~~~~~~~~~~

Fixed
^^^^^

* Fixed the :class:`isaaclab.markers.Visualizationmarkers` class so that the markers are not visible in camera rendering mode.

Changed
^^^^^^^

* Simplified the creation of the point instancer in the :class:`isaaclab.markers.Visualizationmarkers` class. It now creates a new
  prim at the next available prim path if a prim already exists at the given path.


0.8.4 (2023-08-02)
~~~~~~~~~~~~~~~~~~

Added
^^^^^

* Added the :class:`isaaclab.sim.SimulationContext` class to the :mod:`isaaclab.sim` module.
  This class inherits from the :class:`isaacsim.core.api.simulation_context.SimulationContext` class and adds
  the ability to create a simulation context from a configuration object.


0.8.3 (2023-08-02)
~~~~~~~~~~~~~~~~~~

Changed
^^^^^^^

* Moved the :class:`ActuatorBase` class to the :mod:`isaaclab.actuators.actuator_base` module.
* Renamed the :mod:`isaaclab.actuators.actuator` module to :mod:`isaaclab.actuators.actuator_pd`
  to make it more explicit that it contains the PD actuator models.


0.8.2 (2023-08-02)
~~~~~~~~~~~~~~~~~~

Changed
^^^^^^^

* Cleaned up the :class:`isaaclab.terrain.TerrainImporter` class to take all the parameters from the configuration
  object. This makes it consistent with the other classes in the package.
* Moved the configuration classes for terrain generator and terrain importer into separate files to resolve circular
  dependency issues.


0.8.1 (2023-08-02)
~~~~~~~~~~~~~~~~~~

Fixed
^^^^^

* Added a hack into :class:`isaaclab.app.AppLauncher` class to remove Isaac Lab packages from the path before launching
  the simulation application. This prevents the warning messages that appears when the user launches the ``SimulationApp``.

Added
^^^^^

* Enabled necessary viewport extensions in the :class:`isaaclab.app.AppLauncher` class itself if ``VIEWPORT_ENABLED``
  flag is true.


0.8.0 (2023-07-26)
~~~~~~~~~~~~~~~~~~

Added
^^^^^

* Added the :class:`ActionManager` class to the :mod:`isaaclab.managers` module to handle actions in the
  environment through action terms.
* Added contact force history to the :class:`isaaclab.sensors.ContactSensor` class. The history is stored
  in the ``net_forces_w_history`` attribute of the sensor data.

Changed
^^^^^^^

* Implemented lazy update of buffers in the :class:`isaaclab.sensors.SensorBase` class. This allows the user
  to update the sensor data only when required, i.e. when the data is requested by the user. This helps avoid double
  computation of sensor data when a reset is called in the environment.

Deprecated
^^^^^^^^^^

* Removed the support for different backends in the sensor class. We only use Pytorch as the backend now.
* Removed the concept of actuator groups. They are now handled by the :class:`isaaclab.managers.ActionManager`
  class. The actuator models are now directly handled by the robot class itself.


0.7.4 (2023-07-26)
~~~~~~~~~~~~~~~~~~

Changed
^^^^^^^

* Changed the behavior of the :class:`isaaclab.terrains.TerrainImporter` class. It now expects the terrain
  type to be specified in the configuration object. This allows the user to specify everything in the configuration
  object and not have to do an explicit call to import a terrain.

Fixed
^^^^^

* Fixed setting of quaternion orientations inside the :class:`isaaclab.markers.Visualizationmarkers` class.
  Earlier, the orientation was being set into the point instancer in the wrong order (``wxyz`` instead of ``xyzw``).


0.7.3 (2023-07-25)
~~~~~~~~~~~~~~~~~~

Fixed
^^^^^

* Fixed the issue with multiple inheritance in the :class:`isaaclab.utils.configclass` decorator.
  Earlier, if the inheritance tree was more than one level deep and the lowest level configuration class was
  not updating its values from the middle level classes.


0.7.2 (2023-07-24)
~~~~~~~~~~~~~~~~~~

Added
^^^^^

* Added the method :meth:`replace` to the :class:`isaaclab.utils.configclass` decorator to allow
  creating a new configuration object with values replaced from keyword arguments. This function internally
  calls the `dataclasses.replace <https://docs.python.org/3/library/dataclasses.html#dataclasses.replace>`_.

Fixed
^^^^^

* Fixed the handling of class types as member values in the :meth:`isaaclab.utils.configclass`. Earlier it was
  throwing an error since class types were skipped in the if-else block.


0.7.1 (2023-07-22)
~~~~~~~~~~~~~~~~~~

Added
^^^^^

* Added the :class:`TerminationManager`, :class:`CurriculumManager`, and :class:`RandomizationManager` classes
  to the :mod:`isaaclab.managers` module to handle termination, curriculum, and randomization respectively.


0.7.0 (2023-07-22)
~~~~~~~~~~~~~~~~~~

Added
^^^^^

* Created a new :mod:`isaaclab.managers` module for all the managers related to the environment / scene.
  This includes the :class:`isaaclab.managers.ObservationManager` and :class:`isaaclab.managers.RewardManager`
  classes that were previously in the :mod:`isaaclab.utils.mdp` module.
* Added the :class:`isaaclab.managers.ManagerBase` class to handle the creation of managers.
* Added configuration classes for :class:`ObservationTermCfg` and :class:`RewardTermCfg` to allow easy creation of
  observation and reward terms.

Changed
^^^^^^^

* Changed the behavior of :class:`ObservationManager` and :class:`RewardManager` classes to accept the key ``func``
  in each configuration term to be a callable. This removes the need to inherit from the base class
  and allows more reusability of the functions across different environments.
* Moved the old managers to the :mod:`isaaclab.compat.utils.mdp` module.
* Modified the necessary scripts to use the :mod:`isaaclab.compat.utils.mdp` module.


0.6.2 (2023-07-21)
~~~~~~~~~~~~~~~~~~

Added
^^^^^

* Added the :mod:`isaaclab.command_generators` to generate different commands based on the desired task.
  It allows the user to generate commands for different tasks in the same environment without having to write
  custom code for each task.


0.6.1 (2023-07-16)
~~~~~~~~~~~~~~~~~~

Fixed
^^^^^

* Fixed the :meth:`isaaclab.utils.math.quat_apply_yaw` to compute the yaw quaternion correctly.

Added
^^^^^

* Added functions to convert string and callable objects in :mod:`isaaclab.utils.string`.


0.6.0 (2023-07-16)
~~~~~~~~~~~~~~~~~~

Added
^^^^^

* Added the argument :attr:`sort_keys` to the :meth:`isaaclab.utils.io.yaml.dump_yaml` method to allow
  enabling/disabling of sorting of keys in the output yaml file.

Fixed
^^^^^

* Fixed the ordering of terms in :mod:`isaaclab.utils.configclass` to be consistent in the order in which
  they are defined. Previously, the ordering was done alphabetically which made it inconsistent with the order in which
  the parameters were defined.

Changed
^^^^^^^

* Changed the default value of the argument :attr:`sort_keys` in the :meth:`isaaclab.utils.io.yaml.dump_yaml`
  method to ``False``.
* Moved the old config classes in :mod:`isaaclab.utils.configclass` to
  :mod:`isaaclab.compat.utils.configclass` so that users can still run their old code where alphabetical
  ordering was used.


0.5.0 (2023-07-04)
~~~~~~~~~~~~~~~~~~

Added
^^^^^

* Added a generalized :class:`isaaclab.sensors.SensorBase` class that leverages the ideas of views to
  handle multiple sensors in a single class.
* Added the classes :class:`isaaclab.sensors.RayCaster`, :class:`isaaclab.sensors.ContactSensor`,
  and :class:`isaaclab.sensors.Camera` that output a batched tensor of sensor data.

Changed
^^^^^^^

* Renamed the parameter ``sensor_tick`` to ``update_freq`` to make it more intuitive.
* Moved the old sensors in :mod:`isaaclab.sensors` to :mod:`isaaclab.compat.sensors`.
* Modified the standalone scripts to use the :mod:`isaaclab.compat.sensors` module.


0.4.4 (2023-07-05)
~~~~~~~~~~~~~~~~~~

Fixed
^^^^^

* Fixed the :meth:`isaaclab.terrains.trimesh.utils.make_plane` method to handle the case when the
  plane origin does not need to be centered.
* Added the :attr:`isaaclab.terrains.TerrainGeneratorCfg.seed` to make generation of terrains reproducible.
  The default value is ``None`` which means that the seed is not set.

Changed
^^^^^^^

* Changed the saving of ``origins`` in :class:`isaaclab.terrains.TerrainGenerator` class to be in CSV format
  instead of NPY format.


0.4.3 (2023-06-28)
~~~~~~~~~~~~~~~~~~

Added
^^^^^

* Added the :class:`isaaclab.markers.PointInstancerMarker` class that wraps around
  `UsdGeom.PointInstancer <https://graphics.pixar.com/usd/dev/api/class_usd_geom_point_instancer.html>`_
  to directly work with torch and numpy arrays.

Changed
^^^^^^^

* Moved the old markers in :mod:`isaaclab.markers` to :mod:`isaaclab.compat.markers`.
* Modified the standalone scripts to use the :mod:`isaaclab.compat.markers` module.


0.4.2 (2023-06-28)
~~~~~~~~~~~~~~~~~~

Added
^^^^^

* Added the sub-module :mod:`isaaclab.terrains` to allow procedural generation of terrains and supporting
  importing of terrains from different sources (meshes, usd files or default ground plane).


0.4.1 (2023-06-27)
~~~~~~~~~~~~~~~~~~

* Added the :class:`isaaclab.app.AppLauncher` class to allow controlled instantiation of
  the `SimulationApp <https://docs.omniverse.nvidia.com/py/isaacsim/source/isaacsim.simulation_app/docs/index.html>`_
  and extension loading for remote deployment and ROS bridges.

Changed
^^^^^^^

* Modified all standalone scripts to use the :class:`isaaclab.app.AppLauncher` class.


0.4.0 (2023-05-27)
~~~~~~~~~~~~~~~~~~

Added
^^^^^

* Added a helper class :class:`isaaclab.asset_loader.UrdfLoader` that converts a URDF file to instanceable USD
  file based on the input configuration object.


0.3.2 (2023-04-27)
~~~~~~~~~~~~~~~~~~

Fixed
^^^^^

* Added safe-printing of functions while using the :meth:`isaaclab.utils.dict.print_dict` function.


0.3.1 (2023-04-23)
~~~~~~~~~~~~~~~~~~

Added
^^^^^

* Added a modified version of ``lula_franka_gen.urdf`` which includes an end-effector frame.
* Added a standalone script ``play_rmpflow.py`` to show RMPFlow controller.

Fixed
^^^^^

* Fixed the splitting of commands in the :meth:`ActuatorGroup.compute` method. Earlier it was reshaping the
  commands to the shape ``(num_actuators, num_commands)`` which was causing the commands to be split incorrectly.
* Fixed the processing of actuator command in the :meth:`RobotBase._process_actuators_cfg` to deal with multiple
  command types when using "implicit" actuator group.

0.3.0 (2023-04-20)
~~~~~~~~~~~~~~~~~~

Fixed
^^^^^

* Added the destructor to the keyboard devices to unsubscribe from carb.

Added
^^^^^

* Added the :class:`Se2Gamepad` and :class:`Se3Gamepad` for gamepad teleoperation support.


0.2.8 (2023-04-10)
~~~~~~~~~~~~~~~~~~

Fixed
^^^^^

* Fixed bugs in :meth:`axis_angle_from_quat` in the ``isaaclab.utils.math`` to handle quaternion with negative w component.
* Fixed bugs in :meth:`subtract_frame_transforms` in the ``isaaclab.utils.math`` by adding the missing final rotation.


0.2.7 (2023-04-07)
~~~~~~~~~~~~~~~~~~

Fixed
^^^^^

* Fixed repetition in applying mimic multiplier for "p_abs" in the :class:`GripperActuatorGroup` class.
* Fixed bugs in :meth:`reset_buffers` in the :class:`RobotBase` and :class:`LeggedRobot` classes.

0.2.6 (2023-03-16)
~~~~~~~~~~~~~~~~~~

Added
^^^^^

* Added the :class:`CollisionPropertiesCfg` to rigid/articulated object and robot base classes.
* Added the :class:`PhysicsMaterialCfg` to the :class:`SingleArm` class for tool sites.

Changed
^^^^^^^

* Changed the default control mode of the :obj:`PANDA_HAND_MIMIC_GROUP_CFG` to be from ``"v_abs"`` to ``"p_abs"``.
  Using velocity control for the mimic group can cause the hand to move in a jerky manner.


0.2.5 (2023-03-08)
~~~~~~~~~~~~~~~~~~

Fixed
^^^^^

* Fixed the indices used for the Jacobian and dynamics quantities in the :class:`MobileManipulator` class.


0.2.4 (2023-03-04)
~~~~~~~~~~~~~~~~~~

Added
^^^^^

* Added :meth:`apply_nested_physics_material` to the ``isaaclab.utils.kit``.
* Added the :meth:`sample_cylinder` to sample points from a cylinder's surface.
* Added documentation about the issue in using instanceable asset as markers.

Fixed
^^^^^

* Simplified the physics material application in the rigid object and legged robot classes.

Removed
^^^^^^^

* Removed the ``geom_prim_rel_path`` argument in the :class:`RigidObjectCfg.MetaInfoCfg` class.


0.2.3 (2023-02-24)
~~~~~~~~~~~~~~~~~~

Fixed
^^^^^

* Fixed the end-effector body index used for getting the Jacobian in the :class:`SingleArm` and :class:`MobileManipulator` classes.


0.2.2 (2023-01-27)
~~~~~~~~~~~~~~~~~~

Fixed
^^^^^

* Fixed the :meth:`set_world_pose_ros` and :meth:`set_world_pose_from_view` in the :class:`Camera` class.

Deprecated
^^^^^^^^^^

* Removed the :meth:`set_world_pose_from_ypr` method from the :class:`Camera` class.


0.2.1 (2023-01-26)
~~~~~~~~~~~~~~~~~~

Fixed
^^^^^

* Fixed the :class:`Camera` class to support different fisheye projection types.


0.2.0 (2023-01-25)
~~~~~~~~~~~~~~~~~~

Added
^^^^^

* Added support for warp backend in camera utilities.
* Extended the ``play_camera.py`` with ``--gpu`` flag to use GPU replicator backend.

0.1.1 (2023-01-24)
~~~~~~~~~~~~~~~~~~

Fixed
^^^^^

* Fixed setting of physics material on the ground plane when using :meth:`isaaclab.utils.kit.create_ground_plane` function.


0.1.0 (2023-01-17)
~~~~~~~~~~~~~~~~~~

Added
^^^^^

* Initial release of the extension with experimental API.
* Available robot configurations:

  * **Quadrupeds:** Unitree A1, ANYmal B, ANYmal C
  * **Single-arm manipulators:** Franka Emika arm, UR5
  * **Mobile manipulators:** Clearpath Ridgeback with Franka Emika arm or UR5<|MERGE_RESOLUTION|>--- conflicted
+++ resolved
@@ -1,9 +1,16 @@
 Changelog
 ---------
 
-<<<<<<< HEAD
-0.40.12 (2025-06-30)
-=======
+0.41.1 (2025-07-25)
+~~~~~~~~~~~~~~~~~~~
+
+Added
+^^^^^
+
+* Added write to file on close to :class:`~isaaclab.manager.RecorderManager`.
+* Added :attr:`~isaaclab.manager.RecorderManagerCfg.export_in_close` configuration parameter.
+
+
 0.41.1 (2025-07-22)
 ~~~~~~~~~~~~~~~~~~~
 
@@ -151,15 +158,11 @@
 
 
 0.40.14 (2025-07-01)
->>>>>>> 083ca3cd
-~~~~~~~~~~~~~~~~~~~~
-
-Added
-^^^^^
-
-<<<<<<< HEAD
-* Added write to file on close to :class:`~isaaclab.manager.RecorderManager`.
-=======
+~~~~~~~~~~~~~~~~~~~~
+
+Added
+^^^^^
+
 * Added :attr:`abs_height_noise` and :attr:`rel_height_noise` to give minimum and maximum absolute and relative noise to
   :class:`isaaclab.terrrains.trimesh.MeshRepeatedObjectsTerrainCfg`
 * Added deprecation warnings to the existing :attr:`max_height_noise` but still functions.
@@ -182,7 +185,6 @@
 
 * Updated gymnasium to v1.2.0. This update includes fixes for a memory leak that appears when recording
   videos with the ``--video`` flag.
->>>>>>> 083ca3cd
 
 
 0.40.11 (2025-06-27)
