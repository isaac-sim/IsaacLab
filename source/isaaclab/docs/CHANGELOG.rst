--- conflicted
+++ resolved
@@ -1,9 +1,22 @@
 Changelog
 ---------
 
-<<<<<<< HEAD
-0.46.3 (2025-09-18)
-=======
+0.48.0 (2025-10-22)
+~~~~~~~~~~~~~~~~~~~
+
+Fixed
+^^^^^
+
+* Removed passing the boolean flag to :meth:`isaaclab.sim.schemas.activate_contact_sensors` when activating contact
+  sensors. This was incorrectly modifying the threshold attribute to 1.0 when contact sensors were activated.
+
+Changed
+^^^^^^^
+
+* Detected contacts are reported with the threshold of 0.0 (instead of 1.0). This increases the sensititfy of contact
+  detection.
+
+
 0.47.1 (2025-10-17)
 ~~~~~~~~~~~~~~~~~~~
 
@@ -37,16 +50,11 @@
 
 
 0.46.4 (2025-10-06)
->>>>>>> 995070d9
-~~~~~~~~~~~~~~~~~~~
-
-Changed
-^^^^^^^
-
-<<<<<<< HEAD
-* Removed passing the ``activate_contact_sensors`` flag to the ``PhysxContactReportAPI`` when activating contact
-  sensors, which was incorrectly modifying the threshold attribute to 1 when contact sensors are activated.
-=======
+~~~~~~~~~~~~~~~~~~~
+
+Changed
+^^^^^^^
+
 * Fixed :attr:`~isaaclab.sim.simulation_context.SimulationContext.device` to return the device from the configuration.
   Previously, it was returning the device from the simulation manager, which was causing a performance overhead.
 
@@ -59,7 +67,6 @@
 
 * Modified setter to support for viscous and dynamic joint friction coefficients in articulation based on IsaacSim 5.0.
 * Added randomization of viscous and dynamic joint friction coefficients in event term.
->>>>>>> 995070d9
 
 
 0.46.2 (2025-09-13)
