--- conflicted
+++ resolved
@@ -1,29 +1,26 @@
 Changelog
 ---------
 
-<<<<<<< HEAD
-0.38.1 (2025-05-07)
-=======
-0.39.0 (2025-05-03)
->>>>>>> 82cb3206
-~~~~~~~~~~~~~~~~~~~
-
-Added
-^^^^^
-
-<<<<<<< HEAD
+0.39.1 (2025-05-07)
+~~~~~~~~~~~~~~~~~~~
+
+Added
+^^^^^
+
 * Added time observation functions to ~isaaclab.envs.mdp.observations module,
   :func:`~isaaclab.envs.mdp.observations.current_time_s` and :func:`~isaaclab.envs.mdp.observations.remaining_time_s`.
 
+
+0.39.0 (2025-05-03)
+~~~~~~~~~~~~~~~~~~~
+
 Fixed
 ^^^^^
 
 * Moved initialization of ``episode_length_buf`` outside of :meth:`load_managers()` of :class:`~isaaclab.envs.ManagerBasedRLEnv`
   to make it available for mdp functions.
-=======
 * Added semantic tags in :func:`isaaclab.sim.spawners.from_files.spawn_ground_plane`.
   This allows for :attr:`semantic_segmentation_mapping` to be used when using the ground plane spawner.
->>>>>>> 82cb3206
 
 
 0.38.0 (2025-04-01)
