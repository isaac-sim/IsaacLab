--- conflicted
+++ resolved
@@ -1,25 +1,27 @@
 Changelog
 ---------
 
-<<<<<<< HEAD
 0.41.0 (2025-07-2)
 ~~~~~~~~~~~~~~~~~~
-=======
-0.40.22 (2025-07-11)
-~~~~~~~~~~~~~~~~~~~~
->>>>>>> 2f12bb98
-
-Added
-^^^^^
-
-<<<<<<< HEAD
+
+Added
+^^^^^
+
 * Added :attr:`~isaaclab.sensors.contact_sensor.ContactSensorCfg.track_contact_points` to toggle tracking of contact
   point locations between sensor bodies and filtered bodies.
 * Added :attr:`~isaaclab.sensors.contact_sensor.ContactSensorCfg.max_contact_data_per_prim` to configure the maximum
   amount of contacts per sensor body.
 * Added :attr:`~isaaclab.sensors.contact_sensor.ContactSensorData.contact_pos_w` data field for tracking contact point
   locations.
-=======
+  
+
+0.40.22 (2025-07-11)
+~~~~~~~~~~~~~~~~~~~~
+
+
+Added
+^^^^^
+
 * Added :attr:`omni.isaac.lab.sensors.ContactSensorData.force_matrix_w_history` that tracks the history of the filtered contact forces in the world frame.
 
 
@@ -149,7 +151,6 @@
 
 * Updated gymnasium to v1.2.0. This update includes fixes for a memory leak that appears when recording
   videos with the ``--video`` flag.
->>>>>>> 2f12bb98
 
 
 0.40.11 (2025-06-27)
@@ -157,7 +158,6 @@
 
 Added
 ^^^^^
-
 
 * Added unit test for :func:`~isaaclab.utils.math.quat_inv`.
 
