Changelog
---------

<<<<<<< HEAD
0.47.4 (2025-10-29)
~~~~~~~~~~~~~~~~~~~

Added
^^^^^

* Added ``num_rerenders_on_reset`` parameter to ManagerBasedEnvCfg and DirectRLEnvCfg to configure the number
  of render steps to perform after reset. This enables more control over DLSS rendering behavior after reset.

Changed
^^^^^^^

* Added deprecation warning for ``rerender_on_reset`` parameter in ManagerBasedEnv and DirectRLEnv.
=======
0.47.4 (2025-10-30)
~~~~~~~~~~~~~~~~~~~

Changed
^^^^^^^

* Enhanced :meth:`~isaaclab.managers.RecorderManager.export_episodes` method to support customizable sequence of demo IDs:

  - Added argument ``demo_ids`` to :meth:`~isaaclab.managers.RecorderManager.export_episodes` to accept a sequence of integers
    for custom episode identifiers.

* Enhanced :meth:`~isaaclab.utils.datasets.HDF5DatasetFileHandler.write_episode` method to support customizable episode identifiers:

  - Added argument ``demo_id`` to :meth:`~isaaclab.utils.datasets.HDF5DatasetFileHandler.write_episode` to accept a custom integer
    for episode identifier.
>>>>>>> 6f59b88f


0.47.3 (2025-10-22)
~~~~~~~~~~~~~~~~~~~

Changed
^^^^^^^

* Fixed the data type conversion in :class:`~isaaclab.sensors.tiled_camera.TiledCamera` to
  support the correct data type when converting from numpy arrays to warp arrays on the CPU.


0.47.2 (2025-10-17)
~~~~~~~~~~~~~~~~~~~

Added
^^^^^

* Added :meth:`~isaaclab.sim.utils.resolve_prim_pose` to resolve the pose of a prim with respect to another prim.
* Added :meth:`~isaaclab.sim.utils.resolve_prim_scale` to resolve the scale of a prim in the world frame.


0.47.1 (2025-10-17)
~~~~~~~~~~~~~~~~~~~

Fixed
^^^^^

* Suppressed yourdfpy warnings when trying to load meshes from hand urdfs in dex_retargeting. These mesh files are not
  used by dex_retargeting, but the parser is incorrectly configured by dex_retargeting to load them anyway which results
  in warning spam.


0.47.0 (2025-10-14)
~~~~~~~~~~~~~~~~~~~

Changed
^^^^^^^

* Removed pickle utilities for saving and loading configurations as pickle contains security vulnerabilities in its APIs.
  Configurations can continue to be saved and loaded through yaml.


0.46.11 (2025-10-15)
~~~~~~~~~~~~~~~~~~~~

Added
^^^^^

* Added support for modifying the :attr:`/rtx/domeLight/upperLowerStrategy` Sim rendering setting.


0.46.10 (2025-10-13)
~~~~~~~~~~~~~~~~~~~~

Added
^^^^^

* Added ARM64 architecture for pink ik and dex-retargetting setup installations.


0.46.9 (2025-10-09)
~~~~~~~~~~~~~~~~~~~

Fixed
^^^^^

* Fixed :meth:`~isaaclab.devices.keyboard.se3_keyboard.Se3Keyboard.__del__` to use the correct method name
  for unsubscribing from keyboard events "unsubscribe_to_keyboard_events" instead of "unsubscribe_from_keyboard_events".


0.46.8 (2025-10-02)
~~~~~~~~~~~~~~~~~~~

Fixed
^^^^^

* Fixed scaling factor for retargeting of GR1T2 hand.


0.46.7 (2025-09-30)
~~~~~~~~~~~~~~~~~~~

Fixed
^^^^^

* Fixed finger joint indices with manus extension.


0.46.6 (2025-09-30)
~~~~~~~~~~~~~~~~~~~

Added
^^^^^

* Added argument :attr:`traverse_instance_prims` to :meth:`~isaaclab.sim.utils.get_all_matching_child_prims` and
  :meth:`~isaaclab.sim.utils.get_first_matching_child_prim` to control whether to traverse instance prims
  during the traversal. Earlier, instanced prims were skipped since :meth:`Usd.Prim.GetChildren` did not return
  instanced prims, which is now fixed.

Changed
^^^^^^^

* Made parsing of instanced prims in :meth:`~isaaclab.sim.utils.get_all_matching_child_prims` and
  :meth:`~isaaclab.sim.utils.get_first_matching_child_prim` as the default behavior.
* Added parsing of instanced prims in :meth:`~isaaclab.sim.utils.make_uninstanceable` to make all prims uninstanceable.


0.46.5 (2025-10-14)
~~~~~~~~~~~~~~~~~~~

Added
^^^^^

* Exposed parameter :attr:`~isaaclab.sim.spawners.PhysxCfg.solve_articulation_contact_last`
  to configure USD attribute ``physxscene:solveArticulationContactLast``. This parameter may
  help improve solver stability with grippers, which previously required reducing simulation time-steps.
  :class:`~isaaclab.sim.spawners.PhysxCfg`


0.46.4 (2025-10-06)
~~~~~~~~~~~~~~~~~~~

Changed
^^^^^^^

* Fixed :attr:`~isaaclab.sim.simulation_context.SimulationContext.device` to return the device from the configuration.
  Previously, it was returning the device from the simulation manager, which was causing a performance overhead.


0.46.3 (2025-09-17)
~~~~~~~~~~~~~~~~~~~

Added
^^^^^

* Modified setter to support for viscous and dynamic joint friction coefficients in articulation based on IsaacSim 5.0.
* Added randomization of viscous and dynamic joint friction coefficients in event term.


0.46.2 (2025-09-13)
~~~~~~~~~~~~~~~~~~~

Changed
^^^^^^^

* Fixed missing actuator indices in :meth:`~isaaclab.envs.mdp.events.randomize_actuator_gains`


0.46.1 (2025-09-10)
~~~~~~~~~~~~~~~~~~~

Changed
^^^^^^^

* Moved IO descriptors output directory to a subfolder under the task log directory.


0.46.0 (2025-09-06)
~~~~~~~~~~~~~~~~~~~

Added
^^^^^

* Added argument :attr:`traverse_instance_prims` to :meth:`~isaaclab.sim.utils.get_all_matching_child_prims` and
  :meth:`~isaaclab.sim.utils.get_first_matching_child_prim` to control whether to traverse instance prims
  during the traversal. Earlier, instanced prims were skipped since :meth:`Usd.Prim.GetChildren` did not return
  instanced prims, which is now fixed.

Changed
^^^^^^^

* Made parsing of instanced prims in :meth:`~isaaclab.sim.utils.get_all_matching_child_prims` and
  :meth:`~isaaclab.sim.utils.get_first_matching_child_prim` as the default behavior.
* Added parsing of instanced prims in :meth:`~isaaclab.sim.utils.make_uninstanceable` to make all prims uninstanceable.


0.45.16 (2025-09-06)
~~~~~~~~~~~~~~~~~~~~

Added
^^^^^

* Added teleoperation environments for Unitree G1. This includes an environment with lower body fixed and upper body
  controlled by IK, and an environment with the lower body controlled by a policy and the upper body controlled by IK.


0.45.15 (2025-09-05)
~~~~~~~~~~~~~~~~~~~~

Added
^^^^^

* Added action terms for using RMPFlow in Manager-Based environments.


0.45.14 (2025-09-08)
~~~~~~~~~~~~~~~~~~~~

Added
^^^^^

* Added :class:`~isaaclab.ui.xr_widgets.TeleopVisualizationManager` and :class:`~isaaclab.ui.xr_widgets.XRVisualization`
  classes to provide real-time visualization of teleoperation and inverse kinematics status in XR environments.


0.45.13 (2025-09-08)
~~~~~~~~~~~~~~~~~~~~

Added
^^^^^

* Added :class:`~isaaclab.devices.openxr.manus_vive.ManusVive` to support teleoperation with Manus gloves and Vive trackers.


0.45.12 (2025-09-05)
~~~~~~~~~~~~~~~~~~~~

Added
^^^^^

* Added :class:`~isaaclab.envs.mdp.actions.SurfaceGripperBinaryAction` for supporting surface grippers in Manager-Based workflows.

Changed
^^^^^^^

* Added AssetBase inheritance for :class:`~isaaclab.assets.surface_gripper.SurfaceGripper`.


0.45.11 (2025-09-04)
~~~~~~~~~~~~~~~~~~~~

Fixed
^^^^^

* Fixes a high memory usage and perf slowdown issue in episode data by removing the use of torch.cat when appending to the episode data
  at each timestep. The use of torch.cat was causing the episode data to be copied at each timestep, which causes high memory usage and
  significant performance slowdown when recording longer episode data.
* Patches the configclass to allow validate dict with key is not a string.

Added
^^^^^

* Added optional episode metadata (ep_meta) to be stored in the HDF5 data attributes.
* Added option to record data pre-physics step.
* Added joint_target data to episode data. Joint target data can be optionally recorded by the user and replayed to improve
  determinism of replay.


0.45.10 (2025-09-02)
~~~~~~~~~~~~~~~~~~~~

Fixed
^^^^^

* Fixed regression in reach task configuration where the gripper command was being returned.
* Added :attr:`~isaaclab.devices.Se3GamepadCfg.gripper_term` to :class:`~isaaclab.devices.Se3GamepadCfg`
  to control whether the gamepad device should return a gripper command.
* Added :attr:`~isaaclab.devices.Se3SpaceMouseCfg.gripper_term` to :class:`~isaaclab.devices.Se3SpaceMouseCfg`
  to control whether the spacemouse device should return a gripper command.
* Added :attr:`~isaaclab.devices.Se3KeyboardCfg.gripper_term` to :class:`~isaaclab.devices.Se3KeyboardCfg`
  to control whether the keyboard device should return a gripper command.


0.45.9 (2025-08-27)
~~~~~~~~~~~~~~~~~~~

Fixed
^^^^^

* Fixed removing import of pink_ik controller from isaaclab.controllers which is causing pinocchio import error.


0.45.8 (2025-07-25)
~~~~~~~~~~~~~~~~~~~

Added
^^^^^

* Created :attr:`~isaaclab.controllers.pink_ik.PinkIKControllerCfg.target_eef_link_names` to :class:`~isaaclab.controllers.pink_ik.PinkIKControllerCfg`
  to specify the target end-effector link names for the pink inverse kinematics controller.

Changed
^^^^^^^

* Updated pink inverse kinematics controller configuration for the following tasks (Isaac-PickPlace-GR1T2, Isaac-NutPour-GR1T2, Isaac-ExhaustPipe-GR1T2)
  to increase end-effector tracking accuracy and speed. Also added a null-space regularizer that enables turning on of waist degrees-of-freedom.
* Improved the test_pink_ik script to more comprehensive test on controller accuracy. Also, migrated to use pytest. With the current IK controller
  improvements, our unit tests pass position and orientation accuracy test within **(1 mm, 1 degree)**. Previously, the position accuracy tolerances
  were set to **(30 mm, 10 degrees)**.
* Included a new config parameter :attr:`fail_on_ik_error` to :class:`~isaaclab.controllers.pink_ik.PinkIKControllerCfg`
  to control whether the IK controller raise an exception if robot joint limits are exceeded. In the case of an exception, the controller will hold the
  last joint position. This adds to stability of the controller and avoids operator experiencing what is perceived as sudden large delays in robot control.


0.45.7 (2025-08-21)
~~~~~~~~~~~~~~~~~~~

Added
^^^^^

* Added periodic logging when checking if a USD path exists on a Nucleus server
  to improve user experience when the checks takes a while.


0.45.6 (2025-08-22)
~~~~~~~~~~~~~~~~~~~

Fixed
^^^^^

* Fixed :meth:`~isaaclab.envs.mdp.events.randomize_rigid_body_com` to broadcasts the environment ids.


0.45.5 (2025-08-21)
~~~~~~~~~~~~~~~~~~~

Fixed
^^^^^

* Fixed :meth:`~isaaclab.assets.Articulation.write_joint_friction_coefficient_to_sim` to set the friction coefficients in the simulation.
* Fixed :meth:`~isaaclab.assets.Articulation.write_joint_dynamic_friction_coefficient_to_sim` to set the friction coefficients in the simulation.* Added :meth:`~isaaclab.envs.ManagerBasedEnvCfg.export_io_descriptors` to toggle the export of the IO descriptors.
* Fixed :meth:`~isaaclab.assets.Articulation.write_joint_viscous_friction_coefficient_to_sim` to set the friction coefficients in the simulation.



0.45.4 (2025-08-21)
~~~~~~~~~~~~~~~~~~~

Added
^^^^^

* Added unit tests for :class:`~isaaclab.sensor.sensor_base`


0.45.3 (2025-08-20)
~~~~~~~~~~~~~~~~~~~

Fixed
^^^^^

* Fixed :meth:`isaaclab.envs.mdp.terminations.joint_effort_out_of_limit` so that it correctly reports whether a joint
  effort limit has been violated. Previously, the implementation marked a violation when the applied and computed
  torques were equal; in fact, equality should indicate no violation, and vice versa.


0.45.2 (2025-08-18)
~~~~~~~~~~~~~~~~~~~

Added
^^^^^

* Added :meth:`~isaaclab.managers.ObservationManager.get_IO_descriptors` to export the IO descriptors for the observation manager.
* Added :meth:`~isaaclab.envs.ManagerBasedEnvCfg.io_descriptors_output_dir` to configure the directory to export the IO descriptors to.
* Added :meth:`~isaaclab.envs.ManagerBasedEnvCfg.export_io_descriptors` to toggle the export of the IO descriptors.
* Added the option to export the Observation and Action of the managed environments into a YAML file. This can be used to more easily
  deploy policies trained in Isaac Lab.


0.45.1 (2025-08-16)
~~~~~~~~~~~~~~~~~~~

Added
^^^^^

* Added validations for scale-based randomization ranges across mass, actuator, joint, and tendon parameters.

Changed
^^^^^^^

* Refactored randomization functions into classes with initialization-time checks to avoid runtime overhead.


0.45.0 (2025-08-07)
~~~~~~~~~~~~~~~~~~~

Added
^^^^^

* Added :attr:`~isaaclab.sensors.contact_sensor.ContactSensorCfg.track_contact_points` to toggle tracking of contact
  point locations between sensor bodies and filtered bodies.
* Added :attr:`~isaaclab.sensors.contact_sensor.ContactSensorCfg.max_contact_data_per_prim` to configure the maximum
  amount of contacts per sensor body.
* Added :attr:`~isaaclab.sensors.contact_sensor.ContactSensorData.contact_pos_w` data field for tracking contact point
  locations.


0.44.12 (2025-08-12)
~~~~~~~~~~~~~~~~~~~~

Fixed
^^^^^

* Fixed IndexError in :meth:`isaaclab.envs.mdp.events.reset_joints_by_scale`,
  :meth:`isaaclab.envs.mdp.events.reset_joints_by_offsets` by adding dimension to env_ids when indexing.


0.44.11 (2025-08-11)
~~~~~~~~~~~~~~~~~~~~

Fixed
^^^^^

* Fixed rendering preset mode when an experience CLI arg is provided.


0.44.10 (2025-08-06)
~~~~~~~~~~~~~~~~~~~~

Fixed
^^^^^

* Fixed the old termination manager in :class:`~isaaclab.managers.TerminationManager` term_done logging that
  logs the instantaneous term done count at reset. This let to inaccurate aggregation of termination count,
  obscuring the what really happening during the training. Instead we log the episodic term done.


0.44.9 (2025-07-30)
~~~~~~~~~~~~~~~~~~~

Added
^^^^^

* Added ``from __future__ import annotations`` to manager_based_rl_mimic_env.py to fix Sphinx
  doc warnings for IsaacLab Mimic docs.


0.44.8 (2025-07-30)
~~~~~~~~~~~~~~~~~~~

Fixed
^^^^^

* Improved handling of deprecated flag :attr:`~isaaclab.sensors.RayCasterCfg.attach_yaw_only`.
  Previously, the flag was only handled if it was set to True. This led to a bug where the yaw was not accounted for
  when the flag was set to False.
* Fixed the handling of interval-based events inside :class:`~isaaclab.managers.EventManager` to properly handle
  their resets. Previously, only class-based events were properly handled.


0.44.7 (2025-07-30)
~~~~~~~~~~~~~~~~~~~

Added
^^^^^

* Added a new argument ``is_global`` to :meth:`~isaaclab.assets.Articulation.set_external_force_and_torque`,
  :meth:`~isaaclab.assets.RigidObject.set_external_force_and_torque`, and
  :meth:`~isaaclab.assets.RigidObjectCollection.set_external_force_and_torque` allowing to set external wrenches
  in the global frame directly from the method call rather than having to set the frame in the configuration.

Removed
^^^^^^^^

* Removed :attr:`xxx_external_wrench_frame` flag from asset configuration classes in favor of direct argument
  passed to the :meth:`set_external_force_and_torque` function.


0.44.6 (2025-07-28)
~~~~~~~~~~~~~~~~~~~

Changed
^^^^^^^

* Tweak default behavior for rendering preset modes.


0.44.5 (2025-07-28)
~~~~~~~~~~~~~~~~~~~

Fixed
^^^^^

* Fixed :meth:`isaaclab.scene.reset_to` to properly accept None as valid argument.
* Added tests to verify that argument types.


0.44.4 (2025-07-22)
~~~~~~~~~~~~~~~~~~~

Added
^^^^^

* Added safe callbacks for stage in memory attaching.
* Remove on prim deletion callback workaround


0.44.3 (2025-07-21)
~~~~~~~~~~~~~~~~~~~

Fixed
^^^^^

* Fixed rendering preset mode regression.


0.44.2 (2025-07-22)
~~~~~~~~~~~~~~~~~~~

Changed
^^^^^^^

* Updated teleop scripts to print to console vs omni log.


0.44.1 (2025-07-17)
~~~~~~~~~~~~~~~~~~~

Changed
^^^^^^^

* Updated test_pink_ik.py test case to pytest format.


0.44.0 (2025-07-21)
~~~~~~~~~~~~~~~~~~~

Changed
^^^^^^^

* Changed the way clipping is handled for :class:`~isaaclab.actuator.DCMotor` for torque-speed points in when in
  negative power regions.

Added
^^^^^

* Added unit tests for :class:`~isaaclab.actuator.ImplicitActuator`, :class:`~isaaclab.actuator.IdealPDActuator`,
  and :class:`~isaaclab.actuator.DCMotor` independent of :class:`~isaaclab.assets.Articulation`


0.43.0 (2025-07-21)
~~~~~~~~~~~~~~~~~~~

Changed
^^^^^^^

* Updates torch version to 2.7.0 and torchvision to 0.22.0.
  Some dependencies now require torch>=2.6, and given the vulnerabilities in Torch 2.5.1,
  we are updating the torch version to 2.7.0 to also include Blackwell support. Since Isaac Sim 4.5 has not updated the
  torch version, we are now overwriting the torch installation step in isaaclab.sh when running ``./isaaclab.sh -i``.


0.42.26 (2025-06-29)
~~~~~~~~~~~~~~~~~~~~

Added
^^^^^

* Added MangerBasedRLEnv support for composite gym observation spaces.
* A test for the composite gym observation spaces in ManagerBasedRLEnv is added to ensure that the observation spaces
  are correctly configured base on the clip.


0.42.25 (2025-07-11)
~~~~~~~~~~~~~~~~~~~~

Added
^^^^^

* Added :attr:`~isaaclab.sensors.ContactSensorData.force_matrix_w_history` that tracks the history of the filtered
  contact forces in the world frame.


0.42.24 (2025-06-25)
~~~~~~~~~~~~~~~~~~~~

Added
^^^^^

* Added new curriculum mdp :func:`~isaaclab.envs.mdp.curriculums.modify_env_param` and
  :func:`~isaaclab.envs.mdp.curriculums.modify_env_param` that enables flexible changes to any configurations in the
  env instance


0.42.23 (2025-07-11)
~~~~~~~~~~~~~~~~~~~~

Fixed
^^^^^

* Fixed :meth:`isaaclab.envs.mdp.events.reset_joints_by_scale`, :meth:`isaaclab.envs.mdp.events.reset_joints_by_offsets`
  restricting the resetting joint indices be that user defined joint indices.


0.42.22 (2025-07-11)
~~~~~~~~~~~~~~~~~~~~

Fixed
^^^^^

* Fixed missing attribute in :class:`~isaaclab.sensors.ray_caster.RayCasterCamera` class and its reset method when no
  env_ids are passed.


0.42.21 (2025-07-09)
~~~~~~~~~~~~~~~~~~~~

Added
^^^^^

* Added input param ``update_history`` to :meth:`~isaaclab.managers.ObservationManager.compute`
  to control whether the history buffer should be updated.
* Added unit test for :class:`~isaaclab.envs.ManagerBasedEnv`.

Fixed
^^^^^

* Fixed :class:`~isaaclab.envs.ManagerBasedEnv` and :class:`~isaaclab.envs.ManagerBasedRLEnv` to not update the history
  buffer on recording.


0.42.20 (2025-07-10)
~~~~~~~~~~~~~~~~~~~~

Added
^^^^^

* Added unit tests for multiple math functions:
  :func:`~isaaclab.utils.math.scale_transform`.
  :func:`~isaaclab.utils.math.unscale_transform`.
  :func:`~isaaclab.utils.math.saturate`.
  :func:`~isaaclab.utils.math.normalize`.
  :func:`~isaaclab.utils.math.copysign`.
  :func:`~isaaclab.utils.math.convert_quat`.
  :func:`~isaaclab.utils.math.quat_conjugate`.
  :func:`~isaaclab.utils.math.quat_from_euler_xyz`.
  :func:`~isaaclab.utils.math.quat_from_matrix`.
  :func:`~isaaclab.utils.math.euler_xyz_from_quat`.
  :func:`~isaaclab.utils.math.matrix_from_euler`.
  :func:`~isaaclab.utils.math.quat_from_angle_axis`.
  :func:`~isaaclab.utils.math.axis_angle_from_quat`.
  :func:`~isaaclab.utils.math.skew_symmetric_matrix`.
  :func:`~isaaclab.utils.math.combine_transform`.
  :func:`~isaaclab.utils.math.subtract_transform`.
  :func:`~isaaclab.utils.math.compute_pose_error`.

Changed
^^^^^^^

* Changed the implementation of :func:`~isaaclab.utils.math.copysign` to better reflect the documented functionality.


0.42.19 (2025-07-09)
~~~~~~~~~~~~~~~~~~~~

Changed
^^^^^^^

* Added clone_in_fabric config flag to :class:`~isaaclab.scene.interactive_scene_cfg.InteractiveSceneCfg`
* Enable clone_in_fabric for envs which work with limited benchmark_non_rl.py script


0.42.18 (2025-07-07)
~~~~~~~~~~~~~~~~~~~~

Changed
^^^^^^^

* Changed texture and color randomization to use new replicator functional APIs.


0.42.17 (2025-07-08)
~~~~~~~~~~~~~~~~~~~~

Fixed
^^^^^

* Fixed hanging quat_rotate calls to point to quat_apply in :class:`~isaaclab.assets.articulation.ArticulationData` and
  :class:`~isaaclab.assets.articulation.RigidObjectCollectionData`


0.42.16 (2025-07-08)
~~~~~~~~~~~~~~~~~~~~

Added
^^^^^

* Added ability to set platform height independent of object height for trimesh terrains.


0.42.15 (2025-07-01)
~~~~~~~~~~~~~~~~~~~~

Added
^^^^^

* Added :attr:`abs_height_noise` and :attr:`rel_height_noise` to give minimum and maximum absolute and relative noise to
  :class:`isaaclab.terrrains.trimesh.MeshRepeatedObjectsTerrainCfg`
* Added deprecation warnings to the existing :attr:`max_height_noise` but still functions.


0.42.14 (2025-07-03)
~~~~~~~~~~~~~~~~~~~~

Fixed
^^^^^

* Fixed unittest tests that are floating inside pytests for articulation and rendering


0.42.13 (2025-07-07)
~~~~~~~~~~~~~~~~~~~~

Changed
^^^^^^^

* Updated gymnasium to v1.2.0. This update includes fixes for a memory leak that appears when recording
  videos with the ``--video`` flag.


0.42.12 (2025-06-27)
~~~~~~~~~~~~~~~~~~~~

Added
^^^^^

* Added unit test for :func:`~isaaclab.utils.math.quat_inv`.

Fixed
^^^^^

* Fixed the implementation mistake in :func:`~isaaclab.utils.math.quat_inv`.


0.42.11 (2025-06-25)
~~~~~~~~~~~~~~~~~~~~

Fixed
^^^^^

* Fixed :func:`~isaaclab.utils.dict.update_class_from_dict` preventing setting flat Iterables with different lengths.


0.42.10 (2025-06-25)
~~~~~~~~~~~~~~~~~~~~

Added
^^^^^

* Added ``sample_bias_per_component`` flag to :class:`~isaaclab.utils.noise.noise_model.NoiseModelWithAdditiveBias`
  to enable independent per-component bias sampling, which is now the default behavior. If set to False, the previous
  behavior of sharing the same bias value across all components is retained.


0.42.9 (2025-06-18)
~~~~~~~~~~~~~~~~~~~

Fixed
^^^^^

* Fixed data inconsistency between read_body, read_link, read_com when write_body, write_com, write_joint performed, in
  :class:`~isaaclab.assets.Articulation`, :class:`~isaaclab.assets.RigidObject`, and
  :class:`~isaaclab.assets.RigidObjectCollection`
* added pytest that check against these data consistencies


0.42.8 (2025-06-24)
~~~~~~~~~~~~~~~~~~~

Added
^^^^^

* :class:`~isaaclab.utils.noise.NoiseModel` support for manager-based workflows.

Changed
^^^^^^^

* Renamed :func:`~isaaclab.utils.noise.NoiseModel.apply` method to :func:`~isaaclab.utils.noise.NoiseModel.__call__`.


0.42.7 (2025-06-12)
~~~~~~~~~~~~~~~~~~~

Fixed
^^^^^

* Fixed potential issues in :func:`~isaaclab.envs.mdp.events.randomize_visual_texture_material` related to handling
  visual prims during texture randomization.


0.42.6 (2025-06-11)
~~~~~~~~~~~~~~~~~~~

Changed
^^^^^^^

* Remove deprecated usage of quat_rotate from articulation data class and replace with quat_apply.


0.42.5 (2025-05-22)
~~~~~~~~~~~~~~~~~~~

Fixed
^^^^^

* Fixed collision filtering logic for CPU simulation. The automatic collision filtering feature
  currently has limitations for CPU simulation. Collision filtering needs to be manually enabled when using
  CPU simulation.


0.42.4 (2025-06-03)
~~~~~~~~~~~~~~~~~~~

Changed
^^^^^^^

* Removes the hardcoding to :class:`~isaaclab.terrains.terrain_generator.TerrainGenerator` in
  :class:`~isaaclab.terrains.terrain_generator.TerrainImporter` and instead the ``class_type`` is used which is
  passed in the ``TerrainGeneratorCfg``.


0.42.3 (2025-03-20)
~~~~~~~~~~~~~~~~~~~

Changed
^^^^^^^

* Made separate data buffers for poses and velocities for the :class:`~isaaclab.assets.Articulation`,
  :class:`~isaaclab.assets.RigidObject`, and :class:`~isaaclab.assets.RigidObjectCollection` classes.
  Previously, the two data buffers were stored together in a single buffer requiring an additional
  concatenation operation when accessing the data.
* Cleaned up ordering of members inside the data classes for the assets to make them easier
  to comprehend. This reduced the code duplication within the class and made the class
  more readable.


0.42.2 (2025-05-31)
~~~~~~~~~~~~~~~~~~~

Added
^^^^^

* Updated gymnasium to >= 1.0
* Added support for specifying module:task_name as task name to avoid module import for ``gym.make``


0.42.1 (2025-06-02)
~~~~~~~~~~~~~~~~~~~

Added
^^^^^

* Added time observation functions to ~isaaclab.envs.mdp.observations module,
  :func:`~isaaclab.envs.mdp.observations.current_time_s` and :func:`~isaaclab.envs.mdp.observations.remaining_time_s`.

Changed
^^^^^^^

* Moved initialization of ``episode_length_buf`` outside of :meth:`load_managers()` of
  :class:`~isaaclab.envs.ManagerBasedRLEnv` to make it available for mdp functions.


0.42.0 (2025-06-02)
~~~~~~~~~~~~~~~~~~~

Added
^^^^^

* Added support for stage in memory and cloning in fabric. This will help improve performance for scene setup and lower
  overall startup time.


0.41.0 (2025-05-19)
~~~~~~~~~~~~~~~~~~~

Added
^^^^^

* Added simulation schemas for spatial tendons. These can be configured for assets imported
  from file formats.
* Added support for spatial tendons.


0.40.14 (2025-05-29)
~~~~~~~~~~~~~~~~~~~~

Added
^^^^^

* Added deprecation warning for :meth:`~isaaclab.utils.math.quat_rotate` and
  :meth:`~isaaclab.utils.math.quat_rotate_inverse`

Changed
^^^^^^^

* Changed all calls to :meth:`~isaaclab.utils.math.quat_rotate` and :meth:`~isaaclab.utils.math.quat_rotate_inverse` to
  :meth:`~isaaclab.utils.math.quat_apply` and :meth:`~isaaclab.utils.math.quat_apply_inverse` for speed.


0.40.13 (2025-05-19)
~~~~~~~~~~~~~~~~~~~~

Fixed
^^^^^

* Raising exceptions in step, render and reset if they occurred inside the initialization callbacks
  of assets and sensors.used from the experience files and the double definition is removed.


0.40.12 (2025-01-30)
~~~~~~~~~~~~~~~~~~~~

Added
^^^^^

* Added method :meth:`omni.isaac.lab.assets.AssetBase.set_visibility` to set the visibility of the asset
  in the simulation.


0.40.11 (2025-05-16)
~~~~~~~~~~~~~~~~~~~~

Added
^^^^^

* Added support for concatenation of observations along different dimensions in
  :class:`~isaaclab.managers.observation_manager.ObservationManager`.

Changed
^^^^^^^

* Updated the :class:`~isaaclab.managers.command_manager.CommandManager` to update the command counter after the
  resampling call.


0.40.10 (2025-05-16)
~~~~~~~~~~~~~~~~~~~~

Fixed
^^^^^

* Fixed penetration issue for negative border height in :class:`~isaaclab.terrains.terrain_generator.TerrainGeneratorCfg`.


0.40.9 (2025-05-20)
~~~~~~~~~~~~~~~~~~~

Changed
^^^^^^^

* Changed the implementation of :meth:`~isaaclab.utils.math.quat_box_minus`

Added
^^^^^

* Added :meth:`~isaaclab.utils.math.quat_box_plus`
* Added :meth:`~isaaclab.utils.math.rigid_body_twist_transform`


0.40.8 (2025-05-15)
~~~~~~~~~~~~~~~~~~~

Fixed
^^^^^

* Fixed :meth:`omni.isaac.lab.sensors.camera.camera.Camera.set_intrinsic_matrices` preventing setting of unused USD
  camera parameters.
* Fixed :meth:`omni.isaac.lab.sensors.camera.camera.Camera._update_intrinsic_matrices` preventing unused USD camera
  parameters from being used to calculate :attr:`omni.isaac.lab.sensors.camera.CameraData.intrinsic_matrices`
* Fixed :meth:`omni.isaac.lab.spawners.sensors.sensors_cfg.PinholeCameraCfg.from_intrinsic_matrix` preventing setting of
  unused USD camera parameters.


0.40.7 (2025-05-14)
~~~~~~~~~~~~~~~~~~~

* Added a new attribute :attr:`articulation_root_prim_path` to the :class:`~isaaclab.assets.ArticulationCfg` class
  to allow explicitly specifying the prim path of the articulation root.


0.40.6 (2025-05-14)
~~~~~~~~~~~~~~~~~~~

Changed
^^^^^^^

* Enabled external cameras in XR.


0.40.5 (2025-05-23)
~~~~~~~~~~~~~~~~~~~

Added
^^^^^

* Added feature for animation recording through baking physics operations into OVD files.


0.40.4 (2025-05-17)
~~~~~~~~~~~~~~~~~~~

Changed
^^^^^^^

* Changed livestreaming options to use ``LIVESTREAM=1`` for WebRTC over public networks and ``LIVESTREAM=2`` for WebRTC over private networks.


0.40.3 (2025-05-20)
~~~~~~~~~~~~~~~~~~~

Changed
^^^^^^^

* Made modifications to :func:`isaaclab.envs.mdp.image` to handle image normalization for normal maps.


0.40.2 (2025-05-14)
~~~~~~~~~~~~~~~~~~~

Changed
^^^^^^^

* Refactored remove_camera_configs to be a function that can be used in the record_demos and teleop scripts.


0.40.1 (2025-05-14)
~~~~~~~~~~~~~~~~~~~

Fixed
^^^^^

* Fixed spacemouse device add callback function to work with record_demos/teleop_se3_agent scripts.


0.40.0 (2025-05-03)
~~~~~~~~~~~~~~~~~~~

Added
^^^^^

* Added check in RecorderManager to ensure that the success indicator is only set if the termination manager is present.
* Added semantic tags in :func:`isaaclab.sim.spawners.from_files.spawn_ground_plane`.
  This allows for :attr:`semantic_segmentation_mapping` to be used when using the ground plane spawner.


0.39.0 (2025-04-01)
~~~~~~~~~~~~~~~~~~~

Added
^^^^^

* Added the :meth:`~isaaclab.env.mdp.observations.joint_effort`


0.38.0 (2025-04-01)
~~~~~~~~~~~~~~~~~~~

Added
^^^^^

* Added :meth:`~isaaclab.envs.mdp.observations.body_pose_w`
* Added :meth:`~isaaclab.envs.mdp.observations.body_projected_gravity_b`


0.37.5 (2025-05-12)
~~~~~~~~~~~~~~~~~~~

Added
^^^^^

* Added a new teleop configuration class :class:`~isaaclab.devices.DevicesCfg` to support multiple teleoperation
  devices declared in the environment configuration file.
* Implemented a factory function to create teleoperation devices based on the device configuration.


0.37.4 (2025-05-12)
~~~~~~~~~~~~~~~~~~~~

Changed
^^^^^^^

* Remove isaacsim.xr.openxr from openxr experience file.
* Use Performance AR profile for XR rendering.


0.37.3 (2025-05-08)
~~~~~~~~~~~~~~~~~~~~

Added
^^^^^

* Updated PINK task space action to record processed actions.
* Added new recorder term for recording post step processed actions.


0.37.2 (2025-05-06)
~~~~~~~~~~~~~~~~~~~~

Changed
^^^^^^^

* Migrated OpenXR device to use the new OpenXR handtracking API from omni.kit.xr.core.


0.37.1 (2025-05-05)
~~~~~~~~~~~~~~~~~~~~

Changed
^^^^^^^

* Removed xr rendering mode.


0.37.0 (2025-04-24)
~~~~~~~~~~~~~~~~~~~~

Changed
^^^^^^^

* Updated pytorch to latest 2.7.0 with cuda 12.8 for Blackwell support.
  Torch is now installed as part of the isaaclab.sh/bat scripts to ensure the correct version is installed.
* Removed :attr:`~isaaclab.sim.spawners.PhysicsMaterialCfg.improve_patch_friction` as it has been deprecated and removed from the simulation.
  The simulation will always behave as if this attribute is set to true.


0.36.23 (2025-04-24)
~~~~~~~~~~~~~~~~~~~~

Fixed
^^^^^

* Fixed ``return_latest_camera_pose`` option in :class:`~isaaclab.sensors.TiledCameraCfg` from not being used to the
  argument ``update_latest_camera_pose`` in :class:`~isaaclab.sensors.CameraCfg` with application in both
  :class:`~isaaclab.sensors.Camera` and :class:`~isaaclab.sensors.TiledCamera`.


0.36.22 (2025-04-23)
~~~~~~~~~~~~~~~~~~~~

Fixed
^^^^^^^

* Adds correct type check for ManagerTermBase class in event_manager.py.


0.36.21 (2025-04-15)
~~~~~~~~~~~~~~~~~~~~

Changed
^^^^^^^

* Removed direct call of qpsovlers library from pink_ik controller and changed solver from quadprog to osqp.


0.36.20 (2025-04-09)
~~~~~~~~~~~~~~~~~~~~

Changed
^^^^^^^

* Added call to set cuda device after each ``app.update()`` call in :class:`~isaaclab.sim.SimulationContext`.
  This is now required for multi-GPU workflows because some underlying logic in ``app.update()`` is modifying
  the cuda device, which results in NCCL errors on distributed setups.


0.36.19 (2025-04-01)
~~~~~~~~~~~~~~~~~~~~

Fixed
^^^^^

* Added check in RecorderManager to ensure that the success indicator is only set if the termination manager is present.


0.36.18 (2025-03-26)
~~~~~~~~~~~~~~~~~~~~

Added
^^^^^

* Added a dynamic text instruction widget that provides real-time feedback
  on the number of successful recordings during demonstration sessions.


0.36.17 (2025-03-26)
~~~~~~~~~~~~~~~~~~~~

Changed
^^^^^^^

* Added override in AppLauncher to apply patch for ``pxr.Gf.Matrix4d`` to work with Pinocchio 2.7.0.


0.36.16 (2025-03-25)
~~~~~~~~~~~~~~~~~~~~

Changed
^^^^^^^

* Modified rendering mode default behavior when the launcher arg :attr:`enable_cameras` is not set.


0.36.15 (2025-03-25)
~~~~~~~~~~~~~~~~~~~~

Added
^^^^^

* Added near plane distance configuration for XR device.


0.36.14 (2025-03-24)
~~~~~~~~~~~~~~~~~~~~

Changed
^^^^^^^

* Changed default render settings in :class:`~isaaclab.sim.SimulationCfg` to None, which means that
  the default settings will be used from the experience files and the double definition is removed.


0.36.13 (2025-03-24)
~~~~~~~~~~~~~~~~~~~~

Added
^^^^^

* Added headpose support to OpenXRDevice.


0.36.12 (2025-03-19)
~~~~~~~~~~~~~~~~~~~~

Added
^^^^^

* Added parameter to show warning if Pink IK solver fails to find a solution.


0.36.11 (2025-03-19)
~~~~~~~~~~~~~~~~~~~~

Fixed
^^^^^

* Fixed default behavior of :class:`~isaaclab.actuators.ImplicitActuator` if no :attr:`effort_limits_sim` or
  :attr:`effort_limit` is set.


0.36.10 (2025-03-17)
~~~~~~~~~~~~~~~~~~~~

Fixed
^^^^^

* App launcher to update the cli arguments if conditional defaults are used.


0.36.9 (2025-03-18)
~~~~~~~~~~~~~~~~~~~

Added
^^^^^^^

* Xr rendering mode, which is default when xr is used.


0.36.8 (2025-03-17)
~~~~~~~~~~~~~~~~~~~

Fixed
^^^^^

* Removed ``scalar_first`` from scipy function usage to support older versions of scipy.


0.36.7 (2025-03-14)
~~~~~~~~~~~~~~~~~~~

Fixed
^^^^^

* Changed the import structure to only import ``pinocchio`` when ``pink-ik`` or ``dex-retargeting`` is being used.
  This also solves for the problem that ``pink-ik`` and ``dex-retargeting`` are not supported in windows.
* Removed ``isaacsim.robot_motion.lula`` and ``isaacsim.robot_motion.motion_generation`` from the default loaded Isaac Sim extensions.
* Moved pink ik action config to a separate file.


0.36.6 (2025-03-13)
~~~~~~~~~~~~~~~~~~~

Fixed
^^^^^

* Worked around an issue where the render mode is set to ``"RayTracedLighting"`` instead of ``"RaytracedLighting"`` by
  some dependencies.


0.36.5 (2025-03-11)
~~~~~~~~~~~~~~~~~~~

Added
^^^^^^^

* Added 3 rendering mode presets: performance, balanced, and quality.
* Preset settings are stored in ``apps/rendering_modes``.
* Presets can be set with cli arg ``--rendering_mode`` or with :class:`RenderCfg`.
* Preset rendering settings can be overwritten with :class:`RenderCfg`.
* :class:`RenderCfg` supports all native RTX carb settings.

Changed
^^^^^^^
* :class:`RenderCfg` default settings are unset.


0.36.4 (2025-03-11)
~~~~~~~~~~~~~~~~~~~

Changed
^^^^^^^

* Updated the OpenXR kit file ``isaaclab.python.xr.openxr.kit`` to inherit from ``isaaclab.python.kit`` instead of
  ``isaaclab.python.rendering.kit`` which is not appropriate.


0.36.3 (2025-03-10)
~~~~~~~~~~~~~~~~~~~~

Changed
^^^^^^^

* Added the PinkIKController controller class that interfaces Isaac Lab with the Pink differential inverse kinematics solver
  to allow control of multiple links in a robot using a single solver.


0.36.2 (2025-03-07)
~~~~~~~~~~~~~~~~~~~~

Changed
^^^^^^^

* Allowed users to exit on 1 Ctrl+C instead of consecutive 2 key strokes.
* Allowed physics reset during simulation through :meth:`reset` in :class:`~isaaclab.sim.SimulationContext`.


0.36.1 (2025-03-10)
~~~~~~~~~~~~~~~~~~~

Added
^^^^^

* Added :attr:`semantic_segmentation_mapping` for camera configs to allow specifying colors for semantics.


0.36.0 (2025-03-07)
~~~~~~~~~~~~~~~~~~~

Removed
^^^^^^^

* Removed the storage of tri-meshes and warp meshes inside the :class:`~isaaclab.terrains.TerrainImporter` class.
  Initially these meshes were added for ray-casting purposes. However, since the ray-caster reads the terrains
  directly from the USD files, these meshes are no longer needed.
* Deprecated the :attr:`warp_meshes` and :attr:`meshes` attributes from the
  :class:`~isaaclab.terrains.TerrainImporter` class. These attributes now return an empty dictionary
  with a deprecation warning.

Changed
^^^^^^^

* Changed the prim path of the "plane" terrain inside the :class:`~isaaclab.terrains.TerrainImporter` class.
  Earlier, the terrain was imported directly as the importer's prim path. Now, the terrain is imported as
  ``{importer_prim_path}/{name}``, where ``name`` is the name of the terrain.


0.35.0 (2025-03-07)
~~~~~~~~~~~~~~~~~~~

* Improved documentation of various attributes in the :class:`~isaaclab.assets.ArticulationData` class to make
  it clearer which values represent the simulation and internal class values. In the new convention,
  the ``default_xxx`` attributes are whatever the user configured from their configuration of the articulation
  class, while the ``xxx`` attributes are the values from the simulation.
* Updated the soft joint position limits inside the :meth:`~isaaclab.assets.Articulation.write_joint_pos_limits_to_sim`
  method to use the new limits passed to the function.
* Added setting of :attr:`~isaaclab.assets.ArticulationData.default_joint_armature` and
  :attr:`~isaaclab.assets.ArticulationData.default_joint_friction` attributes in the
  :class:`~isaaclab.assets.Articulation` class based on user configuration.

Changed
^^^^^^^

* Removed unnecessary buffer creation operations inside the :class:`~isaaclab.assets.Articulation` class.
  Earlier, the class initialized a variety of buffer data with zeros and in the next function assigned
  them the value from PhysX. This made the code bulkier and more complex for no reason.
* Renamed parameters for a consistent nomenclature. These changes are backwards compatible with previous releases
  with a deprecation warning for the old names.

  * ``joint_velocity_limits`` → ``joint_vel_limits`` (to match attribute ``joint_vel`` and ``joint_vel_limits``)
  * ``joint_limits`` → ``joint_pos_limits`` (to match attribute ``joint_pos`` and ``soft_joint_pos_limits``)
  * ``default_joint_limits`` → ``default_joint_pos_limits``
  * ``write_joint_limits_to_sim`` → ``write_joint_position_limit_to_sim``
  * ``joint_friction`` → ``joint_friction_coeff``
  * ``default_joint_friction`` → ``default_joint_friction_coeff``
  * ``write_joint_friction_to_sim`` → ``write_joint_friction_coefficient_to_sim``
  * ``fixed_tendon_limit`` → ``fixed_tendon_pos_limits``
  * ``default_fixed_tendon_limit`` → ``default_fixed_tendon_pos_limits``
  * ``set_fixed_tendon_limit`` → ``set_fixed_tendon_position_limit``


0.34.13 (2025-03-06)
~~~~~~~~~~~~~~~~~~~~

Added
^^^^^

* Added a new event mode called "prestartup", which gets called right after the scene design is complete
  and before the simulation is played.
* Added a callback to resolve the scene entity configurations separately once the simulation plays,
  since the scene entities cannot be resolved before the simulation starts playing
  (as we currently rely on PhysX to provide us with the joint/body ordering)


0.34.12 (2025-03-06)
~~~~~~~~~~~~~~~~~~~~

Added
^^^^^

* Updated the mimic API :meth:`target_eef_pose_to_action` in :class:`isaaclab.envs.ManagerBasedRLMimicEnv` to take a dictionary of
  eef noise values instead of a single noise value.
* Added support for optional subtask constraints based on DexMimicGen to the mimic configuration class :class:`isaaclab.envs.MimicEnvCfg`.
* Enabled data compression in HDF5 dataset file handler :class:`isaaclab.utils.datasets.hdf5_dataset_file_handler.HDF5DatasetFileHandler`.


0.34.11 (2025-03-04)
~~~~~~~~~~~~~~~~~~~~

Fixed
^^^^^

* Fixed issue in :class:`~isaaclab.sensors.TiledCamera` and :class:`~isaaclab.sensors.Camera` where segmentation outputs only display the first tile
  when scene instancing is enabled. A workaround is added for now to disable instancing when segmentation
  outputs are requested.


0.34.10 (2025-03-04)
~~~~~~~~~~~~~~~~~~~~

Fixed
^^^^^

* Fixed the issue of misalignment in the motion vectors from the :class:`TiledCamera`
  with other modalities such as RGBA and depth.


0.34.9 (2025-03-04)
~~~~~~~~~~~~~~~~~~~

Added
^^^^^

* Added methods inside the :class:`omni.isaac.lab.assets.Articulation` class to set the joint
  position and velocity for the articulation. Previously, the joint position and velocity could
  only be set using the :meth:`omni.isaac.lab.assets.Articulation.write_joint_state_to_sim` method,
  which didn't allow setting the joint position and velocity separately.


0.34.8 (2025-03-02)
~~~~~~~~~~~~~~~~~~~

Fixed
^^^^^

* Fixed the propagation of the :attr:`activate_contact_sensors` attribute to the
  :class:`~isaaclab.sim.spawners.wrappers.wrappers_cfg.MultiAssetSpawnerCfg` class. Previously, this value
  was always set to False, which led to incorrect contact sensor settings for the spawned assets.


0.34.7 (2025-03-02)
~~~~~~~~~~~~~~~~~~~

Changed
^^^^^^^

* Enabled the physics flag for disabling contact processing in the :class:`~isaaclab.sim.SimulationContact`
  class. This means that by default, no contact reporting is done by the physics engine, which should provide
  a performance boost in simulations with no contact processing requirements.
* Disabled the physics flag for disabling contact processing in the :class:`~isaaclab.sensors.ContactSensor`
  class when the sensor is created to allow contact reporting for the sensor.

Removed
^^^^^^^

* Removed the attribute ``disable_contact_processing`` from :class:`~isaaclab.sim.SimulationContact`.


0.34.6 (2025-03-01)
~~~~~~~~~~~~~~~~~~~

Added
^^^^^

* Added a new attribute :attr:`is_implicit_model` to the :class:`isaaclab.actuators.ActuatorBase` class to
  indicate if the actuator model is implicit or explicit. This helps checking that the correct model type
  is being used when initializing the actuator models.

Fixed
^^^^^

* Added copy of configurations to :class:`~isaaclab.assets.AssetBase` and :class:`~isaaclab.sensors.SensorBase`
  to prevent modifications of the configurations from leaking outside of the classes.
* Fixed the case where setting velocity/effort limits for the simulation in the
  :class:`~isaaclab.actuators.ActuatorBaseCfg` class was not being used to update the actuator-specific
  velocity/effort limits.

Changed
^^^^^^^

* Moved warnings and checks for implicit actuator models to the :class:`~isaaclab.actuators.ImplicitActuator` class.
* Reverted to IsaacLab v1.3 behavior where :attr:`isaaclab.actuators.ImplicitActuatorCfg.velocity_limit`
  attribute was not used for setting the velocity limits in the simulation. This makes it possible to deploy
  policies from previous release without any changes. If users want to set the velocity limits for the simulation,
  they should use the :attr:`isaaclab.actuators.ImplicitActuatorCfg.velocity_limit_sim` attribute instead.


0.34.5 (2025-02-28)
~~~~~~~~~~~~~~~~~~~

Added
^^^^^

* Added IP address support for WebRTC livestream to allow specifying IP address to stream across networks.
  This feature requires an updated livestream extension, which is current only available in the pre-built Isaac Lab 2.0.1 docker image.
  Support for other Isaac Sim builds will become available in Isaac Sim 5.0.


0.34.4 (2025-02-27)
~~~~~~~~~~~~~~~~~~~~

Added
^^^^^

* Refactored retargeting code from Se3Handtracking class into separate modules for better modularity
* Added scaffolding for developing additional retargeters (e.g. dex)


0.34.3 (2025-02-26)
~~~~~~~~~~~~~~~~~~~

Added
^^^^^

* Enablec specifying the placement of the simulation when viewed in an XR device. This is achieved by
  adding an ``XrCfg`` environment configuration with ``anchor_pos`` and ``anchor_rot`` parameters.


0.34.2 (2025-02-21)
~~~~~~~~~~~~~~~~~~~

Fixed
^^^^^

* Fixed setting of root velocities inside the event term :meth:`reset_root_state_from_terrain`. Earlier, the indexing
  based on the environment IDs was missing.


0.34.1 (2025-02-17)
~~~~~~~~~~~~~~~~~~~

Fixed
^^^^^

* Ensured that the loaded torch JIT models inside actuator networks are correctly set to eval mode
  to prevent any unexpected behavior during inference.


0.34.0 (2025-02-14)
~~~~~~~~~~~~~~~~~~~

Fixed
^^^^^

* Added attributes :attr:`velocity_limits_sim` and :attr:`effort_limits_sim` to the
  :class:`isaaclab.actuators.ActuatorBaseCfg` class to separate solver limits from actuator limits.


0.33.17 (2025-02-13)
~~~~~~~~~~~~~~~~~~~~

Fixed
^^^^^

* Fixed Imu sensor based observations at first step by updating scene during initialization for
  :class:`~isaaclab.envs.ManagerBasedEnv`, :class:`~isaaclab.envs.DirectRLEnv`, and :class:`~isaaclab.envs.DirectMARLEnv`


0.33.16 (2025-02-09)
~~~~~~~~~~~~~~~~~~~~

Fixed
^^^^^

* Removes old deprecation warning from :attr:`isaaclab.assets.RigidObectData.body_state_w`


0.33.15 (2025-02-09)
~~~~~~~~~~~~~~~~~~~~

Fixed
^^^^^

* Fixed not updating the ``drift`` when calling :func:`~isaaclab.sensors.RayCaster.reset`


0.33.14 (2025-02-01)
~~~~~~~~~~~~~~~~~~~~

Fixed
^^^^^

* Fixed not updating the timestamp of ``body_link_state_w`` and ``body_com_state_w`` when ``write_root_pose_to_sim`` and ``write_joint_state_to_sim`` in the ``Articulation`` class are called.


0.33.13 (2025-01-30)
~~~~~~~~~~~~~~~~~~~~

* Fixed resampling of interval time left for the next event in the :class:`~isaaclab.managers.EventManager`
  class. Earlier, the time left for interval-based events was not being resampled on episodic resets. This led
  to the event being triggered at the wrong time after the reset.


0.33.12 (2025-01-28)
~~~~~~~~~~~~~~~~~~~~

Fixed
^^^^^

* Fixed missing import in ``line_plot.py``


0.33.11 (2025-01-25)
~~~~~~~~~~~~~~~~~~~~

Added
^^^^^

* Added :attr:`isaaclab.scene.InteractiveSceneCfg.filter_collisions` to allow specifying whether collision masking across environments is desired.

Changed
^^^^^^^

* Automatic collision filtering now happens as part of the replicate_physics call. When replicate_physics is not enabled, we call the previous
  ``filter_collisions`` API to mask collisions between environments.


0.33.10 (2025-01-22)
~~~~~~~~~~~~~~~~~~~~

Changed
^^^^^^^

* In :meth:`isaaclab.assets.Articulation.write_joint_limits_to_sim`, we previously added a check for if default joint positions exceed the
  new limits being set. When this is True, we log a warning message to indicate that the default joint positions will be clipped to be within
  the range of the new limits. However, the warning message can become overly verbose in a randomization setting where this API is called on
  every environment reset. We now default to only writing the message to info level logging if called within randomization, and expose a
  parameter that can be used to choose the logging level desired.


0.33.9 (2025-01-22)
~~~~~~~~~~~~~~~~~~~

Fixed
^^^^^

* Fixed typo in /physics/autoPopupSimulationOutputWindow setting in :class:`~isaaclab.sim.SimulationContext`


0.33.8 (2025-01-17)
~~~~~~~~~~~~~~~~~~~

Fixed
^^^^^

* Removed deprecation of :attr:`isaaclab.assets.ArticulationData.root_state_w` and
  :attr:`isaaclab.assets.ArticulationData.body_state_w` derived properties.
* Removed deprecation of :meth:`isaaclab.assets.Articulation.write_root_state_to_sim`.
* Replaced calls to :attr:`isaaclab.assets.ArticulationData.root_com_state_w` and
  :attr:`isaaclab.assets.ArticulationData.root_link_state_w` with corresponding calls to
  :attr:`isaaclab.assets.ArticulationData.root_state_w`.
* Replaced calls to :attr:`isaaclab.assets.ArticulationData.body_com_state_w` and
  :attr:`isaaclab.assets.ArticulationData.body_link_state_w` properties with corresponding calls to
  :attr:`isaaclab.assets.ArticulationData.body_state_w` properties.
* Removed deprecation of :attr:`isaaclab.assets.RigidObjectData.root_state_w` derived properties.
* Removed deprecation of :meth:`isaaclab.assets.RigidObject.write_root_state_to_sim`.
* Replaced calls to :attr:`isaaclab.assets.RigidObjectData.root_com_state_w` and
  :attr:`isaaclab.assets.RigidObjectData.root_link_state_w` properties with corresponding calls to
  :attr:`isaaclab.assets.RigidObjectData.root_state_w` properties.
* Removed deprecation of :attr:`isaaclab.assets.RigidObjectCollectionData.root_state_w` derived properties.
* Removed deprecation of :meth:`isaaclab.assets.RigidObjectCollection.write_root_state_to_sim`.
* Replaced calls to :attr:`isaaclab.assets.RigidObjectCollectionData.root_com_state_w` and
  :attr:`isaaclab.assets.RigidObjectData.root_link_state_w` properties with corresponding calls to
  :attr:`isaaclab.assets.RigidObjectData.root_state_w` properties.
* Fixed indexing issue in ``write_root_link_velocity_to_sim`` in :class:`isaaclab.assets.RigidObject`
* Fixed index broadcasting in ``write_object_link_velocity_to_sim`` and ``write_object_com_pose_to_sim`` in
  the :class:`isaaclab.assets.RigidObjectCollection` class.


0.33.7 (2025-01-14)
~~~~~~~~~~~~~~~~~~~

Fixed
^^^^^

* Fixed the respawn of only wrong object samples in :func:`repeated_objects_terrain` of :mod:`isaaclab.terrains.trimesh` module.
  Previously, the function was respawning all objects in the scene instead of only the wrong object samples, which in worst case
  could lead to infinite respawn loop.


0.33.6 (2025-01-16)
~~~~~~~~~~~~~~~~~~~

Changed
^^^^^^^

* Added initial unit tests for multiple tiled cameras, including tests for initialization, groundtruth annotators, different poses, and different resolutions.


0.33.5 (2025-01-13)
~~~~~~~~~~~~~~~~~~~

Changed
^^^^^^^

* Moved the definition of ``/persistent/isaac/asset_root/*`` settings from :class:`AppLauncher` to the app files.
  This is needed to prevent errors where ``isaaclab_assets`` was loaded prior to the carbonite setting being set.


0.33.4 (2025-01-10)
~~~~~~~~~~~~~~~~~~~

Changed
^^^^^^^

* Added an optional parameter in the :meth:`record_pre_reset` method in
  :class:`~isaaclab.managers.RecorderManager` to override the export config upon invoking.


0.33.3 (2025-01-08)
~~~~~~~~~~~~~~~~~~~

Fixed
^^^^^

* Fixed docstring in articulation data :class:`isaaclab.assets.ArticulationData`.
  In body properties sections, the second dimension should be num_bodies but was documented as 1.


0.33.2 (2025-01-02)
~~~~~~~~~~~~~~~~~~~

Added
^^^^^

* Added body tracking as an origin type to :class:`isaaclab.envs.ViewerCfg` and :class:`isaaclab.envs.ui.ViewportCameraController`.


0.33.1 (2024-12-26)
~~~~~~~~~~~~~~~~~~~

Changed
^^^^^^^

* Added kinematics initialization call for populating kinematic prim transforms to fabric for rendering.
* Added ``enable_env_ids`` flag for cloning and replication to replace collision filtering.


0.33.0 (2024-12-22)
~~~~~~~~~~~~~~~~~~~

Fixed
^^^^^

* Fixed populating default_joint_stiffness and default_joint_damping values for ImplicitActuator instances in :class:`isaaclab.assets.Articulation`


0.32.2 (2024-12-17)
~~~~~~~~~~~~~~~~~~~

Added
^^^^^

* Added null-space (position) control option to :class:`isaaclab.controllers.OperationalSpaceController`.
* Added test cases that uses null-space control for :class:`isaaclab.controllers.OperationalSpaceController`.
* Added information regarding null-space control to the tutorial script and documentation of
  :class:`isaaclab.controllers.OperationalSpaceController`.
* Added arguments to set specific null-space joint position targets within
  :class:`isaaclab.envs.mdp.actions.OperationalSpaceControllerAction` class.


0.32.1 (2024-12-17)
~~~~~~~~~~~~~~~~~~~

Changed
^^^^^^^

* Added a default and generic implementation of the :meth:`get_object_poses` function
  in the :class:`ManagerBasedRLMimicEnv` class.
* Added a ``EXPORT_NONE`` mode in the :class:`DatasetExportMode` class and updated
  :class:`~isaaclab.managers.RecorderManager` to enable recording without exporting
  the data to a file.


0.32.0 (2024-12-16)
~~~~~~~~~~~~~~~~~~~

Changed
^^^^^^^

* Previously, physx returns the rigid bodies and articulations velocities in the com of bodies rather than the
  link frame, while poses are in link frames. We now explicitly provide :attr:`body_link_state` and
  :attr:`body_com_state` APIs replacing the previous :attr:`body_state` API. Previous APIs are now marked as
  deprecated. Please update any code using the previous pose and velocity APIs to use the new
  ``*_link_*`` or ``*_com_*`` APIs in :attr:`isaaclab.assets.RigidBody`,
  :attr:`isaaclab.assets.RigidBodyCollection`, and :attr:`isaaclab.assets.Articulation`.


0.31.0 (2024-12-16)
~~~~~~~~~~~~~~~~~~~

Added
^^^^^

* Added :class:`ManagerBasedRLMimicEnv` and config classes for mimic data generation workflow for imitation learning.


0.30.3 (2024-12-16)
~~~~~~~~~~~~~~~~~~~

Fixed
^^^^^

* Fixed ordering of logging and resamping in the command manager, where we were logging the metrics
  after resampling the commands. This leads to incorrect logging of metrics when inside the resample call,
  the metrics tensors get reset.


0.30.2 (2024-12-16)
~~~~~~~~~~~~~~~~~~~

Fixed
^^^^^

* Fixed errors within the calculations of :class:`isaaclab.controllers.OperationalSpaceController`.

Added
^^^^^

* Added :class:`isaaclab.controllers.OperationalSpaceController` to API documentation.
* Added test cases for :class:`isaaclab.controllers.OperationalSpaceController`.
* Added a tutorial for :class:`isaaclab.controllers.OperationalSpaceController`.
* Added the implementation of :class:`isaaclab.envs.mdp.actions.OperationalSpaceControllerAction` class.


0.30.1 (2024-12-15)
~~~~~~~~~~~~~~~~~~~

Changed
^^^^^^^

* Added call to update articulation kinematics after reset to ensure states are updated for non-rendering sensors.
  Previously, some changes in reset such as modifying joint states would not be reflected in the rigid body
  states immediately after reset.


0.30.0 (2024-12-15)
~~~~~~~~~~~~~~~~~~~

Added
^^^^^

* Added UI interface to the Managers in the ManagerBasedEnv and MangerBasedRLEnv classes.
* Added UI widgets for :class:`LiveLinePlot` and :class:`ImagePlot`.
* Added ``ManagerLiveVisualizer/Cfg``: Given a ManagerBase (i.e. action_manager, observation_manager, etc) and a
  config file this class creates the the interface between managers and the UI.
* Added :class:`EnvLiveVisualizer`: A 'manager' of ManagerLiveVisualizer. This is added to the ManagerBasedEnv
  but is only called during the initialization of the managers in load_managers
* Added ``get_active_iterable_terms`` implementation methods to ActionManager, ObservationManager, CommandsManager,
  CurriculumManager, RewardManager, and TerminationManager. This method exports the active term data and labels
  for each manager and is called by ManagerLiveVisualizer.
* Additions to :class:`BaseEnvWindow` and :class:`RLEnvWindow` to register ManagerLiveVisualizer UI interfaces
  for the chosen managers.


0.29.0 (2024-12-15)
~~~~~~~~~~~~~~~~~~~

Added
^^^^^

* Added observation history computation to :class:`isaaclab.manager.observation_manager.ObservationManager`.
* Added ``history_length`` and ``flatten_history_dim`` configuration parameters to :class:`isaaclab.manager.manager_term_cfg.ObservationTermCfg`
* Added ``history_length`` and ``flatten_history_dim`` configuration parameters to :class:`isaaclab.manager.manager_term_cfg.ObservationGroupCfg`
* Added full buffer property to :class:`isaaclab.utils.buffers.circular_buffer.CircularBuffer`


0.28.4 (2024-12-15)
~~~~~~~~~~~~~~~~~~~

Added
^^^^^

* Added action clip to all :class:`isaaclab.envs.mdp.actions`.


0.28.3 (2024-12-14)
~~~~~~~~~~~~~~~~~~~

Changed
^^^^^^^

* Added check for error below threshold in state machines to ensure the state has been reached.


0.28.2 (2024-12-13)
~~~~~~~~~~~~~~~~~~~

Fixed
^^^^^

* Fixed the shape of ``quat_w`` in the ``apply_actions`` method of :attr:`~isaaclab.env.mdp.NonHolonomicAction`
  (previously (N,B,4), now (N,4) since the number of root bodies B is required to be 1). Previously ``apply_actions``
  errored because ``euler_xyz_from_quat`` requires inputs of shape (N,4).


0.28.1 (2024-12-13)
~~~~~~~~~~~~~~~~~~~

Fixed
^^^^^

* Fixed the internal buffers for ``set_external_force_and_torque`` where the buffer values would be stale if zero
  values are sent to the APIs.


0.28.0 (2024-12-12)
~~~~~~~~~~~~~~~~~~~

Changed
^^^^^^^

* Adapted the :class:`~isaaclab.sim.converters.UrdfConverter` to use the latest URDF converter API from Isaac Sim 4.5.
  The physics articulation root can now be set separately, and the joint drive gains can be set on a per joint basis.


0.27.33 (2024-12-11)
~~~~~~~~~~~~~~~~~~~~

Added
^^^^^

* Introduced an optional ``sensor_cfg`` parameter to the :meth:`~isaaclab.envs.mdp.rewards.base_height_l2` function,
  enabling the use of :class:`~isaaclab.sensors.RayCaster` for height adjustments. For flat terrains, the function
  retains its previous behavior.
* Improved documentation to clarify the usage of the :meth:`~isaaclab.envs.mdp.rewards.base_height_l2` function in
  both flat and rough terrain settings.


0.27.32 (2024-12-11)
~~~~~~~~~~~~~~~~~~~~

Fixed
^^^^^

* Modified :class:`isaaclab.envs.mdp.actions.DifferentialInverseKinematicsAction` class to use the geometric
  Jacobian computed w.r.t. to the root frame of the robot. This helps ensure that root pose does not affect the tracking.


0.27.31 (2024-12-09)
~~~~~~~~~~~~~~~~~~~~

Changed
^^^^^^^

* Introduced configuration options in :class:`Se3HandTracking` to:

  - Zero out rotation around the x/y axes
  - Apply smoothing and thresholding to position and rotation deltas for reduced jitter
  - Use wrist-based rotation reference as an alternative to fingertip-based rotation

* Switched the default position reference in :class:`Se3HandTracking` to the wrist joint pose, providing more stable
  relative-based positioning.


0.27.30 (2024-12-09)
~~~~~~~~~~~~~~~~~~~~

Fixed
^^^^^

* Fixed the initial state recorder term in :class:`isaaclab.envs.mdp.recorders.InitialStateRecorder` to
  return only the states of the specified environment IDs.


0.27.29 (2024-12-06)
~~~~~~~~~~~~~~~~~~~~

Fixed
^^^^^

* Fixed the enforcement of :attr:`~isaaclab.actuators.ActuatorBaseCfg.velocity_limits` at the
  :attr:`~isaaclab.assets.Articulation.root_physx_view` level.


0.27.28 (2024-12-06)
~~~~~~~~~~~~~~~~~~~~

Changed
^^^^^^^

* If a USD that contains an articulation root is loaded using a
  :attr:`isaaclab.assets.RigidBody` we now fail unless the articulation root is explicitly
  disabled. Using an articulation root for rigid bodies is not needed and decreases overall performance.


0.27.27 (2024-12-06)
~~~~~~~~~~~~~~~~~~~~

Fixed
^^^^^

* Corrected the projection types of fisheye camera in :class:`isaaclab.sim.spawners.sensors.sensors_cfg.FisheyeCameraCfg`.
  Earlier, the projection names used snakecase instead of camelcase.


0.27.26 (2024-12-06)
~~~~~~~~~~~~~~~~~~~~

Added
^^^^^

* Added option to define the clipping behavior for depth images generated by
  :class:`~isaaclab.sensors.RayCasterCamera`, :class:`~isaaclab.sensors.Camera`, and :class:`~isaaclab.sensors.TiledCamera`

Changed
^^^^^^^

* Unified the clipping behavior for the depth images of all camera implementations. Per default, all values exceeding
  the range are clipped to zero for both ``distance_to_image_plane`` and ``distance_to_camera`` depth images. Prev.
  :class:`~isaaclab.sensors.RayCasterCamera` clipped the values to the maximum value of the depth image,
  :class:`~isaaclab.sensors.Camera` did not clip them and had a different behavior for both types.


0.27.25 (2024-12-05)
~~~~~~~~~~~~~~~~~~~~

Fixed
^^^^^

* Fixed the condition in ``isaaclab.sh`` that checks whether ``pre-commit`` is installed before attempting installation.


0.27.24 (2024-12-05)
~~~~~~~~~~~~~~~~~~~~

Fixed
^^^^^

* Removed workaround in :class:`isaaclab.sensors.TiledCamera` and :class:`isaaclab.sensors.Camera`
  that was previously required to prevent frame offsets in renders. The denoiser setting is no longer
  automatically modified based on the resolution of the cameras.


0.27.23 (2024-12-04)
~~~~~~~~~~~~~~~~~~~~

Fixed
^^^^^

* Added the attributes :attr:`~isaaclab.envs.DirectRLEnvCfg.wait_for_textures` and
  :attr:`~isaaclab.envs.ManagerBasedEnvCfg.wait_for_textures` to enable assets loading check
  during :class:`~isaaclab.DirectRLEnv` and :class:`~isaaclab.ManagerBasedEnv` reset method when
  rtx sensors are added to the scene.


0.27.22 (2024-12-04)
~~~~~~~~~~~~~~~~~~~~

Fixed
^^^^^

* Fixed the order of the incoming parameters in :class:`isaaclab.envs.DirectMARLEnv` to correctly use
  ``NoiseModel`` in marl-envs.


0.27.21 (2024-12-04)
~~~~~~~~~~~~~~~~~~~~

Added
^^^^^

* Added :class:`~isaaclab.managers.RecorderManager` and its utility classes to record data from the simulation.
* Added :class:`~isaaclab.utils.datasets.EpisodeData` to store data for an episode.
* Added :class:`~isaaclab.utils.datasets.DatasetFileHandlerBase` as a base class for handling dataset files.
* Added :class:`~isaaclab.utils.datasets.HDF5DatasetFileHandler` as a dataset file handler implementation to
  export and load episodes from HDF5 files.
* Added ``record_demos.py`` script to record human-teleoperated demos for a specified task and export to an HDF5 file.
* Added ``replay_demos.py`` script to replay demos loaded from an HDF5 file.


0.27.20 (2024-12-02)
~~~~~~~~~~~~~~~~~~~~

Changed
^^^^^^^

* Changed :class:`isaaclab.envs.DirectMARLEnv` to inherit from ``Gymnasium.Env`` due to requirement from Gymnasium
  v1.0.0 requiring all environments to be a subclass of ``Gymnasium.Env`` when using the ``make`` interface.


0.27.19 (2024-12-02)
~~~~~~~~~~~~~~~~~~~~

Added
^^^^^

* Added ``isaaclab.utils.pretrained_checkpoints`` containing constants and utility functions used to manipulate
  paths and load checkpoints from Nucleus.


0.27.18 (2024-11-28)
~~~~~~~~~~~~~~~~~~~~

Changed
^^^^^^^

* Renamed Isaac Sim imports to follow Isaac Sim 4.5 naming conventions.


0.27.17 (2024-11-20)
~~~~~~~~~~~~~~~~~~~~

Added
^^^^^

* Added ``create_new_stage`` setting in :class:`~isaaclab.app.AppLauncher` to avoid creating a default new
  stage on startup in Isaac Sim. This helps reduce the startup time when launching Isaac Lab.


0.27.16 (2024-11-15)
~~~~~~~~~~~~~~~~~~~~

Added
^^^^^

* Added the class :class:`~isaaclab.devices.Se3HandTracking` which enables XR teleop for manipulators.


0.27.15 (2024-11-09)
~~~~~~~~~~~~~~~~~~~~

Fixed
^^^^^

* Fixed indexing in :meth:`isaaclab.assets.Articulation.write_joint_limits_to_sim` to correctly process
  non-None ``env_ids`` and ``joint_ids``.


0.27.14 (2024-10-23)
~~~~~~~~~~~~~~~~~~~~

Added
^^^^^

* Added the class :class:`~isaaclab.assets.RigidObjectCollection` which allows to spawn
  multiple objects in each environment and access/modify the quantities with a unified (env_ids, object_ids) API.


0.27.13 (2024-10-30)
~~~~~~~~~~~~~~~~~~~~

Added
^^^^^

* Added the attributes :attr:`~isaaclab.sim.converters.MeshConverterCfg.translation`, :attr:`~isaaclab.sim.converters.MeshConverterCfg.rotation`,
  :attr:`~isaaclab.sim.converters.MeshConverterCfg.scale` to translate, rotate, and scale meshes
  when importing them with :class:`~isaaclab.sim.converters.MeshConverter`.


0.27.12 (2024-11-04)
~~~~~~~~~~~~~~~~~~~~

Removed
^^^^^^^

* Removed TensorDict usage in favor of Python dictionary in sensors


0.27.11 (2024-10-31)
~~~~~~~~~~~~~~~~~~~~

Added
^^^^^

* Added support to define tuple of floats to scale observation terms by expanding the
  :attr:`isaaclab.managers.manager_term_cfg.ObservationManagerCfg.scale` attribute.


0.27.10 (2024-11-01)
~~~~~~~~~~~~~~~~~~~~

Changed
^^^^^^^

* Cached the PhysX view's joint paths before looping over them when processing fixed joint tendons
  inside the :class:`Articulation` class. This helps improve the processing time for the tendons.


0.27.9 (2024-11-01)
~~~~~~~~~~~~~~~~~~~

Added
^^^^^

* Added the :class:`isaaclab.utils.types.ArticulationActions` class to store the joint actions
  for an articulation. Earlier, the class from Isaac Sim was being used. However, it used a different
  type for the joint actions which was not compatible with the Isaac Lab framework.


0.27.8 (2024-11-01)
~~~~~~~~~~~~~~~~~~~

Fixed
^^^^^

* Added sanity check if the term is a valid type inside the command manager.
* Corrected the iteration over ``group_cfg_items`` inside the observation manager.


0.27.7 (2024-10-28)
~~~~~~~~~~~~~~~~~~~

Added
^^^^^

* Added frozen encoder feature extraction observation space with ResNet and Theia


0.27.6 (2024-10-25)
~~~~~~~~~~~~~~~~~~~

Fixed
^^^^^

* Fixed usage of ``meshes`` property in :class:`isaaclab.sensors.RayCasterCamera` to use ``self.meshes``
  instead of the undefined ``RayCaster.meshes``.
* Fixed issue in :class:`isaaclab.envs.ui.BaseEnvWindow` where undefined configs were being accessed when
  creating debug visualization elements in UI.


0.27.5 (2024-10-25)
~~~~~~~~~~~~~~~~~~~

Added
^^^^^

* Added utilities for serializing/deserializing Gymnasium spaces.


0.27.4 (2024-10-18)
~~~~~~~~~~~~~~~~~~~

Fixed
^^^^^

* Updated installation path instructions for Windows in the Isaac Lab documentation to remove redundancy in the
  use of %USERPROFILE% for path definitions.


0.27.3 (2024-10-22)
~~~~~~~~~~~~~~~~~~~

Fixed
^^^^^

* Fixed the issue with using list or tuples of ``configclass`` within a ``configclass``. Earlier, the list of
  configclass objects were not converted to dictionary properly when ``to_dict`` function was called.


0.27.2 (2024-10-21)
~~~~~~~~~~~~~~~~~~~

Added
^^^^^

* Added ``--kit_args`` to :class:`~isaaclab.app.AppLauncher` to allow passing command line arguments directly to
  Omniverse Kit SDK.


0.27.1 (2024-10-20)
~~~~~~~~~~~~~~~~~~~

Added
^^^^^

* Added :class:`~isaaclab.sim.RenderCfg` and the attribute :attr:`~isaaclab.sim.SimulationCfg.render` for
  specifying render related settings.


0.27.0 (2024-10-14)
~~~~~~~~~~~~~~~~~~~

Added
^^^^^

* Added a method to :class:`~isaaclab.utils.configclass` to check for attributes with values of
  type ``MISSING``. This is useful when the user wants to check if a certain attribute has been set or not.
* Added the configuration validation check inside the constructor of all the core classes
  (such as sensor base, asset base, scene and environment base classes).
* Added support for environments without commands by leaving the attribute
  :attr:`isaaclab.envs.ManagerBasedRLEnvCfg.commands` as None. Before, this had to be done using
  the class :class:`isaaclab.command_generators.NullCommandGenerator`.
* Moved the ``meshes`` attribute in the :class:`isaaclab.sensors.RayCaster` class from class variable to instance variable.
  This prevents the meshes to overwrite each other.


0.26.0 (2024-10-16)
~~~~~~~~~~~~~~~~~~~

Added
^^^^^

* Added Imu sensor implementation that directly accesses the physx view :class:`isaaclab.sensors.Imu`. The
  sensor comes with a configuration class :class:`isaaclab.sensors.ImuCfg` and data class
  :class:`isaaclab.sensors.ImuData`.
* Moved and renamed :meth:`isaaclab.sensors.camera.utils.convert_orientation_convention` to
  :meth:`isaaclab.utils.math.convert_camera_frame_orientation_convention`
* Moved :meth:`isaaclab.sensors.camera.utils.create_rotation_matrix_from_view` to
  :meth:`isaaclab.utils.math.create_rotation_matrix_from_view`


0.25.2 (2024-10-16)
~~~~~~~~~~~~~~~~~~~

Added
^^^^^

* Added support for different Gymnasium spaces (``Box``, ``Discrete``, ``MultiDiscrete``, ``Tuple`` and ``Dict``)
  to define observation, action and state spaces in the direct workflow.
* Added :meth:`sample_space` to environment utils to sample supported spaces where data containers are torch tensors.

Changed
^^^^^^^

* Mark the :attr:`num_observations`, :attr:`num_actions` and :attr:`num_states` in :class:`DirectRLEnvCfg` as deprecated
  in favor of :attr:`observation_space`, :attr:`action_space` and :attr:`state_space` respectively.
* Mark the :attr:`num_observations`, :attr:`num_actions` and :attr:`num_states` in :class:`DirectMARLEnvCfg` as deprecated
  in favor of :attr:`observation_spaces`, :attr:`action_spaces` and :attr:`state_space` respectively.


0.25.1 (2024-10-10)
~~~~~~~~~~~~~~~~~~~

Fixed
^^^^^

* Fixed potential issue where default joint positions can fall outside of the limits being set with Articulation's
  ``write_joint_limits_to_sim`` API.


0.25.0 (2024-10-06)
~~~~~~~~~~~~~~~~~~~

Added
^^^^^

* Added configuration classes for spawning assets from a list of individual asset configurations randomly
  at the specified prim paths.


0.24.20 (2024-10-07)
~~~~~~~~~~~~~~~~~~~~

Fixed
^^^^^

* Fixed the :meth:`isaaclab.envs.mdp.events.randomize_rigid_body_material` function to
  correctly sample friction and restitution from the given ranges.


0.24.19 (2024-10-05)
~~~~~~~~~~~~~~~~~~~~

Added
^^^^^

* Added new functionalities to the FrameTransformer to make it more general. It is now possible to track:

  * Target frames that aren't children of the source frame prim_path
  * Target frames that are based upon the source frame prim_path


0.24.18 (2024-10-04)
~~~~~~~~~~~~~~~~~~~~

Fixed
^^^^^

* Fixes parsing and application of ``size`` parameter for :class:`~isaaclab.sim.spawn.GroundPlaneCfg` to correctly
  scale the grid-based ground plane.


0.24.17 (2024-10-04)
~~~~~~~~~~~~~~~~~~~~

Fixed
^^^^^

* Fixed the deprecation notice for using ``pxr.Semantics``. The corresponding modules use ``Semantics`` module
  directly.


0.24.16 (2024-10-03)
~~~~~~~~~~~~~~~~~~~~

Changed
^^^^^^^

* Renamed the observation function :meth:`grab_images` to :meth:`image` to follow convention of noun-based naming.
* Renamed the function :meth:`convert_perspective_depth_to_orthogonal_depth` to a shorter name
  :meth:`isaaclab.utils.math.orthogonalize_perspective_depth`.


0.24.15 (2024-09-20)
~~~~~~~~~~~~~~~~~~~~

Added
^^^^^

* Added :meth:`grab_images` to be able to use images for an observation term in manager-based environments.


0.24.14 (2024-09-20)
~~~~~~~~~~~~~~~~~~~~

Added
^^^^^

* Added the method :meth:`convert_perspective_depth_to_orthogonal_depth` to convert perspective depth
  images to orthogonal depth images. This is useful for the :meth:`~isaaclab.utils.math.unproject_depth`,
  since it expects orthogonal depth images as inputs.


0.24.13 (2024-09-08)
~~~~~~~~~~~~~~~~~~~~

Changed
^^^^^^^

* Moved the configuration of visualization markers for the command terms to their respective configuration classes.
  This allows users to modify the markers for the command terms without having to modify the command term classes.


0.24.12 (2024-09-18)
~~~~~~~~~~~~~~~~~~~~

Fixed
^^^^^

* Fixed outdated fetching of articulation data by using the method ``update_articulations_kinematic`` in
  :class:`isaaclab.assets.ArticulationData`. Before if an articulation was moved during a reset, the pose of the
  links were outdated if fetched before the next physics step. Adding this method ensures that the pose of the links
  is always up-to-date. Similarly ``update_articulations_kinematic`` was added before any render step to ensure that the
  articulation displays correctly after a reset.


0.24.11 (2024-09-11)
~~~~~~~~~~~~~~~~~~~~

Added
^^^^^

* Added skrl's JAX environment variables to :class:`~isaaclab.app.AppLauncher`
  to support distributed multi-GPU and multi-node training using JAX


0.24.10 (2024-09-10)
~~~~~~~~~~~~~~~~~~~~

Added
^^^^^

* Added config class, support, and tests for MJCF conversion via standalone python scripts.


0.24.9 (2024-09-09)
~~~~~~~~~~~~~~~~~~~~

Added
^^^^^

* Added a seed parameter to the :attr:`isaaclab.envs.ManagerBasedEnvCfg` and :attr:`isaaclab.envs.DirectRLEnvCfg`
  classes to set the seed for the environment. This seed is used to initialize the random number generator for the environment.
* Adapted the workflow scripts to set the seed for the environment using the seed specified in the learning agent's configuration
  file or the command line argument. This ensures that the simulation results are reproducible across different runs.


0.24.8 (2024-09-08)
~~~~~~~~~~~~~~~~~~~

Changed
^^^^^^^

* Modified:meth:`quat_rotate` and :meth:`quat_rotate_inverse` operations to use :meth:`torch.einsum`
  for faster processing of high dimensional input tensors.


0.24.7 (2024-09-06)
~~~~~~~~~~~~~~~~~~~

Added
^^^^^

* Added support for property attributes in the :meth:``isaaclab.utils.configclass`` method.
  Earlier, the configclass decorator failed to parse the property attributes correctly and made them
  instance variables instead.


0.24.6 (2024-09-05)
~~~~~~~~~~~~~~~~~~~

Fixed
^^^^^

* Adapted the ``A`` and ``D`` button bindings inside :meth:`isaaclab.device.Se3Keyboard` to make them now
  more-intuitive to control the y-axis motion based on the right-hand rule.


0.24.5 (2024-08-29)
~~~~~~~~~~~~~~~~~~~

Added
^^^^^

* Added alternative data type "distance_to_camera" in :class:`isaaclab.sensors.TiledCamera` class to be
  consistent with all other cameras (equal to type "depth").


0.24.4 (2024-09-02)
~~~~~~~~~~~~~~~~~~~

Fixed
^^^^^

* Added missing SI units to the documentation of :class:`isaaclab.sensors.Camera` and
  :class:`isaaclab.sensors.RayCasterCamera`.
* Added test to check :attr:`isaaclab.sensors.RayCasterCamera.set_intrinsic_matrices`


0.24.3 (2024-08-29)
~~~~~~~~~~~~~~~~~~~

Fixed
^^^^^

* Fixed the support for class-bounded methods when creating a configclass
  out of them. Earlier, these methods were being made as instance methods
  which required initialization of the class to call the class-methods.


0.24.2 (2024-08-28)
~~~~~~~~~~~~~~~~~~~

Added
^^^^^

* Added a class method to initialize camera configurations with an intrinsic matrix in the
  :class:`isaaclab.sim.spawner.sensors.PinholeCameraCfg`
  :class:`isaaclab.sensors.ray_caster.patterns_cfg.PinholeCameraPatternCfg` classes.

Fixed
^^^^^

* Fixed the ray direction in :func:`isaaclab.sensors.ray_caster.patterns.patterns.pinhole_camera_pattern` to
  point to the center of the pixel instead of the top-left corner.
* Fixed the clipping of the "distance_to_image_plane" depth image obtained using the
  :class:`isaaclab.sensors.ray_caster.RayCasterCamera` class. Earlier, the depth image was being clipped
  before the depth image was generated. Now, the clipping is applied after the depth image is generated. This makes
  the behavior equal to the USD Camera.


0.24.1 (2024-08-21)
~~~~~~~~~~~~~~~~~~~

Changed
^^^^^^^

* Disabled default viewport in certain headless scenarios for better performance.


0.24.0 (2024-08-17)
~~~~~~~~~~~~~~~~~~~

Added
^^^^^

* Added additional annotators for :class:`isaaclab.sensors.camera.TiledCamera` class.

Changed
^^^^^^^

* Updated :class:`isaaclab.sensors.TiledCamera` to latest RTX tiled rendering API.
* Single channel outputs for :class:`isaaclab.sensors.TiledCamera`, :class:`isaaclab.sensors.Camera` and :class:`isaaclab.sensors.RayCasterCamera` now has shape (H, W, 1).
* Data type for RGB output for :class:`isaaclab.sensors.TiledCamera` changed from ``torch.float`` to ``torch.uint8``.
* Dimension of RGB output for :class:`isaaclab.sensors.Camera` changed from (H, W, 4) to (H, W, 3). Use type ``rgba`` to retrieve the previous dimension.


0.23.1 (2024-08-17)
~~~~~~~~~~~~~~~~~~~

Changed
^^^^^^^

* Updated torch to version 2.4.0.


0.23.0 (2024-08-16)
~~~~~~~~~~~~~~~~~~~

Added
^^^^^

* Added direct workflow base class :class:`isaaclab.envs.DirectMARLEnv` for multi-agent environments.


0.22.1 (2024-08-17)
~~~~~~~~~~~~~~~~~~~

Added
^^^^^

* Added APIs to interact with the physics simulation of deformable objects. This includes setting the
  material properties, setting kinematic targets, and getting the state of the deformable object.
  For more information, please refer to the :mod:`isaaclab.assets.DeformableObject` class.


0.22.0 (2024-08-14)
~~~~~~~~~~~~~~~~~~~

Added
^^^^^

* Added :mod:`~isaaclab.utils.modifiers` module to provide framework for configurable and custom
  observation data modifiers.
* Adapted the :class:`~isaaclab.managers.ObservationManager` class to support custom modifiers.
  These are applied to the observation data before applying any noise or scaling operations.


0.21.2 (2024-08-13)
~~~~~~~~~~~~~~~~~~~

Fixed
^^^^^

* Moved event mode-based checks in the :meth:`isaaclab.managers.EventManager.apply` method outside
  the loop that iterates over the event terms. This prevents unnecessary checks and improves readability.
* Fixed the logic for global and per environment interval times when using the "interval" mode inside the
  event manager. Earlier, the internal lists for these times were of unequal lengths which led to wrong indexing
  inside the loop that iterates over the event terms.


0.21.1 (2024-08-06)
~~~~~~~~~~~~~~~~~~~

* Added a flag to preserve joint ordering inside the :class:`isaaclab.envs.mdp.JointAction` action term.


0.21.0 (2024-08-05)
~~~~~~~~~~~~~~~~~~~

Added
^^^^^

* Added the command line argument ``--device`` in :class:`~isaaclab.app.AppLauncher`. Valid options are:

  * ``cpu``: Use CPU.
  * ``cuda``: Use GPU with device ID ``0``.
  * ``cuda:N``: Use GPU, where N is the device ID. For example, ``cuda:0``. The default value is ``cuda:0``.

Changed
^^^^^^^

* Simplified setting the device throughout the code by relying on :attr:`isaaclab.sim.SimulationCfg.device`
  to activate gpu/cpu pipelines.

Removed
^^^^^^^

* Removed the parameter :attr:`isaaclab.sim.SimulationCfg.use_gpu_pipeline`. This is now directly inferred from
  :attr:`isaaclab.sim.SimulationCfg.device`.
* Removed the command line input argument ``--device_id`` in :class:`~isaaclab.app.AppLauncher`. The device id can
  now be set using the ``--device`` argument, for example with ``--device cuda:0``.


0.20.8 (2024-08-02)
~~~~~~~~~~~~~~~~~~~

Fixed
^^^^^

* Fixed the handling of observation terms with different shapes in the
  :class:`~isaaclab.managers.ObservationManager` class. Earlier, the constructor would throw an error if the
  shapes of the observation terms were different. Now, this operation only happens when the terms in an observation
  group are being concatenated. Otherwise, the terms are stored as a dictionary of tensors.
* Improved the error message when the observation terms are not of the same shape in the
  :class:`~isaaclab.managers.ObservationManager` class and the terms are being concatenated.


0.20.7 (2024-08-02)
~~~~~~~~~~~~~~~~~~~

Changed
^^^^^^^

* Performance improvements for material randomization in events.

Added
^^^^^

* Added minimum randomization frequency for reset mode randomizations.


0.20.6 (2024-08-02)
~~~~~~~~~~~~~~~~~~~

Changed
^^^^^^^

* Removed the hierarchy from :class:`~isaaclab.assets.RigidObject` class to
  :class:`~isaaclab.assets.Articulation` class. Previously, the articulation class overrode  almost
  all the functions of the rigid object class making the hierarchy redundant. Now, the articulation class
  is a standalone class that does not inherit from the rigid object class. This does add some code
  duplication but the simplicity and clarity of the code is improved.


0.20.5 (2024-08-02)
~~~~~~~~~~~~~~~~~~~

Added
^^^^^

* Added :attr:`isaaclab.terrain.TerrainGeneratorCfg.border_height` to set the height of the border
  around the terrain.


0.20.4 (2024-08-02)
~~~~~~~~~~~~~~~~~~~

Fixed
^^^^^

* Fixed the caching of terrains when using the :class:`isaaclab.terrains.TerrainGenerator` class.
  Earlier, the random sampling of the difficulty levels led to different hash values for the same terrain
  configuration. This caused the terrains to be re-generated even when the same configuration was used.
  Now, the numpy random generator is seeded with the same seed to ensure that the difficulty levels are
  sampled in the same order between different runs.


0.20.3 (2024-08-02)
~~~~~~~~~~~~~~~~~~~

Fixed
^^^^^

* Fixed the setting of translation and orientation when spawning a mesh prim. Earlier, the translation
  and orientation was being applied both on the parent Xform and the mesh prim. This was causing the
  mesh prim to be offset by the translation and orientation of the parent Xform, which is not the intended
  behavior.


0.20.2 (2024-08-02)
~~~~~~~~~~~~~~~~~~~

Changed
^^^^^^^

* Modified the computation of body acceleration for rigid body data to use PhysX APIs instead of
  numerical finite-differencing. This removes the need for computation of body acceleration at
  every update call of the data buffer.


0.20.1 (2024-07-30)
~~~~~~~~~~~~~~~~~~~

Fixed
^^^^^

* Fixed the :meth:`isaaclab.utils.math.wrap_to_pi` method to handle the wrapping of angles correctly.
  Earlier, the method was not wrapping the angles to the range [-pi, pi] correctly when the angles were outside
  the range [-2*pi, 2*pi].


0.20.0 (2024-07-26)
~~~~~~~~~~~~~~~~~~~

Added
^^^^^

* Support for the Isaac Sim 4.1.0 release.

Removed
^^^^^^^

* The ``mdp.add_body_mass`` method in the events. Please use the
  :meth:`isaaclab.envs.mdp.randomize_rigid_body_mass` method instead.
* The classes ``managers.RandomizationManager`` and ``managers.RandomizationTermCfg`` are replaced with
  :class:`isaaclab.managers.EventManager` and :class:`isaaclab.managers.EventTermCfg` classes.
* The following properties in :class:`isaaclab.sensors.FrameTransformerData`:

  * ``target_rot_source`` --> :attr:`~isaaclab.sensors.FrameTransformerData.target_quat_w`
  * ``target_rot_w`` --> :attr:`~isaaclab.sensors.FrameTransformerData.target_quat_source`
  * ``source_rot_w`` --> :attr:`~isaaclab.sensors.FrameTransformerData.source_quat_w`

* The kit experience file ``isaaclab.backwards.compatible.kit``. This is followed by dropping the support for
  Isaac Sim 2023.1.1 completely.


0.19.4 (2024-07-13)
~~~~~~~~~~~~~~~~~~~

Fixed
^^^^^

* Added the call to "startup" events when using the :class:`~isaaclab.envs.ManagerBasedEnv` class.
  Earlier, the "startup" events were not being called when the environment was initialized. This issue
  did not occur when using the :class:`~isaaclab.envs.ManagerBasedRLEnv` class since the "startup"
  events were called in the constructor.


0.19.3 (2024-07-13)
~~~~~~~~~~~~~~~~~~~

Added
^^^^^

* Added schemas for setting and modifying deformable body properties on a USD prim.
* Added API to spawn a deformable body material in the simulation.
* Added APIs to spawn rigid and deformable meshes of primitive shapes (cone, cylinder, sphere, box, capsule)
  in the simulation. This is possible through the :mod:`isaaclab.sim.spawners.meshes` module.


0.19.2 (2024-07-05)
~~~~~~~~~~~~~~~~~~~

Changed
^^^^^^^

* Modified cloning scheme based on the attribute :attr:`~isaaclab.scene.InteractiveSceneCfg.replicate_physics`
  to determine whether environment is homogeneous or heterogeneous.


0.19.1 (2024-07-05)
~~~~~~~~~~~~~~~~~~~

Added
^^^^^

* Added a lidar pattern function :func:`~isaaclab.sensors.ray_caster.patterns.patterns.lidar_pattern` with
  corresponding config :class:`~isaaclab.sensors.ray_caster.patterns_cfg.LidarPatternCfg`.


0.19.0 (2024-07-04)
~~~~~~~~~~~~~~~~~~~

Fixed
^^^^^

* Fixed parsing of articulations with nested rigid links while using the :class:`isaaclab.assets.Articulation`
  class. Earlier, the class initialization failed when the articulation had nested rigid links since the rigid
  links were not being parsed correctly by the PhysX view.

Removed
^^^^^^^

* Removed the attribute :attr:`body_physx_view` from the :class:`isaaclab.assets.Articulation` and
  :class:`isaaclab.assets.RigidObject` classes. These were causing confusions when used with articulation
  view since the body names were not following the same ordering.
* Dropped support for Isaac Sim 2023.1.1. The minimum supported version is now Isaac Sim 4.0.0.


0.18.6 (2024-07-01)
~~~~~~~~~~~~~~~~~~~

Fixed
^^^^^

* Fixed the environment stepping logic. Earlier, the environments' rendering logic was updating the kit app which
  would in turn step the physics :attr:`isaaclab.sim.SimulationCfg.render_interval` times. Now, a render
  call only does rendering and does not step the physics.


0.18.5 (2024-06-26)
~~~~~~~~~~~~~~~~~~~

Fixed
^^^^^

* Fixed the gravity vector direction used inside the :class:`isaaclab.assets.RigidObjectData` class.
  Earlier, the gravity direction was hard-coded as (0, 0, -1) which may be different from the actual
  gravity direction in the simulation. Now, the gravity direction is obtained from the simulation context
  and used to compute the projection of the gravity vector on the object.


0.18.4 (2024-06-26)
~~~~~~~~~~~~~~~~~~~

Fixed
^^^^^

* Fixed double reference count of the physics sim view inside the asset classes. This was causing issues
  when destroying the asset class instance since the physics sim view was not being properly released.

Added
^^^^^

* Added the attribute :attr:`~isaaclab.assets.AssetBase.is_initialized` to check if the asset and sensor
  has been initialized properly. This can be used to ensure that the asset or sensor is ready to use in the simulation.


0.18.3 (2024-06-25)
~~~~~~~~~~~~~~~~~~~

Fixed
^^^^^

* Fixed the docstrings at multiple places related to the different buffer implementations inside the
  :mod:`isaaclab.utils.buffers` module. The docstrings were not clear and did not provide enough
  information about the classes and their methods.

Added
^^^^^

* Added the field for fixed tendom names in the :class:`isaaclab.assets.ArticulationData` class.
  Earlier, this information was not exposed which was inconsistent with other name related information
  such as joint or body names.

Changed
^^^^^^^

* Renamed the fields ``min_num_time_lags`` and ``max_num_time_lags`` to ``min_delay`` and
  ``max_delay`` in the :class:`isaaclab.actuators.DelayedPDActuatorCfg` class. This is to make
  the naming simpler to understand.


0.18.2 (2024-06-25)
~~~~~~~~~~~~~~~~~~~

Changed
^^^^^^^

* Moved the configuration for tile-rendered camera into its own file named ``tiled_camera_cfg.py``.
  This makes it easier to follow where the configuration is located and how it is related to the class.


0.18.1 (2024-06-25)
~~~~~~~~~~~~~~~~~~~

Changed
^^^^^^^

* Ensured that a parity between class and its configuration class is explicitly visible in the
  :mod:`isaaclab.envs` module. This makes it easier to follow where definitions are located and how
  they are related. This should not be a breaking change as the classes are still accessible through the same module.


0.18.0 (2024-06-13)
~~~~~~~~~~~~~~~~~~~

Fixed
^^^^^

* Fixed the rendering logic to render at the specified interval. Earlier, the substep parameter had no effect and rendering
  would happen once every env.step() when active.

Changed
^^^^^^^

* Renamed :attr:`isaaclab.sim.SimulationCfg.substeps` to :attr:`isaaclab.sim.SimulationCfg.render_interval`.
  The render logic is now integrated in the decimation loop of the environment.


0.17.13 (2024-06-13)
~~~~~~~~~~~~~~~~~~~~

Fixed
^^^^^

* Fixed the orientation reset logic in :func:`isaaclab.envs.mdp.events.reset_root_state_uniform` to make it relative to
  the default orientation. Earlier, the position was sampled relative to the default and the orientation not.


0.17.12 (2024-06-13)
~~~~~~~~~~~~~~~~~~~~

Added
^^^^^

* Added the class :class:`isaaclab.utils.buffers.TimestampedBuffer` to store timestamped data.

Changed
^^^^^^^

* Added time-stamped buffers in the classes :class:`isaaclab.assets.RigidObjectData` and :class:`isaaclab.assets.ArticulationData`
  to update some values lazily and avoid unnecessary computations between physics updates. Before, all the data was always
  updated at every step, even if it was not used by the task.


0.17.11 (2024-05-30)
~~~~~~~~~~~~~~~~~~~~

Fixed
^^^^^

* Fixed :class:`isaaclab.sensor.ContactSensor` not loading correctly in extension mode.
  Earlier, the :attr:`isaaclab.sensor.ContactSensor.body_physx_view` was not initialized when
  :meth:`isaaclab.sensor.ContactSensor._debug_vis_callback` is called which references it.


0.17.10 (2024-05-30)
~~~~~~~~~~~~~~~~~~~~

Fixed
^^^^^

* Fixed compound classes being directly assigned in ``default_factory`` generator method
  :meth:`isaaclab.utils.configclass._return_f`, which resulted in shared references such that modifications to
  compound objects were reflected across all instances generated from the same ``default_factory`` method.


0.17.9 (2024-05-30)
~~~~~~~~~~~~~~~~~~~

Added
^^^^^

* Added ``variants`` attribute to the :class:`isaaclab.sim.from_files.UsdFileCfg` class to select USD
  variants when loading assets from USD files.


0.17.8 (2024-05-28)
~~~~~~~~~~~~~~~~~~~

Fixed
^^^^^

* Implemented the reset methods in the action terms to avoid returning outdated data.


0.17.7 (2024-05-28)
~~~~~~~~~~~~~~~~~~~

Added
^^^^^

* Added debug visualization utilities in the :class:`isaaclab.managers.ActionManager` class.


0.17.6 (2024-05-27)
~~~~~~~~~~~~~~~~~~~

Added
^^^^^

* Added ``wp.init()`` call in Warp utils.


0.17.5 (2024-05-22)
~~~~~~~~~~~~~~~~~~~

Changed
^^^^^^^

* Websocket livestreaming is no longer supported. Valid livestream options are {0, 1, 2}.
* WebRTC livestream is now set with livestream=2.


0.17.4 (2024-05-17)
~~~~~~~~~~~~~~~~~~~

Changed
^^^^^^^

* Modified the noise functions to also support add, scale, and abs operations on the data. Added aliases
  to ensure backward compatibility with the previous functions.

  * Added :attr:`isaaclab.utils.noise.NoiseCfg.operation` for the different operations.
  * Renamed ``constant_bias_noise`` to :func:`isaaclab.utils.noise.constant_noise`.
  * Renamed ``additive_uniform_noise`` to :func:`isaaclab.utils.noise.uniform_noise`.
  * Renamed ``additive_gaussian_noise`` to :func:`isaaclab.utils.noise.gaussian_noise`.


0.17.3 (2024-05-15)
~~~~~~~~~~~~~~~~~~~

Fixed
^^^^^

* Set ``hide_ui`` flag in the app launcher for livestream.
* Fix native client livestream extensions.


0.17.2 (2024-05-09)
~~~~~~~~~~~~~~~~~~~

Changed
^^^^^^^

* Renamed ``_range`` to ``distribution_params`` in ``events.py`` for methods that defined a distribution.
* Apply additive/scaling randomization noise on default data instead of current data.
* Changed material bucketing logic to prevent exceeding 64k materials.

Fixed
^^^^^

* Fixed broadcasting issues with indexing when environment and joint IDs are provided.
* Fixed incorrect tensor dimensions when setting a subset of environments.

Added
^^^^^

* Added support for randomization of fixed tendon parameters.
* Added support for randomization of dof limits.
* Added support for randomization of gravity.
* Added support for Gaussian sampling.
* Added default buffers to Articulation/Rigid object data classes for randomization.


0.17.1 (2024-05-10)
~~~~~~~~~~~~~~~~~~~

Fixed
^^^^^

* Added attribute :attr:`isaaclab.sim.converters.UrdfConverterCfg.override_joint_dynamics` to properly parse
  joint dynamics in :class:`isaaclab.sim.converters.UrdfConverter`.


0.17.0 (2024-05-07)
~~~~~~~~~~~~~~~~~~~

Changed
^^^^^^^

* Renamed ``BaseEnv`` to :class:`isaaclab.envs.ManagerBasedEnv`.
* Renamed ``base_env.py`` to ``manager_based_env.py``.
* Renamed ``BaseEnvCfg`` to :class:`isaaclab.envs.ManagerBasedEnvCfg`.
* Renamed ``RLTaskEnv`` to :class:`isaaclab.envs.ManagerBasedRLEnv`.
* Renamed ``rl_task_env.py`` to ``manager_based_rl_env.py``.
* Renamed ``RLTaskEnvCfg`` to :class:`isaaclab.envs.ManagerBasedRLEnvCfg`.
* Renamed ``rl_task_env_cfg.py`` to ``rl_env_cfg.py``.
* Renamed ``OIGEEnv`` to :class:`isaaclab.envs.DirectRLEnv`.
* Renamed ``oige_env.py`` to ``direct_rl_env.py``.
* Renamed ``RLTaskEnvWindow`` to :class:`isaaclab.envs.ui.ManagerBasedRLEnvWindow`.
* Renamed ``rl_task_env_window.py`` to ``manager_based_rl_env_window.py``.
* Renamed all references of ``BaseEnv``, ``BaseEnvCfg``, ``RLTaskEnv``, ``RLTaskEnvCfg``,  ``OIGEEnv``, and ``RLTaskEnvWindow``.

Added
^^^^^

* Added direct workflow base class :class:`isaaclab.envs.DirectRLEnv`.


0.16.4 (2024-05-06)
~~~~~~~~~~~~~~~~~~~~

Changed
^^^^^^^

* Added :class:`isaaclab.sensors.TiledCamera` to support tiled rendering with RGB and depth.


0.16.3 (2024-04-26)
~~~~~~~~~~~~~~~~~~~

Fixed
^^^^^

* Fixed parsing of filter prim path expressions in the :class:`isaaclab.sensors.ContactSensor` class.
  Earlier, the filter prim paths given to the physics view was not being parsed since they were specified as
  regex expressions instead of glob expressions.


0.16.2 (2024-04-25)
~~~~~~~~~~~~~~~~~~~~

Changed
^^^^^^^

* Simplified the installation procedure, isaaclab -e is no longer needed
* Updated torch dependency to 2.2.2


0.16.1 (2024-04-20)
~~~~~~~~~~~~~~~~~~~

Added
^^^^^

* Added attribute :attr:`isaaclab.sim.ArticulationRootPropertiesCfg.fix_root_link` to fix the root link
  of an articulation to the world frame.


0.16.0 (2024-04-16)
~~~~~~~~~~~~~~~~~~~

Added
^^^^^

* Added the function :meth:`isaaclab.utils.math.quat_unique` to standardize quaternion representations,
  i.e. always have a non-negative real part.
* Added events terms for randomizing mass by scale, simulation joint properties (stiffness, damping, armature,
  and friction)

Fixed
^^^^^

* Added clamping of joint positions and velocities in event terms for resetting joints. The simulation does not
  throw an error if the set values are out of their range. Hence, users are expected to clamp them before setting.
* Fixed :class:`isaaclab.envs.mdp.EMAJointPositionToLimitsActionCfg` to smoothen the actions
  at environment frequency instead of simulation frequency.

* Renamed the following functions in :meth:`isaaclab.envs.mdp` to avoid confusions:

  * Observation: :meth:`joint_pos_norm` -> :meth:`joint_pos_limit_normalized`
  * Action: :class:`ExponentialMovingAverageJointPositionAction` -> :class:`EMAJointPositionToLimitsAction`
  * Termination: :meth:`base_height` -> :meth:`root_height_below_minimum`
  * Termination: :meth:`joint_pos_limit` -> :meth:`joint_pos_out_of_limit`
  * Termination: :meth:`joint_pos_manual_limit` -> :meth:`joint_pos_out_of_manual_limit`
  * Termination: :meth:`joint_vel_limit` -> :meth:`joint_vel_out_of_limit`
  * Termination: :meth:`joint_vel_manual_limit` -> :meth:`joint_vel_out_of_manual_limit`
  * Termination: :meth:`joint_torque_limit` -> :meth:`joint_effort_out_of_limit`

Deprecated
^^^^^^^^^^

* Deprecated the function :meth:`isaaclab.envs.mdp.add_body_mass` in favor of
  :meth:`isaaclab.envs.mdp.randomize_rigid_body_mass`. This supports randomizing the mass based on different
  operations (add, scale, or set) and sampling distributions.


0.15.13 (2024-04-16)
~~~~~~~~~~~~~~~~~~~~

Changed
^^^^^^^

* Improved startup performance by enabling rendering-based extensions only when necessary and caching of nucleus directory.
* Renamed the flag ``OFFSCREEN_RENDER`` or ``--offscreen_render`` to ``ENABLE_CAMERAS`` or ``--enable_cameras`` respectively.


0.15.12 (2024-04-16)
~~~~~~~~~~~~~~~~~~~~

Changed
^^^^^^^

* Replaced calls to the ``check_file_path`` function in the :mod:`isaaclab.sim.spawners.from_files`
  with the USD stage resolve identifier function. This helps speed up the loading of assets from file paths
  by avoiding Nucleus server calls.


0.15.11 (2024-04-15)
~~~~~~~~~~~~~~~~~~~~

Added
^^^^^

* Added the :meth:`isaaclab.sim.SimulationContext.has_rtx_sensors` method to check if any
  RTX-related sensors such as cameras have been created in the simulation. This is useful to determine
  if simulation requires RTX rendering during step or not.

Fixed
^^^^^

* Fixed the rendering of RTX-related sensors such as cameras inside the :class:`isaaclab.envs.RLTaskEnv` class.
  Earlier the rendering did not happen inside the step function, which caused the sensor data to be empty.


0.15.10 (2024-04-11)
~~~~~~~~~~~~~~~~~~~~

Fixed
^^^^^

* Fixed sharing of the same memory address between returned tensors from observation terms
  in the :class:`isaaclab.managers.ObservationManager` class. Earlier, the returned
  tensors could map to the same memory address, causing issues when the tensors were modified
  during scaling, clipping or other operations.


0.15.9 (2024-04-04)
~~~~~~~~~~~~~~~~~~~

Fixed
^^^^^

* Fixed assignment of individual termination terms inside the :class:`isaaclab.managers.TerminationManager`
  class. Earlier, the terms were being assigned their values through an OR operation which resulted in incorrect
  values. This regression was introduced in version 0.15.1.


0.15.8 (2024-04-02)
~~~~~~~~~~~~~~~~~~~

Added
^^^^^

* Added option to define ordering of points for the mesh-grid generation in the
  :func:`isaaclab.sensors.ray_caster.patterns.grid_pattern`. This parameter defaults to 'xy'
  for backward compatibility.


0.15.7 (2024-03-28)
~~~~~~~~~~~~~~~~~~~

Added
^^^^^

* Adds option to return indices/data in the specified query keys order in
  :class:`isaaclab.managers.SceneEntityCfg` class, and the respective
  :func:`isaaclab.utils.string.resolve_matching_names_values` and
  :func:`isaaclab.utils.string.resolve_matching_names` functions.


0.15.6 (2024-03-28)
~~~~~~~~~~~~~~~~~~~

Added
^^^^^

* Extended the :class:`isaaclab.app.AppLauncher` class to support the loading of experience files
  from the command line. This allows users to load a specific experience file when running the application
  (such as for multi-camera rendering or headless mode).

Changed
^^^^^^^

* Changed default loading of experience files in the :class:`isaaclab.app.AppLauncher` class from the ones
  provided by Isaac Sim to the ones provided in Isaac Lab's ``apps`` directory.


0.15.5 (2024-03-23)
~~~~~~~~~~~~~~~~~~~

Fixed
^^^^^

* Fixed the env origins in :meth:`_compute_env_origins_grid` of :class:`isaaclab.terrain.TerrainImporter`
  to match that obtained from the Isaac Sim :class:`isaacsim.core.cloner.GridCloner` class.

Added
^^^^^

* Added unit test to ensure consistency between environment origins generated by IsaacSim's Grid Cloner and those
  produced by the TerrainImporter.


0.15.4 (2024-03-22)
~~~~~~~~~~~~~~~~~~~

Fixed
^^^^^

* Fixed the :class:`isaaclab.envs.mdp.actions.NonHolonomicActionCfg` class to use
  the correct variable when applying actions.


0.15.3 (2024-03-21)
~~~~~~~~~~~~~~~~~~~

Added
^^^^^

* Added unit test to check that :class:`isaaclab.scene.InteractiveScene` entity data is not shared between separate instances.

Fixed
^^^^^

* Moved class variables in :class:`isaaclab.scene.InteractiveScene` to correctly  be assigned as
  instance variables.
* Removed custom ``__del__`` magic method from :class:`isaaclab.scene.InteractiveScene`.


0.15.2 (2024-03-21)
~~~~~~~~~~~~~~~~~~~

Fixed
^^^^^

* Added resolving of relative paths for the main asset USD file when using the
  :class:`isaaclab.sim.converters.UrdfConverter` class. This is to ensure that the material paths are
  resolved correctly when the main asset file is moved to a different location.


0.15.1 (2024-03-19)
~~~~~~~~~~~~~~~~~~~

Fixed
^^^^^

* Fixed the imitation learning workflow example script, updating Isaac Lab and Robomimic API calls.
* Removed the resetting of :attr:`_term_dones` in the :meth:`isaaclab.managers.TerminationManager.reset`.
  Previously, the environment cleared out all the terms. However, it impaired reading the specific term's values externally.


0.15.0 (2024-03-17)
~~~~~~~~~~~~~~~~~~~

Deprecated
^^^^^^^^^^

* Renamed :class:`isaaclab.managers.RandomizationManager` to :class:`isaaclab.managers.EventManager`
  class for clarification as the manager takes care of events such as reset in addition to pure randomizations.
* Renamed :class:`isaaclab.managers.RandomizationTermCfg` to :class:`isaaclab.managers.EventTermCfg`
  for consistency with the class name change.


0.14.1 (2024-03-16)
~~~~~~~~~~~~~~~~~~~

Added
^^^^^

* Added simulation schemas for joint drive and fixed tendons. These can be configured for assets imported
  from file formats.
* Added logging of tendon properties to the articulation class (if they are present in the USD prim).


0.14.0 (2024-03-15)
~~~~~~~~~~~~~~~~~~~

Fixed
^^^^^

* Fixed the ordering of body names used in the :class:`isaaclab.assets.Articulation` class. Earlier,
  the body names were not following the same ordering as the bodies in the articulation. This led
  to issues when using the body names to access data related to the links from the articulation view
  (such as Jacobians, mass matrices, etc.).

Removed
^^^^^^^

* Removed the attribute :attr:`body_physx_view` from the :class:`isaaclab.assets.RigidObject`
  and :class:`isaaclab.assets.Articulation` classes. These were causing confusions when used
  with articulation view since the body names were not following the same ordering.


0.13.1 (2024-03-14)
~~~~~~~~~~~~~~~~~~~

Removed
^^^^^^^

* Removed the :mod:`isaaclab.compat` module. This module was used to provide compatibility
  with older versions of Isaac Sim. It is no longer needed since we have most of the functionality
  absorbed into the main classes.


0.13.0 (2024-03-12)
~~~~~~~~~~~~~~~~~~~

Added
^^^^^

* Added support for the following data types inside the :class:`isaaclab.sensors.Camera` class:
  ``instance_segmentation_fast`` and ``instance_id_segmentation_fast``. These are GPU-supported annotations
  and are faster than the regular annotations.

Fixed
^^^^^

* Fixed handling of semantic filtering inside the :class:`isaaclab.sensors.Camera` class. Earlier,
  the annotator was given ``semanticTypes`` as an argument. However, with Isaac Sim 2023.1, the annotator
  does not accept this argument. Instead the mapping needs to be set to the synthetic data interface directly.
* Fixed the return shape of colored images for segmentation data types inside the
  :class:`isaaclab.sensors.Camera` class. Earlier, the images were always returned as ``int32``. Now,
  they are casted to ``uint8`` 4-channel array before returning if colorization is enabled for the annotation type.

Removed
^^^^^^^

* Dropped support for ``instance_segmentation`` and ``instance_id_segmentation`` annotations in the
  :class:`isaaclab.sensors.Camera` class. Their "fast" counterparts should be used instead.
* Renamed the argument :attr:`isaaclab.sensors.CameraCfg.semantic_types` to
  :attr:`isaaclab.sensors.CameraCfg.semantic_filter`. This is more aligned with Replicator's terminology
  for semantic filter predicates.
* Replaced the argument :attr:`isaaclab.sensors.CameraCfg.colorize` with separate colorized
  arguments for each annotation type (:attr:`~isaaclab.sensors.CameraCfg.colorize_instance_segmentation`,
  :attr:`~isaaclab.sensors.CameraCfg.colorize_instance_id_segmentation`, and
  :attr:`~isaaclab.sensors.CameraCfg.colorize_semantic_segmentation`).


0.12.4 (2024-03-11)
~~~~~~~~~~~~~~~~~~~

Fixed
^^^^^


* Adapted randomization terms to deal with ``slice`` for the body indices. Earlier, the terms were not
  able to handle the slice object and were throwing an error.
* Added ``slice`` type-hinting to all body and joint related methods in the rigid body and articulation
  classes. This is to make it clear that the methods can handle both list of indices and slices.


0.12.3 (2024-03-11)
~~~~~~~~~~~~~~~~~~~

Fixed
^^^^^

* Added signal handler to the :class:`isaaclab.app.AppLauncher` class to catch the ``SIGINT`` signal
  and close the application gracefully. This is to prevent the application from crashing when the user
  presses ``Ctrl+C`` to close the application.


0.12.2 (2024-03-10)
~~~~~~~~~~~~~~~~~~~

Added
^^^^^

* Added observation terms for states of a rigid object in world frame.
* Added randomization terms to set root state with randomized orientation and joint state within user-specified limits.
* Added reward term for penalizing specific termination terms.

Fixed
^^^^^

* Improved sampling of states inside randomization terms. Earlier, the code did multiple torch calls
  for sampling different components of the vector. Now, it uses a single call to sample the entire vector.


0.12.1 (2024-03-09)
~~~~~~~~~~~~~~~~~~~

Added
^^^^^

* Added an option to the last actions observation term to get a specific term by name from the action manager.
  If None, the behavior remains the same as before (the entire action is returned).


0.12.0 (2024-03-08)
~~~~~~~~~~~~~~~~~~~

Added
^^^^^

* Added functionality to sample flat patches on a generated terrain. This can be configured using
  :attr:`isaaclab.terrains.SubTerrainBaseCfg.flat_patch_sampling` attribute.
* Added a randomization function for setting terrain-aware root state. Through this, an asset can be
  reset to a randomly sampled flat patches.

Fixed
^^^^^

* Separated normal and terrain-base position commands. The terrain based commands rely on the
  terrain to sample flat patches for setting the target position.
* Fixed command resample termination function.

Changed
^^^^^^^

* Added the attribute :attr:`isaaclab.envs.mdp.commands.UniformVelocityCommandCfg.heading_control_stiffness`
  to control the stiffness of the heading control term in the velocity command term. Earlier, this was
  hard-coded to 0.5 inside the term.

Removed
^^^^^^^

* Removed the function :meth:`sample_new_targets` in the terrain importer. Instead the attribute
  :attr:`isaaclab.terrains.TerrainImporter.flat_patches` should be used to sample new targets.


0.11.3 (2024-03-04)
~~~~~~~~~~~~~~~~~~~

Fixed
^^^^^

* Corrects the functions :func:`isaaclab.utils.math.axis_angle_from_quat` and :func:`isaaclab.utils.math.quat_error_magnitude`
  to accept tensors of the form (..., 4) instead of (N, 4). This brings us in line with our documentation and also upgrades one of our functions
  to handle higher dimensions.


0.11.2 (2024-03-04)
~~~~~~~~~~~~~~~~~~~

Added
^^^^^

* Added checks for default joint position and joint velocity in the articulation class. This is to prevent
  users from configuring values for these quantities that might be outside the valid range from the simulation.


0.11.1 (2024-02-29)
~~~~~~~~~~~~~~~~~~~

Added
^^^^^

* Replaced the default values for ``joint_ids`` and ``body_ids`` from ``None`` to ``slice(None)``
  in the :class:`isaaclab.managers.SceneEntityCfg`.
* Adapted rewards and observations terms so that the users can query a subset of joints and bodies.


0.11.0 (2024-02-27)
~~~~~~~~~~~~~~~~~~~

Removed
^^^^^^^

* Dropped support for Isaac Sim<=2022.2. As part of this, removed the components of :class:`isaaclab.app.AppLauncher`
  which handled ROS extension loading. We no longer need them in Isaac Sim>=2023.1 to control the load order to avoid crashes.
* Upgraded Dockerfile to use ISAACSIM_VERSION=2023.1.1 by default.


0.10.28 (2024-02-29)
~~~~~~~~~~~~~~~~~~~~

Added
^^^^^

* Implemented relative and moving average joint position action terms. These allow the user to specify
  the target joint positions as relative to the current joint positions or as a moving average of the
  joint positions over a window of time.


0.10.27 (2024-02-28)
~~~~~~~~~~~~~~~~~~~~

Added
^^^^^

* Added UI feature to start and stop animation recording in the stage when running an environment.
  To enable this feature, please pass the argument ``--disable_fabric`` to the environment script to allow
  USD read/write operations. Be aware that this will slow down the simulation.


0.10.26 (2024-02-26)
~~~~~~~~~~~~~~~~~~~~

Added
^^^^^

* Added a viewport camera controller class to the :class:`isaaclab.envs.BaseEnv`. This is useful
  for applications where the user wants to render the viewport from different perspectives even when the
  simulation is running in headless mode.


0.10.25 (2024-02-26)
~~~~~~~~~~~~~~~~~~~~

Fixed
^^^^^

* Ensures that all path arguments in :mod:`isaaclab.sim.utils` are cast to ``str``. Previously,
  we had handled path types as strings without casting.


0.10.24 (2024-02-26)
~~~~~~~~~~~~~~~~~~~~

Added
^^^^^

* Added tracking of contact time in the :class:`isaaclab.sensors.ContactSensor` class. Previously,
  only the air time was being tracked.
* Added contact force threshold, :attr:`isaaclab.sensors.ContactSensorCfg.force_threshold`, to detect
  when the contact sensor is in contact. Previously, this was set to hard-coded 1.0 in the sensor class.


0.10.23 (2024-02-21)
~~~~~~~~~~~~~~~~~~~~

Fixed
^^^^^

* Fixes the order of size arguments in :meth:`isaaclab.terrains.height_field.random_uniform_terrain`. Previously, the function
  would crash if the size along x and y were not the same.


0.10.22 (2024-02-14)
~~~~~~~~~~~~~~~~~~~~

Fixed
^^^^^

* Fixed "divide by zero" bug in :class:`~isaaclab.sim.SimulationContext` when setting gravity vector.
  Now, it is correctly disabled when the gravity vector is set to zero.


0.10.21 (2024-02-12)
~~~~~~~~~~~~~~~~~~~~

Fixed
^^^^^

* Fixed the printing of articulation joint information when the articulation has only one joint.
  Earlier, the function was performing a squeeze operation on the tensor, which caused an error when
  trying to index the tensor of shape (1,).


0.10.20 (2024-02-12)
~~~~~~~~~~~~~~~~~~~~

Added
^^^^^

* Adds :attr:`isaaclab.sim.PhysxCfg.enable_enhanced_determinism` to enable improved
  determinism from PhysX. Please note this comes at the expense of performance.


0.10.19 (2024-02-08)
~~~~~~~~~~~~~~~~~~~~

Fixed
^^^^^

* Fixed environment closing so that articulations, objects, and sensors are cleared properly.


0.10.18 (2024-02-05)
~~~~~~~~~~~~~~~~~~~~

Fixed
^^^^^

* Pinned :mod:`torch` version to 2.0.1 in the setup.py to keep parity version of :mod:`torch` supplied by
  Isaac 2023.1.1, and prevent version incompatibility between :mod:`torch` ==2.2 and
  :mod:`typing-extensions` ==3.7.4.3


0.10.17 (2024-02-02)
~~~~~~~~~~~~~~~~~~~~

Fixed
^^^^^^

* Fixed carb setting ``/app/livestream/enabled`` to be set as False unless live-streaming is specified
  by :class:`isaaclab.app.AppLauncher` settings. This fixes the logic of :meth:`SimulationContext.render`,
  which depended on the config in previous versions of Isaac defaulting to false for this setting.


0.10.16 (2024-01-29)
~~~~~~~~~~~~~~~~~~~~

Added
^^^^^^

* Added an offset parameter to the height scan observation term. This allows the user to specify the
  height offset of the scan from the tracked body. Previously it was hard-coded to be 0.5.


0.10.15 (2024-01-29)
~~~~~~~~~~~~~~~~~~~~

Fixed
^^^^^

* Fixed joint torque computation for implicit actuators. Earlier, the torque was always zero for implicit
  actuators. Now, it is computed approximately by applying the PD law.


0.10.14 (2024-01-22)
~~~~~~~~~~~~~~~~~~~~

Fixed
^^^^^

* Fixed the tensor shape of :attr:`isaaclab.sensors.ContactSensorData.force_matrix_w`. Earlier, the reshaping
  led to a mismatch with the data obtained from PhysX.


0.10.13 (2024-01-15)
~~~~~~~~~~~~~~~~~~~~

Fixed
^^^^^

* Fixed running of environments with a single instance even if the :attr:`replicate_physics`` flag is set to True.


0.10.12 (2024-01-10)
~~~~~~~~~~~~~~~~~~~~

Fixed
^^^^^

* Fixed indexing of source and target frames in the :class:`isaaclab.sensors.FrameTransformer` class.
  Earlier, it always assumed that the source frame body is at index 0. Now, it uses the body index of the
  source frame to compute the transformation.

Deprecated
^^^^^^^^^^

* Renamed quantities in the :class:`isaaclab.sensors.FrameTransformerData` class to be more
  consistent with the terminology used in the asset classes. The following quantities are deprecated:

  * ``target_rot_w`` -> ``target_quat_w``
  * ``source_rot_w`` -> ``source_quat_w``
  * ``target_rot_source`` -> ``target_quat_source``


0.10.11 (2024-01-08)
~~~~~~~~~~~~~~~~~~~~

Fixed
^^^^^

* Fixed attribute error raised when calling the :class:`isaaclab.envs.mdp.TerrainBasedPositionCommand`
  command term.
* Added a dummy function in :class:`isaaclab.terrain.TerrainImporter` that returns environment
  origins as terrain-aware sampled targets. This function should be implemented by child classes based on
  the terrain type.


0.10.10 (2023-12-21)
~~~~~~~~~~~~~~~~~~~~

Fixed
^^^^^

* Fixed reliance on non-existent ``Viewport`` in :class:`isaaclab.sim.SimulationContext` when loading livestreaming
  by ensuring that the extension ``omni.kit.viewport.window`` is enabled in :class:`isaaclab.app.AppLauncher` when
  livestreaming is enabled


0.10.9 (2023-12-21)
~~~~~~~~~~~~~~~~~~~

Fixed
^^^^^

* Fixed invalidation of physics views inside the asset and sensor classes. Earlier, they were left initialized
  even when the simulation was stopped. This caused issues when closing the application.


0.10.8 (2023-12-20)
~~~~~~~~~~~~~~~~~~~

Fixed
^^^^^

* Fixed the :class:`isaaclab.envs.mdp.actions.DifferentialInverseKinematicsAction` class
  to account for the offset pose of the end-effector.


0.10.7 (2023-12-19)
~~~~~~~~~~~~~~~~~~~

Fixed
^^^^^

* Added a check to ray-cast and camera sensor classes to ensure that the sensor prim path does not
  have a regex expression at its leaf. For instance, ``/World/Robot/camera_.*`` is not supported
  for these sensor types. This behavior needs to be fixed in the future.


0.10.6 (2023-12-19)
~~~~~~~~~~~~~~~~~~~

Added
^^^^^

* Added support for using articulations as visualization markers. This disables all physics APIs from
  the articulation and allows the user to use it as a visualization marker. It is useful for creating
  visualization markers for the end-effectors or base of the robot.

Fixed
^^^^^

* Fixed hiding of debug markers from secondary images when using the
  :class:`isaaclab.markers.VisualizationMarkers` class. Earlier, the properties were applied on
  the XForm prim instead of the Mesh prim.


0.10.5 (2023-12-18)
~~~~~~~~~~~~~~~~~~~

Fixed
^^^^^

* Fixed test ``check_base_env_anymal_locomotion.py``, which
  previously called :func:`torch.jit.load` with the path to a policy (which would work
  for a local file), rather than calling
  :func:`isaaclab.utils.assets.read_file` on the path to get the file itself.


0.10.4 (2023-12-14)
~~~~~~~~~~~~~~~~~~~

Fixed
^^^^^

* Fixed potentially breaking import of omni.kit.widget.toolbar by ensuring that
  if live-stream is enabled, then the :mod:`omni.kit.widget.toolbar`
  extension is loaded.

0.10.3 (2023-12-12)
~~~~~~~~~~~~~~~~~~~

Added
^^^^^

* Added the attribute :attr:`isaaclab.actuators.ActuatorNetMLPCfg.input_order`
  to specify the order of the input tensors to the MLP network.

Fixed
^^^^^

* Fixed computation of metrics for the velocity command term. Earlier, the norm was being computed
  over the entire batch instead of the last dimension.
* Fixed the clipping inside the :class:`isaaclab.actuators.DCMotor` class. Earlier, it was
  not able to handle the case when configured saturation limit was set to None.


0.10.2 (2023-12-12)
~~~~~~~~~~~~~~~~~~~

Fixed
^^^^^

* Added a check in the simulation stop callback in the :class:`isaaclab.sim.SimulationContext` class
  to not render when an exception is raised. The while loop in the callback was preventing the application
  from closing when an exception was raised.


0.10.1 (2023-12-06)
~~~~~~~~~~~~~~~~~~~

Added
^^^^^

* Added command manager class with terms defined by :class:`isaaclab.managers.CommandTerm`. This
  allow for multiple types of command generators to be used in the same environment.


0.10.0 (2023-12-04)
~~~~~~~~~~~~~~~~~~~

Changed
^^^^^^^

* Modified the sensor and asset base classes to use the underlying PhysX views instead of Isaac Sim views.
  Using Isaac Sim classes led to a very high load time (of the order of minutes) when using a scene with
  many assets. This is because Isaac Sim supports USD paths which are slow and not required.

Added
^^^^^

* Added faster implementation of USD stage traversal methods inside the :class:`isaaclab.sim.utils` module.
* Added properties :attr:`isaaclab.assets.AssetBase.num_instances` and
  :attr:`isaaclab.sensor.SensorBase.num_instances` to obtain the number of instances of the asset
  or sensor in the simulation respectively.

Removed
^^^^^^^

* Removed dependencies on Isaac Sim view classes. It is no longer possible to use :attr:`root_view` and
  :attr:`body_view`. Instead use :attr:`root_physx_view` and :attr:`body_physx_view` to access the underlying
  PhysX views.


0.9.55 (2023-12-03)
~~~~~~~~~~~~~~~~~~~

Fixed
^^^^^

* Fixed the Nucleus directory path in the :attr:`isaaclab.utils.assets.NVIDIA_NUCLEUS_DIR`.
  Earlier, it was referring to the ``NVIDIA/Assets`` directory instead of ``NVIDIA``.


0.9.54 (2023-11-29)
~~~~~~~~~~~~~~~~~~~

Fixed
^^^^^

* Fixed pose computation in the :class:`isaaclab.sensors.Camera` class to obtain them from XFormPrimView
  instead of using ``UsdGeomCamera.ComputeLocalToWorldTransform`` method. The latter is not updated correctly
  during GPU simulation.
* Fixed initialization of the annotator info in the class :class:`isaaclab.sensors.Camera`. Previously
  all dicts had the same memory address which caused all annotators to have the same info.
* Fixed the conversion of ``uint32`` warp arrays inside the :meth:`isaaclab.utils.array.convert_to_torch`
  method. PyTorch does not support this type, so it is converted to ``int32`` before converting to PyTorch tensor.
* Added render call inside :meth:`isaaclab.sim.SimulationContext.reset` to initialize Replicator
  buffers when the simulation is reset.


0.9.53 (2023-11-29)
~~~~~~~~~~~~~~~~~~~

Changed
^^^^^^^

* Changed the behavior of passing :obj:`None` to the :class:`isaaclab.actuators.ActuatorBaseCfg`
  class. Earlier, they were resolved to fixed default values. Now, they imply that the values are loaded
  from the USD joint drive configuration.

Added
^^^^^

* Added setting of joint armature and friction quantities to the articulation class.


0.9.52 (2023-11-29)
~~~~~~~~~~~~~~~~~~~

Changed
^^^^^^^

* Changed the warning print in :meth:`isaaclab.sim.utils.apply_nested` method
  to be more descriptive. Earlier, it was printing a warning for every instanced prim.
  Now, it only prints a warning if it could not apply the attribute to any of the prims.

Added
^^^^^

* Added the method :meth:`isaaclab.utils.assets.retrieve_file_path` to
  obtain the absolute path of a file on the Nucleus server or locally.

Fixed
^^^^^

* Fixed hiding of STOP button in the :class:`AppLauncher` class when running the
  simulation in headless mode.
* Fixed a bug with :meth:`isaaclab.sim.utils.clone` failing when the input prim path
  had no parent (example: "/Table").


0.9.51 (2023-11-29)
~~~~~~~~~~~~~~~~~~~

Changed
^^^^^^^

* Changed the :meth:`isaaclab.sensor.SensorBase.update` method to always recompute the buffers if
  the sensor is in visualization mode.

Added
^^^^^

* Added available entities to the error message when accessing a non-existent entity in the
  :class:`InteractiveScene` class.
* Added a warning message when the user tries to reference an invalid prim in the :class:`FrameTransformer` sensor.


0.9.50 (2023-11-28)
~~~~~~~~~~~~~~~~~~~

Added
^^^^^

* Hid the ``STOP`` button in the UI when running standalone Python scripts. This is to prevent
  users from accidentally clicking the button and stopping the simulation. They should only be able to
  play and pause the simulation from the UI.

Removed
^^^^^^^

* Removed :attr:`isaaclab.sim.SimulationCfg.shutdown_app_on_stop`. The simulation is always rendering
  if it is stopped from the UI. The user needs to close the window or press ``Ctrl+C`` to close the simulation.


0.9.49 (2023-11-27)
~~~~~~~~~~~~~~~~~~~

Added
^^^^^

* Added an interface class, :class:`isaaclab.managers.ManagerTermBase`, to serve as the parent class
  for term implementations that are functional classes.
* Adapted all managers to support terms that are classes and not just functions clearer. This allows the user to
  create more complex terms that require additional state information.


0.9.48 (2023-11-24)
~~~~~~~~~~~~~~~~~~~

Fixed
^^^^^

* Fixed initialization of drift in the :class:`isaaclab.sensors.RayCasterCamera` class.


0.9.47 (2023-11-24)
~~~~~~~~~~~~~~~~~~~

Fixed
^^^^^

* Automated identification of the root prim in the :class:`isaaclab.assets.RigidObject` and
  :class:`isaaclab.assets.Articulation` classes. Earlier, the root prim was hard-coded to
  the spawn prim path. Now, the class searches for the root prim under the spawn prim path.


0.9.46 (2023-11-24)
~~~~~~~~~~~~~~~~~~~

Fixed
^^^^^

* Fixed a critical issue in the asset classes with writing states into physics handles.
  Earlier, the states were written over all the indices instead of the indices of the
  asset that were being updated. This caused the physics handles to refresh the states
  of all the assets in the scene, which is not desirable.


0.9.45 (2023-11-24)
~~~~~~~~~~~~~~~~~~~

Added
^^^^^

* Added :class:`isaaclab.command_generators.UniformPoseCommandGenerator` to generate
  poses in the asset's root frame by uniformly sampling from a given range.


0.9.44 (2023-11-16)
~~~~~~~~~~~~~~~~~~~

Added
^^^^^

* Added methods :meth:`reset` and :meth:`step` to the :class:`isaaclab.envs.BaseEnv`. This unifies
  the environment interface for simple standalone applications with the class.


0.9.43 (2023-11-16)
~~~~~~~~~~~~~~~~~~~

Fixed
^^^^^

* Replaced subscription of physics play and stop events in the :class:`isaaclab.assets.AssetBase` and
  :class:`isaaclab.sensors.SensorBase` classes with subscription to time-line play and stop events.
  This is to prevent issues in cases where physics first needs to perform mesh cooking and handles are not
  available immediately. For instance, with deformable meshes.


0.9.42 (2023-11-16)
~~~~~~~~~~~~~~~~~~~

Fixed
^^^^^

* Fixed setting of damping values from the configuration for :class:`ActuatorBase` class. Earlier,
  the stiffness values were being set into damping when a dictionary configuration was passed to the
  actuator model.
* Added dealing with :class:`int` and :class:`float` values in the configurations of :class:`ActuatorBase`.
  Earlier, a type-error was thrown when integer values were passed to the actuator model.


0.9.41 (2023-11-16)
~~~~~~~~~~~~~~~~~~~

Fixed
^^^^^

* Fixed the naming and shaping issues in the binary joint action term.


0.9.40 (2023-11-09)
~~~~~~~~~~~~~~~~~~~

Fixed
^^^^^

* Simplified the manual initialization of Isaac Sim :class:`ArticulationView` class. Earlier, we basically
  copied the code from the Isaac Sim source code. Now, we just call their initialize method.

Changed
^^^^^^^

* Changed the name of attribute :attr:`default_root_state_w` to :attr:`default_root_state`. The latter is
  more correct since the data is actually in the local environment frame and not the simulation world frame.


0.9.39 (2023-11-08)
~~~~~~~~~~~~~~~~~~~

Fixed
^^^^^

* Changed the reference of private ``_body_view`` variable inside the :class:`RigidObject` class
  to the public ``body_view`` property. For a rigid object, the private variable is not defined.


0.9.38 (2023-11-07)
~~~~~~~~~~~~~~~~~~~

Changed
^^^^^^^

* Upgraded the :class:`isaaclab.envs.RLTaskEnv` class to support Gym 0.29.0 environment definition.

Added
^^^^^

* Added computation of ``time_outs`` and ``terminated`` signals inside the termination manager. These follow the
  definition mentioned in `Gym 0.29.0 <https://gymnasium.farama.org/tutorials/gymnasium_basics/handling_time_limits/>`_.
* Added proper handling of observation and action spaces in the :class:`isaaclab.envs.RLTaskEnv` class.
  These now follow closely to how Gym VecEnv handles the spaces.


0.9.37 (2023-11-06)
~~~~~~~~~~~~~~~~~~~

Fixed
^^^^^

* Fixed broken visualization in :mod:`isaaclab.sensors.FrameTramsformer` class by overwriting the
  correct ``_debug_vis_callback`` function.
* Moved the visualization marker configurations of sensors to their respective sensor configuration classes.
  This allows users to set these configurations from the configuration object itself.


0.9.36 (2023-11-03)
~~~~~~~~~~~~~~~~~~~

Fixed
^^^^^

* Added explicit deleting of different managers in the :class:`isaaclab.envs.BaseEnv` and
  :class:`isaaclab.envs.RLTaskEnv` classes. This is required since deleting the managers
  is order-sensitive (many managers need to be deleted before the scene is deleted).


0.9.35 (2023-11-02)
~~~~~~~~~~~~~~~~~~~

Fixed
^^^^^

* Fixed the error: ``'str' object has no attribute '__module__'`` introduced by adding the future import inside the
  :mod:`isaaclab.utils.warp.kernels` module. Warp language does not support the ``__future__`` imports.


0.9.34 (2023-11-02)
~~~~~~~~~~~~~~~~~~~

Fixed
^^^^^

* Added missing import of ``from __future__ import annotations`` in the :mod:`isaaclab.utils.warp`
  module. This is needed to have a consistent behavior across Python versions.


0.9.33 (2023-11-02)
~~~~~~~~~~~~~~~~~~~

Fixed
^^^^^

* Fixed the :class:`isaaclab.command_generators.NullCommandGenerator` class. Earlier,
  it was having a runtime error due to infinity in the resampling time range. Now, the class just
  overrides the parent methods to perform no operations.


0.9.32 (2023-11-02)
~~~~~~~~~~~~~~~~~~~

Changed
^^^^^^^

* Renamed the :class:`isaaclab.envs.RLEnv` class to :class:`isaaclab.envs.RLTaskEnv` to
  avoid confusions in terminologies between environments and tasks.


0.9.31 (2023-11-02)
~~~~~~~~~~~~~~~~~~~

Added
^^^^^

* Added the :class:`isaaclab.sensors.RayCasterCamera` class, as a ray-casting based camera for
  "distance_to_camera", "distance_to_image_plane" and "normals" annotations. It has the same interface and
  functionalities as the USD Camera while it is on average 30% faster.


0.9.30 (2023-11-01)
~~~~~~~~~~~~~~~~~~~

Fixed
^^^^^

* Added skipping of None values in the :class:`InteractiveScene` class when creating the scene from configuration
  objects. Earlier, it was throwing an error when the user passed a None value for a scene element.
* Added ``kwargs`` to the :class:`RLEnv` class to allow passing additional arguments from gym registry function.
  This is now needed since the registry function passes args beyond the ones specified in the constructor.


0.9.29 (2023-11-01)
~~~~~~~~~~~~~~~~~~~

Fixed
^^^^^

* Fixed the material path resolution inside the :class:`isaaclab.sim.converters.UrdfConverter` class.
  With Isaac Sim 2023.1, the material paths from the importer are always saved as absolute paths. This caused
  issues when the generated USD file was moved to a different location. The fix now resolves the material paths
  relative to the USD file location.


0.9.28 (2023-11-01)
~~~~~~~~~~~~~~~~~~~

Changed
^^^^^^^

* Changed the way the :func:`isaaclab.sim.spawners.from_files.spawn_ground_plane` function sets the
  height of the ground. Earlier, it was reading the height from the configuration object. Now, it expects the
  desired transformation as inputs to the function. This makes it consistent with the other spawner functions.


0.9.27 (2023-10-31)
~~~~~~~~~~~~~~~~~~~

Changed
^^^^^^^

* Removed the default value of the argument ``camel_case`` in setters of USD attributes. This is to avoid
  confusion with the naming of the attributes in the USD file.

Fixed
^^^^^

* Fixed the selection of material prim in the :class:`isaaclab.sim.spawners.materials.spawn_preview_surface`
  method. Earlier, the created prim was being selected in the viewport which interfered with the selection of
  prims by the user.
* Updated :class:`isaaclab.sim.converters.MeshConverter` to use a different stage than the default stage
  for the conversion. This is to avoid the issue of the stage being closed when the conversion is done.


0.9.26 (2023-10-31)
~~~~~~~~~~~~~~~~~~~

Added
^^^^^

* Added the sensor implementation for :class:`isaaclab.sensors.FrameTransformer` class. Currently,
  it handles obtaining the transformation between two frames in the same articulation.


0.9.25 (2023-10-27)
~~~~~~~~~~~~~~~~~~~

Added
^^^^^

* Added the :mod:`isaaclab.envs.ui` module to put all the UI-related classes in one place. This currently
  implements the :class:`isaaclab.envs.ui.BaseEnvWindow` and :class:`isaaclab.envs.ui.RLEnvWindow`
  classes. Users can inherit from these classes to create their own UI windows.
* Added the attribute :attr:`isaaclab.envs.BaseEnvCfg.ui_window_class_type` to specify the UI window class
  to be used for the environment. This allows the user to specify their own UI window class to be used for the
  environment.


0.9.24 (2023-10-27)
~~~~~~~~~~~~~~~~~~~

Changed
^^^^^^^

* Changed the behavior of setting up debug visualization for assets, sensors and command generators.
  Earlier it was raising an error if debug visualization was not enabled in the configuration object.
  Now it checks whether debug visualization is implemented and only sets up the callback if it is
  implemented.


0.9.23 (2023-10-27)
~~~~~~~~~~~~~~~~~~~

Fixed
^^^^^

* Fixed a typo in the :class:`AssetBase` and :class:`SensorBase` that effected the class destructor.
  Earlier, a tuple was being created in the constructor instead of the actual object.


0.9.22 (2023-10-26)
~~~~~~~~~~~~~~~~~~~

Added
^^^^^

* Added a :class:`isaaclab.command_generators.NullCommandGenerator` class for no command environments.
  This is easier to work with than having checks for :obj:`None` in the command generator.

Fixed
^^^^^

* Moved the randomization manager to the :class:`isaaclab.envs.BaseEnv` class with the default
  settings to reset the scene to the defaults specified in the configurations of assets.
* Moved command generator to the :class:`isaaclab.envs.RlEnv` class to have all task-specification
  related classes in the same place.


0.9.21 (2023-10-26)
~~~~~~~~~~~~~~~~~~~

Fixed
^^^^^

* Decreased the priority of callbacks in asset and sensor base classes. This may help in preventing
  crashes when warm starting the simulation.
* Fixed no rendering mode when running the environment from the GUI. Earlier the function
  :meth:`SimulationContext.set_render_mode` was erroring out.


0.9.20 (2023-10-25)
~~~~~~~~~~~~~~~~~~~

Fixed
^^^^^

* Changed naming in :class:`isaaclab.sim.SimulationContext.RenderMode` to use ``NO_GUI_OR_RENDERING``
  and ``NO_RENDERING`` instead of ``HEADLESS`` for clarity.
* Changed :class:`isaaclab.sim.SimulationContext` to be capable of handling livestreaming and
  offscreen rendering.
* Changed :class:`isaaclab.app.AppLauncher` envvar ``VIEWPORT_RECORD`` to the more descriptive
  ``OFFSCREEN_RENDER``.


0.9.19 (2023-10-25)
~~~~~~~~~~~~~~~~~~~

Added
^^^^^

* Added Gym observation and action spaces for the :class:`isaaclab.envs.RLEnv` class.


0.9.18 (2023-10-23)
~~~~~~~~~~~~~~~~~~~

Added
^^^^^

* Created :class:`isaaclab.sim.converters.asset_converter.AssetConverter` to serve as a base
  class for all asset converters.
* Added :class:`isaaclab.sim.converters.mesh_converter.MeshConverter` to handle loading and conversion
  of mesh files (OBJ, STL and FBX) into USD format.
* Added script ``convert_mesh.py`` to ``source/tools`` to allow users to convert a mesh to USD via command line arguments.

Changed
^^^^^^^

* Renamed the submodule :mod:`isaaclab.sim.loaders` to :mod:`isaaclab.sim.converters` to be more
  general with the functionality of the module.
* Updated ``check_instanceable.py`` script to convert relative paths to absolute paths.


0.9.17 (2023-10-22)
~~~~~~~~~~~~~~~~~~~

Added
^^^^^

* Added setters and getters for term configurations in the :class:`RandomizationManager`, :class:`RewardManager`
  and :class:`TerminationManager` classes. This allows the user to modify the term configurations after the
  manager has been created.
* Added the method :meth:`compute_group` to the :class:`isaaclab.managers.ObservationManager` class to
  compute the observations for only a given group.
* Added the curriculum term for modifying reward weights after certain environment steps.


0.9.16 (2023-10-22)
~~~~~~~~~~~~~~~~~~~

Added
^^^^^

* Added support for keyword arguments for terms in the :class:`isaaclab.managers.ManagerBase`.

Fixed
^^^^^

* Fixed resetting of buffers in the :class:`TerminationManager` class. Earlier, the values were being set
  to ``0.0`` instead of ``False``.


0.9.15 (2023-10-22)
~~~~~~~~~~~~~~~~~~~

Added
^^^^^

* Added base yaw heading and body acceleration into :class:`isaaclab.assets.RigidObjectData` class.
  These quantities are computed inside the :class:`RigidObject` class.

Fixed
^^^^^

* Fixed the :meth:`isaaclab.assets.RigidObject.set_external_force_and_torque` method to correctly
  deal with the body indices.
* Fixed a bug in the :meth:`isaaclab.utils.math.wrap_to_pi` method to prevent self-assignment of
  the input tensor.


0.9.14 (2023-10-21)
~~~~~~~~~~~~~~~~~~~

Added
^^^^^

* Added 2-D drift (i.e. along x and y) to the :class:`isaaclab.sensors.RayCaster` class.
* Added flags to the :class:`isaaclab.sensors.ContactSensorCfg` to optionally obtain the
  sensor origin and air time information. Since these are not required by default, they are
  disabled by default.

Fixed
^^^^^

* Fixed the handling of contact sensor history buffer in the :class:`isaaclab.sensors.ContactSensor` class.
  Earlier, the buffer was not being updated correctly.


0.9.13 (2023-10-20)
~~~~~~~~~~~~~~~~~~~

Fixed
^^^^^

* Fixed the issue with double :obj:`Ellipsis` when indexing tensors with multiple dimensions.
  The fix now uses :obj:`slice(None)` instead of :obj:`Ellipsis` to index the tensors.


0.9.12 (2023-10-18)
~~~~~~~~~~~~~~~~~~~

Fixed
^^^^^

* Fixed bugs in actuator model implementation for actuator nets. Earlier the DC motor clipping was not working.
* Fixed bug in applying actuator model in the :class:`isaaclab.asset.Articulation` class. The new
  implementation caches the outputs from explicit actuator model into the ``joint_pos_*_sim`` buffer to
  avoid feedback loops in the tensor operation.


0.9.11 (2023-10-17)
~~~~~~~~~~~~~~~~~~~

Added
^^^^^

* Added the support for semantic tags into the :class:`isaaclab.sim.spawner.SpawnerCfg` class. This allows
  the user to specify the semantic tags for a prim when spawning it into the scene. It follows the same format as
  Omniverse Replicator.


0.9.10 (2023-10-16)
~~~~~~~~~~~~~~~~~~~

Added
^^^^^

* Added ``--livestream`` and ``--ros`` CLI args to :class:`isaaclab.app.AppLauncher` class.
* Added a static function :meth:`isaaclab.app.AppLauncher.add_app_launcher_args`, which
  appends the arguments needed for :class:`isaaclab.app.AppLauncher` to the argument parser.

Changed
^^^^^^^

* Within :class:`isaaclab.app.AppLauncher`, removed ``REMOTE_DEPLOYMENT`` env-var processing
  in the favor of ``HEADLESS`` and ``LIVESTREAM`` env-vars. These have clearer uses and better parity
  with the CLI args.


0.9.9 (2023-10-12)
~~~~~~~~~~~~~~~~~~

Added
^^^^^

* Added the property :attr:`isaaclab.assets.Articulation.is_fixed_base` to the articulation class to
  check if the base of the articulation is fixed or floating.
* Added the task-space action term corresponding to the differential inverse-kinematics controller.

Fixed
^^^^^

* Simplified the :class:`isaaclab.controllers.DifferentialIKController` to assume that user provides the
  correct end-effector poses and Jacobians. Earlier it was doing internal frame transformations which made the
  code more complicated and error-prone.


0.9.8 (2023-09-30)
~~~~~~~~~~~~~~~~~~

Fixed
^^^^^

* Fixed the boundedness of class objects that register callbacks into the simulator.
  These include devices, :class:`AssetBase`, :class:`SensorBase` and :class:`CommandGenerator`.
  The fix ensures that object gets deleted when the user deletes the object.


0.9.7 (2023-09-26)
~~~~~~~~~~~~~~~~~~

Fixed
^^^^^

* Modified the :class:`isaaclab.markers.VisualizationMarkers` to use the
  :class:`isaaclab.sim.spawner.SpawnerCfg` class instead of their
  own configuration objects. This makes it consistent with the other ways to spawn assets in the scene.

Added
^^^^^

* Added the method :meth:`copy` to configclass to allow copying of configuration objects.


0.9.6 (2023-09-26)
~~~~~~~~~~~~~~~~~~

Fixed
^^^^^

* Changed class-level configuration classes to refer to class types using ``class_type`` attribute instead
  of ``cls`` or ``cls_name``.


0.9.5 (2023-09-25)
~~~~~~~~~~~~~~~~~~

Changed
^^^^^^^

* Added future import of ``annotations`` to have a consistent behavior across Python versions.
* Removed the type-hinting from docstrings to simplify maintenance of the documentation. All type-hints are
  now in the code itself.


0.9.4 (2023-08-29)
~~~~~~~~~~~~~~~~~~

Added
^^^^^

* Added :class:`isaaclab.scene.InteractiveScene`, as the central scene unit that contains all entities
  that are part of the simulation. These include the terrain, sensors, articulations, rigid objects etc.
  The scene groups the common operations of these entities and allows to access them via their unique names.
* Added :mod:`isaaclab.envs` module that contains environment definitions that encapsulate the different
  general (scene, action manager, observation manager) and RL-specific (reward and termination manager) managers.
* Added :class:`isaaclab.managers.SceneEntityCfg` to handle which scene elements are required by the
  manager's terms. This allows the manager to parse useful information from the scene elements, such as the
  joint and body indices, and pass them to the term.
* Added :class:`isaaclab.sim.SimulationContext.RenderMode` to handle different rendering modes based on
  what the user wants to update (viewport, cameras, or UI elements).

Fixed
^^^^^

* Fixed the :class:`isaaclab.command_generators.CommandGeneratorBase` to register a debug visualization
  callback similar to how sensors and robots handle visualization.


0.9.3 (2023-08-23)
~~~~~~~~~~~~~~~~~~

Added
^^^^^

* Enabled the `faulthander <https://docs.python.org/3/library/faulthandler.html>`_ to catch segfaults and print
  the stack trace. This is enabled by default in the :class:`isaaclab.app.AppLauncher` class.

Fixed
^^^^^

* Re-added the :mod:`isaaclab.utils.kit` to the ``compat`` directory and fixed all the references to it.
* Fixed the deletion of Replicator nodes for the :class:`isaaclab.sensors.Camera` class. Earlier, the
  Replicator nodes were not being deleted when the camera was deleted. However, this does not prevent the random
  crashes that happen when the camera is deleted.
* Fixed the :meth:`isaaclab.utils.math.convert_quat` to support both numpy and torch tensors.

Changed
^^^^^^^

* Renamed all the scripts inside the ``test`` directory to follow the convention:

  * ``test_<module_name>.py``: Tests for the module ``<module_name>`` using unittest.
  * ``check_<module_name>``: Check for the module ``<module_name>`` using python main function.


0.9.2 (2023-08-22)
~~~~~~~~~~~~~~~~~~

Added
^^^^^

* Added the ability to color meshes in the :class:`isaaclab.terrain.TerrainGenerator` class. Currently,
  it only supports coloring the mesh randomly (``"random"``), based on the terrain height (``"height"``), and
  no coloring (``"none"``).

Fixed
^^^^^

* Modified the :class:`isaaclab.terrain.TerrainImporter` class to configure visual and physics materials
  based on the configuration object.


0.9.1 (2023-08-18)
~~~~~~~~~~~~~~~~~~

Added
^^^^^

* Introduced three different rotation conventions in the :class:`isaaclab.sensors.Camera` class. These
  conventions are:

  * ``opengl``: the camera is looking down the -Z axis with the +Y axis pointing up
  * ``ros``: the camera is looking down the +Z axis with the +Y axis pointing down
  * ``world``: the camera is looking along the +X axis with the -Z axis pointing down

  These can be used to declare the camera offset in :class:`isaaclab.sensors.CameraCfg.OffsetCfg` class
  and in :meth:`isaaclab.sensors.Camera.set_world_pose` method. Additionally, all conventions are
  saved to :class:`isaaclab.sensors.CameraData` class for easy access.

Changed
^^^^^^^

* Adapted all the sensor classes to follow a structure similar to the :class:`isaaclab.assets.AssetBase`.
  Hence, the spawning and initialization of sensors manually by the users is avoided.
* Removed the :meth:`debug_vis` function since that this functionality is handled by a render callback automatically
  (based on the passed configuration for the :class:`isaaclab.sensors.SensorBaseCfg.debug_vis` flag).


0.9.0 (2023-08-18)
~~~~~~~~~~~~~~~~~~

Added
^^^^^

* Introduces a new set of asset interfaces. These interfaces simplify the spawning of assets into the scene
  and initializing the physics handle by putting that inside post-startup physics callbacks. With this, users
  no longer need to worry about the :meth:`spawn` and :meth:`initialize` calls.
* Added utility methods to :mod:`isaaclab.utils.string` module that resolve regex expressions based
  on passed list of target keys.

Changed
^^^^^^^

* Renamed all references of joints in an articulation from "dof" to "joint". This makes it consistent with the
  terminology used in robotics.

Deprecated
^^^^^^^^^^

* Removed the previous modules for objects and robots. Instead the :class:`Articulation` and :class:`RigidObject`
  should be used.


0.8.12 (2023-08-18)
~~~~~~~~~~~~~~~~~~~

Added
^^^^^

* Added other properties provided by ``PhysicsScene`` to the :class:`isaaclab.sim.SimulationContext`
  class to allow setting CCD, solver iterations, etc.
* Added commonly used functions to the :class:`SimulationContext` class itself to avoid having additional
  imports from Isaac Sim when doing simple tasks such as setting camera view or retrieving the simulation settings.

Fixed
^^^^^

* Switched the notations of default buffer values in :class:`isaaclab.sim.PhysxCfg` from multiplication
  to scientific notation to avoid confusion with the values.


0.8.11 (2023-08-18)
~~~~~~~~~~~~~~~~~~~

Added
^^^^^

* Adds utility functions and configuration objects in the :mod:`isaaclab.sim.spawners`
  to create the following prims in the scene:

  * :mod:`isaaclab.sim.spawners.from_file`: Create a prim from a USD/URDF file.
  * :mod:`isaaclab.sim.spawners.shapes`: Create USDGeom prims for shapes (box, sphere, cylinder, capsule, etc.).
  * :mod:`isaaclab.sim.spawners.materials`: Create a visual or physics material prim.
  * :mod:`isaaclab.sim.spawners.lights`: Create a USDLux prim for different types of lights.
  * :mod:`isaaclab.sim.spawners.sensors`: Create a USD prim for supported sensors.

Changed
^^^^^^^

* Modified the :class:`SimulationContext` class to take the default physics material using the material spawn
  configuration object.


0.8.10 (2023-08-17)
~~~~~~~~~~~~~~~~~~~

Added
^^^^^

* Added methods for defining different physics-based schemas in the :mod:`isaaclab.sim.schemas` module.
  These methods allow creating the schema if it doesn't exist at the specified prim path and modify
  its properties based on the configuration object.


0.8.9 (2023-08-09)
~~~~~~~~~~~~~~~~~~

Changed
^^^^^^^

* Moved the :class:`isaaclab.asset_loader.UrdfLoader` class to the :mod:`isaaclab.sim.loaders`
  module to make it more accessible to the user.


0.8.8 (2023-08-09)
~~~~~~~~~~~~~~~~~~

Added
^^^^^

* Added configuration classes and functions for setting different physics-based schemas in the
  :mod:`isaaclab.sim.schemas` module. These allow modifying properties of the physics solver
  on the asset using configuration objects.


0.8.7 (2023-08-03)
~~~~~~~~~~~~~~~~~~

Fixed
^^^^^

* Added support for `__post_init__ <https://docs.python.org/3/library/dataclasses.html#post-init-processing>`_ in
  the :class:`isaaclab.utils.configclass` decorator.


0.8.6 (2023-08-03)
~~~~~~~~~~~~~~~~~~

Added
^^^^^

* Added support for callable classes in the :class:`isaaclab.managers.ManagerBase`.


0.8.5 (2023-08-03)
~~~~~~~~~~~~~~~~~~

Fixed
^^^^^

* Fixed the :class:`isaaclab.markers.Visualizationmarkers` class so that the markers are not visible in camera rendering mode.

Changed
^^^^^^^

* Simplified the creation of the point instancer in the :class:`isaaclab.markers.Visualizationmarkers` class. It now creates a new
  prim at the next available prim path if a prim already exists at the given path.


0.8.4 (2023-08-02)
~~~~~~~~~~~~~~~~~~

Added
^^^^^

* Added the :class:`isaaclab.sim.SimulationContext` class to the :mod:`isaaclab.sim` module.
  This class inherits from the :class:`isaacsim.core.api.simulation_context.SimulationContext` class and adds
  the ability to create a simulation context from a configuration object.


0.8.3 (2023-08-02)
~~~~~~~~~~~~~~~~~~

Changed
^^^^^^^

* Moved the :class:`ActuatorBase` class to the :mod:`isaaclab.actuators.actuator_base` module.
* Renamed the :mod:`isaaclab.actuators.actuator` module to :mod:`isaaclab.actuators.actuator_pd`
  to make it more explicit that it contains the PD actuator models.


0.8.2 (2023-08-02)
~~~~~~~~~~~~~~~~~~

Changed
^^^^^^^

* Cleaned up the :class:`isaaclab.terrain.TerrainImporter` class to take all the parameters from the configuration
  object. This makes it consistent with the other classes in the package.
* Moved the configuration classes for terrain generator and terrain importer into separate files to resolve circular
  dependency issues.


0.8.1 (2023-08-02)
~~~~~~~~~~~~~~~~~~

Fixed
^^^^^

* Added a hack into :class:`isaaclab.app.AppLauncher` class to remove Isaac Lab packages from the path before launching
  the simulation application. This prevents the warning messages that appears when the user launches the ``SimulationApp``.

Added
^^^^^

* Enabled necessary viewport extensions in the :class:`isaaclab.app.AppLauncher` class itself if ``VIEWPORT_ENABLED``
  flag is true.


0.8.0 (2023-07-26)
~~~~~~~~~~~~~~~~~~

Added
^^^^^

* Added the :class:`ActionManager` class to the :mod:`isaaclab.managers` module to handle actions in the
  environment through action terms.
* Added contact force history to the :class:`isaaclab.sensors.ContactSensor` class. The history is stored
  in the ``net_forces_w_history`` attribute of the sensor data.

Changed
^^^^^^^

* Implemented lazy update of buffers in the :class:`isaaclab.sensors.SensorBase` class. This allows the user
  to update the sensor data only when required, i.e. when the data is requested by the user. This helps avoid double
  computation of sensor data when a reset is called in the environment.

Deprecated
^^^^^^^^^^

* Removed the support for different backends in the sensor class. We only use Pytorch as the backend now.
* Removed the concept of actuator groups. They are now handled by the :class:`isaaclab.managers.ActionManager`
  class. The actuator models are now directly handled by the robot class itself.


0.7.4 (2023-07-26)
~~~~~~~~~~~~~~~~~~

Changed
^^^^^^^

* Changed the behavior of the :class:`isaaclab.terrains.TerrainImporter` class. It now expects the terrain
  type to be specified in the configuration object. This allows the user to specify everything in the configuration
  object and not have to do an explicit call to import a terrain.

Fixed
^^^^^

* Fixed setting of quaternion orientations inside the :class:`isaaclab.markers.Visualizationmarkers` class.
  Earlier, the orientation was being set into the point instancer in the wrong order (``wxyz`` instead of ``xyzw``).


0.7.3 (2023-07-25)
~~~~~~~~~~~~~~~~~~

Fixed
^^^^^

* Fixed the issue with multiple inheritance in the :class:`isaaclab.utils.configclass` decorator.
  Earlier, if the inheritance tree was more than one level deep and the lowest level configuration class was
  not updating its values from the middle level classes.


0.7.2 (2023-07-24)
~~~~~~~~~~~~~~~~~~

Added
^^^^^

* Added the method :meth:`replace` to the :class:`isaaclab.utils.configclass` decorator to allow
  creating a new configuration object with values replaced from keyword arguments. This function internally
  calls the `dataclasses.replace <https://docs.python.org/3/library/dataclasses.html#dataclasses.replace>`_.

Fixed
^^^^^

* Fixed the handling of class types as member values in the :meth:`isaaclab.utils.configclass`. Earlier it was
  throwing an error since class types were skipped in the if-else block.


0.7.1 (2023-07-22)
~~~~~~~~~~~~~~~~~~

Added
^^^^^

* Added the :class:`TerminationManager`, :class:`CurriculumManager`, and :class:`RandomizationManager` classes
  to the :mod:`isaaclab.managers` module to handle termination, curriculum, and randomization respectively.


0.7.0 (2023-07-22)
~~~~~~~~~~~~~~~~~~

Added
^^^^^

* Created a new :mod:`isaaclab.managers` module for all the managers related to the environment / scene.
  This includes the :class:`isaaclab.managers.ObservationManager` and :class:`isaaclab.managers.RewardManager`
  classes that were previously in the :mod:`isaaclab.utils.mdp` module.
* Added the :class:`isaaclab.managers.ManagerBase` class to handle the creation of managers.
* Added configuration classes for :class:`ObservationTermCfg` and :class:`RewardTermCfg` to allow easy creation of
  observation and reward terms.

Changed
^^^^^^^

* Changed the behavior of :class:`ObservationManager` and :class:`RewardManager` classes to accept the key ``func``
  in each configuration term to be a callable. This removes the need to inherit from the base class
  and allows more reusability of the functions across different environments.
* Moved the old managers to the :mod:`isaaclab.compat.utils.mdp` module.
* Modified the necessary scripts to use the :mod:`isaaclab.compat.utils.mdp` module.


0.6.2 (2023-07-21)
~~~~~~~~~~~~~~~~~~

Added
^^^^^

* Added the :mod:`isaaclab.command_generators` to generate different commands based on the desired task.
  It allows the user to generate commands for different tasks in the same environment without having to write
  custom code for each task.


0.6.1 (2023-07-16)
~~~~~~~~~~~~~~~~~~

Fixed
^^^^^

* Fixed the :meth:`isaaclab.utils.math.quat_apply_yaw` to compute the yaw quaternion correctly.

Added
^^^^^

* Added functions to convert string and callable objects in :mod:`isaaclab.utils.string`.


0.6.0 (2023-07-16)
~~~~~~~~~~~~~~~~~~

Added
^^^^^

* Added the argument :attr:`sort_keys` to the :meth:`isaaclab.utils.io.yaml.dump_yaml` method to allow
  enabling/disabling of sorting of keys in the output yaml file.

Fixed
^^^^^

* Fixed the ordering of terms in :mod:`isaaclab.utils.configclass` to be consistent in the order in which
  they are defined. Previously, the ordering was done alphabetically which made it inconsistent with the order in which
  the parameters were defined.

Changed
^^^^^^^

* Changed the default value of the argument :attr:`sort_keys` in the :meth:`isaaclab.utils.io.yaml.dump_yaml`
  method to ``False``.
* Moved the old config classes in :mod:`isaaclab.utils.configclass` to
  :mod:`isaaclab.compat.utils.configclass` so that users can still run their old code where alphabetical
  ordering was used.


0.5.0 (2023-07-04)
~~~~~~~~~~~~~~~~~~

Added
^^^^^

* Added a generalized :class:`isaaclab.sensors.SensorBase` class that leverages the ideas of views to
  handle multiple sensors in a single class.
* Added the classes :class:`isaaclab.sensors.RayCaster`, :class:`isaaclab.sensors.ContactSensor`,
  and :class:`isaaclab.sensors.Camera` that output a batched tensor of sensor data.

Changed
^^^^^^^

* Renamed the parameter ``sensor_tick`` to ``update_freq`` to make it more intuitive.
* Moved the old sensors in :mod:`isaaclab.sensors` to :mod:`isaaclab.compat.sensors`.
* Modified the standalone scripts to use the :mod:`isaaclab.compat.sensors` module.


0.4.4 (2023-07-05)
~~~~~~~~~~~~~~~~~~

Fixed
^^^^^

* Fixed the :meth:`isaaclab.terrains.trimesh.utils.make_plane` method to handle the case when the
  plane origin does not need to be centered.
* Added the :attr:`isaaclab.terrains.TerrainGeneratorCfg.seed` to make generation of terrains reproducible.
  The default value is ``None`` which means that the seed is not set.

Changed
^^^^^^^

* Changed the saving of ``origins`` in :class:`isaaclab.terrains.TerrainGenerator` class to be in CSV format
  instead of NPY format.


0.4.3 (2023-06-28)
~~~~~~~~~~~~~~~~~~

Added
^^^^^

* Added the :class:`isaaclab.markers.PointInstancerMarker` class that wraps around
  `UsdGeom.PointInstancer <https://graphics.pixar.com/usd/dev/api/class_usd_geom_point_instancer.html>`_
  to directly work with torch and numpy arrays.

Changed
^^^^^^^

* Moved the old markers in :mod:`isaaclab.markers` to :mod:`isaaclab.compat.markers`.
* Modified the standalone scripts to use the :mod:`isaaclab.compat.markers` module.


0.4.2 (2023-06-28)
~~~~~~~~~~~~~~~~~~

Added
^^^^^

* Added the sub-module :mod:`isaaclab.terrains` to allow procedural generation of terrains and supporting
  importing of terrains from different sources (meshes, usd files or default ground plane).


0.4.1 (2023-06-27)
~~~~~~~~~~~~~~~~~~

* Added the :class:`isaaclab.app.AppLauncher` class to allow controlled instantiation of
  the SimulationApp and extension loading for remote deployment and ROS bridges.

Changed
^^^^^^^

* Modified all standalone scripts to use the :class:`isaaclab.app.AppLauncher` class.


0.4.0 (2023-05-27)
~~~~~~~~~~~~~~~~~~

Added
^^^^^

* Added a helper class :class:`isaaclab.asset_loader.UrdfLoader` that converts a URDF file to instanceable USD
  file based on the input configuration object.


0.3.2 (2023-04-27)
~~~~~~~~~~~~~~~~~~

Fixed
^^^^^

* Added safe-printing of functions while using the :meth:`isaaclab.utils.dict.print_dict` function.


0.3.1 (2023-04-23)
~~~~~~~~~~~~~~~~~~

Added
^^^^^

* Added a modified version of ``lula_franka_gen.urdf`` which includes an end-effector frame.
* Added a standalone script ``play_rmpflow.py`` to show RMPFlow controller.

Fixed
^^^^^

* Fixed the splitting of commands in the :meth:`ActuatorGroup.compute` method. Earlier it was reshaping the
  commands to the shape ``(num_actuators, num_commands)`` which was causing the commands to be split incorrectly.
* Fixed the processing of actuator command in the :meth:`RobotBase._process_actuators_cfg` to deal with multiple
  command types when using "implicit" actuator group.

0.3.0 (2023-04-20)
~~~~~~~~~~~~~~~~~~

Fixed
^^^^^

* Added the destructor to the keyboard devices to unsubscribe from carb.

Added
^^^^^

* Added the :class:`Se2Gamepad` and :class:`Se3Gamepad` for gamepad teleoperation support.


0.2.8 (2023-04-10)
~~~~~~~~~~~~~~~~~~

Fixed
^^^^^

* Fixed bugs in :meth:`axis_angle_from_quat` in the ``isaaclab.utils.math`` to handle quaternion with negative w component.
* Fixed bugs in :meth:`subtract_frame_transforms` in the ``isaaclab.utils.math`` by adding the missing final rotation.


0.2.7 (2023-04-07)
~~~~~~~~~~~~~~~~~~

Fixed
^^^^^

* Fixed repetition in applying mimic multiplier for "p_abs" in the :class:`GripperActuatorGroup` class.
* Fixed bugs in :meth:`reset_buffers` in the :class:`RobotBase` and :class:`LeggedRobot` classes.

0.2.6 (2023-03-16)
~~~~~~~~~~~~~~~~~~

Added
^^^^^

* Added the :class:`CollisionPropertiesCfg` to rigid/articulated object and robot base classes.
* Added the :class:`PhysicsMaterialCfg` to the :class:`SingleArm` class for tool sites.

Changed
^^^^^^^

* Changed the default control mode of the :obj:`PANDA_HAND_MIMIC_GROUP_CFG` to be from ``"v_abs"`` to ``"p_abs"``.
  Using velocity control for the mimic group can cause the hand to move in a jerky manner.


0.2.5 (2023-03-08)
~~~~~~~~~~~~~~~~~~

Fixed
^^^^^

* Fixed the indices used for the Jacobian and dynamics quantities in the :class:`MobileManipulator` class.


0.2.4 (2023-03-04)
~~~~~~~~~~~~~~~~~~

Added
^^^^^

* Added :meth:`apply_nested_physics_material` to the ``isaaclab.utils.kit``.
* Added the :meth:`sample_cylinder` to sample points from a cylinder's surface.
* Added documentation about the issue in using instanceable asset as markers.

Fixed
^^^^^

* Simplified the physics material application in the rigid object and legged robot classes.

Removed
^^^^^^^

* Removed the ``geom_prim_rel_path`` argument in the :class:`RigidObjectCfg.MetaInfoCfg` class.


0.2.3 (2023-02-24)
~~~~~~~~~~~~~~~~~~

Fixed
^^^^^

* Fixed the end-effector body index used for getting the Jacobian in the :class:`SingleArm` and :class:`MobileManipulator` classes.


0.2.2 (2023-01-27)
~~~~~~~~~~~~~~~~~~

Fixed
^^^^^

* Fixed the :meth:`set_world_pose_ros` and :meth:`set_world_pose_from_view` in the :class:`Camera` class.

Deprecated
^^^^^^^^^^

* Removed the :meth:`set_world_pose_from_ypr` method from the :class:`Camera` class.


0.2.1 (2023-01-26)
~~~~~~~~~~~~~~~~~~

Fixed
^^^^^

* Fixed the :class:`Camera` class to support different fisheye projection types.


0.2.0 (2023-01-25)
~~~~~~~~~~~~~~~~~~

Added
^^^^^

* Added support for warp backend in camera utilities.
* Extended the ``play_camera.py`` with ``--gpu`` flag to use GPU replicator backend.

0.1.1 (2023-01-24)
~~~~~~~~~~~~~~~~~~

Fixed
^^^^^

* Fixed setting of physics material on the ground plane when using :meth:`isaaclab.utils.kit.create_ground_plane` function.


0.1.0 (2023-01-17)
~~~~~~~~~~~~~~~~~~

Added
^^^^^

* Initial release of the extension with experimental API.
* Available robot configurations:

  * **Quadrupeds:** Unitree A1, ANYmal B, ANYmal C
  * **Single-arm manipulators:** Franka Emika arm, UR5
  * **Mobile manipulators:** Clearpath Ridgeback with Franka Emika arm or UR5<|MERGE_RESOLUTION|>--- conflicted
+++ resolved
@@ -1,8 +1,7 @@
 Changelog
 ---------
 
-<<<<<<< HEAD
-0.47.4 (2025-10-29)
+0.47.5 (2025-10-31)
 ~~~~~~~~~~~~~~~~~~~
 
 Added
@@ -15,7 +14,8 @@
 ^^^^^^^
 
 * Added deprecation warning for ``rerender_on_reset`` parameter in ManagerBasedEnv and DirectRLEnv.
-=======
+
+
 0.47.4 (2025-10-30)
 ~~~~~~~~~~~~~~~~~~~
 
@@ -31,7 +31,6 @@
 
   - Added argument ``demo_id`` to :meth:`~isaaclab.utils.datasets.HDF5DatasetFileHandler.write_episode` to accept a custom integer
     for episode identifier.
->>>>>>> 6f59b88f
 
 
 0.47.3 (2025-10-22)
