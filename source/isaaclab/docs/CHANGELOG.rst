--- conflicted
+++ resolved
@@ -1,7 +1,6 @@
 Changelog
 ---------
 
-<<<<<<< HEAD
 0.46.2 (2025-09-11)
 ~~~~~~~~~~~~~~~~~~~
 
@@ -10,7 +9,8 @@
 
 * Modified setter to support for viscous and dynamic joint friction coefficients in articulation based on IsaacSim 5.0.
 * Added randomization of viscous and dynamic joint friction coefficients in event term.
-=======
+
+
 0.46.1 (2025-09-10)
 ~~~~~~~~~~~~~~~~~~~
 
@@ -18,7 +18,6 @@
 ^^^^^^^
 
 * Moved IO descriptors output directory to a subfolder under the task log directory.
->>>>>>> dd011a04
 
 
 0.46.0 (2025-09-06)
