--- conflicted
+++ resolved
@@ -1,8 +1,7 @@
 Changelog
 ---------
 
-<<<<<<< HEAD
-0.47.8 (2025-11-03)
+0.47.11 (2025-11-03)
 ~~~~~~~~~~~~~~~~~~~~
 
 Fixed
@@ -10,7 +9,7 @@
 
 * Fixed the bug where effort limits were being overridden in :class:`~isaaclab.actuators.ActuatorBase` when the ``effort_limit`` parameter is set to None.
 * Corrected the unit tests for three effort limit scenarios with proper assertions
-=======
+
 
 0.47.10 (2025-11-06)
 ~~~~~~~~~~~~~~~~~~~~
@@ -46,7 +45,6 @@
 ^^^^^
 
 * Added parameter :attr:`~isaaclab.terrains.TerrainImporterCfg.use_terrain_origins` to allow generated sub terrains with grid origins.
->>>>>>> 64681ea9
 
 
 0.47.7 (2025-10-31)
