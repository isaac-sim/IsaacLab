--- conflicted
+++ resolved
@@ -1,7 +1,6 @@
 Changelog
 ---------
 
-<<<<<<< HEAD
 0.35.0 (2025-03-04)
 ~~~~~~~~~~~~~~~~~~~
 
@@ -34,7 +33,8 @@
   * ``joint_friction`` → ``joint_friction_coefficient``
   * ``default_joint_friction`` → ``default_joint_friction_coefficient``
   * ``write_joint_friction_to_sim`` → ``write_joint_friction_coefficient_to_sim``
-=======
+
+
 0.34.7 (2025-03-04)
 ~~~~~~~~~~~~~~~~~~~
 
@@ -45,7 +45,6 @@
   position and velocity for the articulation. Previously, the joint position and velocity could
   only be set using the :meth:`omni.isaac.lab.assets.Articulation.write_joint_state_to_sim` method,
   which didn't allow setting the joint position and velocity separately.
->>>>>>> f2ad2244
 
 
 0.34.6 (2025-03-02)
