Changelog
---------

<<<<<<< HEAD
0.41.5 (2025-07-31)
=======
0.44.9 (2025-07-30)
>>>>>>> 1718ef6b
~~~~~~~~~~~~~~~~~~~

Added
^^^^^

* Added ``from __future__ import annotations`` to manager_based_rl_mimic_env.py to fix Sphinx
  doc warnings for IsaacLab Mimic docs.


<<<<<<< HEAD
0.41.4 (2025-07-30)
=======
0.44.8 (2025-07-30)
>>>>>>> 1718ef6b
~~~~~~~~~~~~~~~~~~~

Fixed
^^^^^

* Improved handling of deprecated flag :attr:`~isaaclab.sensors.RayCasterCfg.attach_yaw_only`.
  Previously, the flag was only handled if it was set to True. This led to a bug where the yaw was not accounted for
  when the flag was set to False.
* Fixed the handling of interval-based events inside :class:`~isaaclab.managers.EventManager` to properly handle
  their resets. Previously, only class-based events were properly handled.


<<<<<<< HEAD
0.41.3 (2025-07-30)
=======
0.44.7 (2025-07-30)
>>>>>>> 1718ef6b
~~~~~~~~~~~~~~~~~~~

Added
^^^^^

* Added a new argument ``is_global`` to :meth:`~isaaclab.assets.Articulation.set_external_force_and_torque`,
  :meth:`~isaaclab.assets.RigidObject.set_external_force_and_torque`, and
  :meth:`~isaaclab.assets.RigidObjectCollection.set_external_force_and_torque` allowing to set external wrenches
  in the global frame directly from the method call rather than having to set the frame in the configuration.

Removed
^^^^^^^^

* Removed :attr:`xxx_external_wrench_frame` flag from asset configuration classes in favor of direct argument
  passed to the :meth:`set_external_force_and_torque` function.


<<<<<<< HEAD
0.41.2 (2025-07-28)
~~~~~~~~~~~~~~~~~~~
=======
0.44.6 (2025-07-28)
~~~~~~~~~~~~~~~~~~~

Changed
^^^^^^^

* Tweak default behavior for rendering preset modes.


0.44.5 (2025-07-28)
~~~~~~~~~~~~~~~~~~~

>>>>>>> 1718ef6b
Fixed
^^^^^

* Fixed :meth:`isaaclab.scene.reset_to` to properly accept None as valid argument.
* Added tests to verify that argument types.


<<<<<<< HEAD
0.41.1 (2025-07-22)
=======
0.44.4 (2025-07-22)
>>>>>>> 1718ef6b
~~~~~~~~~~~~~~~~~~~

Added
^^^^^

<<<<<<< HEAD
* Added unit tests for :class:`~isaaclab.actuator.ImplicitActuator`, :class:`~isaaclab.actuator.IdealPDActuator`,
  and :class:`~isaaclab.actuator.DCMotor` independent of :class:`~isaaclab.assets.Articulation`
=======
* Added safe callbacks for stage in memory attaching.
* Remove on prim deletion callback workaround


0.44.3 (2025-07-21)
~~~~~~~~~~~~~~~~~~~

Fixed
^^^^^

* Fixed rendering preset mode regression.


0.44.2 (2025-07-22)
~~~~~~~~~~~~~~~~~~~

Changed
^^^^^^^

* Updated teleop scripts to print to console vs omni log.


0.44.1 (2025-07-17)
~~~~~~~~~~~~~~~~~~~

Changed
^^^^^^^

* Updated test_pink_ik.py test case to pytest format.


0.44.0 (2025-07-21)
~~~~~~~~~~~~~~~~~~~
>>>>>>> 1718ef6b

Changed
^^^^^^^

* Changed the way clipping is handled for :class:`~isaaclab.actuator.DCMotor` for torque-speed points in when in
  negative power regions.

<<<<<<< HEAD

0.41.0 (2025-07-21)
=======
Added
^^^^^

* Added unit tests for :class:`~isaaclab.actuator.ImplicitActuator`, :class:`~isaaclab.actuator.IdealPDActuator`,
  and :class:`~isaaclab.actuator.DCMotor` independent of :class:`~isaaclab.assets.Articulation`


0.43.0 (2025-07-21)
>>>>>>> 1718ef6b
~~~~~~~~~~~~~~~~~~~

Changed
^^^^^^^

* Updates torch version to 2.7.0 and torchvision to 0.22.0.
  Some dependencies now require torch>=2.6, and given the vulnerabilities in Torch 2.5.1,
  we are updating the torch version to 2.7.0 to also include Blackwell support. Since Isaac Sim 4.5 has not updated the
  torch version, we are now overwriting the torch installation step in isaaclab.sh when running ``./isaaclab.sh -i``.


<<<<<<< HEAD
0.40.23 (2025-06-29)
=======
0.42.26 (2025-06-29)
>>>>>>> 1718ef6b
~~~~~~~~~~~~~~~~~~~~

Added
^^^^^

* Added MangerBasedRLEnv support for composite gym observation spaces.
* A test for the composite gym observation spaces in ManagerBasedRLEnv is added to ensure that the observation spaces
  are correctly configured base on the clip.


<<<<<<< HEAD
0.40.22 (2025-07-11)
=======
0.42.25 (2025-07-11)
>>>>>>> 1718ef6b
~~~~~~~~~~~~~~~~~~~~

Added
^^^^^

* Added :attr:`~isaaclab.sensors.ContactSensorData.force_matrix_w_history` that tracks the history of the filtered
  contact forces in the world frame.


<<<<<<< HEAD
0.40.21 (2025-06-25)
=======
0.42.24 (2025-06-25)
>>>>>>> 1718ef6b
~~~~~~~~~~~~~~~~~~~~

Added
^^^^^

* Added new curriculum mdp :func:`~isaaclab.envs.mdp.curriculums.modify_env_param` and
  :func:`~isaaclab.envs.mdp.curriculums.modify_env_param` that enables flexible changes to any configurations in the
  env instance


0.42.23 (2025-07-11)
~~~~~~~~~~~~~~~~~~~~

Fixed
^^^^^

* Fixed :meth:`isaaclab.envs.mdp.events.reset_joints_by_scale`, :meth:`isaaclab.envs.mdp.events.reset_joints_by_offsets`
  restricting the resetting joint indices be that user defined joint indices.


0.42.22 (2025-07-11)
~~~~~~~~~~~~~~~~~~~~

Fixed
^^^^^

* Fixed missing attribute in :class:`~isaaclab.sensors.ray_caster.RayCasterCamera` class and its reset method when no
  env_ids are passed.


0.42.21 (2025-07-09)
~~~~~~~~~~~~~~~~~~~~

Added
^^^^^

* Added input param ``update_history`` to :meth:`~isaaclab.managers.ObservationManager.compute`
  to control whether the history buffer should be updated.
* Added unit test for :class:`~isaaclab.envs.ManagerBasedEnv`.

Fixed
^^^^^

* Fixed :class:`~isaaclab.envs.ManagerBasedEnv` and :class:`~isaaclab.envs.ManagerBasedRLEnv` to not update the history
  buffer on recording.


0.42.20 (2025-07-10)
~~~~~~~~~~~~~~~~~~~~

Added
^^^^^

* Added unit tests for multiple math functions:
  :func:`~isaaclab.utils.math.scale_transform`.
  :func:`~isaaclab.utils.math.unscale_transform`.
  :func:`~isaaclab.utils.math.saturate`.
  :func:`~isaaclab.utils.math.normalize`.
  :func:`~isaaclab.utils.math.copysign`.
  :func:`~isaaclab.utils.math.convert_quat`.
  :func:`~isaaclab.utils.math.quat_conjugate`.
  :func:`~isaaclab.utils.math.quat_from_euler_xyz`.
  :func:`~isaaclab.utils.math.quat_from_matrix`.
  :func:`~isaaclab.utils.math.euler_xyz_from_quat`.
  :func:`~isaaclab.utils.math.matrix_from_euler`.
  :func:`~isaaclab.utils.math.quat_from_angle_axis`.
  :func:`~isaaclab.utils.math.axis_angle_from_quat`.
  :func:`~isaaclab.utils.math.skew_symmetric_matrix`.
  :func:`~isaaclab.utils.math.combine_transform`.
  :func:`~isaaclab.utils.math.subtract_transform`.
  :func:`~isaaclab.utils.math.compute_pose_error`.

Changed
^^^^^^^

* Changed the implementation of :func:`~isaaclab.utils.math.copysign` to better reflect the documented functionality.


0.42.19 (2025-07-09)
~~~~~~~~~~~~~~~~~~~~

Changed
^^^^^^^

* Added clone_in_fabric config flag to :class:`~isaaclab.scene.interactive_scene_cfg.InteractiveSceneCfg`
* Enable clone_in_fabric for envs which work with limited benchmark_non_rl.py script


0.42.18 (2025-07-07)
~~~~~~~~~~~~~~~~~~~~

Changed
^^^^^^^

* Changed texture and color randomization to use new replicator functional APIs.


0.42.17 (2025-07-08)
~~~~~~~~~~~~~~~~~~~~

Fixed
^^^^^

* Fixed hanging quat_rotate calls to point to quat_apply in :class:`~isaaclab.assets.articulation.ArticulationData` and
  :class:`~isaaclab.assets.articulation.RigidObjectCollectionData`


0.42.16 (2025-07-08)
~~~~~~~~~~~~~~~~~~~~

Added
^^^^^

* Added ability to set platform height independent of object height for trimesh terrains.


0.42.15 (2025-07-01)
~~~~~~~~~~~~~~~~~~~~

Added
^^^^^

* Added :attr:`abs_height_noise` and :attr:`rel_height_noise` to give minimum and maximum absolute and relative noise to
  :class:`isaaclab.terrrains.trimesh.MeshRepeatedObjectsTerrainCfg`
* Added deprecation warnings to the existing :attr:`max_height_noise` but still functions.


0.42.14 (2025-07-03)
~~~~~~~~~~~~~~~~~~~~

Fixed
^^^^^

* Fixed unittest tests that are floating inside pytests for articulation and rendering


0.42.13 (2025-07-07)
~~~~~~~~~~~~~~~~~~~~

Changed
^^^^^^^

* Updated gymnasium to v1.2.0. This update includes fixes for a memory leak that appears when recording
  videos with the ``--video`` flag.


0.42.12 (2025-06-27)
~~~~~~~~~~~~~~~~~~~~

Added
^^^^^


* Added unit test for :func:`~isaaclab.utils.math.quat_inv`.

Fixed
^^^^^

* Fixed the implementation mistake in :func:`~isaaclab.utils.math.quat_inv`.


0.42.11 (2025-06-25)
~~~~~~~~~~~~~~~~~~~~

Fixed
^^^^^

* Fixed :func:`~isaaclab.utils.dict.update_class_from_dict` preventing setting flat Iterables with different lengths.


0.42.10 (2025-06-25)
~~~~~~~~~~~~~~~~~~~~

Added
^^^^^

* Added ``sample_bias_per_component`` flag to :class:`~isaaclab.utils.noise.noise_model.NoiseModelWithAdditiveBias`
  to enable independent per-component bias sampling, which is now the default behavior. If set to False, the previous
  behavior of sharing the same bias value across all components is retained.


0.42.9 (2025-06-18)
~~~~~~~~~~~~~~~~~~~

Fixed
^^^^^

* Fixed data inconsistency between read_body, read_link, read_com when write_body, write_com, write_joint performed, in
  :class:`~isaaclab.assets.Articulation`, :class:`~isaaclab.assets.RigidObject`, and
  :class:`~isaaclab.assets.RigidObjectCollection`
* added pytest that check against these data consistencies


0.42.8 (2025-06-24)
~~~~~~~~~~~~~~~~~~~

Added
^^^^^

* :class:`~isaaclab.utils.noise.NoiseModel` support for manager-based workflows.

Changed
^^^^^^^

* Renamed :func:`~isaaclab.utils.noise.NoiseModel.apply` method to :func:`~isaaclab.utils.noise.NoiseModel.__call__`.


0.42.7 (2025-06-12)
~~~~~~~~~~~~~~~~~~~

Fixed
^^^^^

* Fixed potential issues in :func:`~isaaclab.envs.mdp.events.randomize_visual_texture_material` related to handling
  visual prims during texture randomization.


0.42.6 (2025-06-11)
~~~~~~~~~~~~~~~~~~~

Changed
^^^^^^^

* Remove deprecated usage of quat_rotate from articulation data class and replace with quat_apply.


0.42.5 (2025-05-22)
~~~~~~~~~~~~~~~~~~~

Fixed
^^^^^

* Fixed collision filtering logic for CPU simulation. The automatic collision filtering feature
  currently has limitations for CPU simulation. Collision filtering needs to be manually enabled when using
  CPU simulation.


0.42.4 (2025-06-03)
~~~~~~~~~~~~~~~~~~~

Changed
^^^^^^^

* Removes the hardcoding to :class:`~isaaclab.terrains.terrain_generator.TerrainGenerator` in
  :class:`~isaaclab.terrains.terrain_generator.TerrainImporter` and instead the ``class_type`` is used which is
  passed in the ``TerrainGeneratorCfg``.


0.42.3 (2025-03-20)
~~~~~~~~~~~~~~~~~~~

Changed
^^^^^^^

* Made separate data buffers for poses and velocities for the :class:`~isaaclab.assets.Articulation`,
  :class:`~isaaclab.assets.RigidObject`, and :class:`~isaaclab.assets.RigidObjectCollection` classes.
  Previously, the two data buffers were stored together in a single buffer requiring an additional
  concatenation operation when accessing the data.
* Cleaned up ordering of members inside the data classes for the assets to make them easier
  to comprehend. This reduced the code duplication within the class and made the class
  more readable.


0.42.2 (2025-05-31)
~~~~~~~~~~~~~~~~~~~

Added
^^^^^

* Updated gymnasium to >= 1.0
* Added support for specifying module:task_name as task name to avoid module import for ``gym.make``


0.42.1 (2025-06-02)
~~~~~~~~~~~~~~~~~~~

Added
^^^^^

* Added time observation functions to ~isaaclab.envs.mdp.observations module,
  :func:`~isaaclab.envs.mdp.observations.current_time_s` and :func:`~isaaclab.envs.mdp.observations.remaining_time_s`.

Changed
^^^^^^^

* Moved initialization of ``episode_length_buf`` outside of :meth:`load_managers()` of
  :class:`~isaaclab.envs.ManagerBasedRLEnv` to make it available for mdp functions.


0.42.0 (2025-06-02)
~~~~~~~~~~~~~~~~~~~

Added
^^^^^

* Added support for stage in memory and cloning in fabric. This will help improve performance for scene setup and lower
  overall startup time.


0.41.0 (2025-05-19)
~~~~~~~~~~~~~~~~~~~

Added
^^^^^

* Added simulation schemas for spatial tendons. These can be configured for assets imported
  from file formats.
* Added support for spatial tendons.


0.40.14 (2025-05-29)
~~~~~~~~~~~~~~~~~~~~

Added
^^^^^

* Added deprecation warning for :meth:`~isaaclab.utils.math.quat_rotate` and
  :meth:`~isaaclab.utils.math.quat_rotate_inverse`

Changed
^^^^^^^

* Changed all calls to :meth:`~isaaclab.utils.math.quat_rotate` and :meth:`~isaaclab.utils.math.quat_rotate_inverse` to
  :meth:`~isaaclab.utils.math.quat_apply` and :meth:`~isaaclab.utils.math.quat_apply_inverse` for speed.


0.40.13 (2025-05-19)
~~~~~~~~~~~~~~~~~~~~

Fixed
^^^^^

* Raising exceptions in step, render and reset if they occurred inside the initialization callbacks
  of assets and sensors.used from the experience files and the double definition is removed.


0.40.12 (2025-01-30)
~~~~~~~~~~~~~~~~~~~~

Added
^^^^^

* Added method :meth:`omni.isaac.lab.assets.AssetBase.set_visibility` to set the visibility of the asset
  in the simulation.


0.40.11 (2025-05-16)
~~~~~~~~~~~~~~~~~~~~

Added
^^^^^

* Added support for concatenation of observations along different dimensions in
  :class:`~isaaclab.managers.observation_manager.ObservationManager`.

Changed
^^^^^^^

* Updated the :class:`~isaaclab.managers.command_manager.CommandManager` to update the command counter after the
  resampling call.


0.40.10 (2025-05-16)
~~~~~~~~~~~~~~~~~~~~

Fixed
^^^^^

* Fixed penetration issue for negative border height in :class:`~isaaclab.terrains.terrain_generator.TerrainGeneratorCfg`.


0.40.9 (2025-05-20)
~~~~~~~~~~~~~~~~~~~

Changed
^^^^^^^

* Changed the implementation of :meth:`~isaaclab.utils.math.quat_box_minus`

Added
^^^^^

* Added :meth:`~isaaclab.utils.math.quat_box_plus`
* Added :meth:`~isaaclab.utils.math.rigid_body_twist_transform`


0.40.8 (2025-05-15)
~~~~~~~~~~~~~~~~~~~

Fixed
^^^^^

* Fixed :meth:`omni.isaac.lab.sensors.camera.camera.Camera.set_intrinsic_matrices` preventing setting of unused USD
  camera parameters.
* Fixed :meth:`omni.isaac.lab.sensors.camera.camera.Camera._update_intrinsic_matrices` preventing unused USD camera
  parameters from being used to calculate :attr:`omni.isaac.lab.sensors.camera.CameraData.intrinsic_matrices`
* Fixed :meth:`omni.isaac.lab.spawners.sensors.sensors_cfg.PinholeCameraCfg.from_intrinsic_matrix` preventing setting of
  unused USD camera parameters.


0.40.7 (2025-05-14)
~~~~~~~~~~~~~~~~~~~

* Added a new attribute :attr:`articulation_root_prim_path` to the :class:`~isaaclab.assets.ArticulationCfg` class
  to allow explicitly specifying the prim path of the articulation root.


0.40.6 (2025-05-14)
~~~~~~~~~~~~~~~~~~~

Changed
^^^^^^^

* Enabled external cameras in XR.


0.40.5 (2025-05-23)
~~~~~~~~~~~~~~~~~~~

Added
^^^^^

* Added feature for animation recording through baking physics operations into OVD files.


0.40.4 (2025-05-17)
~~~~~~~~~~~~~~~~~~~

Changed
^^^^^^^

* Changed livestreaming options to use ``LIVESTREAM=1`` for WebRTC over public networks and ``LIVESTREAM=2`` for WebRTC over private networks.


0.40.3 (2025-05-20)
~~~~~~~~~~~~~~~~~~~

Changed
^^^^^^^

* Made modifications to :func:`isaaclab.envs.mdp.image` to handle image normalization for normal maps.


0.40.2 (2025-05-14)
~~~~~~~~~~~~~~~~~~~

Changed
^^^^^^^

* Refactored remove_camera_configs to be a function that can be used in the record_demos and teleop scripts.


0.40.1 (2025-05-14)
~~~~~~~~~~~~~~~~~~~

Fixed
^^^^^

* Fixed spacemouse device add callback function to work with record_demos/teleop_se3_agent scripts.


0.40.0 (2025-05-03)
~~~~~~~~~~~~~~~~~~~

Added
^^^^^

* Added check in RecorderManager to ensure that the success indicator is only set if the termination manager is present.
* Added semantic tags in :func:`isaaclab.sim.spawners.from_files.spawn_ground_plane`.
  This allows for :attr:`semantic_segmentation_mapping` to be used when using the ground plane spawner.


0.39.0 (2025-04-01)
~~~~~~~~~~~~~~~~~~~

Added
^^^^^

* Added the :meth:`~isaaclab.env.mdp.observations.joint_effort`


0.38.0 (2025-04-01)
~~~~~~~~~~~~~~~~~~~

Added
^^^^^

* Added :meth:`~isaaclab.envs.mdp.observations.body_pose_w`
* Added :meth:`~isaaclab.envs.mdp.observations.body_projected_gravity_b`


0.37.5 (2025-05-12)
~~~~~~~~~~~~~~~~~~~

Added
^^^^^

* Added a new teleop configuration class :class:`~isaaclab.devices.DevicesCfg` to support multiple teleoperation
  devices declared in the environment configuration file.
* Implemented a factory function to create teleoperation devices based on the device configuration.


0.37.4 (2025-05-12)
~~~~~~~~~~~~~~~~~~~~

Changed
^^^^^^^

* Remove isaacsim.xr.openxr from openxr experience file.
* Use Performance AR profile for XR rendering.


0.37.3 (2025-05-08)
~~~~~~~~~~~~~~~~~~~~

Added
^^^^^

* Updated PINK task space action to record processed actions.
* Added new recorder term for recording post step processed actions.


0.37.2 (2025-05-06)
~~~~~~~~~~~~~~~~~~~~

Changed
^^^^^^^

* Migrated OpenXR device to use the new OpenXR handtracking API from omni.kit.xr.core.


0.37.1 (2025-05-05)
~~~~~~~~~~~~~~~~~~~~

Changed
^^^^^^^

* Removed xr rendering mode.


0.37.0 (2025-04-24)
~~~~~~~~~~~~~~~~~~~~

Changed
^^^^^^^

* Updated pytorch to latest 2.7.0 with cuda 12.8 for Blackwell support.
  Torch is now installed as part of the isaaclab.sh/bat scripts to ensure the correct version is installed.
* Removed :attr:`~isaaclab.sim.spawners.PhysicsMaterialCfg.improve_patch_friction` as it has been deprecated and removed from the simulation.
  The simulation will always behave as if this attribute is set to true.


0.36.23 (2025-04-24)
~~~~~~~~~~~~~~~~~~~~

Fixed
^^^^^

* Fixed ``return_latest_camera_pose`` option in :class:`~isaaclab.sensors.TiledCameraCfg` from not being used to the
  argument ``update_latest_camera_pose`` in :class:`~isaaclab.sensors.CameraCfg` with application in both
  :class:`~isaaclab.sensors.Camera` and :class:`~isaaclab.sensors.TiledCamera`.


0.36.22 (2025-04-23)
~~~~~~~~~~~~~~~~~~~~

Fixed
^^^^^^^

* Adds correct type check for ManagerTermBase class in event_manager.py.


0.36.21 (2025-04-15)
~~~~~~~~~~~~~~~~~~~~

Changed
^^^^^^^

* Removed direct call of qpsovlers library from pink_ik controller and changed solver from quadprog to osqp.


0.36.20 (2025-04-09)
~~~~~~~~~~~~~~~~~~~~

Changed
^^^^^^^

* Added call to set cuda device after each ``app.update()`` call in :class:`~isaaclab.sim.SimulationContext`.
  This is now required for multi-GPU workflows because some underlying logic in ``app.update()`` is modifying
  the cuda device, which results in NCCL errors on distributed setups.


0.36.19 (2025-04-01)
~~~~~~~~~~~~~~~~~~~~

Fixed
^^^^^

* Added check in RecorderManager to ensure that the success indicator is only set if the termination manager is present.


0.36.18 (2025-03-26)
~~~~~~~~~~~~~~~~~~~~

Added
^^^^^

* Added a dynamic text instruction widget that provides real-time feedback
  on the number of successful recordings during demonstration sessions.


0.36.17 (2025-03-26)
~~~~~~~~~~~~~~~~~~~~

Changed
^^^^^^^

* Added override in AppLauncher to apply patch for ``pxr.Gf.Matrix4d`` to work with Pinocchio 2.7.0.


0.36.16 (2025-03-25)
~~~~~~~~~~~~~~~~~~~~

Changed
^^^^^^^

* Modified rendering mode default behavior when the launcher arg :attr:`enable_cameras` is not set.


0.36.15 (2025-03-25)
~~~~~~~~~~~~~~~~~~~~

Added
^^^^^

* Added near plane distance configuration for XR device.


0.36.14 (2025-03-24)
~~~~~~~~~~~~~~~~~~~~

Changed
^^^^^^^

* Changed default render settings in :class:`~isaaclab.sim.SimulationCfg` to None, which means that
  the default settings will be used from the experience files and the double definition is removed.


0.36.13 (2025-03-24)
~~~~~~~~~~~~~~~~~~~~

Added
^^^^^

* Added headpose support to OpenXRDevice.


0.36.12 (2025-03-19)
~~~~~~~~~~~~~~~~~~~~

Added
^^^^^

* Added parameter to show warning if Pink IK solver fails to find a solution.


0.36.11 (2025-03-19)
~~~~~~~~~~~~~~~~~~~~

Fixed
^^^^^

* Fixed default behavior of :class:`~isaaclab.actuators.ImplicitActuator` if no :attr:`effort_limits_sim` or
  :attr:`effort_limit` is set.


0.36.10 (2025-03-17)
~~~~~~~~~~~~~~~~~~~~

Fixed
^^^^^

* App launcher to update the cli arguments if conditional defaults are used.


0.36.9 (2025-03-18)
~~~~~~~~~~~~~~~~~~~

Added
^^^^^^^

* Xr rendering mode, which is default when xr is used.


0.36.8 (2025-03-17)
~~~~~~~~~~~~~~~~~~~

Fixed
^^^^^

* Removed ``scalar_first`` from scipy function usage to support older versions of scipy.


0.36.7 (2025-03-14)
~~~~~~~~~~~~~~~~~~~

Fixed
^^^^^

* Changed the import structure to only import ``pinocchio`` when ``pink-ik`` or ``dex-retargeting`` is being used.
  This also solves for the problem that ``pink-ik`` and ``dex-retargeting`` are not supported in windows.
* Removed ``isaacsim.robot_motion.lula`` and ``isaacsim.robot_motion.motion_generation`` from the default loaded Isaac Sim extensions.
* Moved pink ik action config to a separate file.


0.36.6 (2025-03-13)
~~~~~~~~~~~~~~~~~~~

Fixed
^^^^^

* Worked around an issue where the render mode is set to ``"RayTracedLighting"`` instead of ``"RaytracedLighting"`` by
  some dependencies.


0.36.5 (2025-03-11)
~~~~~~~~~~~~~~~~~~~

Added
^^^^^^^

* Added 3 rendering mode presets: performance, balanced, and quality.
* Preset settings are stored in ``apps/rendering_modes``.
* Presets can be set with cli arg ``--rendering_mode`` or with :class:`RenderCfg`.
* Preset rendering settings can be overwritten with :class:`RenderCfg`.
* :class:`RenderCfg` supports all native RTX carb settings.

Changed
^^^^^^^
* :class:`RenderCfg` default settings are unset.


0.36.4 (2025-03-11)
~~~~~~~~~~~~~~~~~~~

Changed
^^^^^^^

* Updated the OpenXR kit file ``isaaclab.python.xr.openxr.kit`` to inherit from ``isaaclab.python.kit`` instead of
  ``isaaclab.python.rendering.kit`` which is not appropriate.


0.36.3 (2025-03-10)
~~~~~~~~~~~~~~~~~~~~

Changed
^^^^^^^

* Added the PinkIKController controller class that interfaces Isaac Lab with the Pink differential inverse kinematics solver
  to allow control of multiple links in a robot using a single solver.


0.36.2 (2025-03-07)
~~~~~~~~~~~~~~~~~~~~

Changed
^^^^^^^

* Allowed users to exit on 1 Ctrl+C instead of consecutive 2 key strokes.
* Allowed physics reset during simulation through :meth:`reset` in :class:`~isaaclab.sim.SimulationContext`.


0.36.1 (2025-03-10)
~~~~~~~~~~~~~~~~~~~

Added
^^^^^

* Added :attr:`semantic_segmentation_mapping` for camera configs to allow specifying colors for semantics.


0.36.0 (2025-03-07)
~~~~~~~~~~~~~~~~~~~

Removed
^^^^^^^

* Removed the storage of tri-meshes and warp meshes inside the :class:`~isaaclab.terrains.TerrainImporter` class.
  Initially these meshes were added for ray-casting purposes. However, since the ray-caster reads the terrains
  directly from the USD files, these meshes are no longer needed.
* Deprecated the :attr:`warp_meshes` and :attr:`meshes` attributes from the
  :class:`~isaaclab.terrains.TerrainImporter` class. These attributes now return an empty dictionary
  with a deprecation warning.

Changed
^^^^^^^

* Changed the prim path of the "plane" terrain inside the :class:`~isaaclab.terrains.TerrainImporter` class.
  Earlier, the terrain was imported directly as the importer's prim path. Now, the terrain is imported as
  ``{importer_prim_path}/{name}``, where ``name`` is the name of the terrain.


0.35.0 (2025-03-07)
~~~~~~~~~~~~~~~~~~~

* Improved documentation of various attributes in the :class:`~isaaclab.assets.ArticulationData` class to make
  it clearer which values represent the simulation and internal class values. In the new convention,
  the ``default_xxx`` attributes are whatever the user configured from their configuration of the articulation
  class, while the ``xxx`` attributes are the values from the simulation.
* Updated the soft joint position limits inside the :meth:`~isaaclab.assets.Articulation.write_joint_pos_limits_to_sim`
  method to use the new limits passed to the function.
* Added setting of :attr:`~isaaclab.assets.ArticulationData.default_joint_armature` and
  :attr:`~isaaclab.assets.ArticulationData.default_joint_friction` attributes in the
  :class:`~isaaclab.assets.Articulation` class based on user configuration.

Changed
^^^^^^^

* Removed unnecessary buffer creation operations inside the :class:`~isaaclab.assets.Articulation` class.
  Earlier, the class initialized a variety of buffer data with zeros and in the next function assigned
  them the value from PhysX. This made the code bulkier and more complex for no reason.
* Renamed parameters for a consistent nomenclature. These changes are backwards compatible with previous releases
  with a deprecation warning for the old names.

  * ``joint_velocity_limits`` → ``joint_vel_limits`` (to match attribute ``joint_vel`` and ``joint_vel_limits``)
  * ``joint_limits`` → ``joint_pos_limits`` (to match attribute ``joint_pos`` and ``soft_joint_pos_limits``)
  * ``default_joint_limits`` → ``default_joint_pos_limits``
  * ``write_joint_limits_to_sim`` → ``write_joint_position_limit_to_sim``
  * ``joint_friction`` → ``joint_friction_coeff``
  * ``default_joint_friction`` → ``default_joint_friction_coeff``
  * ``write_joint_friction_to_sim`` → ``write_joint_friction_coefficient_to_sim``
  * ``fixed_tendon_limit`` → ``fixed_tendon_pos_limits``
  * ``default_fixed_tendon_limit`` → ``default_fixed_tendon_pos_limits``
  * ``set_fixed_tendon_limit`` → ``set_fixed_tendon_position_limit``


0.34.13 (2025-03-06)
~~~~~~~~~~~~~~~~~~~~

Added
^^^^^

* Added a new event mode called "prestartup", which gets called right after the scene design is complete
  and before the simulation is played.
* Added a callback to resolve the scene entity configurations separately once the simulation plays,
  since the scene entities cannot be resolved before the simulation starts playing
  (as we currently rely on PhysX to provide us with the joint/body ordering)


0.34.12 (2025-03-06)
~~~~~~~~~~~~~~~~~~~~

Added
^^^^^

* Updated the mimic API :meth:`target_eef_pose_to_action` in :class:`isaaclab.envs.ManagerBasedRLMimicEnv` to take a dictionary of
  eef noise values instead of a single noise value.
* Added support for optional subtask constraints based on DexMimicGen to the mimic configuration class :class:`isaaclab.envs.MimicEnvCfg`.
* Enabled data compression in HDF5 dataset file handler :class:`isaaclab.utils.datasets.hdf5_dataset_file_handler.HDF5DatasetFileHandler`.


0.34.11 (2025-03-04)
~~~~~~~~~~~~~~~~~~~~

Fixed
^^^^^

* Fixed issue in :class:`~isaaclab.sensors.TiledCamera` and :class:`~isaaclab.sensors.Camera` where segmentation outputs only display the first tile
  when scene instancing is enabled. A workaround is added for now to disable instancing when segmentation
  outputs are requested.


0.34.10 (2025-03-04)
~~~~~~~~~~~~~~~~~~~~

Fixed
^^^^^

* Fixed the issue of misalignment in the motion vectors from the :class:`TiledCamera`
  with other modalities such as RGBA and depth.


0.34.9 (2025-03-04)
~~~~~~~~~~~~~~~~~~~

Added
^^^^^

* Added methods inside the :class:`omni.isaac.lab.assets.Articulation` class to set the joint
  position and velocity for the articulation. Previously, the joint position and velocity could
  only be set using the :meth:`omni.isaac.lab.assets.Articulation.write_joint_state_to_sim` method,
  which didn't allow setting the joint position and velocity separately.


0.34.8 (2025-03-02)
~~~~~~~~~~~~~~~~~~~

Fixed
^^^^^

* Fixed the propagation of the :attr:`activate_contact_sensors` attribute to the
  :class:`~isaaclab.sim.spawners.wrappers.wrappers_cfg.MultiAssetSpawnerCfg` class. Previously, this value
  was always set to False, which led to incorrect contact sensor settings for the spawned assets.


0.34.7 (2025-03-02)
~~~~~~~~~~~~~~~~~~~

Changed
^^^^^^^

* Enabled the physics flag for disabling contact processing in the :class:`~isaaclab.sim.SimulationContact`
  class. This means that by default, no contact reporting is done by the physics engine, which should provide
  a performance boost in simulations with no contact processing requirements.
* Disabled the physics flag for disabling contact processing in the :class:`~isaaclab.sensors.ContactSensor`
  class when the sensor is created to allow contact reporting for the sensor.

Removed
^^^^^^^

* Removed the attribute ``disable_contact_processing`` from :class:`~isaaclab.sim.SimulationContact`.


0.34.6 (2025-03-01)
~~~~~~~~~~~~~~~~~~~

Added
^^^^^

* Added a new attribute :attr:`is_implicit_model` to the :class:`isaaclab.actuators.ActuatorBase` class to
  indicate if the actuator model is implicit or explicit. This helps checking that the correct model type
  is being used when initializing the actuator models.

Fixed
^^^^^

* Added copy of configurations to :class:`~isaaclab.assets.AssetBase` and :class:`~isaaclab.sensors.SensorBase`
  to prevent modifications of the configurations from leaking outside of the classes.
* Fixed the case where setting velocity/effort limits for the simulation in the
  :class:`~isaaclab.actuators.ActuatorBaseCfg` class was not being used to update the actuator-specific
  velocity/effort limits.

Changed
^^^^^^^

* Moved warnings and checks for implicit actuator models to the :class:`~isaaclab.actuators.ImplicitActuator` class.
* Reverted to IsaacLab v1.3 behavior where :attr:`isaaclab.actuators.ImplicitActuatorCfg.velocity_limit`
  attribute was not used for setting the velocity limits in the simulation. This makes it possible to deploy
  policies from previous release without any changes. If users want to set the velocity limits for the simulation,
  they should use the :attr:`isaaclab.actuators.ImplicitActuatorCfg.velocity_limit_sim` attribute instead.


0.34.5 (2025-02-28)
~~~~~~~~~~~~~~~~~~~

Added
^^^^^

* Added IP address support for WebRTC livestream to allow specifying IP address to stream across networks.
  This feature requires an updated livestream extension, which is current only available in the pre-built Isaac Lab 2.0.1 docker image.
  Support for other Isaac Sim builds will become available in Isaac Sim 5.0.


0.34.4 (2025-02-27)
~~~~~~~~~~~~~~~~~~~~

Added
^^^^^

* Refactored retargeting code from Se3Handtracking class into separate modules for better modularity
* Added scaffolding for developing additional retargeters (e.g. dex)


0.34.3 (2025-02-26)
~~~~~~~~~~~~~~~~~~~

Added
^^^^^

* Enablec specifying the placement of the simulation when viewed in an XR device. This is achieved by
  adding an ``XrCfg`` environment configuration with ``anchor_pos`` and ``anchor_rot`` parameters.


0.34.2 (2025-02-21)
~~~~~~~~~~~~~~~~~~~

Fixed
^^^^^

* Fixed setting of root velocities inside the event term :meth:`reset_root_state_from_terrain`. Earlier, the indexing
  based on the environment IDs was missing.


0.34.1 (2025-02-17)
~~~~~~~~~~~~~~~~~~~

Fixed
^^^^^

* Ensured that the loaded torch JIT models inside actuator networks are correctly set to eval mode
  to prevent any unexpected behavior during inference.


0.34.0 (2025-02-14)
~~~~~~~~~~~~~~~~~~~

Fixed
^^^^^

* Added attributes :attr:`velocity_limits_sim` and :attr:`effort_limits_sim` to the
  :class:`isaaclab.actuators.ActuatorBaseCfg` class to separate solver limits from actuator limits.


0.33.17 (2025-02-13)
~~~~~~~~~~~~~~~~~~~~

Fixed
^^^^^

* Fixed Imu sensor based observations at first step by updating scene during initialization for
  :class:`~isaaclab.envs.ManagerBasedEnv`, :class:`~isaaclab.envs.DirectRLEnv`, and :class:`~isaaclab.envs.DirectMARLEnv`


0.33.16 (2025-02-09)
~~~~~~~~~~~~~~~~~~~~

Fixed
^^^^^

* Removes old deprecation warning from :attr:`isaaclab.assets.RigidObectData.body_state_w`


0.33.15 (2025-02-09)
~~~~~~~~~~~~~~~~~~~~

Fixed
^^^^^

* Fixed not updating the ``drift`` when calling :func:`~isaaclab.sensors.RayCaster.reset`


0.33.14 (2025-02-01)
~~~~~~~~~~~~~~~~~~~~

Fixed
^^^^^

* Fixed not updating the timestamp of ``body_link_state_w`` and ``body_com_state_w`` when ``write_root_pose_to_sim`` and ``write_joint_state_to_sim`` in the ``Articulation`` class are called.


0.33.13 (2025-01-30)
~~~~~~~~~~~~~~~~~~~~

* Fixed resampling of interval time left for the next event in the :class:`~isaaclab.managers.EventManager`
  class. Earlier, the time left for interval-based events was not being resampled on episodic resets. This led
  to the event being triggered at the wrong time after the reset.


0.33.12 (2025-01-28)
~~~~~~~~~~~~~~~~~~~~

Fixed
^^^^^

* Fixed missing import in ``line_plot.py``


0.33.11 (2025-01-25)
~~~~~~~~~~~~~~~~~~~~

Added
^^^^^

* Added :attr:`isaaclab.scene.InteractiveSceneCfg.filter_collisions` to allow specifying whether collision masking across environments is desired.

Changed
^^^^^^^

* Automatic collision filtering now happens as part of the replicate_physics call. When replicate_physics is not enabled, we call the previous
  ``filter_collisions`` API to mask collisions between environments.


0.33.10 (2025-01-22)
~~~~~~~~~~~~~~~~~~~~

Changed
^^^^^^^

* In :meth:`isaaclab.assets.Articulation.write_joint_limits_to_sim`, we previously added a check for if default joint positions exceed the
  new limits being set. When this is True, we log a warning message to indicate that the default joint positions will be clipped to be within
  the range of the new limits. However, the warning message can become overly verbose in a randomization setting where this API is called on
  every environment reset. We now default to only writing the message to info level logging if called within randomization, and expose a
  parameter that can be used to choose the logging level desired.


0.33.9 (2025-01-22)
~~~~~~~~~~~~~~~~~~~

Fixed
^^^^^

* Fixed typo in /physics/autoPopupSimulationOutputWindow setting in :class:`~isaaclab.sim.SimulationContext`


0.33.8 (2025-01-17)
~~~~~~~~~~~~~~~~~~~

Fixed
^^^^^

* Removed deprecation of :attr:`isaaclab.assets.ArticulationData.root_state_w` and
  :attr:`isaaclab.assets.ArticulationData.body_state_w` derived properties.
* Removed deprecation of :meth:`isaaclab.assets.Articulation.write_root_state_to_sim`.
* Replaced calls to :attr:`isaaclab.assets.ArticulationData.root_com_state_w` and
  :attr:`isaaclab.assets.ArticulationData.root_link_state_w` with corresponding calls to
  :attr:`isaaclab.assets.ArticulationData.root_state_w`.
* Replaced calls to :attr:`isaaclab.assets.ArticulationData.body_com_state_w` and
  :attr:`isaaclab.assets.ArticulationData.body_link_state_w` properties with corresponding calls to
  :attr:`isaaclab.assets.ArticulationData.body_state_w` properties.
* Removed deprecation of :attr:`isaaclab.assets.RigidObjectData.root_state_w` derived properties.
* Removed deprecation of :meth:`isaaclab.assets.RigidObject.write_root_state_to_sim`.
* Replaced calls to :attr:`isaaclab.assets.RigidObjectData.root_com_state_w` and
  :attr:`isaaclab.assets.RigidObjectData.root_link_state_w` properties with corresponding calls to
  :attr:`isaaclab.assets.RigidObjectData.root_state_w` properties.
* Removed deprecation of :attr:`isaaclab.assets.RigidObjectCollectionData.root_state_w` derived properties.
* Removed deprecation of :meth:`isaaclab.assets.RigidObjectCollection.write_root_state_to_sim`.
* Replaced calls to :attr:`isaaclab.assets.RigidObjectCollectionData.root_com_state_w` and
  :attr:`isaaclab.assets.RigidObjectData.root_link_state_w` properties with corresponding calls to
  :attr:`isaaclab.assets.RigidObjectData.root_state_w` properties.
* Fixed indexing issue in ``write_root_link_velocity_to_sim`` in :class:`isaaclab.assets.RigidObject`
* Fixed index broadcasting in ``write_object_link_velocity_to_sim`` and ``write_object_com_pose_to_sim`` in
  the :class:`isaaclab.assets.RigidObjectCollection` class.


0.33.7 (2025-01-14)
~~~~~~~~~~~~~~~~~~~

Fixed
^^^^^

* Fixed the respawn of only wrong object samples in :func:`repeated_objects_terrain` of :mod:`isaaclab.terrains.trimesh` module.
  Previously, the function was respawning all objects in the scene instead of only the wrong object samples, which in worst case
  could lead to infinite respawn loop.


0.33.6 (2025-01-16)
~~~~~~~~~~~~~~~~~~~

Changed
^^^^^^^

* Added initial unit tests for multiple tiled cameras, including tests for initialization, groundtruth annotators, different poses, and different resolutions.


0.33.5 (2025-01-13)
~~~~~~~~~~~~~~~~~~~

Changed
^^^^^^^

* Moved the definition of ``/persistent/isaac/asset_root/*`` settings from :class:`AppLauncher` to the app files.
  This is needed to prevent errors where ``isaaclab_assets`` was loaded prior to the carbonite setting being set.


0.33.4 (2025-01-10)
~~~~~~~~~~~~~~~~~~~

Changed
^^^^^^^

* Added an optional parameter in the :meth:`record_pre_reset` method in
  :class:`~isaaclab.managers.RecorderManager` to override the export config upon invoking.


0.33.3 (2025-01-08)
~~~~~~~~~~~~~~~~~~~

Fixed
^^^^^

* Fixed docstring in articulation data :class:`isaaclab.assets.ArticulationData`.
  In body properties sections, the second dimension should be num_bodies but was documented as 1.


0.33.2 (2025-01-02)
~~~~~~~~~~~~~~~~~~~

Added
^^^^^

* Added body tracking as an origin type to :class:`isaaclab.envs.ViewerCfg` and :class:`isaaclab.envs.ui.ViewportCameraController`.


0.33.1 (2024-12-26)
~~~~~~~~~~~~~~~~~~~

Changed
^^^^^^^

* Added kinematics initialization call for populating kinematic prim transforms to fabric for rendering.
* Added ``enable_env_ids`` flag for cloning and replication to replace collision filtering.


0.33.0 (2024-12-22)
~~~~~~~~~~~~~~~~~~~

Fixed
^^^^^

* Fixed populating default_joint_stiffness and default_joint_damping values for ImplicitActuator instances in :class:`isaaclab.assets.Articulation`


0.32.2 (2024-12-17)
~~~~~~~~~~~~~~~~~~~

Added
^^^^^

* Added null-space (position) control option to :class:`isaaclab.controllers.OperationalSpaceController`.
* Added test cases that uses null-space control for :class:`isaaclab.controllers.OperationalSpaceController`.
* Added information regarding null-space control to the tutorial script and documentation of
  :class:`isaaclab.controllers.OperationalSpaceController`.
* Added arguments to set specific null-space joint position targets within
  :class:`isaaclab.envs.mdp.actions.OperationalSpaceControllerAction` class.


0.32.1 (2024-12-17)
~~~~~~~~~~~~~~~~~~~

Changed
^^^^^^^

* Added a default and generic implementation of the :meth:`get_object_poses` function
  in the :class:`ManagerBasedRLMimicEnv` class.
* Added a ``EXPORT_NONE`` mode in the :class:`DatasetExportMode` class and updated
  :class:`~isaaclab.managers.RecorderManager` to enable recording without exporting
  the data to a file.


0.32.0 (2024-12-16)
~~~~~~~~~~~~~~~~~~~

Changed
^^^^^^^

* Previously, physx returns the rigid bodies and articulations velocities in the com of bodies rather than the
  link frame, while poses are in link frames. We now explicitly provide :attr:`body_link_state` and
  :attr:`body_com_state` APIs replacing the previous :attr:`body_state` API. Previous APIs are now marked as
  deprecated. Please update any code using the previous pose and velocity APIs to use the new
  ``*_link_*`` or ``*_com_*`` APIs in :attr:`isaaclab.assets.RigidBody`,
  :attr:`isaaclab.assets.RigidBodyCollection`, and :attr:`isaaclab.assets.Articulation`.


0.31.0 (2024-12-16)
~~~~~~~~~~~~~~~~~~~

Added
^^^^^

* Added :class:`ManagerBasedRLMimicEnv` and config classes for mimic data generation workflow for imitation learning.


0.30.3 (2024-12-16)
~~~~~~~~~~~~~~~~~~~

Fixed
^^^^^

* Fixed ordering of logging and resamping in the command manager, where we were logging the metrics
  after resampling the commands. This leads to incorrect logging of metrics when inside the resample call,
  the metrics tensors get reset.


0.30.2 (2024-12-16)
~~~~~~~~~~~~~~~~~~~

Fixed
^^^^^

* Fixed errors within the calculations of :class:`isaaclab.controllers.OperationalSpaceController`.

Added
^^^^^

* Added :class:`isaaclab.controllers.OperationalSpaceController` to API documentation.
* Added test cases for :class:`isaaclab.controllers.OperationalSpaceController`.
* Added a tutorial for :class:`isaaclab.controllers.OperationalSpaceController`.
* Added the implementation of :class:`isaaclab.envs.mdp.actions.OperationalSpaceControllerAction` class.


0.30.1 (2024-12-15)
~~~~~~~~~~~~~~~~~~~

Changed
^^^^^^^

* Added call to update articulation kinematics after reset to ensure states are updated for non-rendering sensors.
  Previously, some changes in reset such as modifying joint states would not be reflected in the rigid body
  states immediately after reset.


0.30.0 (2024-12-15)
~~~~~~~~~~~~~~~~~~~

Added
^^^^^

* Added UI interface to the Managers in the ManagerBasedEnv and MangerBasedRLEnv classes.
* Added UI widgets for :class:`LiveLinePlot` and :class:`ImagePlot`.
* Added ``ManagerLiveVisualizer/Cfg``: Given a ManagerBase (i.e. action_manager, observation_manager, etc) and a
  config file this class creates the the interface between managers and the UI.
* Added :class:`EnvLiveVisualizer`: A 'manager' of ManagerLiveVisualizer. This is added to the ManagerBasedEnv
  but is only called during the initialization of the managers in load_managers
* Added ``get_active_iterable_terms`` implementation methods to ActionManager, ObservationManager, CommandsManager,
  CurriculumManager, RewardManager, and TerminationManager. This method exports the active term data and labels
  for each manager and is called by ManagerLiveVisualizer.
* Additions to :class:`BaseEnvWindow` and :class:`RLEnvWindow` to register ManagerLiveVisualizer UI interfaces
  for the chosen managers.


0.29.0 (2024-12-15)
~~~~~~~~~~~~~~~~~~~

Added
^^^^^

* Added observation history computation to :class:`isaaclab.manager.observation_manager.ObservationManager`.
* Added ``history_length`` and ``flatten_history_dim`` configuration parameters to :class:`isaaclab.manager.manager_term_cfg.ObservationTermCfg`
* Added ``history_length`` and ``flatten_history_dim`` configuration parameters to :class:`isaaclab.manager.manager_term_cfg.ObservationGroupCfg`
* Added full buffer property to :class:`isaaclab.utils.buffers.circular_buffer.CircularBuffer`


0.28.4 (2024-12-15)
~~~~~~~~~~~~~~~~~~~

Added
^^^^^

* Added action clip to all :class:`isaaclab.envs.mdp.actions`.


0.28.3 (2024-12-14)
~~~~~~~~~~~~~~~~~~~

Changed
^^^^^^^

* Added check for error below threshold in state machines to ensure the state has been reached.


0.28.2 (2024-12-13)
~~~~~~~~~~~~~~~~~~~

Fixed
^^^^^

* Fixed the shape of ``quat_w`` in the ``apply_actions`` method of :attr:`~isaaclab.env.mdp.NonHolonomicAction`
  (previously (N,B,4), now (N,4) since the number of root bodies B is required to be 1). Previously ``apply_actions``
  errored because ``euler_xyz_from_quat`` requires inputs of shape (N,4).


0.28.1 (2024-12-13)
~~~~~~~~~~~~~~~~~~~

Fixed
^^^^^

* Fixed the internal buffers for ``set_external_force_and_torque`` where the buffer values would be stale if zero
  values are sent to the APIs.


0.28.0 (2024-12-12)
~~~~~~~~~~~~~~~~~~~

Changed
^^^^^^^

* Adapted the :class:`~isaaclab.sim.converters.UrdfConverter` to use the latest URDF converter API from Isaac Sim 4.5.
  The physics articulation root can now be set separately, and the joint drive gains can be set on a per joint basis.


0.27.33 (2024-12-11)
~~~~~~~~~~~~~~~~~~~~

Added
^^^^^

* Introduced an optional ``sensor_cfg`` parameter to the :meth:`~isaaclab.envs.mdp.rewards.base_height_l2` function,
  enabling the use of :class:`~isaaclab.sensors.RayCaster` for height adjustments. For flat terrains, the function
  retains its previous behavior.
* Improved documentation to clarify the usage of the :meth:`~isaaclab.envs.mdp.rewards.base_height_l2` function in
  both flat and rough terrain settings.


0.27.32 (2024-12-11)
~~~~~~~~~~~~~~~~~~~~

Fixed
^^^^^

* Modified :class:`isaaclab.envs.mdp.actions.DifferentialInverseKinematicsAction` class to use the geometric
  Jacobian computed w.r.t. to the root frame of the robot. This helps ensure that root pose does not affect the tracking.


0.27.31 (2024-12-09)
~~~~~~~~~~~~~~~~~~~~

Changed
^^^^^^^

* Introduced configuration options in :class:`Se3HandTracking` to:

  - Zero out rotation around the x/y axes
  - Apply smoothing and thresholding to position and rotation deltas for reduced jitter
  - Use wrist-based rotation reference as an alternative to fingertip-based rotation

* Switched the default position reference in :class:`Se3HandTracking` to the wrist joint pose, providing more stable
  relative-based positioning.


0.27.30 (2024-12-09)
~~~~~~~~~~~~~~~~~~~~

Fixed
^^^^^

* Fixed the initial state recorder term in :class:`isaaclab.envs.mdp.recorders.InitialStateRecorder` to
  return only the states of the specified environment IDs.


0.27.29 (2024-12-06)
~~~~~~~~~~~~~~~~~~~~

Fixed
^^^^^

* Fixed the enforcement of :attr:`~isaaclab.actuators.ActuatorBaseCfg.velocity_limits` at the
  :attr:`~isaaclab.assets.Articulation.root_physx_view` level.


0.27.28 (2024-12-06)
~~~~~~~~~~~~~~~~~~~~

Changed
^^^^^^^

* If a USD that contains an articulation root is loaded using a
  :attr:`isaaclab.assets.RigidBody` we now fail unless the articulation root is explicitly
  disabled. Using an articulation root for rigid bodies is not needed and decreases overall performance.


0.27.27 (2024-12-06)
~~~~~~~~~~~~~~~~~~~~

Fixed
^^^^^

* Corrected the projection types of fisheye camera in :class:`isaaclab.sim.spawners.sensors.sensors_cfg.FisheyeCameraCfg`.
  Earlier, the projection names used snakecase instead of camelcase.


0.27.26 (2024-12-06)
~~~~~~~~~~~~~~~~~~~~

Added
^^^^^

* Added option to define the clipping behavior for depth images generated by
  :class:`~isaaclab.sensors.RayCasterCamera`, :class:`~isaaclab.sensors.Camera`, and :class:`~isaaclab.sensors.TiledCamera`

Changed
^^^^^^^

* Unified the clipping behavior for the depth images of all camera implementations. Per default, all values exceeding
  the range are clipped to zero for both ``distance_to_image_plane`` and ``distance_to_camera`` depth images. Prev.
  :class:`~isaaclab.sensors.RayCasterCamera` clipped the values to the maximum value of the depth image,
  :class:`~isaaclab.sensors.Camera` did not clip them and had a different behavior for both types.


0.27.25 (2024-12-05)
~~~~~~~~~~~~~~~~~~~~

Fixed
^^^^^

* Fixed the condition in ``isaaclab.sh`` that checks whether ``pre-commit`` is installed before attempting installation.


0.27.24 (2024-12-05)
~~~~~~~~~~~~~~~~~~~~

Fixed
^^^^^

* Removed workaround in :class:`isaaclab.sensors.TiledCamera` and :class:`isaaclab.sensors.Camera`
  that was previously required to prevent frame offsets in renders. The denoiser setting is no longer
  automatically modified based on the resolution of the cameras.


0.27.23 (2024-12-04)
~~~~~~~~~~~~~~~~~~~~

Fixed
^^^^^

* Added the attributes :attr:`~isaaclab.envs.DirectRLEnvCfg.wait_for_textures` and
  :attr:`~isaaclab.envs.ManagerBasedEnvCfg.wait_for_textures` to enable assets loading check
  during :class:`~isaaclab.DirectRLEnv` and :class:`~isaaclab.ManagerBasedEnv` reset method when
  rtx sensors are added to the scene.


0.27.22 (2024-12-04)
~~~~~~~~~~~~~~~~~~~~

Fixed
^^^^^

* Fixed the order of the incoming parameters in :class:`isaaclab.envs.DirectMARLEnv` to correctly use
  ``NoiseModel`` in marl-envs.


0.27.21 (2024-12-04)
~~~~~~~~~~~~~~~~~~~~

Added
^^^^^

* Added :class:`~isaaclab.managers.RecorderManager` and its utility classes to record data from the simulation.
* Added :class:`~isaaclab.utils.datasets.EpisodeData` to store data for an episode.
* Added :class:`~isaaclab.utils.datasets.DatasetFileHandlerBase` as a base class for handling dataset files.
* Added :class:`~isaaclab.utils.datasets.HDF5DatasetFileHandler` as a dataset file handler implementation to
  export and load episodes from HDF5 files.
* Added ``record_demos.py`` script to record human-teleoperated demos for a specified task and export to an HDF5 file.
* Added ``replay_demos.py`` script to replay demos loaded from an HDF5 file.


0.27.20 (2024-12-02)
~~~~~~~~~~~~~~~~~~~~

Changed
^^^^^^^

* Changed :class:`isaaclab.envs.DirectMARLEnv` to inherit from ``Gymnasium.Env`` due to requirement from Gymnasium
  v1.0.0 requiring all environments to be a subclass of ``Gymnasium.Env`` when using the ``make`` interface.


0.27.19 (2024-12-02)
~~~~~~~~~~~~~~~~~~~~

Added
^^^^^

* Added ``isaaclab.utils.pretrained_checkpoints`` containing constants and utility functions used to manipulate
  paths and load checkpoints from Nucleus.


0.27.18 (2024-11-28)
~~~~~~~~~~~~~~~~~~~~

Changed
^^^^^^^

* Renamed Isaac Sim imports to follow Isaac Sim 4.5 naming conventions.


0.27.17 (2024-11-20)
~~~~~~~~~~~~~~~~~~~~

Added
^^^^^

* Added ``create_new_stage`` setting in :class:`~isaaclab.app.AppLauncher` to avoid creating a default new
  stage on startup in Isaac Sim. This helps reduce the startup time when launching Isaac Lab.


0.27.16 (2024-11-15)
~~~~~~~~~~~~~~~~~~~~

Added
^^^^^

* Added the class :class:`~isaaclab.devices.Se3HandTracking` which enables XR teleop for manipulators.


0.27.15 (2024-11-09)
~~~~~~~~~~~~~~~~~~~~

Fixed
^^^^^

* Fixed indexing in :meth:`isaaclab.assets.Articulation.write_joint_limits_to_sim` to correctly process
  non-None ``env_ids`` and ``joint_ids``.


0.27.14 (2024-10-23)
~~~~~~~~~~~~~~~~~~~~

Added
^^^^^

* Added the class :class:`~isaaclab.assets.RigidObjectCollection` which allows to spawn
  multiple objects in each environment and access/modify the quantities with a unified (env_ids, object_ids) API.


0.27.13 (2024-10-30)
~~~~~~~~~~~~~~~~~~~~

Added
^^^^^

* Added the attributes :attr:`~isaaclab.sim.converters.MeshConverterCfg.translation`, :attr:`~isaaclab.sim.converters.MeshConverterCfg.rotation`,
  :attr:`~isaaclab.sim.converters.MeshConverterCfg.scale` to translate, rotate, and scale meshes
  when importing them with :class:`~isaaclab.sim.converters.MeshConverter`.


0.27.12 (2024-11-04)
~~~~~~~~~~~~~~~~~~~~

Removed
^^^^^^^

* Removed TensorDict usage in favor of Python dictionary in sensors


0.27.11 (2024-10-31)
~~~~~~~~~~~~~~~~~~~~

Added
^^^^^

* Added support to define tuple of floats to scale observation terms by expanding the
  :attr:`isaaclab.managers.manager_term_cfg.ObservationManagerCfg.scale` attribute.


0.27.10 (2024-11-01)
~~~~~~~~~~~~~~~~~~~~

Changed
^^^^^^^

* Cached the PhysX view's joint paths before looping over them when processing fixed joint tendons
  inside the :class:`Articulation` class. This helps improve the processing time for the tendons.


0.27.9 (2024-11-01)
~~~~~~~~~~~~~~~~~~~

Added
^^^^^

* Added the :class:`isaaclab.utils.types.ArticulationActions` class to store the joint actions
  for an articulation. Earlier, the class from Isaac Sim was being used. However, it used a different
  type for the joint actions which was not compatible with the Isaac Lab framework.


0.27.8 (2024-11-01)
~~~~~~~~~~~~~~~~~~~

Fixed
^^^^^

* Added sanity check if the term is a valid type inside the command manager.
* Corrected the iteration over ``group_cfg_items`` inside the observation manager.


0.27.7 (2024-10-28)
~~~~~~~~~~~~~~~~~~~

Added
^^^^^

* Added frozen encoder feature extraction observation space with ResNet and Theia


0.27.6 (2024-10-25)
~~~~~~~~~~~~~~~~~~~

Fixed
^^^^^

* Fixed usage of ``meshes`` property in :class:`isaaclab.sensors.RayCasterCamera` to use ``self.meshes``
  instead of the undefined ``RayCaster.meshes``.
* Fixed issue in :class:`isaaclab.envs.ui.BaseEnvWindow` where undefined configs were being accessed when
  creating debug visualization elements in UI.


0.27.5 (2024-10-25)
~~~~~~~~~~~~~~~~~~~

Added
^^^^^

* Added utilities for serializing/deserializing Gymnasium spaces.


0.27.4 (2024-10-18)
~~~~~~~~~~~~~~~~~~~

Fixed
^^^^^

* Updated installation path instructions for Windows in the Isaac Lab documentation to remove redundancy in the
  use of %USERPROFILE% for path definitions.


0.27.3 (2024-10-22)
~~~~~~~~~~~~~~~~~~~

Fixed
^^^^^

* Fixed the issue with using list or tuples of ``configclass`` within a ``configclass``. Earlier, the list of
  configclass objects were not converted to dictionary properly when ``to_dict`` function was called.


0.27.2 (2024-10-21)
~~~~~~~~~~~~~~~~~~~

Added
^^^^^

* Added ``--kit_args`` to :class:`~isaaclab.app.AppLauncher` to allow passing command line arguments directly to
  Omniverse Kit SDK.


0.27.1 (2024-10-20)
~~~~~~~~~~~~~~~~~~~

Added
^^^^^

* Added :class:`~isaaclab.sim.RenderCfg` and the attribute :attr:`~isaaclab.sim.SimulationCfg.render` for
  specifying render related settings.


0.27.0 (2024-10-14)
~~~~~~~~~~~~~~~~~~~

Added
^^^^^

* Added a method to :class:`~isaaclab.utils.configclass` to check for attributes with values of
  type ``MISSING``. This is useful when the user wants to check if a certain attribute has been set or not.
* Added the configuration validation check inside the constructor of all the core classes
  (such as sensor base, asset base, scene and environment base classes).
* Added support for environments without commands by leaving the attribute
  :attr:`isaaclab.envs.ManagerBasedRLEnvCfg.commands` as None. Before, this had to be done using
  the class :class:`isaaclab.command_generators.NullCommandGenerator`.
* Moved the ``meshes`` attribute in the :class:`isaaclab.sensors.RayCaster` class from class variable to instance variable.
  This prevents the meshes to overwrite each other.


0.26.0 (2024-10-16)
~~~~~~~~~~~~~~~~~~~

Added
^^^^^

* Added Imu sensor implementation that directly accesses the physx view :class:`isaaclab.sensors.Imu`. The
  sensor comes with a configuration class :class:`isaaclab.sensors.ImuCfg` and data class
  :class:`isaaclab.sensors.ImuData`.
* Moved and renamed :meth:`isaaclab.sensors.camera.utils.convert_orientation_convention` to
  :meth:`isaaclab.utils.math.convert_camera_frame_orientation_convention`
* Moved :meth:`isaaclab.sensors.camera.utils.create_rotation_matrix_from_view` to
  :meth:`isaaclab.utils.math.create_rotation_matrix_from_view`


0.25.2 (2024-10-16)
~~~~~~~~~~~~~~~~~~~

Added
^^^^^

* Added support for different Gymnasium spaces (``Box``, ``Discrete``, ``MultiDiscrete``, ``Tuple`` and ``Dict``)
  to define observation, action and state spaces in the direct workflow.
* Added :meth:`sample_space` to environment utils to sample supported spaces where data containers are torch tensors.

Changed
^^^^^^^

* Mark the :attr:`num_observations`, :attr:`num_actions` and :attr:`num_states` in :class:`DirectRLEnvCfg` as deprecated
  in favor of :attr:`observation_space`, :attr:`action_space` and :attr:`state_space` respectively.
* Mark the :attr:`num_observations`, :attr:`num_actions` and :attr:`num_states` in :class:`DirectMARLEnvCfg` as deprecated
  in favor of :attr:`observation_spaces`, :attr:`action_spaces` and :attr:`state_space` respectively.


0.25.1 (2024-10-10)
~~~~~~~~~~~~~~~~~~~

Fixed
^^^^^

* Fixed potential issue where default joint positions can fall outside of the limits being set with Articulation's
  ``write_joint_limits_to_sim`` API.


0.25.0 (2024-10-06)
~~~~~~~~~~~~~~~~~~~

Added
^^^^^

* Added configuration classes for spawning assets from a list of individual asset configurations randomly
  at the specified prim paths.


0.24.20 (2024-10-07)
~~~~~~~~~~~~~~~~~~~~

Fixed
^^^^^

* Fixed the :meth:`isaaclab.envs.mdp.events.randomize_rigid_body_material` function to
  correctly sample friction and restitution from the given ranges.


0.24.19 (2024-10-05)
~~~~~~~~~~~~~~~~~~~~

Added
^^^^^

* Added new functionalities to the FrameTransformer to make it more general. It is now possible to track:

  * Target frames that aren't children of the source frame prim_path
  * Target frames that are based upon the source frame prim_path


0.24.18 (2024-10-04)
~~~~~~~~~~~~~~~~~~~~

Fixed
^^^^^

* Fixes parsing and application of ``size`` parameter for :class:`~isaaclab.sim.spawn.GroundPlaneCfg` to correctly
  scale the grid-based ground plane.


0.24.17 (2024-10-04)
~~~~~~~~~~~~~~~~~~~~

Fixed
^^^^^

* Fixed the deprecation notice for using ``pxr.Semantics``. The corresponding modules use ``Semantics`` module
  directly.


0.24.16 (2024-10-03)
~~~~~~~~~~~~~~~~~~~~

Changed
^^^^^^^

* Renamed the observation function :meth:`grab_images` to :meth:`image` to follow convention of noun-based naming.
* Renamed the function :meth:`convert_perspective_depth_to_orthogonal_depth` to a shorter name
  :meth:`isaaclab.utils.math.orthogonalize_perspective_depth`.


0.24.15 (2024-09-20)
~~~~~~~~~~~~~~~~~~~~

Added
^^^^^

* Added :meth:`grab_images` to be able to use images for an observation term in manager-based environments.


0.24.14 (2024-09-20)
~~~~~~~~~~~~~~~~~~~~

Added
^^^^^

* Added the method :meth:`convert_perspective_depth_to_orthogonal_depth` to convert perspective depth
  images to orthogonal depth images. This is useful for the :meth:`~isaaclab.utils.math.unproject_depth`,
  since it expects orthogonal depth images as inputs.


0.24.13 (2024-09-08)
~~~~~~~~~~~~~~~~~~~~

Changed
^^^^^^^

* Moved the configuration of visualization markers for the command terms to their respective configuration classes.
  This allows users to modify the markers for the command terms without having to modify the command term classes.


0.24.12 (2024-09-18)
~~~~~~~~~~~~~~~~~~~~

Fixed
^^^^^

* Fixed outdated fetching of articulation data by using the method ``update_articulations_kinematic`` in
  :class:`isaaclab.assets.ArticulationData`. Before if an articulation was moved during a reset, the pose of the
  links were outdated if fetched before the next physics step. Adding this method ensures that the pose of the links
  is always up-to-date. Similarly ``update_articulations_kinematic`` was added before any render step to ensure that the
  articulation displays correctly after a reset.


0.24.11 (2024-09-11)
~~~~~~~~~~~~~~~~~~~~

Added
^^^^^

* Added skrl's JAX environment variables to :class:`~isaaclab.app.AppLauncher`
  to support distributed multi-GPU and multi-node training using JAX


0.24.10 (2024-09-10)
~~~~~~~~~~~~~~~~~~~~

Added
^^^^^

* Added config class, support, and tests for MJCF conversion via standalone python scripts.


0.24.9 (2024-09-09)
~~~~~~~~~~~~~~~~~~~~

Added
^^^^^

* Added a seed parameter to the :attr:`isaaclab.envs.ManagerBasedEnvCfg` and :attr:`isaaclab.envs.DirectRLEnvCfg`
  classes to set the seed for the environment. This seed is used to initialize the random number generator for the environment.
* Adapted the workflow scripts to set the seed for the environment using the seed specified in the learning agent's configuration
  file or the command line argument. This ensures that the simulation results are reproducible across different runs.


0.24.8 (2024-09-08)
~~~~~~~~~~~~~~~~~~~

Changed
^^^^^^^

* Modified:meth:`quat_rotate` and :meth:`quat_rotate_inverse` operations to use :meth:`torch.einsum`
  for faster processing of high dimensional input tensors.


0.24.7 (2024-09-06)
~~~~~~~~~~~~~~~~~~~

Added
^^^^^

* Added support for property attributes in the :meth:``isaaclab.utils.configclass`` method.
  Earlier, the configclass decorator failed to parse the property attributes correctly and made them
  instance variables instead.


0.24.6 (2024-09-05)
~~~~~~~~~~~~~~~~~~~

Fixed
^^^^^

* Adapted the ``A`` and ``D`` button bindings inside :meth:`isaaclab.device.Se3Keyboard` to make them now
  more-intuitive to control the y-axis motion based on the right-hand rule.


0.24.5 (2024-08-29)
~~~~~~~~~~~~~~~~~~~

Added
^^^^^

* Added alternative data type "distance_to_camera" in :class:`isaaclab.sensors.TiledCamera` class to be
  consistent with all other cameras (equal to type "depth").


0.24.4 (2024-09-02)
~~~~~~~~~~~~~~~~~~~

Fixed
^^^^^

* Added missing SI units to the documentation of :class:`isaaclab.sensors.Camera` and
  :class:`isaaclab.sensors.RayCasterCamera`.
* Added test to check :attr:`isaaclab.sensors.RayCasterCamera.set_intrinsic_matrices`


0.24.3 (2024-08-29)
~~~~~~~~~~~~~~~~~~~

Fixed
^^^^^

* Fixed the support for class-bounded methods when creating a configclass
  out of them. Earlier, these methods were being made as instance methods
  which required initialization of the class to call the class-methods.


0.24.2 (2024-08-28)
~~~~~~~~~~~~~~~~~~~

Added
^^^^^

* Added a class method to initialize camera configurations with an intrinsic matrix in the
  :class:`isaaclab.sim.spawner.sensors.PinholeCameraCfg`
  :class:`isaaclab.sensors.ray_caster.patterns_cfg.PinholeCameraPatternCfg` classes.

Fixed
^^^^^

* Fixed the ray direction in :func:`isaaclab.sensors.ray_caster.patterns.patterns.pinhole_camera_pattern` to
  point to the center of the pixel instead of the top-left corner.
* Fixed the clipping of the "distance_to_image_plane" depth image obtained using the
  :class:`isaaclab.sensors.ray_caster.RayCasterCamera` class. Earlier, the depth image was being clipped
  before the depth image was generated. Now, the clipping is applied after the depth image is generated. This makes
  the behavior equal to the USD Camera.


0.24.1 (2024-08-21)
~~~~~~~~~~~~~~~~~~~

Changed
^^^^^^^

* Disabled default viewport in certain headless scenarios for better performance.


0.24.0 (2024-08-17)
~~~~~~~~~~~~~~~~~~~

Added
^^^^^

* Added additional annotators for :class:`isaaclab.sensors.camera.TiledCamera` class.

Changed
^^^^^^^

* Updated :class:`isaaclab.sensors.TiledCamera` to latest RTX tiled rendering API.
* Single channel outputs for :class:`isaaclab.sensors.TiledCamera`, :class:`isaaclab.sensors.Camera` and :class:`isaaclab.sensors.RayCasterCamera` now has shape (H, W, 1).
* Data type for RGB output for :class:`isaaclab.sensors.TiledCamera` changed from ``torch.float`` to ``torch.uint8``.
* Dimension of RGB output for :class:`isaaclab.sensors.Camera` changed from (H, W, 4) to (H, W, 3). Use type ``rgba`` to retrieve the previous dimension.


0.23.1 (2024-08-17)
~~~~~~~~~~~~~~~~~~~

Changed
^^^^^^^

* Updated torch to version 2.4.0.


0.23.0 (2024-08-16)
~~~~~~~~~~~~~~~~~~~

Added
^^^^^

* Added direct workflow base class :class:`isaaclab.envs.DirectMARLEnv` for multi-agent environments.


0.22.1 (2024-08-17)
~~~~~~~~~~~~~~~~~~~

Added
^^^^^

* Added APIs to interact with the physics simulation of deformable objects. This includes setting the
  material properties, setting kinematic targets, and getting the state of the deformable object.
  For more information, please refer to the :mod:`isaaclab.assets.DeformableObject` class.


0.22.0 (2024-08-14)
~~~~~~~~~~~~~~~~~~~

Added
^^^^^

* Added :mod:`~isaaclab.utils.modifiers` module to provide framework for configurable and custom
  observation data modifiers.
* Adapted the :class:`~isaaclab.managers.ObservationManager` class to support custom modifiers.
  These are applied to the observation data before applying any noise or scaling operations.


0.21.2 (2024-08-13)
~~~~~~~~~~~~~~~~~~~

Fixed
^^^^^

* Moved event mode-based checks in the :meth:`isaaclab.managers.EventManager.apply` method outside
  the loop that iterates over the event terms. This prevents unnecessary checks and improves readability.
* Fixed the logic for global and per environment interval times when using the "interval" mode inside the
  event manager. Earlier, the internal lists for these times were of unequal lengths which led to wrong indexing
  inside the loop that iterates over the event terms.


0.21.1 (2024-08-06)
~~~~~~~~~~~~~~~~~~~

* Added a flag to preserve joint ordering inside the :class:`isaaclab.envs.mdp.JointAction` action term.


0.21.0 (2024-08-05)
~~~~~~~~~~~~~~~~~~~

Added
^^^^^

* Added the command line argument ``--device`` in :class:`~isaaclab.app.AppLauncher`. Valid options are:

  * ``cpu``: Use CPU.
  * ``cuda``: Use GPU with device ID ``0``.
  * ``cuda:N``: Use GPU, where N is the device ID. For example, ``cuda:0``. The default value is ``cuda:0``.

Changed
^^^^^^^

* Simplified setting the device throughout the code by relying on :attr:`isaaclab.sim.SimulationCfg.device`
  to activate gpu/cpu pipelines.

Removed
^^^^^^^

* Removed the parameter :attr:`isaaclab.sim.SimulationCfg.use_gpu_pipeline`. This is now directly inferred from
  :attr:`isaaclab.sim.SimulationCfg.device`.
* Removed the command line input argument ``--device_id`` in :class:`~isaaclab.app.AppLauncher`. The device id can
  now be set using the ``--device`` argument, for example with ``--device cuda:0``.


0.20.8 (2024-08-02)
~~~~~~~~~~~~~~~~~~~

Fixed
^^^^^

* Fixed the handling of observation terms with different shapes in the
  :class:`~isaaclab.managers.ObservationManager` class. Earlier, the constructor would throw an error if the
  shapes of the observation terms were different. Now, this operation only happens when the terms in an observation
  group are being concatenated. Otherwise, the terms are stored as a dictionary of tensors.
* Improved the error message when the observation terms are not of the same shape in the
  :class:`~isaaclab.managers.ObservationManager` class and the terms are being concatenated.


0.20.7 (2024-08-02)
~~~~~~~~~~~~~~~~~~~

Changed
^^^^^^^

* Performance improvements for material randomization in events.

Added
^^^^^

* Added minimum randomization frequency for reset mode randomizations.


0.20.6 (2024-08-02)
~~~~~~~~~~~~~~~~~~~

Changed
^^^^^^^

* Removed the hierarchy from :class:`~isaaclab.assets.RigidObject` class to
  :class:`~isaaclab.assets.Articulation` class. Previously, the articulation class overrode  almost
  all the functions of the rigid object class making the hierarchy redundant. Now, the articulation class
  is a standalone class that does not inherit from the rigid object class. This does add some code
  duplication but the simplicity and clarity of the code is improved.


0.20.5 (2024-08-02)
~~~~~~~~~~~~~~~~~~~

Added
^^^^^

* Added :attr:`isaaclab.terrain.TerrainGeneratorCfg.border_height` to set the height of the border
  around the terrain.


0.20.4 (2024-08-02)
~~~~~~~~~~~~~~~~~~~

Fixed
^^^^^

* Fixed the caching of terrains when using the :class:`isaaclab.terrains.TerrainGenerator` class.
  Earlier, the random sampling of the difficulty levels led to different hash values for the same terrain
  configuration. This caused the terrains to be re-generated even when the same configuration was used.
  Now, the numpy random generator is seeded with the same seed to ensure that the difficulty levels are
  sampled in the same order between different runs.


0.20.3 (2024-08-02)
~~~~~~~~~~~~~~~~~~~

Fixed
^^^^^

* Fixed the setting of translation and orientation when spawning a mesh prim. Earlier, the translation
  and orientation was being applied both on the parent Xform and the mesh prim. This was causing the
  mesh prim to be offset by the translation and orientation of the parent Xform, which is not the intended
  behavior.


0.20.2 (2024-08-02)
~~~~~~~~~~~~~~~~~~~

Changed
^^^^^^^

* Modified the computation of body acceleration for rigid body data to use PhysX APIs instead of
  numerical finite-differencing. This removes the need for computation of body acceleration at
  every update call of the data buffer.


0.20.1 (2024-07-30)
~~~~~~~~~~~~~~~~~~~

Fixed
^^^^^

* Fixed the :meth:`isaaclab.utils.math.wrap_to_pi` method to handle the wrapping of angles correctly.
  Earlier, the method was not wrapping the angles to the range [-pi, pi] correctly when the angles were outside
  the range [-2*pi, 2*pi].


0.20.0 (2024-07-26)
~~~~~~~~~~~~~~~~~~~

Added
^^^^^

* Support for the Isaac Sim 4.1.0 release.

Removed
^^^^^^^

* The ``mdp.add_body_mass`` method in the events. Please use the
  :meth:`isaaclab.envs.mdp.randomize_rigid_body_mass` method instead.
* The classes ``managers.RandomizationManager`` and ``managers.RandomizationTermCfg`` are replaced with
  :class:`isaaclab.managers.EventManager` and :class:`isaaclab.managers.EventTermCfg` classes.
* The following properties in :class:`isaaclab.sensors.FrameTransformerData`:

  * ``target_rot_source`` --> :attr:`~isaaclab.sensors.FrameTransformerData.target_quat_w`
  * ``target_rot_w`` --> :attr:`~isaaclab.sensors.FrameTransformerData.target_quat_source`
  * ``source_rot_w`` --> :attr:`~isaaclab.sensors.FrameTransformerData.source_quat_w`

* The kit experience file ``isaaclab.backwards.compatible.kit``. This is followed by dropping the support for
  Isaac Sim 2023.1.1 completely.


0.19.4 (2024-07-13)
~~~~~~~~~~~~~~~~~~~

Fixed
^^^^^

* Added the call to "startup" events when using the :class:`~isaaclab.envs.ManagerBasedEnv` class.
  Earlier, the "startup" events were not being called when the environment was initialized. This issue
  did not occur when using the :class:`~isaaclab.envs.ManagerBasedRLEnv` class since the "startup"
  events were called in the constructor.


0.19.3 (2024-07-13)
~~~~~~~~~~~~~~~~~~~

Added
^^^^^

* Added schemas for setting and modifying deformable body properties on a USD prim.
* Added API to spawn a deformable body material in the simulation.
* Added APIs to spawn rigid and deformable meshes of primitive shapes (cone, cylinder, sphere, box, capsule)
  in the simulation. This is possible through the :mod:`isaaclab.sim.spawners.meshes` module.


0.19.2 (2024-07-05)
~~~~~~~~~~~~~~~~~~~

Changed
^^^^^^^

* Modified cloning scheme based on the attribute :attr:`~isaaclab.scene.InteractiveSceneCfg.replicate_physics`
  to determine whether environment is homogeneous or heterogeneous.


0.19.1 (2024-07-05)
~~~~~~~~~~~~~~~~~~~

Added
^^^^^

* Added a lidar pattern function :func:`~isaaclab.sensors.ray_caster.patterns.patterns.lidar_pattern` with
  corresponding config :class:`~isaaclab.sensors.ray_caster.patterns_cfg.LidarPatternCfg`.


0.19.0 (2024-07-04)
~~~~~~~~~~~~~~~~~~~

Fixed
^^^^^

* Fixed parsing of articulations with nested rigid links while using the :class:`isaaclab.assets.Articulation`
  class. Earlier, the class initialization failed when the articulation had nested rigid links since the rigid
  links were not being parsed correctly by the PhysX view.

Removed
^^^^^^^

* Removed the attribute :attr:`body_physx_view` from the :class:`isaaclab.assets.Articulation` and
  :class:`isaaclab.assets.RigidObject` classes. These were causing confusions when used with articulation
  view since the body names were not following the same ordering.
* Dropped support for Isaac Sim 2023.1.1. The minimum supported version is now Isaac Sim 4.0.0.


0.18.6 (2024-07-01)
~~~~~~~~~~~~~~~~~~~

Fixed
^^^^^

* Fixed the environment stepping logic. Earlier, the environments' rendering logic was updating the kit app which
  would in turn step the physics :attr:`isaaclab.sim.SimulationCfg.render_interval` times. Now, a render
  call only does rendering and does not step the physics.


0.18.5 (2024-06-26)
~~~~~~~~~~~~~~~~~~~

Fixed
^^^^^

* Fixed the gravity vector direction used inside the :class:`isaaclab.assets.RigidObjectData` class.
  Earlier, the gravity direction was hard-coded as (0, 0, -1) which may be different from the actual
  gravity direction in the simulation. Now, the gravity direction is obtained from the simulation context
  and used to compute the projection of the gravity vector on the object.


0.18.4 (2024-06-26)
~~~~~~~~~~~~~~~~~~~

Fixed
^^^^^

* Fixed double reference count of the physics sim view inside the asset classes. This was causing issues
  when destroying the asset class instance since the physics sim view was not being properly released.

Added
^^^^^

* Added the attribute :attr:`~isaaclab.assets.AssetBase.is_initialized` to check if the asset and sensor
  has been initialized properly. This can be used to ensure that the asset or sensor is ready to use in the simulation.


0.18.3 (2024-06-25)
~~~~~~~~~~~~~~~~~~~

Fixed
^^^^^

* Fixed the docstrings at multiple places related to the different buffer implementations inside the
  :mod:`isaaclab.utils.buffers` module. The docstrings were not clear and did not provide enough
  information about the classes and their methods.

Added
^^^^^

* Added the field for fixed tendom names in the :class:`isaaclab.assets.ArticulationData` class.
  Earlier, this information was not exposed which was inconsistent with other name related information
  such as joint or body names.

Changed
^^^^^^^

* Renamed the fields ``min_num_time_lags`` and ``max_num_time_lags`` to ``min_delay`` and
  ``max_delay`` in the :class:`isaaclab.actuators.DelayedPDActuatorCfg` class. This is to make
  the naming simpler to understand.


0.18.2 (2024-06-25)
~~~~~~~~~~~~~~~~~~~

Changed
^^^^^^^

* Moved the configuration for tile-rendered camera into its own file named ``tiled_camera_cfg.py``.
  This makes it easier to follow where the configuration is located and how it is related to the class.


0.18.1 (2024-06-25)
~~~~~~~~~~~~~~~~~~~

Changed
^^^^^^^

* Ensured that a parity between class and its configuration class is explicitly visible in the
  :mod:`isaaclab.envs` module. This makes it easier to follow where definitions are located and how
  they are related. This should not be a breaking change as the classes are still accessible through the same module.


0.18.0 (2024-06-13)
~~~~~~~~~~~~~~~~~~~

Fixed
^^^^^

* Fixed the rendering logic to render at the specified interval. Earlier, the substep parameter had no effect and rendering
  would happen once every env.step() when active.

Changed
^^^^^^^

* Renamed :attr:`isaaclab.sim.SimulationCfg.substeps` to :attr:`isaaclab.sim.SimulationCfg.render_interval`.
  The render logic is now integrated in the decimation loop of the environment.


0.17.13 (2024-06-13)
~~~~~~~~~~~~~~~~~~~~

Fixed
^^^^^

* Fixed the orientation reset logic in :func:`isaaclab.envs.mdp.events.reset_root_state_uniform` to make it relative to
  the default orientation. Earlier, the position was sampled relative to the default and the orientation not.


0.17.12 (2024-06-13)
~~~~~~~~~~~~~~~~~~~~

Added
^^^^^

* Added the class :class:`isaaclab.utils.buffers.TimestampedBuffer` to store timestamped data.

Changed
^^^^^^^

* Added time-stamped buffers in the classes :class:`isaaclab.assets.RigidObjectData` and :class:`isaaclab.assets.ArticulationData`
  to update some values lazily and avoid unnecessary computations between physics updates. Before, all the data was always
  updated at every step, even if it was not used by the task.


0.17.11 (2024-05-30)
~~~~~~~~~~~~~~~~~~~~

Fixed
^^^^^

* Fixed :class:`isaaclab.sensor.ContactSensor` not loading correctly in extension mode.
  Earlier, the :attr:`isaaclab.sensor.ContactSensor.body_physx_view` was not initialized when
  :meth:`isaaclab.sensor.ContactSensor._debug_vis_callback` is called which references it.


0.17.10 (2024-05-30)
~~~~~~~~~~~~~~~~~~~~

Fixed
^^^^^

* Fixed compound classes being directly assigned in ``default_factory`` generator method
  :meth:`isaaclab.utils.configclass._return_f`, which resulted in shared references such that modifications to
  compound objects were reflected across all instances generated from the same ``default_factory`` method.


0.17.9 (2024-05-30)
~~~~~~~~~~~~~~~~~~~

Added
^^^^^

* Added ``variants`` attribute to the :class:`isaaclab.sim.from_files.UsdFileCfg` class to select USD
  variants when loading assets from USD files.


0.17.8 (2024-05-28)
~~~~~~~~~~~~~~~~~~~

Fixed
^^^^^

* Implemented the reset methods in the action terms to avoid returning outdated data.


0.17.7 (2024-05-28)
~~~~~~~~~~~~~~~~~~~

Added
^^^^^

* Added debug visualization utilities in the :class:`isaaclab.managers.ActionManager` class.


0.17.6 (2024-05-27)
~~~~~~~~~~~~~~~~~~~

Added
^^^^^

* Added ``wp.init()`` call in Warp utils.


0.17.5 (2024-05-22)
~~~~~~~~~~~~~~~~~~~

Changed
^^^^^^^

* Websocket livestreaming is no longer supported. Valid livestream options are {0, 1, 2}.
* WebRTC livestream is now set with livestream=2.


0.17.4 (2024-05-17)
~~~~~~~~~~~~~~~~~~~

Changed
^^^^^^^

* Modified the noise functions to also support add, scale, and abs operations on the data. Added aliases
  to ensure backward compatibility with the previous functions.

  * Added :attr:`isaaclab.utils.noise.NoiseCfg.operation` for the different operations.
  * Renamed ``constant_bias_noise`` to :func:`isaaclab.utils.noise.constant_noise`.
  * Renamed ``additive_uniform_noise`` to :func:`isaaclab.utils.noise.uniform_noise`.
  * Renamed ``additive_gaussian_noise`` to :func:`isaaclab.utils.noise.gaussian_noise`.


0.17.3 (2024-05-15)
~~~~~~~~~~~~~~~~~~~

Fixed
^^^^^

* Set ``hide_ui`` flag in the app launcher for livestream.
* Fix native client livestream extensions.


0.17.2 (2024-05-09)
~~~~~~~~~~~~~~~~~~~

Changed
^^^^^^^

* Renamed ``_range`` to ``distribution_params`` in ``events.py`` for methods that defined a distribution.
* Apply additive/scaling randomization noise on default data instead of current data.
* Changed material bucketing logic to prevent exceeding 64k materials.

Fixed
^^^^^

* Fixed broadcasting issues with indexing when environment and joint IDs are provided.
* Fixed incorrect tensor dimensions when setting a subset of environments.

Added
^^^^^

* Added support for randomization of fixed tendon parameters.
* Added support for randomization of dof limits.
* Added support for randomization of gravity.
* Added support for Gaussian sampling.
* Added default buffers to Articulation/Rigid object data classes for randomization.


0.17.1 (2024-05-10)
~~~~~~~~~~~~~~~~~~~

Fixed
^^^^^

* Added attribute :attr:`isaaclab.sim.converters.UrdfConverterCfg.override_joint_dynamics` to properly parse
  joint dynamics in :class:`isaaclab.sim.converters.UrdfConverter`.


0.17.0 (2024-05-07)
~~~~~~~~~~~~~~~~~~~

Changed
^^^^^^^

* Renamed ``BaseEnv`` to :class:`isaaclab.envs.ManagerBasedEnv`.
* Renamed ``base_env.py`` to ``manager_based_env.py``.
* Renamed ``BaseEnvCfg`` to :class:`isaaclab.envs.ManagerBasedEnvCfg`.
* Renamed ``RLTaskEnv`` to :class:`isaaclab.envs.ManagerBasedRLEnv`.
* Renamed ``rl_task_env.py`` to ``manager_based_rl_env.py``.
* Renamed ``RLTaskEnvCfg`` to :class:`isaaclab.envs.ManagerBasedRLEnvCfg`.
* Renamed ``rl_task_env_cfg.py`` to ``rl_env_cfg.py``.
* Renamed ``OIGEEnv`` to :class:`isaaclab.envs.DirectRLEnv`.
* Renamed ``oige_env.py`` to ``direct_rl_env.py``.
* Renamed ``RLTaskEnvWindow`` to :class:`isaaclab.envs.ui.ManagerBasedRLEnvWindow`.
* Renamed ``rl_task_env_window.py`` to ``manager_based_rl_env_window.py``.
* Renamed all references of ``BaseEnv``, ``BaseEnvCfg``, ``RLTaskEnv``, ``RLTaskEnvCfg``,  ``OIGEEnv``, and ``RLTaskEnvWindow``.

Added
^^^^^

* Added direct workflow base class :class:`isaaclab.envs.DirectRLEnv`.


0.16.4 (2024-05-06)
~~~~~~~~~~~~~~~~~~~~

Changed
^^^^^^^

* Added :class:`isaaclab.sensors.TiledCamera` to support tiled rendering with RGB and depth.


0.16.3 (2024-04-26)
~~~~~~~~~~~~~~~~~~~

Fixed
^^^^^

* Fixed parsing of filter prim path expressions in the :class:`isaaclab.sensors.ContactSensor` class.
  Earlier, the filter prim paths given to the physics view was not being parsed since they were specified as
  regex expressions instead of glob expressions.


0.16.2 (2024-04-25)
~~~~~~~~~~~~~~~~~~~~

Changed
^^^^^^^

* Simplified the installation procedure, isaaclab -e is no longer needed
* Updated torch dependency to 2.2.2


0.16.1 (2024-04-20)
~~~~~~~~~~~~~~~~~~~

Added
^^^^^

* Added attribute :attr:`isaaclab.sim.ArticulationRootPropertiesCfg.fix_root_link` to fix the root link
  of an articulation to the world frame.


0.16.0 (2024-04-16)
~~~~~~~~~~~~~~~~~~~

Added
^^^^^

* Added the function :meth:`isaaclab.utils.math.quat_unique` to standardize quaternion representations,
  i.e. always have a non-negative real part.
* Added events terms for randomizing mass by scale, simulation joint properties (stiffness, damping, armature,
  and friction)

Fixed
^^^^^

* Added clamping of joint positions and velocities in event terms for resetting joints. The simulation does not
  throw an error if the set values are out of their range. Hence, users are expected to clamp them before setting.
* Fixed :class:`isaaclab.envs.mdp.EMAJointPositionToLimitsActionCfg` to smoothen the actions
  at environment frequency instead of simulation frequency.

* Renamed the following functions in :meth:`isaaclab.envs.mdp` to avoid confusions:

  * Observation: :meth:`joint_pos_norm` -> :meth:`joint_pos_limit_normalized`
  * Action: :class:`ExponentialMovingAverageJointPositionAction` -> :class:`EMAJointPositionToLimitsAction`
  * Termination: :meth:`base_height` -> :meth:`root_height_below_minimum`
  * Termination: :meth:`joint_pos_limit` -> :meth:`joint_pos_out_of_limit`
  * Termination: :meth:`joint_pos_manual_limit` -> :meth:`joint_pos_out_of_manual_limit`
  * Termination: :meth:`joint_vel_limit` -> :meth:`joint_vel_out_of_limit`
  * Termination: :meth:`joint_vel_manual_limit` -> :meth:`joint_vel_out_of_manual_limit`
  * Termination: :meth:`joint_torque_limit` -> :meth:`joint_effort_out_of_limit`

Deprecated
^^^^^^^^^^

* Deprecated the function :meth:`isaaclab.envs.mdp.add_body_mass` in favor of
  :meth:`isaaclab.envs.mdp.randomize_rigid_body_mass`. This supports randomizing the mass based on different
  operations (add, scale, or set) and sampling distributions.


0.15.13 (2024-04-16)
~~~~~~~~~~~~~~~~~~~~

Changed
^^^^^^^

* Improved startup performance by enabling rendering-based extensions only when necessary and caching of nucleus directory.
* Renamed the flag ``OFFSCREEN_RENDER`` or ``--offscreen_render`` to ``ENABLE_CAMERAS`` or ``--enable_cameras`` respectively.


0.15.12 (2024-04-16)
~~~~~~~~~~~~~~~~~~~~

Changed
^^^^^^^

* Replaced calls to the ``check_file_path`` function in the :mod:`isaaclab.sim.spawners.from_files`
  with the USD stage resolve identifier function. This helps speed up the loading of assets from file paths
  by avoiding Nucleus server calls.


0.15.11 (2024-04-15)
~~~~~~~~~~~~~~~~~~~~

Added
^^^^^

* Added the :meth:`isaaclab.sim.SimulationContext.has_rtx_sensors` method to check if any
  RTX-related sensors such as cameras have been created in the simulation. This is useful to determine
  if simulation requires RTX rendering during step or not.

Fixed
^^^^^

* Fixed the rendering of RTX-related sensors such as cameras inside the :class:`isaaclab.envs.RLTaskEnv` class.
  Earlier the rendering did not happen inside the step function, which caused the sensor data to be empty.


0.15.10 (2024-04-11)
~~~~~~~~~~~~~~~~~~~~

Fixed
^^^^^

* Fixed sharing of the same memory address between returned tensors from observation terms
  in the :class:`isaaclab.managers.ObservationManager` class. Earlier, the returned
  tensors could map to the same memory address, causing issues when the tensors were modified
  during scaling, clipping or other operations.


0.15.9 (2024-04-04)
~~~~~~~~~~~~~~~~~~~

Fixed
^^^^^

* Fixed assignment of individual termination terms inside the :class:`isaaclab.managers.TerminationManager`
  class. Earlier, the terms were being assigned their values through an OR operation which resulted in incorrect
  values. This regression was introduced in version 0.15.1.


0.15.8 (2024-04-02)
~~~~~~~~~~~~~~~~~~~

Added
^^^^^

* Added option to define ordering of points for the mesh-grid generation in the
  :func:`isaaclab.sensors.ray_caster.patterns.grid_pattern`. This parameter defaults to 'xy'
  for backward compatibility.


0.15.7 (2024-03-28)
~~~~~~~~~~~~~~~~~~~

Added
^^^^^

* Adds option to return indices/data in the specified query keys order in
  :class:`isaaclab.managers.SceneEntityCfg` class, and the respective
  :func:`isaaclab.utils.string.resolve_matching_names_values` and
  :func:`isaaclab.utils.string.resolve_matching_names` functions.


0.15.6 (2024-03-28)
~~~~~~~~~~~~~~~~~~~

Added
^^^^^

* Extended the :class:`isaaclab.app.AppLauncher` class to support the loading of experience files
  from the command line. This allows users to load a specific experience file when running the application
  (such as for multi-camera rendering or headless mode).

Changed
^^^^^^^

* Changed default loading of experience files in the :class:`isaaclab.app.AppLauncher` class from the ones
  provided by Isaac Sim to the ones provided in Isaac Lab's ``apps`` directory.


0.15.5 (2024-03-23)
~~~~~~~~~~~~~~~~~~~

Fixed
^^^^^

* Fixed the env origins in :meth:`_compute_env_origins_grid` of :class:`isaaclab.terrain.TerrainImporter`
  to match that obtained from the Isaac Sim :class:`isaacsim.core.cloner.GridCloner` class.

Added
^^^^^

* Added unit test to ensure consistency between environment origins generated by IsaacSim's Grid Cloner and those
  produced by the TerrainImporter.


0.15.4 (2024-03-22)
~~~~~~~~~~~~~~~~~~~

Fixed
^^^^^

* Fixed the :class:`isaaclab.envs.mdp.actions.NonHolonomicActionCfg` class to use
  the correct variable when applying actions.


0.15.3 (2024-03-21)
~~~~~~~~~~~~~~~~~~~

Added
^^^^^

* Added unit test to check that :class:`isaaclab.scene.InteractiveScene` entity data is not shared between separate instances.

Fixed
^^^^^

* Moved class variables in :class:`isaaclab.scene.InteractiveScene` to correctly  be assigned as
  instance variables.
* Removed custom ``__del__`` magic method from :class:`isaaclab.scene.InteractiveScene`.


0.15.2 (2024-03-21)
~~~~~~~~~~~~~~~~~~~

Fixed
^^^^^

* Added resolving of relative paths for the main asset USD file when using the
  :class:`isaaclab.sim.converters.UrdfConverter` class. This is to ensure that the material paths are
  resolved correctly when the main asset file is moved to a different location.


0.15.1 (2024-03-19)
~~~~~~~~~~~~~~~~~~~

Fixed
^^^^^

* Fixed the imitation learning workflow example script, updating Isaac Lab and Robomimic API calls.
* Removed the resetting of :attr:`_term_dones` in the :meth:`isaaclab.managers.TerminationManager.reset`.
  Previously, the environment cleared out all the terms. However, it impaired reading the specific term's values externally.


0.15.0 (2024-03-17)
~~~~~~~~~~~~~~~~~~~

Deprecated
^^^^^^^^^^

* Renamed :class:`isaaclab.managers.RandomizationManager` to :class:`isaaclab.managers.EventManager`
  class for clarification as the manager takes care of events such as reset in addition to pure randomizations.
* Renamed :class:`isaaclab.managers.RandomizationTermCfg` to :class:`isaaclab.managers.EventTermCfg`
  for consistency with the class name change.


0.14.1 (2024-03-16)
~~~~~~~~~~~~~~~~~~~

Added
^^^^^

* Added simulation schemas for joint drive and fixed tendons. These can be configured for assets imported
  from file formats.
* Added logging of tendon properties to the articulation class (if they are present in the USD prim).


0.14.0 (2024-03-15)
~~~~~~~~~~~~~~~~~~~

Fixed
^^^^^

* Fixed the ordering of body names used in the :class:`isaaclab.assets.Articulation` class. Earlier,
  the body names were not following the same ordering as the bodies in the articulation. This led
  to issues when using the body names to access data related to the links from the articulation view
  (such as Jacobians, mass matrices, etc.).

Removed
^^^^^^^

* Removed the attribute :attr:`body_physx_view` from the :class:`isaaclab.assets.RigidObject`
  and :class:`isaaclab.assets.Articulation` classes. These were causing confusions when used
  with articulation view since the body names were not following the same ordering.


0.13.1 (2024-03-14)
~~~~~~~~~~~~~~~~~~~

Removed
^^^^^^^

* Removed the :mod:`isaaclab.compat` module. This module was used to provide compatibility
  with older versions of Isaac Sim. It is no longer needed since we have most of the functionality
  absorbed into the main classes.


0.13.0 (2024-03-12)
~~~~~~~~~~~~~~~~~~~

Added
^^^^^

* Added support for the following data types inside the :class:`isaaclab.sensors.Camera` class:
  ``instance_segmentation_fast`` and ``instance_id_segmentation_fast``. These are GPU-supported annotations
  and are faster than the regular annotations.

Fixed
^^^^^

* Fixed handling of semantic filtering inside the :class:`isaaclab.sensors.Camera` class. Earlier,
  the annotator was given ``semanticTypes`` as an argument. However, with Isaac Sim 2023.1, the annotator
  does not accept this argument. Instead the mapping needs to be set to the synthetic data interface directly.
* Fixed the return shape of colored images for segmentation data types inside the
  :class:`isaaclab.sensors.Camera` class. Earlier, the images were always returned as ``int32``. Now,
  they are casted to ``uint8`` 4-channel array before returning if colorization is enabled for the annotation type.

Removed
^^^^^^^

* Dropped support for ``instance_segmentation`` and ``instance_id_segmentation`` annotations in the
  :class:`isaaclab.sensors.Camera` class. Their "fast" counterparts should be used instead.
* Renamed the argument :attr:`isaaclab.sensors.CameraCfg.semantic_types` to
  :attr:`isaaclab.sensors.CameraCfg.semantic_filter`. This is more aligned with Replicator's terminology
  for semantic filter predicates.
* Replaced the argument :attr:`isaaclab.sensors.CameraCfg.colorize` with separate colorized
  arguments for each annotation type (:attr:`~isaaclab.sensors.CameraCfg.colorize_instance_segmentation`,
  :attr:`~isaaclab.sensors.CameraCfg.colorize_instance_id_segmentation`, and
  :attr:`~isaaclab.sensors.CameraCfg.colorize_semantic_segmentation`).


0.12.4 (2024-03-11)
~~~~~~~~~~~~~~~~~~~

Fixed
^^^^^


* Adapted randomization terms to deal with ``slice`` for the body indices. Earlier, the terms were not
  able to handle the slice object and were throwing an error.
* Added ``slice`` type-hinting to all body and joint related methods in the rigid body and articulation
  classes. This is to make it clear that the methods can handle both list of indices and slices.


0.12.3 (2024-03-11)
~~~~~~~~~~~~~~~~~~~

Fixed
^^^^^

* Added signal handler to the :class:`isaaclab.app.AppLauncher` class to catch the ``SIGINT`` signal
  and close the application gracefully. This is to prevent the application from crashing when the user
  presses ``Ctrl+C`` to close the application.


0.12.2 (2024-03-10)
~~~~~~~~~~~~~~~~~~~

Added
^^^^^

* Added observation terms for states of a rigid object in world frame.
* Added randomization terms to set root state with randomized orientation and joint state within user-specified limits.
* Added reward term for penalizing specific termination terms.

Fixed
^^^^^

* Improved sampling of states inside randomization terms. Earlier, the code did multiple torch calls
  for sampling different components of the vector. Now, it uses a single call to sample the entire vector.


0.12.1 (2024-03-09)
~~~~~~~~~~~~~~~~~~~

Added
^^^^^

* Added an option to the last actions observation term to get a specific term by name from the action manager.
  If None, the behavior remains the same as before (the entire action is returned).


0.12.0 (2024-03-08)
~~~~~~~~~~~~~~~~~~~

Added
^^^^^

* Added functionality to sample flat patches on a generated terrain. This can be configured using
  :attr:`isaaclab.terrains.SubTerrainBaseCfg.flat_patch_sampling` attribute.
* Added a randomization function for setting terrain-aware root state. Through this, an asset can be
  reset to a randomly sampled flat patches.

Fixed
^^^^^

* Separated normal and terrain-base position commands. The terrain based commands rely on the
  terrain to sample flat patches for setting the target position.
* Fixed command resample termination function.

Changed
^^^^^^^

* Added the attribute :attr:`isaaclab.envs.mdp.commands.UniformVelocityCommandCfg.heading_control_stiffness`
  to control the stiffness of the heading control term in the velocity command term. Earlier, this was
  hard-coded to 0.5 inside the term.

Removed
^^^^^^^

* Removed the function :meth:`sample_new_targets` in the terrain importer. Instead the attribute
  :attr:`isaaclab.terrains.TerrainImporter.flat_patches` should be used to sample new targets.


0.11.3 (2024-03-04)
~~~~~~~~~~~~~~~~~~~

Fixed
^^^^^

* Corrects the functions :func:`isaaclab.utils.math.axis_angle_from_quat` and :func:`isaaclab.utils.math.quat_error_magnitude`
  to accept tensors of the form (..., 4) instead of (N, 4). This brings us in line with our documentation and also upgrades one of our functions
  to handle higher dimensions.


0.11.2 (2024-03-04)
~~~~~~~~~~~~~~~~~~~

Added
^^^^^

* Added checks for default joint position and joint velocity in the articulation class. This is to prevent
  users from configuring values for these quantities that might be outside the valid range from the simulation.


0.11.1 (2024-02-29)
~~~~~~~~~~~~~~~~~~~

Added
^^^^^

* Replaced the default values for ``joint_ids`` and ``body_ids`` from ``None`` to ``slice(None)``
  in the :class:`isaaclab.managers.SceneEntityCfg`.
* Adapted rewards and observations terms so that the users can query a subset of joints and bodies.


0.11.0 (2024-02-27)
~~~~~~~~~~~~~~~~~~~

Removed
^^^^^^^

* Dropped support for Isaac Sim<=2022.2. As part of this, removed the components of :class:`isaaclab.app.AppLauncher`
  which handled ROS extension loading. We no longer need them in Isaac Sim>=2023.1 to control the load order to avoid crashes.
* Upgraded Dockerfile to use ISAACSIM_VERSION=2023.1.1 by default.


0.10.28 (2024-02-29)
~~~~~~~~~~~~~~~~~~~~

Added
^^^^^

* Implemented relative and moving average joint position action terms. These allow the user to specify
  the target joint positions as relative to the current joint positions or as a moving average of the
  joint positions over a window of time.


0.10.27 (2024-02-28)
~~~~~~~~~~~~~~~~~~~~

Added
^^^^^

* Added UI feature to start and stop animation recording in the stage when running an environment.
  To enable this feature, please pass the argument ``--disable_fabric`` to the environment script to allow
  USD read/write operations. Be aware that this will slow down the simulation.


0.10.26 (2024-02-26)
~~~~~~~~~~~~~~~~~~~~

Added
^^^^^

* Added a viewport camera controller class to the :class:`isaaclab.envs.BaseEnv`. This is useful
  for applications where the user wants to render the viewport from different perspectives even when the
  simulation is running in headless mode.


0.10.25 (2024-02-26)
~~~~~~~~~~~~~~~~~~~~

Fixed
^^^^^

* Ensures that all path arguments in :mod:`isaaclab.sim.utils` are cast to ``str``. Previously,
  we had handled path types as strings without casting.


0.10.24 (2024-02-26)
~~~~~~~~~~~~~~~~~~~~

Added
^^^^^

* Added tracking of contact time in the :class:`isaaclab.sensors.ContactSensor` class. Previously,
  only the air time was being tracked.
* Added contact force threshold, :attr:`isaaclab.sensors.ContactSensorCfg.force_threshold`, to detect
  when the contact sensor is in contact. Previously, this was set to hard-coded 1.0 in the sensor class.


0.10.23 (2024-02-21)
~~~~~~~~~~~~~~~~~~~~

Fixed
^^^^^

* Fixes the order of size arguments in :meth:`isaaclab.terrains.height_field.random_uniform_terrain`. Previously, the function
  would crash if the size along x and y were not the same.


0.10.22 (2024-02-14)
~~~~~~~~~~~~~~~~~~~~

Fixed
^^^^^

* Fixed "divide by zero" bug in :class:`~isaaclab.sim.SimulationContext` when setting gravity vector.
  Now, it is correctly disabled when the gravity vector is set to zero.


0.10.21 (2024-02-12)
~~~~~~~~~~~~~~~~~~~~

Fixed
^^^^^

* Fixed the printing of articulation joint information when the articulation has only one joint.
  Earlier, the function was performing a squeeze operation on the tensor, which caused an error when
  trying to index the tensor of shape (1,).


0.10.20 (2024-02-12)
~~~~~~~~~~~~~~~~~~~~

Added
^^^^^

* Adds :attr:`isaaclab.sim.PhysxCfg.enable_enhanced_determinism` to enable improved
  determinism from PhysX. Please note this comes at the expense of performance.


0.10.19 (2024-02-08)
~~~~~~~~~~~~~~~~~~~~

Fixed
^^^^^

* Fixed environment closing so that articulations, objects, and sensors are cleared properly.


0.10.18 (2024-02-05)
~~~~~~~~~~~~~~~~~~~~

Fixed
^^^^^

* Pinned :mod:`torch` version to 2.0.1 in the setup.py to keep parity version of :mod:`torch` supplied by
  Isaac 2023.1.1, and prevent version incompatibility between :mod:`torch` ==2.2 and
  :mod:`typing-extensions` ==3.7.4.3


0.10.17 (2024-02-02)
~~~~~~~~~~~~~~~~~~~~

Fixed
^^^^^^

* Fixed carb setting ``/app/livestream/enabled`` to be set as False unless live-streaming is specified
  by :class:`isaaclab.app.AppLauncher` settings. This fixes the logic of :meth:`SimulationContext.render`,
  which depended on the config in previous versions of Isaac defaulting to false for this setting.


0.10.16 (2024-01-29)
~~~~~~~~~~~~~~~~~~~~

Added
^^^^^^

* Added an offset parameter to the height scan observation term. This allows the user to specify the
  height offset of the scan from the tracked body. Previously it was hard-coded to be 0.5.


0.10.15 (2024-01-29)
~~~~~~~~~~~~~~~~~~~~

Fixed
^^^^^

* Fixed joint torque computation for implicit actuators. Earlier, the torque was always zero for implicit
  actuators. Now, it is computed approximately by applying the PD law.


0.10.14 (2024-01-22)
~~~~~~~~~~~~~~~~~~~~

Fixed
^^^^^

* Fixed the tensor shape of :attr:`isaaclab.sensors.ContactSensorData.force_matrix_w`. Earlier, the reshaping
  led to a mismatch with the data obtained from PhysX.


0.10.13 (2024-01-15)
~~~~~~~~~~~~~~~~~~~~

Fixed
^^^^^

* Fixed running of environments with a single instance even if the :attr:`replicate_physics`` flag is set to True.


0.10.12 (2024-01-10)
~~~~~~~~~~~~~~~~~~~~

Fixed
^^^^^

* Fixed indexing of source and target frames in the :class:`isaaclab.sensors.FrameTransformer` class.
  Earlier, it always assumed that the source frame body is at index 0. Now, it uses the body index of the
  source frame to compute the transformation.

Deprecated
^^^^^^^^^^

* Renamed quantities in the :class:`isaaclab.sensors.FrameTransformerData` class to be more
  consistent with the terminology used in the asset classes. The following quantities are deprecated:

  * ``target_rot_w`` -> ``target_quat_w``
  * ``source_rot_w`` -> ``source_quat_w``
  * ``target_rot_source`` -> ``target_quat_source``


0.10.11 (2024-01-08)
~~~~~~~~~~~~~~~~~~~~

Fixed
^^^^^

* Fixed attribute error raised when calling the :class:`isaaclab.envs.mdp.TerrainBasedPositionCommand`
  command term.
* Added a dummy function in :class:`isaaclab.terrain.TerrainImporter` that returns environment
  origins as terrain-aware sampled targets. This function should be implemented by child classes based on
  the terrain type.


0.10.10 (2023-12-21)
~~~~~~~~~~~~~~~~~~~~

Fixed
^^^^^

* Fixed reliance on non-existent ``Viewport`` in :class:`isaaclab.sim.SimulationContext` when loading livestreaming
  by ensuring that the extension ``omni.kit.viewport.window`` is enabled in :class:`isaaclab.app.AppLauncher` when
  livestreaming is enabled


0.10.9 (2023-12-21)
~~~~~~~~~~~~~~~~~~~

Fixed
^^^^^

* Fixed invalidation of physics views inside the asset and sensor classes. Earlier, they were left initialized
  even when the simulation was stopped. This caused issues when closing the application.


0.10.8 (2023-12-20)
~~~~~~~~~~~~~~~~~~~

Fixed
^^^^^

* Fixed the :class:`isaaclab.envs.mdp.actions.DifferentialInverseKinematicsAction` class
  to account for the offset pose of the end-effector.


0.10.7 (2023-12-19)
~~~~~~~~~~~~~~~~~~~

Fixed
^^^^^

* Added a check to ray-cast and camera sensor classes to ensure that the sensor prim path does not
  have a regex expression at its leaf. For instance, ``/World/Robot/camera_.*`` is not supported
  for these sensor types. This behavior needs to be fixed in the future.


0.10.6 (2023-12-19)
~~~~~~~~~~~~~~~~~~~

Added
^^^^^

* Added support for using articulations as visualization markers. This disables all physics APIs from
  the articulation and allows the user to use it as a visualization marker. It is useful for creating
  visualization markers for the end-effectors or base of the robot.

Fixed
^^^^^

* Fixed hiding of debug markers from secondary images when using the
  :class:`isaaclab.markers.VisualizationMarkers` class. Earlier, the properties were applied on
  the XForm prim instead of the Mesh prim.


0.10.5 (2023-12-18)
~~~~~~~~~~~~~~~~~~~

Fixed
^^^^^

* Fixed test ``check_base_env_anymal_locomotion.py``, which
  previously called :func:`torch.jit.load` with the path to a policy (which would work
  for a local file), rather than calling
  :func:`isaaclab.utils.assets.read_file` on the path to get the file itself.


0.10.4 (2023-12-14)
~~~~~~~~~~~~~~~~~~~

Fixed
^^^^^

* Fixed potentially breaking import of omni.kit.widget.toolbar by ensuring that
  if live-stream is enabled, then the :mod:`omni.kit.widget.toolbar`
  extension is loaded.

0.10.3 (2023-12-12)
~~~~~~~~~~~~~~~~~~~

Added
^^^^^

* Added the attribute :attr:`isaaclab.actuators.ActuatorNetMLPCfg.input_order`
  to specify the order of the input tensors to the MLP network.

Fixed
^^^^^

* Fixed computation of metrics for the velocity command term. Earlier, the norm was being computed
  over the entire batch instead of the last dimension.
* Fixed the clipping inside the :class:`isaaclab.actuators.DCMotor` class. Earlier, it was
  not able to handle the case when configured saturation limit was set to None.


0.10.2 (2023-12-12)
~~~~~~~~~~~~~~~~~~~

Fixed
^^^^^

* Added a check in the simulation stop callback in the :class:`isaaclab.sim.SimulationContext` class
  to not render when an exception is raised. The while loop in the callback was preventing the application
  from closing when an exception was raised.


0.10.1 (2023-12-06)
~~~~~~~~~~~~~~~~~~~

Added
^^^^^

* Added command manager class with terms defined by :class:`isaaclab.managers.CommandTerm`. This
  allow for multiple types of command generators to be used in the same environment.


0.10.0 (2023-12-04)
~~~~~~~~~~~~~~~~~~~

Changed
^^^^^^^

* Modified the sensor and asset base classes to use the underlying PhysX views instead of Isaac Sim views.
  Using Isaac Sim classes led to a very high load time (of the order of minutes) when using a scene with
  many assets. This is because Isaac Sim supports USD paths which are slow and not required.

Added
^^^^^

* Added faster implementation of USD stage traversal methods inside the :class:`isaaclab.sim.utils` module.
* Added properties :attr:`isaaclab.assets.AssetBase.num_instances` and
  :attr:`isaaclab.sensor.SensorBase.num_instances` to obtain the number of instances of the asset
  or sensor in the simulation respectively.

Removed
^^^^^^^

* Removed dependencies on Isaac Sim view classes. It is no longer possible to use :attr:`root_view` and
  :attr:`body_view`. Instead use :attr:`root_physx_view` and :attr:`body_physx_view` to access the underlying
  PhysX views.


0.9.55 (2023-12-03)
~~~~~~~~~~~~~~~~~~~

Fixed
^^^^^

* Fixed the Nucleus directory path in the :attr:`isaaclab.utils.assets.NVIDIA_NUCLEUS_DIR`.
  Earlier, it was referring to the ``NVIDIA/Assets`` directory instead of ``NVIDIA``.


0.9.54 (2023-11-29)
~~~~~~~~~~~~~~~~~~~

Fixed
^^^^^

* Fixed pose computation in the :class:`isaaclab.sensors.Camera` class to obtain them from XFormPrimView
  instead of using ``UsdGeomCamera.ComputeLocalToWorldTransform`` method. The latter is not updated correctly
  during GPU simulation.
* Fixed initialization of the annotator info in the class :class:`isaaclab.sensors.Camera`. Previously
  all dicts had the same memory address which caused all annotators to have the same info.
* Fixed the conversion of ``uint32`` warp arrays inside the :meth:`isaaclab.utils.array.convert_to_torch`
  method. PyTorch does not support this type, so it is converted to ``int32`` before converting to PyTorch tensor.
* Added render call inside :meth:`isaaclab.sim.SimulationContext.reset` to initialize Replicator
  buffers when the simulation is reset.


0.9.53 (2023-11-29)
~~~~~~~~~~~~~~~~~~~

Changed
^^^^^^^

* Changed the behavior of passing :obj:`None` to the :class:`isaaclab.actuators.ActuatorBaseCfg`
  class. Earlier, they were resolved to fixed default values. Now, they imply that the values are loaded
  from the USD joint drive configuration.

Added
^^^^^

* Added setting of joint armature and friction quantities to the articulation class.


0.9.52 (2023-11-29)
~~~~~~~~~~~~~~~~~~~

Changed
^^^^^^^

* Changed the warning print in :meth:`isaaclab.sim.utils.apply_nested` method
  to be more descriptive. Earlier, it was printing a warning for every instanced prim.
  Now, it only prints a warning if it could not apply the attribute to any of the prims.

Added
^^^^^

* Added the method :meth:`isaaclab.utils.assets.retrieve_file_path` to
  obtain the absolute path of a file on the Nucleus server or locally.

Fixed
^^^^^

* Fixed hiding of STOP button in the :class:`AppLauncher` class when running the
  simulation in headless mode.
* Fixed a bug with :meth:`isaaclab.sim.utils.clone` failing when the input prim path
  had no parent (example: "/Table").


0.9.51 (2023-11-29)
~~~~~~~~~~~~~~~~~~~

Changed
^^^^^^^

* Changed the :meth:`isaaclab.sensor.SensorBase.update` method to always recompute the buffers if
  the sensor is in visualization mode.

Added
^^^^^

* Added available entities to the error message when accessing a non-existent entity in the
  :class:`InteractiveScene` class.
* Added a warning message when the user tries to reference an invalid prim in the :class:`FrameTransformer` sensor.


0.9.50 (2023-11-28)
~~~~~~~~~~~~~~~~~~~

Added
^^^^^

* Hid the ``STOP`` button in the UI when running standalone Python scripts. This is to prevent
  users from accidentally clicking the button and stopping the simulation. They should only be able to
  play and pause the simulation from the UI.

Removed
^^^^^^^

* Removed :attr:`isaaclab.sim.SimulationCfg.shutdown_app_on_stop`. The simulation is always rendering
  if it is stopped from the UI. The user needs to close the window or press ``Ctrl+C`` to close the simulation.


0.9.49 (2023-11-27)
~~~~~~~~~~~~~~~~~~~

Added
^^^^^

* Added an interface class, :class:`isaaclab.managers.ManagerTermBase`, to serve as the parent class
  for term implementations that are functional classes.
* Adapted all managers to support terms that are classes and not just functions clearer. This allows the user to
  create more complex terms that require additional state information.


0.9.48 (2023-11-24)
~~~~~~~~~~~~~~~~~~~

Fixed
^^^^^

* Fixed initialization of drift in the :class:`isaaclab.sensors.RayCasterCamera` class.


0.9.47 (2023-11-24)
~~~~~~~~~~~~~~~~~~~

Fixed
^^^^^

* Automated identification of the root prim in the :class:`isaaclab.assets.RigidObject` and
  :class:`isaaclab.assets.Articulation` classes. Earlier, the root prim was hard-coded to
  the spawn prim path. Now, the class searches for the root prim under the spawn prim path.


0.9.46 (2023-11-24)
~~~~~~~~~~~~~~~~~~~

Fixed
^^^^^

* Fixed a critical issue in the asset classes with writing states into physics handles.
  Earlier, the states were written over all the indices instead of the indices of the
  asset that were being updated. This caused the physics handles to refresh the states
  of all the assets in the scene, which is not desirable.


0.9.45 (2023-11-24)
~~~~~~~~~~~~~~~~~~~

Added
^^^^^

* Added :class:`isaaclab.command_generators.UniformPoseCommandGenerator` to generate
  poses in the asset's root frame by uniformly sampling from a given range.


0.9.44 (2023-11-16)
~~~~~~~~~~~~~~~~~~~

Added
^^^^^

* Added methods :meth:`reset` and :meth:`step` to the :class:`isaaclab.envs.BaseEnv`. This unifies
  the environment interface for simple standalone applications with the class.


0.9.43 (2023-11-16)
~~~~~~~~~~~~~~~~~~~

Fixed
^^^^^

* Replaced subscription of physics play and stop events in the :class:`isaaclab.assets.AssetBase` and
  :class:`isaaclab.sensors.SensorBase` classes with subscription to time-line play and stop events.
  This is to prevent issues in cases where physics first needs to perform mesh cooking and handles are not
  available immediately. For instance, with deformable meshes.


0.9.42 (2023-11-16)
~~~~~~~~~~~~~~~~~~~

Fixed
^^^^^

* Fixed setting of damping values from the configuration for :class:`ActuatorBase` class. Earlier,
  the stiffness values were being set into damping when a dictionary configuration was passed to the
  actuator model.
* Added dealing with :class:`int` and :class:`float` values in the configurations of :class:`ActuatorBase`.
  Earlier, a type-error was thrown when integer values were passed to the actuator model.


0.9.41 (2023-11-16)
~~~~~~~~~~~~~~~~~~~

Fixed
^^^^^

* Fixed the naming and shaping issues in the binary joint action term.


0.9.40 (2023-11-09)
~~~~~~~~~~~~~~~~~~~

Fixed
^^^^^

* Simplified the manual initialization of Isaac Sim :class:`ArticulationView` class. Earlier, we basically
  copied the code from the Isaac Sim source code. Now, we just call their initialize method.

Changed
^^^^^^^

* Changed the name of attribute :attr:`default_root_state_w` to :attr:`default_root_state`. The latter is
  more correct since the data is actually in the local environment frame and not the simulation world frame.


0.9.39 (2023-11-08)
~~~~~~~~~~~~~~~~~~~

Fixed
^^^^^

* Changed the reference of private ``_body_view`` variable inside the :class:`RigidObject` class
  to the public ``body_view`` property. For a rigid object, the private variable is not defined.


0.9.38 (2023-11-07)
~~~~~~~~~~~~~~~~~~~

Changed
^^^^^^^

* Upgraded the :class:`isaaclab.envs.RLTaskEnv` class to support Gym 0.29.0 environment definition.

Added
^^^^^

* Added computation of ``time_outs`` and ``terminated`` signals inside the termination manager. These follow the
  definition mentioned in `Gym 0.29.0 <https://gymnasium.farama.org/tutorials/gymnasium_basics/handling_time_limits/>`_.
* Added proper handling of observation and action spaces in the :class:`isaaclab.envs.RLTaskEnv` class.
  These now follow closely to how Gym VecEnv handles the spaces.


0.9.37 (2023-11-06)
~~~~~~~~~~~~~~~~~~~

Fixed
^^^^^

* Fixed broken visualization in :mod:`isaaclab.sensors.FrameTramsformer` class by overwriting the
  correct ``_debug_vis_callback`` function.
* Moved the visualization marker configurations of sensors to their respective sensor configuration classes.
  This allows users to set these configurations from the configuration object itself.


0.9.36 (2023-11-03)
~~~~~~~~~~~~~~~~~~~

Fixed
^^^^^

* Added explicit deleting of different managers in the :class:`isaaclab.envs.BaseEnv` and
  :class:`isaaclab.envs.RLTaskEnv` classes. This is required since deleting the managers
  is order-sensitive (many managers need to be deleted before the scene is deleted).


0.9.35 (2023-11-02)
~~~~~~~~~~~~~~~~~~~

Fixed
^^^^^

* Fixed the error: ``'str' object has no attribute '__module__'`` introduced by adding the future import inside the
  :mod:`isaaclab.utils.warp.kernels` module. Warp language does not support the ``__future__`` imports.


0.9.34 (2023-11-02)
~~~~~~~~~~~~~~~~~~~

Fixed
^^^^^

* Added missing import of ``from __future__ import annotations`` in the :mod:`isaaclab.utils.warp`
  module. This is needed to have a consistent behavior across Python versions.


0.9.33 (2023-11-02)
~~~~~~~~~~~~~~~~~~~

Fixed
^^^^^

* Fixed the :class:`isaaclab.command_generators.NullCommandGenerator` class. Earlier,
  it was having a runtime error due to infinity in the resampling time range. Now, the class just
  overrides the parent methods to perform no operations.


0.9.32 (2023-11-02)
~~~~~~~~~~~~~~~~~~~

Changed
^^^^^^^

* Renamed the :class:`isaaclab.envs.RLEnv` class to :class:`isaaclab.envs.RLTaskEnv` to
  avoid confusions in terminologies between environments and tasks.


0.9.31 (2023-11-02)
~~~~~~~~~~~~~~~~~~~

Added
^^^^^

* Added the :class:`isaaclab.sensors.RayCasterCamera` class, as a ray-casting based camera for
  "distance_to_camera", "distance_to_image_plane" and "normals" annotations. It has the same interface and
  functionalities as the USD Camera while it is on average 30% faster.


0.9.30 (2023-11-01)
~~~~~~~~~~~~~~~~~~~

Fixed
^^^^^

* Added skipping of None values in the :class:`InteractiveScene` class when creating the scene from configuration
  objects. Earlier, it was throwing an error when the user passed a None value for a scene element.
* Added ``kwargs`` to the :class:`RLEnv` class to allow passing additional arguments from gym registry function.
  This is now needed since the registry function passes args beyond the ones specified in the constructor.


0.9.29 (2023-11-01)
~~~~~~~~~~~~~~~~~~~

Fixed
^^^^^

* Fixed the material path resolution inside the :class:`isaaclab.sim.converters.UrdfConverter` class.
  With Isaac Sim 2023.1, the material paths from the importer are always saved as absolute paths. This caused
  issues when the generated USD file was moved to a different location. The fix now resolves the material paths
  relative to the USD file location.


0.9.28 (2023-11-01)
~~~~~~~~~~~~~~~~~~~

Changed
^^^^^^^

* Changed the way the :func:`isaaclab.sim.spawners.from_files.spawn_ground_plane` function sets the
  height of the ground. Earlier, it was reading the height from the configuration object. Now, it expects the
  desired transformation as inputs to the function. This makes it consistent with the other spawner functions.


0.9.27 (2023-10-31)
~~~~~~~~~~~~~~~~~~~

Changed
^^^^^^^

* Removed the default value of the argument ``camel_case`` in setters of USD attributes. This is to avoid
  confusion with the naming of the attributes in the USD file.

Fixed
^^^^^

* Fixed the selection of material prim in the :class:`isaaclab.sim.spawners.materials.spawn_preview_surface`
  method. Earlier, the created prim was being selected in the viewport which interfered with the selection of
  prims by the user.
* Updated :class:`isaaclab.sim.converters.MeshConverter` to use a different stage than the default stage
  for the conversion. This is to avoid the issue of the stage being closed when the conversion is done.


0.9.26 (2023-10-31)
~~~~~~~~~~~~~~~~~~~

Added
^^^^^

* Added the sensor implementation for :class:`isaaclab.sensors.FrameTransformer` class. Currently,
  it handles obtaining the transformation between two frames in the same articulation.


0.9.25 (2023-10-27)
~~~~~~~~~~~~~~~~~~~

Added
^^^^^

* Added the :mod:`isaaclab.envs.ui` module to put all the UI-related classes in one place. This currently
  implements the :class:`isaaclab.envs.ui.BaseEnvWindow` and :class:`isaaclab.envs.ui.RLEnvWindow`
  classes. Users can inherit from these classes to create their own UI windows.
* Added the attribute :attr:`isaaclab.envs.BaseEnvCfg.ui_window_class_type` to specify the UI window class
  to be used for the environment. This allows the user to specify their own UI window class to be used for the
  environment.


0.9.24 (2023-10-27)
~~~~~~~~~~~~~~~~~~~

Changed
^^^^^^^

* Changed the behavior of setting up debug visualization for assets, sensors and command generators.
  Earlier it was raising an error if debug visualization was not enabled in the configuration object.
  Now it checks whether debug visualization is implemented and only sets up the callback if it is
  implemented.


0.9.23 (2023-10-27)
~~~~~~~~~~~~~~~~~~~

Fixed
^^^^^

* Fixed a typo in the :class:`AssetBase` and :class:`SensorBase` that effected the class destructor.
  Earlier, a tuple was being created in the constructor instead of the actual object.


0.9.22 (2023-10-26)
~~~~~~~~~~~~~~~~~~~

Added
^^^^^

* Added a :class:`isaaclab.command_generators.NullCommandGenerator` class for no command environments.
  This is easier to work with than having checks for :obj:`None` in the command generator.

Fixed
^^^^^

* Moved the randomization manager to the :class:`isaaclab.envs.BaseEnv` class with the default
  settings to reset the scene to the defaults specified in the configurations of assets.
* Moved command generator to the :class:`isaaclab.envs.RlEnv` class to have all task-specification
  related classes in the same place.


0.9.21 (2023-10-26)
~~~~~~~~~~~~~~~~~~~

Fixed
^^^^^

* Decreased the priority of callbacks in asset and sensor base classes. This may help in preventing
  crashes when warm starting the simulation.
* Fixed no rendering mode when running the environment from the GUI. Earlier the function
  :meth:`SimulationContext.set_render_mode` was erroring out.


0.9.20 (2023-10-25)
~~~~~~~~~~~~~~~~~~~

Fixed
^^^^^

* Changed naming in :class:`isaaclab.sim.SimulationContext.RenderMode` to use ``NO_GUI_OR_RENDERING``
  and ``NO_RENDERING`` instead of ``HEADLESS`` for clarity.
* Changed :class:`isaaclab.sim.SimulationContext` to be capable of handling livestreaming and
  offscreen rendering.
* Changed :class:`isaaclab.app.AppLauncher` envvar ``VIEWPORT_RECORD`` to the more descriptive
  ``OFFSCREEN_RENDER``.


0.9.19 (2023-10-25)
~~~~~~~~~~~~~~~~~~~

Added
^^^^^

* Added Gym observation and action spaces for the :class:`isaaclab.envs.RLEnv` class.


0.9.18 (2023-10-23)
~~~~~~~~~~~~~~~~~~~

Added
^^^^^

* Created :class:`isaaclab.sim.converters.asset_converter.AssetConverter` to serve as a base
  class for all asset converters.
* Added :class:`isaaclab.sim.converters.mesh_converter.MeshConverter` to handle loading and conversion
  of mesh files (OBJ, STL and FBX) into USD format.
* Added script ``convert_mesh.py`` to ``source/tools`` to allow users to convert a mesh to USD via command line arguments.

Changed
^^^^^^^

* Renamed the submodule :mod:`isaaclab.sim.loaders` to :mod:`isaaclab.sim.converters` to be more
  general with the functionality of the module.
* Updated ``check_instanceable.py`` script to convert relative paths to absolute paths.


0.9.17 (2023-10-22)
~~~~~~~~~~~~~~~~~~~

Added
^^^^^

* Added setters and getters for term configurations in the :class:`RandomizationManager`, :class:`RewardManager`
  and :class:`TerminationManager` classes. This allows the user to modify the term configurations after the
  manager has been created.
* Added the method :meth:`compute_group` to the :class:`isaaclab.managers.ObservationManager` class to
  compute the observations for only a given group.
* Added the curriculum term for modifying reward weights after certain environment steps.


0.9.16 (2023-10-22)
~~~~~~~~~~~~~~~~~~~

Added
^^^^^

* Added support for keyword arguments for terms in the :class:`isaaclab.managers.ManagerBase`.

Fixed
^^^^^

* Fixed resetting of buffers in the :class:`TerminationManager` class. Earlier, the values were being set
  to ``0.0`` instead of ``False``.


0.9.15 (2023-10-22)
~~~~~~~~~~~~~~~~~~~

Added
^^^^^

* Added base yaw heading and body acceleration into :class:`isaaclab.assets.RigidObjectData` class.
  These quantities are computed inside the :class:`RigidObject` class.

Fixed
^^^^^

* Fixed the :meth:`isaaclab.assets.RigidObject.set_external_force_and_torque` method to correctly
  deal with the body indices.
* Fixed a bug in the :meth:`isaaclab.utils.math.wrap_to_pi` method to prevent self-assignment of
  the input tensor.


0.9.14 (2023-10-21)
~~~~~~~~~~~~~~~~~~~

Added
^^^^^

* Added 2-D drift (i.e. along x and y) to the :class:`isaaclab.sensors.RayCaster` class.
* Added flags to the :class:`isaaclab.sensors.ContactSensorCfg` to optionally obtain the
  sensor origin and air time information. Since these are not required by default, they are
  disabled by default.

Fixed
^^^^^

* Fixed the handling of contact sensor history buffer in the :class:`isaaclab.sensors.ContactSensor` class.
  Earlier, the buffer was not being updated correctly.


0.9.13 (2023-10-20)
~~~~~~~~~~~~~~~~~~~

Fixed
^^^^^

* Fixed the issue with double :obj:`Ellipsis` when indexing tensors with multiple dimensions.
  The fix now uses :obj:`slice(None)` instead of :obj:`Ellipsis` to index the tensors.


0.9.12 (2023-10-18)
~~~~~~~~~~~~~~~~~~~

Fixed
^^^^^

* Fixed bugs in actuator model implementation for actuator nets. Earlier the DC motor clipping was not working.
* Fixed bug in applying actuator model in the :class:`isaaclab.asset.Articulation` class. The new
  implementation caches the outputs from explicit actuator model into the ``joint_pos_*_sim`` buffer to
  avoid feedback loops in the tensor operation.


0.9.11 (2023-10-17)
~~~~~~~~~~~~~~~~~~~

Added
^^^^^

* Added the support for semantic tags into the :class:`isaaclab.sim.spawner.SpawnerCfg` class. This allows
  the user to specify the semantic tags for a prim when spawning it into the scene. It follows the same format as
  Omniverse Replicator.


0.9.10 (2023-10-16)
~~~~~~~~~~~~~~~~~~~

Added
^^^^^

* Added ``--livestream`` and ``--ros`` CLI args to :class:`isaaclab.app.AppLauncher` class.
* Added a static function :meth:`isaaclab.app.AppLauncher.add_app_launcher_args`, which
  appends the arguments needed for :class:`isaaclab.app.AppLauncher` to the argument parser.

Changed
^^^^^^^

* Within :class:`isaaclab.app.AppLauncher`, removed ``REMOTE_DEPLOYMENT`` env-var processing
  in the favor of ``HEADLESS`` and ``LIVESTREAM`` env-vars. These have clearer uses and better parity
  with the CLI args.


0.9.9 (2023-10-12)
~~~~~~~~~~~~~~~~~~

Added
^^^^^

* Added the property :attr:`isaaclab.assets.Articulation.is_fixed_base` to the articulation class to
  check if the base of the articulation is fixed or floating.
* Added the task-space action term corresponding to the differential inverse-kinematics controller.

Fixed
^^^^^

* Simplified the :class:`isaaclab.controllers.DifferentialIKController` to assume that user provides the
  correct end-effector poses and Jacobians. Earlier it was doing internal frame transformations which made the
  code more complicated and error-prone.


0.9.8 (2023-09-30)
~~~~~~~~~~~~~~~~~~

Fixed
^^^^^

* Fixed the boundedness of class objects that register callbacks into the simulator.
  These include devices, :class:`AssetBase`, :class:`SensorBase` and :class:`CommandGenerator`.
  The fix ensures that object gets deleted when the user deletes the object.


0.9.7 (2023-09-26)
~~~~~~~~~~~~~~~~~~

Fixed
^^^^^

* Modified the :class:`isaaclab.markers.VisualizationMarkers` to use the
  :class:`isaaclab.sim.spawner.SpawnerCfg` class instead of their
  own configuration objects. This makes it consistent with the other ways to spawn assets in the scene.

Added
^^^^^

* Added the method :meth:`copy` to configclass to allow copying of configuration objects.


0.9.6 (2023-09-26)
~~~~~~~~~~~~~~~~~~

Fixed
^^^^^

* Changed class-level configuration classes to refer to class types using ``class_type`` attribute instead
  of ``cls`` or ``cls_name``.


0.9.5 (2023-09-25)
~~~~~~~~~~~~~~~~~~

Changed
^^^^^^^

* Added future import of ``annotations`` to have a consistent behavior across Python versions.
* Removed the type-hinting from docstrings to simplify maintenance of the documentation. All type-hints are
  now in the code itself.


0.9.4 (2023-08-29)
~~~~~~~~~~~~~~~~~~

Added
^^^^^

* Added :class:`isaaclab.scene.InteractiveScene`, as the central scene unit that contains all entities
  that are part of the simulation. These include the terrain, sensors, articulations, rigid objects etc.
  The scene groups the common operations of these entities and allows to access them via their unique names.
* Added :mod:`isaaclab.envs` module that contains environment definitions that encapsulate the different
  general (scene, action manager, observation manager) and RL-specific (reward and termination manager) managers.
* Added :class:`isaaclab.managers.SceneEntityCfg` to handle which scene elements are required by the
  manager's terms. This allows the manager to parse useful information from the scene elements, such as the
  joint and body indices, and pass them to the term.
* Added :class:`isaaclab.sim.SimulationContext.RenderMode` to handle different rendering modes based on
  what the user wants to update (viewport, cameras, or UI elements).

Fixed
^^^^^

* Fixed the :class:`isaaclab.command_generators.CommandGeneratorBase` to register a debug visualization
  callback similar to how sensors and robots handle visualization.


0.9.3 (2023-08-23)
~~~~~~~~~~~~~~~~~~

Added
^^^^^

* Enabled the `faulthander <https://docs.python.org/3/library/faulthandler.html>`_ to catch segfaults and print
  the stack trace. This is enabled by default in the :class:`isaaclab.app.AppLauncher` class.

Fixed
^^^^^

* Re-added the :mod:`isaaclab.utils.kit` to the ``compat`` directory and fixed all the references to it.
* Fixed the deletion of Replicator nodes for the :class:`isaaclab.sensors.Camera` class. Earlier, the
  Replicator nodes were not being deleted when the camera was deleted. However, this does not prevent the random
  crashes that happen when the camera is deleted.
* Fixed the :meth:`isaaclab.utils.math.convert_quat` to support both numpy and torch tensors.

Changed
^^^^^^^

* Renamed all the scripts inside the ``test`` directory to follow the convention:

  * ``test_<module_name>.py``: Tests for the module ``<module_name>`` using unittest.
  * ``check_<module_name>``: Check for the module ``<module_name>`` using python main function.


0.9.2 (2023-08-22)
~~~~~~~~~~~~~~~~~~

Added
^^^^^

* Added the ability to color meshes in the :class:`isaaclab.terrain.TerrainGenerator` class. Currently,
  it only supports coloring the mesh randomly (``"random"``), based on the terrain height (``"height"``), and
  no coloring (``"none"``).

Fixed
^^^^^

* Modified the :class:`isaaclab.terrain.TerrainImporter` class to configure visual and physics materials
  based on the configuration object.


0.9.1 (2023-08-18)
~~~~~~~~~~~~~~~~~~

Added
^^^^^

* Introduced three different rotation conventions in the :class:`isaaclab.sensors.Camera` class. These
  conventions are:

  * ``opengl``: the camera is looking down the -Z axis with the +Y axis pointing up
  * ``ros``: the camera is looking down the +Z axis with the +Y axis pointing down
  * ``world``: the camera is looking along the +X axis with the -Z axis pointing down

  These can be used to declare the camera offset in :class:`isaaclab.sensors.CameraCfg.OffsetCfg` class
  and in :meth:`isaaclab.sensors.Camera.set_world_pose` method. Additionally, all conventions are
  saved to :class:`isaaclab.sensors.CameraData` class for easy access.

Changed
^^^^^^^

* Adapted all the sensor classes to follow a structure similar to the :class:`isaaclab.assets.AssetBase`.
  Hence, the spawning and initialization of sensors manually by the users is avoided.
* Removed the :meth:`debug_vis` function since that this functionality is handled by a render callback automatically
  (based on the passed configuration for the :class:`isaaclab.sensors.SensorBaseCfg.debug_vis` flag).


0.9.0 (2023-08-18)
~~~~~~~~~~~~~~~~~~

Added
^^^^^

* Introduces a new set of asset interfaces. These interfaces simplify the spawning of assets into the scene
  and initializing the physics handle by putting that inside post-startup physics callbacks. With this, users
  no longer need to worry about the :meth:`spawn` and :meth:`initialize` calls.
* Added utility methods to :mod:`isaaclab.utils.string` module that resolve regex expressions based
  on passed list of target keys.

Changed
^^^^^^^

* Renamed all references of joints in an articulation from "dof" to "joint". This makes it consistent with the
  terminology used in robotics.

Deprecated
^^^^^^^^^^

* Removed the previous modules for objects and robots. Instead the :class:`Articulation` and :class:`RigidObject`
  should be used.


0.8.12 (2023-08-18)
~~~~~~~~~~~~~~~~~~~

Added
^^^^^

* Added other properties provided by ``PhysicsScene`` to the :class:`isaaclab.sim.SimulationContext`
  class to allow setting CCD, solver iterations, etc.
* Added commonly used functions to the :class:`SimulationContext` class itself to avoid having additional
  imports from Isaac Sim when doing simple tasks such as setting camera view or retrieving the simulation settings.

Fixed
^^^^^

* Switched the notations of default buffer values in :class:`isaaclab.sim.PhysxCfg` from multiplication
  to scientific notation to avoid confusion with the values.


0.8.11 (2023-08-18)
~~~~~~~~~~~~~~~~~~~

Added
^^^^^

* Adds utility functions and configuration objects in the :mod:`isaaclab.sim.spawners`
  to create the following prims in the scene:

  * :mod:`isaaclab.sim.spawners.from_file`: Create a prim from a USD/URDF file.
  * :mod:`isaaclab.sim.spawners.shapes`: Create USDGeom prims for shapes (box, sphere, cylinder, capsule, etc.).
  * :mod:`isaaclab.sim.spawners.materials`: Create a visual or physics material prim.
  * :mod:`isaaclab.sim.spawners.lights`: Create a USDLux prim for different types of lights.
  * :mod:`isaaclab.sim.spawners.sensors`: Create a USD prim for supported sensors.

Changed
^^^^^^^

* Modified the :class:`SimulationContext` class to take the default physics material using the material spawn
  configuration object.


0.8.10 (2023-08-17)
~~~~~~~~~~~~~~~~~~~

Added
^^^^^

* Added methods for defining different physics-based schemas in the :mod:`isaaclab.sim.schemas` module.
  These methods allow creating the schema if it doesn't exist at the specified prim path and modify
  its properties based on the configuration object.


0.8.9 (2023-08-09)
~~~~~~~~~~~~~~~~~~

Changed
^^^^^^^

* Moved the :class:`isaaclab.asset_loader.UrdfLoader` class to the :mod:`isaaclab.sim.loaders`
  module to make it more accessible to the user.


0.8.8 (2023-08-09)
~~~~~~~~~~~~~~~~~~

Added
^^^^^

* Added configuration classes and functions for setting different physics-based schemas in the
  :mod:`isaaclab.sim.schemas` module. These allow modifying properties of the physics solver
  on the asset using configuration objects.


0.8.7 (2023-08-03)
~~~~~~~~~~~~~~~~~~

Fixed
^^^^^

* Added support for `__post_init__ <https://docs.python.org/3/library/dataclasses.html#post-init-processing>`_ in
  the :class:`isaaclab.utils.configclass` decorator.


0.8.6 (2023-08-03)
~~~~~~~~~~~~~~~~~~

Added
^^^^^

* Added support for callable classes in the :class:`isaaclab.managers.ManagerBase`.


0.8.5 (2023-08-03)
~~~~~~~~~~~~~~~~~~

Fixed
^^^^^

* Fixed the :class:`isaaclab.markers.Visualizationmarkers` class so that the markers are not visible in camera rendering mode.

Changed
^^^^^^^

* Simplified the creation of the point instancer in the :class:`isaaclab.markers.Visualizationmarkers` class. It now creates a new
  prim at the next available prim path if a prim already exists at the given path.


0.8.4 (2023-08-02)
~~~~~~~~~~~~~~~~~~

Added
^^^^^

* Added the :class:`isaaclab.sim.SimulationContext` class to the :mod:`isaaclab.sim` module.
  This class inherits from the :class:`isaacsim.core.api.simulation_context.SimulationContext` class and adds
  the ability to create a simulation context from a configuration object.


0.8.3 (2023-08-02)
~~~~~~~~~~~~~~~~~~

Changed
^^^^^^^

* Moved the :class:`ActuatorBase` class to the :mod:`isaaclab.actuators.actuator_base` module.
* Renamed the :mod:`isaaclab.actuators.actuator` module to :mod:`isaaclab.actuators.actuator_pd`
  to make it more explicit that it contains the PD actuator models.


0.8.2 (2023-08-02)
~~~~~~~~~~~~~~~~~~

Changed
^^^^^^^

* Cleaned up the :class:`isaaclab.terrain.TerrainImporter` class to take all the parameters from the configuration
  object. This makes it consistent with the other classes in the package.
* Moved the configuration classes for terrain generator and terrain importer into separate files to resolve circular
  dependency issues.


0.8.1 (2023-08-02)
~~~~~~~~~~~~~~~~~~

Fixed
^^^^^

* Added a hack into :class:`isaaclab.app.AppLauncher` class to remove Isaac Lab packages from the path before launching
  the simulation application. This prevents the warning messages that appears when the user launches the ``SimulationApp``.

Added
^^^^^

* Enabled necessary viewport extensions in the :class:`isaaclab.app.AppLauncher` class itself if ``VIEWPORT_ENABLED``
  flag is true.


0.8.0 (2023-07-26)
~~~~~~~~~~~~~~~~~~

Added
^^^^^

* Added the :class:`ActionManager` class to the :mod:`isaaclab.managers` module to handle actions in the
  environment through action terms.
* Added contact force history to the :class:`isaaclab.sensors.ContactSensor` class. The history is stored
  in the ``net_forces_w_history`` attribute of the sensor data.

Changed
^^^^^^^

* Implemented lazy update of buffers in the :class:`isaaclab.sensors.SensorBase` class. This allows the user
  to update the sensor data only when required, i.e. when the data is requested by the user. This helps avoid double
  computation of sensor data when a reset is called in the environment.

Deprecated
^^^^^^^^^^

* Removed the support for different backends in the sensor class. We only use Pytorch as the backend now.
* Removed the concept of actuator groups. They are now handled by the :class:`isaaclab.managers.ActionManager`
  class. The actuator models are now directly handled by the robot class itself.


0.7.4 (2023-07-26)
~~~~~~~~~~~~~~~~~~

Changed
^^^^^^^

* Changed the behavior of the :class:`isaaclab.terrains.TerrainImporter` class. It now expects the terrain
  type to be specified in the configuration object. This allows the user to specify everything in the configuration
  object and not have to do an explicit call to import a terrain.

Fixed
^^^^^

* Fixed setting of quaternion orientations inside the :class:`isaaclab.markers.Visualizationmarkers` class.
  Earlier, the orientation was being set into the point instancer in the wrong order (``wxyz`` instead of ``xyzw``).


0.7.3 (2023-07-25)
~~~~~~~~~~~~~~~~~~

Fixed
^^^^^

* Fixed the issue with multiple inheritance in the :class:`isaaclab.utils.configclass` decorator.
  Earlier, if the inheritance tree was more than one level deep and the lowest level configuration class was
  not updating its values from the middle level classes.


0.7.2 (2023-07-24)
~~~~~~~~~~~~~~~~~~

Added
^^^^^

* Added the method :meth:`replace` to the :class:`isaaclab.utils.configclass` decorator to allow
  creating a new configuration object with values replaced from keyword arguments. This function internally
  calls the `dataclasses.replace <https://docs.python.org/3/library/dataclasses.html#dataclasses.replace>`_.

Fixed
^^^^^

* Fixed the handling of class types as member values in the :meth:`isaaclab.utils.configclass`. Earlier it was
  throwing an error since class types were skipped in the if-else block.


0.7.1 (2023-07-22)
~~~~~~~~~~~~~~~~~~

Added
^^^^^

* Added the :class:`TerminationManager`, :class:`CurriculumManager`, and :class:`RandomizationManager` classes
  to the :mod:`isaaclab.managers` module to handle termination, curriculum, and randomization respectively.


0.7.0 (2023-07-22)
~~~~~~~~~~~~~~~~~~

Added
^^^^^

* Created a new :mod:`isaaclab.managers` module for all the managers related to the environment / scene.
  This includes the :class:`isaaclab.managers.ObservationManager` and :class:`isaaclab.managers.RewardManager`
  classes that were previously in the :mod:`isaaclab.utils.mdp` module.
* Added the :class:`isaaclab.managers.ManagerBase` class to handle the creation of managers.
* Added configuration classes for :class:`ObservationTermCfg` and :class:`RewardTermCfg` to allow easy creation of
  observation and reward terms.

Changed
^^^^^^^

* Changed the behavior of :class:`ObservationManager` and :class:`RewardManager` classes to accept the key ``func``
  in each configuration term to be a callable. This removes the need to inherit from the base class
  and allows more reusability of the functions across different environments.
* Moved the old managers to the :mod:`isaaclab.compat.utils.mdp` module.
* Modified the necessary scripts to use the :mod:`isaaclab.compat.utils.mdp` module.


0.6.2 (2023-07-21)
~~~~~~~~~~~~~~~~~~

Added
^^^^^

* Added the :mod:`isaaclab.command_generators` to generate different commands based on the desired task.
  It allows the user to generate commands for different tasks in the same environment without having to write
  custom code for each task.


0.6.1 (2023-07-16)
~~~~~~~~~~~~~~~~~~

Fixed
^^^^^

* Fixed the :meth:`isaaclab.utils.math.quat_apply_yaw` to compute the yaw quaternion correctly.

Added
^^^^^

* Added functions to convert string and callable objects in :mod:`isaaclab.utils.string`.


0.6.0 (2023-07-16)
~~~~~~~~~~~~~~~~~~

Added
^^^^^

* Added the argument :attr:`sort_keys` to the :meth:`isaaclab.utils.io.yaml.dump_yaml` method to allow
  enabling/disabling of sorting of keys in the output yaml file.

Fixed
^^^^^

* Fixed the ordering of terms in :mod:`isaaclab.utils.configclass` to be consistent in the order in which
  they are defined. Previously, the ordering was done alphabetically which made it inconsistent with the order in which
  the parameters were defined.

Changed
^^^^^^^

* Changed the default value of the argument :attr:`sort_keys` in the :meth:`isaaclab.utils.io.yaml.dump_yaml`
  method to ``False``.
* Moved the old config classes in :mod:`isaaclab.utils.configclass` to
  :mod:`isaaclab.compat.utils.configclass` so that users can still run their old code where alphabetical
  ordering was used.


0.5.0 (2023-07-04)
~~~~~~~~~~~~~~~~~~

Added
^^^^^

* Added a generalized :class:`isaaclab.sensors.SensorBase` class that leverages the ideas of views to
  handle multiple sensors in a single class.
* Added the classes :class:`isaaclab.sensors.RayCaster`, :class:`isaaclab.sensors.ContactSensor`,
  and :class:`isaaclab.sensors.Camera` that output a batched tensor of sensor data.

Changed
^^^^^^^

* Renamed the parameter ``sensor_tick`` to ``update_freq`` to make it more intuitive.
* Moved the old sensors in :mod:`isaaclab.sensors` to :mod:`isaaclab.compat.sensors`.
* Modified the standalone scripts to use the :mod:`isaaclab.compat.sensors` module.


0.4.4 (2023-07-05)
~~~~~~~~~~~~~~~~~~

Fixed
^^^^^

* Fixed the :meth:`isaaclab.terrains.trimesh.utils.make_plane` method to handle the case when the
  plane origin does not need to be centered.
* Added the :attr:`isaaclab.terrains.TerrainGeneratorCfg.seed` to make generation of terrains reproducible.
  The default value is ``None`` which means that the seed is not set.

Changed
^^^^^^^

* Changed the saving of ``origins`` in :class:`isaaclab.terrains.TerrainGenerator` class to be in CSV format
  instead of NPY format.


0.4.3 (2023-06-28)
~~~~~~~~~~~~~~~~~~

Added
^^^^^

* Added the :class:`isaaclab.markers.PointInstancerMarker` class that wraps around
  `UsdGeom.PointInstancer <https://graphics.pixar.com/usd/dev/api/class_usd_geom_point_instancer.html>`_
  to directly work with torch and numpy arrays.

Changed
^^^^^^^

* Moved the old markers in :mod:`isaaclab.markers` to :mod:`isaaclab.compat.markers`.
* Modified the standalone scripts to use the :mod:`isaaclab.compat.markers` module.


0.4.2 (2023-06-28)
~~~~~~~~~~~~~~~~~~

Added
^^^^^

* Added the sub-module :mod:`isaaclab.terrains` to allow procedural generation of terrains and supporting
  importing of terrains from different sources (meshes, usd files or default ground plane).


0.4.1 (2023-06-27)
~~~~~~~~~~~~~~~~~~

* Added the :class:`isaaclab.app.AppLauncher` class to allow controlled instantiation of
  the `SimulationApp <https://docs.omniverse.nvidia.com/py/isaacsim/source/isaacsim.simulation_app/docs/index.html>`_
  and extension loading for remote deployment and ROS bridges.

Changed
^^^^^^^

* Modified all standalone scripts to use the :class:`isaaclab.app.AppLauncher` class.


0.4.0 (2023-05-27)
~~~~~~~~~~~~~~~~~~

Added
^^^^^

* Added a helper class :class:`isaaclab.asset_loader.UrdfLoader` that converts a URDF file to instanceable USD
  file based on the input configuration object.


0.3.2 (2023-04-27)
~~~~~~~~~~~~~~~~~~

Fixed
^^^^^

* Added safe-printing of functions while using the :meth:`isaaclab.utils.dict.print_dict` function.


0.3.1 (2023-04-23)
~~~~~~~~~~~~~~~~~~

Added
^^^^^

* Added a modified version of ``lula_franka_gen.urdf`` which includes an end-effector frame.
* Added a standalone script ``play_rmpflow.py`` to show RMPFlow controller.

Fixed
^^^^^

* Fixed the splitting of commands in the :meth:`ActuatorGroup.compute` method. Earlier it was reshaping the
  commands to the shape ``(num_actuators, num_commands)`` which was causing the commands to be split incorrectly.
* Fixed the processing of actuator command in the :meth:`RobotBase._process_actuators_cfg` to deal with multiple
  command types when using "implicit" actuator group.

0.3.0 (2023-04-20)
~~~~~~~~~~~~~~~~~~

Fixed
^^^^^

* Added the destructor to the keyboard devices to unsubscribe from carb.

Added
^^^^^

* Added the :class:`Se2Gamepad` and :class:`Se3Gamepad` for gamepad teleoperation support.


0.2.8 (2023-04-10)
~~~~~~~~~~~~~~~~~~

Fixed
^^^^^

* Fixed bugs in :meth:`axis_angle_from_quat` in the ``isaaclab.utils.math`` to handle quaternion with negative w component.
* Fixed bugs in :meth:`subtract_frame_transforms` in the ``isaaclab.utils.math`` by adding the missing final rotation.


0.2.7 (2023-04-07)
~~~~~~~~~~~~~~~~~~

Fixed
^^^^^

* Fixed repetition in applying mimic multiplier for "p_abs" in the :class:`GripperActuatorGroup` class.
* Fixed bugs in :meth:`reset_buffers` in the :class:`RobotBase` and :class:`LeggedRobot` classes.

0.2.6 (2023-03-16)
~~~~~~~~~~~~~~~~~~

Added
^^^^^

* Added the :class:`CollisionPropertiesCfg` to rigid/articulated object and robot base classes.
* Added the :class:`PhysicsMaterialCfg` to the :class:`SingleArm` class for tool sites.

Changed
^^^^^^^

* Changed the default control mode of the :obj:`PANDA_HAND_MIMIC_GROUP_CFG` to be from ``"v_abs"`` to ``"p_abs"``.
  Using velocity control for the mimic group can cause the hand to move in a jerky manner.


0.2.5 (2023-03-08)
~~~~~~~~~~~~~~~~~~

Fixed
^^^^^

* Fixed the indices used for the Jacobian and dynamics quantities in the :class:`MobileManipulator` class.


0.2.4 (2023-03-04)
~~~~~~~~~~~~~~~~~~

Added
^^^^^

* Added :meth:`apply_nested_physics_material` to the ``isaaclab.utils.kit``.
* Added the :meth:`sample_cylinder` to sample points from a cylinder's surface.
* Added documentation about the issue in using instanceable asset as markers.

Fixed
^^^^^

* Simplified the physics material application in the rigid object and legged robot classes.

Removed
^^^^^^^

* Removed the ``geom_prim_rel_path`` argument in the :class:`RigidObjectCfg.MetaInfoCfg` class.


0.2.3 (2023-02-24)
~~~~~~~~~~~~~~~~~~

Fixed
^^^^^

* Fixed the end-effector body index used for getting the Jacobian in the :class:`SingleArm` and :class:`MobileManipulator` classes.


0.2.2 (2023-01-27)
~~~~~~~~~~~~~~~~~~

Fixed
^^^^^

* Fixed the :meth:`set_world_pose_ros` and :meth:`set_world_pose_from_view` in the :class:`Camera` class.

Deprecated
^^^^^^^^^^

* Removed the :meth:`set_world_pose_from_ypr` method from the :class:`Camera` class.


0.2.1 (2023-01-26)
~~~~~~~~~~~~~~~~~~

Fixed
^^^^^

* Fixed the :class:`Camera` class to support different fisheye projection types.


0.2.0 (2023-01-25)
~~~~~~~~~~~~~~~~~~

Added
^^^^^

* Added support for warp backend in camera utilities.
* Extended the ``play_camera.py`` with ``--gpu`` flag to use GPU replicator backend.

0.1.1 (2023-01-24)
~~~~~~~~~~~~~~~~~~

Fixed
^^^^^

* Fixed setting of physics material on the ground plane when using :meth:`isaaclab.utils.kit.create_ground_plane` function.


0.1.0 (2023-01-17)
~~~~~~~~~~~~~~~~~~

Added
^^^^^

* Initial release of the extension with experimental API.
* Available robot configurations:

  * **Quadrupeds:** Unitree A1, ANYmal B, ANYmal C
  * **Single-arm manipulators:** Franka Emika arm, UR5
  * **Mobile manipulators:** Clearpath Ridgeback with Franka Emika arm or UR5<|MERGE_RESOLUTION|>--- conflicted
+++ resolved
@@ -1,11 +1,7 @@
 Changelog
 ---------
 
-<<<<<<< HEAD
-0.41.5 (2025-07-31)
-=======
 0.44.9 (2025-07-30)
->>>>>>> 1718ef6b
 ~~~~~~~~~~~~~~~~~~~
 
 Added
@@ -15,11 +11,7 @@
   doc warnings for IsaacLab Mimic docs.
 
 
-<<<<<<< HEAD
-0.41.4 (2025-07-30)
-=======
 0.44.8 (2025-07-30)
->>>>>>> 1718ef6b
 ~~~~~~~~~~~~~~~~~~~
 
 Fixed
@@ -32,11 +24,7 @@
   their resets. Previously, only class-based events were properly handled.
 
 
-<<<<<<< HEAD
-0.41.3 (2025-07-30)
-=======
 0.44.7 (2025-07-30)
->>>>>>> 1718ef6b
 ~~~~~~~~~~~~~~~~~~~
 
 Added
@@ -54,10 +42,6 @@
   passed to the :meth:`set_external_force_and_torque` function.
 
 
-<<<<<<< HEAD
-0.41.2 (2025-07-28)
-~~~~~~~~~~~~~~~~~~~
-=======
 0.44.6 (2025-07-28)
 ~~~~~~~~~~~~~~~~~~~
 
@@ -70,7 +54,6 @@
 0.44.5 (2025-07-28)
 ~~~~~~~~~~~~~~~~~~~
 
->>>>>>> 1718ef6b
 Fixed
 ^^^^^
 
@@ -78,74 +61,60 @@
 * Added tests to verify that argument types.
 
 
-<<<<<<< HEAD
-0.41.1 (2025-07-22)
-=======
 0.44.4 (2025-07-22)
->>>>>>> 1718ef6b
-~~~~~~~~~~~~~~~~~~~
-
-Added
-^^^^^
-
-<<<<<<< HEAD
+~~~~~~~~~~~~~~~~~~~
+
+Added
+^^^^^
+
+* Added safe callbacks for stage in memory attaching.
+* Remove on prim deletion callback workaround
+
+
+0.44.3 (2025-07-21)
+~~~~~~~~~~~~~~~~~~~
+
+Fixed
+^^^^^
+
+* Fixed rendering preset mode regression.
+
+
+0.44.2 (2025-07-22)
+~~~~~~~~~~~~~~~~~~~
+
+Changed
+^^^^^^^
+
+* Updated teleop scripts to print to console vs omni log.
+
+
+0.44.1 (2025-07-17)
+~~~~~~~~~~~~~~~~~~~
+
+Changed
+^^^^^^^
+
+* Updated test_pink_ik.py test case to pytest format.
+
+
+0.44.0 (2025-07-21)
+~~~~~~~~~~~~~~~~~~~
+
+Changed
+^^^^^^^
+
+* Changed the way clipping is handled for :class:`~isaaclab.actuator.DCMotor` for torque-speed points in when in
+  negative power regions.
+
+Added
+^^^^^
+
 * Added unit tests for :class:`~isaaclab.actuator.ImplicitActuator`, :class:`~isaaclab.actuator.IdealPDActuator`,
   and :class:`~isaaclab.actuator.DCMotor` independent of :class:`~isaaclab.assets.Articulation`
-=======
-* Added safe callbacks for stage in memory attaching.
-* Remove on prim deletion callback workaround
-
-
-0.44.3 (2025-07-21)
-~~~~~~~~~~~~~~~~~~~
-
-Fixed
-^^^^^
-
-* Fixed rendering preset mode regression.
-
-
-0.44.2 (2025-07-22)
-~~~~~~~~~~~~~~~~~~~
-
-Changed
-^^^^^^^
-
-* Updated teleop scripts to print to console vs omni log.
-
-
-0.44.1 (2025-07-17)
-~~~~~~~~~~~~~~~~~~~
-
-Changed
-^^^^^^^
-
-* Updated test_pink_ik.py test case to pytest format.
-
-
-0.44.0 (2025-07-21)
-~~~~~~~~~~~~~~~~~~~
->>>>>>> 1718ef6b
-
-Changed
-^^^^^^^
-
-* Changed the way clipping is handled for :class:`~isaaclab.actuator.DCMotor` for torque-speed points in when in
-  negative power regions.
-
-<<<<<<< HEAD
-
-0.41.0 (2025-07-21)
-=======
-Added
-^^^^^
-
-* Added unit tests for :class:`~isaaclab.actuator.ImplicitActuator`, :class:`~isaaclab.actuator.IdealPDActuator`,
-  and :class:`~isaaclab.actuator.DCMotor` independent of :class:`~isaaclab.assets.Articulation`
 
 
 0.43.0 (2025-07-21)
->>>>>>> 1718ef6b
 ~~~~~~~~~~~~~~~~~~~
 
 Changed
@@ -157,11 +126,7 @@
   torch version, we are now overwriting the torch installation step in isaaclab.sh when running ``./isaaclab.sh -i``.
 
 
-<<<<<<< HEAD
-0.40.23 (2025-06-29)
-=======
 0.42.26 (2025-06-29)
->>>>>>> 1718ef6b
 ~~~~~~~~~~~~~~~~~~~~
 
 Added
@@ -172,11 +137,7 @@
   are correctly configured base on the clip.
 
 
-<<<<<<< HEAD
-0.40.22 (2025-07-11)
-=======
 0.42.25 (2025-07-11)
->>>>>>> 1718ef6b
 ~~~~~~~~~~~~~~~~~~~~
 
 Added
@@ -186,11 +147,7 @@
   contact forces in the world frame.
 
 
-<<<<<<< HEAD
-0.40.21 (2025-06-25)
-=======
 0.42.24 (2025-06-25)
->>>>>>> 1718ef6b
 ~~~~~~~~~~~~~~~~~~~~
 
 Added
