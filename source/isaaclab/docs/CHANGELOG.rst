Changelog
---------

<<<<<<< HEAD
0.41.2 (2025-07-15)
~~~~~~~~~~~~~~~~~~~
=======

0.41.2 (2025-07-28)
~~~~~~~~~~~~~~~~~~~~
>>>>>>> c8daeb61

Fixed
^^^^^

<<<<<<< HEAD
* Fixed IndexError in :meth:`isaaclab.envs.mdp.events.reset_joints_by_scale`,
  :meth:`isaaclab.envs.mdp.events.reset_joints_by_offsets` by adding dimension to env_ids when indexing.
=======
* Fixed :meth:`isaaclab.scene.reset_to` to properly accept None as valid argument.
* Added tests to verify that argument types.
>>>>>>> c8daeb61


0.41.1 (2025-07-22)
~~~~~~~~~~~~~~~~~~~

Added
^^^^^

* Added unit tests for :class:`~isaaclab.actuator.ImplicitActuator`, :class:`~isaaclab.actuator.IdealPDActuator`,
  and :class:`~isaaclab.actuator.DCMotor` independent of :class:`~isaaclab.assets.Articulation`

Changed
^^^^^^^

* Changed the way clipping is handled for :class:`~isaaclab.actuator.DCMotor` for torque-speed points in when in
  negative power regions.


0.41.0 (2025-07-21)
~~~~~~~~~~~~~~~~~~~

Changed
^^^^^^^

* Updates torch version to 2.7.0 and torchvision to 0.22.0.
  Some dependencies now require torch>=2.6, and given the vulnerabilities in Torch 2.5.1,
  we are updating the torch version to 2.7.0 to also include Blackwell support. Since Isaac Sim 4.5 has not updated the
  torch version, we are now overwriting the torch installation step in isaaclab.sh when running ``./isaaclab.sh -i``.


0.40.23 (2025-06-29)
~~~~~~~~~~~~~~~~~~~~

Added
^^^^^

* Added MangerBasedRLEnv support for composite gym observation spaces.
* A test for the composite gym observation spaces in ManagerBasedRLEnv is added to ensure that the observation spaces
  are correctly configured base on the clip.


0.40.22 (2025-07-11)
~~~~~~~~~~~~~~~~~~~~

Added
^^^^^

* Added :attr:`~isaaclab.sensors.ContactSensorData.force_matrix_w_history` that tracks the history of the filtered contact forces in the world frame.


0.40.21 (2025-06-25)
~~~~~~~~~~~~~~~~~~~~

Added
^^^^^

* Added new curriculum mdp :func:`~isaaclab.envs.mdp.curriculums.modify_env_param` and
  :func:`~isaaclab.envs.mdp.curriculums.modify_env_param` that enables flexible changes to any configurations in the
  env instance


0.40.20 (2025-07-11)
~~~~~~~~~~~~~~~~~~~~

Fixed
^^^^^

* Fixed :meth:`isaaclab.envs.mdp.events.reset_joints_by_scale`, :meth:`isaaclab.envs.mdp.events.reset_joints_by_offsets`
restricting the resetting joint indices be that user defined joint indices.


0.40.19 (2025-07-11)
~~~~~~~~~~~~~~~~~~~~

Fixed
^^^^^

* Fixed missing attribute in :class:`~isaaclab.sensors.ray_caster.RayCasterCamera` class and its reset method when no
  env_ids are passed.


0.40.18 (2025-07-09)
~~~~~~~~~~~~~~~~~~~~

Added
^^^^^

* Added input param ``update_history`` to :meth:`~isaaclab.managers.ObservationManager.compute`
  to control whether the history buffer should be updated.
* Added unit test for :class:`~isaaclab.envs.ManagerBasedEnv`.

Fixed
^^^^^

* Fixed :class:`~isaaclab.envs.ManagerBasedEnv` and :class:`~isaaclab.envs.ManagerBasedRLEnv` to not update the history
  buffer on recording.


0.40.17 (2025-07-10)
~~~~~~~~~~~~~~~~~~~~

Added
^^^^^

* Added unit tests for multiple math functions:
  :func:`~isaaclab.utils.math.scale_transform`.
  :func:`~isaaclab.utils.math.unscale_transform`.
  :func:`~isaaclab.utils.math.saturate`.
  :func:`~isaaclab.utils.math.normalize`.
  :func:`~isaaclab.utils.math.copysign`.
  :func:`~isaaclab.utils.math.convert_quat`.
  :func:`~isaaclab.utils.math.quat_conjugate`.
  :func:`~isaaclab.utils.math.quat_from_euler_xyz`.
  :func:`~isaaclab.utils.math.quat_from_matrix`.
  :func:`~isaaclab.utils.math.euler_xyz_from_quat`.
  :func:`~isaaclab.utils.math.matrix_from_euler`.
  :func:`~isaaclab.utils.math.quat_from_angle_axis`.
  :func:`~isaaclab.utils.math.axis_angle_from_quat`.
  :func:`~isaaclab.utils.math.skew_symmetric_matrix`.
  :func:`~isaaclab.utils.math.combine_transform`.
  :func:`~isaaclab.utils.math.subtract_transform`.
  :func:`~isaaclab.utils.math.compute_pose_error`.

Changed
^^^^^^^

* Changed the implementation of :func:`~isaaclab.utils.math.copysign` to better reflect the documented functionality.


0.40.16 (2025-07-08)
~~~~~~~~~~~~~~~~~~~~

Fixed
^^^^^

* Fixed hanging quat_rotate calls to point to quat_apply in :class:`~isaaclab.assets.articulation.ArticulationData` and
  :class:`~isaaclab.assets.articulation.RigidObjectCollectionData`


0.40.15 (2025-07-08)
~~~~~~~~~~~~~~~~~~~~

Added
^^^^^

* Added ability to set platform height independent of object height for trimesh terrains.


0.40.14 (2025-07-01)
~~~~~~~~~~~~~~~~~~~~

Added
^^^^^

* Added :attr:`abs_height_noise` and :attr:`rel_height_noise` to give minimum and maximum absolute and relative noise to
  :class:`isaaclab.terrrains.trimesh.MeshRepeatedObjectsTerrainCfg`
* Added deprecation warnings to the existing :attr:`max_height_noise` but still functions.


0.40.13 (2025-07-03)
~~~~~~~~~~~~~~~~~~~~

Fixed
^^^^^

* Fixed unittest tests that are floating inside pytests for articulation and rendering


0.40.12 (2025-07-03)
~~~~~~~~~~~~~~~~~~~~

Changed
^^^^^^^

* Updated gymnasium to v1.2.0. This update includes fixes for a memory leak that appears when recording
  videos with the ``--video`` flag.


0.40.11 (2025-06-27)
~~~~~~~~~~~~~~~~~~~~

Added
^^^^^


* Added unit test for :func:`~isaaclab.utils.math.quat_inv`.

Fixed
^^^^^

* Fixed the implementation mistake in :func:`~isaaclab.utils.math.quat_inv`.


0.40.10 (2025-06-25)
~~~~~~~~~~~~~~~~~~~~

Fixed
^^^^^

* Fixed :func:`~isaaclab.utils.dict.update_class_from_dict` preventing setting flat Iterables with different lengths.


0.40.9 (2025-06-25)
~~~~~~~~~~~~~~~~~~~

Added
^^^^^

* Added ``sample_bias_per_component`` flag to :class:`~isaaclab.utils.noise.noise_model.NoiseModelWithAdditiveBias` to enable independent per-component bias
  sampling, which is now the default behavior. If set to False, the previous behavior of sharing the same bias value across all components is retained.


0.40.8 (2025-06-18)
~~~~~~~~~~~~~~~~~~~

Fixed
^^^^^

* Fixed data inconsistency between read_body, read_link, read_com when write_body, write_com, write_joint performed, in
  :class:`~isaaclab.assets.Articulation`, :class:`~isaaclab.assets.RigidObject`, and
  :class:`~isaaclab.assets.RigidObjectCollection`
* added pytest that check against these data consistencies


0.40.7 (2025-06-24)
~~~~~~~~~~~~~~~~~~~

Added
^^^^^

* :class:`~isaaclab.utils.noise.NoiseModel` support for manager-based workflows.

Changed
^^^^^^^

* Renamed :func:`~isaaclab.utils.noise.NoiseModel.apply` method to :func:`~isaaclab.utils.noise.NoiseModel.__call__`.



0.40.6 (2025-06-12)
~~~~~~~~~~~~~~~~~~~

Fixed
^^^^^

* Fixed potential issues in :func:`~isaaclab.envs.mdp.events.randomize_visual_texture_material` related to handling visual prims during texture randomization.


0.40.5 (2025-05-22)
~~~~~~~~~~~~~~~~~~~

Fixed
^^^^^

* Fixed collision filtering logic for CPU simulation. The automatic collision filtering feature
  currently has limitations for CPU simulation. Collision filtering needs to be manually enabled when using CPU simulation.


0.40.4 (2025-06-03)
~~~~~~~~~~~~~~~~~~~

Changed
^^^^^^^

* Removes the hardcoding to :class:`~isaaclab.terrains.terrain_generator.TerrainGenerator` in
  :class:`~isaaclab.terrains.terrain_generator.TerrainImporter` and instead the ``class_type`` is used which is
  passed in the ``TerrainGeneratorCfg``.


0.40.3 (2025-03-20)
~~~~~~~~~~~~~~~~~~~

Changed
^^^^^^^

* Made separate data buffers for poses and velocities for the :class:`~isaaclab.assets.Articulation`,
  :class:`~isaaclab.assets.RigidObject`, and :class:`~isaaclab.assets.RigidObjectCollection` classes.
  Previously, the two data buffers were stored together in a single buffer requiring an additional
  concatenation operation when accessing the data.
* Cleaned up ordering of members inside the data classes for the assets to make them easier
  to comprehend. This reduced the code duplication within the class and made the class
  more readable.


0.40.2 (2025-05-10)
~~~~~~~~~~~~~~~~~~~

Added
^^^^^

* Updated gymnasium to >= 1.0
* Added support for specifying module:task_name as task name to avoid module import for ``gym.make``


0.40.1 (2025-06-02)
~~~~~~~~~~~~~~~~~~~

Added
^^^^^

* Added time observation functions to ~isaaclab.envs.mdp.observations module,
  :func:`~isaaclab.envs.mdp.observations.current_time_s` and :func:`~isaaclab.envs.mdp.observations.remaining_time_s`.

Changed
^^^^^^^

* Moved initialization of ``episode_length_buf`` outside of :meth:`load_managers()` of :class:`~isaaclab.envs.ManagerBasedRLEnv`
  to make it available for mdp functions.


0.40.0 (2025-05-16)
~~~~~~~~~~~~~~~~~~~

Added
^^^^^

* Added deprecation warning for :meth:`~isaaclab.utils.math.quat_rotate` and
  :meth:`~isaaclab.utils.math.quat_rotate_inverse`

Changed
^^^^^^^

* Changed all calls to :meth:`~isaaclab.utils.math.quat_rotate` and :meth:`~isaaclab.utils.math.quat_rotate_inverse` to
  :meth:`~isaaclab.utils.math.quat_apply` and :meth:`~isaaclab.utils.math.quat_apply_inverse` for speed.


0.39.7 (2025-05-19)
~~~~~~~~~~~~~~~~~~~

Fixed
^^^^^^

* Raising exceptions in step, render and reset if they occurred inside the initialization callbacks
  of assets and sensors.used from the experience files and the double definition is removed.


0.39.6 (2025-01-30)
~~~~~~~~~~~~~~~~~~~

Added
^^^^^

* Added method :meth:`omni.isaac.lab.assets.AssetBase.set_visibility` to set the visibility of the asset
  in the simulation.


0.39.5 (2025-05-16)
~~~~~~~~~~~~~~~~~~~

Added
^^^^^

* Added support for concatenation of observations along different dimensions in :class:`~isaaclab.managers.observation_manager.ObservationManager`.

Changed
^^^^^^^

* Updated the :class:`~isaaclab.managers.command_manager.CommandManager` to update the command counter after the
  resampling call.


0.39.4 (2025-05-16)
~~~~~~~~~~~~~~~~~~~

Fixed
^^^^^

* Fixed penetration issue for negative border height in :class:`~isaaclab.terrains.terrain_generator.TerrainGeneratorCfg`.


0.39.3 (2025-05-16)
~~~~~~~~~~~~~~~~~~~

Changed
^^^^^^^

* Changed the implementation of :meth:`~isaaclab.utils.math.quat_box_minus`

Added
^^^^^

* Added :meth:`~isaaclab.utils.math.quat_box_plus`
* Added :meth:`~isaaclab.utils.math.rigid_body_twist_transform`


0.39.2 (2025-05-15)
~~~~~~~~~~~~~~~~~~~

Fixed
^^^^^

* Fixed :meth:`omni.isaac.lab.sensors.camera.camera.Camera.set_intrinsic_matrices` preventing setting of unused USD
  camera parameters.
* Fixed :meth:`omni.isaac.lab.sensors.camera.camera.Camera._update_intrinsic_matrices` preventing unused USD camera
  parameters from being used to calculate :attr:`omni.isaac.lab.sensors.camera.CameraData.intrinsic_matrices`
* Fixed :meth:`omni.isaac.lab.spawners.sensors.sensors_cfg.PinholeCameraCfg.from_intrinsic_matrix` preventing setting of
  unused USD camera parameters.


0.39.1 (2025-05-14)
~~~~~~~~~~~~~~~~~~~

* Added a new attribute :attr:`articulation_root_prim_path` to the :class:`~isaaclab.assets.ArticulationCfg` class
  to allow explicitly specifying the prim path of the articulation root.


0.39.0 (2025-05-03)
~~~~~~~~~~~~~~~~~~~

Added
^^^^^

* Added check in RecorderManager to ensure that the success indicator is only set if the termination manager is present.
* Added semantic tags in :func:`isaaclab.sim.spawners.from_files.spawn_ground_plane`.
  This allows for :attr:`semantic_segmentation_mapping` to be used when using the ground plane spawner.


0.38.0 (2025-04-01)
~~~~~~~~~~~~~~~~~~~

Added
~~~~~

* Added the :meth:`~isaaclab.env.mdp.observations.joint_effort`


0.37.0 (2025-04-01)
~~~~~~~~~~~~~~~~~~~

Added
^^^^^

* Added :meth:`~isaaclab.envs.mdp.observations.body_pose_w`
* Added :meth:`~isaaclab.envs.mdp.observations.body_projected_gravity_b`


0.36.23 (2025-04-24)
~~~~~~~~~~~~~~~~~~~~

Fixed
^^^^^

* Fixed ``return_latest_camera_pose`` option in :class:`~isaaclab.sensors.TiledCameraCfg` from not being used to the
  argument ``update_latest_camera_pose`` in :class:`~isaaclab.sensors.CameraCfg` with application in both
  :class:`~isaaclab.sensors.Camera` and :class:`~isaaclab.sensors.TiledCamera`.


0.36.22 (2025-04-23)
~~~~~~~~~~~~~~~~~~~~

Fixed
^^^^^^^

* Adds correct type check for ManagerTermBase class in event_manager.py.


0.36.21 (2025-04-15)
~~~~~~~~~~~~~~~~~~~~

Changed
^^^^^^^

* Removed direct call of qpsovlers library from pink_ik controller and changed solver from quadprog to osqp.


0.36.20 (2025-04-09)
~~~~~~~~~~~~~~~~~~~~

Changed
^^^^^^^

* Added call to set cuda device after each ``app.update()`` call in :class:`~isaaclab.sim.SimulationContext`.
  This is now required for multi-GPU workflows because some underlying logic in ``app.update()`` is modifying
  the cuda device, which results in NCCL errors on distributed setups.


0.36.19 (2025-04-01)
~~~~~~~~~~~~~~~~~~~~

Fixed
^^^^^

* Added check in RecorderManager to ensure that the success indicator is only set if the termination manager is present.


0.36.18 (2025-03-26)
~~~~~~~~~~~~~~~~~~~~

Added
^^^^^

* Added a dynamic text instruction widget that provides real-time feedback
  on the number of successful recordings during demonstration sessions.


0.36.17 (2025-03-26)
~~~~~~~~~~~~~~~~~~~~

Changed
^^^^^^^

* Added override in AppLauncher to apply patch for ``pxr.Gf.Matrix4d`` to work with Pinocchio 2.7.0.


0.36.16 (2025-03-25)
~~~~~~~~~~~~~~~~~~~~

Changed
^^^^^^^

* Modified rendering mode default behavior when the launcher arg :attr:`enable_cameras` is not set.


0.36.15 (2025-03-25)
~~~~~~~~~~~~~~~~~~~~

Added
^^^^^

* Added near plane distance configuration for XR device.


0.36.14 (2025-03-24)
~~~~~~~~~~~~~~~~~~~~

Changed
^^^^^^^

* Changed default render settings in :class:`~isaaclab.sim.SimulationCfg` to None, which means that
  the default settings will be used from the experience files and the double definition is removed.


0.36.13 (2025-03-24)
~~~~~~~~~~~~~~~~~~~~

Added
^^^^^

* Added headpose support to OpenXRDevice.


0.36.12 (2025-03-19)
~~~~~~~~~~~~~~~~~~~~

Added
^^^^^

* Added parameter to show warning if Pink IK solver fails to find a solution.


0.36.11 (2025-03-19)
~~~~~~~~~~~~~~~~~~~~

Fixed
^^^^^

* Fixed default behavior of :class:`~isaaclab.actuators.ImplicitActuator` if no :attr:`effort_limits_sim` or
  :attr:`effort_limit` is set.


0.36.10 (2025-03-17)
~~~~~~~~~~~~~~~~~~~~

Fixed
^^^^^

* App launcher to update the cli arguments if conditional defaults are used.


0.36.9 (2025-03-18)
~~~~~~~~~~~~~~~~~~~

Added
^^^^^^^

* Xr rendering mode, which is default when xr is used.


0.36.8 (2025-03-17)
~~~~~~~~~~~~~~~~~~~

Fixed
^^^^^

* Removed ``scalar_first`` from scipy function usage to support older versions of scipy.


0.36.7 (2025-03-14)
~~~~~~~~~~~~~~~~~~~

Fixed
^^^^^

* Changed the import structure to only import ``pinocchio`` when ``pink-ik`` or ``dex-retargeting`` is being used.
  This also solves for the problem that ``pink-ik`` and ``dex-retargeting`` are not supported in windows.
* Removed ``isaacsim.robot_motion.lula`` and ``isaacsim.robot_motion.motion_generation`` from the default loaded Isaac Sim extensions.
* Moved pink ik action config to a separate file.


0.36.6 (2025-03-13)
~~~~~~~~~~~~~~~~~~~

Fixed
^^^^^

* Worked around an issue where the render mode is set to ``"RayTracedLighting"`` instead of ``"RaytracedLighting"`` by
  some dependencies.


0.36.5 (2025-03-11)
~~~~~~~~~~~~~~~~~~~

Added
^^^^^^^

* Added 3 rendering mode presets: performance, balanced, and quality.
* Preset settings are stored in ``apps/rendering_modes``.
* Presets can be set with cli arg ``--rendering_mode`` or with :class:`RenderCfg`.
* Preset rendering settings can be overwritten with :class:`RenderCfg`.
* :class:`RenderCfg` supports all native RTX carb settings.

Changed
^^^^^^^
* :class:`RenderCfg` default settings are unset.


0.36.4 (2025-03-11)
~~~~~~~~~~~~~~~~~~~

Changed
^^^^^^^

* Updated the OpenXR kit file ``isaaclab.python.xr.openxr.kit`` to inherit from ``isaaclab.python.kit`` instead of
  ``isaaclab.python.rendering.kit`` which is not appropriate.


0.36.3 (2025-03-10)
~~~~~~~~~~~~~~~~~~~~

Changed
^^^^^^^

* Added the PinkIKController controller class that interfaces Isaac Lab with the Pink differential inverse kinematics solver
  to allow control of multiple links in a robot using a single solver.


0.36.2 (2025-03-07)
~~~~~~~~~~~~~~~~~~~~

Changed
^^^^^^^

* Allowed users to exit on 1 Ctrl+C instead of consecutive 2 key strokes.
* Allowed physics reset during simulation through :meth:`reset` in :class:`~isaaclab.sim.SimulationContext`.


0.36.1 (2025-03-10)
~~~~~~~~~~~~~~~~~~~

Added
^^^^^

* Added :attr:`semantic_segmentation_mapping` for camera configs to allow specifying colors for semantics.


0.36.0 (2025-03-07)
~~~~~~~~~~~~~~~~~~~

Removed
^^^^^^^

* Removed the storage of tri-meshes and warp meshes inside the :class:`~isaaclab.terrains.TerrainImporter` class.
  Initially these meshes were added for ray-casting purposes. However, since the ray-caster reads the terrains
  directly from the USD files, these meshes are no longer needed.
* Deprecated the :attr:`warp_meshes` and :attr:`meshes` attributes from the
  :class:`~isaaclab.terrains.TerrainImporter` class. These attributes now return an empty dictionary
  with a deprecation warning.

Changed
^^^^^^^

* Changed the prim path of the "plane" terrain inside the :class:`~isaaclab.terrains.TerrainImporter` class.
  Earlier, the terrain was imported directly as the importer's prim path. Now, the terrain is imported as
  ``{importer_prim_path}/{name}``, where ``name`` is the name of the terrain.


0.35.0 (2025-03-07)
~~~~~~~~~~~~~~~~~~~

* Improved documentation of various attributes in the :class:`~isaaclab.assets.ArticulationData` class to make
  it clearer which values represent the simulation and internal class values. In the new convention,
  the ``default_xxx`` attributes are whatever the user configured from their configuration of the articulation
  class, while the ``xxx`` attributes are the values from the simulation.
* Updated the soft joint position limits inside the :meth:`~isaaclab.assets.Articulation.write_joint_pos_limits_to_sim`
  method to use the new limits passed to the function.
* Added setting of :attr:`~isaaclab.assets.ArticulationData.default_joint_armature` and
  :attr:`~isaaclab.assets.ArticulationData.default_joint_friction` attributes in the
  :class:`~isaaclab.assets.Articulation` class based on user configuration.

Changed
^^^^^^^

* Removed unnecessary buffer creation operations inside the :class:`~isaaclab.assets.Articulation` class.
  Earlier, the class initialized a variety of buffer data with zeros and in the next function assigned
  them the value from PhysX. This made the code bulkier and more complex for no reason.
* Renamed parameters for a consistent nomenclature. These changes are backwards compatible with previous releases
  with a deprecation warning for the old names.

  * ``joint_velocity_limits`` → ``joint_vel_limits`` (to match attribute ``joint_vel`` and ``joint_vel_limits``)
  * ``joint_limits`` → ``joint_pos_limits`` (to match attribute ``joint_pos`` and ``soft_joint_pos_limits``)
  * ``default_joint_limits`` → ``default_joint_pos_limits``
  * ``write_joint_limits_to_sim`` → ``write_joint_position_limit_to_sim``
  * ``joint_friction`` → ``joint_friction_coeff``
  * ``default_joint_friction`` → ``default_joint_friction_coeff``
  * ``write_joint_friction_to_sim`` → ``write_joint_friction_coefficient_to_sim``
  * ``fixed_tendon_limit`` → ``fixed_tendon_pos_limits``
  * ``default_fixed_tendon_limit`` → ``default_fixed_tendon_pos_limits``
  * ``set_fixed_tendon_limit`` → ``set_fixed_tendon_position_limit``


0.34.13 (2025-03-06)
~~~~~~~~~~~~~~~~~~~~

Added
^^^^^

* Added a new event mode called "prestartup", which gets called right after the scene design is complete
  and before the simulation is played.
* Added a callback to resolve the scene entity configurations separately once the simulation plays,
  since the scene entities cannot be resolved before the simulation starts playing
  (as we currently rely on PhysX to provide us with the joint/body ordering)


0.34.12 (2025-03-06)
~~~~~~~~~~~~~~~~~~~~

Added
^^^^^

* Updated the mimic API :meth:`target_eef_pose_to_action` in :class:`isaaclab.envs.ManagerBasedRLMimicEnv` to take a dictionary of
  eef noise values instead of a single noise value.
* Added support for optional subtask constraints based on DexMimicGen to the mimic configuration class :class:`isaaclab.envs.MimicEnvCfg`.
* Enabled data compression in HDF5 dataset file handler :class:`isaaclab.utils.datasets.hdf5_dataset_file_handler.HDF5DatasetFileHandler`.


0.34.11 (2025-03-04)
~~~~~~~~~~~~~~~~~~~~

Fixed
^^^^^

* Fixed issue in :class:`~isaaclab.sensors.TiledCamera` and :class:`~isaaclab.sensors.Camera` where segmentation outputs only display the first tile
  when scene instancing is enabled. A workaround is added for now to disable instancing when segmentation
  outputs are requested.


0.34.10 (2025-03-04)
~~~~~~~~~~~~~~~~~~~~

Fixed
^^^^^

* Fixed the issue of misalignment in the motion vectors from the :class:`TiledCamera`
  with other modalities such as RGBA and depth.


0.34.9 (2025-03-04)
~~~~~~~~~~~~~~~~~~~

Added
^^^^^

* Added methods inside the :class:`omni.isaac.lab.assets.Articulation` class to set the joint
  position and velocity for the articulation. Previously, the joint position and velocity could
  only be set using the :meth:`omni.isaac.lab.assets.Articulation.write_joint_state_to_sim` method,
  which didn't allow setting the joint position and velocity separately.


0.34.8 (2025-03-02)
~~~~~~~~~~~~~~~~~~~

Fixed
^^^^^

* Fixed the propagation of the :attr:`activate_contact_sensors` attribute to the
  :class:`~isaaclab.sim.spawners.wrappers.wrappers_cfg.MultiAssetSpawnerCfg` class. Previously, this value
  was always set to False, which led to incorrect contact sensor settings for the spawned assets.


0.34.7 (2025-03-02)
~~~~~~~~~~~~~~~~~~~

Changed
^^^^^^^

* Enabled the physics flag for disabling contact processing in the :class:`~isaaclab.sim.SimulationContact`
  class. This means that by default, no contact reporting is done by the physics engine, which should provide
  a performance boost in simulations with no contact processing requirements.
* Disabled the physics flag for disabling contact processing in the :class:`~isaaclab.sensors.ContactSensor`
  class when the sensor is created to allow contact reporting for the sensor.

Removed
^^^^^^^

* Removed the attribute ``disable_contact_processing`` from :class:`~isaaclab.sim.SimulationContact`.


0.34.6 (2025-03-01)
~~~~~~~~~~~~~~~~~~~

Added
^^^^^

* Added a new attribute :attr:`is_implicit_model` to the :class:`isaaclab.actuators.ActuatorBase` class to
  indicate if the actuator model is implicit or explicit. This helps checking that the correct model type
  is being used when initializing the actuator models.

Fixed
^^^^^

* Added copy of configurations to :class:`~isaaclab.assets.AssetBase` and :class:`~isaaclab.sensors.SensorBase`
  to prevent modifications of the configurations from leaking outside of the classes.
* Fixed the case where setting velocity/effort limits for the simulation in the
  :class:`~isaaclab.actuators.ActuatorBaseCfg` class was not being used to update the actuator-specific
  velocity/effort limits.

Changed
^^^^^^^

* Moved warnings and checks for implicit actuator models to the :class:`~isaaclab.actuators.ImplicitActuator` class.
* Reverted to IsaacLab v1.3 behavior where :attr:`isaaclab.actuators.ImplicitActuatorCfg.velocity_limit`
  attribute was not used for setting the velocity limits in the simulation. This makes it possible to deploy
  policies from previous release without any changes. If users want to set the velocity limits for the simulation,
  they should use the :attr:`isaaclab.actuators.ImplicitActuatorCfg.velocity_limit_sim` attribute instead.


0.34.5 (2025-02-28)
~~~~~~~~~~~~~~~~~~~

Added
^^^^^

* Added IP address support for WebRTC livestream to allow specifying IP address to stream across networks.
  This feature requires an updated livestream extension, which is current only available in the pre-built Isaac Lab 2.0.1 docker image.
  Support for other Isaac Sim builds will become available in Isaac Sim 5.0.


0.34.4 (2025-02-27)
~~~~~~~~~~~~~~~~~~~~

Added
^^^^^

* Refactored retargeting code from Se3Handtracking class into separate modules for better modularity
* Added scaffolding for developing additional retargeters (e.g. dex)


0.34.3 (2025-02-26)
~~~~~~~~~~~~~~~~~~~

Added
^^^^^

* Enablec specifying the placement of the simulation when viewed in an XR device. This is achieved by
  adding an ``XrCfg`` environment configuration with ``anchor_pos`` and ``anchor_rot`` parameters.


0.34.2 (2025-02-21)
~~~~~~~~~~~~~~~~~~~

Fixed
^^^^^

* Fixed setting of root velocities inside the event term :meth:`reset_root_state_from_terrain`. Earlier, the indexing
  based on the environment IDs was missing.


0.34.1 (2025-02-17)
~~~~~~~~~~~~~~~~~~~

Fixed
^^^^^

* Ensured that the loaded torch JIT models inside actuator networks are correctly set to eval mode
  to prevent any unexpected behavior during inference.


0.34.0 (2025-02-14)
~~~~~~~~~~~~~~~~~~~

Fixed
^^^^^

* Added attributes :attr:`velocity_limits_sim` and :attr:`effort_limits_sim` to the
  :class:`isaaclab.actuators.ActuatorBaseCfg` class to separate solver limits from actuator limits.


0.33.17 (2025-02-13)
~~~~~~~~~~~~~~~~~~~~

Fixed
^^^^^

* Fixed Imu sensor based observations at first step by updating scene during initialization for
  :class:`~isaaclab.envs.ManagerBasedEnv`, :class:`~isaaclab.envs.DirectRLEnv`, and :class:`~isaaclab.envs.DirectMARLEnv`


0.33.16 (2025-02-09)
~~~~~~~~~~~~~~~~~~~~

Fixed
^^^^^

* Removes old deprecation warning from :attr:`isaaclab.assets.RigidObectData.body_state_w`


0.33.15 (2025-02-09)
~~~~~~~~~~~~~~~~~~~~

Fixed
^^^^^

* Fixed not updating the ``drift`` when calling :func:`~isaaclab.sensors.RayCaster.reset`


0.33.14 (2025-02-01)
~~~~~~~~~~~~~~~~~~~~

Fixed
^^^^^

* Fixed not updating the timestamp of ``body_link_state_w`` and ``body_com_state_w`` when ``write_root_pose_to_sim`` and ``write_joint_state_to_sim`` in the ``Articulation`` class are called.


0.33.13 (2025-01-30)
~~~~~~~~~~~~~~~~~~~~

* Fixed resampling of interval time left for the next event in the :class:`~isaaclab.managers.EventManager`
  class. Earlier, the time left for interval-based events was not being resampled on episodic resets. This led
  to the event being triggered at the wrong time after the reset.


0.33.12 (2025-01-28)
~~~~~~~~~~~~~~~~~~~~

Fixed
^^^^^

* Fixed missing import in ``line_plot.py``


0.33.11 (2025-01-25)
~~~~~~~~~~~~~~~~~~~~

Added
^^^^^

* Added :attr:`isaaclab.scene.InteractiveSceneCfg.filter_collisions` to allow specifying whether collision masking across environments is desired.

Changed
^^^^^^^

* Automatic collision filtering now happens as part of the replicate_physics call. When replicate_physics is not enabled, we call the previous
  ``filter_collisions`` API to mask collisions between environments.


0.33.10 (2025-01-22)
~~~~~~~~~~~~~~~~~~~~

Changed
^^^^^^^

* In :meth:`isaaclab.assets.Articulation.write_joint_limits_to_sim`, we previously added a check for if default joint positions exceed the
  new limits being set. When this is True, we log a warning message to indicate that the default joint positions will be clipped to be within
  the range of the new limits. However, the warning message can become overly verbose in a randomization setting where this API is called on
  every environment reset. We now default to only writing the message to info level logging if called within randomization, and expose a
  parameter that can be used to choose the logging level desired.


0.33.9 (2025-01-22)
~~~~~~~~~~~~~~~~~~~

Fixed
^^^^^

* Fixed typo in /physics/autoPopupSimulationOutputWindow setting in :class:`~isaaclab.sim.SimulationContext`


0.33.8 (2025-01-17)
~~~~~~~~~~~~~~~~~~~

Fixed
^^^^^

* Removed deprecation of :attr:`isaaclab.assets.ArticulationData.root_state_w` and
  :attr:`isaaclab.assets.ArticulationData.body_state_w` derived properties.
* Removed deprecation of :meth:`isaaclab.assets.Articulation.write_root_state_to_sim`.
* Replaced calls to :attr:`isaaclab.assets.ArticulationData.root_com_state_w` and
  :attr:`isaaclab.assets.ArticulationData.root_link_state_w` with corresponding calls to
  :attr:`isaaclab.assets.ArticulationData.root_state_w`.
* Replaced calls to :attr:`isaaclab.assets.ArticulationData.body_com_state_w` and
  :attr:`isaaclab.assets.ArticulationData.body_link_state_w` properties with corresponding calls to
  :attr:`isaaclab.assets.ArticulationData.body_state_w` properties.
* Removed deprecation of :attr:`isaaclab.assets.RigidObjectData.root_state_w` derived properties.
* Removed deprecation of :meth:`isaaclab.assets.RigidObject.write_root_state_to_sim`.
* Replaced calls to :attr:`isaaclab.assets.RigidObjectData.root_com_state_w` and
  :attr:`isaaclab.assets.RigidObjectData.root_link_state_w` properties with corresponding calls to
  :attr:`isaaclab.assets.RigidObjectData.root_state_w` properties.
* Removed deprecation of :attr:`isaaclab.assets.RigidObjectCollectionData.root_state_w` derived properties.
* Removed deprecation of :meth:`isaaclab.assets.RigidObjectCollection.write_root_state_to_sim`.
* Replaced calls to :attr:`isaaclab.assets.RigidObjectCollectionData.root_com_state_w` and
  :attr:`isaaclab.assets.RigidObjectData.root_link_state_w` properties with corresponding calls to
  :attr:`isaaclab.assets.RigidObjectData.root_state_w` properties.
* Fixed indexing issue in ``write_root_link_velocity_to_sim`` in :class:`isaaclab.assets.RigidObject`
* Fixed index broadcasting in ``write_object_link_velocity_to_sim`` and ``write_object_com_pose_to_sim`` in
  the :class:`isaaclab.assets.RigidObjectCollection` class.


0.33.7 (2025-01-14)
~~~~~~~~~~~~~~~~~~~

Fixed
^^^^^

* Fixed the respawn of only wrong object samples in :func:`repeated_objects_terrain` of :mod:`isaaclab.terrains.trimesh` module.
  Previously, the function was respawning all objects in the scene instead of only the wrong object samples, which in worst case
  could lead to infinite respawn loop.


0.33.6 (2025-01-16)
~~~~~~~~~~~~~~~~~~~

Changed
^^^^^^^

* Added initial unit tests for multiple tiled cameras, including tests for initialization, groundtruth annotators, different poses, and different resolutions.


0.33.5 (2025-01-13)
~~~~~~~~~~~~~~~~~~~

Changed
^^^^^^^

* Moved the definition of ``/persistent/isaac/asset_root/*`` settings from :class:`AppLauncher` to the app files.
  This is needed to prevent errors where ``isaaclab_assets`` was loaded prior to the carbonite setting being set.


0.33.4 (2025-01-10)
~~~~~~~~~~~~~~~~~~~

Changed
^^^^^^^

* Added an optional parameter in the :meth:`record_pre_reset` method in
  :class:`~isaaclab.managers.RecorderManager` to override the export config upon invoking.


0.33.3 (2025-01-08)
~~~~~~~~~~~~~~~~~~~

Fixed
^^^^^

* Fixed docstring in articulation data :class:`isaaclab.assets.ArticulationData`.
  In body properties sections, the second dimension should be num_bodies but was documented as 1.


0.33.2 (2025-01-02)
~~~~~~~~~~~~~~~~~~~

Added
^^^^^

* Added body tracking as an origin type to :class:`isaaclab.envs.ViewerCfg` and :class:`isaaclab.envs.ui.ViewportCameraController`.


0.33.1 (2024-12-26)
~~~~~~~~~~~~~~~~~~~

Changed
^^^^^^^

* Added kinematics initialization call for populating kinematic prim transforms to fabric for rendering.
* Added ``enable_env_ids`` flag for cloning and replication to replace collision filtering.


0.33.0 (2024-12-22)
~~~~~~~~~~~~~~~~~~~

Fixed
^^^^^

* Fixed populating default_joint_stiffness and default_joint_damping values for ImplicitActuator instances in :class:`isaaclab.assets.Articulation`


0.32.2 (2024-12-17)
~~~~~~~~~~~~~~~~~~~

Added
^^^^^

* Added null-space (position) control option to :class:`isaaclab.controllers.OperationalSpaceController`.
* Added test cases that uses null-space control for :class:`isaaclab.controllers.OperationalSpaceController`.
* Added information regarding null-space control to the tutorial script and documentation of
  :class:`isaaclab.controllers.OperationalSpaceController`.
* Added arguments to set specific null-space joint position targets within
  :class:`isaaclab.envs.mdp.actions.OperationalSpaceControllerAction` class.


0.32.1 (2024-12-17)
~~~~~~~~~~~~~~~~~~~

Changed
^^^^^^^

* Added a default and generic implementation of the :meth:`get_object_poses` function
  in the :class:`ManagerBasedRLMimicEnv` class.
* Added a ``EXPORT_NONE`` mode in the :class:`DatasetExportMode` class and updated
  :class:`~isaaclab.managers.RecorderManager` to enable recording without exporting
  the data to a file.


0.32.0 (2024-12-16)
~~~~~~~~~~~~~~~~~~~

Changed
^^^^^^^

* Previously, physx returns the rigid bodies and articulations velocities in the com of bodies rather than the link frame, while poses are in link frames. We now explicitly provide :attr:`body_link_state` and :attr:`body_com_state` APIs replacing the previous :attr:`body_state` API. Previous APIs are now marked as deprecated. Please update any code using the previous pose and velocity APIs to use the new ``*_link_*`` or ``*_com_*`` APIs in :attr:`isaaclab.assets.RigidBody`, :attr:`isaaclab.assets.RigidBodyCollection`, and :attr:`isaaclab.assets.Articulation`.


0.31.0 (2024-12-16)
~~~~~~~~~~~~~~~~~~~

Added
^^^^^

* Added :class:`ManagerBasedRLMimicEnv` and config classes for mimic data generation workflow for imitation learning.


0.30.3 (2024-12-16)
~~~~~~~~~~~~~~~~~~~

Fixed
^^^^^

* Fixed ordering of logging and resamping in the command manager, where we were logging the metrics after resampling the commands.
  This leads to incorrect logging of metrics when inside the resample call, the metrics tensors get reset.


0.30.2 (2024-12-16)
~~~~~~~~~~~~~~~~~~~

Fixed
^^^^^

* Fixed errors within the calculations of :class:`isaaclab.controllers.OperationalSpaceController`.

Added
^^^^^

* Added :class:`isaaclab.controllers.OperationalSpaceController` to API documentation.
* Added test cases for :class:`isaaclab.controllers.OperationalSpaceController`.
* Added a tutorial for :class:`isaaclab.controllers.OperationalSpaceController`.
* Added the implementation of :class:`isaaclab.envs.mdp.actions.OperationalSpaceControllerAction` class.


0.30.1 (2024-12-15)
~~~~~~~~~~~~~~~~~~~

Changed
^^^^^^^

* Added call to update articulation kinematics after reset to ensure states are updated for non-rendering sensors. Previously, some changes
  in reset such as modifying joint states would not be reflected in the rigid body states immediately after reset.


0.30.0 (2024-12-15)
~~~~~~~~~~~~~~~~~~~

Added
^^^^^

* Added UI interface to the Managers in the ManagerBasedEnv and MangerBasedRLEnv classes.
* Added UI widgets for :class:`LiveLinePlot` and :class:`ImagePlot`.
* Added ``ManagerLiveVisualizer/Cfg``: Given a ManagerBase (i.e. action_manager, observation_manager, etc) and a config file this class creates
  the the interface between managers and the UI.
* Added :class:`EnvLiveVisualizer`: A 'manager' of ManagerLiveVisualizer. This is added to the ManagerBasedEnv but is only called during
  the initialization of the managers in load_managers
* Added ``get_active_iterable_terms`` implementation methods to ActionManager, ObservationManager, CommandsManager, CurriculumManager,
  RewardManager, and TerminationManager. This method exports the active term data and labels for each manager and is called by ManagerLiveVisualizer.
* Additions to :class:`BaseEnvWindow` and :class:`RLEnvWindow` to register ManagerLiveVisualizer UI interfaces for the chosen managers.


0.29.0 (2024-12-15)
~~~~~~~~~~~~~~~~~~~

Added
^^^^^

* Added observation history computation to :class:`isaaclab.manager.observation_manager.ObservationManager`.
* Added ``history_length`` and ``flatten_history_dim`` configuration parameters to :class:`isaaclab.manager.manager_term_cfg.ObservationTermCfg`
* Added ``history_length`` and ``flatten_history_dim`` configuration parameters to :class:`isaaclab.manager.manager_term_cfg.ObservationGroupCfg`
* Added full buffer property to :class:`isaaclab.utils.buffers.circular_buffer.CircularBuffer`


0.28.4 (2024-12-15)
~~~~~~~~~~~~~~~~~~~

Added
^^^^^

* Added action clip to all :class:`isaaclab.envs.mdp.actions`.


0.28.3 (2024-12-14)
~~~~~~~~~~~~~~~~~~~

Changed
^^^^^^^

* Added check for error below threshold in state machines to ensure the state has been reached.


0.28.2 (2024-12-13)
~~~~~~~~~~~~~~~~~~~

Fixed
^^^^^

* Fixed the shape of ``quat_w`` in the ``apply_actions`` method of :attr:`~isaaclab.env.mdp.NonHolonomicAction`
  (previously (N,B,4), now (N,4) since the number of root bodies B is required to be 1). Previously ``apply_actions`` errored
  because ``euler_xyz_from_quat`` requires inputs of shape (N,4).


0.28.1 (2024-12-13)
~~~~~~~~~~~~~~~~~~~

Fixed
^^^^^

* Fixed the internal buffers for ``set_external_force_and_torque`` where the buffer values would be stale if zero values are sent to the APIs.


0.28.0 (2024-12-12)
~~~~~~~~~~~~~~~~~~~

Changed
^^^^^^^

* Adapted the :class:`~isaaclab.sim.converters.UrdfConverter` to use the latest URDF converter API from Isaac Sim 4.5. The
  physics articulation root can now be set separately, and the joint drive gains can be set on a per joint basis.


0.27.33 (2024-12-11)
~~~~~~~~~~~~~~~~~~~~

Added
^^^^^

* Introduced an optional ``sensor_cfg`` parameter to the :meth:`~isaaclab.envs.mdp.rewards.base_height_l2` function, enabling the use of
  :class:`~isaaclab.sensors.RayCaster` for height adjustments. For flat terrains, the function retains its previous behavior.
* Improved documentation to clarify the usage of the :meth:`~isaaclab.envs.mdp.rewards.base_height_l2` function in both flat and rough terrain settings.


0.27.32 (2024-12-11)
~~~~~~~~~~~~~~~~~~~~

Fixed
^^^^^

* Modified :class:`isaaclab.envs.mdp.actions.DifferentialInverseKinematicsAction` class to use the geometric
  Jacobian computed w.r.t. to the root frame of the robot. This helps ensure that root pose does not affect the tracking.


0.27.31 (2024-12-09)
~~~~~~~~~~~~~~~~~~~~

Changed
^^^^^^^

* Introduced configuration options in :class:`Se3HandTracking` to:
  - Zero out rotation around the x/y axes
  - Apply smoothing and thresholding to position and rotation deltas for reduced jitter
  - Use wrist-based rotation reference as an alternative to fingertip-based rotation

* Switched the default position reference in :class:`Se3HandTracking` to the wrist joint pose, providing more stable relative-based positioning.


0.27.30 (2024-12-09)
~~~~~~~~~~~~~~~~~~~~

Fixed
^^^^^

* Fixed the initial state recorder term in :class:`isaaclab.envs.mdp.recorders.InitialStateRecorder` to
  return only the states of the specified environment IDs.


0.27.29 (2024-12-06)
~~~~~~~~~~~~~~~~~~~~

Fixed
^^^^^

* Fixed the enforcement of :attr:`~isaaclab.actuators.ActuatorBaseCfg.velocity_limits` at the
  :attr:`~isaaclab.assets.Articulation.root_physx_view` level.


0.27.28 (2024-12-06)
~~~~~~~~~~~~~~~~~~~~

Changed
^^^^^^^

* If a USD that contains an articulation root is loaded using a
  :attr:`isaaclab.assets.RigidBody` we now fail unless the articulation root is explicitly
  disabled. Using an articulation root for rigid bodies is not needed and decreases overall performance.


0.27.27 (2024-12-06)
~~~~~~~~~~~~~~~~~~~~

Fixed
^^^^^

* Corrected the projection types of fisheye camera in :class:`isaaclab.sim.spawners.sensors.sensors_cfg.FisheyeCameraCfg`.
  Earlier, the projection names used snakecase instead of camelcase.


0.27.26 (2024-12-06)
~~~~~~~~~~~~~~~~~~~~

Added
^^^^^

* Added option to define the clipping behavior for depth images generated by
  :class:`~isaaclab.sensors.RayCasterCamera`, :class:`~isaaclab.sensors.Camera`, and :class:`~isaaclab.sensors.TiledCamera`

Changed
^^^^^^^

* Unified the clipping behavior for the depth images of all camera implementations. Per default, all values exceeding
  the range are clipped to zero for both ``distance_to_image_plane`` and ``distance_to_camera`` depth images. Prev.
  :class:`~isaaclab.sensors.RayCasterCamera` clipped the values to the maximum value of the depth image,
  :class:`~isaaclab.sensors.Camera` did not clip them and had a different behavior for both types.


0.27.25 (2024-12-05)
~~~~~~~~~~~~~~~~~~~~

Fixed
^^^^^

* Fixed the condition in ``isaaclab.sh`` that checks whether ``pre-commit`` is installed before attempting installation.


0.27.24 (2024-12-05)
~~~~~~~~~~~~~~~~~~~~

Fixed
^^^^^

* Removed workaround in :class:`isaaclab.sensors.TiledCamera` and :class:`isaaclab.sensors.Camera`
  that was previously required to prevent frame offsets in renders. The denoiser setting is no longer
  automatically modified based on the resolution of the cameras.


0.27.23 (2024-12-04)
~~~~~~~~~~~~~~~~~~~~

Fixed
^^^^^

* Added the attributes :attr:`~isaaclab.envs.DirectRLEnvCfg.wait_for_textures` and :attr:`~isaaclab.envs.ManagerBasedEnvCfg.wait_for_textures`
  to enable assets loading check during :class:`~isaaclab.DirectRLEnv` and :class:`~isaaclab.ManagerBasedEnv` reset method when rtx sensors are added to the scene.


0.27.22 (2024-12-04)
~~~~~~~~~~~~~~~~~~~~

Fixed
^^^^^

* Fixed the order of the incoming parameters in :class:`isaaclab.envs.DirectMARLEnv` to correctly use ``NoiseModel`` in marl-envs.


0.27.21 (2024-12-04)
~~~~~~~~~~~~~~~~~~~~

Added
^^^^^

* Added :class:`~isaaclab.managers.RecorderManager` and its utility classes to record data from the simulation.
* Added :class:`~isaaclab.utils.datasets.EpisodeData` to store data for an episode.
* Added :class:`~isaaclab.utils.datasets.DatasetFileHandlerBase` as a base class for handling dataset files.
* Added :class:`~isaaclab.utils.datasets.HDF5DatasetFileHandler` as a dataset file handler implementation to
  export and load episodes from HDF5 files.
* Added ``record_demos.py`` script to record human-teleoperated demos for a specified task and export to an HDF5 file.
* Added ``replay_demos.py`` script to replay demos loaded from an HDF5 file.


0.27.20 (2024-12-02)
~~~~~~~~~~~~~~~~~~~~

Changed
^^^^^^^

* Changed :class:`isaaclab.envs.DirectMARLEnv` to inherit from ``Gymnasium.Env`` due to requirement from Gymnasium v1.0.0 requiring all environments to be a subclass of ``Gymnasium.Env`` when using the ``make`` interface.


0.27.19 (2024-12-02)
~~~~~~~~~~~~~~~~~~~~

Added
^^^^^

* Added ``isaaclab.utils.pretrained_checkpoints`` containing constants and utility functions used to manipulate
  paths and load checkpoints from Nucleus.


0.27.18 (2024-11-28)
~~~~~~~~~~~~~~~~~~~~

Changed
^^^^^^^

* Renamed Isaac Sim imports to follow Isaac Sim 4.5 naming conventions.


0.27.17 (2024-11-20)
~~~~~~~~~~~~~~~~~~~~

Added
^^^^^

* Added ``create_new_stage`` setting in :class:`~isaaclab.app.AppLauncher` to avoid creating a default new stage on startup in Isaac Sim. This helps reduce the startup time when launching Isaac Lab.


0.27.16 (2024-11-15)
~~~~~~~~~~~~~~~~~~~~

Added
^^^^^

* Added the class :class:`~isaaclab.devices.Se3HandTracking` which enables XR teleop for manipulators.


0.27.15 (2024-11-09)
~~~~~~~~~~~~~~~~~~~~

Fixed
^^^^^

* Fixed indexing in :meth:`isaaclab.assets.Articulation.write_joint_limits_to_sim` to correctly process non-None ``env_ids`` and ``joint_ids``.


0.27.14 (2024-10-23)
~~~~~~~~~~~~~~~~~~~~

Added
^^^^^

* Added the class :class:`~isaaclab.assets.RigidObjectCollection` which allows to spawn
  multiple objects in each environment and access/modify the quantities with a unified (env_ids, object_ids) API.


0.27.13 (2024-10-30)
~~~~~~~~~~~~~~~~~~~~

Added
^^^^^

* Added the attributes :attr:`~isaaclab.sim.converters.MeshConverterCfg.translation`, :attr:`~isaaclab.sim.converters.MeshConverterCfg.rotation`,
  :attr:`~isaaclab.sim.converters.MeshConverterCfg.scale` to translate, rotate, and scale meshes
  when importing them with :class:`~isaaclab.sim.converters.MeshConverter`.


0.27.12 (2024-11-04)
~~~~~~~~~~~~~~~~~~~~

Removed
^^^^^^^

* Removed TensorDict usage in favor of Python dictionary in sensors


0.27.11 (2024-10-31)
~~~~~~~~~~~~~~~~~~~~

Added
^^^^^

* Added support to define tuple of floats to scale observation terms by expanding the
  :attr:`isaaclab.managers.manager_term_cfg.ObservationManagerCfg.scale` attribute.


0.27.10 (2024-11-01)
~~~~~~~~~~~~~~~~~~~~

Changed
^^^^^^^

* Cached the PhysX view's joint paths before looping over them when processing fixed joint tendons
  inside the :class:`Articulation` class. This helps improve the processing time for the tendons.


0.27.9 (2024-11-01)
~~~~~~~~~~~~~~~~~~~

Added
^^^^^

* Added the :class:`isaaclab.utils.types.ArticulationActions` class to store the joint actions
  for an articulation. Earlier, the class from Isaac Sim was being used. However, it used a different
  type for the joint actions which was not compatible with the Isaac Lab framework.


0.27.8 (2024-11-01)
~~~~~~~~~~~~~~~~~~~

Fixed
^^^^^

* Added sanity check if the term is a valid type inside the command manager.
* Corrected the iteration over ``group_cfg_items`` inside the observation manager.


0.27.7 (2024-10-28)
~~~~~~~~~~~~~~~~~~~

Added
^^^^^

* Added frozen encoder feature extraction observation space with ResNet and Theia


0.27.6 (2024-10-25)
~~~~~~~~~~~~~~~~~~~

Fixed
^^^^^

* Fixed usage of ``meshes`` property in :class:`isaaclab.sensors.RayCasterCamera` to use ``self.meshes`` instead of the undefined ``RayCaster.meshes``.
* Fixed issue in :class:`isaaclab.envs.ui.BaseEnvWindow` where undefined configs were being accessed when creating debug visualization elements in UI.


0.27.5 (2024-10-25)
~~~~~~~~~~~~~~~~~~~

Added
^^^^^

* Added utilities for serializing/deserializing Gymnasium spaces.


0.27.4 (2024-10-18)
~~~~~~~~~~~~~~~~~~~

Fixed
^^^^^

* Updated installation path instructions for Windows in the Isaac Lab documentation to remove redundancy in the use of %USERPROFILE% for path definitions.


0.27.3 (2024-10-22)
~~~~~~~~~~~~~~~~~~~

Fixed
^^^^^

* Fixed the issue with using list or tuples of ``configclass`` within a ``configclass``. Earlier, the list of
  configclass objects were not converted to dictionary properly when ``to_dict`` function was called.


0.27.2 (2024-10-21)
~~~~~~~~~~~~~~~~~~~

Added
^^^^^

* Added ``--kit_args`` to :class:`~isaaclab.app.AppLauncher` to allow passing command line arguments directly to Omniverse Kit SDK.


0.27.1 (2024-10-20)
~~~~~~~~~~~~~~~~~~~

Added
^^^^^

* Added :class:`~isaaclab.sim.RenderCfg` and the attribute :attr:`~isaaclab.sim.SimulationCfg.render` for
  specifying render related settings.


0.27.0 (2024-10-14)
~~~~~~~~~~~~~~~~~~~

Added
^^^^^

* Added a method to :class:`~isaaclab.utils.configclass` to check for attributes with values of
  type ``MISSING``. This is useful when the user wants to check if a certain attribute has been set or not.
* Added the configuration validation check inside the constructor of all the core classes
  (such as sensor base, asset base, scene and environment base classes).
* Added support for environments without commands by leaving the attribute
  :attr:`isaaclab.envs.ManagerBasedRLEnvCfg.commands` as None. Before, this had to be done using
  the class :class:`isaaclab.command_generators.NullCommandGenerator`.
* Moved the ``meshes`` attribute in the :class:`isaaclab.sensors.RayCaster` class from class variable to instance variable.
  This prevents the meshes to overwrite each other.


0.26.0 (2024-10-16)
~~~~~~~~~~~~~~~~~~~

Added
^^^^^

* Added Imu sensor implementation that directly accesses the physx view :class:`isaaclab.sensors.Imu`. The
  sensor comes with a configuration class :class:`isaaclab.sensors.ImuCfg` and data class
  :class:`isaaclab.sensors.ImuData`.
* Moved and renamed :meth:`isaaclab.sensors.camera.utils.convert_orientation_convention` to :meth:`isaaclab.utils.math.convert_camera_frame_orientation_convention`
* Moved :meth:`isaaclab.sensors.camera.utils.create_rotation_matrix_from_view` to :meth:`isaaclab.utils.math.create_rotation_matrix_from_view`


0.25.2 (2024-10-16)
~~~~~~~~~~~~~~~~~~~

Added
^^^^^

* Added support for different Gymnasium spaces (``Box``, ``Discrete``, ``MultiDiscrete``, ``Tuple`` and ``Dict``)
  to define observation, action and state spaces in the direct workflow.
* Added :meth:`sample_space` to environment utils to sample supported spaces where data containers are torch tensors.

Changed
^^^^^^^

* Mark the :attr:`num_observations`, :attr:`num_actions` and :attr:`num_states` in :class:`DirectRLEnvCfg` as deprecated
  in favor of :attr:`observation_space`, :attr:`action_space` and :attr:`state_space` respectively.
* Mark the :attr:`num_observations`, :attr:`num_actions` and :attr:`num_states` in :class:`DirectMARLEnvCfg` as deprecated
  in favor of :attr:`observation_spaces`, :attr:`action_spaces` and :attr:`state_space` respectively.


0.25.1 (2024-10-10)
~~~~~~~~~~~~~~~~~~~

Fixed
^^^^^

* Fixed potential issue where default joint positions can fall outside of the limits being set with Articulation's
  ``write_joint_limits_to_sim`` API.


0.25.0 (2024-10-06)
~~~~~~~~~~~~~~~~~~~

Added
^^^^^

* Added configuration classes for spawning assets from a list of individual asset configurations randomly
  at the specified prim paths.


0.24.20 (2024-10-07)
~~~~~~~~~~~~~~~~~~~~

Fixed
^^^^^

* Fixed the :meth:`isaaclab.envs.mdp.events.randomize_rigid_body_material` function to
  correctly sample friction and restitution from the given ranges.


0.24.19 (2024-10-05)
~~~~~~~~~~~~~~~~~~~~

Added
^^^^^

* Added new functionalities to the FrameTransformer to make it more general. It is now possible to track:

  * Target frames that aren't children of the source frame prim_path
  * Target frames that are based upon the source frame prim_path


0.24.18 (2024-10-04)
~~~~~~~~~~~~~~~~~~~~

Fixed
^^^^^

* Fixes parsing and application of ``size`` parameter for :class:`~isaaclab.sim.spawn.GroundPlaneCfg` to correctly
  scale the grid-based ground plane.


0.24.17 (2024-10-04)
~~~~~~~~~~~~~~~~~~~~

Fixed
^^^^^

* Fixed the deprecation notice for using ``pxr.Semantics``. The corresponding modules use ``Semantics`` module
  directly.


0.24.16 (2024-10-03)
~~~~~~~~~~~~~~~~~~~~

Changed
^^^^^^^

* Renamed the observation function :meth:`grab_images` to :meth:`image` to follow convention of noun-based naming.
* Renamed the function :meth:`convert_perspective_depth_to_orthogonal_depth` to a shorter name
  :meth:`isaaclab.utils.math.orthogonalize_perspective_depth`.


0.24.15 (2024-09-20)
~~~~~~~~~~~~~~~~~~~~

Added
^^^^^

* Added :meth:`grab_images` to be able to use images for an observation term in manager-based environments.


0.24.14 (2024-09-20)
~~~~~~~~~~~~~~~~~~~~

Added
^^^^^

* Added the method :meth:`convert_perspective_depth_to_orthogonal_depth` to convert perspective depth
  images to orthogonal depth images. This is useful for the :meth:`~isaaclab.utils.math.unproject_depth`,
  since it expects orthogonal depth images as inputs.


0.24.13 (2024-09-08)
~~~~~~~~~~~~~~~~~~~~

Changed
^^^^^^^

* Moved the configuration of visualization markers for the command terms to their respective configuration classes.
  This allows users to modify the markers for the command terms without having to modify the command term classes.


0.24.12 (2024-09-18)
~~~~~~~~~~~~~~~~~~~~

Fixed
^^^^^

* Fixed outdated fetching of articulation data by using the method ``update_articulations_kinematic`` in
  :class:`isaaclab.assets.ArticulationData`. Before if an articulation was moved during a reset, the pose of the
  links were outdated if fetched before the next physics step. Adding this method ensures that the pose of the links
  is always up-to-date. Similarly ``update_articulations_kinematic`` was added before any render step to ensure that the
  articulation displays correctly after a reset.


0.24.11 (2024-09-11)
~~~~~~~~~~~~~~~~~~~~

Added
^^^^^

* Added skrl's JAX environment variables to :class:`~isaaclab.app.AppLauncher`
  to support distributed multi-GPU and multi-node training using JAX


0.24.10 (2024-09-10)
~~~~~~~~~~~~~~~~~~~~

Added
^^^^^

* Added config class, support, and tests for MJCF conversion via standalone python scripts.


0.24.9 (2024-09-09)
~~~~~~~~~~~~~~~~~~~~

Added
^^^^^

* Added a seed parameter to the :attr:`isaaclab.envs.ManagerBasedEnvCfg` and :attr:`isaaclab.envs.DirectRLEnvCfg`
  classes to set the seed for the environment. This seed is used to initialize the random number generator for the environment.
* Adapted the workflow scripts to set the seed for the environment using the seed specified in the learning agent's configuration
  file or the command line argument. This ensures that the simulation results are reproducible across different runs.


0.24.8 (2024-09-08)
~~~~~~~~~~~~~~~~~~~

Changed
^^^^^^^

* Modified:meth:`quat_rotate` and :meth:`quat_rotate_inverse` operations to use :meth:`torch.einsum`
  for faster processing of high dimensional input tensors.


0.24.7 (2024-09-06)
~~~~~~~~~~~~~~~~~~~

Added
^^^^^

* Added support for property attributes in the :meth:``isaaclab.utils.configclass`` method.
  Earlier, the configclass decorator failed to parse the property attributes correctly and made them
  instance variables instead.


0.24.6 (2024-09-05)
~~~~~~~~~~~~~~~~~~~

Fixed
^^^^^

* Adapted the ``A`` and ``D`` button bindings inside :meth:`isaaclab.device.Se3Keyboard` to make them now
  more-intuitive to control the y-axis motion based on the right-hand rule.


0.24.5 (2024-08-29)
~~~~~~~~~~~~~~~~~~~

Added
^^^^^

* Added alternative data type "distance_to_camera" in :class:`isaaclab.sensors.TiledCamera` class to be
  consistent with all other cameras (equal to type "depth").


0.24.4 (2024-09-02)
~~~~~~~~~~~~~~~~~~~

Fixed
^^^^^

* Added missing SI units to the documentation of :class:`isaaclab.sensors.Camera` and
  :class:`isaaclab.sensors.RayCasterCamera`.
* Added test to check :attr:`isaaclab.sensors.RayCasterCamera.set_intrinsic_matrices`


0.24.3 (2024-08-29)
~~~~~~~~~~~~~~~~~~~

Fixed
^^^^^

* Fixed the support for class-bounded methods when creating a configclass
  out of them. Earlier, these methods were being made as instance methods
  which required initialization of the class to call the class-methods.


0.24.2 (2024-08-28)
~~~~~~~~~~~~~~~~~~~

Added
^^^^^

* Added a class method to initialize camera configurations with an intrinsic matrix in the
  :class:`isaaclab.sim.spawner.sensors.PinholeCameraCfg`
  :class:`isaaclab.sensors.ray_caster.patterns_cfg.PinholeCameraPatternCfg` classes.

Fixed
^^^^^

* Fixed the ray direction in :func:`isaaclab.sensors.ray_caster.patterns.patterns.pinhole_camera_pattern` to
  point to the center of the pixel instead of the top-left corner.
* Fixed the clipping of the "distance_to_image_plane" depth image obtained using the
  :class:`isaaclab.sensors.ray_caster.RayCasterCamera` class. Earlier, the depth image was being clipped
  before the depth image was generated. Now, the clipping is applied after the depth image is generated. This makes
  the behavior equal to the USD Camera.


0.24.1 (2024-08-21)
~~~~~~~~~~~~~~~~~~~

Changed
^^^^^^^

* Disabled default viewport in certain headless scenarios for better performance.


0.24.0 (2024-08-17)
~~~~~~~~~~~~~~~~~~~

Added
^^^^^

* Added additional annotators for :class:`isaaclab.sensors.camera.TiledCamera` class.

Changed
^^^^^^^

* Updated :class:`isaaclab.sensors.TiledCamera` to latest RTX tiled rendering API.
* Single channel outputs for :class:`isaaclab.sensors.TiledCamera`, :class:`isaaclab.sensors.Camera` and :class:`isaaclab.sensors.RayCasterCamera` now has shape (H, W, 1).
* Data type for RGB output for :class:`isaaclab.sensors.TiledCamera` changed from ``torch.float`` to ``torch.uint8``.
* Dimension of RGB output for :class:`isaaclab.sensors.Camera` changed from (H, W, 4) to (H, W, 3). Use type ``rgba`` to retrieve the previous dimension.


0.23.1 (2024-08-17)
~~~~~~~~~~~~~~~~~~~

Changed
^^^^^^^

* Updated torch to version 2.4.0.


0.23.0 (2024-08-16)
~~~~~~~~~~~~~~~~~~~

Added
^^^^^

* Added direct workflow base class :class:`isaaclab.envs.DirectMARLEnv` for multi-agent environments.


0.22.1 (2024-08-17)
~~~~~~~~~~~~~~~~~~~

Added
^^^^^

* Added APIs to interact with the physics simulation of deformable objects. This includes setting the
  material properties, setting kinematic targets, and getting the state of the deformable object.
  For more information, please refer to the :mod:`isaaclab.assets.DeformableObject` class.


0.22.0 (2024-08-14)
~~~~~~~~~~~~~~~~~~~

Added
^^^^^

* Added :mod:`~isaaclab.utils.modifiers` module to provide framework for configurable and custom
  observation data modifiers.
* Adapted the :class:`~isaaclab.managers.ObservationManager` class to support custom modifiers.
  These are applied to the observation data before applying any noise or scaling operations.


0.21.2 (2024-08-13)
~~~~~~~~~~~~~~~~~~~

Fixed
^^^^^

* Moved event mode-based checks in the :meth:`isaaclab.managers.EventManager.apply` method outside
  the loop that iterates over the event terms. This prevents unnecessary checks and improves readability.
* Fixed the logic for global and per environment interval times when using the "interval" mode inside the
  event manager. Earlier, the internal lists for these times were of unequal lengths which led to wrong indexing
  inside the loop that iterates over the event terms.


0.21.1 (2024-08-06)
~~~~~~~~~~~~~~~~~~~

* Added a flag to preserve joint ordering inside the :class:`isaaclab.envs.mdp.JointAction` action term.


0.21.0 (2024-08-05)
~~~~~~~~~~~~~~~~~~~

Added
^^^^^

* Added the command line argument ``--device`` in :class:`~isaaclab.app.AppLauncher`. Valid options are:

  * ``cpu``: Use CPU.
  * ``cuda``: Use GPU with device ID ``0``.
  * ``cuda:N``: Use GPU, where N is the device ID. For example, ``cuda:0``. The default value is ``cuda:0``.

Changed
^^^^^^^

* Simplified setting the device throughout the code by relying on :attr:`isaaclab.sim.SimulationCfg.device`
  to activate gpu/cpu pipelines.

Removed
^^^^^^^

* Removed the parameter :attr:`isaaclab.sim.SimulationCfg.use_gpu_pipeline`. This is now directly inferred from
  :attr:`isaaclab.sim.SimulationCfg.device`.
* Removed the command line input argument ``--device_id`` in :class:`~isaaclab.app.AppLauncher`. The device id can
  now be set using the ``--device`` argument, for example with ``--device cuda:0``.


0.20.8 (2024-08-02)
~~~~~~~~~~~~~~~~~~~

Fixed
^^^^^

* Fixed the handling of observation terms with different shapes in the
  :class:`~isaaclab.managers.ObservationManager` class. Earlier, the constructor would throw an error if the
  shapes of the observation terms were different. Now, this operation only happens when the terms in an observation
  group are being concatenated. Otherwise, the terms are stored as a dictionary of tensors.
* Improved the error message when the observation terms are not of the same shape in the
  :class:`~isaaclab.managers.ObservationManager` class and the terms are being concatenated.


0.20.7 (2024-08-02)
~~~~~~~~~~~~~~~~~~~

Changed
^^^^^^^

* Performance improvements for material randomization in events.

Added
^^^^^

* Added minimum randomization frequency for reset mode randomizations.


0.20.6 (2024-08-02)
~~~~~~~~~~~~~~~~~~~

Changed
^^^^^^^

* Removed the hierarchy from :class:`~isaaclab.assets.RigidObject` class to
  :class:`~isaaclab.assets.Articulation` class. Previously, the articulation class overrode  almost
  all the functions of the rigid object class making the hierarchy redundant. Now, the articulation class
  is a standalone class that does not inherit from the rigid object class. This does add some code
  duplication but the simplicity and clarity of the code is improved.


0.20.5 (2024-08-02)
~~~~~~~~~~~~~~~~~~~

Added
^^^^^

* Added :attr:`isaaclab.terrain.TerrainGeneratorCfg.border_height` to set the height of the border
  around the terrain.


0.20.4 (2024-08-02)
~~~~~~~~~~~~~~~~~~~

Fixed
^^^^^

* Fixed the caching of terrains when using the :class:`isaaclab.terrains.TerrainGenerator` class.
  Earlier, the random sampling of the difficulty levels led to different hash values for the same terrain
  configuration. This caused the terrains to be re-generated even when the same configuration was used.
  Now, the numpy random generator is seeded with the same seed to ensure that the difficulty levels are
  sampled in the same order between different runs.


0.20.3 (2024-08-02)
~~~~~~~~~~~~~~~~~~~

Fixed
^^^^^

* Fixed the setting of translation and orientation when spawning a mesh prim. Earlier, the translation
  and orientation was being applied both on the parent Xform and the mesh prim. This was causing the
  mesh prim to be offset by the translation and orientation of the parent Xform, which is not the intended
  behavior.


0.20.2 (2024-08-02)
~~~~~~~~~~~~~~~~~~~

Changed
^^^^^^^

* Modified the computation of body acceleration for rigid body data to use PhysX APIs instead of
  numerical finite-differencing. This removes the need for computation of body acceleration at
  every update call of the data buffer.


0.20.1 (2024-07-30)
~~~~~~~~~~~~~~~~~~~

Fixed
^^^^^

* Fixed the :meth:`isaaclab.utils.math.wrap_to_pi` method to handle the wrapping of angles correctly.
  Earlier, the method was not wrapping the angles to the range [-pi, pi] correctly when the angles were outside
  the range [-2*pi, 2*pi].


0.20.0 (2024-07-26)
~~~~~~~~~~~~~~~~~~~

Added
^^^^^

* Support for the Isaac Sim 4.1.0 release.

Removed
^^^^^^^

* The ``mdp.add_body_mass`` method in the events. Please use the
  :meth:`isaaclab.envs.mdp.randomize_rigid_body_mass` method instead.
* The classes ``managers.RandomizationManager`` and ``managers.RandomizationTermCfg`` are replaced with
  :class:`isaaclab.managers.EventManager` and :class:`isaaclab.managers.EventTermCfg` classes.
* The following properties in :class:`isaaclab.sensors.FrameTransformerData`:

  * ``target_rot_source`` --> :attr:`~isaaclab.sensors.FrameTransformerData.target_quat_w`
  * ``target_rot_w`` --> :attr:`~isaaclab.sensors.FrameTransformerData.target_quat_source`
  * ``source_rot_w`` --> :attr:`~isaaclab.sensors.FrameTransformerData.source_quat_w`

* The kit experience file ``isaaclab.backwards.compatible.kit``. This is followed by dropping the support for
  Isaac Sim 2023.1.1 completely.


0.19.4 (2024-07-13)
~~~~~~~~~~~~~~~~~~~

Fixed
^^^^^

* Added the call to "startup" events when using the :class:`~isaaclab.envs.ManagerBasedEnv` class.
  Earlier, the "startup" events were not being called when the environment was initialized. This issue
  did not occur when using the :class:`~isaaclab.envs.ManagerBasedRLEnv` class since the "startup"
  events were called in the constructor.


0.19.3 (2024-07-13)
~~~~~~~~~~~~~~~~~~~

Added
^^^^^

* Added schemas for setting and modifying deformable body properties on a USD prim.
* Added API to spawn a deformable body material in the simulation.
* Added APIs to spawn rigid and deformable meshes of primitive shapes (cone, cylinder, sphere, box, capsule)
  in the simulation. This is possible through the :mod:`isaaclab.sim.spawners.meshes` module.


0.19.2 (2024-07-05)
~~~~~~~~~~~~~~~~~~~

Changed
^^^^^^^

* Modified cloning scheme based on the attribute :attr:`~isaaclab.scene.InteractiveSceneCfg.replicate_physics`
  to determine whether environment is homogeneous or heterogeneous.


0.19.1 (2024-07-05)
~~~~~~~~~~~~~~~~~~~

Added
^^^^^

* Added a lidar pattern function :func:`~isaaclab.sensors.ray_caster.patterns.patterns.lidar_pattern` with
  corresponding config :class:`~isaaclab.sensors.ray_caster.patterns_cfg.LidarPatternCfg`.


0.19.0 (2024-07-04)
~~~~~~~~~~~~~~~~~~~

Fixed
^^^^^

* Fixed parsing of articulations with nested rigid links while using the :class:`isaaclab.assets.Articulation`
  class. Earlier, the class initialization failed when the articulation had nested rigid links since the rigid
  links were not being parsed correctly by the PhysX view.

Removed
^^^^^^^

* Removed the attribute :attr:`body_physx_view` from the :class:`isaaclab.assets.Articulation` and
  :class:`isaaclab.assets.RigidObject` classes. These were causing confusions when used with articulation
  view since the body names were not following the same ordering.
* Dropped support for Isaac Sim 2023.1.1. The minimum supported version is now Isaac Sim 4.0.0.


0.18.6 (2024-07-01)
~~~~~~~~~~~~~~~~~~~

Fixed
^^^^^

* Fixed the environment stepping logic. Earlier, the environments' rendering logic was updating the kit app which
  would in turn step the physics :attr:`isaaclab.sim.SimulationCfg.render_interval` times. Now, a render
  call only does rendering and does not step the physics.


0.18.5 (2024-06-26)
~~~~~~~~~~~~~~~~~~~

Fixed
^^^^^

* Fixed the gravity vector direction used inside the :class:`isaaclab.assets.RigidObjectData` class.
  Earlier, the gravity direction was hard-coded as (0, 0, -1) which may be different from the actual
  gravity direction in the simulation. Now, the gravity direction is obtained from the simulation context
  and used to compute the projection of the gravity vector on the object.


0.18.4 (2024-06-26)
~~~~~~~~~~~~~~~~~~~

Fixed
^^^^^

* Fixed double reference count of the physics sim view inside the asset classes. This was causing issues
  when destroying the asset class instance since the physics sim view was not being properly released.

Added
^^^^^

* Added the attribute :attr:`~isaaclab.assets.AssetBase.is_initialized` to check if the asset and sensor
  has been initialized properly. This can be used to ensure that the asset or sensor is ready to use in the simulation.


0.18.3 (2024-06-25)
~~~~~~~~~~~~~~~~~~~

Fixed
^^^^^

* Fixed the docstrings at multiple places related to the different buffer implementations inside the
  :mod:`isaaclab.utils.buffers` module. The docstrings were not clear and did not provide enough
  information about the classes and their methods.

Added
^^^^^

* Added the field for fixed tendom names in the :class:`isaaclab.assets.ArticulationData` class.
  Earlier, this information was not exposed which was inconsistent with other name related information
  such as joint or body names.

Changed
^^^^^^^

* Renamed the fields ``min_num_time_lags`` and ``max_num_time_lags`` to ``min_delay`` and
  ``max_delay`` in the :class:`isaaclab.actuators.DelayedPDActuatorCfg` class. This is to make
  the naming simpler to understand.


0.18.2 (2024-06-25)
~~~~~~~~~~~~~~~~~~~

Changed
^^^^^^^

* Moved the configuration for tile-rendered camera into its own file named ``tiled_camera_cfg.py``.
  This makes it easier to follow where the configuration is located and how it is related to the class.


0.18.1 (2024-06-25)
~~~~~~~~~~~~~~~~~~~

Changed
^^^^^^^

* Ensured that a parity between class and its configuration class is explicitly visible in the
  :mod:`isaaclab.envs` module. This makes it easier to follow where definitions are located and how
  they are related. This should not be a breaking change as the classes are still accessible through the same module.


0.18.0 (2024-06-13)
~~~~~~~~~~~~~~~~~~~

Fixed
^^^^^

* Fixed the rendering logic to render at the specified interval. Earlier, the substep parameter had no effect and rendering
  would happen once every env.step() when active.

Changed
^^^^^^^

* Renamed :attr:`isaaclab.sim.SimulationCfg.substeps` to :attr:`isaaclab.sim.SimulationCfg.render_interval`.
  The render logic is now integrated in the decimation loop of the environment.


0.17.13 (2024-06-13)
~~~~~~~~~~~~~~~~~~~~

Fixed
^^^^^

* Fixed the orientation reset logic in :func:`isaaclab.envs.mdp.events.reset_root_state_uniform` to make it relative to
  the default orientation. Earlier, the position was sampled relative to the default and the orientation not.


0.17.12 (2024-06-13)
~~~~~~~~~~~~~~~~~~~~

Added
^^^^^

* Added the class :class:`isaaclab.utils.buffers.TimestampedBuffer` to store timestamped data.

Changed
^^^^^^^

* Added time-stamped buffers in the classes :class:`isaaclab.assets.RigidObjectData` and :class:`isaaclab.assets.ArticulationData`
  to update some values lazily and avoid unnecessary computations between physics updates. Before, all the data was always
  updated at every step, even if it was not used by the task.


0.17.11 (2024-05-30)
~~~~~~~~~~~~~~~~~~~~

Fixed
^^^^^

* Fixed :class:`isaaclab.sensor.ContactSensor` not loading correctly in extension mode.
  Earlier, the :attr:`isaaclab.sensor.ContactSensor.body_physx_view` was not initialized when
  :meth:`isaaclab.sensor.ContactSensor._debug_vis_callback` is called which references it.


0.17.10 (2024-05-30)
~~~~~~~~~~~~~~~~~~~~

Fixed
^^^^^

* Fixed compound classes being directly assigned in ``default_factory`` generator method
  :meth:`isaaclab.utils.configclass._return_f`, which resulted in shared references such that modifications to
  compound objects were reflected across all instances generated from the same ``default_factory`` method.


0.17.9 (2024-05-30)
~~~~~~~~~~~~~~~~~~~

Added
^^^^^

* Added ``variants`` attribute to the :class:`isaaclab.sim.from_files.UsdFileCfg` class to select USD
  variants when loading assets from USD files.


0.17.8 (2024-05-28)
~~~~~~~~~~~~~~~~~~~

Fixed
^^^^^

* Implemented the reset methods in the action terms to avoid returning outdated data.


0.17.7 (2024-05-28)
~~~~~~~~~~~~~~~~~~~

Added
^^^^^

* Added debug visualization utilities in the :class:`isaaclab.managers.ActionManager` class.


0.17.6 (2024-05-27)
~~~~~~~~~~~~~~~~~~~

Added
^^^^^

* Added ``wp.init()`` call in Warp utils.


0.17.5 (2024-05-22)
~~~~~~~~~~~~~~~~~~~

Changed
^^^^^^^

* Websocket livestreaming is no longer supported. Valid livestream options are {0, 1, 2}.
* WebRTC livestream is now set with livestream=2.


0.17.4 (2024-05-17)
~~~~~~~~~~~~~~~~~~~

Changed
^^^^^^^

* Modified the noise functions to also support add, scale, and abs operations on the data. Added aliases
  to ensure backward compatibility with the previous functions.

  * Added :attr:`isaaclab.utils.noise.NoiseCfg.operation` for the different operations.
  * Renamed ``constant_bias_noise`` to :func:`isaaclab.utils.noise.constant_noise`.
  * Renamed ``additive_uniform_noise`` to :func:`isaaclab.utils.noise.uniform_noise`.
  * Renamed ``additive_gaussian_noise`` to :func:`isaaclab.utils.noise.gaussian_noise`.


0.17.3 (2024-05-15)
~~~~~~~~~~~~~~~~~~~

Fixed
^^^^^

* Set ``hide_ui`` flag in the app launcher for livestream.
* Fix native client livestream extensions.


0.17.2 (2024-05-09)
~~~~~~~~~~~~~~~~~~~

Changed
^^^^^^^

* Renamed ``_range`` to ``distribution_params`` in ``events.py`` for methods that defined a distribution.
* Apply additive/scaling randomization noise on default data instead of current data.
* Changed material bucketing logic to prevent exceeding 64k materials.

Fixed
^^^^^

* Fixed broadcasting issues with indexing when environment and joint IDs are provided.
* Fixed incorrect tensor dimensions when setting a subset of environments.

Added
^^^^^

* Added support for randomization of fixed tendon parameters.
* Added support for randomization of dof limits.
* Added support for randomization of gravity.
* Added support for Gaussian sampling.
* Added default buffers to Articulation/Rigid object data classes for randomization.


0.17.1 (2024-05-10)
~~~~~~~~~~~~~~~~~~~

Fixed
^^^^^

* Added attribute :attr:`isaaclab.sim.converters.UrdfConverterCfg.override_joint_dynamics` to properly parse
  joint dynamics in :class:`isaaclab.sim.converters.UrdfConverter`.


0.17.0 (2024-05-07)
~~~~~~~~~~~~~~~~~~~

Changed
^^^^^^^

* Renamed ``BaseEnv`` to :class:`isaaclab.envs.ManagerBasedEnv`.
* Renamed ``base_env.py`` to ``manager_based_env.py``.
* Renamed ``BaseEnvCfg`` to :class:`isaaclab.envs.ManagerBasedEnvCfg`.
* Renamed ``RLTaskEnv`` to :class:`isaaclab.envs.ManagerBasedRLEnv`.
* Renamed ``rl_task_env.py`` to ``manager_based_rl_env.py``.
* Renamed ``RLTaskEnvCfg`` to :class:`isaaclab.envs.ManagerBasedRLEnvCfg`.
* Renamed ``rl_task_env_cfg.py`` to ``rl_env_cfg.py``.
* Renamed ``OIGEEnv`` to :class:`isaaclab.envs.DirectRLEnv`.
* Renamed ``oige_env.py`` to ``direct_rl_env.py``.
* Renamed ``RLTaskEnvWindow`` to :class:`isaaclab.envs.ui.ManagerBasedRLEnvWindow`.
* Renamed ``rl_task_env_window.py`` to ``manager_based_rl_env_window.py``.
* Renamed all references of ``BaseEnv``, ``BaseEnvCfg``, ``RLTaskEnv``, ``RLTaskEnvCfg``,  ``OIGEEnv``, and ``RLTaskEnvWindow``.

Added
^^^^^

* Added direct workflow base class :class:`isaaclab.envs.DirectRLEnv`.


0.16.4 (2024-05-06)
~~~~~~~~~~~~~~~~~~~~

Changed
^^^^^^^

* Added :class:`isaaclab.sensors.TiledCamera` to support tiled rendering with RGB and depth.


0.16.3 (2024-04-26)
~~~~~~~~~~~~~~~~~~~

Fixed
^^^^^

* Fixed parsing of filter prim path expressions in the :class:`isaaclab.sensors.ContactSensor` class.
  Earlier, the filter prim paths given to the physics view was not being parsed since they were specified as
  regex expressions instead of glob expressions.


0.16.2 (2024-04-25)
~~~~~~~~~~~~~~~~~~~~

Changed
^^^^^^^

* Simplified the installation procedure, isaaclab -e is no longer needed
* Updated torch dependency to 2.2.2


0.16.1 (2024-04-20)
~~~~~~~~~~~~~~~~~~~

Added
^^^^^

* Added attribute :attr:`isaaclab.sim.ArticulationRootPropertiesCfg.fix_root_link` to fix the root link
  of an articulation to the world frame.


0.16.0 (2024-04-16)
~~~~~~~~~~~~~~~~~~~

Added
^^^^^

* Added the function :meth:`isaaclab.utils.math.quat_unique` to standardize quaternion representations,
  i.e. always have a non-negative real part.
* Added events terms for randomizing mass by scale, simulation joint properties (stiffness, damping, armature,
  and friction)

Fixed
^^^^^

* Added clamping of joint positions and velocities in event terms for resetting joints. The simulation does not
  throw an error if the set values are out of their range. Hence, users are expected to clamp them before setting.
* Fixed :class:`isaaclab.envs.mdp.EMAJointPositionToLimitsActionCfg` to smoothen the actions
  at environment frequency instead of simulation frequency.

* Renamed the following functions in :meth:`isaaclab.envs.mdp` to avoid confusions:

  * Observation: :meth:`joint_pos_norm` -> :meth:`joint_pos_limit_normalized`
  * Action: :class:`ExponentialMovingAverageJointPositionAction` -> :class:`EMAJointPositionToLimitsAction`
  * Termination: :meth:`base_height` -> :meth:`root_height_below_minimum`
  * Termination: :meth:`joint_pos_limit` -> :meth:`joint_pos_out_of_limit`
  * Termination: :meth:`joint_pos_manual_limit` -> :meth:`joint_pos_out_of_manual_limit`
  * Termination: :meth:`joint_vel_limit` -> :meth:`joint_vel_out_of_limit`
  * Termination: :meth:`joint_vel_manual_limit` -> :meth:`joint_vel_out_of_manual_limit`
  * Termination: :meth:`joint_torque_limit` -> :meth:`joint_effort_out_of_limit`

Deprecated
^^^^^^^^^^

* Deprecated the function :meth:`isaaclab.envs.mdp.add_body_mass` in favor of
  :meth:`isaaclab.envs.mdp.randomize_rigid_body_mass`. This supports randomizing the mass based on different
  operations (add, scale, or set) and sampling distributions.


0.15.13 (2024-04-16)
~~~~~~~~~~~~~~~~~~~~

Changed
^^^^^^^

* Improved startup performance by enabling rendering-based extensions only when necessary and caching of nucleus directory.
* Renamed the flag ``OFFSCREEN_RENDER`` or ``--offscreen_render`` to ``ENABLE_CAMERAS`` or ``--enable_cameras`` respectively.


0.15.12 (2024-04-16)
~~~~~~~~~~~~~~~~~~~~

Changed
^^^^^^^

* Replaced calls to the ``check_file_path`` function in the :mod:`isaaclab.sim.spawners.from_files`
  with the USD stage resolve identifier function. This helps speed up the loading of assets from file paths
  by avoiding Nucleus server calls.


0.15.11 (2024-04-15)
~~~~~~~~~~~~~~~~~~~~

Added
^^^^^

* Added the :meth:`isaaclab.sim.SimulationContext.has_rtx_sensors` method to check if any
  RTX-related sensors such as cameras have been created in the simulation. This is useful to determine
  if simulation requires RTX rendering during step or not.

Fixed
^^^^^

* Fixed the rendering of RTX-related sensors such as cameras inside the :class:`isaaclab.envs.RLTaskEnv` class.
  Earlier the rendering did not happen inside the step function, which caused the sensor data to be empty.


0.15.10 (2024-04-11)
~~~~~~~~~~~~~~~~~~~~

Fixed
^^^^^

* Fixed sharing of the same memory address between returned tensors from observation terms
  in the :class:`isaaclab.managers.ObservationManager` class. Earlier, the returned
  tensors could map to the same memory address, causing issues when the tensors were modified
  during scaling, clipping or other operations.


0.15.9 (2024-04-04)
~~~~~~~~~~~~~~~~~~~

Fixed
^^^^^

* Fixed assignment of individual termination terms inside the :class:`isaaclab.managers.TerminationManager`
  class. Earlier, the terms were being assigned their values through an OR operation which resulted in incorrect
  values. This regression was introduced in version 0.15.1.


0.15.8 (2024-04-02)
~~~~~~~~~~~~~~~~~~~

Added
^^^^^

* Added option to define ordering of points for the mesh-grid generation in the
  :func:`isaaclab.sensors.ray_caster.patterns.grid_pattern`. This parameter defaults to 'xy'
  for backward compatibility.


0.15.7 (2024-03-28)
~~~~~~~~~~~~~~~~~~~

Added
^^^^^

* Adds option to return indices/data in the specified query keys order in
  :class:`isaaclab.managers.SceneEntityCfg` class, and the respective
  :func:`isaaclab.utils.string.resolve_matching_names_values` and
  :func:`isaaclab.utils.string.resolve_matching_names` functions.


0.15.6 (2024-03-28)
~~~~~~~~~~~~~~~~~~~

Added
^^^^^

* Extended the :class:`isaaclab.app.AppLauncher` class to support the loading of experience files
  from the command line. This allows users to load a specific experience file when running the application
  (such as for multi-camera rendering or headless mode).

Changed
^^^^^^^

* Changed default loading of experience files in the :class:`isaaclab.app.AppLauncher` class from the ones
  provided by Isaac Sim to the ones provided in Isaac Lab's ``apps`` directory.


0.15.5 (2024-03-23)
~~~~~~~~~~~~~~~~~~~

Fixed
^^^^^

* Fixed the env origins in :meth:`_compute_env_origins_grid` of :class:`isaaclab.terrain.TerrainImporter`
  to match that obtained from the Isaac Sim :class:`isaacsim.core.cloner.GridCloner` class.

Added
^^^^^

* Added unit test to ensure consistency between environment origins generated by IsaacSim's Grid Cloner and those
  produced by the TerrainImporter.


0.15.4 (2024-03-22)
~~~~~~~~~~~~~~~~~~~

Fixed
^^^^^

* Fixed the :class:`isaaclab.envs.mdp.actions.NonHolonomicActionCfg` class to use
  the correct variable when applying actions.


0.15.3 (2024-03-21)
~~~~~~~~~~~~~~~~~~~

Added
^^^^^

* Added unit test to check that :class:`isaaclab.scene.InteractiveScene` entity data is not shared between separate instances.

Fixed
^^^^^

* Moved class variables in :class:`isaaclab.scene.InteractiveScene` to correctly  be assigned as
  instance variables.
* Removed custom ``__del__`` magic method from :class:`isaaclab.scene.InteractiveScene`.


0.15.2 (2024-03-21)
~~~~~~~~~~~~~~~~~~~

Fixed
^^^^^

* Added resolving of relative paths for the main asset USD file when using the
  :class:`isaaclab.sim.converters.UrdfConverter` class. This is to ensure that the material paths are
  resolved correctly when the main asset file is moved to a different location.


0.15.1 (2024-03-19)
~~~~~~~~~~~~~~~~~~~

Fixed
^^^^^

* Fixed the imitation learning workflow example script, updating Isaac Lab and Robomimic API calls.
* Removed the resetting of :attr:`_term_dones` in the :meth:`isaaclab.managers.TerminationManager.reset`.
  Previously, the environment cleared out all the terms. However, it impaired reading the specific term's values externally.


0.15.0 (2024-03-17)
~~~~~~~~~~~~~~~~~~~

Deprecated
^^^^^^^^^^

* Renamed :class:`isaaclab.managers.RandomizationManager` to :class:`isaaclab.managers.EventManager`
  class for clarification as the manager takes care of events such as reset in addition to pure randomizations.
* Renamed :class:`isaaclab.managers.RandomizationTermCfg` to :class:`isaaclab.managers.EventTermCfg`
  for consistency with the class name change.


0.14.1 (2024-03-16)
~~~~~~~~~~~~~~~~~~~

Added
^^^^^

* Added simulation schemas for joint drive and fixed tendons. These can be configured for assets imported
  from file formats.
* Added logging of tendon properties to the articulation class (if they are present in the USD prim).


0.14.0 (2024-03-15)
~~~~~~~~~~~~~~~~~~~

Fixed
^^^^^

* Fixed the ordering of body names used in the :class:`isaaclab.assets.Articulation` class. Earlier,
  the body names were not following the same ordering as the bodies in the articulation. This led
  to issues when using the body names to access data related to the links from the articulation view
  (such as Jacobians, mass matrices, etc.).

Removed
^^^^^^^

* Removed the attribute :attr:`body_physx_view` from the :class:`isaaclab.assets.RigidObject`
  and :class:`isaaclab.assets.Articulation` classes. These were causing confusions when used
  with articulation view since the body names were not following the same ordering.


0.13.1 (2024-03-14)
~~~~~~~~~~~~~~~~~~~

Removed
^^^^^^^

* Removed the :mod:`isaaclab.compat` module. This module was used to provide compatibility
  with older versions of Isaac Sim. It is no longer needed since we have most of the functionality
  absorbed into the main classes.


0.13.0 (2024-03-12)
~~~~~~~~~~~~~~~~~~~

Added
^^^^^

* Added support for the following data types inside the :class:`isaaclab.sensors.Camera` class:
  ``instance_segmentation_fast`` and ``instance_id_segmentation_fast``. These are GPU-supported annotations
  and are faster than the regular annotations.

Fixed
^^^^^

* Fixed handling of semantic filtering inside the :class:`isaaclab.sensors.Camera` class. Earlier,
  the annotator was given ``semanticTypes`` as an argument. However, with Isaac Sim 2023.1, the annotator
  does not accept this argument. Instead the mapping needs to be set to the synthetic data interface directly.
* Fixed the return shape of colored images for segmentation data types inside the
  :class:`isaaclab.sensors.Camera` class. Earlier, the images were always returned as ``int32``. Now,
  they are casted to ``uint8`` 4-channel array before returning if colorization is enabled for the annotation type.

Removed
^^^^^^^

* Dropped support for ``instance_segmentation`` and ``instance_id_segmentation`` annotations in the
  :class:`isaaclab.sensors.Camera` class. Their "fast" counterparts should be used instead.
* Renamed the argument :attr:`isaaclab.sensors.CameraCfg.semantic_types` to
  :attr:`isaaclab.sensors.CameraCfg.semantic_filter`. This is more aligned with Replicator's terminology
  for semantic filter predicates.
* Replaced the argument :attr:`isaaclab.sensors.CameraCfg.colorize` with separate colorized
  arguments for each annotation type (:attr:`~isaaclab.sensors.CameraCfg.colorize_instance_segmentation`,
  :attr:`~isaaclab.sensors.CameraCfg.colorize_instance_id_segmentation`, and
  :attr:`~isaaclab.sensors.CameraCfg.colorize_semantic_segmentation`).


0.12.4 (2024-03-11)
~~~~~~~~~~~~~~~~~~~

Fixed
^^^^^


* Adapted randomization terms to deal with ``slice`` for the body indices. Earlier, the terms were not
  able to handle the slice object and were throwing an error.
* Added ``slice`` type-hinting to all body and joint related methods in the rigid body and articulation
  classes. This is to make it clear that the methods can handle both list of indices and slices.


0.12.3 (2024-03-11)
~~~~~~~~~~~~~~~~~~~

Fixed
^^^^^

* Added signal handler to the :class:`isaaclab.app.AppLauncher` class to catch the ``SIGINT`` signal
  and close the application gracefully. This is to prevent the application from crashing when the user
  presses ``Ctrl+C`` to close the application.


0.12.2 (2024-03-10)
~~~~~~~~~~~~~~~~~~~

Added
^^^^^

* Added observation terms for states of a rigid object in world frame.
* Added randomization terms to set root state with randomized orientation and joint state within user-specified limits.
* Added reward term for penalizing specific termination terms.

Fixed
^^^^^

* Improved sampling of states inside randomization terms. Earlier, the code did multiple torch calls
  for sampling different components of the vector. Now, it uses a single call to sample the entire vector.


0.12.1 (2024-03-09)
~~~~~~~~~~~~~~~~~~~

Added
^^^^^

* Added an option to the last actions observation term to get a specific term by name from the action manager.
  If None, the behavior remains the same as before (the entire action is returned).


0.12.0 (2024-03-08)
~~~~~~~~~~~~~~~~~~~

Added
^^^^^

* Added functionality to sample flat patches on a generated terrain. This can be configured using
  :attr:`isaaclab.terrains.SubTerrainBaseCfg.flat_patch_sampling` attribute.
* Added a randomization function for setting terrain-aware root state. Through this, an asset can be
  reset to a randomly sampled flat patches.

Fixed
^^^^^

* Separated normal and terrain-base position commands. The terrain based commands rely on the
  terrain to sample flat patches for setting the target position.
* Fixed command resample termination function.

Changed
^^^^^^^

* Added the attribute :attr:`isaaclab.envs.mdp.commands.UniformVelocityCommandCfg.heading_control_stiffness`
  to control the stiffness of the heading control term in the velocity command term. Earlier, this was
  hard-coded to 0.5 inside the term.

Removed
^^^^^^^

* Removed the function :meth:`sample_new_targets` in the terrain importer. Instead the attribute
  :attr:`isaaclab.terrains.TerrainImporter.flat_patches` should be used to sample new targets.


0.11.3 (2024-03-04)
~~~~~~~~~~~~~~~~~~~

Fixed
^^^^^

* Corrects the functions :func:`isaaclab.utils.math.axis_angle_from_quat` and :func:`isaaclab.utils.math.quat_error_magnitude`
  to accept tensors of the form (..., 4) instead of (N, 4). This brings us in line with our documentation and also upgrades one of our functions
  to handle higher dimensions.


0.11.2 (2024-03-04)
~~~~~~~~~~~~~~~~~~~

Added
^^^^^

* Added checks for default joint position and joint velocity in the articulation class. This is to prevent
  users from configuring values for these quantities that might be outside the valid range from the simulation.


0.11.1 (2024-02-29)
~~~~~~~~~~~~~~~~~~~

Added
^^^^^

* Replaced the default values for ``joint_ids`` and ``body_ids`` from ``None`` to ``slice(None)``
  in the :class:`isaaclab.managers.SceneEntityCfg`.
* Adapted rewards and observations terms so that the users can query a subset of joints and bodies.


0.11.0 (2024-02-27)
~~~~~~~~~~~~~~~~~~~

Removed
^^^^^^^

* Dropped support for Isaac Sim<=2022.2. As part of this, removed the components of :class:`isaaclab.app.AppLauncher`
  which handled ROS extension loading. We no longer need them in Isaac Sim>=2023.1 to control the load order to avoid crashes.
* Upgraded Dockerfile to use ISAACSIM_VERSION=2023.1.1 by default.


0.10.28 (2024-02-29)
~~~~~~~~~~~~~~~~~~~~

Added
^^^^^

* Implemented relative and moving average joint position action terms. These allow the user to specify
  the target joint positions as relative to the current joint positions or as a moving average of the
  joint positions over a window of time.


0.10.27 (2024-02-28)
~~~~~~~~~~~~~~~~~~~~

Added
^^^^^

* Added UI feature to start and stop animation recording in the stage when running an environment.
  To enable this feature, please pass the argument ``--disable_fabric`` to the environment script to allow
  USD read/write operations. Be aware that this will slow down the simulation.


0.10.26 (2024-02-26)
~~~~~~~~~~~~~~~~~~~~

Added
^^^^^

* Added a viewport camera controller class to the :class:`isaaclab.envs.BaseEnv`. This is useful
  for applications where the user wants to render the viewport from different perspectives even when the
  simulation is running in headless mode.


0.10.25 (2024-02-26)
~~~~~~~~~~~~~~~~~~~~

Fixed
^^^^^

* Ensures that all path arguments in :mod:`isaaclab.sim.utils` are cast to ``str``. Previously,
  we had handled path types as strings without casting.


0.10.24 (2024-02-26)
~~~~~~~~~~~~~~~~~~~~

Added
^^^^^

* Added tracking of contact time in the :class:`isaaclab.sensors.ContactSensor` class. Previously,
  only the air time was being tracked.
* Added contact force threshold, :attr:`isaaclab.sensors.ContactSensorCfg.force_threshold`, to detect
  when the contact sensor is in contact. Previously, this was set to hard-coded 1.0 in the sensor class.


0.10.23 (2024-02-21)
~~~~~~~~~~~~~~~~~~~~

Fixed
^^^^^

* Fixes the order of size arguments in :meth:`isaaclab.terrains.height_field.random_uniform_terrain`. Previously, the function
  would crash if the size along x and y were not the same.


0.10.22 (2024-02-14)
~~~~~~~~~~~~~~~~~~~~

Fixed
^^^^^

* Fixed "divide by zero" bug in :class:`~isaaclab.sim.SimulationContext` when setting gravity vector.
  Now, it is correctly disabled when the gravity vector is set to zero.


0.10.21 (2024-02-12)
~~~~~~~~~~~~~~~~~~~~

Fixed
^^^^^

* Fixed the printing of articulation joint information when the articulation has only one joint.
  Earlier, the function was performing a squeeze operation on the tensor, which caused an error when
  trying to index the tensor of shape (1,).


0.10.20 (2024-02-12)
~~~~~~~~~~~~~~~~~~~~

Added
^^^^^

* Adds :attr:`isaaclab.sim.PhysxCfg.enable_enhanced_determinism` to enable improved
  determinism from PhysX. Please note this comes at the expense of performance.


0.10.19 (2024-02-08)
~~~~~~~~~~~~~~~~~~~~

Fixed
^^^^^

* Fixed environment closing so that articulations, objects, and sensors are cleared properly.


0.10.18 (2024-02-05)
~~~~~~~~~~~~~~~~~~~~

Fixed
^^^^^

* Pinned :mod:`torch` version to 2.0.1 in the setup.py to keep parity version of :mod:`torch` supplied by
  Isaac 2023.1.1, and prevent version incompatibility between :mod:`torch` ==2.2 and
  :mod:`typing-extensions` ==3.7.4.3


0.10.17 (2024-02-02)
~~~~~~~~~~~~~~~~~~~~

Fixed
^^^^^^

* Fixed carb setting ``/app/livestream/enabled`` to be set as False unless live-streaming is specified
  by :class:`isaaclab.app.AppLauncher` settings. This fixes the logic of :meth:`SimulationContext.render`,
  which depended on the config in previous versions of Isaac defaulting to false for this setting.


0.10.16 (2024-01-29)
~~~~~~~~~~~~~~~~~~~~

Added
^^^^^^

* Added an offset parameter to the height scan observation term. This allows the user to specify the
  height offset of the scan from the tracked body. Previously it was hard-coded to be 0.5.


0.10.15 (2024-01-29)
~~~~~~~~~~~~~~~~~~~~

Fixed
^^^^^

* Fixed joint torque computation for implicit actuators. Earlier, the torque was always zero for implicit
  actuators. Now, it is computed approximately by applying the PD law.


0.10.14 (2024-01-22)
~~~~~~~~~~~~~~~~~~~~

Fixed
^^^^^

* Fixed the tensor shape of :attr:`isaaclab.sensors.ContactSensorData.force_matrix_w`. Earlier, the reshaping
  led to a mismatch with the data obtained from PhysX.


0.10.13 (2024-01-15)
~~~~~~~~~~~~~~~~~~~~

Fixed
^^^^^

* Fixed running of environments with a single instance even if the :attr:`replicate_physics`` flag is set to True.


0.10.12 (2024-01-10)
~~~~~~~~~~~~~~~~~~~~

Fixed
^^^^^

* Fixed indexing of source and target frames in the :class:`isaaclab.sensors.FrameTransformer` class.
  Earlier, it always assumed that the source frame body is at index 0. Now, it uses the body index of the
  source frame to compute the transformation.

Deprecated
^^^^^^^^^^

* Renamed quantities in the :class:`isaaclab.sensors.FrameTransformerData` class to be more
  consistent with the terminology used in the asset classes. The following quantities are deprecated:

  * ``target_rot_w`` -> ``target_quat_w``
  * ``source_rot_w`` -> ``source_quat_w``
  * ``target_rot_source`` -> ``target_quat_source``


0.10.11 (2024-01-08)
~~~~~~~~~~~~~~~~~~~~

Fixed
^^^^^

* Fixed attribute error raised when calling the :class:`isaaclab.envs.mdp.TerrainBasedPositionCommand`
  command term.
* Added a dummy function in :class:`isaaclab.terrain.TerrainImporter` that returns environment
  origins as terrain-aware sampled targets. This function should be implemented by child classes based on
  the terrain type.


0.10.10 (2023-12-21)
~~~~~~~~~~~~~~~~~~~~

Fixed
^^^^^

* Fixed reliance on non-existent ``Viewport`` in :class:`isaaclab.sim.SimulationContext` when loading livestreaming
  by ensuring that the extension ``omni.kit.viewport.window`` is enabled in :class:`isaaclab.app.AppLauncher` when
  livestreaming is enabled


0.10.9 (2023-12-21)
~~~~~~~~~~~~~~~~~~~

Fixed
^^^^^

* Fixed invalidation of physics views inside the asset and sensor classes. Earlier, they were left initialized
  even when the simulation was stopped. This caused issues when closing the application.


0.10.8 (2023-12-20)
~~~~~~~~~~~~~~~~~~~

Fixed
^^^^^

* Fixed the :class:`isaaclab.envs.mdp.actions.DifferentialInverseKinematicsAction` class
  to account for the offset pose of the end-effector.


0.10.7 (2023-12-19)
~~~~~~~~~~~~~~~~~~~

Fixed
^^^^^

* Added a check to ray-cast and camera sensor classes to ensure that the sensor prim path does not
  have a regex expression at its leaf. For instance, ``/World/Robot/camera_.*`` is not supported
  for these sensor types. This behavior needs to be fixed in the future.


0.10.6 (2023-12-19)
~~~~~~~~~~~~~~~~~~~

Added
^^^^^

* Added support for using articulations as visualization markers. This disables all physics APIs from
  the articulation and allows the user to use it as a visualization marker. It is useful for creating
  visualization markers for the end-effectors or base of the robot.

Fixed
^^^^^

* Fixed hiding of debug markers from secondary images when using the
  :class:`isaaclab.markers.VisualizationMarkers` class. Earlier, the properties were applied on
  the XForm prim instead of the Mesh prim.


0.10.5 (2023-12-18)
~~~~~~~~~~~~~~~~~~~

Fixed
^^^^^

* Fixed test ``check_base_env_anymal_locomotion.py``, which
  previously called :func:`torch.jit.load` with the path to a policy (which would work
  for a local file), rather than calling
  :func:`isaaclab.utils.assets.read_file` on the path to get the file itself.


0.10.4 (2023-12-14)
~~~~~~~~~~~~~~~~~~~

Fixed
^^^^^

* Fixed potentially breaking import of omni.kit.widget.toolbar by ensuring that
  if live-stream is enabled, then the :mod:`omni.kit.widget.toolbar`
  extension is loaded.

0.10.3 (2023-12-12)
~~~~~~~~~~~~~~~~~~~

Added
^^^^^

* Added the attribute :attr:`isaaclab.actuators.ActuatorNetMLPCfg.input_order`
  to specify the order of the input tensors to the MLP network.

Fixed
^^^^^

* Fixed computation of metrics for the velocity command term. Earlier, the norm was being computed
  over the entire batch instead of the last dimension.
* Fixed the clipping inside the :class:`isaaclab.actuators.DCMotor` class. Earlier, it was
  not able to handle the case when configured saturation limit was set to None.


0.10.2 (2023-12-12)
~~~~~~~~~~~~~~~~~~~

Fixed
^^^^^

* Added a check in the simulation stop callback in the :class:`isaaclab.sim.SimulationContext` class
  to not render when an exception is raised. The while loop in the callback was preventing the application
  from closing when an exception was raised.


0.10.1 (2023-12-06)
~~~~~~~~~~~~~~~~~~~

Added
^^^^^

* Added command manager class with terms defined by :class:`isaaclab.managers.CommandTerm`. This
  allow for multiple types of command generators to be used in the same environment.


0.10.0 (2023-12-04)
~~~~~~~~~~~~~~~~~~~

Changed
^^^^^^^

* Modified the sensor and asset base classes to use the underlying PhysX views instead of Isaac Sim views.
  Using Isaac Sim classes led to a very high load time (of the order of minutes) when using a scene with
  many assets. This is because Isaac Sim supports USD paths which are slow and not required.

Added
^^^^^

* Added faster implementation of USD stage traversal methods inside the :class:`isaaclab.sim.utils` module.
* Added properties :attr:`isaaclab.assets.AssetBase.num_instances` and
  :attr:`isaaclab.sensor.SensorBase.num_instances` to obtain the number of instances of the asset
  or sensor in the simulation respectively.

Removed
^^^^^^^

* Removed dependencies on Isaac Sim view classes. It is no longer possible to use :attr:`root_view` and
  :attr:`body_view`. Instead use :attr:`root_physx_view` and :attr:`body_physx_view` to access the underlying
  PhysX views.


0.9.55 (2023-12-03)
~~~~~~~~~~~~~~~~~~~

Fixed
^^^^^

* Fixed the Nucleus directory path in the :attr:`isaaclab.utils.assets.NVIDIA_NUCLEUS_DIR`.
  Earlier, it was referring to the ``NVIDIA/Assets`` directory instead of ``NVIDIA``.


0.9.54 (2023-11-29)
~~~~~~~~~~~~~~~~~~~

Fixed
^^^^^

* Fixed pose computation in the :class:`isaaclab.sensors.Camera` class to obtain them from XFormPrimView
  instead of using ``UsdGeomCamera.ComputeLocalToWorldTransform`` method. The latter is not updated correctly
  during GPU simulation.
* Fixed initialization of the annotator info in the class :class:`isaaclab.sensors.Camera`. Previously
  all dicts had the same memory address which caused all annotators to have the same info.
* Fixed the conversion of ``uint32`` warp arrays inside the :meth:`isaaclab.utils.array.convert_to_torch`
  method. PyTorch does not support this type, so it is converted to ``int32`` before converting to PyTorch tensor.
* Added render call inside :meth:`isaaclab.sim.SimulationContext.reset` to initialize Replicator
  buffers when the simulation is reset.


0.9.53 (2023-11-29)
~~~~~~~~~~~~~~~~~~~

Changed
^^^^^^^

* Changed the behavior of passing :obj:`None` to the :class:`isaaclab.actuators.ActuatorBaseCfg`
  class. Earlier, they were resolved to fixed default values. Now, they imply that the values are loaded
  from the USD joint drive configuration.

Added
^^^^^

* Added setting of joint armature and friction quantities to the articulation class.


0.9.52 (2023-11-29)
~~~~~~~~~~~~~~~~~~~

Changed
^^^^^^^

* Changed the warning print in :meth:`isaaclab.sim.utils.apply_nested` method
  to be more descriptive. Earlier, it was printing a warning for every instanced prim.
  Now, it only prints a warning if it could not apply the attribute to any of the prims.

Added
^^^^^

* Added the method :meth:`isaaclab.utils.assets.retrieve_file_path` to
  obtain the absolute path of a file on the Nucleus server or locally.

Fixed
^^^^^

* Fixed hiding of STOP button in the :class:`AppLauncher` class when running the
  simulation in headless mode.
* Fixed a bug with :meth:`isaaclab.sim.utils.clone` failing when the input prim path
  had no parent (example: "/Table").


0.9.51 (2023-11-29)
~~~~~~~~~~~~~~~~~~~

Changed
^^^^^^^

* Changed the :meth:`isaaclab.sensor.SensorBase.update` method to always recompute the buffers if
  the sensor is in visualization mode.

Added
^^^^^

* Added available entities to the error message when accessing a non-existent entity in the
  :class:`InteractiveScene` class.
* Added a warning message when the user tries to reference an invalid prim in the :class:`FrameTransformer` sensor.


0.9.50 (2023-11-28)
~~~~~~~~~~~~~~~~~~~

Added
^^^^^

* Hid the ``STOP`` button in the UI when running standalone Python scripts. This is to prevent
  users from accidentally clicking the button and stopping the simulation. They should only be able to
  play and pause the simulation from the UI.

Removed
^^^^^^^

* Removed :attr:`isaaclab.sim.SimulationCfg.shutdown_app_on_stop`. The simulation is always rendering
  if it is stopped from the UI. The user needs to close the window or press ``Ctrl+C`` to close the simulation.


0.9.49 (2023-11-27)
~~~~~~~~~~~~~~~~~~~

Added
^^^^^

* Added an interface class, :class:`isaaclab.managers.ManagerTermBase`, to serve as the parent class
  for term implementations that are functional classes.
* Adapted all managers to support terms that are classes and not just functions clearer. This allows the user to
  create more complex terms that require additional state information.


0.9.48 (2023-11-24)
~~~~~~~~~~~~~~~~~~~

Fixed
^^^^^

* Fixed initialization of drift in the :class:`isaaclab.sensors.RayCasterCamera` class.


0.9.47 (2023-11-24)
~~~~~~~~~~~~~~~~~~~

Fixed
^^^^^

* Automated identification of the root prim in the :class:`isaaclab.assets.RigidObject` and
  :class:`isaaclab.assets.Articulation` classes. Earlier, the root prim was hard-coded to
  the spawn prim path. Now, the class searches for the root prim under the spawn prim path.


0.9.46 (2023-11-24)
~~~~~~~~~~~~~~~~~~~

Fixed
^^^^^

* Fixed a critical issue in the asset classes with writing states into physics handles.
  Earlier, the states were written over all the indices instead of the indices of the
  asset that were being updated. This caused the physics handles to refresh the states
  of all the assets in the scene, which is not desirable.


0.9.45 (2023-11-24)
~~~~~~~~~~~~~~~~~~~

Added
^^^^^

* Added :class:`isaaclab.command_generators.UniformPoseCommandGenerator` to generate
  poses in the asset's root frame by uniformly sampling from a given range.


0.9.44 (2023-11-16)
~~~~~~~~~~~~~~~~~~~

Added
^^^^^

* Added methods :meth:`reset` and :meth:`step` to the :class:`isaaclab.envs.BaseEnv`. This unifies
  the environment interface for simple standalone applications with the class.


0.9.43 (2023-11-16)
~~~~~~~~~~~~~~~~~~~

Fixed
^^^^^

* Replaced subscription of physics play and stop events in the :class:`isaaclab.assets.AssetBase` and
  :class:`isaaclab.sensors.SensorBase` classes with subscription to time-line play and stop events.
  This is to prevent issues in cases where physics first needs to perform mesh cooking and handles are not
  available immediately. For instance, with deformable meshes.


0.9.42 (2023-11-16)
~~~~~~~~~~~~~~~~~~~

Fixed
^^^^^

* Fixed setting of damping values from the configuration for :class:`ActuatorBase` class. Earlier,
  the stiffness values were being set into damping when a dictionary configuration was passed to the
  actuator model.
* Added dealing with :class:`int` and :class:`float` values in the configurations of :class:`ActuatorBase`.
  Earlier, a type-error was thrown when integer values were passed to the actuator model.


0.9.41 (2023-11-16)
~~~~~~~~~~~~~~~~~~~

Fixed
^^^^^

* Fixed the naming and shaping issues in the binary joint action term.


0.9.40 (2023-11-09)
~~~~~~~~~~~~~~~~~~~

Fixed
^^^^^

* Simplified the manual initialization of Isaac Sim :class:`ArticulationView` class. Earlier, we basically
  copied the code from the Isaac Sim source code. Now, we just call their initialize method.

Changed
^^^^^^^

* Changed the name of attribute :attr:`default_root_state_w` to :attr:`default_root_state`. The latter is
  more correct since the data is actually in the local environment frame and not the simulation world frame.


0.9.39 (2023-11-08)
~~~~~~~~~~~~~~~~~~~

Fixed
^^^^^

* Changed the reference of private ``_body_view`` variable inside the :class:`RigidObject` class
  to the public ``body_view`` property. For a rigid object, the private variable is not defined.


0.9.38 (2023-11-07)
~~~~~~~~~~~~~~~~~~~

Changed
^^^^^^^

* Upgraded the :class:`isaaclab.envs.RLTaskEnv` class to support Gym 0.29.0 environment definition.

Added
^^^^^

* Added computation of ``time_outs`` and ``terminated`` signals inside the termination manager. These follow the
  definition mentioned in `Gym 0.29.0 <https://gymnasium.farama.org/tutorials/gymnasium_basics/handling_time_limits/>`_.
* Added proper handling of observation and action spaces in the :class:`isaaclab.envs.RLTaskEnv` class.
  These now follow closely to how Gym VecEnv handles the spaces.


0.9.37 (2023-11-06)
~~~~~~~~~~~~~~~~~~~

Fixed
^^^^^

* Fixed broken visualization in :mod:`isaaclab.sensors.FrameTramsformer` class by overwriting the
  correct ``_debug_vis_callback`` function.
* Moved the visualization marker configurations of sensors to their respective sensor configuration classes.
  This allows users to set these configurations from the configuration object itself.


0.9.36 (2023-11-03)
~~~~~~~~~~~~~~~~~~~

Fixed
^^^^^

* Added explicit deleting of different managers in the :class:`isaaclab.envs.BaseEnv` and
  :class:`isaaclab.envs.RLTaskEnv` classes. This is required since deleting the managers
  is order-sensitive (many managers need to be deleted before the scene is deleted).


0.9.35 (2023-11-02)
~~~~~~~~~~~~~~~~~~~

Fixed
^^^^^

* Fixed the error: ``'str' object has no attribute '__module__'`` introduced by adding the future import inside the
  :mod:`isaaclab.utils.warp.kernels` module. Warp language does not support the ``__future__`` imports.


0.9.34 (2023-11-02)
~~~~~~~~~~~~~~~~~~~

Fixed
^^^^^

* Added missing import of ``from __future__ import annotations`` in the :mod:`isaaclab.utils.warp`
  module. This is needed to have a consistent behavior across Python versions.


0.9.33 (2023-11-02)
~~~~~~~~~~~~~~~~~~~

Fixed
^^^^^

* Fixed the :class:`isaaclab.command_generators.NullCommandGenerator` class. Earlier,
  it was having a runtime error due to infinity in the resampling time range. Now, the class just
  overrides the parent methods to perform no operations.


0.9.32 (2023-11-02)
~~~~~~~~~~~~~~~~~~~

Changed
^^^^^^^

* Renamed the :class:`isaaclab.envs.RLEnv` class to :class:`isaaclab.envs.RLTaskEnv` to
  avoid confusions in terminologies between environments and tasks.


0.9.31 (2023-11-02)
~~~~~~~~~~~~~~~~~~~

Added
^^^^^

* Added the :class:`isaaclab.sensors.RayCasterCamera` class, as a ray-casting based camera for
  "distance_to_camera", "distance_to_image_plane" and "normals" annotations. It has the same interface and
  functionalities as the USD Camera while it is on average 30% faster.


0.9.30 (2023-11-01)
~~~~~~~~~~~~~~~~~~~

Fixed
^^^^^

* Added skipping of None values in the :class:`InteractiveScene` class when creating the scene from configuration
  objects. Earlier, it was throwing an error when the user passed a None value for a scene element.
* Added ``kwargs`` to the :class:`RLEnv` class to allow passing additional arguments from gym registry function.
  This is now needed since the registry function passes args beyond the ones specified in the constructor.


0.9.29 (2023-11-01)
~~~~~~~~~~~~~~~~~~~

Fixed
^^^^^

* Fixed the material path resolution inside the :class:`isaaclab.sim.converters.UrdfConverter` class.
  With Isaac Sim 2023.1, the material paths from the importer are always saved as absolute paths. This caused
  issues when the generated USD file was moved to a different location. The fix now resolves the material paths
  relative to the USD file location.


0.9.28 (2023-11-01)
~~~~~~~~~~~~~~~~~~~

Changed
^^^^^^^

* Changed the way the :func:`isaaclab.sim.spawners.from_files.spawn_ground_plane` function sets the
  height of the ground. Earlier, it was reading the height from the configuration object. Now, it expects the
  desired transformation as inputs to the function. This makes it consistent with the other spawner functions.


0.9.27 (2023-10-31)
~~~~~~~~~~~~~~~~~~~

Changed
^^^^^^^

* Removed the default value of the argument ``camel_case`` in setters of USD attributes. This is to avoid
  confusion with the naming of the attributes in the USD file.

Fixed
^^^^^

* Fixed the selection of material prim in the :class:`isaaclab.sim.spawners.materials.spawn_preview_surface`
  method. Earlier, the created prim was being selected in the viewport which interfered with the selection of
  prims by the user.
* Updated :class:`isaaclab.sim.converters.MeshConverter` to use a different stage than the default stage
  for the conversion. This is to avoid the issue of the stage being closed when the conversion is done.


0.9.26 (2023-10-31)
~~~~~~~~~~~~~~~~~~~

Added
^^^^^

* Added the sensor implementation for :class:`isaaclab.sensors.FrameTransformer` class. Currently,
  it handles obtaining the transformation between two frames in the same articulation.


0.9.25 (2023-10-27)
~~~~~~~~~~~~~~~~~~~

Added
^^^^^

* Added the :mod:`isaaclab.envs.ui` module to put all the UI-related classes in one place. This currently
  implements the :class:`isaaclab.envs.ui.BaseEnvWindow` and :class:`isaaclab.envs.ui.RLEnvWindow`
  classes. Users can inherit from these classes to create their own UI windows.
* Added the attribute :attr:`isaaclab.envs.BaseEnvCfg.ui_window_class_type` to specify the UI window class
  to be used for the environment. This allows the user to specify their own UI window class to be used for the
  environment.


0.9.24 (2023-10-27)
~~~~~~~~~~~~~~~~~~~

Changed
^^^^^^^

* Changed the behavior of setting up debug visualization for assets, sensors and command generators.
  Earlier it was raising an error if debug visualization was not enabled in the configuration object.
  Now it checks whether debug visualization is implemented and only sets up the callback if it is
  implemented.


0.9.23 (2023-10-27)
~~~~~~~~~~~~~~~~~~~

Fixed
^^^^^

* Fixed a typo in the :class:`AssetBase` and :class:`SensorBase` that effected the class destructor.
  Earlier, a tuple was being created in the constructor instead of the actual object.


0.9.22 (2023-10-26)
~~~~~~~~~~~~~~~~~~~

Added
^^^^^

* Added a :class:`isaaclab.command_generators.NullCommandGenerator` class for no command environments.
  This is easier to work with than having checks for :obj:`None` in the command generator.

Fixed
^^^^^

* Moved the randomization manager to the :class:`isaaclab.envs.BaseEnv` class with the default
  settings to reset the scene to the defaults specified in the configurations of assets.
* Moved command generator to the :class:`isaaclab.envs.RlEnv` class to have all task-specification
  related classes in the same place.


0.9.21 (2023-10-26)
~~~~~~~~~~~~~~~~~~~

Fixed
^^^^^

* Decreased the priority of callbacks in asset and sensor base classes. This may help in preventing
  crashes when warm starting the simulation.
* Fixed no rendering mode when running the environment from the GUI. Earlier the function
  :meth:`SimulationContext.set_render_mode` was erroring out.


0.9.20 (2023-10-25)
~~~~~~~~~~~~~~~~~~~

Fixed
^^^^^

* Changed naming in :class:`isaaclab.sim.SimulationContext.RenderMode` to use ``NO_GUI_OR_RENDERING``
  and ``NO_RENDERING`` instead of ``HEADLESS`` for clarity.
* Changed :class:`isaaclab.sim.SimulationContext` to be capable of handling livestreaming and
  offscreen rendering.
* Changed :class:`isaaclab.app.AppLauncher` envvar ``VIEWPORT_RECORD`` to the more descriptive
  ``OFFSCREEN_RENDER``.


0.9.19 (2023-10-25)
~~~~~~~~~~~~~~~~~~~

Added
^^^^^

* Added Gym observation and action spaces for the :class:`isaaclab.envs.RLEnv` class.


0.9.18 (2023-10-23)
~~~~~~~~~~~~~~~~~~~

Added
^^^^^

* Created :class:`isaaclab.sim.converters.asset_converter.AssetConverter` to serve as a base
  class for all asset converters.
* Added :class:`isaaclab.sim.converters.mesh_converter.MeshConverter` to handle loading and conversion
  of mesh files (OBJ, STL and FBX) into USD format.
* Added script ``convert_mesh.py`` to ``source/tools`` to allow users to convert a mesh to USD via command line arguments.

Changed
^^^^^^^

* Renamed the submodule :mod:`isaaclab.sim.loaders` to :mod:`isaaclab.sim.converters` to be more
  general with the functionality of the module.
* Updated ``check_instanceable.py`` script to convert relative paths to absolute paths.


0.9.17 (2023-10-22)
~~~~~~~~~~~~~~~~~~~

Added
^^^^^

* Added setters and getters for term configurations in the :class:`RandomizationManager`, :class:`RewardManager`
  and :class:`TerminationManager` classes. This allows the user to modify the term configurations after the
  manager has been created.
* Added the method :meth:`compute_group` to the :class:`isaaclab.managers.ObservationManager` class to
  compute the observations for only a given group.
* Added the curriculum term for modifying reward weights after certain environment steps.


0.9.16 (2023-10-22)
~~~~~~~~~~~~~~~~~~~

Added
^^^^^

* Added support for keyword arguments for terms in the :class:`isaaclab.managers.ManagerBase`.

Fixed
^^^^^

* Fixed resetting of buffers in the :class:`TerminationManager` class. Earlier, the values were being set
  to ``0.0`` instead of ``False``.


0.9.15 (2023-10-22)
~~~~~~~~~~~~~~~~~~~

Added
^^^^^

* Added base yaw heading and body acceleration into :class:`isaaclab.assets.RigidObjectData` class.
  These quantities are computed inside the :class:`RigidObject` class.

Fixed
^^^^^

* Fixed the :meth:`isaaclab.assets.RigidObject.set_external_force_and_torque` method to correctly
  deal with the body indices.
* Fixed a bug in the :meth:`isaaclab.utils.math.wrap_to_pi` method to prevent self-assignment of
  the input tensor.


0.9.14 (2023-10-21)
~~~~~~~~~~~~~~~~~~~

Added
^^^^^

* Added 2-D drift (i.e. along x and y) to the :class:`isaaclab.sensors.RayCaster` class.
* Added flags to the :class:`isaaclab.sensors.ContactSensorCfg` to optionally obtain the
  sensor origin and air time information. Since these are not required by default, they are
  disabled by default.

Fixed
^^^^^

* Fixed the handling of contact sensor history buffer in the :class:`isaaclab.sensors.ContactSensor` class.
  Earlier, the buffer was not being updated correctly.


0.9.13 (2023-10-20)
~~~~~~~~~~~~~~~~~~~

Fixed
^^^^^

* Fixed the issue with double :obj:`Ellipsis` when indexing tensors with multiple dimensions.
  The fix now uses :obj:`slice(None)` instead of :obj:`Ellipsis` to index the tensors.


0.9.12 (2023-10-18)
~~~~~~~~~~~~~~~~~~~

Fixed
^^^^^

* Fixed bugs in actuator model implementation for actuator nets. Earlier the DC motor clipping was not working.
* Fixed bug in applying actuator model in the :class:`isaaclab.asset.Articulation` class. The new
  implementation caches the outputs from explicit actuator model into the ``joint_pos_*_sim`` buffer to
  avoid feedback loops in the tensor operation.


0.9.11 (2023-10-17)
~~~~~~~~~~~~~~~~~~~

Added
^^^^^

* Added the support for semantic tags into the :class:`isaaclab.sim.spawner.SpawnerCfg` class. This allows
  the user to specify the semantic tags for a prim when spawning it into the scene. It follows the same format as
  Omniverse Replicator.


0.9.10 (2023-10-16)
~~~~~~~~~~~~~~~~~~~

Added
^^^^^

* Added ``--livestream`` and ``--ros`` CLI args to :class:`isaaclab.app.AppLauncher` class.
* Added a static function :meth:`isaaclab.app.AppLauncher.add_app_launcher_args`, which
  appends the arguments needed for :class:`isaaclab.app.AppLauncher` to the argument parser.

Changed
^^^^^^^

* Within :class:`isaaclab.app.AppLauncher`, removed ``REMOTE_DEPLOYMENT`` env-var processing
  in the favor of ``HEADLESS`` and ``LIVESTREAM`` env-vars. These have clearer uses and better parity
  with the CLI args.


0.9.9 (2023-10-12)
~~~~~~~~~~~~~~~~~~

Added
^^^^^

* Added the property :attr:`isaaclab.assets.Articulation.is_fixed_base` to the articulation class to
  check if the base of the articulation is fixed or floating.
* Added the task-space action term corresponding to the differential inverse-kinematics controller.

Fixed
^^^^^

* Simplified the :class:`isaaclab.controllers.DifferentialIKController` to assume that user provides the
  correct end-effector poses and Jacobians. Earlier it was doing internal frame transformations which made the
  code more complicated and error-prone.


0.9.8 (2023-09-30)
~~~~~~~~~~~~~~~~~~

Fixed
^^^^^

* Fixed the boundedness of class objects that register callbacks into the simulator.
  These include devices, :class:`AssetBase`, :class:`SensorBase` and :class:`CommandGenerator`.
  The fix ensures that object gets deleted when the user deletes the object.


0.9.7 (2023-09-26)
~~~~~~~~~~~~~~~~~~

Fixed
^^^^^

* Modified the :class:`isaaclab.markers.VisualizationMarkers` to use the
  :class:`isaaclab.sim.spawner.SpawnerCfg` class instead of their
  own configuration objects. This makes it consistent with the other ways to spawn assets in the scene.

Added
^^^^^

* Added the method :meth:`copy` to configclass to allow copying of configuration objects.


0.9.6 (2023-09-26)
~~~~~~~~~~~~~~~~~~

Fixed
^^^^^

* Changed class-level configuration classes to refer to class types using ``class_type`` attribute instead
  of ``cls`` or ``cls_name``.


0.9.5 (2023-09-25)
~~~~~~~~~~~~~~~~~~

Changed
^^^^^^^

* Added future import of ``annotations`` to have a consistent behavior across Python versions.
* Removed the type-hinting from docstrings to simplify maintenance of the documentation. All type-hints are
  now in the code itself.


0.9.4 (2023-08-29)
~~~~~~~~~~~~~~~~~~

Added
^^^^^

* Added :class:`isaaclab.scene.InteractiveScene`, as the central scene unit that contains all entities
  that are part of the simulation. These include the terrain, sensors, articulations, rigid objects etc.
  The scene groups the common operations of these entities and allows to access them via their unique names.
* Added :mod:`isaaclab.envs` module that contains environment definitions that encapsulate the different
  general (scene, action manager, observation manager) and RL-specific (reward and termination manager) managers.
* Added :class:`isaaclab.managers.SceneEntityCfg` to handle which scene elements are required by the
  manager's terms. This allows the manager to parse useful information from the scene elements, such as the
  joint and body indices, and pass them to the term.
* Added :class:`isaaclab.sim.SimulationContext.RenderMode` to handle different rendering modes based on
  what the user wants to update (viewport, cameras, or UI elements).

Fixed
^^^^^

* Fixed the :class:`isaaclab.command_generators.CommandGeneratorBase` to register a debug visualization
  callback similar to how sensors and robots handle visualization.


0.9.3 (2023-08-23)
~~~~~~~~~~~~~~~~~~

Added
^^^^^

* Enabled the `faulthander <https://docs.python.org/3/library/faulthandler.html>`_ to catch segfaults and print
  the stack trace. This is enabled by default in the :class:`isaaclab.app.AppLauncher` class.

Fixed
^^^^^

* Re-added the :mod:`isaaclab.utils.kit` to the ``compat`` directory and fixed all the references to it.
* Fixed the deletion of Replicator nodes for the :class:`isaaclab.sensors.Camera` class. Earlier, the
  Replicator nodes were not being deleted when the camera was deleted. However, this does not prevent the random
  crashes that happen when the camera is deleted.
* Fixed the :meth:`isaaclab.utils.math.convert_quat` to support both numpy and torch tensors.

Changed
^^^^^^^

* Renamed all the scripts inside the ``test`` directory to follow the convention:

  * ``test_<module_name>.py``: Tests for the module ``<module_name>`` using unittest.
  * ``check_<module_name>``: Check for the module ``<module_name>`` using python main function.


0.9.2 (2023-08-22)
~~~~~~~~~~~~~~~~~~

Added
^^^^^

* Added the ability to color meshes in the :class:`isaaclab.terrain.TerrainGenerator` class. Currently,
  it only supports coloring the mesh randomly (``"random"``), based on the terrain height (``"height"``), and
  no coloring (``"none"``).

Fixed
^^^^^

* Modified the :class:`isaaclab.terrain.TerrainImporter` class to configure visual and physics materials
  based on the configuration object.


0.9.1 (2023-08-18)
~~~~~~~~~~~~~~~~~~

Added
^^^^^

* Introduced three different rotation conventions in the :class:`isaaclab.sensors.Camera` class. These
  conventions are:

  * ``opengl``: the camera is looking down the -Z axis with the +Y axis pointing up
  * ``ros``: the camera is looking down the +Z axis with the +Y axis pointing down
  * ``world``: the camera is looking along the +X axis with the -Z axis pointing down

  These can be used to declare the camera offset in :class:`isaaclab.sensors.CameraCfg.OffsetCfg` class
  and in :meth:`isaaclab.sensors.Camera.set_world_pose` method. Additionally, all conventions are
  saved to :class:`isaaclab.sensors.CameraData` class for easy access.

Changed
^^^^^^^

* Adapted all the sensor classes to follow a structure similar to the :class:`isaaclab.assets.AssetBase`.
  Hence, the spawning and initialization of sensors manually by the users is avoided.
* Removed the :meth:`debug_vis` function since that this functionality is handled by a render callback automatically
  (based on the passed configuration for the :class:`isaaclab.sensors.SensorBaseCfg.debug_vis` flag).


0.9.0 (2023-08-18)
~~~~~~~~~~~~~~~~~~

Added
^^^^^

* Introduces a new set of asset interfaces. These interfaces simplify the spawning of assets into the scene
  and initializing the physics handle by putting that inside post-startup physics callbacks. With this, users
  no longer need to worry about the :meth:`spawn` and :meth:`initialize` calls.
* Added utility methods to :mod:`isaaclab.utils.string` module that resolve regex expressions based
  on passed list of target keys.

Changed
^^^^^^^

* Renamed all references of joints in an articulation from "dof" to "joint". This makes it consistent with the
  terminology used in robotics.

Deprecated
^^^^^^^^^^

* Removed the previous modules for objects and robots. Instead the :class:`Articulation` and :class:`RigidObject`
  should be used.


0.8.12 (2023-08-18)
~~~~~~~~~~~~~~~~~~~

Added
^^^^^

* Added other properties provided by ``PhysicsScene`` to the :class:`isaaclab.sim.SimulationContext`
  class to allow setting CCD, solver iterations, etc.
* Added commonly used functions to the :class:`SimulationContext` class itself to avoid having additional
  imports from Isaac Sim when doing simple tasks such as setting camera view or retrieving the simulation settings.

Fixed
^^^^^

* Switched the notations of default buffer values in :class:`isaaclab.sim.PhysxCfg` from multiplication
  to scientific notation to avoid confusion with the values.


0.8.11 (2023-08-18)
~~~~~~~~~~~~~~~~~~~

Added
^^^^^

* Adds utility functions and configuration objects in the :mod:`isaaclab.sim.spawners`
  to create the following prims in the scene:

  * :mod:`isaaclab.sim.spawners.from_file`: Create a prim from a USD/URDF file.
  * :mod:`isaaclab.sim.spawners.shapes`: Create USDGeom prims for shapes (box, sphere, cylinder, capsule, etc.).
  * :mod:`isaaclab.sim.spawners.materials`: Create a visual or physics material prim.
  * :mod:`isaaclab.sim.spawners.lights`: Create a USDLux prim for different types of lights.
  * :mod:`isaaclab.sim.spawners.sensors`: Create a USD prim for supported sensors.

Changed
^^^^^^^

* Modified the :class:`SimulationContext` class to take the default physics material using the material spawn
  configuration object.


0.8.10 (2023-08-17)
~~~~~~~~~~~~~~~~~~~

Added
^^^^^

* Added methods for defining different physics-based schemas in the :mod:`isaaclab.sim.schemas` module.
  These methods allow creating the schema if it doesn't exist at the specified prim path and modify
  its properties based on the configuration object.


0.8.9 (2023-08-09)
~~~~~~~~~~~~~~~~~~

Changed
^^^^^^^

* Moved the :class:`isaaclab.asset_loader.UrdfLoader` class to the :mod:`isaaclab.sim.loaders`
  module to make it more accessible to the user.


0.8.8 (2023-08-09)
~~~~~~~~~~~~~~~~~~

Added
^^^^^

* Added configuration classes and functions for setting different physics-based schemas in the
  :mod:`isaaclab.sim.schemas` module. These allow modifying properties of the physics solver
  on the asset using configuration objects.


0.8.7 (2023-08-03)
~~~~~~~~~~~~~~~~~~

Fixed
^^^^^

* Added support for `__post_init__ <https://docs.python.org/3/library/dataclasses.html#post-init-processing>`_ in
  the :class:`isaaclab.utils.configclass` decorator.


0.8.6 (2023-08-03)
~~~~~~~~~~~~~~~~~~

Added
^^^^^

* Added support for callable classes in the :class:`isaaclab.managers.ManagerBase`.


0.8.5 (2023-08-03)
~~~~~~~~~~~~~~~~~~

Fixed
^^^^^

* Fixed the :class:`isaaclab.markers.Visualizationmarkers` class so that the markers are not visible in camera rendering mode.

Changed
^^^^^^^

* Simplified the creation of the point instancer in the :class:`isaaclab.markers.Visualizationmarkers` class. It now creates a new
  prim at the next available prim path if a prim already exists at the given path.


0.8.4 (2023-08-02)
~~~~~~~~~~~~~~~~~~

Added
^^^^^

* Added the :class:`isaaclab.sim.SimulationContext` class to the :mod:`isaaclab.sim` module.
  This class inherits from the :class:`isaacsim.core.api.simulation_context.SimulationContext` class and adds
  the ability to create a simulation context from a configuration object.


0.8.3 (2023-08-02)
~~~~~~~~~~~~~~~~~~

Changed
^^^^^^^

* Moved the :class:`ActuatorBase` class to the :mod:`isaaclab.actuators.actuator_base` module.
* Renamed the :mod:`isaaclab.actuators.actuator` module to :mod:`isaaclab.actuators.actuator_pd`
  to make it more explicit that it contains the PD actuator models.


0.8.2 (2023-08-02)
~~~~~~~~~~~~~~~~~~

Changed
^^^^^^^

* Cleaned up the :class:`isaaclab.terrain.TerrainImporter` class to take all the parameters from the configuration
  object. This makes it consistent with the other classes in the package.
* Moved the configuration classes for terrain generator and terrain importer into separate files to resolve circular
  dependency issues.


0.8.1 (2023-08-02)
~~~~~~~~~~~~~~~~~~

Fixed
^^^^^

* Added a hack into :class:`isaaclab.app.AppLauncher` class to remove Isaac Lab packages from the path before launching
  the simulation application. This prevents the warning messages that appears when the user launches the ``SimulationApp``.

Added
^^^^^

* Enabled necessary viewport extensions in the :class:`isaaclab.app.AppLauncher` class itself if ``VIEWPORT_ENABLED``
  flag is true.


0.8.0 (2023-07-26)
~~~~~~~~~~~~~~~~~~

Added
^^^^^

* Added the :class:`ActionManager` class to the :mod:`isaaclab.managers` module to handle actions in the
  environment through action terms.
* Added contact force history to the :class:`isaaclab.sensors.ContactSensor` class. The history is stored
  in the ``net_forces_w_history`` attribute of the sensor data.

Changed
^^^^^^^

* Implemented lazy update of buffers in the :class:`isaaclab.sensors.SensorBase` class. This allows the user
  to update the sensor data only when required, i.e. when the data is requested by the user. This helps avoid double
  computation of sensor data when a reset is called in the environment.

Deprecated
^^^^^^^^^^

* Removed the support for different backends in the sensor class. We only use Pytorch as the backend now.
* Removed the concept of actuator groups. They are now handled by the :class:`isaaclab.managers.ActionManager`
  class. The actuator models are now directly handled by the robot class itself.


0.7.4 (2023-07-26)
~~~~~~~~~~~~~~~~~~

Changed
^^^^^^^

* Changed the behavior of the :class:`isaaclab.terrains.TerrainImporter` class. It now expects the terrain
  type to be specified in the configuration object. This allows the user to specify everything in the configuration
  object and not have to do an explicit call to import a terrain.

Fixed
^^^^^

* Fixed setting of quaternion orientations inside the :class:`isaaclab.markers.Visualizationmarkers` class.
  Earlier, the orientation was being set into the point instancer in the wrong order (``wxyz`` instead of ``xyzw``).


0.7.3 (2023-07-25)
~~~~~~~~~~~~~~~~~~

Fixed
^^^^^

* Fixed the issue with multiple inheritance in the :class:`isaaclab.utils.configclass` decorator.
  Earlier, if the inheritance tree was more than one level deep and the lowest level configuration class was
  not updating its values from the middle level classes.


0.7.2 (2023-07-24)
~~~~~~~~~~~~~~~~~~

Added
^^^^^

* Added the method :meth:`replace` to the :class:`isaaclab.utils.configclass` decorator to allow
  creating a new configuration object with values replaced from keyword arguments. This function internally
  calls the `dataclasses.replace <https://docs.python.org/3/library/dataclasses.html#dataclasses.replace>`_.

Fixed
^^^^^

* Fixed the handling of class types as member values in the :meth:`isaaclab.utils.configclass`. Earlier it was
  throwing an error since class types were skipped in the if-else block.


0.7.1 (2023-07-22)
~~~~~~~~~~~~~~~~~~

Added
^^^^^

* Added the :class:`TerminationManager`, :class:`CurriculumManager`, and :class:`RandomizationManager` classes
  to the :mod:`isaaclab.managers` module to handle termination, curriculum, and randomization respectively.


0.7.0 (2023-07-22)
~~~~~~~~~~~~~~~~~~

Added
^^^^^

* Created a new :mod:`isaaclab.managers` module for all the managers related to the environment / scene.
  This includes the :class:`isaaclab.managers.ObservationManager` and :class:`isaaclab.managers.RewardManager`
  classes that were previously in the :mod:`isaaclab.utils.mdp` module.
* Added the :class:`isaaclab.managers.ManagerBase` class to handle the creation of managers.
* Added configuration classes for :class:`ObservationTermCfg` and :class:`RewardTermCfg` to allow easy creation of
  observation and reward terms.

Changed
^^^^^^^

* Changed the behavior of :class:`ObservationManager` and :class:`RewardManager` classes to accept the key ``func``
  in each configuration term to be a callable. This removes the need to inherit from the base class
  and allows more reusability of the functions across different environments.
* Moved the old managers to the :mod:`isaaclab.compat.utils.mdp` module.
* Modified the necessary scripts to use the :mod:`isaaclab.compat.utils.mdp` module.


0.6.2 (2023-07-21)
~~~~~~~~~~~~~~~~~~

Added
^^^^^

* Added the :mod:`isaaclab.command_generators` to generate different commands based on the desired task.
  It allows the user to generate commands for different tasks in the same environment without having to write
  custom code for each task.


0.6.1 (2023-07-16)
~~~~~~~~~~~~~~~~~~

Fixed
^^^^^

* Fixed the :meth:`isaaclab.utils.math.quat_apply_yaw` to compute the yaw quaternion correctly.

Added
^^^^^

* Added functions to convert string and callable objects in :mod:`isaaclab.utils.string`.


0.6.0 (2023-07-16)
~~~~~~~~~~~~~~~~~~

Added
^^^^^

* Added the argument :attr:`sort_keys` to the :meth:`isaaclab.utils.io.yaml.dump_yaml` method to allow
  enabling/disabling of sorting of keys in the output yaml file.

Fixed
^^^^^

* Fixed the ordering of terms in :mod:`isaaclab.utils.configclass` to be consistent in the order in which
  they are defined. Previously, the ordering was done alphabetically which made it inconsistent with the order in which
  the parameters were defined.

Changed
^^^^^^^

* Changed the default value of the argument :attr:`sort_keys` in the :meth:`isaaclab.utils.io.yaml.dump_yaml`
  method to ``False``.
* Moved the old config classes in :mod:`isaaclab.utils.configclass` to
  :mod:`isaaclab.compat.utils.configclass` so that users can still run their old code where alphabetical
  ordering was used.


0.5.0 (2023-07-04)
~~~~~~~~~~~~~~~~~~

Added
^^^^^

* Added a generalized :class:`isaaclab.sensors.SensorBase` class that leverages the ideas of views to
  handle multiple sensors in a single class.
* Added the classes :class:`isaaclab.sensors.RayCaster`, :class:`isaaclab.sensors.ContactSensor`,
  and :class:`isaaclab.sensors.Camera` that output a batched tensor of sensor data.

Changed
^^^^^^^

* Renamed the parameter ``sensor_tick`` to ``update_freq`` to make it more intuitive.
* Moved the old sensors in :mod:`isaaclab.sensors` to :mod:`isaaclab.compat.sensors`.
* Modified the standalone scripts to use the :mod:`isaaclab.compat.sensors` module.


0.4.4 (2023-07-05)
~~~~~~~~~~~~~~~~~~

Fixed
^^^^^

* Fixed the :meth:`isaaclab.terrains.trimesh.utils.make_plane` method to handle the case when the
  plane origin does not need to be centered.
* Added the :attr:`isaaclab.terrains.TerrainGeneratorCfg.seed` to make generation of terrains reproducible.
  The default value is ``None`` which means that the seed is not set.

Changed
^^^^^^^

* Changed the saving of ``origins`` in :class:`isaaclab.terrains.TerrainGenerator` class to be in CSV format
  instead of NPY format.


0.4.3 (2023-06-28)
~~~~~~~~~~~~~~~~~~

Added
^^^^^

* Added the :class:`isaaclab.markers.PointInstancerMarker` class that wraps around
  `UsdGeom.PointInstancer <https://graphics.pixar.com/usd/dev/api/class_usd_geom_point_instancer.html>`_
  to directly work with torch and numpy arrays.

Changed
^^^^^^^

* Moved the old markers in :mod:`isaaclab.markers` to :mod:`isaaclab.compat.markers`.
* Modified the standalone scripts to use the :mod:`isaaclab.compat.markers` module.


0.4.2 (2023-06-28)
~~~~~~~~~~~~~~~~~~

Added
^^^^^

* Added the sub-module :mod:`isaaclab.terrains` to allow procedural generation of terrains and supporting
  importing of terrains from different sources (meshes, usd files or default ground plane).


0.4.1 (2023-06-27)
~~~~~~~~~~~~~~~~~~

* Added the :class:`isaaclab.app.AppLauncher` class to allow controlled instantiation of
  the `SimulationApp <https://docs.omniverse.nvidia.com/py/isaacsim/source/isaacsim.simulation_app/docs/index.html>`_
  and extension loading for remote deployment and ROS bridges.

Changed
^^^^^^^

* Modified all standalone scripts to use the :class:`isaaclab.app.AppLauncher` class.


0.4.0 (2023-05-27)
~~~~~~~~~~~~~~~~~~

Added
^^^^^

* Added a helper class :class:`isaaclab.asset_loader.UrdfLoader` that converts a URDF file to instanceable USD
  file based on the input configuration object.


0.3.2 (2023-04-27)
~~~~~~~~~~~~~~~~~~

Fixed
^^^^^

* Added safe-printing of functions while using the :meth:`isaaclab.utils.dict.print_dict` function.


0.3.1 (2023-04-23)
~~~~~~~~~~~~~~~~~~

Added
^^^^^

* Added a modified version of ``lula_franka_gen.urdf`` which includes an end-effector frame.
* Added a standalone script ``play_rmpflow.py`` to show RMPFlow controller.

Fixed
^^^^^

* Fixed the splitting of commands in the :meth:`ActuatorGroup.compute` method. Earlier it was reshaping the
  commands to the shape ``(num_actuators, num_commands)`` which was causing the commands to be split incorrectly.
* Fixed the processing of actuator command in the :meth:`RobotBase._process_actuators_cfg` to deal with multiple
  command types when using "implicit" actuator group.

0.3.0 (2023-04-20)
~~~~~~~~~~~~~~~~~~

Fixed
^^^^^

* Added the destructor to the keyboard devices to unsubscribe from carb.

Added
^^^^^

* Added the :class:`Se2Gamepad` and :class:`Se3Gamepad` for gamepad teleoperation support.


0.2.8 (2023-04-10)
~~~~~~~~~~~~~~~~~~

Fixed
^^^^^

* Fixed bugs in :meth:`axis_angle_from_quat` in the ``isaaclab.utils.math`` to handle quaternion with negative w component.
* Fixed bugs in :meth:`subtract_frame_transforms` in the ``isaaclab.utils.math`` by adding the missing final rotation.


0.2.7 (2023-04-07)
~~~~~~~~~~~~~~~~~~

Fixed
^^^^^

* Fixed repetition in applying mimic multiplier for "p_abs" in the :class:`GripperActuatorGroup` class.
* Fixed bugs in :meth:`reset_buffers` in the :class:`RobotBase` and :class:`LeggedRobot` classes.

0.2.6 (2023-03-16)
~~~~~~~~~~~~~~~~~~

Added
^^^^^

* Added the :class:`CollisionPropertiesCfg` to rigid/articulated object and robot base classes.
* Added the :class:`PhysicsMaterialCfg` to the :class:`SingleArm` class for tool sites.

Changed
^^^^^^^

* Changed the default control mode of the :obj:`PANDA_HAND_MIMIC_GROUP_CFG` to be from ``"v_abs"`` to ``"p_abs"``.
  Using velocity control for the mimic group can cause the hand to move in a jerky manner.


0.2.5 (2023-03-08)
~~~~~~~~~~~~~~~~~~

Fixed
^^^^^

* Fixed the indices used for the Jacobian and dynamics quantities in the :class:`MobileManipulator` class.


0.2.4 (2023-03-04)
~~~~~~~~~~~~~~~~~~

Added
^^^^^

* Added :meth:`apply_nested_physics_material` to the ``isaaclab.utils.kit``.
* Added the :meth:`sample_cylinder` to sample points from a cylinder's surface.
* Added documentation about the issue in using instanceable asset as markers.

Fixed
^^^^^

* Simplified the physics material application in the rigid object and legged robot classes.

Removed
^^^^^^^

* Removed the ``geom_prim_rel_path`` argument in the :class:`RigidObjectCfg.MetaInfoCfg` class.


0.2.3 (2023-02-24)
~~~~~~~~~~~~~~~~~~

Fixed
^^^^^

* Fixed the end-effector body index used for getting the Jacobian in the :class:`SingleArm` and :class:`MobileManipulator` classes.


0.2.2 (2023-01-27)
~~~~~~~~~~~~~~~~~~

Fixed
^^^^^

* Fixed the :meth:`set_world_pose_ros` and :meth:`set_world_pose_from_view` in the :class:`Camera` class.

Deprecated
^^^^^^^^^^

* Removed the :meth:`set_world_pose_from_ypr` method from the :class:`Camera` class.


0.2.1 (2023-01-26)
~~~~~~~~~~~~~~~~~~

Fixed
^^^^^

* Fixed the :class:`Camera` class to support different fisheye projection types.


0.2.0 (2023-01-25)
~~~~~~~~~~~~~~~~~~

Added
^^^^^

* Added support for warp backend in camera utilities.
* Extended the ``play_camera.py`` with ``--gpu`` flag to use GPU replicator backend.

0.1.1 (2023-01-24)
~~~~~~~~~~~~~~~~~~

Fixed
^^^^^

* Fixed setting of physics material on the ground plane when using :meth:`isaaclab.utils.kit.create_ground_plane` function.


0.1.0 (2023-01-17)
~~~~~~~~~~~~~~~~~~

Added
^^^^^

* Initial release of the extension with experimental API.
* Available robot configurations:

  * **Quadrupeds:** Unitree A1, ANYmal B, ANYmal C
  * **Single-arm manipulators:** Franka Emika arm, UR5
  * **Mobile manipulators:** Clearpath Ridgeback with Franka Emika arm or UR5<|MERGE_RESOLUTION|>--- conflicted
+++ resolved
@@ -1,25 +1,25 @@
 Changelog
 ---------
 
-<<<<<<< HEAD
-0.41.2 (2025-07-15)
-~~~~~~~~~~~~~~~~~~~
-=======
-
-0.41.2 (2025-07-28)
-~~~~~~~~~~~~~~~~~~~~
->>>>>>> c8daeb61
-
-Fixed
-^^^^^
-
-<<<<<<< HEAD
+0.41.3 (2025-07-15)
+~~~~~~~~~~~~~~~~~~~
+
+Fixed
+^^^^^
+
 * Fixed IndexError in :meth:`isaaclab.envs.mdp.events.reset_joints_by_scale`,
   :meth:`isaaclab.envs.mdp.events.reset_joints_by_offsets` by adding dimension to env_ids when indexing.
-=======
+
+
+0.41.2 (2025-07-28)
+~~~~~~~~~~~~~~~~~~~~
+
+Fixed
+^^^^^
+
 * Fixed :meth:`isaaclab.scene.reset_to` to properly accept None as valid argument.
 * Added tests to verify that argument types.
->>>>>>> c8daeb61
+
 
 
 0.41.1 (2025-07-22)
