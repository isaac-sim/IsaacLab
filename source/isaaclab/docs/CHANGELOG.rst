--- conflicted
+++ resolved
@@ -1,7 +1,6 @@
 Changelog
 ---------
 
-<<<<<<< HEAD
 0.49.0 (2025-11-07)
 ~~~~~~~~~~~~~~~~~~~
 
@@ -14,7 +13,8 @@
     This flag is set to ``True`` by default and overrides any sleeping settings on individual bodies. If sleeping is required
     on any individual body, this flag must be set to ``False``. Note that if ``disable_sleeping`` is set to ``False`` and the
     directGPU pipeline is enabled, PhysX will issue an error and fail scene creation.
-=======
+
+
 0.48.0 (2025-11-03)
 ~~~~~~~~~~~~~~~~~~~
 
@@ -29,7 +29,6 @@
 
 * Removed passing the boolean flag to :meth:`isaaclab.sim.schemas.activate_contact_sensors` when activating contact
   sensors. This was incorrectly modifying the threshold attribute to 1.0 when contact sensors were activated.
->>>>>>> 7e8ebe67
 
 
 0.47.11 (2025-11-03)
