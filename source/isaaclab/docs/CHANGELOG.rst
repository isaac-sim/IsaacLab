--- conflicted
+++ resolved
@@ -1,17 +1,12 @@
 Changelog
 ---------
 
-<<<<<<< HEAD
-0.40.23 (2025-07-18)
-=======
-0.40.23 (2025-06-29)
->>>>>>> 1f0be3d2
-~~~~~~~~~~~~~~~~~~~~
-
-Added
-^^^^^
-
-<<<<<<< HEAD
+0.40.24 (2025-07-22)
+~~~~~~~~~~~~~~~~~~~~
+
+Added
+^^^^^
+
 * Added unit tests for :class:`~isaaclab.actuator.ImplicitActuator`, :class:`~isaaclab.actuator.IdealPDActuator`,
   and :class:`~isaaclab.actuator.DCMotor` independent of :class:`~isaaclab.assets.Articulation`
 
@@ -20,11 +15,16 @@
 
 * Changed the way clipping is handled for :class:`~isaaclab.actuator.DCMotor` for torque-speed points in when in
   negative power regions.
-=======
+
+0.40.23 (2025-06-29)
+~~~~~~~~~~~~~~~~~~~~
+
+Added
+^^^^^
+
 * Added MangerBasedRLEnv support for composite gym observation spaces.
 * A test for the composite gym observation spaces in ManagerBasedRLEnv is added to ensure that the observation spaces
   are correctly configured base on the clip.
->>>>>>> 1f0be3d2
 
 
 0.40.22 (2025-07-11)
