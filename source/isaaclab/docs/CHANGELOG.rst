Changelog
---------

<<<<<<< HEAD
0.35.0 (2025-03-04)
=======
0.34.9 (2025-03-04)
>>>>>>> b5fa0eb0
~~~~~~~~~~~~~~~~~~~

Fixed
^^^^^

<<<<<<< HEAD
* Improved documentation of various attributes in the :class:`~isaaclab.assets.ArticulationData` class to make
  it clearer which values represent the simulation and internal class values. In the new convention,
  the ``default_xxx`` attributes are whatever the user configured from their configuration of the articulation
  class, while the ``xxx`` attributes are the values from the simulation.
* Updated the soft joint position limits inside the :meth:`~isaaclab.assets.Articulation.write_joint_pos_limits_to_sim`
  method to use the new limits passed to the function.
* Added setting of :attr:`~isaaclab.assets.ArticulationData.default_joint_armature` and
  :attr:`~isaaclab.assets.ArticulationData.default_joint_friction` attributes in the
  :class:`~isaaclab.assets.Articulation` class based on user configuration.

Changed
^^^^^^^

* Removed unnecessary buffer creation operations inside the :class:`~isaaclab.assets.Articulation` class.
  Earlier, the class initialized a variety of buffer data with zeros and in the next function assigned
  them the value from PhysX. This made the code bulkier and more complex for no reason.
* Renamed parameters for a consistent nomenclature. These changes are backwards compatible with previous releases
  with a deprecation warning for the old names.

  * ``joint_velocity_limits`` → ``joint_vel_limits`` (to match attribute ``joint_vel`` and ``joint_vel_limits``)
  * ``joint_limits`` → ``joint_pos_limits`` (to match attribute ``joint_pos`` and ``soft_joint_pos_limits``)
  * ``default_joint_limits`` → ``default_joint_pos_limits``
  * ``write_joint_limits_to_sim`` → ``write_joint_position_limit_to_sim``
  * ``joint_friction`` → ``joint_friction_coeff``
  * ``default_joint_friction`` → ``default_joint_friction_coeff``
  * ``write_joint_friction_to_sim`` → ``write_joint_friction_coefficient_to_sim``
  * ``fixed_tendon_limit`` → ``fixed_tendon_pos_limits``
  * ``default_fixed_tendon_limit`` → ``default_fixed_tendon_pos_limits``
  * ``set_fixed_tendon_limit`` → ``set_fixed_tendon_position_limit``
=======
* Fixed issue in :class:`~isaaclab.sensors.TiledCamera` where segmentation outputs only display the first tile
  when scene instancing is enabled. A workaround is added for now to disable instancing when segmentation
  outputs are requested.


0.34.8 (2025-03-04)
~~~~~~~~~~~~~~~~~~~

Fixed
^^^^^

* Fixed the issue of misalignment in the motion vectors from the :class:`TiledCamera`
  with other modalities such as RGBA and depth.
>>>>>>> b5fa0eb0


0.34.7 (2025-03-04)
~~~~~~~~~~~~~~~~~~~

Added
^^^^^

* Added methods inside the :class:`omni.isaac.lab.assets.Articulation` class to set the joint
  position and velocity for the articulation. Previously, the joint position and velocity could
  only be set using the :meth:`omni.isaac.lab.assets.Articulation.write_joint_state_to_sim` method,
  which didn't allow setting the joint position and velocity separately.


0.34.6 (2025-03-02)
~~~~~~~~~~~~~~~~~~~

Fixed
^^^^^

* Fixed the propagation of the :attr:`activate_contact_sensors` attribute to the
  :class:`~isaaclab.sim.spawners.wrappers.wrappers_cfg.MultiAssetSpawnerCfg` class. Previously, this value
  was always set to False, which led to incorrect contact sensor settings for the spawned assets.


0.34.5 (2025-03-02)
~~~~~~~~~~~~~~~~~~~

Changed
^^^^^^^

* Enabled the physics flag for disabling contact processing in the :class:`~isaaclab.sim.SimulationContact`
  class. This means that by default, no contact reporting is done by the physics engine, which should provide
  a performance boost in simulations with no contact processing requirements.
* Disabled the physics flag for disabling contact processing in the :class:`~isaaclab.sensors.ContactSensor`
  class when the sensor is created to allow contact reporting for the sensor.

Removed
^^^^^^^

* Removed the attribute ``disable_contact_processing`` from :class:`~isaaclab.sim.SimulationContact`.


0.34.4 (2025-03-01)
~~~~~~~~~~~~~~~~~~~

Added
^^^^^

* Added a new attribute :attr:`is_implicit_model` to the :class:`isaaclab.actuators.ActuatorBase` class to
  indicate if the actuator model is implicit or explicit. This helps checking that the correct model type
  is being used when initializing the actuator models.

Fixed
^^^^^

* Added copy of configurations to :class:`~isaaclab.assets.AssetBase` and :class:`~isaaclab.sensors.SensorBase`
  to prevent modifications of the configurations from leaking outside of the classes.
* Fixed the case where setting velocity/effort limits for the simulation in the
  :class:`~isaaclab.actuators.ActuatorBaseCfg` class was not being used to update the actuator-specific
  velocity/effort limits.

Changed
^^^^^^^

* Moved warnings and checks for implicit actuator models to the :class:`~isaaclab.actuators.ImplicitActuator` class.
* Reverted to IsaacLab v1.3 behavior where :attr:`isaaclab.actuators.ImplicitActuatorCfg.velocity_limit`
  attribute was not used for setting the velocity limits in the simulation. This makes it possible to deploy
  policies from previous release without any changes. If users want to set the velocity limits for the simulation,
  they should use the :attr:`isaaclab.actuators.ImplicitActuatorCfg.velocity_limit_sim` attribute instead.


0.34.3 (2025-02-28)
~~~~~~~~~~~~~~~~~~~

Added
^^^^^

* Added IP address support for WebRTC livestream to allow specifying IP address to stream across networks.
  This feature requires an updated livestream extension, which is current only available in the pre-built Isaac Lab 2.0.1 docker image.
  Support for other Isaac Sim builds will become available in Isaac Sim 5.0.


0.34.2 (2025-02-21)
~~~~~~~~~~~~~~~~~~~

Fixed
^^^^^

* Fixed setting of root velocities inside the event term :meth:`reset_root_state_from_terrain`. Earlier, the indexing
  based on the environment IDs was missing.


0.34.1 (2025-02-17)
~~~~~~~~~~~~~~~~~~~

Fixed
^^^^^

* Ensured that the loaded torch JIT models inside actuator networks are correctly set to eval mode
  to prevent any unexpected behavior during inference.


0.34.0 (2025-02-14)
~~~~~~~~~~~~~~~~~~~

Fixed
^^^^^

* Added attributes :attr:`velocity_limits_sim` and :attr:`effort_limits_sim` to the
  :class:`isaaclab.actuators.ActuatorBaseCfg` class to separate solver limits from actuator limits.


0.33.17 (2025-02-13)
~~~~~~~~~~~~~~~~~~~~

Fixed
^^^^^

* Fixed Imu sensor based observations at first step by updating scene during initialization for
  :class:`~isaaclab.envs.ManagerBasedEnv`, :class:`~isaaclab.envs.DirectRLEnv`, and :class:`~isaaclab.envs.DirectMARLEnv`


0.33.16 (2025-02-09)
~~~~~~~~~~~~~~~~~~~~

Fixed
^^^^^

* Removes old deprecation warning from :attr:`isaaclab.assets.RigidObectData.body_state_w`


0.33.15 (2025-02-09)
~~~~~~~~~~~~~~~~~~~~

Fixed
^^^^^

* Fixed not updating the ``drift`` when calling :func:`~isaaclab.sensors.RayCaster.reset`


0.33.14 (2025-02-01)
~~~~~~~~~~~~~~~~~~~~

Fixed
^^^^^

* Fixed not updating the timestamp of ``body_link_state_w`` and ``body_com_state_w`` when ``write_root_pose_to_sim`` and ``write_joint_state_to_sim`` in the ``Articulation`` class are called.


0.33.13 (2025-01-30)
~~~~~~~~~~~~~~~~~~~~

* Fixed resampling of interval time left for the next event in the :class:`~isaaclab.managers.EventManager`
  class. Earlier, the time left for interval-based events was not being resampled on episodic resets. This led
  to the event being triggered at the wrong time after the reset.


0.33.12 (2025-01-28)
~~~~~~~~~~~~~~~~~~~~

Fixed
^^^^^

* Fixed missing import in ``line_plot.py``


0.33.11 (2025-01-25)
~~~~~~~~~~~~~~~~~~~~

Added
^^^^^

* Added :attr:`isaaclab.scene.InteractiveSceneCfg.filter_collisions` to allow specifying whether collision masking across environments is desired.

Changed
^^^^^^^

* Automatic collision filtering now happens as part of the replicate_physics call. When replicate_physics is not enabled, we call the previous
  ``filter_collisions`` API to mask collisions between environments.


0.33.10 (2025-01-22)
~~~~~~~~~~~~~~~~~~~~

Changed
^^^^^^^

* In :meth:`isaaclab.assets.Articulation.write_joint_limits_to_sim`, we previously added a check for if default joint positions exceed the
  new limits being set. When this is True, we log a warning message to indicate that the default joint positions will be clipped to be within
  the range of the new limits. However, the warning message can become overly verbose in a randomization setting where this API is called on
  every environment reset. We now default to only writing the message to info level logging if called within randomization, and expose a
  parameter that can be used to choose the logging level desired.


0.33.9 (2025-01-22)
~~~~~~~~~~~~~~~~~~~

Fixed
^^^^^

* Fixed typo in /physics/autoPopupSimulationOutputWindow setting in :class:`~isaaclab.sim.SimulationContext`


0.33.8 (2025-01-17)
~~~~~~~~~~~~~~~~~~~

Fixed
^^^^^

* Removed deprecation of :attr:`isaaclab.assets.ArticulationData.root_state_w` and
  :attr:`isaaclab.assets.ArticulationData.body_state_w` derived properties.
* Removed deprecation of :meth:`isaaclab.assets.Articulation.write_root_state_to_sim`.
* Replaced calls to :attr:`isaaclab.assets.ArticulationData.root_com_state_w` and
  :attr:`isaaclab.assets.ArticulationData.root_link_state_w` with corresponding calls to
  :attr:`isaaclab.assets.ArticulationData.root_state_w`.
* Replaced calls to :attr:`isaaclab.assets.ArticulationData.body_com_state_w` and
  :attr:`isaaclab.assets.ArticulationData.body_link_state_w` properties with corresponding calls to
  :attr:`isaaclab.assets.ArticulationData.body_state_w` properties.
* Removed deprecation of :attr:`isaaclab.assets.RigidObjectData.root_state_w` derived properties.
* Removed deprecation of :meth:`isaaclab.assets.RigidObject.write_root_state_to_sim`.
* Replaced calls to :attr:`isaaclab.assets.RigidObjectData.root_com_state_w` and
  :attr:`isaaclab.assets.RigidObjectData.root_link_state_w` properties with corresponding calls to
  :attr:`isaaclab.assets.RigidObjectData.root_state_w` properties.
* Removed deprecation of :attr:`isaaclab.assets.RigidObjectCollectionData.root_state_w` derived properties.
* Removed deprecation of :meth:`isaaclab.assets.RigidObjectCollection.write_root_state_to_sim`.
* Replaced calls to :attr:`isaaclab.assets.RigidObjectCollectionData.root_com_state_w` and
  :attr:`isaaclab.assets.RigidObjectData.root_link_state_w` properties with corresponding calls to
  :attr:`isaaclab.assets.RigidObjectData.root_state_w` properties.
* Fixed indexing issue in ``write_root_link_velocity_to_sim`` in :class:`isaaclab.assets.RigidObject`
* Fixed index broadcasting in ``write_object_link_velocity_to_sim`` and ``write_object_com_pose_to_sim`` in
  the :class:`isaaclab.assets.RigidObjectCollection` class.


0.33.7 (2025-01-14)
~~~~~~~~~~~~~~~~~~~

Fixed
^^^^^

* Fixed the respawn of only wrong object samples in :func:`repeated_objects_terrain` of :mod:`isaaclab.terrains.trimesh` module.
  Previously, the function was respawning all objects in the scene instead of only the wrong object samples, which in worst case
  could lead to infinite respawn loop.


0.33.6 (2025-01-16)
~~~~~~~~~~~~~~~~~~~

Changed
^^^^^^^

* Added initial unit tests for multiple tiled cameras, including tests for initialization, groundtruth annotators, different poses, and different resolutions.


0.33.5 (2025-01-13)
~~~~~~~~~~~~~~~~~~~

Changed
^^^^^^^

* Moved the definition of ``/persistent/isaac/asset_root/*`` settings from :class:`AppLauncher` to the app files.
  This is needed to prevent errors where ``isaaclab_assets`` was loaded prior to the carbonite setting being set.


0.33.4 (2025-01-10)
~~~~~~~~~~~~~~~~~~~

Changed
^^^^^^^

* Added an optional parameter in the :meth:`record_pre_reset` method in
  :class:`~isaaclab.managers.RecorderManager` to override the export config upon invoking.


0.33.3 (2025-01-08)
~~~~~~~~~~~~~~~~~~~

Fixed
^^^^^

* Fixed docstring in articulation data :class:`isaaclab.assets.ArticulationData`.
  In body properties sections, the second dimension should be num_bodies but was documented as 1.


0.33.2 (2025-01-02)
~~~~~~~~~~~~~~~~~~~

Added
^^^^^

* Added body tracking as an origin type to :class:`isaaclab.envs.ViewerCfg` and :class:`isaaclab.envs.ui.ViewportCameraController`.


0.33.1 (2024-12-26)
~~~~~~~~~~~~~~~~~~~

Changed
^^^^^^^

* Added kinematics initialization call for populating kinematic prim transforms to fabric for rendering.
* Added ``enable_env_ids`` flag for cloning and replication to replace collision filtering.


0.33.0 (2024-12-22)
~~~~~~~~~~~~~~~~~~~

Fixed
^^^^^

* Fixed populating default_joint_stiffness and default_joint_damping values for ImplicitActuator instances in :class:`isaaclab.assets.Articulation`


0.32.2 (2024-12-17)
~~~~~~~~~~~~~~~~~~~

Added
^^^^^

* Added null-space (position) control option to :class:`isaaclab.controllers.OperationalSpaceController`.
* Added test cases that uses null-space control for :class:`isaaclab.controllers.OperationalSpaceController`.
* Added information regarding null-space control to the tutorial script and documentation of
  :class:`isaaclab.controllers.OperationalSpaceController`.
* Added arguments to set specific null-space joint position targets within
  :class:`isaaclab.envs.mdp.actions.OperationalSpaceControllerAction` class.


0.32.1 (2024-12-17)
~~~~~~~~~~~~~~~~~~~

Changed
^^^^^^^

* Added a default and generic implementation of the :meth:`get_object_poses` function
  in the :class:`ManagerBasedRLMimicEnv` class.
* Added a ``EXPORT_NONE`` mode in the :class:`DatasetExportMode` class and updated
  :class:`~isaaclab.managers.RecorderManager` to enable recording without exporting
  the data to a file.


0.32.0 (2024-12-16)
~~~~~~~~~~~~~~~~~~~

Changed
^^^^^^^

* Previously, physx returns the rigid bodies and articulations velocities in the com of bodies rather than the link frame, while poses are in link frames. We now explicitly provide :attr:`body_link_state` and :attr:`body_com_state` APIs replacing the previous :attr:`body_state` API. Previous APIs are now marked as deprecated. Please update any code using the previous pose and velocity APIs to use the new ``*_link_*`` or ``*_com_*`` APIs in :attr:`isaaclab.assets.RigidBody`, :attr:`isaaclab.assets.RigidBodyCollection`, and :attr:`isaaclab.assets.Articulation`.


0.31.0 (2024-12-16)
~~~~~~~~~~~~~~~~~~~

Added
^^^^^

* Added :class:`ManagerBasedRLMimicEnv` and config classes for mimic data generation workflow for imitation learning.


0.30.3 (2024-12-16)
~~~~~~~~~~~~~~~~~~~

Fixed
^^^^^

* Fixed ordering of logging and resamping in the command manager, where we were logging the metrics after resampling the commands.
  This leads to incorrect logging of metrics when inside the resample call, the metrics tensors get reset.


0.30.2 (2024-12-16)
~~~~~~~~~~~~~~~~~~~

Fixed
^^^^^

* Fixed errors within the calculations of :class:`isaaclab.controllers.OperationalSpaceController`.

Added
^^^^^

* Added :class:`isaaclab.controllers.OperationalSpaceController` to API documentation.
* Added test cases for :class:`isaaclab.controllers.OperationalSpaceController`.
* Added a tutorial for :class:`isaaclab.controllers.OperationalSpaceController`.
* Added the implementation of :class:`isaaclab.envs.mdp.actions.OperationalSpaceControllerAction` class.


0.30.1 (2024-12-15)
~~~~~~~~~~~~~~~~~~~

Changed
^^^^^^^

* Added call to update articulation kinematics after reset to ensure states are updated for non-rendering sensors. Previously, some changes
  in reset such as modifying joint states would not be reflected in the rigid body states immediately after reset.


0.30.0 (2024-12-15)
~~~~~~~~~~~~~~~~~~~

Added
^^^^^

* Added UI interface to the Managers in the ManagerBasedEnv and MangerBasedRLEnv classes.
* Added UI widgets for :class:`LiveLinePlot` and :class:`ImagePlot`.
* Added ``ManagerLiveVisualizer/Cfg``: Given a ManagerBase (i.e. action_manager, observation_manager, etc) and a config file this class creates
  the the interface between managers and the UI.
* Added :class:`EnvLiveVisualizer`: A 'manager' of ManagerLiveVisualizer. This is added to the ManagerBasedEnv but is only called during
  the initialization of the managers in load_managers
* Added ``get_active_iterable_terms`` implementation methods to ActionManager, ObservationManager, CommandsManager, CurriculumManager,
  RewardManager, and TerminationManager. This method exports the active term data and labels for each manager and is called by ManagerLiveVisualizer.
* Additions to :class:`BaseEnvWindow` and :class:`RLEnvWindow` to register ManagerLiveVisualizer UI interfaces for the chosen managers.


0.29.0 (2024-12-15)
~~~~~~~~~~~~~~~~~~~

Added
^^^^^

* Added observation history computation to :class:`isaaclab.manager.observation_manager.ObservationManager`.
* Added ``history_length`` and ``flatten_history_dim`` configuration parameters to :class:`isaaclab.manager.manager_term_cfg.ObservationTermCfg`
* Added ``history_length`` and ``flatten_history_dim`` configuration parameters to :class:`isaaclab.manager.manager_term_cfg.ObservationGroupCfg`
* Added full buffer property to :class:`isaaclab.utils.buffers.circular_buffer.CircularBuffer`


0.28.4 (2024-12-15)
~~~~~~~~~~~~~~~~~~~

Added
^^^^^

* Added action clip to all :class:`isaaclab.envs.mdp.actions`.


0.28.3 (2024-12-14)
~~~~~~~~~~~~~~~~~~~

Changed
^^^^^^^

* Added check for error below threshold in state machines to ensure the state has been reached.


0.28.2 (2024-12-13)
~~~~~~~~~~~~~~~~~~~

Fixed
^^^^^

* Fixed the shape of ``quat_w`` in the ``apply_actions`` method of :attr:`~isaaclab.env.mdp.NonHolonomicAction`
  (previously (N,B,4), now (N,4) since the number of root bodies B is required to be 1). Previously ``apply_actions`` errored
  because ``euler_xyz_from_quat`` requires inputs of shape (N,4).


0.28.1 (2024-12-13)
~~~~~~~~~~~~~~~~~~~

Fixed
^^^^^

* Fixed the internal buffers for ``set_external_force_and_torque`` where the buffer values would be stale if zero values are sent to the APIs.


0.28.0 (2024-12-12)
~~~~~~~~~~~~~~~~~~~

Changed
^^^^^^^

* Adapted the :class:`~isaaclab.sim.converters.UrdfConverter` to use the latest URDF converter API from Isaac Sim 4.5. The
  physics articulation root can now be set separately, and the joint drive gains can be set on a per joint basis.


0.27.33 (2024-12-11)
~~~~~~~~~~~~~~~~~~~~

Added
^^^^^

* Introduced an optional ``sensor_cfg`` parameter to the :meth:`~isaaclab.envs.mdp.rewards.base_height_l2` function, enabling the use of
  :class:`~isaaclab.sensors.RayCaster` for height adjustments. For flat terrains, the function retains its previous behavior.
* Improved documentation to clarify the usage of the :meth:`~isaaclab.envs.mdp.rewards.base_height_l2` function in both flat and rough terrain settings.


0.27.32 (2024-12-11)
~~~~~~~~~~~~~~~~~~~~

Fixed
^^^^^

* Modified :class:`isaaclab.envs.mdp.actions.DifferentialInverseKinematicsAction` class to use the geometric
  Jacobian computed w.r.t. to the root frame of the robot. This helps ensure that root pose does not affect the tracking.


0.27.31 (2024-12-09)
~~~~~~~~~~~~~~~~~~~~

Changed
^^^^^^^

* Introduced configuration options in :class:`Se3HandTracking` to:
  - Zero out rotation around the x/y axes
  - Apply smoothing and thresholding to position and rotation deltas for reduced jitter
  - Use wrist-based rotation reference as an alternative to fingertip-based rotation

* Switched the default position reference in :class:`Se3HandTracking` to the wrist joint pose, providing more stable relative-based positioning.


0.27.30 (2024-12-09)
~~~~~~~~~~~~~~~~~~~~

Fixed
^^^^^

* Fixed the initial state recorder term in :class:`isaaclab.envs.mdp.recorders.InitialStateRecorder` to
  return only the states of the specified environment IDs.


0.27.29 (2024-12-06)
~~~~~~~~~~~~~~~~~~~~

Fixed
^^^^^

* Fixed the enforcement of :attr:`~isaaclab.actuators.ActuatorBaseCfg.velocity_limits` at the
  :attr:`~isaaclab.assets.Articulation.root_physx_view` level.


0.27.28 (2024-12-06)
~~~~~~~~~~~~~~~~~~~~

Changed
^^^^^^^

* If a USD that contains an articulation root is loaded using a
  :attr:`isaaclab.assets.RigidBody` we now fail unless the articulation root is explicitly
  disabled. Using an articulation root for rigid bodies is not needed and decreases overall performance.


0.27.27 (2024-12-06)
~~~~~~~~~~~~~~~~~~~~

Fixed
^^^^^

* Corrected the projection types of fisheye camera in :class:`isaaclab.sim.spawners.sensors.sensors_cfg.FisheyeCameraCfg`.
  Earlier, the projection names used snakecase instead of camelcase.


0.27.26 (2024-12-06)
~~~~~~~~~~~~~~~~~~~~

Added
^^^^^

* Added option to define the clipping behavior for depth images generated by
  :class:`~isaaclab.sensors.RayCasterCamera`, :class:`~isaaclab.sensors.Camera`, and :class:`~isaaclab.sensors.TiledCamera`

Changed
^^^^^^^

* Unified the clipping behavior for the depth images of all camera implementations. Per default, all values exceeding
  the range are clipped to zero for both ``distance_to_image_plane`` and ``distance_to_camera`` depth images. Prev.
  :class:`~isaaclab.sensors.RayCasterCamera` clipped the values to the maximum value of the depth image,
  :class:`~isaaclab.sensors.Camera` did not clip them and had a different behavior for both types.


0.27.25 (2024-12-05)
~~~~~~~~~~~~~~~~~~~~

Fixed
^^^^^

* Fixed the condition in ``isaaclab.sh`` that checks whether ``pre-commit`` is installed before attempting installation.


0.27.24 (2024-12-05)
~~~~~~~~~~~~~~~~~~~~

Fixed
^^^^^

* Removed workaround in :class:`isaaclab.sensors.TiledCamera` and :class:`isaaclab.sensors.Camera`
  that was previously required to prevent frame offsets in renders. The denoiser setting is no longer
  automatically modified based on the resolution of the cameras.


0.27.23 (2024-12-04)
~~~~~~~~~~~~~~~~~~~~

Fixed
^^^^^

* Added the attributes :attr:`~isaaclab.envs.DirectRLEnvCfg.wait_for_textures` and :attr:`~isaaclab.envs.ManagerBasedEnvCfg.wait_for_textures`
  to enable assets loading check during :class:`~isaaclab.DirectRLEnv` and :class:`~isaaclab.ManagerBasedEnv` reset method when rtx sensors are added to the scene.


0.27.22 (2024-12-04)
~~~~~~~~~~~~~~~~~~~~

Fixed
^^^^^

* Fixed the order of the incoming parameters in :class:`isaaclab.envs.DirectMARLEnv` to correctly use ``NoiseModel`` in marl-envs.


0.27.21 (2024-12-04)
~~~~~~~~~~~~~~~~~~~~

Added
^^^^^

* Added :class:`~isaaclab.managers.RecorderManager` and its utility classes to record data from the simulation.
* Added :class:`~isaaclab.utils.datasets.EpisodeData` to store data for an episode.
* Added :class:`~isaaclab.utils.datasets.DatasetFileHandlerBase` as a base class for handling dataset files.
* Added :class:`~isaaclab.utils.datasets.HDF5DatasetFileHandler` as a dataset file handler implementation to
  export and load episodes from HDF5 files.
* Added ``record_demos.py`` script to record human-teleoperated demos for a specified task and export to an HDF5 file.
* Added ``replay_demos.py`` script to replay demos loaded from an HDF5 file.


0.27.20 (2024-12-02)
~~~~~~~~~~~~~~~~~~~~

Changed
^^^^^^^

* Changed :class:`isaaclab.envs.DirectMARLEnv` to inherit from ``Gymnasium.Env`` due to requirement from Gymnasium v1.0.0 requiring all environments to be a subclass of ``Gymnasium.Env`` when using the ``make`` interface.


0.27.19 (2024-12-02)
~~~~~~~~~~~~~~~~~~~~

Added
^^^^^

* Added ``isaaclab.utils.pretrained_checkpoints`` containing constants and utility functions used to manipulate
  paths and load checkpoints from Nucleus.


0.27.18 (2024-11-28)
~~~~~~~~~~~~~~~~~~~~

Changed
^^^^^^^

* Renamed Isaac Sim imports to follow Isaac Sim 4.5 naming conventions.


0.27.17 (2024-11-20)
~~~~~~~~~~~~~~~~~~~~

Added
^^^^^

* Added ``create_new_stage`` setting in :class:`~isaaclab.app.AppLauncher` to avoid creating a default new stage on startup in Isaac Sim. This helps reduce the startup time when launching Isaac Lab.


0.27.16 (2024-11-15)
~~~~~~~~~~~~~~~~~~~~

Added
^^^^^

* Added the class :class:`~isaaclab.devices.Se3HandTracking` which enables XR teleop for manipulators.


0.27.15 (2024-11-09)
~~~~~~~~~~~~~~~~~~~~

Fixed
^^^^^

* Fixed indexing in :meth:`isaaclab.assets.Articulation.write_joint_limits_to_sim` to correctly process non-None ``env_ids`` and ``joint_ids``.


0.27.14 (2024-10-23)
~~~~~~~~~~~~~~~~~~~~

Added
^^^^^

* Added the class :class:`~isaaclab.assets.RigidObjectCollection` which allows to spawn
  multiple objects in each environment and access/modify the quantities with a unified (env_ids, object_ids) API.


0.27.13 (2024-10-30)
~~~~~~~~~~~~~~~~~~~~

Added
^^^^^

* Added the attributes :attr:`~isaaclab.sim.converters.MeshConverterCfg.translation`, :attr:`~isaaclab.sim.converters.MeshConverterCfg.rotation`,
  :attr:`~isaaclab.sim.converters.MeshConverterCfg.scale` to translate, rotate, and scale meshes
  when importing them with :class:`~isaaclab.sim.converters.MeshConverter`.


0.27.12 (2024-11-04)
~~~~~~~~~~~~~~~~~~~~

Removed
^^^^^^^

* Removed TensorDict usage in favor of Python dictionary in sensors


0.27.11 (2024-10-31)
~~~~~~~~~~~~~~~~~~~~

Added
^^^^^

* Added support to define tuple of floats to scale observation terms by expanding the
  :attr:`isaaclab.managers.manager_term_cfg.ObservationManagerCfg.scale` attribute.


0.27.10 (2024-11-01)
~~~~~~~~~~~~~~~~~~~~

Changed
^^^^^^^

* Cached the PhysX view's joint paths before looping over them when processing fixed joint tendons
  inside the :class:`Articulation` class. This helps improve the processing time for the tendons.


0.27.9 (2024-11-01)
~~~~~~~~~~~~~~~~~~~

Added
^^^^^

* Added the :class:`isaaclab.utils.types.ArticulationActions` class to store the joint actions
  for an articulation. Earlier, the class from Isaac Sim was being used. However, it used a different
  type for the joint actions which was not compatible with the Isaac Lab framework.


0.27.8 (2024-11-01)
~~~~~~~~~~~~~~~~~~~

Fixed
^^^^^

* Added sanity check if the term is a valid type inside the command manager.
* Corrected the iteration over ``group_cfg_items`` inside the observation manager.


0.27.7 (2024-10-28)
~~~~~~~~~~~~~~~~~~~

Added
^^^^^

* Added frozen encoder feature extraction observation space with ResNet and Theia


0.27.6 (2024-10-25)
~~~~~~~~~~~~~~~~~~~

Fixed
^^^^^

* Fixed usage of ``meshes`` property in :class:`isaaclab.sensors.RayCasterCamera` to use ``self.meshes`` instead of the undefined ``RayCaster.meshes``.
* Fixed issue in :class:`isaaclab.envs.ui.BaseEnvWindow` where undefined configs were being accessed when creating debug visualization elements in UI.


0.27.5 (2024-10-25)
~~~~~~~~~~~~~~~~~~~

Added
^^^^^

* Added utilities for serializing/deserializing Gymnasium spaces.


0.27.4 (2024-10-18)
~~~~~~~~~~~~~~~~~~~

Fixed
^^^^^

* Updated installation path instructions for Windows in the Isaac Lab documentation to remove redundancy in the use of %USERPROFILE% for path definitions.


0.27.3 (2024-10-22)
~~~~~~~~~~~~~~~~~~~

Fixed
^^^^^

* Fixed the issue with using list or tuples of ``configclass`` within a ``configclass``. Earlier, the list of
  configclass objects were not converted to dictionary properly when ``to_dict`` function was called.


0.27.2 (2024-10-21)
~~~~~~~~~~~~~~~~~~~

Added
^^^^^

* Added ``--kit_args`` to :class:`~isaaclab.app.AppLauncher` to allow passing command line arguments directly to Omniverse Kit SDK.


0.27.1 (2024-10-20)
~~~~~~~~~~~~~~~~~~~

Added
^^^^^

* Added :class:`~isaaclab.sim.RenderCfg` and the attribute :attr:`~isaaclab.sim.SimulationCfg.render` for
  specifying render related settings.


0.27.0 (2024-10-14)
~~~~~~~~~~~~~~~~~~~

Added
^^^^^

* Added a method to :class:`~isaaclab.utils.configclass` to check for attributes with values of
  type ``MISSING``. This is useful when the user wants to check if a certain attribute has been set or not.
* Added the configuration validation check inside the constructor of all the core classes
  (such as sensor base, asset base, scene and environment base classes).
* Added support for environments without commands by leaving the attribute
  :attr:`isaaclab.envs.ManagerBasedRLEnvCfg.commands` as None. Before, this had to be done using
  the class :class:`isaaclab.command_generators.NullCommandGenerator`.
* Moved the ``meshes`` attribute in the :class:`isaaclab.sensors.RayCaster` class from class variable to instance variable.
  This prevents the meshes to overwrite each other.


0.26.0 (2024-10-16)
~~~~~~~~~~~~~~~~~~~

Added
^^^^^

* Added Imu sensor implementation that directly accesses the physx view :class:`isaaclab.sensors.Imu`. The
  sensor comes with a configuration class :class:`isaaclab.sensors.ImuCfg` and data class
  :class:`isaaclab.sensors.ImuData`.
* Moved and renamed :meth:`isaaclab.sensors.camera.utils.convert_orientation_convention` to :meth:`isaaclab.utils.math.convert_camera_frame_orientation_convention`
* Moved :meth:`isaaclab.sensors.camera.utils.create_rotation_matrix_from_view` to :meth:`isaaclab.utils.math.create_rotation_matrix_from_view`


0.25.2 (2024-10-16)
~~~~~~~~~~~~~~~~~~~

Added
^^^^^

* Added support for different Gymnasium spaces (``Box``, ``Discrete``, ``MultiDiscrete``, ``Tuple`` and ``Dict``)
  to define observation, action and state spaces in the direct workflow.
* Added :meth:`sample_space` to environment utils to sample supported spaces where data containers are torch tensors.

Changed
^^^^^^^

* Mark the :attr:`num_observations`, :attr:`num_actions` and :attr:`num_states` in :class:`DirectRLEnvCfg` as deprecated
  in favor of :attr:`observation_space`, :attr:`action_space` and :attr:`state_space` respectively.
* Mark the :attr:`num_observations`, :attr:`num_actions` and :attr:`num_states` in :class:`DirectMARLEnvCfg` as deprecated
  in favor of :attr:`observation_spaces`, :attr:`action_spaces` and :attr:`state_space` respectively.


0.25.1 (2024-10-10)
~~~~~~~~~~~~~~~~~~~

Fixed
^^^^^

* Fixed potential issue where default joint positions can fall outside of the limits being set with Articulation's
  ``write_joint_limits_to_sim`` API.


0.25.0 (2024-10-06)
~~~~~~~~~~~~~~~~~~~

Added
^^^^^

* Added configuration classes for spawning assets from a list of individual asset configurations randomly
  at the specified prim paths.


0.24.20 (2024-10-07)
~~~~~~~~~~~~~~~~~~~~

Fixed
^^^^^

* Fixed the :meth:`isaaclab.envs.mdp.events.randomize_rigid_body_material` function to
  correctly sample friction and restitution from the given ranges.


0.24.19 (2024-10-05)
~~~~~~~~~~~~~~~~~~~~

Added
^^^^^

* Added new functionalities to the FrameTransformer to make it more general. It is now possible to track:

  * Target frames that aren't children of the source frame prim_path
  * Target frames that are based upon the source frame prim_path


0.24.18 (2024-10-04)
~~~~~~~~~~~~~~~~~~~~

Fixed
^^^^^

* Fixes parsing and application of ``size`` parameter for :class:`~isaaclab.sim.spawn.GroundPlaneCfg` to correctly
  scale the grid-based ground plane.


0.24.17 (2024-10-04)
~~~~~~~~~~~~~~~~~~~~

Fixed
^^^^^

* Fixed the deprecation notice for using ``pxr.Semantics``. The corresponding modules use ``Semantics`` module
  directly.


0.24.16 (2024-10-03)
~~~~~~~~~~~~~~~~~~~~

Changed
^^^^^^^

* Renamed the observation function :meth:`grab_images` to :meth:`image` to follow convention of noun-based naming.
* Renamed the function :meth:`convert_perspective_depth_to_orthogonal_depth` to a shorter name
  :meth:`isaaclab.utils.math.orthogonalize_perspective_depth`.


0.24.15 (2024-09-20)
~~~~~~~~~~~~~~~~~~~~

Added
^^^^^

* Added :meth:`grab_images` to be able to use images for an observation term in manager-based environments.


0.24.14 (2024-09-20)
~~~~~~~~~~~~~~~~~~~~

Added
^^^^^

* Added the method :meth:`convert_perspective_depth_to_orthogonal_depth` to convert perspective depth
  images to orthogonal depth images. This is useful for the :meth:`~isaaclab.utils.math.unproject_depth`,
  since it expects orthogonal depth images as inputs.


0.24.13 (2024-09-08)
~~~~~~~~~~~~~~~~~~~~

Changed
^^^^^^^

* Moved the configuration of visualization markers for the command terms to their respective configuration classes.
  This allows users to modify the markers for the command terms without having to modify the command term classes.


0.24.12 (2024-09-18)
~~~~~~~~~~~~~~~~~~~~

Fixed
^^^^^

* Fixed outdated fetching of articulation data by using the method ``update_articulations_kinematic`` in
  :class:`isaaclab.assets.ArticulationData`. Before if an articulation was moved during a reset, the pose of the
  links were outdated if fetched before the next physics step. Adding this method ensures that the pose of the links
  is always up-to-date. Similarly ``update_articulations_kinematic`` was added before any render step to ensure that the
  articulation displays correctly after a reset.


0.24.11 (2024-09-11)
~~~~~~~~~~~~~~~~~~~~

Added
^^^^^

* Added skrl's JAX environment variables to :class:`~isaaclab.app.AppLauncher`
  to support distributed multi-GPU and multi-node training using JAX


0.24.10 (2024-09-10)
~~~~~~~~~~~~~~~~~~~~

Added
^^^^^

* Added config class, support, and tests for MJCF conversion via standalone python scripts.


0.24.9 (2024-09-09)
~~~~~~~~~~~~~~~~~~~~

Added
^^^^^

* Added a seed parameter to the :attr:`isaaclab.envs.ManagerBasedEnvCfg` and :attr:`isaaclab.envs.DirectRLEnvCfg`
  classes to set the seed for the environment. This seed is used to initialize the random number generator for the environment.
* Adapted the workflow scripts to set the seed for the environment using the seed specified in the learning agent's configuration
  file or the command line argument. This ensures that the simulation results are reproducible across different runs.


0.24.8 (2024-09-08)
~~~~~~~~~~~~~~~~~~~

Changed
^^^^^^^

* Modified:meth:`quat_rotate` and :meth:`quat_rotate_inverse` operations to use :meth:`torch.einsum`
  for faster processing of high dimensional input tensors.


0.24.7 (2024-09-06)
~~~~~~~~~~~~~~~~~~~

Added
^^^^^

* Added support for property attributes in the :meth:``isaaclab.utils.configclass`` method.
  Earlier, the configclass decorator failed to parse the property attributes correctly and made them
  instance variables instead.


0.24.6 (2024-09-05)
~~~~~~~~~~~~~~~~~~~

Fixed
^^^^^

* Adapted the ``A`` and ``D`` button bindings inside :meth:`isaaclab.device.Se3Keyboard` to make them now
  more-intuitive to control the y-axis motion based on the right-hand rule.


0.24.5 (2024-08-29)
~~~~~~~~~~~~~~~~~~~

Added
^^^^^

* Added alternative data type "distance_to_camera" in :class:`isaaclab.sensors.TiledCamera` class to be
  consistent with all other cameras (equal to type "depth").


0.24.4 (2024-09-02)
~~~~~~~~~~~~~~~~~~~

Fixed
^^^^^

* Added missing SI units to the documentation of :class:`isaaclab.sensors.Camera` and
  :class:`isaaclab.sensors.RayCasterCamera`.
* Added test to check :attr:`isaaclab.sensors.RayCasterCamera.set_intrinsic_matrices`


0.24.3 (2024-08-29)
~~~~~~~~~~~~~~~~~~~

Fixed
^^^^^

* Fixed the support for class-bounded methods when creating a configclass
  out of them. Earlier, these methods were being made as instance methods
  which required initialization of the class to call the class-methods.


0.24.2 (2024-08-28)
~~~~~~~~~~~~~~~~~~~

Added
^^^^^

* Added a class method to initialize camera configurations with an intrinsic matrix in the
  :class:`isaaclab.sim.spawner.sensors.PinholeCameraCfg`
  :class:`isaaclab.sensors.ray_caster.patterns_cfg.PinholeCameraPatternCfg` classes.

Fixed
^^^^^

* Fixed the ray direction in :func:`isaaclab.sensors.ray_caster.patterns.patterns.pinhole_camera_pattern` to
  point to the center of the pixel instead of the top-left corner.
* Fixed the clipping of the "distance_to_image_plane" depth image obtained using the
  :class:`isaaclab.sensors.ray_caster.RayCasterCamera` class. Earlier, the depth image was being clipped
  before the depth image was generated. Now, the clipping is applied after the depth image is generated. This makes
  the behavior equal to the USD Camera.


0.24.1 (2024-08-21)
~~~~~~~~~~~~~~~~~~~

Changed
^^^^^^^

* Disabled default viewport in certain headless scenarios for better performance.


0.24.0 (2024-08-17)
~~~~~~~~~~~~~~~~~~~

Added
^^^^^

* Added additional annotators for :class:`isaaclab.sensors.camera.TiledCamera` class.

Changed
^^^^^^^

* Updated :class:`isaaclab.sensors.TiledCamera` to latest RTX tiled rendering API.
* Single channel outputs for :class:`isaaclab.sensors.TiledCamera`, :class:`isaaclab.sensors.Camera` and :class:`isaaclab.sensors.RayCasterCamera` now has shape (H, W, 1).
* Data type for RGB output for :class:`isaaclab.sensors.TiledCamera` changed from ``torch.float`` to ``torch.uint8``.
* Dimension of RGB output for :class:`isaaclab.sensors.Camera` changed from (H, W, 4) to (H, W, 3). Use type ``rgba`` to retrieve the previous dimension.


0.23.1 (2024-08-17)
~~~~~~~~~~~~~~~~~~~

Changed
^^^^^^^

* Updated torch to version 2.4.0.


0.23.0 (2024-08-16)
~~~~~~~~~~~~~~~~~~~

Added
^^^^^

* Added direct workflow base class :class:`isaaclab.envs.DirectMARLEnv` for multi-agent environments.


0.22.1 (2024-08-17)
~~~~~~~~~~~~~~~~~~~

Added
^^^^^

* Added APIs to interact with the physics simulation of deformable objects. This includes setting the
  material properties, setting kinematic targets, and getting the state of the deformable object.
  For more information, please refer to the :mod:`isaaclab.assets.DeformableObject` class.


0.22.0 (2024-08-14)
~~~~~~~~~~~~~~~~~~~

Added
^^^^^

* Added :mod:`~isaaclab.utils.modifiers` module to provide framework for configurable and custom
  observation data modifiers.
* Adapted the :class:`~isaaclab.managers.ObservationManager` class to support custom modifiers.
  These are applied to the observation data before applying any noise or scaling operations.


0.21.2 (2024-08-13)
~~~~~~~~~~~~~~~~~~~

Fixed
^^^^^

* Moved event mode-based checks in the :meth:`isaaclab.managers.EventManager.apply` method outside
  the loop that iterates over the event terms. This prevents unnecessary checks and improves readability.
* Fixed the logic for global and per environment interval times when using the "interval" mode inside the
  event manager. Earlier, the internal lists for these times were of unequal lengths which led to wrong indexing
  inside the loop that iterates over the event terms.


0.21.1 (2024-08-06)
~~~~~~~~~~~~~~~~~~~

* Added a flag to preserve joint ordering inside the :class:`isaaclab.envs.mdp.JointAction` action term.


0.21.0 (2024-08-05)
~~~~~~~~~~~~~~~~~~~

Added
^^^^^

* Added the command line argument ``--device`` in :class:`~isaaclab.app.AppLauncher`. Valid options are:

  * ``cpu``: Use CPU.
  * ``cuda``: Use GPU with device ID ``0``.
  * ``cuda:N``: Use GPU, where N is the device ID. For example, ``cuda:0``. The default value is ``cuda:0``.

Changed
^^^^^^^

* Simplified setting the device throughout the code by relying on :attr:`isaaclab.sim.SimulationCfg.device`
  to activate gpu/cpu pipelines.

Removed
^^^^^^^

* Removed the parameter :attr:`isaaclab.sim.SimulationCfg.use_gpu_pipeline`. This is now directly inferred from
  :attr:`isaaclab.sim.SimulationCfg.device`.
* Removed the command line input argument ``--device_id`` in :class:`~isaaclab.app.AppLauncher`. The device id can
  now be set using the ``--device`` argument, for example with ``--device cuda:0``.


0.20.8 (2024-08-02)
~~~~~~~~~~~~~~~~~~~

Fixed
^^^^^

* Fixed the handling of observation terms with different shapes in the
  :class:`~isaaclab.managers.ObservationManager` class. Earlier, the constructor would throw an error if the
  shapes of the observation terms were different. Now, this operation only happens when the terms in an observation
  group are being concatenated. Otherwise, the terms are stored as a dictionary of tensors.
* Improved the error message when the observation terms are not of the same shape in the
  :class:`~isaaclab.managers.ObservationManager` class and the terms are being concatenated.


0.20.7 (2024-08-02)
~~~~~~~~~~~~~~~~~~~

Changed
^^^^^^^

* Performance improvements for material randomization in events.

Added
^^^^^

* Added minimum randomization frequency for reset mode randomizations.


0.20.6 (2024-08-02)
~~~~~~~~~~~~~~~~~~~

Changed
^^^^^^^

* Removed the hierarchy from :class:`~isaaclab.assets.RigidObject` class to
  :class:`~isaaclab.assets.Articulation` class. Previously, the articulation class overrode  almost
  all the functions of the rigid object class making the hierarchy redundant. Now, the articulation class
  is a standalone class that does not inherit from the rigid object class. This does add some code
  duplication but the simplicity and clarity of the code is improved.


0.20.5 (2024-08-02)
~~~~~~~~~~~~~~~~~~~

Added
^^^^^

* Added :attr:`isaaclab.terrain.TerrainGeneratorCfg.border_height` to set the height of the border
  around the terrain.


0.20.4 (2024-08-02)
~~~~~~~~~~~~~~~~~~~

Fixed
^^^^^

* Fixed the caching of terrains when using the :class:`isaaclab.terrains.TerrainGenerator` class.
  Earlier, the random sampling of the difficulty levels led to different hash values for the same terrain
  configuration. This caused the terrains to be re-generated even when the same configuration was used.
  Now, the numpy random generator is seeded with the same seed to ensure that the difficulty levels are
  sampled in the same order between different runs.


0.20.3 (2024-08-02)
~~~~~~~~~~~~~~~~~~~

Fixed
^^^^^

* Fixed the setting of translation and orientation when spawning a mesh prim. Earlier, the translation
  and orientation was being applied both on the parent Xform and the mesh prim. This was causing the
  mesh prim to be offset by the translation and orientation of the parent Xform, which is not the intended
  behavior.


0.20.2 (2024-08-02)
~~~~~~~~~~~~~~~~~~~

Changed
^^^^^^^

* Modified the computation of body acceleration for rigid body data to use PhysX APIs instead of
  numerical finite-differencing. This removes the need for computation of body acceleration at
  every update call of the data buffer.


0.20.1 (2024-07-30)
~~~~~~~~~~~~~~~~~~~

Fixed
^^^^^

* Fixed the :meth:`isaaclab.utils.math.wrap_to_pi` method to handle the wrapping of angles correctly.
  Earlier, the method was not wrapping the angles to the range [-pi, pi] correctly when the angles were outside
  the range [-2*pi, 2*pi].


0.20.0 (2024-07-26)
~~~~~~~~~~~~~~~~~~~

Added
^^^^^

* Support for the Isaac Sim 4.1.0 release.

Removed
^^^^^^^

* The ``mdp.add_body_mass`` method in the events. Please use the
  :meth:`isaaclab.envs.mdp.randomize_rigid_body_mass` method instead.
* The classes ``managers.RandomizationManager`` and ``managers.RandomizationTermCfg`` are replaced with
  :class:`isaaclab.managers.EventManager` and :class:`isaaclab.managers.EventTermCfg` classes.
* The following properties in :class:`isaaclab.sensors.FrameTransformerData`:

  * ``target_rot_source`` --> :attr:`~isaaclab.sensors.FrameTransformerData.target_quat_w`
  * ``target_rot_w`` --> :attr:`~isaaclab.sensors.FrameTransformerData.target_quat_source`
  * ``source_rot_w`` --> :attr:`~isaaclab.sensors.FrameTransformerData.source_quat_w`

* The kit experience file ``isaaclab.backwards.compatible.kit``. This is followed by dropping the support for
  Isaac Sim 2023.1.1 completely.


0.19.4 (2024-07-13)
~~~~~~~~~~~~~~~~~~~

Fixed
^^^^^

* Added the call to "startup" events when using the :class:`~isaaclab.envs.ManagerBasedEnv` class.
  Earlier, the "startup" events were not being called when the environment was initialized. This issue
  did not occur when using the :class:`~isaaclab.envs.ManagerBasedRLEnv` class since the "startup"
  events were called in the constructor.


0.19.3 (2024-07-13)
~~~~~~~~~~~~~~~~~~~

Added
^^^^^

* Added schemas for setting and modifying deformable body properties on a USD prim.
* Added API to spawn a deformable body material in the simulation.
* Added APIs to spawn rigid and deformable meshes of primitive shapes (cone, cylinder, sphere, box, capsule)
  in the simulation. This is possible through the :mod:`isaaclab.sim.spawners.meshes` module.


0.19.2 (2024-07-05)
~~~~~~~~~~~~~~~~~~~

Changed
^^^^^^^

* Modified cloning scheme based on the attribute :attr:`~isaaclab.scene.InteractiveSceneCfg.replicate_physics`
  to determine whether environment is homogeneous or heterogeneous.


0.19.1 (2024-07-05)
~~~~~~~~~~~~~~~~~~~

Added
^^^^^

* Added a lidar pattern function :func:`~isaaclab.sensors.ray_caster.patterns.patterns.lidar_pattern` with
  corresponding config :class:`~isaaclab.sensors.ray_caster.patterns_cfg.LidarPatternCfg`.


0.19.0 (2024-07-04)
~~~~~~~~~~~~~~~~~~~

Fixed
^^^^^

* Fixed parsing of articulations with nested rigid links while using the :class:`isaaclab.assets.Articulation`
  class. Earlier, the class initialization failed when the articulation had nested rigid links since the rigid
  links were not being parsed correctly by the PhysX view.

Removed
^^^^^^^

* Removed the attribute :attr:`body_physx_view` from the :class:`isaaclab.assets.Articulation` and
  :class:`isaaclab.assets.RigidObject` classes. These were causing confusions when used with articulation
  view since the body names were not following the same ordering.
* Dropped support for Isaac Sim 2023.1.1. The minimum supported version is now Isaac Sim 4.0.0.


0.18.6 (2024-07-01)
~~~~~~~~~~~~~~~~~~~

Fixed
^^^^^

* Fixed the environment stepping logic. Earlier, the environments' rendering logic was updating the kit app which
  would in turn step the physics :attr:`isaaclab.sim.SimulationCfg.render_interval` times. Now, a render
  call only does rendering and does not step the physics.


0.18.5 (2024-06-26)
~~~~~~~~~~~~~~~~~~~

Fixed
^^^^^

* Fixed the gravity vector direction used inside the :class:`isaaclab.assets.RigidObjectData` class.
  Earlier, the gravity direction was hard-coded as (0, 0, -1) which may be different from the actual
  gravity direction in the simulation. Now, the gravity direction is obtained from the simulation context
  and used to compute the projection of the gravity vector on the object.


0.18.4 (2024-06-26)
~~~~~~~~~~~~~~~~~~~

Fixed
^^^^^

* Fixed double reference count of the physics sim view inside the asset classes. This was causing issues
  when destroying the asset class instance since the physics sim view was not being properly released.

Added
^^^^^

* Added the attribute :attr:`~isaaclab.assets.AssetBase.is_initialized` to check if the asset and sensor
  has been initialized properly. This can be used to ensure that the asset or sensor is ready to use in the simulation.


0.18.3 (2024-06-25)
~~~~~~~~~~~~~~~~~~~

Fixed
^^^^^

* Fixed the docstrings at multiple places related to the different buffer implementations inside the
  :mod:`isaaclab.utils.buffers` module. The docstrings were not clear and did not provide enough
  information about the classes and their methods.

Added
^^^^^

* Added the field for fixed tendom names in the :class:`isaaclab.assets.ArticulationData` class.
  Earlier, this information was not exposed which was inconsistent with other name related information
  such as joint or body names.

Changed
^^^^^^^

* Renamed the fields ``min_num_time_lags`` and ``max_num_time_lags`` to ``min_delay`` and
  ``max_delay`` in the :class:`isaaclab.actuators.DelayedPDActuatorCfg` class. This is to make
  the naming simpler to understand.


0.18.2 (2024-06-25)
~~~~~~~~~~~~~~~~~~~

Changed
^^^^^^^

* Moved the configuration for tile-rendered camera into its own file named ``tiled_camera_cfg.py``.
  This makes it easier to follow where the configuration is located and how it is related to the class.


0.18.1 (2024-06-25)
~~~~~~~~~~~~~~~~~~~

Changed
^^^^^^^

* Ensured that a parity between class and its configuration class is explicitly visible in the
  :mod:`isaaclab.envs` module. This makes it easier to follow where definitions are located and how
  they are related. This should not be a breaking change as the classes are still accessible through the same module.


0.18.0 (2024-06-13)
~~~~~~~~~~~~~~~~~~~

Fixed
^^^^^

* Fixed the rendering logic to render at the specified interval. Earlier, the substep parameter had no effect and rendering
  would happen once every env.step() when active.

Changed
^^^^^^^

* Renamed :attr:`isaaclab.sim.SimulationCfg.substeps` to :attr:`isaaclab.sim.SimulationCfg.render_interval`.
  The render logic is now integrated in the decimation loop of the environment.


0.17.13 (2024-06-13)
~~~~~~~~~~~~~~~~~~~~

Fixed
^^^^^

* Fixed the orientation reset logic in :func:`isaaclab.envs.mdp.events.reset_root_state_uniform` to make it relative to
  the default orientation. Earlier, the position was sampled relative to the default and the orientation not.


0.17.12 (2024-06-13)
~~~~~~~~~~~~~~~~~~~~

Added
^^^^^

* Added the class :class:`isaaclab.utils.buffers.TimestampedBuffer` to store timestamped data.

Changed
^^^^^^^

* Added time-stamped buffers in the classes :class:`isaaclab.assets.RigidObjectData` and :class:`isaaclab.assets.ArticulationData`
  to update some values lazily and avoid unnecessary computations between physics updates. Before, all the data was always
  updated at every step, even if it was not used by the task.


0.17.11 (2024-05-30)
~~~~~~~~~~~~~~~~~~~~

Fixed
^^^^^

* Fixed :class:`isaaclab.sensor.ContactSensor` not loading correctly in extension mode.
  Earlier, the :attr:`isaaclab.sensor.ContactSensor.body_physx_view` was not initialized when
  :meth:`isaaclab.sensor.ContactSensor._debug_vis_callback` is called which references it.


0.17.10 (2024-05-30)
~~~~~~~~~~~~~~~~~~~~

Fixed
^^^^^

* Fixed compound classes being directly assigned in ``default_factory`` generator method
  :meth:`isaaclab.utils.configclass._return_f`, which resulted in shared references such that modifications to
  compound objects were reflected across all instances generated from the same ``default_factory`` method.


0.17.9 (2024-05-30)
~~~~~~~~~~~~~~~~~~~

Added
^^^^^

* Added ``variants`` attribute to the :class:`isaaclab.sim.from_files.UsdFileCfg` class to select USD
  variants when loading assets from USD files.


0.17.8 (2024-05-28)
~~~~~~~~~~~~~~~~~~~

Fixed
^^^^^

* Implemented the reset methods in the action terms to avoid returning outdated data.


0.17.7 (2024-05-28)
~~~~~~~~~~~~~~~~~~~

Added
^^^^^

* Added debug visualization utilities in the :class:`isaaclab.managers.ActionManager` class.


0.17.6 (2024-05-27)
~~~~~~~~~~~~~~~~~~~

Added
^^^^^

* Added ``wp.init()`` call in Warp utils.


0.17.5 (2024-05-22)
~~~~~~~~~~~~~~~~~~~

Changed
^^^^^^^

* Websocket livestreaming is no longer supported. Valid livestream options are {0, 1, 2}.
* WebRTC livestream is now set with livestream=2.


0.17.4 (2024-05-17)
~~~~~~~~~~~~~~~~~~~

Changed
^^^^^^^

* Modified the noise functions to also support add, scale, and abs operations on the data. Added aliases
  to ensure backward compatibility with the previous functions.

  * Added :attr:`isaaclab.utils.noise.NoiseCfg.operation` for the different operations.
  * Renamed ``constant_bias_noise`` to :func:`isaaclab.utils.noise.constant_noise`.
  * Renamed ``additive_uniform_noise`` to :func:`isaaclab.utils.noise.uniform_noise`.
  * Renamed ``additive_gaussian_noise`` to :func:`isaaclab.utils.noise.gaussian_noise`.


0.17.3 (2024-05-15)
~~~~~~~~~~~~~~~~~~~

Fixed
^^^^^

* Set ``hide_ui`` flag in the app launcher for livestream.
* Fix native client livestream extensions.


0.17.2 (2024-05-09)
~~~~~~~~~~~~~~~~~~~

Changed
^^^^^^^

* Renamed ``_range`` to ``distribution_params`` in ``events.py`` for methods that defined a distribution.
* Apply additive/scaling randomization noise on default data instead of current data.
* Changed material bucketing logic to prevent exceeding 64k materials.

Fixed
^^^^^

* Fixed broadcasting issues with indexing when environment and joint IDs are provided.
* Fixed incorrect tensor dimensions when setting a subset of environments.

Added
^^^^^

* Added support for randomization of fixed tendon parameters.
* Added support for randomization of dof limits.
* Added support for randomization of gravity.
* Added support for Gaussian sampling.
* Added default buffers to Articulation/Rigid object data classes for randomization.


0.17.1 (2024-05-10)
~~~~~~~~~~~~~~~~~~~

Fixed
^^^^^

* Added attribute :attr:`isaaclab.sim.converters.UrdfConverterCfg.override_joint_dynamics` to properly parse
  joint dynamics in :class:`isaaclab.sim.converters.UrdfConverter`.


0.17.0 (2024-05-07)
~~~~~~~~~~~~~~~~~~~

Changed
^^^^^^^

* Renamed ``BaseEnv`` to :class:`isaaclab.envs.ManagerBasedEnv`.
* Renamed ``base_env.py`` to ``manager_based_env.py``.
* Renamed ``BaseEnvCfg`` to :class:`isaaclab.envs.ManagerBasedEnvCfg`.
* Renamed ``RLTaskEnv`` to :class:`isaaclab.envs.ManagerBasedRLEnv`.
* Renamed ``rl_task_env.py`` to ``manager_based_rl_env.py``.
* Renamed ``RLTaskEnvCfg`` to :class:`isaaclab.envs.ManagerBasedRLEnvCfg`.
* Renamed ``rl_task_env_cfg.py`` to ``rl_env_cfg.py``.
* Renamed ``OIGEEnv`` to :class:`isaaclab.envs.DirectRLEnv`.
* Renamed ``oige_env.py`` to ``direct_rl_env.py``.
* Renamed ``RLTaskEnvWindow`` to :class:`isaaclab.envs.ui.ManagerBasedRLEnvWindow`.
* Renamed ``rl_task_env_window.py`` to ``manager_based_rl_env_window.py``.
* Renamed all references of ``BaseEnv``, ``BaseEnvCfg``, ``RLTaskEnv``, ``RLTaskEnvCfg``,  ``OIGEEnv``, and ``RLTaskEnvWindow``.

Added
^^^^^

* Added direct workflow base class :class:`isaaclab.envs.DirectRLEnv`.


0.16.4 (2024-05-06)
~~~~~~~~~~~~~~~~~~~~

Changed
^^^^^^^

* Added :class:`isaaclab.sensors.TiledCamera` to support tiled rendering with RGB and depth.


0.16.3 (2024-04-26)
~~~~~~~~~~~~~~~~~~~

Fixed
^^^^^

* Fixed parsing of filter prim path expressions in the :class:`isaaclab.sensors.ContactSensor` class.
  Earlier, the filter prim paths given to the physics view was not being parsed since they were specified as
  regex expressions instead of glob expressions.


0.16.2 (2024-04-25)
~~~~~~~~~~~~~~~~~~~~

Changed
^^^^^^^

* Simplified the installation procedure, isaaclab -e is no longer needed
* Updated torch dependency to 2.2.2


0.16.1 (2024-04-20)
~~~~~~~~~~~~~~~~~~~

Added
^^^^^

* Added attribute :attr:`isaaclab.sim.ArticulationRootPropertiesCfg.fix_root_link` to fix the root link
  of an articulation to the world frame.


0.16.0 (2024-04-16)
~~~~~~~~~~~~~~~~~~~

Added
^^^^^

* Added the function :meth:`isaaclab.utils.math.quat_unique` to standardize quaternion representations,
  i.e. always have a non-negative real part.
* Added events terms for randomizing mass by scale, simulation joint properties (stiffness, damping, armature,
  and friction)

Fixed
^^^^^

* Added clamping of joint positions and velocities in event terms for resetting joints. The simulation does not
  throw an error if the set values are out of their range. Hence, users are expected to clamp them before setting.
* Fixed :class:`isaaclab.envs.mdp.EMAJointPositionToLimitsActionCfg` to smoothen the actions
  at environment frequency instead of simulation frequency.

* Renamed the following functions in :meth:`isaaclab.envs.mdp` to avoid confusions:

  * Observation: :meth:`joint_pos_norm` -> :meth:`joint_pos_limit_normalized`
  * Action: :class:`ExponentialMovingAverageJointPositionAction` -> :class:`EMAJointPositionToLimitsAction`
  * Termination: :meth:`base_height` -> :meth:`root_height_below_minimum`
  * Termination: :meth:`joint_pos_limit` -> :meth:`joint_pos_out_of_limit`
  * Termination: :meth:`joint_pos_manual_limit` -> :meth:`joint_pos_out_of_manual_limit`
  * Termination: :meth:`joint_vel_limit` -> :meth:`joint_vel_out_of_limit`
  * Termination: :meth:`joint_vel_manual_limit` -> :meth:`joint_vel_out_of_manual_limit`
  * Termination: :meth:`joint_torque_limit` -> :meth:`joint_effort_out_of_limit`

Deprecated
^^^^^^^^^^

* Deprecated the function :meth:`isaaclab.envs.mdp.add_body_mass` in favor of
  :meth:`isaaclab.envs.mdp.randomize_rigid_body_mass`. This supports randomizing the mass based on different
  operations (add, scale, or set) and sampling distributions.


0.15.13 (2024-04-16)
~~~~~~~~~~~~~~~~~~~~

Changed
^^^^^^^

* Improved startup performance by enabling rendering-based extensions only when necessary and caching of nucleus directory.
* Renamed the flag ``OFFSCREEN_RENDER`` or ``--offscreen_render`` to ``ENABLE_CAMERAS`` or ``--enable_cameras`` respectively.


0.15.12 (2024-04-16)
~~~~~~~~~~~~~~~~~~~~

Changed
^^^^^^^

* Replaced calls to the ``check_file_path`` function in the :mod:`isaaclab.sim.spawners.from_files`
  with the USD stage resolve identifier function. This helps speed up the loading of assets from file paths
  by avoiding Nucleus server calls.


0.15.11 (2024-04-15)
~~~~~~~~~~~~~~~~~~~~

Added
^^^^^

* Added the :meth:`isaaclab.sim.SimulationContext.has_rtx_sensors` method to check if any
  RTX-related sensors such as cameras have been created in the simulation. This is useful to determine
  if simulation requires RTX rendering during step or not.

Fixed
^^^^^

* Fixed the rendering of RTX-related sensors such as cameras inside the :class:`isaaclab.envs.RLTaskEnv` class.
  Earlier the rendering did not happen inside the step function, which caused the sensor data to be empty.


0.15.10 (2024-04-11)
~~~~~~~~~~~~~~~~~~~~

Fixed
^^^^^

* Fixed sharing of the same memory address between returned tensors from observation terms
  in the :class:`isaaclab.managers.ObservationManager` class. Earlier, the returned
  tensors could map to the same memory address, causing issues when the tensors were modified
  during scaling, clipping or other operations.


0.15.9 (2024-04-04)
~~~~~~~~~~~~~~~~~~~

Fixed
^^^^^

* Fixed assignment of individual termination terms inside the :class:`isaaclab.managers.TerminationManager`
  class. Earlier, the terms were being assigned their values through an OR operation which resulted in incorrect
  values. This regression was introduced in version 0.15.1.


0.15.8 (2024-04-02)
~~~~~~~~~~~~~~~~~~~

Added
^^^^^

* Added option to define ordering of points for the mesh-grid generation in the
  :func:`isaaclab.sensors.ray_caster.patterns.grid_pattern`. This parameter defaults to 'xy'
  for backward compatibility.


0.15.7 (2024-03-28)
~~~~~~~~~~~~~~~~~~~

Added
^^^^^

* Adds option to return indices/data in the specified query keys order in
  :class:`isaaclab.managers.SceneEntityCfg` class, and the respective
  :func:`isaaclab.utils.string.resolve_matching_names_values` and
  :func:`isaaclab.utils.string.resolve_matching_names` functions.


0.15.6 (2024-03-28)
~~~~~~~~~~~~~~~~~~~

Added
^^^^^

* Extended the :class:`isaaclab.app.AppLauncher` class to support the loading of experience files
  from the command line. This allows users to load a specific experience file when running the application
  (such as for multi-camera rendering or headless mode).

Changed
^^^^^^^

* Changed default loading of experience files in the :class:`isaaclab.app.AppLauncher` class from the ones
  provided by Isaac Sim to the ones provided in Isaac Lab's ``apps`` directory.


0.15.5 (2024-03-23)
~~~~~~~~~~~~~~~~~~~

Fixed
^^^^^

* Fixed the env origins in :meth:`_compute_env_origins_grid` of :class:`isaaclab.terrain.TerrainImporter`
  to match that obtained from the Isaac Sim :class:`isaacsim.core.cloner.GridCloner` class.

Added
^^^^^

* Added unit test to ensure consistency between environment origins generated by IsaacSim's Grid Cloner and those
  produced by the TerrainImporter.


0.15.4 (2024-03-22)
~~~~~~~~~~~~~~~~~~~

Fixed
^^^^^

* Fixed the :class:`isaaclab.envs.mdp.actions.NonHolonomicActionCfg` class to use
  the correct variable when applying actions.


0.15.3 (2024-03-21)
~~~~~~~~~~~~~~~~~~~

Added
^^^^^

* Added unit test to check that :class:`isaaclab.scene.InteractiveScene` entity data is not shared between separate instances.

Fixed
^^^^^

* Moved class variables in :class:`isaaclab.scene.InteractiveScene` to correctly  be assigned as
  instance variables.
* Removed custom ``__del__`` magic method from :class:`isaaclab.scene.InteractiveScene`.


0.15.2 (2024-03-21)
~~~~~~~~~~~~~~~~~~~

Fixed
^^^^^

* Added resolving of relative paths for the main asset USD file when using the
  :class:`isaaclab.sim.converters.UrdfConverter` class. This is to ensure that the material paths are
  resolved correctly when the main asset file is moved to a different location.


0.15.1 (2024-03-19)
~~~~~~~~~~~~~~~~~~~

Fixed
^^^^^

* Fixed the imitation learning workflow example script, updating Isaac Lab and Robomimic API calls.
* Removed the resetting of :attr:`_term_dones` in the :meth:`isaaclab.managers.TerminationManager.reset`.
  Previously, the environment cleared out all the terms. However, it impaired reading the specific term's values externally.


0.15.0 (2024-03-17)
~~~~~~~~~~~~~~~~~~~

Deprecated
^^^^^^^^^^

* Renamed :class:`isaaclab.managers.RandomizationManager` to :class:`isaaclab.managers.EventManager`
  class for clarification as the manager takes care of events such as reset in addition to pure randomizations.
* Renamed :class:`isaaclab.managers.RandomizationTermCfg` to :class:`isaaclab.managers.EventTermCfg`
  for consistency with the class name change.


0.14.1 (2024-03-16)
~~~~~~~~~~~~~~~~~~~

Added
^^^^^

* Added simulation schemas for joint drive and fixed tendons. These can be configured for assets imported
  from file formats.
* Added logging of tendon properties to the articulation class (if they are present in the USD prim).


0.14.0 (2024-03-15)
~~~~~~~~~~~~~~~~~~~

Fixed
^^^^^

* Fixed the ordering of body names used in the :class:`isaaclab.assets.Articulation` class. Earlier,
  the body names were not following the same ordering as the bodies in the articulation. This led
  to issues when using the body names to access data related to the links from the articulation view
  (such as Jacobians, mass matrices, etc.).

Removed
^^^^^^^

* Removed the attribute :attr:`body_physx_view` from the :class:`isaaclab.assets.RigidObject`
  and :class:`isaaclab.assets.Articulation` classes. These were causing confusions when used
  with articulation view since the body names were not following the same ordering.


0.13.1 (2024-03-14)
~~~~~~~~~~~~~~~~~~~

Removed
^^^^^^^

* Removed the :mod:`isaaclab.compat` module. This module was used to provide compatibility
  with older versions of Isaac Sim. It is no longer needed since we have most of the functionality
  absorbed into the main classes.


0.13.0 (2024-03-12)
~~~~~~~~~~~~~~~~~~~

Added
^^^^^

* Added support for the following data types inside the :class:`isaaclab.sensors.Camera` class:
  ``instance_segmentation_fast`` and ``instance_id_segmentation_fast``. These are GPU-supported annotations
  and are faster than the regular annotations.

Fixed
^^^^^

* Fixed handling of semantic filtering inside the :class:`isaaclab.sensors.Camera` class. Earlier,
  the annotator was given ``semanticTypes`` as an argument. However, with Isaac Sim 2023.1, the annotator
  does not accept this argument. Instead the mapping needs to be set to the synthetic data interface directly.
* Fixed the return shape of colored images for segmentation data types inside the
  :class:`isaaclab.sensors.Camera` class. Earlier, the images were always returned as ``int32``. Now,
  they are casted to ``uint8`` 4-channel array before returning if colorization is enabled for the annotation type.

Removed
^^^^^^^

* Dropped support for ``instance_segmentation`` and ``instance_id_segmentation`` annotations in the
  :class:`isaaclab.sensors.Camera` class. Their "fast" counterparts should be used instead.
* Renamed the argument :attr:`isaaclab.sensors.CameraCfg.semantic_types` to
  :attr:`isaaclab.sensors.CameraCfg.semantic_filter`. This is more aligned with Replicator's terminology
  for semantic filter predicates.
* Replaced the argument :attr:`isaaclab.sensors.CameraCfg.colorize` with separate colorized
  arguments for each annotation type (:attr:`~isaaclab.sensors.CameraCfg.colorize_instance_segmentation`,
  :attr:`~isaaclab.sensors.CameraCfg.colorize_instance_id_segmentation`, and
  :attr:`~isaaclab.sensors.CameraCfg.colorize_semantic_segmentation`).


0.12.4 (2024-03-11)
~~~~~~~~~~~~~~~~~~~

Fixed
^^^^^


* Adapted randomization terms to deal with ``slice`` for the body indices. Earlier, the terms were not
  able to handle the slice object and were throwing an error.
* Added ``slice`` type-hinting to all body and joint related methods in the rigid body and articulation
  classes. This is to make it clear that the methods can handle both list of indices and slices.


0.12.3 (2024-03-11)
~~~~~~~~~~~~~~~~~~~

Fixed
^^^^^

* Added signal handler to the :class:`isaaclab.app.AppLauncher` class to catch the ``SIGINT`` signal
  and close the application gracefully. This is to prevent the application from crashing when the user
  presses ``Ctrl+C`` to close the application.


0.12.2 (2024-03-10)
~~~~~~~~~~~~~~~~~~~

Added
^^^^^

* Added observation terms for states of a rigid object in world frame.
* Added randomization terms to set root state with randomized orientation and joint state within user-specified limits.
* Added reward term for penalizing specific termination terms.

Fixed
^^^^^

* Improved sampling of states inside randomization terms. Earlier, the code did multiple torch calls
  for sampling different components of the vector. Now, it uses a single call to sample the entire vector.


0.12.1 (2024-03-09)
~~~~~~~~~~~~~~~~~~~

Added
^^^^^

* Added an option to the last actions observation term to get a specific term by name from the action manager.
  If None, the behavior remains the same as before (the entire action is returned).


0.12.0 (2024-03-08)
~~~~~~~~~~~~~~~~~~~

Added
^^^^^

* Added functionality to sample flat patches on a generated terrain. This can be configured using
  :attr:`isaaclab.terrains.SubTerrainBaseCfg.flat_patch_sampling` attribute.
* Added a randomization function for setting terrain-aware root state. Through this, an asset can be
  reset to a randomly sampled flat patches.

Fixed
^^^^^

* Separated normal and terrain-base position commands. The terrain based commands rely on the
  terrain to sample flat patches for setting the target position.
* Fixed command resample termination function.

Changed
^^^^^^^

* Added the attribute :attr:`isaaclab.envs.mdp.commands.UniformVelocityCommandCfg.heading_control_stiffness`
  to control the stiffness of the heading control term in the velocity command term. Earlier, this was
  hard-coded to 0.5 inside the term.

Removed
^^^^^^^

* Removed the function :meth:`sample_new_targets` in the terrain importer. Instead the attribute
  :attr:`isaaclab.terrains.TerrainImporter.flat_patches` should be used to sample new targets.


0.11.3 (2024-03-04)
~~~~~~~~~~~~~~~~~~~

Fixed
^^^^^

* Corrects the functions :func:`isaaclab.utils.math.axis_angle_from_quat` and :func:`isaaclab.utils.math.quat_error_magnitude`
  to accept tensors of the form (..., 4) instead of (N, 4). This brings us in line with our documentation and also upgrades one of our functions
  to handle higher dimensions.


0.11.2 (2024-03-04)
~~~~~~~~~~~~~~~~~~~

Added
^^^^^

* Added checks for default joint position and joint velocity in the articulation class. This is to prevent
  users from configuring values for these quantities that might be outside the valid range from the simulation.


0.11.1 (2024-02-29)
~~~~~~~~~~~~~~~~~~~

Added
^^^^^

* Replaced the default values for ``joint_ids`` and ``body_ids`` from ``None`` to ``slice(None)``
  in the :class:`isaaclab.managers.SceneEntityCfg`.
* Adapted rewards and observations terms so that the users can query a subset of joints and bodies.


0.11.0 (2024-02-27)
~~~~~~~~~~~~~~~~~~~

Removed
^^^^^^^

* Dropped support for Isaac Sim<=2022.2. As part of this, removed the components of :class:`isaaclab.app.AppLauncher`
  which handled ROS extension loading. We no longer need them in Isaac Sim>=2023.1 to control the load order to avoid crashes.
* Upgraded Dockerfile to use ISAACSIM_VERSION=2023.1.1 by default.


0.10.28 (2024-02-29)
~~~~~~~~~~~~~~~~~~~~

Added
^^^^^

* Implemented relative and moving average joint position action terms. These allow the user to specify
  the target joint positions as relative to the current joint positions or as a moving average of the
  joint positions over a window of time.


0.10.27 (2024-02-28)
~~~~~~~~~~~~~~~~~~~~

Added
^^^^^

* Added UI feature to start and stop animation recording in the stage when running an environment.
  To enable this feature, please pass the argument ``--disable_fabric`` to the environment script to allow
  USD read/write operations. Be aware that this will slow down the simulation.


0.10.26 (2024-02-26)
~~~~~~~~~~~~~~~~~~~~

Added
^^^^^

* Added a viewport camera controller class to the :class:`isaaclab.envs.BaseEnv`. This is useful
  for applications where the user wants to render the viewport from different perspectives even when the
  simulation is running in headless mode.


0.10.25 (2024-02-26)
~~~~~~~~~~~~~~~~~~~~

Fixed
^^^^^

* Ensures that all path arguments in :mod:`isaaclab.sim.utils` are cast to ``str``. Previously,
  we had handled path types as strings without casting.


0.10.24 (2024-02-26)
~~~~~~~~~~~~~~~~~~~~

Added
^^^^^

* Added tracking of contact time in the :class:`isaaclab.sensors.ContactSensor` class. Previously,
  only the air time was being tracked.
* Added contact force threshold, :attr:`isaaclab.sensors.ContactSensorCfg.force_threshold`, to detect
  when the contact sensor is in contact. Previously, this was set to hard-coded 1.0 in the sensor class.


0.10.23 (2024-02-21)
~~~~~~~~~~~~~~~~~~~~

Fixed
^^^^^

* Fixes the order of size arguments in :meth:`isaaclab.terrains.height_field.random_uniform_terrain`. Previously, the function
  would crash if the size along x and y were not the same.


0.10.22 (2024-02-14)
~~~~~~~~~~~~~~~~~~~~

Fixed
^^^^^

* Fixed "divide by zero" bug in :class:`~isaaclab.sim.SimulationContext` when setting gravity vector.
  Now, it is correctly disabled when the gravity vector is set to zero.


0.10.21 (2024-02-12)
~~~~~~~~~~~~~~~~~~~~

Fixed
^^^^^

* Fixed the printing of articulation joint information when the articulation has only one joint.
  Earlier, the function was performing a squeeze operation on the tensor, which caused an error when
  trying to index the tensor of shape (1,).


0.10.20 (2024-02-12)
~~~~~~~~~~~~~~~~~~~~

Added
^^^^^

* Adds :attr:`isaaclab.sim.PhysxCfg.enable_enhanced_determinism` to enable improved
  determinism from PhysX. Please note this comes at the expense of performance.


0.10.19 (2024-02-08)
~~~~~~~~~~~~~~~~~~~~

Fixed
^^^^^

* Fixed environment closing so that articulations, objects, and sensors are cleared properly.


0.10.18 (2024-02-05)
~~~~~~~~~~~~~~~~~~~~

Fixed
^^^^^

* Pinned :mod:`torch` version to 2.0.1 in the setup.py to keep parity version of :mod:`torch` supplied by
  Isaac 2023.1.1, and prevent version incompatibility between :mod:`torch` ==2.2 and
  :mod:`typing-extensions` ==3.7.4.3


0.10.17 (2024-02-02)
~~~~~~~~~~~~~~~~~~~~

Fixed
^^^^^^

* Fixed carb setting ``/app/livestream/enabled`` to be set as False unless live-streaming is specified
  by :class:`isaaclab.app.AppLauncher` settings. This fixes the logic of :meth:`SimulationContext.render`,
  which depended on the config in previous versions of Isaac defaulting to false for this setting.


0.10.16 (2024-01-29)
~~~~~~~~~~~~~~~~~~~~

Added
^^^^^^

* Added an offset parameter to the height scan observation term. This allows the user to specify the
  height offset of the scan from the tracked body. Previously it was hard-coded to be 0.5.


0.10.15 (2024-01-29)
~~~~~~~~~~~~~~~~~~~~

Fixed
^^^^^

* Fixed joint torque computation for implicit actuators. Earlier, the torque was always zero for implicit
  actuators. Now, it is computed approximately by applying the PD law.


0.10.14 (2024-01-22)
~~~~~~~~~~~~~~~~~~~~

Fixed
^^^^^

* Fixed the tensor shape of :attr:`isaaclab.sensors.ContactSensorData.force_matrix_w`. Earlier, the reshaping
  led to a mismatch with the data obtained from PhysX.


0.10.13 (2024-01-15)
~~~~~~~~~~~~~~~~~~~~

Fixed
^^^^^

* Fixed running of environments with a single instance even if the :attr:`replicate_physics`` flag is set to True.


0.10.12 (2024-01-10)
~~~~~~~~~~~~~~~~~~~~

Fixed
^^^^^

* Fixed indexing of source and target frames in the :class:`isaaclab.sensors.FrameTransformer` class.
  Earlier, it always assumed that the source frame body is at index 0. Now, it uses the body index of the
  source frame to compute the transformation.

Deprecated
^^^^^^^^^^

* Renamed quantities in the :class:`isaaclab.sensors.FrameTransformerData` class to be more
  consistent with the terminology used in the asset classes. The following quantities are deprecated:

  * ``target_rot_w`` -> ``target_quat_w``
  * ``source_rot_w`` -> ``source_quat_w``
  * ``target_rot_source`` -> ``target_quat_source``


0.10.11 (2024-01-08)
~~~~~~~~~~~~~~~~~~~~

Fixed
^^^^^

* Fixed attribute error raised when calling the :class:`isaaclab.envs.mdp.TerrainBasedPositionCommand`
  command term.
* Added a dummy function in :class:`isaaclab.terrain.TerrainImporter` that returns environment
  origins as terrain-aware sampled targets. This function should be implemented by child classes based on
  the terrain type.


0.10.10 (2023-12-21)
~~~~~~~~~~~~~~~~~~~~

Fixed
^^^^^

* Fixed reliance on non-existent ``Viewport`` in :class:`isaaclab.sim.SimulationContext` when loading livestreaming
  by ensuring that the extension ``omni.kit.viewport.window`` is enabled in :class:`isaaclab.app.AppLauncher` when
  livestreaming is enabled


0.10.9 (2023-12-21)
~~~~~~~~~~~~~~~~~~~

Fixed
^^^^^

* Fixed invalidation of physics views inside the asset and sensor classes. Earlier, they were left initialized
  even when the simulation was stopped. This caused issues when closing the application.


0.10.8 (2023-12-20)
~~~~~~~~~~~~~~~~~~~

Fixed
^^^^^

* Fixed the :class:`isaaclab.envs.mdp.actions.DifferentialInverseKinematicsAction` class
  to account for the offset pose of the end-effector.


0.10.7 (2023-12-19)
~~~~~~~~~~~~~~~~~~~

Fixed
^^^^^

* Added a check to ray-cast and camera sensor classes to ensure that the sensor prim path does not
  have a regex expression at its leaf. For instance, ``/World/Robot/camera_.*`` is not supported
  for these sensor types. This behavior needs to be fixed in the future.


0.10.6 (2023-12-19)
~~~~~~~~~~~~~~~~~~~

Added
^^^^^

* Added support for using articulations as visualization markers. This disables all physics APIs from
  the articulation and allows the user to use it as a visualization marker. It is useful for creating
  visualization markers for the end-effectors or base of the robot.

Fixed
^^^^^

* Fixed hiding of debug markers from secondary images when using the
  :class:`isaaclab.markers.VisualizationMarkers` class. Earlier, the properties were applied on
  the XForm prim instead of the Mesh prim.


0.10.5 (2023-12-18)
~~~~~~~~~~~~~~~~~~~

Fixed
^^^^^

* Fixed test ``check_base_env_anymal_locomotion.py``, which
  previously called :func:`torch.jit.load` with the path to a policy (which would work
  for a local file), rather than calling
  :func:`isaaclab.utils.assets.read_file` on the path to get the file itself.


0.10.4 (2023-12-14)
~~~~~~~~~~~~~~~~~~~

Fixed
^^^^^

* Fixed potentially breaking import of omni.kit.widget.toolbar by ensuring that
  if live-stream is enabled, then the :mod:`omni.kit.widget.toolbar`
  extension is loaded.

0.10.3 (2023-12-12)
~~~~~~~~~~~~~~~~~~~

Added
^^^^^

* Added the attribute :attr:`isaaclab.actuators.ActuatorNetMLPCfg.input_order`
  to specify the order of the input tensors to the MLP network.

Fixed
^^^^^

* Fixed computation of metrics for the velocity command term. Earlier, the norm was being computed
  over the entire batch instead of the last dimension.
* Fixed the clipping inside the :class:`isaaclab.actuators.DCMotor` class. Earlier, it was
  not able to handle the case when configured saturation limit was set to None.


0.10.2 (2023-12-12)
~~~~~~~~~~~~~~~~~~~

Fixed
^^^^^

* Added a check in the simulation stop callback in the :class:`isaaclab.sim.SimulationContext` class
  to not render when an exception is raised. The while loop in the callback was preventing the application
  from closing when an exception was raised.


0.10.1 (2023-12-06)
~~~~~~~~~~~~~~~~~~~

Added
^^^^^

* Added command manager class with terms defined by :class:`isaaclab.managers.CommandTerm`. This
  allow for multiple types of command generators to be used in the same environment.


0.10.0 (2023-12-04)
~~~~~~~~~~~~~~~~~~~

Changed
^^^^^^^

* Modified the sensor and asset base classes to use the underlying PhysX views instead of Isaac Sim views.
  Using Isaac Sim classes led to a very high load time (of the order of minutes) when using a scene with
  many assets. This is because Isaac Sim supports USD paths which are slow and not required.

Added
^^^^^

* Added faster implementation of USD stage traversal methods inside the :class:`isaaclab.sim.utils` module.
* Added properties :attr:`isaaclab.assets.AssetBase.num_instances` and
  :attr:`isaaclab.sensor.SensorBase.num_instances` to obtain the number of instances of the asset
  or sensor in the simulation respectively.

Removed
^^^^^^^

* Removed dependencies on Isaac Sim view classes. It is no longer possible to use :attr:`root_view` and
  :attr:`body_view`. Instead use :attr:`root_physx_view` and :attr:`body_physx_view` to access the underlying
  PhysX views.


0.9.55 (2023-12-03)
~~~~~~~~~~~~~~~~~~~

Fixed
^^^^^

* Fixed the Nucleus directory path in the :attr:`isaaclab.utils.assets.NVIDIA_NUCLEUS_DIR`.
  Earlier, it was referring to the ``NVIDIA/Assets`` directory instead of ``NVIDIA``.


0.9.54 (2023-11-29)
~~~~~~~~~~~~~~~~~~~

Fixed
^^^^^

* Fixed pose computation in the :class:`isaaclab.sensors.Camera` class to obtain them from XFormPrimView
  instead of using ``UsdGeomCamera.ComputeLocalToWorldTransform`` method. The latter is not updated correctly
  during GPU simulation.
* Fixed initialization of the annotator info in the class :class:`isaaclab.sensors.Camera`. Previously
  all dicts had the same memory address which caused all annotators to have the same info.
* Fixed the conversion of ``uint32`` warp arrays inside the :meth:`isaaclab.utils.array.convert_to_torch`
  method. PyTorch does not support this type, so it is converted to ``int32`` before converting to PyTorch tensor.
* Added render call inside :meth:`isaaclab.sim.SimulationContext.reset` to initialize Replicator
  buffers when the simulation is reset.


0.9.53 (2023-11-29)
~~~~~~~~~~~~~~~~~~~

Changed
^^^^^^^

* Changed the behavior of passing :obj:`None` to the :class:`isaaclab.actuators.ActuatorBaseCfg`
  class. Earlier, they were resolved to fixed default values. Now, they imply that the values are loaded
  from the USD joint drive configuration.

Added
^^^^^

* Added setting of joint armature and friction quantities to the articulation class.


0.9.52 (2023-11-29)
~~~~~~~~~~~~~~~~~~~

Changed
^^^^^^^

* Changed the warning print in :meth:`isaaclab.sim.utils.apply_nested` method
  to be more descriptive. Earlier, it was printing a warning for every instanced prim.
  Now, it only prints a warning if it could not apply the attribute to any of the prims.

Added
^^^^^

* Added the method :meth:`isaaclab.utils.assets.retrieve_file_path` to
  obtain the absolute path of a file on the Nucleus server or locally.

Fixed
^^^^^

* Fixed hiding of STOP button in the :class:`AppLauncher` class when running the
  simulation in headless mode.
* Fixed a bug with :meth:`isaaclab.sim.utils.clone` failing when the input prim path
  had no parent (example: "/Table").


0.9.51 (2023-11-29)
~~~~~~~~~~~~~~~~~~~

Changed
^^^^^^^

* Changed the :meth:`isaaclab.sensor.SensorBase.update` method to always recompute the buffers if
  the sensor is in visualization mode.

Added
^^^^^

* Added available entities to the error message when accessing a non-existent entity in the
  :class:`InteractiveScene` class.
* Added a warning message when the user tries to reference an invalid prim in the :class:`FrameTransformer` sensor.


0.9.50 (2023-11-28)
~~~~~~~~~~~~~~~~~~~

Added
^^^^^

* Hid the ``STOP`` button in the UI when running standalone Python scripts. This is to prevent
  users from accidentally clicking the button and stopping the simulation. They should only be able to
  play and pause the simulation from the UI.

Removed
^^^^^^^

* Removed :attr:`isaaclab.sim.SimulationCfg.shutdown_app_on_stop`. The simulation is always rendering
  if it is stopped from the UI. The user needs to close the window or press ``Ctrl+C`` to close the simulation.


0.9.49 (2023-11-27)
~~~~~~~~~~~~~~~~~~~

Added
^^^^^

* Added an interface class, :class:`isaaclab.managers.ManagerTermBase`, to serve as the parent class
  for term implementations that are functional classes.
* Adapted all managers to support terms that are classes and not just functions clearer. This allows the user to
  create more complex terms that require additional state information.


0.9.48 (2023-11-24)
~~~~~~~~~~~~~~~~~~~

Fixed
^^^^^

* Fixed initialization of drift in the :class:`isaaclab.sensors.RayCasterCamera` class.


0.9.47 (2023-11-24)
~~~~~~~~~~~~~~~~~~~

Fixed
^^^^^

* Automated identification of the root prim in the :class:`isaaclab.assets.RigidObject` and
  :class:`isaaclab.assets.Articulation` classes. Earlier, the root prim was hard-coded to
  the spawn prim path. Now, the class searches for the root prim under the spawn prim path.


0.9.46 (2023-11-24)
~~~~~~~~~~~~~~~~~~~

Fixed
^^^^^

* Fixed a critical issue in the asset classes with writing states into physics handles.
  Earlier, the states were written over all the indices instead of the indices of the
  asset that were being updated. This caused the physics handles to refresh the states
  of all the assets in the scene, which is not desirable.


0.9.45 (2023-11-24)
~~~~~~~~~~~~~~~~~~~

Added
^^^^^

* Added :class:`isaaclab.command_generators.UniformPoseCommandGenerator` to generate
  poses in the asset's root frame by uniformly sampling from a given range.


0.9.44 (2023-11-16)
~~~~~~~~~~~~~~~~~~~

Added
^^^^^

* Added methods :meth:`reset` and :meth:`step` to the :class:`isaaclab.envs.BaseEnv`. This unifies
  the environment interface for simple standalone applications with the class.


0.9.43 (2023-11-16)
~~~~~~~~~~~~~~~~~~~

Fixed
^^^^^

* Replaced subscription of physics play and stop events in the :class:`isaaclab.assets.AssetBase` and
  :class:`isaaclab.sensors.SensorBase` classes with subscription to time-line play and stop events.
  This is to prevent issues in cases where physics first needs to perform mesh cooking and handles are not
  available immediately. For instance, with deformable meshes.


0.9.42 (2023-11-16)
~~~~~~~~~~~~~~~~~~~

Fixed
^^^^^

* Fixed setting of damping values from the configuration for :class:`ActuatorBase` class. Earlier,
  the stiffness values were being set into damping when a dictionary configuration was passed to the
  actuator model.
* Added dealing with :class:`int` and :class:`float` values in the configurations of :class:`ActuatorBase`.
  Earlier, a type-error was thrown when integer values were passed to the actuator model.


0.9.41 (2023-11-16)
~~~~~~~~~~~~~~~~~~~

Fixed
^^^^^

* Fixed the naming and shaping issues in the binary joint action term.


0.9.40 (2023-11-09)
~~~~~~~~~~~~~~~~~~~

Fixed
^^^^^

* Simplified the manual initialization of Isaac Sim :class:`ArticulationView` class. Earlier, we basically
  copied the code from the Isaac Sim source code. Now, we just call their initialize method.

Changed
^^^^^^^

* Changed the name of attribute :attr:`default_root_state_w` to :attr:`default_root_state`. The latter is
  more correct since the data is actually in the local environment frame and not the simulation world frame.


0.9.39 (2023-11-08)
~~~~~~~~~~~~~~~~~~~

Fixed
^^^^^

* Changed the reference of private ``_body_view`` variable inside the :class:`RigidObject` class
  to the public ``body_view`` property. For a rigid object, the private variable is not defined.


0.9.38 (2023-11-07)
~~~~~~~~~~~~~~~~~~~

Changed
^^^^^^^

* Upgraded the :class:`isaaclab.envs.RLTaskEnv` class to support Gym 0.29.0 environment definition.

Added
^^^^^

* Added computation of ``time_outs`` and ``terminated`` signals inside the termination manager. These follow the
  definition mentioned in `Gym 0.29.0 <https://gymnasium.farama.org/tutorials/gymnasium_basics/handling_time_limits/>`_.
* Added proper handling of observation and action spaces in the :class:`isaaclab.envs.RLTaskEnv` class.
  These now follow closely to how Gym VecEnv handles the spaces.


0.9.37 (2023-11-06)
~~~~~~~~~~~~~~~~~~~

Fixed
^^^^^

* Fixed broken visualization in :mod:`isaaclab.sensors.FrameTramsformer` class by overwriting the
  correct ``_debug_vis_callback`` function.
* Moved the visualization marker configurations of sensors to their respective sensor configuration classes.
  This allows users to set these configurations from the configuration object itself.


0.9.36 (2023-11-03)
~~~~~~~~~~~~~~~~~~~

Fixed
^^^^^

* Added explicit deleting of different managers in the :class:`isaaclab.envs.BaseEnv` and
  :class:`isaaclab.envs.RLTaskEnv` classes. This is required since deleting the managers
  is order-sensitive (many managers need to be deleted before the scene is deleted).


0.9.35 (2023-11-02)
~~~~~~~~~~~~~~~~~~~

Fixed
^^^^^

* Fixed the error: ``'str' object has no attribute '__module__'`` introduced by adding the future import inside the
  :mod:`isaaclab.utils.warp.kernels` module. Warp language does not support the ``__future__`` imports.


0.9.34 (2023-11-02)
~~~~~~~~~~~~~~~~~~~

Fixed
^^^^^

* Added missing import of ``from __future__ import annotations`` in the :mod:`isaaclab.utils.warp`
  module. This is needed to have a consistent behavior across Python versions.


0.9.33 (2023-11-02)
~~~~~~~~~~~~~~~~~~~

Fixed
^^^^^

* Fixed the :class:`isaaclab.command_generators.NullCommandGenerator` class. Earlier,
  it was having a runtime error due to infinity in the resampling time range. Now, the class just
  overrides the parent methods to perform no operations.


0.9.32 (2023-11-02)
~~~~~~~~~~~~~~~~~~~

Changed
^^^^^^^

* Renamed the :class:`isaaclab.envs.RLEnv` class to :class:`isaaclab.envs.RLTaskEnv` to
  avoid confusions in terminologies between environments and tasks.


0.9.31 (2023-11-02)
~~~~~~~~~~~~~~~~~~~

Added
^^^^^

* Added the :class:`isaaclab.sensors.RayCasterCamera` class, as a ray-casting based camera for
  "distance_to_camera", "distance_to_image_plane" and "normals" annotations. It has the same interface and
  functionalities as the USD Camera while it is on average 30% faster.


0.9.30 (2023-11-01)
~~~~~~~~~~~~~~~~~~~

Fixed
^^^^^

* Added skipping of None values in the :class:`InteractiveScene` class when creating the scene from configuration
  objects. Earlier, it was throwing an error when the user passed a None value for a scene element.
* Added ``kwargs`` to the :class:`RLEnv` class to allow passing additional arguments from gym registry function.
  This is now needed since the registry function passes args beyond the ones specified in the constructor.


0.9.29 (2023-11-01)
~~~~~~~~~~~~~~~~~~~

Fixed
^^^^^

* Fixed the material path resolution inside the :class:`isaaclab.sim.converters.UrdfConverter` class.
  With Isaac Sim 2023.1, the material paths from the importer are always saved as absolute paths. This caused
  issues when the generated USD file was moved to a different location. The fix now resolves the material paths
  relative to the USD file location.


0.9.28 (2023-11-01)
~~~~~~~~~~~~~~~~~~~

Changed
^^^^^^^

* Changed the way the :func:`isaaclab.sim.spawners.from_files.spawn_ground_plane` function sets the
  height of the ground. Earlier, it was reading the height from the configuration object. Now, it expects the
  desired transformation as inputs to the function. This makes it consistent with the other spawner functions.


0.9.27 (2023-10-31)
~~~~~~~~~~~~~~~~~~~

Changed
^^^^^^^

* Removed the default value of the argument ``camel_case`` in setters of USD attributes. This is to avoid
  confusion with the naming of the attributes in the USD file.

Fixed
^^^^^

* Fixed the selection of material prim in the :class:`isaaclab.sim.spawners.materials.spawn_preview_surface`
  method. Earlier, the created prim was being selected in the viewport which interfered with the selection of
  prims by the user.
* Updated :class:`isaaclab.sim.converters.MeshConverter` to use a different stage than the default stage
  for the conversion. This is to avoid the issue of the stage being closed when the conversion is done.


0.9.26 (2023-10-31)
~~~~~~~~~~~~~~~~~~~

Added
^^^^^

* Added the sensor implementation for :class:`isaaclab.sensors.FrameTransformer` class. Currently,
  it handles obtaining the transformation between two frames in the same articulation.


0.9.25 (2023-10-27)
~~~~~~~~~~~~~~~~~~~

Added
^^^^^

* Added the :mod:`isaaclab.envs.ui` module to put all the UI-related classes in one place. This currently
  implements the :class:`isaaclab.envs.ui.BaseEnvWindow` and :class:`isaaclab.envs.ui.RLEnvWindow`
  classes. Users can inherit from these classes to create their own UI windows.
* Added the attribute :attr:`isaaclab.envs.BaseEnvCfg.ui_window_class_type` to specify the UI window class
  to be used for the environment. This allows the user to specify their own UI window class to be used for the
  environment.


0.9.24 (2023-10-27)
~~~~~~~~~~~~~~~~~~~

Changed
^^^^^^^

* Changed the behavior of setting up debug visualization for assets, sensors and command generators.
  Earlier it was raising an error if debug visualization was not enabled in the configuration object.
  Now it checks whether debug visualization is implemented and only sets up the callback if it is
  implemented.


0.9.23 (2023-10-27)
~~~~~~~~~~~~~~~~~~~

Fixed
^^^^^

* Fixed a typo in the :class:`AssetBase` and :class:`SensorBase` that effected the class destructor.
  Earlier, a tuple was being created in the constructor instead of the actual object.


0.9.22 (2023-10-26)
~~~~~~~~~~~~~~~~~~~

Added
^^^^^

* Added a :class:`isaaclab.command_generators.NullCommandGenerator` class for no command environments.
  This is easier to work with than having checks for :obj:`None` in the command generator.

Fixed
^^^^^

* Moved the randomization manager to the :class:`isaaclab.envs.BaseEnv` class with the default
  settings to reset the scene to the defaults specified in the configurations of assets.
* Moved command generator to the :class:`isaaclab.envs.RlEnv` class to have all task-specification
  related classes in the same place.


0.9.21 (2023-10-26)
~~~~~~~~~~~~~~~~~~~

Fixed
^^^^^

* Decreased the priority of callbacks in asset and sensor base classes. This may help in preventing
  crashes when warm starting the simulation.
* Fixed no rendering mode when running the environment from the GUI. Earlier the function
  :meth:`SimulationContext.set_render_mode` was erroring out.


0.9.20 (2023-10-25)
~~~~~~~~~~~~~~~~~~~

Fixed
^^^^^

* Changed naming in :class:`isaaclab.sim.SimulationContext.RenderMode` to use ``NO_GUI_OR_RENDERING``
  and ``NO_RENDERING`` instead of ``HEADLESS`` for clarity.
* Changed :class:`isaaclab.sim.SimulationContext` to be capable of handling livestreaming and
  offscreen rendering.
* Changed :class:`isaaclab.app.AppLauncher` envvar ``VIEWPORT_RECORD`` to the more descriptive
  ``OFFSCREEN_RENDER``.


0.9.19 (2023-10-25)
~~~~~~~~~~~~~~~~~~~

Added
^^^^^

* Added Gym observation and action spaces for the :class:`isaaclab.envs.RLEnv` class.


0.9.18 (2023-10-23)
~~~~~~~~~~~~~~~~~~~

Added
^^^^^

* Created :class:`isaaclab.sim.converters.asset_converter.AssetConverter` to serve as a base
  class for all asset converters.
* Added :class:`isaaclab.sim.converters.mesh_converter.MeshConverter` to handle loading and conversion
  of mesh files (OBJ, STL and FBX) into USD format.
* Added script ``convert_mesh.py`` to ``source/tools`` to allow users to convert a mesh to USD via command line arguments.

Changed
^^^^^^^

* Renamed the submodule :mod:`isaaclab.sim.loaders` to :mod:`isaaclab.sim.converters` to be more
  general with the functionality of the module.
* Updated ``check_instanceable.py`` script to convert relative paths to absolute paths.


0.9.17 (2023-10-22)
~~~~~~~~~~~~~~~~~~~

Added
^^^^^

* Added setters and getters for term configurations in the :class:`RandomizationManager`, :class:`RewardManager`
  and :class:`TerminationManager` classes. This allows the user to modify the term configurations after the
  manager has been created.
* Added the method :meth:`compute_group` to the :class:`isaaclab.managers.ObservationManager` class to
  compute the observations for only a given group.
* Added the curriculum term for modifying reward weights after certain environment steps.


0.9.16 (2023-10-22)
~~~~~~~~~~~~~~~~~~~

Added
^^^^^

* Added support for keyword arguments for terms in the :class:`isaaclab.managers.ManagerBase`.

Fixed
^^^^^

* Fixed resetting of buffers in the :class:`TerminationManager` class. Earlier, the values were being set
  to ``0.0`` instead of ``False``.


0.9.15 (2023-10-22)
~~~~~~~~~~~~~~~~~~~

Added
^^^^^

* Added base yaw heading and body acceleration into :class:`isaaclab.assets.RigidObjectData` class.
  These quantities are computed inside the :class:`RigidObject` class.

Fixed
^^^^^

* Fixed the :meth:`isaaclab.assets.RigidObject.set_external_force_and_torque` method to correctly
  deal with the body indices.
* Fixed a bug in the :meth:`isaaclab.utils.math.wrap_to_pi` method to prevent self-assignment of
  the input tensor.


0.9.14 (2023-10-21)
~~~~~~~~~~~~~~~~~~~

Added
^^^^^

* Added 2-D drift (i.e. along x and y) to the :class:`isaaclab.sensors.RayCaster` class.
* Added flags to the :class:`isaaclab.sensors.ContactSensorCfg` to optionally obtain the
  sensor origin and air time information. Since these are not required by default, they are
  disabled by default.

Fixed
^^^^^

* Fixed the handling of contact sensor history buffer in the :class:`isaaclab.sensors.ContactSensor` class.
  Earlier, the buffer was not being updated correctly.


0.9.13 (2023-10-20)
~~~~~~~~~~~~~~~~~~~

Fixed
^^^^^

* Fixed the issue with double :obj:`Ellipsis` when indexing tensors with multiple dimensions.
  The fix now uses :obj:`slice(None)` instead of :obj:`Ellipsis` to index the tensors.


0.9.12 (2023-10-18)
~~~~~~~~~~~~~~~~~~~

Fixed
^^^^^

* Fixed bugs in actuator model implementation for actuator nets. Earlier the DC motor clipping was not working.
* Fixed bug in applying actuator model in the :class:`isaaclab.asset.Articulation` class. The new
  implementation caches the outputs from explicit actuator model into the ``joint_pos_*_sim`` buffer to
  avoid feedback loops in the tensor operation.


0.9.11 (2023-10-17)
~~~~~~~~~~~~~~~~~~~

Added
^^^^^

* Added the support for semantic tags into the :class:`isaaclab.sim.spawner.SpawnerCfg` class. This allows
  the user to specify the semantic tags for a prim when spawning it into the scene. It follows the same format as
  Omniverse Replicator.


0.9.10 (2023-10-16)
~~~~~~~~~~~~~~~~~~~

Added
^^^^^

* Added ``--livestream`` and ``--ros`` CLI args to :class:`isaaclab.app.AppLauncher` class.
* Added a static function :meth:`isaaclab.app.AppLauncher.add_app_launcher_args`, which
  appends the arguments needed for :class:`isaaclab.app.AppLauncher` to the argument parser.

Changed
^^^^^^^

* Within :class:`isaaclab.app.AppLauncher`, removed ``REMOTE_DEPLOYMENT`` env-var processing
  in the favor of ``HEADLESS`` and ``LIVESTREAM`` env-vars. These have clearer uses and better parity
  with the CLI args.


0.9.9 (2023-10-12)
~~~~~~~~~~~~~~~~~~

Added
^^^^^

* Added the property :attr:`isaaclab.assets.Articulation.is_fixed_base` to the articulation class to
  check if the base of the articulation is fixed or floating.
* Added the task-space action term corresponding to the differential inverse-kinematics controller.

Fixed
^^^^^

* Simplified the :class:`isaaclab.controllers.DifferentialIKController` to assume that user provides the
  correct end-effector poses and Jacobians. Earlier it was doing internal frame transformations which made the
  code more complicated and error-prone.


0.9.8 (2023-09-30)
~~~~~~~~~~~~~~~~~~

Fixed
^^^^^

* Fixed the boundedness of class objects that register callbacks into the simulator.
  These include devices, :class:`AssetBase`, :class:`SensorBase` and :class:`CommandGenerator`.
  The fix ensures that object gets deleted when the user deletes the object.


0.9.7 (2023-09-26)
~~~~~~~~~~~~~~~~~~

Fixed
^^^^^

* Modified the :class:`isaaclab.markers.VisualizationMarkers` to use the
  :class:`isaaclab.sim.spawner.SpawnerCfg` class instead of their
  own configuration objects. This makes it consistent with the other ways to spawn assets in the scene.

Added
^^^^^

* Added the method :meth:`copy` to configclass to allow copying of configuration objects.


0.9.6 (2023-09-26)
~~~~~~~~~~~~~~~~~~

Fixed
^^^^^

* Changed class-level configuration classes to refer to class types using ``class_type`` attribute instead
  of ``cls`` or ``cls_name``.


0.9.5 (2023-09-25)
~~~~~~~~~~~~~~~~~~

Changed
^^^^^^^

* Added future import of ``annotations`` to have a consistent behavior across Python versions.
* Removed the type-hinting from docstrings to simplify maintenance of the documentation. All type-hints are
  now in the code itself.


0.9.4 (2023-08-29)
~~~~~~~~~~~~~~~~~~

Added
^^^^^

* Added :class:`isaaclab.scene.InteractiveScene`, as the central scene unit that contains all entities
  that are part of the simulation. These include the terrain, sensors, articulations, rigid objects etc.
  The scene groups the common operations of these entities and allows to access them via their unique names.
* Added :mod:`isaaclab.envs` module that contains environment definitions that encapsulate the different
  general (scene, action manager, observation manager) and RL-specific (reward and termination manager) managers.
* Added :class:`isaaclab.managers.SceneEntityCfg` to handle which scene elements are required by the
  manager's terms. This allows the manager to parse useful information from the scene elements, such as the
  joint and body indices, and pass them to the term.
* Added :class:`isaaclab.sim.SimulationContext.RenderMode` to handle different rendering modes based on
  what the user wants to update (viewport, cameras, or UI elements).

Fixed
^^^^^

* Fixed the :class:`isaaclab.command_generators.CommandGeneratorBase` to register a debug visualization
  callback similar to how sensors and robots handle visualization.


0.9.3 (2023-08-23)
~~~~~~~~~~~~~~~~~~

Added
^^^^^

* Enabled the `faulthander <https://docs.python.org/3/library/faulthandler.html>`_ to catch segfaults and print
  the stack trace. This is enabled by default in the :class:`isaaclab.app.AppLauncher` class.

Fixed
^^^^^

* Re-added the :mod:`isaaclab.utils.kit` to the ``compat`` directory and fixed all the references to it.
* Fixed the deletion of Replicator nodes for the :class:`isaaclab.sensors.Camera` class. Earlier, the
  Replicator nodes were not being deleted when the camera was deleted. However, this does not prevent the random
  crashes that happen when the camera is deleted.
* Fixed the :meth:`isaaclab.utils.math.convert_quat` to support both numpy and torch tensors.

Changed
^^^^^^^

* Renamed all the scripts inside the ``test`` directory to follow the convention:

  * ``test_<module_name>.py``: Tests for the module ``<module_name>`` using unittest.
  * ``check_<module_name>``: Check for the module ``<module_name>`` using python main function.


0.9.2 (2023-08-22)
~~~~~~~~~~~~~~~~~~

Added
^^^^^

* Added the ability to color meshes in the :class:`isaaclab.terrain.TerrainGenerator` class. Currently,
  it only supports coloring the mesh randomly (``"random"``), based on the terrain height (``"height"``), and
  no coloring (``"none"``).

Fixed
^^^^^

* Modified the :class:`isaaclab.terrain.TerrainImporter` class to configure visual and physics materials
  based on the configuration object.


0.9.1 (2023-08-18)
~~~~~~~~~~~~~~~~~~

Added
^^^^^

* Introduced three different rotation conventions in the :class:`isaaclab.sensors.Camera` class. These
  conventions are:

  * ``opengl``: the camera is looking down the -Z axis with the +Y axis pointing up
  * ``ros``: the camera is looking down the +Z axis with the +Y axis pointing down
  * ``world``: the camera is looking along the +X axis with the -Z axis pointing down

  These can be used to declare the camera offset in :class:`isaaclab.sensors.CameraCfg.OffsetCfg` class
  and in :meth:`isaaclab.sensors.Camera.set_world_pose` method. Additionally, all conventions are
  saved to :class:`isaaclab.sensors.CameraData` class for easy access.

Changed
^^^^^^^

* Adapted all the sensor classes to follow a structure similar to the :class:`isaaclab.assets.AssetBase`.
  Hence, the spawning and initialization of sensors manually by the users is avoided.
* Removed the :meth:`debug_vis` function since that this functionality is handled by a render callback automatically
  (based on the passed configuration for the :class:`isaaclab.sensors.SensorBaseCfg.debug_vis` flag).


0.9.0 (2023-08-18)
~~~~~~~~~~~~~~~~~~

Added
^^^^^

* Introduces a new set of asset interfaces. These interfaces simplify the spawning of assets into the scene
  and initializing the physics handle by putting that inside post-startup physics callbacks. With this, users
  no longer need to worry about the :meth:`spawn` and :meth:`initialize` calls.
* Added utility methods to :mod:`isaaclab.utils.string` module that resolve regex expressions based
  on passed list of target keys.

Changed
^^^^^^^

* Renamed all references of joints in an articulation from "dof" to "joint". This makes it consistent with the
  terminology used in robotics.

Deprecated
^^^^^^^^^^

* Removed the previous modules for objects and robots. Instead the :class:`Articulation` and :class:`RigidObject`
  should be used.


0.8.12 (2023-08-18)
~~~~~~~~~~~~~~~~~~~

Added
^^^^^

* Added other properties provided by ``PhysicsScene`` to the :class:`isaaclab.sim.SimulationContext`
  class to allow setting CCD, solver iterations, etc.
* Added commonly used functions to the :class:`SimulationContext` class itself to avoid having additional
  imports from Isaac Sim when doing simple tasks such as setting camera view or retrieving the simulation settings.

Fixed
^^^^^

* Switched the notations of default buffer values in :class:`isaaclab.sim.PhysxCfg` from multiplication
  to scientific notation to avoid confusion with the values.


0.8.11 (2023-08-18)
~~~~~~~~~~~~~~~~~~~

Added
^^^^^

* Adds utility functions and configuration objects in the :mod:`isaaclab.sim.spawners`
  to create the following prims in the scene:

  * :mod:`isaaclab.sim.spawners.from_file`: Create a prim from a USD/URDF file.
  * :mod:`isaaclab.sim.spawners.shapes`: Create USDGeom prims for shapes (box, sphere, cylinder, capsule, etc.).
  * :mod:`isaaclab.sim.spawners.materials`: Create a visual or physics material prim.
  * :mod:`isaaclab.sim.spawners.lights`: Create a USDLux prim for different types of lights.
  * :mod:`isaaclab.sim.spawners.sensors`: Create a USD prim for supported sensors.

Changed
^^^^^^^

* Modified the :class:`SimulationContext` class to take the default physics material using the material spawn
  configuration object.


0.8.10 (2023-08-17)
~~~~~~~~~~~~~~~~~~~

Added
^^^^^

* Added methods for defining different physics-based schemas in the :mod:`isaaclab.sim.schemas` module.
  These methods allow creating the schema if it doesn't exist at the specified prim path and modify
  its properties based on the configuration object.


0.8.9 (2023-08-09)
~~~~~~~~~~~~~~~~~~

Changed
^^^^^^^

* Moved the :class:`isaaclab.asset_loader.UrdfLoader` class to the :mod:`isaaclab.sim.loaders`
  module to make it more accessible to the user.


0.8.8 (2023-08-09)
~~~~~~~~~~~~~~~~~~

Added
^^^^^

* Added configuration classes and functions for setting different physics-based schemas in the
  :mod:`isaaclab.sim.schemas` module. These allow modifying properties of the physics solver
  on the asset using configuration objects.


0.8.7 (2023-08-03)
~~~~~~~~~~~~~~~~~~

Fixed
^^^^^

* Added support for `__post_init__ <https://docs.python.org/3/library/dataclasses.html#post-init-processing>`_ in
  the :class:`isaaclab.utils.configclass` decorator.


0.8.6 (2023-08-03)
~~~~~~~~~~~~~~~~~~

Added
^^^^^

* Added support for callable classes in the :class:`isaaclab.managers.ManagerBase`.


0.8.5 (2023-08-03)
~~~~~~~~~~~~~~~~~~

Fixed
^^^^^

* Fixed the :class:`isaaclab.markers.Visualizationmarkers` class so that the markers are not visible in camera rendering mode.

Changed
^^^^^^^

* Simplified the creation of the point instancer in the :class:`isaaclab.markers.Visualizationmarkers` class. It now creates a new
  prim at the next available prim path if a prim already exists at the given path.


0.8.4 (2023-08-02)
~~~~~~~~~~~~~~~~~~

Added
^^^^^

* Added the :class:`isaaclab.sim.SimulationContext` class to the :mod:`isaaclab.sim` module.
  This class inherits from the :class:`isaacsim.core.api.simulation_context.SimulationContext` class and adds
  the ability to create a simulation context from a configuration object.


0.8.3 (2023-08-02)
~~~~~~~~~~~~~~~~~~

Changed
^^^^^^^

* Moved the :class:`ActuatorBase` class to the :mod:`isaaclab.actuators.actuator_base` module.
* Renamed the :mod:`isaaclab.actuators.actuator` module to :mod:`isaaclab.actuators.actuator_pd`
  to make it more explicit that it contains the PD actuator models.


0.8.2 (2023-08-02)
~~~~~~~~~~~~~~~~~~

Changed
^^^^^^^

* Cleaned up the :class:`isaaclab.terrain.TerrainImporter` class to take all the parameters from the configuration
  object. This makes it consistent with the other classes in the package.
* Moved the configuration classes for terrain generator and terrain importer into separate files to resolve circular
  dependency issues.


0.8.1 (2023-08-02)
~~~~~~~~~~~~~~~~~~

Fixed
^^^^^

* Added a hack into :class:`isaaclab.app.AppLauncher` class to remove Isaac Lab packages from the path before launching
  the simulation application. This prevents the warning messages that appears when the user launches the ``SimulationApp``.

Added
^^^^^

* Enabled necessary viewport extensions in the :class:`isaaclab.app.AppLauncher` class itself if ``VIEWPORT_ENABLED``
  flag is true.


0.8.0 (2023-07-26)
~~~~~~~~~~~~~~~~~~

Added
^^^^^

* Added the :class:`ActionManager` class to the :mod:`isaaclab.managers` module to handle actions in the
  environment through action terms.
* Added contact force history to the :class:`isaaclab.sensors.ContactSensor` class. The history is stored
  in the ``net_forces_w_history`` attribute of the sensor data.

Changed
^^^^^^^

* Implemented lazy update of buffers in the :class:`isaaclab.sensors.SensorBase` class. This allows the user
  to update the sensor data only when required, i.e. when the data is requested by the user. This helps avoid double
  computation of sensor data when a reset is called in the environment.

Deprecated
^^^^^^^^^^

* Removed the support for different backends in the sensor class. We only use Pytorch as the backend now.
* Removed the concept of actuator groups. They are now handled by the :class:`isaaclab.managers.ActionManager`
  class. The actuator models are now directly handled by the robot class itself.


0.7.4 (2023-07-26)
~~~~~~~~~~~~~~~~~~

Changed
^^^^^^^

* Changed the behavior of the :class:`isaaclab.terrains.TerrainImporter` class. It now expects the terrain
  type to be specified in the configuration object. This allows the user to specify everything in the configuration
  object and not have to do an explicit call to import a terrain.

Fixed
^^^^^

* Fixed setting of quaternion orientations inside the :class:`isaaclab.markers.Visualizationmarkers` class.
  Earlier, the orientation was being set into the point instancer in the wrong order (``wxyz`` instead of ``xyzw``).


0.7.3 (2023-07-25)
~~~~~~~~~~~~~~~~~~

Fixed
^^^^^

* Fixed the issue with multiple inheritance in the :class:`isaaclab.utils.configclass` decorator.
  Earlier, if the inheritance tree was more than one level deep and the lowest level configuration class was
  not updating its values from the middle level classes.


0.7.2 (2023-07-24)
~~~~~~~~~~~~~~~~~~

Added
^^^^^

* Added the method :meth:`replace` to the :class:`isaaclab.utils.configclass` decorator to allow
  creating a new configuration object with values replaced from keyword arguments. This function internally
  calls the `dataclasses.replace <https://docs.python.org/3/library/dataclasses.html#dataclasses.replace>`_.

Fixed
^^^^^

* Fixed the handling of class types as member values in the :meth:`isaaclab.utils.configclass`. Earlier it was
  throwing an error since class types were skipped in the if-else block.


0.7.1 (2023-07-22)
~~~~~~~~~~~~~~~~~~

Added
^^^^^

* Added the :class:`TerminationManager`, :class:`CurriculumManager`, and :class:`RandomizationManager` classes
  to the :mod:`isaaclab.managers` module to handle termination, curriculum, and randomization respectively.


0.7.0 (2023-07-22)
~~~~~~~~~~~~~~~~~~

Added
^^^^^

* Created a new :mod:`isaaclab.managers` module for all the managers related to the environment / scene.
  This includes the :class:`isaaclab.managers.ObservationManager` and :class:`isaaclab.managers.RewardManager`
  classes that were previously in the :mod:`isaaclab.utils.mdp` module.
* Added the :class:`isaaclab.managers.ManagerBase` class to handle the creation of managers.
* Added configuration classes for :class:`ObservationTermCfg` and :class:`RewardTermCfg` to allow easy creation of
  observation and reward terms.

Changed
^^^^^^^

* Changed the behavior of :class:`ObservationManager` and :class:`RewardManager` classes to accept the key ``func``
  in each configuration term to be a callable. This removes the need to inherit from the base class
  and allows more reusability of the functions across different environments.
* Moved the old managers to the :mod:`isaaclab.compat.utils.mdp` module.
* Modified the necessary scripts to use the :mod:`isaaclab.compat.utils.mdp` module.


0.6.2 (2023-07-21)
~~~~~~~~~~~~~~~~~~

Added
^^^^^

* Added the :mod:`isaaclab.command_generators` to generate different commands based on the desired task.
  It allows the user to generate commands for different tasks in the same environment without having to write
  custom code for each task.


0.6.1 (2023-07-16)
~~~~~~~~~~~~~~~~~~

Fixed
^^^^^

* Fixed the :meth:`isaaclab.utils.math.quat_apply_yaw` to compute the yaw quaternion correctly.

Added
^^^^^

* Added functions to convert string and callable objects in :mod:`isaaclab.utils.string`.


0.6.0 (2023-07-16)
~~~~~~~~~~~~~~~~~~

Added
^^^^^

* Added the argument :attr:`sort_keys` to the :meth:`isaaclab.utils.io.yaml.dump_yaml` method to allow
  enabling/disabling of sorting of keys in the output yaml file.

Fixed
^^^^^

* Fixed the ordering of terms in :mod:`isaaclab.utils.configclass` to be consistent in the order in which
  they are defined. Previously, the ordering was done alphabetically which made it inconsistent with the order in which
  the parameters were defined.

Changed
^^^^^^^

* Changed the default value of the argument :attr:`sort_keys` in the :meth:`isaaclab.utils.io.yaml.dump_yaml`
  method to ``False``.
* Moved the old config classes in :mod:`isaaclab.utils.configclass` to
  :mod:`isaaclab.compat.utils.configclass` so that users can still run their old code where alphabetical
  ordering was used.


0.5.0 (2023-07-04)
~~~~~~~~~~~~~~~~~~

Added
^^^^^

* Added a generalized :class:`isaaclab.sensors.SensorBase` class that leverages the ideas of views to
  handle multiple sensors in a single class.
* Added the classes :class:`isaaclab.sensors.RayCaster`, :class:`isaaclab.sensors.ContactSensor`,
  and :class:`isaaclab.sensors.Camera` that output a batched tensor of sensor data.

Changed
^^^^^^^

* Renamed the parameter ``sensor_tick`` to ``update_freq`` to make it more intuitive.
* Moved the old sensors in :mod:`isaaclab.sensors` to :mod:`isaaclab.compat.sensors`.
* Modified the standalone scripts to use the :mod:`isaaclab.compat.sensors` module.


0.4.4 (2023-07-05)
~~~~~~~~~~~~~~~~~~

Fixed
^^^^^

* Fixed the :meth:`isaaclab.terrains.trimesh.utils.make_plane` method to handle the case when the
  plane origin does not need to be centered.
* Added the :attr:`isaaclab.terrains.TerrainGeneratorCfg.seed` to make generation of terrains reproducible.
  The default value is ``None`` which means that the seed is not set.

Changed
^^^^^^^

* Changed the saving of ``origins`` in :class:`isaaclab.terrains.TerrainGenerator` class to be in CSV format
  instead of NPY format.


0.4.3 (2023-06-28)
~~~~~~~~~~~~~~~~~~

Added
^^^^^

* Added the :class:`isaaclab.markers.PointInstancerMarker` class that wraps around
  `UsdGeom.PointInstancer <https://graphics.pixar.com/usd/dev/api/class_usd_geom_point_instancer.html>`_
  to directly work with torch and numpy arrays.

Changed
^^^^^^^

* Moved the old markers in :mod:`isaaclab.markers` to :mod:`isaaclab.compat.markers`.
* Modified the standalone scripts to use the :mod:`isaaclab.compat.markers` module.


0.4.2 (2023-06-28)
~~~~~~~~~~~~~~~~~~

Added
^^^^^

* Added the sub-module :mod:`isaaclab.terrains` to allow procedural generation of terrains and supporting
  importing of terrains from different sources (meshes, usd files or default ground plane).


0.4.1 (2023-06-27)
~~~~~~~~~~~~~~~~~~

* Added the :class:`isaaclab.app.AppLauncher` class to allow controlled instantiation of
  the `SimulationApp <https://docs.omniverse.nvidia.com/py/isaacsim/source/isaacsim.simulation_app/docs/index.html>`_
  and extension loading for remote deployment and ROS bridges.

Changed
^^^^^^^

* Modified all standalone scripts to use the :class:`isaaclab.app.AppLauncher` class.


0.4.0 (2023-05-27)
~~~~~~~~~~~~~~~~~~

Added
^^^^^

* Added a helper class :class:`isaaclab.asset_loader.UrdfLoader` that converts a URDF file to instanceable USD
  file based on the input configuration object.


0.3.2 (2023-04-27)
~~~~~~~~~~~~~~~~~~

Fixed
^^^^^

* Added safe-printing of functions while using the :meth:`isaaclab.utils.dict.print_dict` function.


0.3.1 (2023-04-23)
~~~~~~~~~~~~~~~~~~

Added
^^^^^

* Added a modified version of ``lula_franka_gen.urdf`` which includes an end-effector frame.
* Added a standalone script ``play_rmpflow.py`` to show RMPFlow controller.

Fixed
^^^^^

* Fixed the splitting of commands in the :meth:`ActuatorGroup.compute` method. Earlier it was reshaping the
  commands to the shape ``(num_actuators, num_commands)`` which was causing the commands to be split incorrectly.
* Fixed the processing of actuator command in the :meth:`RobotBase._process_actuators_cfg` to deal with multiple
  command types when using "implicit" actuator group.

0.3.0 (2023-04-20)
~~~~~~~~~~~~~~~~~~

Fixed
^^^^^

* Added the destructor to the keyboard devices to unsubscribe from carb.

Added
^^^^^

* Added the :class:`Se2Gamepad` and :class:`Se3Gamepad` for gamepad teleoperation support.


0.2.8 (2023-04-10)
~~~~~~~~~~~~~~~~~~

Fixed
^^^^^

* Fixed bugs in :meth:`axis_angle_from_quat` in the ``isaaclab.utils.math`` to handle quaternion with negative w component.
* Fixed bugs in :meth:`subtract_frame_transforms` in the ``isaaclab.utils.math`` by adding the missing final rotation.


0.2.7 (2023-04-07)
~~~~~~~~~~~~~~~~~~

Fixed
^^^^^

* Fixed repetition in applying mimic multiplier for "p_abs" in the :class:`GripperActuatorGroup` class.
* Fixed bugs in :meth:`reset_buffers` in the :class:`RobotBase` and :class:`LeggedRobot` classes.

0.2.6 (2023-03-16)
~~~~~~~~~~~~~~~~~~

Added
^^^^^

* Added the :class:`CollisionPropertiesCfg` to rigid/articulated object and robot base classes.
* Added the :class:`PhysicsMaterialCfg` to the :class:`SingleArm` class for tool sites.

Changed
^^^^^^^

* Changed the default control mode of the :obj:`PANDA_HAND_MIMIC_GROUP_CFG` to be from ``"v_abs"`` to ``"p_abs"``.
  Using velocity control for the mimic group can cause the hand to move in a jerky manner.


0.2.5 (2023-03-08)
~~~~~~~~~~~~~~~~~~

Fixed
^^^^^

* Fixed the indices used for the Jacobian and dynamics quantities in the :class:`MobileManipulator` class.


0.2.4 (2023-03-04)
~~~~~~~~~~~~~~~~~~

Added
^^^^^

* Added :meth:`apply_nested_physics_material` to the ``isaaclab.utils.kit``.
* Added the :meth:`sample_cylinder` to sample points from a cylinder's surface.
* Added documentation about the issue in using instanceable asset as markers.

Fixed
^^^^^

* Simplified the physics material application in the rigid object and legged robot classes.

Removed
^^^^^^^

* Removed the ``geom_prim_rel_path`` argument in the :class:`RigidObjectCfg.MetaInfoCfg` class.


0.2.3 (2023-02-24)
~~~~~~~~~~~~~~~~~~

Fixed
^^^^^

* Fixed the end-effector body index used for getting the Jacobian in the :class:`SingleArm` and :class:`MobileManipulator` classes.


0.2.2 (2023-01-27)
~~~~~~~~~~~~~~~~~~

Fixed
^^^^^

* Fixed the :meth:`set_world_pose_ros` and :meth:`set_world_pose_from_view` in the :class:`Camera` class.

Deprecated
^^^^^^^^^^

* Removed the :meth:`set_world_pose_from_ypr` method from the :class:`Camera` class.


0.2.1 (2023-01-26)
~~~~~~~~~~~~~~~~~~

Fixed
^^^^^

* Fixed the :class:`Camera` class to support different fisheye projection types.


0.2.0 (2023-01-25)
~~~~~~~~~~~~~~~~~~

Added
^^^^^

* Added support for warp backend in camera utilities.
* Extended the ``play_camera.py`` with ``--gpu`` flag to use GPU replicator backend.

0.1.1 (2023-01-24)
~~~~~~~~~~~~~~~~~~

Fixed
^^^^^

* Fixed setting of physics material on the ground plane when using :meth:`isaaclab.utils.kit.create_ground_plane` function.


0.1.0 (2023-01-17)
~~~~~~~~~~~~~~~~~~

Added
^^^^^

* Initial release of the extension with experimental API.
* Available robot configurations:

  * **Quadrupeds:** Unitree A1, ANYmal B, ANYmal C
  * **Single-arm manipulators:** Franka Emika arm, UR5
  * **Mobile manipulators:** Clearpath Ridgeback with Franka Emika arm or UR5<|MERGE_RESOLUTION|>--- conflicted
+++ resolved
@@ -1,17 +1,9 @@
 Changelog
 ---------
 
-<<<<<<< HEAD
-0.35.0 (2025-03-04)
-=======
-0.34.9 (2025-03-04)
->>>>>>> b5fa0eb0
-~~~~~~~~~~~~~~~~~~~
-
-Fixed
-^^^^^
-
-<<<<<<< HEAD
+0.35.0 (2025-03-07)
+~~~~~~~~~~~~~~~~~~~
+
 * Improved documentation of various attributes in the :class:`~isaaclab.assets.ArticulationData` class to make
   it clearer which values represent the simulation and internal class values. In the new convention,
   the ``default_xxx`` attributes are whatever the user configured from their configuration of the articulation
@@ -41,7 +33,14 @@
   * ``fixed_tendon_limit`` → ``fixed_tendon_pos_limits``
   * ``default_fixed_tendon_limit`` → ``default_fixed_tendon_pos_limits``
   * ``set_fixed_tendon_limit`` → ``set_fixed_tendon_position_limit``
-=======
+
+
+0.34.9 (2025-03-04)
+~~~~~~~~~~~~~~~~~~~
+
+Fixed
+^^^^^
+
 * Fixed issue in :class:`~isaaclab.sensors.TiledCamera` where segmentation outputs only display the first tile
   when scene instancing is enabled. A workaround is added for now to disable instancing when segmentation
   outputs are requested.
@@ -55,7 +54,6 @@
 
 * Fixed the issue of misalignment in the motion vectors from the :class:`TiledCamera`
   with other modalities such as RGBA and depth.
->>>>>>> b5fa0eb0
 
 
 0.34.7 (2025-03-04)
