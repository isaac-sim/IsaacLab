--- conflicted
+++ resolved
@@ -7,9 +7,7 @@
 Added
 ^^^^^
 
-<<<<<<< HEAD
 * Added check in RecorderManager to ensure that the success indicator is only set if the termination manager is present.
-=======
 * Added semantic tags in :func:`isaaclab.sim.spawners.from_files.spawn_ground_plane`.
   This allows for :attr:`semantic_segmentation_mapping` to be used when using the ground plane spawner.
 
@@ -19,7 +17,6 @@
 
 Added
 ~~~~~
->>>>>>> 3b8da1d3
 
 * Added the :meth:`~isaaclab.env.mdp.observations.joint_effort`
 
