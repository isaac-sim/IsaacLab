--- conflicted
+++ resolved
@@ -1,9 +1,22 @@
 Changelog
 ---------
 
-<<<<<<< HEAD
 0.40.0 (2025-05-16)
-=======
+~~~~~~~~~~~~~~~~~~~
+
+Added
+^^^^^
+
+* Added deprecation warning for :meth:`~isaaclab.utils.math.quat_rotate` and
+  :meth:`~isaaclab.utils.math.quat_rotate_inverse`
+  
+  Changed
+  ^^^^^^^
+  
+  * Changed all calls to :meth:`~isaaclab.utils.math.quat_rotate` and :meth:`~isaaclab.utils.math.quat_rotate_inverse` to
+  :meth:`~isaaclab.utils.math.quat_apply` and :meth:`~isaaclab.utils.math.quat_apply_inverse` for speed.
+
+
 0.39.7 (2025-05-19)
 ~~~~~~~~~~~~~~~~~~~
 
@@ -49,29 +62,18 @@
 
 
 0.39.3 (2025-05-16)
->>>>>>> 4737968a
-~~~~~~~~~~~~~~~~~~~
-
-Changed
-^^^^^^^
-
-<<<<<<< HEAD
-* Changed all calls to :meth:`~isaaclab.utils.math.quat_rotate` and :meth:`~isaaclab.utils.math.quat_rotate_inverse` to
-  :meth:`~isaaclab.utils.math.quat_apply` and :meth:`~isaaclab.utils.math.quat_apply_inverse` for speed.
-=======
+~~~~~~~~~~~~~~~~~~~
+
+Changed
+^^^^^^^
+
 * Changed the implementation of :meth:`~isaaclab.utils.math.quat_box_minus`
->>>>>>> 4737968a
-
-Added
-^^^^^
-
-<<<<<<< HEAD
-* Added deprecation warning for :meth:`~isaaclab.utils.math.quat_rotate` and
-  :meth:`~isaaclab.utils.math.quat_rotate_inverse`
-=======
+
+Added
+^^^^^
+
 * Added :meth:`~isaaclab.utils.math.quat_box_plus`
 * Added :meth:`~isaaclab.utils.math.rigid_body_twist_transform`
->>>>>>> 4737968a
 
 
 0.39.2 (2025-05-15)
