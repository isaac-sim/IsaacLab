Changelog
---------

<<<<<<< HEAD
0.40.23 (2025-07-15)
~~~~~~~~~~~~~~~~~~~~

Fixed
^^^^^

* Fixed IndexError in :meth:`isaaclab.envs.mdp.events.reset_joints_by_scale`,
  :meth:`isaaclab.envs.mdp.events.reset_joints_by_offsets` by indexing joint positions by env_ids and joint_ids
  separately.
=======
0.41.1 (2025-07-22)
~~~~~~~~~~~~~~~~~~~

Added
^^^^^

* Added unit tests for :class:`~isaaclab.actuator.ImplicitActuator`, :class:`~isaaclab.actuator.IdealPDActuator`,
  and :class:`~isaaclab.actuator.DCMotor` independent of :class:`~isaaclab.assets.Articulation`

Changed
^^^^^^^

* Changed the way clipping is handled for :class:`~isaaclab.actuator.DCMotor` for torque-speed points in when in
  negative power regions.


0.41.0 (2025-07-21)
~~~~~~~~~~~~~~~~~~~

Changed
^^^^^^^

* Updates torch version to 2.7.0 and torchvision to 0.22.0.
  Some dependencies now require torch>=2.6, and given the vulnerabilities in Torch 2.5.1,
  we are updating the torch version to 2.7.0 to also include Blackwell support. Since Isaac Sim 4.5 has not updated the
  torch version, we are now overwriting the torch installation step in isaaclab.sh when running ``./isaaclab.sh -i``.


0.40.23 (2025-06-29)
~~~~~~~~~~~~~~~~~~~~

Added
^^^^^

* Added MangerBasedRLEnv support for composite gym observation spaces.
* A test for the composite gym observation spaces in ManagerBasedRLEnv is added to ensure that the observation spaces
  are correctly configured base on the clip.

>>>>>>> 24a78b68

0.40.22 (2025-07-11)
~~~~~~~~~~~~~~~~~~~~

Added
^^^^^

* Added :attr:`omni.isaac.lab.sensors.ContactSensorData.force_matrix_w_history` that tracks the history of the filtered contact forces in the world frame.


0.40.21 (2025-06-25)
~~~~~~~~~~~~~~~~~~~~

Added
^^^^^

* Added new curriculum mdp :func:`~isaaclab.envs.mdp.curriculums.modify_env_param` and
  :func:`~isaaclab.envs.mdp.curriculums.modify_env_param` that enables flexible changes to any configurations in the
  env instance


0.40.20 (2025-07-11)
~~~~~~~~~~~~~~~~~~~~

Fixed
^^^^^

* Fixed :meth:`isaaclab.envs.mdp.events.reset_joints_by_scale`, :meth:`isaaclab.envs.mdp.events.reset_joints_by_offsets`
restricting the resetting joint indices be that user defined joint indices.


0.40.19 (2025-07-11)
~~~~~~~~~~~~~~~~~~~~

Fixed
^^^^^

* Fixed missing attribute in :class:`~isaaclab.sensors.ray_caster.RayCasterCamera` class and its reset method when no
  env_ids are passed.


0.40.18 (2025-07-09)
~~~~~~~~~~~~~~~~~~~~

Added
^^^^^

* Added input param ``update_history`` to :meth:`~isaaclab.managers.ObservationManager.compute`
  to control whether the history buffer should be updated.
* Added unit test for :class:`~isaaclab.envs.ManagerBasedEnv`.

Fixed
^^^^^

* Fixed :class:`~isaaclab.envs.ManagerBasedEnv` and :class:`~isaaclab.envs.ManagerBasedRLEnv` to not update the history
  buffer on recording.


0.40.17 (2025-07-10)
~~~~~~~~~~~~~~~~~~~~

Added
^^^^^

* Added unit tests for multiple math functions:
  :func:`~isaaclab.utils.math.scale_transform`.
  :func:`~isaaclab.utils.math.unscale_transform`.
  :func:`~isaaclab.utils.math.saturate`.
  :func:`~isaaclab.utils.math.normalize`.
  :func:`~isaaclab.utils.math.copysign`.
  :func:`~isaaclab.utils.math.convert_quat`.
  :func:`~isaaclab.utils.math.quat_conjugate`.
  :func:`~isaaclab.utils.math.quat_from_euler_xyz`.
  :func:`~isaaclab.utils.math.quat_from_matrix`.
  :func:`~isaaclab.utils.math.euler_xyz_from_quat`.
  :func:`~isaaclab.utils.math.matrix_from_euler`.
  :func:`~isaaclab.utils.math.quat_from_angle_axis`.
  :func:`~isaaclab.utils.math.axis_angle_from_quat`.
  :func:`~isaaclab.utils.math.skew_symmetric_matrix`.
  :func:`~isaaclab.utils.math.combine_transform`.
  :func:`~isaaclab.utils.math.subtract_transform`.
  :func:`~isaaclab.utils.math.compute_pose_error`.

Changed
^^^^^^^

* Changed the implementation of :func:`~isaaclab.utils.math.copysign` to better reflect the documented functionality.


0.40.16 (2025-07-08)
~~~~~~~~~~~~~~~~~~~~

Fixed
^^^^^

* Fixed hanging quat_rotate calls to point to quat_apply in :class:`~isaaclab.assets.articulation.ArticulationData` and
  :class:`~isaaclab.assets.articulation.RigidObjectCollectionData`


0.40.15 (2025-07-08)
~~~~~~~~~~~~~~~~~~~~

Added
^^^^^

* Added ability to set platform height independent of object height for trimesh terrains.


0.40.14 (2025-07-01)
~~~~~~~~~~~~~~~~~~~~

Added
^^^^^

* Added :attr:`abs_height_noise` and :attr:`rel_height_noise` to give minimum and maximum absolute and relative noise to
  :class:`isaaclab.terrrains.trimesh.MeshRepeatedObjectsTerrainCfg`
* Added deprecation warnings to the existing :attr:`max_height_noise` but still functions.


0.40.13 (2025-07-03)
~~~~~~~~~~~~~~~~~~~~

Fixed
^^^^^

* Fixed unittest tests that are floating inside pytests for articulation and rendering


0.40.12 (2025-07-03)
~~~~~~~~~~~~~~~~~~~~

Changed
^^^^^^^

* Updated gymnasium to v1.2.0. This update includes fixes for a memory leak that appears when recording
  videos with the ``--video`` flag.


0.40.11 (2025-06-27)
~~~~~~~~~~~~~~~~~~~~

Added
^^^^^


* Added unit test for :func:`~isaaclab.utils.math.quat_inv`.

Fixed
^^^^^

* Fixed the implementation mistake in :func:`~isaaclab.utils.math.quat_inv`.


0.40.10 (2025-06-25)
~~~~~~~~~~~~~~~~~~~~

Fixed
^^^^^

* Fixed :func:`~isaaclab.utils.dict.update_class_from_dict` preventing setting flat Iterables with different lengths.


0.40.9 (2025-06-25)
~~~~~~~~~~~~~~~~~~~

Added
^^^^^

* Added ``sample_bias_per_component`` flag to :class:`~isaaclab.utils.noise.noise_model.NoiseModelWithAdditiveBias` to enable independent per-component bias
  sampling, which is now the default behavior. If set to False, the previous behavior of sharing the same bias value across all components is retained.


0.40.8 (2025-06-18)
~~~~~~~~~~~~~~~~~~~

Fixed
^^^^^

* Fixed data inconsistency between read_body, read_link, read_com when write_body, write_com, write_joint performed, in
  :class:`~isaaclab.assets.Articulation`, :class:`~isaaclab.assets.RigidObject`, and
  :class:`~isaaclab.assets.RigidObjectCollection`
* added pytest that check against these data consistencies


0.40.7 (2025-06-24)
~~~~~~~~~~~~~~~~~~~

Added
^^^^^

* :class:`~isaaclab.utils.noise.NoiseModel` support for manager-based workflows.

Changed
^^^^^^^

* Renamed :func:`~isaaclab.utils.noise.NoiseModel.apply` method to :func:`~isaaclab.utils.noise.NoiseModel.__call__`.



0.40.6 (2025-06-12)
~~~~~~~~~~~~~~~~~~~

Fixed
^^^^^

* Fixed potential issues in :func:`~isaaclab.envs.mdp.events.randomize_visual_texture_material` related to handling visual prims during texture randomization.


0.40.5 (2025-05-22)
~~~~~~~~~~~~~~~~~~~

Fixed
^^^^^

* Fixed collision filtering logic for CPU simulation. The automatic collision filtering feature
  currently has limitations for CPU simulation. Collision filtering needs to be manually enabled when using CPU simulation.


0.40.4 (2025-06-03)
~~~~~~~~~~~~~~~~~~~

Changed
^^^^^^^

* Removes the hardcoding to :class:`~isaaclab.terrains.terrain_generator.TerrainGenerator` in
  :class:`~isaaclab.terrains.terrain_generator.TerrainImporter` and instead the ``class_type`` is used which is
  passed in the ``TerrainGeneratorCfg``.


0.40.3 (2025-03-20)
~~~~~~~~~~~~~~~~~~~

Changed
^^^^^^^

* Made separate data buffers for poses and velocities for the :class:`~isaaclab.assets.Articulation`,
  :class:`~isaaclab.assets.RigidObject`, and :class:`~isaaclab.assets.RigidObjectCollection` classes.
  Previously, the two data buffers were stored together in a single buffer requiring an additional
  concatenation operation when accessing the data.
* Cleaned up ordering of members inside the data classes for the assets to make them easier
  to comprehend. This reduced the code duplication within the class and made the class
  more readable.


0.40.2 (2025-05-10)
~~~~~~~~~~~~~~~~~~~

Added
^^^^^

* Updated gymnasium to >= 1.0
* Added support for specifying module:task_name as task name to avoid module import for ``gym.make``


0.40.1 (2025-06-02)
~~~~~~~~~~~~~~~~~~~

Added
^^^^^

* Added time observation functions to ~isaaclab.envs.mdp.observations module,
  :func:`~isaaclab.envs.mdp.observations.current_time_s` and :func:`~isaaclab.envs.mdp.observations.remaining_time_s`.

Changed
^^^^^^^

* Moved initialization of ``episode_length_buf`` outside of :meth:`load_managers()` of :class:`~isaaclab.envs.ManagerBasedRLEnv`
  to make it available for mdp functions.


0.40.0 (2025-05-16)
~~~~~~~~~~~~~~~~~~~

Added
^^^^^

* Added deprecation warning for :meth:`~isaaclab.utils.math.quat_rotate` and
  :meth:`~isaaclab.utils.math.quat_rotate_inverse`

Changed
^^^^^^^

* Changed all calls to :meth:`~isaaclab.utils.math.quat_rotate` and :meth:`~isaaclab.utils.math.quat_rotate_inverse` to
  :meth:`~isaaclab.utils.math.quat_apply` and :meth:`~isaaclab.utils.math.quat_apply_inverse` for speed.


0.39.7 (2025-05-19)
~~~~~~~~~~~~~~~~~~~

Fixed
^^^^^^

* Raising exceptions in step, render and reset if they occurred inside the initialization callbacks
  of assets and sensors.used from the experience files and the double definition is removed.


0.39.6 (2025-01-30)
~~~~~~~~~~~~~~~~~~~

Added
^^^^^

* Added method :meth:`omni.isaac.lab.assets.AssetBase.set_visibility` to set the visibility of the asset
  in the simulation.


0.39.5 (2025-05-16)
~~~~~~~~~~~~~~~~~~~

Added
^^^^^

* Added support for concatenation of observations along different dimensions in :class:`~isaaclab.managers.observation_manager.ObservationManager`.

Changed
^^^^^^^

* Updated the :class:`~isaaclab.managers.command_manager.CommandManager` to update the command counter after the
  resampling call.


0.39.4 (2025-05-16)
~~~~~~~~~~~~~~~~~~~

Fixed
^^^^^

* Fixed penetration issue for negative border height in :class:`~isaaclab.terrains.terrain_generator.TerrainGeneratorCfg`.


0.39.3 (2025-05-16)
~~~~~~~~~~~~~~~~~~~

Changed
^^^^^^^

* Changed the implementation of :meth:`~isaaclab.utils.math.quat_box_minus`

Added
^^^^^

* Added :meth:`~isaaclab.utils.math.quat_box_plus`
* Added :meth:`~isaaclab.utils.math.rigid_body_twist_transform`


0.39.2 (2025-05-15)
~~~~~~~~~~~~~~~~~~~

Fixed
^^^^^

* Fixed :meth:`omni.isaac.lab.sensors.camera.camera.Camera.set_intrinsic_matrices` preventing setting of unused USD
  camera parameters.
* Fixed :meth:`omni.isaac.lab.sensors.camera.camera.Camera._update_intrinsic_matrices` preventing unused USD camera
  parameters from being used to calculate :attr:`omni.isaac.lab.sensors.camera.CameraData.intrinsic_matrices`
* Fixed :meth:`omni.isaac.lab.spawners.sensors.sensors_cfg.PinholeCameraCfg.from_intrinsic_matrix` preventing setting of
  unused USD camera parameters.


0.39.1 (2025-05-14)
~~~~~~~~~~~~~~~~~~~

* Added a new attribute :attr:`articulation_root_prim_path` to the :class:`~isaaclab.assets.ArticulationCfg` class
  to allow explicitly specifying the prim path of the articulation root.


0.39.0 (2025-05-03)
~~~~~~~~~~~~~~~~~~~

Added
^^^^^

* Added check in RecorderManager to ensure that the success indicator is only set if the termination manager is present.
* Added semantic tags in :func:`isaaclab.sim.spawners.from_files.spawn_ground_plane`.
  This allows for :attr:`semantic_segmentation_mapping` to be used when using the ground plane spawner.


0.38.0 (2025-04-01)
~~~~~~~~~~~~~~~~~~~

Added
~~~~~

* Added the :meth:`~isaaclab.env.mdp.observations.joint_effort`


0.37.0 (2025-04-01)
~~~~~~~~~~~~~~~~~~~

Added
^^^^^

* Added :meth:`~isaaclab.envs.mdp.observations.body_pose_w`
* Added :meth:`~isaaclab.envs.mdp.observations.body_projected_gravity_b`


0.36.23 (2025-04-24)
~~~~~~~~~~~~~~~~~~~~

Fixed
^^^^^

* Fixed ``return_latest_camera_pose`` option in :class:`~isaaclab.sensors.TiledCameraCfg` from not being used to the
  argument ``update_latest_camera_pose`` in :class:`~isaaclab.sensors.CameraCfg` with application in both
  :class:`~isaaclab.sensors.Camera` and :class:`~isaaclab.sensors.TiledCamera`.


0.36.22 (2025-04-23)
~~~~~~~~~~~~~~~~~~~~

Fixed
^^^^^^^

* Adds correct type check for ManagerTermBase class in event_manager.py.


0.36.21 (2025-04-15)
~~~~~~~~~~~~~~~~~~~~

Changed
^^^^^^^

* Removed direct call of qpsovlers library from pink_ik controller and changed solver from quadprog to osqp.


0.36.20 (2025-04-09)
~~~~~~~~~~~~~~~~~~~~

Changed
^^^^^^^

* Added call to set cuda device after each ``app.update()`` call in :class:`~isaaclab.sim.SimulationContext`.
  This is now required for multi-GPU workflows because some underlying logic in ``app.update()`` is modifying
  the cuda device, which results in NCCL errors on distributed setups.


0.36.19 (2025-04-01)
~~~~~~~~~~~~~~~~~~~~

Fixed
^^^^^

* Added check in RecorderManager to ensure that the success indicator is only set if the termination manager is present.


0.36.18 (2025-03-26)
~~~~~~~~~~~~~~~~~~~~

Added
^^^^^

* Added a dynamic text instruction widget that provides real-time feedback
  on the number of successful recordings during demonstration sessions.


0.36.17 (2025-03-26)
~~~~~~~~~~~~~~~~~~~~

Changed
^^^^^^^

* Added override in AppLauncher to apply patch for ``pxr.Gf.Matrix4d`` to work with Pinocchio 2.7.0.


0.36.16 (2025-03-25)
~~~~~~~~~~~~~~~~~~~~

Changed
^^^^^^^

* Modified rendering mode default behavior when the launcher arg :attr:`enable_cameras` is not set.


0.36.15 (2025-03-25)
~~~~~~~~~~~~~~~~~~~~

Added
^^^^^

* Added near plane distance configuration for XR device.


0.36.14 (2025-03-24)
~~~~~~~~~~~~~~~~~~~~

Changed
^^^^^^^

* Changed default render settings in :class:`~isaaclab.sim.SimulationCfg` to None, which means that
  the default settings will be used from the experience files and the double definition is removed.


0.36.13 (2025-03-24)
~~~~~~~~~~~~~~~~~~~~

Added
^^^^^

* Added headpose support to OpenXRDevice.


0.36.12 (2025-03-19)
~~~~~~~~~~~~~~~~~~~~

Added
^^^^^

* Added parameter to show warning if Pink IK solver fails to find a solution.


0.36.11 (2025-03-19)
~~~~~~~~~~~~~~~~~~~~

Fixed
^^^^^

* Fixed default behavior of :class:`~isaaclab.actuators.ImplicitActuator` if no :attr:`effort_limits_sim` or
  :attr:`effort_limit` is set.


0.36.10 (2025-03-17)
~~~~~~~~~~~~~~~~~~~~

Fixed
^^^^^

* App launcher to update the cli arguments if conditional defaults are used.


0.36.9 (2025-03-18)
~~~~~~~~~~~~~~~~~~~

Added
^^^^^^^

* Xr rendering mode, which is default when xr is used.


0.36.8 (2025-03-17)
~~~~~~~~~~~~~~~~~~~

Fixed
^^^^^

* Removed ``scalar_first`` from scipy function usage to support older versions of scipy.


0.36.7 (2025-03-14)
~~~~~~~~~~~~~~~~~~~

Fixed
^^^^^

* Changed the import structure to only import ``pinocchio`` when ``pink-ik`` or ``dex-retargeting`` is being used.
  This also solves for the problem that ``pink-ik`` and ``dex-retargeting`` are not supported in windows.
* Removed ``isaacsim.robot_motion.lula`` and ``isaacsim.robot_motion.motion_generation`` from the default loaded Isaac Sim extensions.
* Moved pink ik action config to a separate file.


0.36.6 (2025-03-13)
~~~~~~~~~~~~~~~~~~~

Fixed
^^^^^

* Worked around an issue where the render mode is set to ``"RayTracedLighting"`` instead of ``"RaytracedLighting"`` by
  some dependencies.


0.36.5 (2025-03-11)
~~~~~~~~~~~~~~~~~~~

Added
^^^^^^^

* Added 3 rendering mode presets: performance, balanced, and quality.
* Preset settings are stored in ``apps/rendering_modes``.
* Presets can be set with cli arg ``--rendering_mode`` or with :class:`RenderCfg`.
* Preset rendering settings can be overwritten with :class:`RenderCfg`.
* :class:`RenderCfg` supports all native RTX carb settings.

Changed
^^^^^^^
* :class:`RenderCfg` default settings are unset.


0.36.4 (2025-03-11)
~~~~~~~~~~~~~~~~~~~

Changed
^^^^^^^

* Updated the OpenXR kit file ``isaaclab.python.xr.openxr.kit`` to inherit from ``isaaclab.python.kit`` instead of
  ``isaaclab.python.rendering.kit`` which is not appropriate.


0.36.3 (2025-03-10)
~~~~~~~~~~~~~~~~~~~~

Changed
^^^^^^^

* Added the PinkIKController controller class that interfaces Isaac Lab with the Pink differential inverse kinematics solver
  to allow control of multiple links in a robot using a single solver.


0.36.2 (2025-03-07)
~~~~~~~~~~~~~~~~~~~~

Changed
^^^^^^^

* Allowed users to exit on 1 Ctrl+C instead of consecutive 2 key strokes.
* Allowed physics reset during simulation through :meth:`reset` in :class:`~isaaclab.sim.SimulationContext`.


0.36.1 (2025-03-10)
~~~~~~~~~~~~~~~~~~~

Added
^^^^^

* Added :attr:`semantic_segmentation_mapping` for camera configs to allow specifying colors for semantics.


0.36.0 (2025-03-07)
~~~~~~~~~~~~~~~~~~~

Removed
^^^^^^^

* Removed the storage of tri-meshes and warp meshes inside the :class:`~isaaclab.terrains.TerrainImporter` class.
  Initially these meshes were added for ray-casting purposes. However, since the ray-caster reads the terrains
  directly from the USD files, these meshes are no longer needed.
* Deprecated the :attr:`warp_meshes` and :attr:`meshes` attributes from the
  :class:`~isaaclab.terrains.TerrainImporter` class. These attributes now return an empty dictionary
  with a deprecation warning.

Changed
^^^^^^^

* Changed the prim path of the "plane" terrain inside the :class:`~isaaclab.terrains.TerrainImporter` class.
  Earlier, the terrain was imported directly as the importer's prim path. Now, the terrain is imported as
  ``{importer_prim_path}/{name}``, where ``name`` is the name of the terrain.


0.35.0 (2025-03-07)
~~~~~~~~~~~~~~~~~~~

* Improved documentation of various attributes in the :class:`~isaaclab.assets.ArticulationData` class to make
  it clearer which values represent the simulation and internal class values. In the new convention,
  the ``default_xxx`` attributes are whatever the user configured from their configuration of the articulation
  class, while the ``xxx`` attributes are the values from the simulation.
* Updated the soft joint position limits inside the :meth:`~isaaclab.assets.Articulation.write_joint_pos_limits_to_sim`
  method to use the new limits passed to the function.
* Added setting of :attr:`~isaaclab.assets.ArticulationData.default_joint_armature` and
  :attr:`~isaaclab.assets.ArticulationData.default_joint_friction` attributes in the
  :class:`~isaaclab.assets.Articulation` class based on user configuration.

Changed
^^^^^^^

* Removed unnecessary buffer creation operations inside the :class:`~isaaclab.assets.Articulation` class.
  Earlier, the class initialized a variety of buffer data with zeros and in the next function assigned
  them the value from PhysX. This made the code bulkier and more complex for no reason.
* Renamed parameters for a consistent nomenclature. These changes are backwards compatible with previous releases
  with a deprecation warning for the old names.

  * ``joint_velocity_limits`` → ``joint_vel_limits`` (to match attribute ``joint_vel`` and ``joint_vel_limits``)
  * ``joint_limits`` → ``joint_pos_limits`` (to match attribute ``joint_pos`` and ``soft_joint_pos_limits``)
  * ``default_joint_limits`` → ``default_joint_pos_limits``
  * ``write_joint_limits_to_sim`` → ``write_joint_position_limit_to_sim``
  * ``joint_friction`` → ``joint_friction_coeff``
  * ``default_joint_friction`` → ``default_joint_friction_coeff``
  * ``write_joint_friction_to_sim`` → ``write_joint_friction_coefficient_to_sim``
  * ``fixed_tendon_limit`` → ``fixed_tendon_pos_limits``
  * ``default_fixed_tendon_limit`` → ``default_fixed_tendon_pos_limits``
  * ``set_fixed_tendon_limit`` → ``set_fixed_tendon_position_limit``


0.34.13 (2025-03-06)
~~~~~~~~~~~~~~~~~~~~

Added
^^^^^

* Added a new event mode called "prestartup", which gets called right after the scene design is complete
  and before the simulation is played.
* Added a callback to resolve the scene entity configurations separately once the simulation plays,
  since the scene entities cannot be resolved before the simulation starts playing
  (as we currently rely on PhysX to provide us with the joint/body ordering)


0.34.12 (2025-03-06)
~~~~~~~~~~~~~~~~~~~~

Added
^^^^^

* Updated the mimic API :meth:`target_eef_pose_to_action` in :class:`isaaclab.envs.ManagerBasedRLMimicEnv` to take a dictionary of
  eef noise values instead of a single noise value.
* Added support for optional subtask constraints based on DexMimicGen to the mimic configuration class :class:`isaaclab.envs.MimicEnvCfg`.
* Enabled data compression in HDF5 dataset file handler :class:`isaaclab.utils.datasets.hdf5_dataset_file_handler.HDF5DatasetFileHandler`.


0.34.11 (2025-03-04)
~~~~~~~~~~~~~~~~~~~~

Fixed
^^^^^

* Fixed issue in :class:`~isaaclab.sensors.TiledCamera` and :class:`~isaaclab.sensors.Camera` where segmentation outputs only display the first tile
  when scene instancing is enabled. A workaround is added for now to disable instancing when segmentation
  outputs are requested.


0.34.10 (2025-03-04)
~~~~~~~~~~~~~~~~~~~~

Fixed
^^^^^

* Fixed the issue of misalignment in the motion vectors from the :class:`TiledCamera`
  with other modalities such as RGBA and depth.


0.34.9 (2025-03-04)
~~~~~~~~~~~~~~~~~~~

Added
^^^^^

* Added methods inside the :class:`omni.isaac.lab.assets.Articulation` class to set the joint
  position and velocity for the articulation. Previously, the joint position and velocity could
  only be set using the :meth:`omni.isaac.lab.assets.Articulation.write_joint_state_to_sim` method,
  which didn't allow setting the joint position and velocity separately.


0.34.8 (2025-03-02)
~~~~~~~~~~~~~~~~~~~

Fixed
^^^^^

* Fixed the propagation of the :attr:`activate_contact_sensors` attribute to the
  :class:`~isaaclab.sim.spawners.wrappers.wrappers_cfg.MultiAssetSpawnerCfg` class. Previously, this value
  was always set to False, which led to incorrect contact sensor settings for the spawned assets.


0.34.7 (2025-03-02)
~~~~~~~~~~~~~~~~~~~

Changed
^^^^^^^

* Enabled the physics flag for disabling contact processing in the :class:`~isaaclab.sim.SimulationContact`
  class. This means that by default, no contact reporting is done by the physics engine, which should provide
  a performance boost in simulations with no contact processing requirements.
* Disabled the physics flag for disabling contact processing in the :class:`~isaaclab.sensors.ContactSensor`
  class when the sensor is created to allow contact reporting for the sensor.

Removed
^^^^^^^

* Removed the attribute ``disable_contact_processing`` from :class:`~isaaclab.sim.SimulationContact`.


0.34.6 (2025-03-01)
~~~~~~~~~~~~~~~~~~~

Added
^^^^^

* Added a new attribute :attr:`is_implicit_model` to the :class:`isaaclab.actuators.ActuatorBase` class to
  indicate if the actuator model is implicit or explicit. This helps checking that the correct model type
  is being used when initializing the actuator models.

Fixed
^^^^^

* Added copy of configurations to :class:`~isaaclab.assets.AssetBase` and :class:`~isaaclab.sensors.SensorBase`
  to prevent modifications of the configurations from leaking outside of the classes.
* Fixed the case where setting velocity/effort limits for the simulation in the
  :class:`~isaaclab.actuators.ActuatorBaseCfg` class was not being used to update the actuator-specific
  velocity/effort limits.

Changed
^^^^^^^

* Moved warnings and checks for implicit actuator models to the :class:`~isaaclab.actuators.ImplicitActuator` class.
* Reverted to IsaacLab v1.3 behavior where :attr:`isaaclab.actuators.ImplicitActuatorCfg.velocity_limit`
  attribute was not used for setting the velocity limits in the simulation. This makes it possible to deploy
  policies from previous release without any changes. If users want to set the velocity limits for the simulation,
  they should use the :attr:`isaaclab.actuators.ImplicitActuatorCfg.velocity_limit_sim` attribute instead.


0.34.5 (2025-02-28)
~~~~~~~~~~~~~~~~~~~

Added
^^^^^

* Added IP address support for WebRTC livestream to allow specifying IP address to stream across networks.
  This feature requires an updated livestream extension, which is current only available in the pre-built Isaac Lab 2.0.1 docker image.
  Support for other Isaac Sim builds will become available in Isaac Sim 5.0.


0.34.4 (2025-02-27)
~~~~~~~~~~~~~~~~~~~~

Added
^^^^^

* Refactored retargeting code from Se3Handtracking class into separate modules for better modularity
* Added scaffolding for developing additional retargeters (e.g. dex)


0.34.3 (2025-02-26)
~~~~~~~~~~~~~~~~~~~

Added
^^^^^

* Enablec specifying the placement of the simulation when viewed in an XR device. This is achieved by
  adding an ``XrCfg`` environment configuration with ``anchor_pos`` and ``anchor_rot`` parameters.


0.34.2 (2025-02-21)
~~~~~~~~~~~~~~~~~~~

Fixed
^^^^^

* Fixed setting of root velocities inside the event term :meth:`reset_root_state_from_terrain`. Earlier, the indexing
  based on the environment IDs was missing.


0.34.1 (2025-02-17)
~~~~~~~~~~~~~~~~~~~

Fixed
^^^^^

* Ensured that the loaded torch JIT models inside actuator networks are correctly set to eval mode
  to prevent any unexpected behavior during inference.


0.34.0 (2025-02-14)
~~~~~~~~~~~~~~~~~~~

Fixed
^^^^^

* Added attributes :attr:`velocity_limits_sim` and :attr:`effort_limits_sim` to the
  :class:`isaaclab.actuators.ActuatorBaseCfg` class to separate solver limits from actuator limits.


0.33.17 (2025-02-13)
~~~~~~~~~~~~~~~~~~~~

Fixed
^^^^^

* Fixed Imu sensor based observations at first step by updating scene during initialization for
  :class:`~isaaclab.envs.ManagerBasedEnv`, :class:`~isaaclab.envs.DirectRLEnv`, and :class:`~isaaclab.envs.DirectMARLEnv`


0.33.16 (2025-02-09)
~~~~~~~~~~~~~~~~~~~~

Fixed
^^^^^

* Removes old deprecation warning from :attr:`isaaclab.assets.RigidObectData.body_state_w`


0.33.15 (2025-02-09)
~~~~~~~~~~~~~~~~~~~~

Fixed
^^^^^

* Fixed not updating the ``drift`` when calling :func:`~isaaclab.sensors.RayCaster.reset`


0.33.14 (2025-02-01)
~~~~~~~~~~~~~~~~~~~~

Fixed
^^^^^

* Fixed not updating the timestamp of ``body_link_state_w`` and ``body_com_state_w`` when ``write_root_pose_to_sim`` and ``write_joint_state_to_sim`` in the ``Articulation`` class are called.


0.33.13 (2025-01-30)
~~~~~~~~~~~~~~~~~~~~

* Fixed resampling of interval time left for the next event in the :class:`~isaaclab.managers.EventManager`
  class. Earlier, the time left for interval-based events was not being resampled on episodic resets. This led
  to the event being triggered at the wrong time after the reset.


0.33.12 (2025-01-28)
~~~~~~~~~~~~~~~~~~~~

Fixed
^^^^^

* Fixed missing import in ``line_plot.py``


0.33.11 (2025-01-25)
~~~~~~~~~~~~~~~~~~~~

Added
^^^^^

* Added :attr:`isaaclab.scene.InteractiveSceneCfg.filter_collisions` to allow specifying whether collision masking across environments is desired.

Changed
^^^^^^^

* Automatic collision filtering now happens as part of the replicate_physics call. When replicate_physics is not enabled, we call the previous
  ``filter_collisions`` API to mask collisions between environments.


0.33.10 (2025-01-22)
~~~~~~~~~~~~~~~~~~~~

Changed
^^^^^^^

* In :meth:`isaaclab.assets.Articulation.write_joint_limits_to_sim`, we previously added a check for if default joint positions exceed the
  new limits being set. When this is True, we log a warning message to indicate that the default joint positions will be clipped to be within
  the range of the new limits. However, the warning message can become overly verbose in a randomization setting where this API is called on
  every environment reset. We now default to only writing the message to info level logging if called within randomization, and expose a
  parameter that can be used to choose the logging level desired.


0.33.9 (2025-01-22)
~~~~~~~~~~~~~~~~~~~

Fixed
^^^^^

* Fixed typo in /physics/autoPopupSimulationOutputWindow setting in :class:`~isaaclab.sim.SimulationContext`


0.33.8 (2025-01-17)
~~~~~~~~~~~~~~~~~~~

Fixed
^^^^^

* Removed deprecation of :attr:`isaaclab.assets.ArticulationData.root_state_w` and
  :attr:`isaaclab.assets.ArticulationData.body_state_w` derived properties.
* Removed deprecation of :meth:`isaaclab.assets.Articulation.write_root_state_to_sim`.
* Replaced calls to :attr:`isaaclab.assets.ArticulationData.root_com_state_w` and
  :attr:`isaaclab.assets.ArticulationData.root_link_state_w` with corresponding calls to
  :attr:`isaaclab.assets.ArticulationData.root_state_w`.
* Replaced calls to :attr:`isaaclab.assets.ArticulationData.body_com_state_w` and
  :attr:`isaaclab.assets.ArticulationData.body_link_state_w` properties with corresponding calls to
  :attr:`isaaclab.assets.ArticulationData.body_state_w` properties.
* Removed deprecation of :attr:`isaaclab.assets.RigidObjectData.root_state_w` derived properties.
* Removed deprecation of :meth:`isaaclab.assets.RigidObject.write_root_state_to_sim`.
* Replaced calls to :attr:`isaaclab.assets.RigidObjectData.root_com_state_w` and
  :attr:`isaaclab.assets.RigidObjectData.root_link_state_w` properties with corresponding calls to
  :attr:`isaaclab.assets.RigidObjectData.root_state_w` properties.
* Removed deprecation of :attr:`isaaclab.assets.RigidObjectCollectionData.root_state_w` derived properties.
* Removed deprecation of :meth:`isaaclab.assets.RigidObjectCollection.write_root_state_to_sim`.
* Replaced calls to :attr:`isaaclab.assets.RigidObjectCollectionData.root_com_state_w` and
  :attr:`isaaclab.assets.RigidObjectData.root_link_state_w` properties with corresponding calls to
  :attr:`isaaclab.assets.RigidObjectData.root_state_w` properties.
* Fixed indexing issue in ``write_root_link_velocity_to_sim`` in :class:`isaaclab.assets.RigidObject`
* Fixed index broadcasting in ``write_object_link_velocity_to_sim`` and ``write_object_com_pose_to_sim`` in
  the :class:`isaaclab.assets.RigidObjectCollection` class.


0.33.7 (2025-01-14)
~~~~~~~~~~~~~~~~~~~

Fixed
^^^^^

* Fixed the respawn of only wrong object samples in :func:`repeated_objects_terrain` of :mod:`isaaclab.terrains.trimesh` module.
  Previously, the function was respawning all objects in the scene instead of only the wrong object samples, which in worst case
  could lead to infinite respawn loop.


0.33.6 (2025-01-16)
~~~~~~~~~~~~~~~~~~~

Changed
^^^^^^^

* Added initial unit tests for multiple tiled cameras, including tests for initialization, groundtruth annotators, different poses, and different resolutions.


0.33.5 (2025-01-13)
~~~~~~~~~~~~~~~~~~~

Changed
^^^^^^^

* Moved the definition of ``/persistent/isaac/asset_root/*`` settings from :class:`AppLauncher` to the app files.
  This is needed to prevent errors where ``isaaclab_assets`` was loaded prior to the carbonite setting being set.


0.33.4 (2025-01-10)
~~~~~~~~~~~~~~~~~~~

Changed
^^^^^^^

* Added an optional parameter in the :meth:`record_pre_reset` method in
  :class:`~isaaclab.managers.RecorderManager` to override the export config upon invoking.


0.33.3 (2025-01-08)
~~~~~~~~~~~~~~~~~~~

Fixed
^^^^^

* Fixed docstring in articulation data :class:`isaaclab.assets.ArticulationData`.
  In body properties sections, the second dimension should be num_bodies but was documented as 1.


0.33.2 (2025-01-02)
~~~~~~~~~~~~~~~~~~~

Added
^^^^^

* Added body tracking as an origin type to :class:`isaaclab.envs.ViewerCfg` and :class:`isaaclab.envs.ui.ViewportCameraController`.


0.33.1 (2024-12-26)
~~~~~~~~~~~~~~~~~~~

Changed
^^^^^^^

* Added kinematics initialization call for populating kinematic prim transforms to fabric for rendering.
* Added ``enable_env_ids`` flag for cloning and replication to replace collision filtering.


0.33.0 (2024-12-22)
~~~~~~~~~~~~~~~~~~~

Fixed
^^^^^

* Fixed populating default_joint_stiffness and default_joint_damping values for ImplicitActuator instances in :class:`isaaclab.assets.Articulation`


0.32.2 (2024-12-17)
~~~~~~~~~~~~~~~~~~~

Added
^^^^^

* Added null-space (position) control option to :class:`isaaclab.controllers.OperationalSpaceController`.
* Added test cases that uses null-space control for :class:`isaaclab.controllers.OperationalSpaceController`.
* Added information regarding null-space control to the tutorial script and documentation of
  :class:`isaaclab.controllers.OperationalSpaceController`.
* Added arguments to set specific null-space joint position targets within
  :class:`isaaclab.envs.mdp.actions.OperationalSpaceControllerAction` class.


0.32.1 (2024-12-17)
~~~~~~~~~~~~~~~~~~~

Changed
^^^^^^^

* Added a default and generic implementation of the :meth:`get_object_poses` function
  in the :class:`ManagerBasedRLMimicEnv` class.
* Added a ``EXPORT_NONE`` mode in the :class:`DatasetExportMode` class and updated
  :class:`~isaaclab.managers.RecorderManager` to enable recording without exporting
  the data to a file.


0.32.0 (2024-12-16)
~~~~~~~~~~~~~~~~~~~

Changed
^^^^^^^

* Previously, physx returns the rigid bodies and articulations velocities in the com of bodies rather than the link frame, while poses are in link frames. We now explicitly provide :attr:`body_link_state` and :attr:`body_com_state` APIs replacing the previous :attr:`body_state` API. Previous APIs are now marked as deprecated. Please update any code using the previous pose and velocity APIs to use the new ``*_link_*`` or ``*_com_*`` APIs in :attr:`isaaclab.assets.RigidBody`, :attr:`isaaclab.assets.RigidBodyCollection`, and :attr:`isaaclab.assets.Articulation`.


0.31.0 (2024-12-16)
~~~~~~~~~~~~~~~~~~~

Added
^^^^^

* Added :class:`ManagerBasedRLMimicEnv` and config classes for mimic data generation workflow for imitation learning.


0.30.3 (2024-12-16)
~~~~~~~~~~~~~~~~~~~

Fixed
^^^^^

* Fixed ordering of logging and resamping in the command manager, where we were logging the metrics after resampling the commands.
  This leads to incorrect logging of metrics when inside the resample call, the metrics tensors get reset.


0.30.2 (2024-12-16)
~~~~~~~~~~~~~~~~~~~

Fixed
^^^^^

* Fixed errors within the calculations of :class:`isaaclab.controllers.OperationalSpaceController`.

Added
^^^^^

* Added :class:`isaaclab.controllers.OperationalSpaceController` to API documentation.
* Added test cases for :class:`isaaclab.controllers.OperationalSpaceController`.
* Added a tutorial for :class:`isaaclab.controllers.OperationalSpaceController`.
* Added the implementation of :class:`isaaclab.envs.mdp.actions.OperationalSpaceControllerAction` class.


0.30.1 (2024-12-15)
~~~~~~~~~~~~~~~~~~~

Changed
^^^^^^^

* Added call to update articulation kinematics after reset to ensure states are updated for non-rendering sensors. Previously, some changes
  in reset such as modifying joint states would not be reflected in the rigid body states immediately after reset.


0.30.0 (2024-12-15)
~~~~~~~~~~~~~~~~~~~

Added
^^^^^

* Added UI interface to the Managers in the ManagerBasedEnv and MangerBasedRLEnv classes.
* Added UI widgets for :class:`LiveLinePlot` and :class:`ImagePlot`.
* Added ``ManagerLiveVisualizer/Cfg``: Given a ManagerBase (i.e. action_manager, observation_manager, etc) and a config file this class creates
  the the interface between managers and the UI.
* Added :class:`EnvLiveVisualizer`: A 'manager' of ManagerLiveVisualizer. This is added to the ManagerBasedEnv but is only called during
  the initialization of the managers in load_managers
* Added ``get_active_iterable_terms`` implementation methods to ActionManager, ObservationManager, CommandsManager, CurriculumManager,
  RewardManager, and TerminationManager. This method exports the active term data and labels for each manager and is called by ManagerLiveVisualizer.
* Additions to :class:`BaseEnvWindow` and :class:`RLEnvWindow` to register ManagerLiveVisualizer UI interfaces for the chosen managers.


0.29.0 (2024-12-15)
~~~~~~~~~~~~~~~~~~~

Added
^^^^^

* Added observation history computation to :class:`isaaclab.manager.observation_manager.ObservationManager`.
* Added ``history_length`` and ``flatten_history_dim`` configuration parameters to :class:`isaaclab.manager.manager_term_cfg.ObservationTermCfg`
* Added ``history_length`` and ``flatten_history_dim`` configuration parameters to :class:`isaaclab.manager.manager_term_cfg.ObservationGroupCfg`
* Added full buffer property to :class:`isaaclab.utils.buffers.circular_buffer.CircularBuffer`


0.28.4 (2024-12-15)
~~~~~~~~~~~~~~~~~~~

Added
^^^^^

* Added action clip to all :class:`isaaclab.envs.mdp.actions`.


0.28.3 (2024-12-14)
~~~~~~~~~~~~~~~~~~~

Changed
^^^^^^^

* Added check for error below threshold in state machines to ensure the state has been reached.


0.28.2 (2024-12-13)
~~~~~~~~~~~~~~~~~~~

Fixed
^^^^^

* Fixed the shape of ``quat_w`` in the ``apply_actions`` method of :attr:`~isaaclab.env.mdp.NonHolonomicAction`
  (previously (N,B,4), now (N,4) since the number of root bodies B is required to be 1). Previously ``apply_actions`` errored
  because ``euler_xyz_from_quat`` requires inputs of shape (N,4).


0.28.1 (2024-12-13)
~~~~~~~~~~~~~~~~~~~

Fixed
^^^^^

* Fixed the internal buffers for ``set_external_force_and_torque`` where the buffer values would be stale if zero values are sent to the APIs.


0.28.0 (2024-12-12)
~~~~~~~~~~~~~~~~~~~

Changed
^^^^^^^

* Adapted the :class:`~isaaclab.sim.converters.UrdfConverter` to use the latest URDF converter API from Isaac Sim 4.5. The
  physics articulation root can now be set separately, and the joint drive gains can be set on a per joint basis.


0.27.33 (2024-12-11)
~~~~~~~~~~~~~~~~~~~~

Added
^^^^^

* Introduced an optional ``sensor_cfg`` parameter to the :meth:`~isaaclab.envs.mdp.rewards.base_height_l2` function, enabling the use of
  :class:`~isaaclab.sensors.RayCaster` for height adjustments. For flat terrains, the function retains its previous behavior.
* Improved documentation to clarify the usage of the :meth:`~isaaclab.envs.mdp.rewards.base_height_l2` function in both flat and rough terrain settings.


0.27.32 (2024-12-11)
~~~~~~~~~~~~~~~~~~~~

Fixed
^^^^^

* Modified :class:`isaaclab.envs.mdp.actions.DifferentialInverseKinematicsAction` class to use the geometric
  Jacobian computed w.r.t. to the root frame of the robot. This helps ensure that root pose does not affect the tracking.


0.27.31 (2024-12-09)
~~~~~~~~~~~~~~~~~~~~

Changed
^^^^^^^

* Introduced configuration options in :class:`Se3HandTracking` to:
  - Zero out rotation around the x/y axes
  - Apply smoothing and thresholding to position and rotation deltas for reduced jitter
  - Use wrist-based rotation reference as an alternative to fingertip-based rotation

* Switched the default position reference in :class:`Se3HandTracking` to the wrist joint pose, providing more stable relative-based positioning.


0.27.30 (2024-12-09)
~~~~~~~~~~~~~~~~~~~~

Fixed
^^^^^

* Fixed the initial state recorder term in :class:`isaaclab.envs.mdp.recorders.InitialStateRecorder` to
  return only the states of the specified environment IDs.


0.27.29 (2024-12-06)
~~~~~~~~~~~~~~~~~~~~

Fixed
^^^^^

* Fixed the enforcement of :attr:`~isaaclab.actuators.ActuatorBaseCfg.velocity_limits` at the
  :attr:`~isaaclab.assets.Articulation.root_physx_view` level.


0.27.28 (2024-12-06)
~~~~~~~~~~~~~~~~~~~~

Changed
^^^^^^^

* If a USD that contains an articulation root is loaded using a
  :attr:`isaaclab.assets.RigidBody` we now fail unless the articulation root is explicitly
  disabled. Using an articulation root for rigid bodies is not needed and decreases overall performance.


0.27.27 (2024-12-06)
~~~~~~~~~~~~~~~~~~~~

Fixed
^^^^^

* Corrected the projection types of fisheye camera in :class:`isaaclab.sim.spawners.sensors.sensors_cfg.FisheyeCameraCfg`.
  Earlier, the projection names used snakecase instead of camelcase.


0.27.26 (2024-12-06)
~~~~~~~~~~~~~~~~~~~~

Added
^^^^^

* Added option to define the clipping behavior for depth images generated by
  :class:`~isaaclab.sensors.RayCasterCamera`, :class:`~isaaclab.sensors.Camera`, and :class:`~isaaclab.sensors.TiledCamera`

Changed
^^^^^^^

* Unified the clipping behavior for the depth images of all camera implementations. Per default, all values exceeding
  the range are clipped to zero for both ``distance_to_image_plane`` and ``distance_to_camera`` depth images. Prev.
  :class:`~isaaclab.sensors.RayCasterCamera` clipped the values to the maximum value of the depth image,
  :class:`~isaaclab.sensors.Camera` did not clip them and had a different behavior for both types.


0.27.25 (2024-12-05)
~~~~~~~~~~~~~~~~~~~~

Fixed
^^^^^

* Fixed the condition in ``isaaclab.sh`` that checks whether ``pre-commit`` is installed before attempting installation.


0.27.24 (2024-12-05)
~~~~~~~~~~~~~~~~~~~~

Fixed
^^^^^

* Removed workaround in :class:`isaaclab.sensors.TiledCamera` and :class:`isaaclab.sensors.Camera`
  that was previously required to prevent frame offsets in renders. The denoiser setting is no longer
  automatically modified based on the resolution of the cameras.


0.27.23 (2024-12-04)
~~~~~~~~~~~~~~~~~~~~

Fixed
^^^^^

* Added the attributes :attr:`~isaaclab.envs.DirectRLEnvCfg.wait_for_textures` and :attr:`~isaaclab.envs.ManagerBasedEnvCfg.wait_for_textures`
  to enable assets loading check during :class:`~isaaclab.DirectRLEnv` and :class:`~isaaclab.ManagerBasedEnv` reset method when rtx sensors are added to the scene.


0.27.22 (2024-12-04)
~~~~~~~~~~~~~~~~~~~~

Fixed
^^^^^

* Fixed the order of the incoming parameters in :class:`isaaclab.envs.DirectMARLEnv` to correctly use ``NoiseModel`` in marl-envs.


0.27.21 (2024-12-04)
~~~~~~~~~~~~~~~~~~~~

Added
^^^^^

* Added :class:`~isaaclab.managers.RecorderManager` and its utility classes to record data from the simulation.
* Added :class:`~isaaclab.utils.datasets.EpisodeData` to store data for an episode.
* Added :class:`~isaaclab.utils.datasets.DatasetFileHandlerBase` as a base class for handling dataset files.
* Added :class:`~isaaclab.utils.datasets.HDF5DatasetFileHandler` as a dataset file handler implementation to
  export and load episodes from HDF5 files.
* Added ``record_demos.py`` script to record human-teleoperated demos for a specified task and export to an HDF5 file.
* Added ``replay_demos.py`` script to replay demos loaded from an HDF5 file.


0.27.20 (2024-12-02)
~~~~~~~~~~~~~~~~~~~~

Changed
^^^^^^^

* Changed :class:`isaaclab.envs.DirectMARLEnv` to inherit from ``Gymnasium.Env`` due to requirement from Gymnasium v1.0.0 requiring all environments to be a subclass of ``Gymnasium.Env`` when using the ``make`` interface.


0.27.19 (2024-12-02)
~~~~~~~~~~~~~~~~~~~~

Added
^^^^^

* Added ``isaaclab.utils.pretrained_checkpoints`` containing constants and utility functions used to manipulate
  paths and load checkpoints from Nucleus.


0.27.18 (2024-11-28)
~~~~~~~~~~~~~~~~~~~~

Changed
^^^^^^^

* Renamed Isaac Sim imports to follow Isaac Sim 4.5 naming conventions.


0.27.17 (2024-11-20)
~~~~~~~~~~~~~~~~~~~~

Added
^^^^^

* Added ``create_new_stage`` setting in :class:`~isaaclab.app.AppLauncher` to avoid creating a default new stage on startup in Isaac Sim. This helps reduce the startup time when launching Isaac Lab.


0.27.16 (2024-11-15)
~~~~~~~~~~~~~~~~~~~~

Added
^^^^^

* Added the class :class:`~isaaclab.devices.Se3HandTracking` which enables XR teleop for manipulators.


0.27.15 (2024-11-09)
~~~~~~~~~~~~~~~~~~~~

Fixed
^^^^^

* Fixed indexing in :meth:`isaaclab.assets.Articulation.write_joint_limits_to_sim` to correctly process non-None ``env_ids`` and ``joint_ids``.


0.27.14 (2024-10-23)
~~~~~~~~~~~~~~~~~~~~

Added
^^^^^

* Added the class :class:`~isaaclab.assets.RigidObjectCollection` which allows to spawn
  multiple objects in each environment and access/modify the quantities with a unified (env_ids, object_ids) API.


0.27.13 (2024-10-30)
~~~~~~~~~~~~~~~~~~~~

Added
^^^^^

* Added the attributes :attr:`~isaaclab.sim.converters.MeshConverterCfg.translation`, :attr:`~isaaclab.sim.converters.MeshConverterCfg.rotation`,
  :attr:`~isaaclab.sim.converters.MeshConverterCfg.scale` to translate, rotate, and scale meshes
  when importing them with :class:`~isaaclab.sim.converters.MeshConverter`.


0.27.12 (2024-11-04)
~~~~~~~~~~~~~~~~~~~~

Removed
^^^^^^^

* Removed TensorDict usage in favor of Python dictionary in sensors


0.27.11 (2024-10-31)
~~~~~~~~~~~~~~~~~~~~

Added
^^^^^

* Added support to define tuple of floats to scale observation terms by expanding the
  :attr:`isaaclab.managers.manager_term_cfg.ObservationManagerCfg.scale` attribute.


0.27.10 (2024-11-01)
~~~~~~~~~~~~~~~~~~~~

Changed
^^^^^^^

* Cached the PhysX view's joint paths before looping over them when processing fixed joint tendons
  inside the :class:`Articulation` class. This helps improve the processing time for the tendons.


0.27.9 (2024-11-01)
~~~~~~~~~~~~~~~~~~~

Added
^^^^^

* Added the :class:`isaaclab.utils.types.ArticulationActions` class to store the joint actions
  for an articulation. Earlier, the class from Isaac Sim was being used. However, it used a different
  type for the joint actions which was not compatible with the Isaac Lab framework.


0.27.8 (2024-11-01)
~~~~~~~~~~~~~~~~~~~

Fixed
^^^^^

* Added sanity check if the term is a valid type inside the command manager.
* Corrected the iteration over ``group_cfg_items`` inside the observation manager.


0.27.7 (2024-10-28)
~~~~~~~~~~~~~~~~~~~

Added
^^^^^

* Added frozen encoder feature extraction observation space with ResNet and Theia


0.27.6 (2024-10-25)
~~~~~~~~~~~~~~~~~~~

Fixed
^^^^^

* Fixed usage of ``meshes`` property in :class:`isaaclab.sensors.RayCasterCamera` to use ``self.meshes`` instead of the undefined ``RayCaster.meshes``.
* Fixed issue in :class:`isaaclab.envs.ui.BaseEnvWindow` where undefined configs were being accessed when creating debug visualization elements in UI.


0.27.5 (2024-10-25)
~~~~~~~~~~~~~~~~~~~

Added
^^^^^

* Added utilities for serializing/deserializing Gymnasium spaces.


0.27.4 (2024-10-18)
~~~~~~~~~~~~~~~~~~~

Fixed
^^^^^

* Updated installation path instructions for Windows in the Isaac Lab documentation to remove redundancy in the use of %USERPROFILE% for path definitions.


0.27.3 (2024-10-22)
~~~~~~~~~~~~~~~~~~~

Fixed
^^^^^

* Fixed the issue with using list or tuples of ``configclass`` within a ``configclass``. Earlier, the list of
  configclass objects were not converted to dictionary properly when ``to_dict`` function was called.


0.27.2 (2024-10-21)
~~~~~~~~~~~~~~~~~~~

Added
^^^^^

* Added ``--kit_args`` to :class:`~isaaclab.app.AppLauncher` to allow passing command line arguments directly to Omniverse Kit SDK.


0.27.1 (2024-10-20)
~~~~~~~~~~~~~~~~~~~

Added
^^^^^

* Added :class:`~isaaclab.sim.RenderCfg` and the attribute :attr:`~isaaclab.sim.SimulationCfg.render` for
  specifying render related settings.


0.27.0 (2024-10-14)
~~~~~~~~~~~~~~~~~~~

Added
^^^^^

* Added a method to :class:`~isaaclab.utils.configclass` to check for attributes with values of
  type ``MISSING``. This is useful when the user wants to check if a certain attribute has been set or not.
* Added the configuration validation check inside the constructor of all the core classes
  (such as sensor base, asset base, scene and environment base classes).
* Added support for environments without commands by leaving the attribute
  :attr:`isaaclab.envs.ManagerBasedRLEnvCfg.commands` as None. Before, this had to be done using
  the class :class:`isaaclab.command_generators.NullCommandGenerator`.
* Moved the ``meshes`` attribute in the :class:`isaaclab.sensors.RayCaster` class from class variable to instance variable.
  This prevents the meshes to overwrite each other.


0.26.0 (2024-10-16)
~~~~~~~~~~~~~~~~~~~

Added
^^^^^

* Added Imu sensor implementation that directly accesses the physx view :class:`isaaclab.sensors.Imu`. The
  sensor comes with a configuration class :class:`isaaclab.sensors.ImuCfg` and data class
  :class:`isaaclab.sensors.ImuData`.
* Moved and renamed :meth:`isaaclab.sensors.camera.utils.convert_orientation_convention` to :meth:`isaaclab.utils.math.convert_camera_frame_orientation_convention`
* Moved :meth:`isaaclab.sensors.camera.utils.create_rotation_matrix_from_view` to :meth:`isaaclab.utils.math.create_rotation_matrix_from_view`


0.25.2 (2024-10-16)
~~~~~~~~~~~~~~~~~~~

Added
^^^^^

* Added support for different Gymnasium spaces (``Box``, ``Discrete``, ``MultiDiscrete``, ``Tuple`` and ``Dict``)
  to define observation, action and state spaces in the direct workflow.
* Added :meth:`sample_space` to environment utils to sample supported spaces where data containers are torch tensors.

Changed
^^^^^^^

* Mark the :attr:`num_observations`, :attr:`num_actions` and :attr:`num_states` in :class:`DirectRLEnvCfg` as deprecated
  in favor of :attr:`observation_space`, :attr:`action_space` and :attr:`state_space` respectively.
* Mark the :attr:`num_observations`, :attr:`num_actions` and :attr:`num_states` in :class:`DirectMARLEnvCfg` as deprecated
  in favor of :attr:`observation_spaces`, :attr:`action_spaces` and :attr:`state_space` respectively.


0.25.1 (2024-10-10)
~~~~~~~~~~~~~~~~~~~

Fixed
^^^^^

* Fixed potential issue where default joint positions can fall outside of the limits being set with Articulation's
  ``write_joint_limits_to_sim`` API.


0.25.0 (2024-10-06)
~~~~~~~~~~~~~~~~~~~

Added
^^^^^

* Added configuration classes for spawning assets from a list of individual asset configurations randomly
  at the specified prim paths.


0.24.20 (2024-10-07)
~~~~~~~~~~~~~~~~~~~~

Fixed
^^^^^

* Fixed the :meth:`isaaclab.envs.mdp.events.randomize_rigid_body_material` function to
  correctly sample friction and restitution from the given ranges.


0.24.19 (2024-10-05)
~~~~~~~~~~~~~~~~~~~~

Added
^^^^^

* Added new functionalities to the FrameTransformer to make it more general. It is now possible to track:

  * Target frames that aren't children of the source frame prim_path
  * Target frames that are based upon the source frame prim_path


0.24.18 (2024-10-04)
~~~~~~~~~~~~~~~~~~~~

Fixed
^^^^^

* Fixes parsing and application of ``size`` parameter for :class:`~isaaclab.sim.spawn.GroundPlaneCfg` to correctly
  scale the grid-based ground plane.


0.24.17 (2024-10-04)
~~~~~~~~~~~~~~~~~~~~

Fixed
^^^^^

* Fixed the deprecation notice for using ``pxr.Semantics``. The corresponding modules use ``Semantics`` module
  directly.


0.24.16 (2024-10-03)
~~~~~~~~~~~~~~~~~~~~

Changed
^^^^^^^

* Renamed the observation function :meth:`grab_images` to :meth:`image` to follow convention of noun-based naming.
* Renamed the function :meth:`convert_perspective_depth_to_orthogonal_depth` to a shorter name
  :meth:`isaaclab.utils.math.orthogonalize_perspective_depth`.


0.24.15 (2024-09-20)
~~~~~~~~~~~~~~~~~~~~

Added
^^^^^

* Added :meth:`grab_images` to be able to use images for an observation term in manager-based environments.


0.24.14 (2024-09-20)
~~~~~~~~~~~~~~~~~~~~

Added
^^^^^

* Added the method :meth:`convert_perspective_depth_to_orthogonal_depth` to convert perspective depth
  images to orthogonal depth images. This is useful for the :meth:`~isaaclab.utils.math.unproject_depth`,
  since it expects orthogonal depth images as inputs.


0.24.13 (2024-09-08)
~~~~~~~~~~~~~~~~~~~~

Changed
^^^^^^^

* Moved the configuration of visualization markers for the command terms to their respective configuration classes.
  This allows users to modify the markers for the command terms without having to modify the command term classes.


0.24.12 (2024-09-18)
~~~~~~~~~~~~~~~~~~~~

Fixed
^^^^^

* Fixed outdated fetching of articulation data by using the method ``update_articulations_kinematic`` in
  :class:`isaaclab.assets.ArticulationData`. Before if an articulation was moved during a reset, the pose of the
  links were outdated if fetched before the next physics step. Adding this method ensures that the pose of the links
  is always up-to-date. Similarly ``update_articulations_kinematic`` was added before any render step to ensure that the
  articulation displays correctly after a reset.


0.24.11 (2024-09-11)
~~~~~~~~~~~~~~~~~~~~

Added
^^^^^

* Added skrl's JAX environment variables to :class:`~isaaclab.app.AppLauncher`
  to support distributed multi-GPU and multi-node training using JAX


0.24.10 (2024-09-10)
~~~~~~~~~~~~~~~~~~~~

Added
^^^^^

* Added config class, support, and tests for MJCF conversion via standalone python scripts.


0.24.9 (2024-09-09)
~~~~~~~~~~~~~~~~~~~~

Added
^^^^^

* Added a seed parameter to the :attr:`isaaclab.envs.ManagerBasedEnvCfg` and :attr:`isaaclab.envs.DirectRLEnvCfg`
  classes to set the seed for the environment. This seed is used to initialize the random number generator for the environment.
* Adapted the workflow scripts to set the seed for the environment using the seed specified in the learning agent's configuration
  file or the command line argument. This ensures that the simulation results are reproducible across different runs.


0.24.8 (2024-09-08)
~~~~~~~~~~~~~~~~~~~

Changed
^^^^^^^

* Modified:meth:`quat_rotate` and :meth:`quat_rotate_inverse` operations to use :meth:`torch.einsum`
  for faster processing of high dimensional input tensors.


0.24.7 (2024-09-06)
~~~~~~~~~~~~~~~~~~~

Added
^^^^^

* Added support for property attributes in the :meth:``isaaclab.utils.configclass`` method.
  Earlier, the configclass decorator failed to parse the property attributes correctly and made them
  instance variables instead.


0.24.6 (2024-09-05)
~~~~~~~~~~~~~~~~~~~

Fixed
^^^^^

* Adapted the ``A`` and ``D`` button bindings inside :meth:`isaaclab.device.Se3Keyboard` to make them now
  more-intuitive to control the y-axis motion based on the right-hand rule.


0.24.5 (2024-08-29)
~~~~~~~~~~~~~~~~~~~

Added
^^^^^

* Added alternative data type "distance_to_camera" in :class:`isaaclab.sensors.TiledCamera` class to be
  consistent with all other cameras (equal to type "depth").


0.24.4 (2024-09-02)
~~~~~~~~~~~~~~~~~~~

Fixed
^^^^^

* Added missing SI units to the documentation of :class:`isaaclab.sensors.Camera` and
  :class:`isaaclab.sensors.RayCasterCamera`.
* Added test to check :attr:`isaaclab.sensors.RayCasterCamera.set_intrinsic_matrices`


0.24.3 (2024-08-29)
~~~~~~~~~~~~~~~~~~~

Fixed
^^^^^

* Fixed the support for class-bounded methods when creating a configclass
  out of them. Earlier, these methods were being made as instance methods
  which required initialization of the class to call the class-methods.


0.24.2 (2024-08-28)
~~~~~~~~~~~~~~~~~~~

Added
^^^^^

* Added a class method to initialize camera configurations with an intrinsic matrix in the
  :class:`isaaclab.sim.spawner.sensors.PinholeCameraCfg`
  :class:`isaaclab.sensors.ray_caster.patterns_cfg.PinholeCameraPatternCfg` classes.

Fixed
^^^^^

* Fixed the ray direction in :func:`isaaclab.sensors.ray_caster.patterns.patterns.pinhole_camera_pattern` to
  point to the center of the pixel instead of the top-left corner.
* Fixed the clipping of the "distance_to_image_plane" depth image obtained using the
  :class:`isaaclab.sensors.ray_caster.RayCasterCamera` class. Earlier, the depth image was being clipped
  before the depth image was generated. Now, the clipping is applied after the depth image is generated. This makes
  the behavior equal to the USD Camera.


0.24.1 (2024-08-21)
~~~~~~~~~~~~~~~~~~~

Changed
^^^^^^^

* Disabled default viewport in certain headless scenarios for better performance.


0.24.0 (2024-08-17)
~~~~~~~~~~~~~~~~~~~

Added
^^^^^

* Added additional annotators for :class:`isaaclab.sensors.camera.TiledCamera` class.

Changed
^^^^^^^

* Updated :class:`isaaclab.sensors.TiledCamera` to latest RTX tiled rendering API.
* Single channel outputs for :class:`isaaclab.sensors.TiledCamera`, :class:`isaaclab.sensors.Camera` and :class:`isaaclab.sensors.RayCasterCamera` now has shape (H, W, 1).
* Data type for RGB output for :class:`isaaclab.sensors.TiledCamera` changed from ``torch.float`` to ``torch.uint8``.
* Dimension of RGB output for :class:`isaaclab.sensors.Camera` changed from (H, W, 4) to (H, W, 3). Use type ``rgba`` to retrieve the previous dimension.


0.23.1 (2024-08-17)
~~~~~~~~~~~~~~~~~~~

Changed
^^^^^^^

* Updated torch to version 2.4.0.


0.23.0 (2024-08-16)
~~~~~~~~~~~~~~~~~~~

Added
^^^^^

* Added direct workflow base class :class:`isaaclab.envs.DirectMARLEnv` for multi-agent environments.


0.22.1 (2024-08-17)
~~~~~~~~~~~~~~~~~~~

Added
^^^^^

* Added APIs to interact with the physics simulation of deformable objects. This includes setting the
  material properties, setting kinematic targets, and getting the state of the deformable object.
  For more information, please refer to the :mod:`isaaclab.assets.DeformableObject` class.


0.22.0 (2024-08-14)
~~~~~~~~~~~~~~~~~~~

Added
^^^^^

* Added :mod:`~isaaclab.utils.modifiers` module to provide framework for configurable and custom
  observation data modifiers.
* Adapted the :class:`~isaaclab.managers.ObservationManager` class to support custom modifiers.
  These are applied to the observation data before applying any noise or scaling operations.


0.21.2 (2024-08-13)
~~~~~~~~~~~~~~~~~~~

Fixed
^^^^^

* Moved event mode-based checks in the :meth:`isaaclab.managers.EventManager.apply` method outside
  the loop that iterates over the event terms. This prevents unnecessary checks and improves readability.
* Fixed the logic for global and per environment interval times when using the "interval" mode inside the
  event manager. Earlier, the internal lists for these times were of unequal lengths which led to wrong indexing
  inside the loop that iterates over the event terms.


0.21.1 (2024-08-06)
~~~~~~~~~~~~~~~~~~~

* Added a flag to preserve joint ordering inside the :class:`isaaclab.envs.mdp.JointAction` action term.


0.21.0 (2024-08-05)
~~~~~~~~~~~~~~~~~~~

Added
^^^^^

* Added the command line argument ``--device`` in :class:`~isaaclab.app.AppLauncher`. Valid options are:

  * ``cpu``: Use CPU.
  * ``cuda``: Use GPU with device ID ``0``.
  * ``cuda:N``: Use GPU, where N is the device ID. For example, ``cuda:0``. The default value is ``cuda:0``.

Changed
^^^^^^^

* Simplified setting the device throughout the code by relying on :attr:`isaaclab.sim.SimulationCfg.device`
  to activate gpu/cpu pipelines.

Removed
^^^^^^^

* Removed the parameter :attr:`isaaclab.sim.SimulationCfg.use_gpu_pipeline`. This is now directly inferred from
  :attr:`isaaclab.sim.SimulationCfg.device`.
* Removed the command line input argument ``--device_id`` in :class:`~isaaclab.app.AppLauncher`. The device id can
  now be set using the ``--device`` argument, for example with ``--device cuda:0``.


0.20.8 (2024-08-02)
~~~~~~~~~~~~~~~~~~~

Fixed
^^^^^

* Fixed the handling of observation terms with different shapes in the
  :class:`~isaaclab.managers.ObservationManager` class. Earlier, the constructor would throw an error if the
  shapes of the observation terms were different. Now, this operation only happens when the terms in an observation
  group are being concatenated. Otherwise, the terms are stored as a dictionary of tensors.
* Improved the error message when the observation terms are not of the same shape in the
  :class:`~isaaclab.managers.ObservationManager` class and the terms are being concatenated.


0.20.7 (2024-08-02)
~~~~~~~~~~~~~~~~~~~

Changed
^^^^^^^

* Performance improvements for material randomization in events.

Added
^^^^^

* Added minimum randomization frequency for reset mode randomizations.


0.20.6 (2024-08-02)
~~~~~~~~~~~~~~~~~~~

Changed
^^^^^^^

* Removed the hierarchy from :class:`~isaaclab.assets.RigidObject` class to
  :class:`~isaaclab.assets.Articulation` class. Previously, the articulation class overrode  almost
  all the functions of the rigid object class making the hierarchy redundant. Now, the articulation class
  is a standalone class that does not inherit from the rigid object class. This does add some code
  duplication but the simplicity and clarity of the code is improved.


0.20.5 (2024-08-02)
~~~~~~~~~~~~~~~~~~~

Added
^^^^^

* Added :attr:`isaaclab.terrain.TerrainGeneratorCfg.border_height` to set the height of the border
  around the terrain.


0.20.4 (2024-08-02)
~~~~~~~~~~~~~~~~~~~

Fixed
^^^^^

* Fixed the caching of terrains when using the :class:`isaaclab.terrains.TerrainGenerator` class.
  Earlier, the random sampling of the difficulty levels led to different hash values for the same terrain
  configuration. This caused the terrains to be re-generated even when the same configuration was used.
  Now, the numpy random generator is seeded with the same seed to ensure that the difficulty levels are
  sampled in the same order between different runs.


0.20.3 (2024-08-02)
~~~~~~~~~~~~~~~~~~~

Fixed
^^^^^

* Fixed the setting of translation and orientation when spawning a mesh prim. Earlier, the translation
  and orientation was being applied both on the parent Xform and the mesh prim. This was causing the
  mesh prim to be offset by the translation and orientation of the parent Xform, which is not the intended
  behavior.


0.20.2 (2024-08-02)
~~~~~~~~~~~~~~~~~~~

Changed
^^^^^^^

* Modified the computation of body acceleration for rigid body data to use PhysX APIs instead of
  numerical finite-differencing. This removes the need for computation of body acceleration at
  every update call of the data buffer.


0.20.1 (2024-07-30)
~~~~~~~~~~~~~~~~~~~

Fixed
^^^^^

* Fixed the :meth:`isaaclab.utils.math.wrap_to_pi` method to handle the wrapping of angles correctly.
  Earlier, the method was not wrapping the angles to the range [-pi, pi] correctly when the angles were outside
  the range [-2*pi, 2*pi].


0.20.0 (2024-07-26)
~~~~~~~~~~~~~~~~~~~

Added
^^^^^

* Support for the Isaac Sim 4.1.0 release.

Removed
^^^^^^^

* The ``mdp.add_body_mass`` method in the events. Please use the
  :meth:`isaaclab.envs.mdp.randomize_rigid_body_mass` method instead.
* The classes ``managers.RandomizationManager`` and ``managers.RandomizationTermCfg`` are replaced with
  :class:`isaaclab.managers.EventManager` and :class:`isaaclab.managers.EventTermCfg` classes.
* The following properties in :class:`isaaclab.sensors.FrameTransformerData`:

  * ``target_rot_source`` --> :attr:`~isaaclab.sensors.FrameTransformerData.target_quat_w`
  * ``target_rot_w`` --> :attr:`~isaaclab.sensors.FrameTransformerData.target_quat_source`
  * ``source_rot_w`` --> :attr:`~isaaclab.sensors.FrameTransformerData.source_quat_w`

* The kit experience file ``isaaclab.backwards.compatible.kit``. This is followed by dropping the support for
  Isaac Sim 2023.1.1 completely.


0.19.4 (2024-07-13)
~~~~~~~~~~~~~~~~~~~

Fixed
^^^^^

* Added the call to "startup" events when using the :class:`~isaaclab.envs.ManagerBasedEnv` class.
  Earlier, the "startup" events were not being called when the environment was initialized. This issue
  did not occur when using the :class:`~isaaclab.envs.ManagerBasedRLEnv` class since the "startup"
  events were called in the constructor.


0.19.3 (2024-07-13)
~~~~~~~~~~~~~~~~~~~

Added
^^^^^

* Added schemas for setting and modifying deformable body properties on a USD prim.
* Added API to spawn a deformable body material in the simulation.
* Added APIs to spawn rigid and deformable meshes of primitive shapes (cone, cylinder, sphere, box, capsule)
  in the simulation. This is possible through the :mod:`isaaclab.sim.spawners.meshes` module.


0.19.2 (2024-07-05)
~~~~~~~~~~~~~~~~~~~

Changed
^^^^^^^

* Modified cloning scheme based on the attribute :attr:`~isaaclab.scene.InteractiveSceneCfg.replicate_physics`
  to determine whether environment is homogeneous or heterogeneous.


0.19.1 (2024-07-05)
~~~~~~~~~~~~~~~~~~~

Added
^^^^^

* Added a lidar pattern function :func:`~isaaclab.sensors.ray_caster.patterns.patterns.lidar_pattern` with
  corresponding config :class:`~isaaclab.sensors.ray_caster.patterns_cfg.LidarPatternCfg`.


0.19.0 (2024-07-04)
~~~~~~~~~~~~~~~~~~~

Fixed
^^^^^

* Fixed parsing of articulations with nested rigid links while using the :class:`isaaclab.assets.Articulation`
  class. Earlier, the class initialization failed when the articulation had nested rigid links since the rigid
  links were not being parsed correctly by the PhysX view.

Removed
^^^^^^^

* Removed the attribute :attr:`body_physx_view` from the :class:`isaaclab.assets.Articulation` and
  :class:`isaaclab.assets.RigidObject` classes. These were causing confusions when used with articulation
  view since the body names were not following the same ordering.
* Dropped support for Isaac Sim 2023.1.1. The minimum supported version is now Isaac Sim 4.0.0.


0.18.6 (2024-07-01)
~~~~~~~~~~~~~~~~~~~

Fixed
^^^^^

* Fixed the environment stepping logic. Earlier, the environments' rendering logic was updating the kit app which
  would in turn step the physics :attr:`isaaclab.sim.SimulationCfg.render_interval` times. Now, a render
  call only does rendering and does not step the physics.


0.18.5 (2024-06-26)
~~~~~~~~~~~~~~~~~~~

Fixed
^^^^^

* Fixed the gravity vector direction used inside the :class:`isaaclab.assets.RigidObjectData` class.
  Earlier, the gravity direction was hard-coded as (0, 0, -1) which may be different from the actual
  gravity direction in the simulation. Now, the gravity direction is obtained from the simulation context
  and used to compute the projection of the gravity vector on the object.


0.18.4 (2024-06-26)
~~~~~~~~~~~~~~~~~~~

Fixed
^^^^^

* Fixed double reference count of the physics sim view inside the asset classes. This was causing issues
  when destroying the asset class instance since the physics sim view was not being properly released.

Added
^^^^^

* Added the attribute :attr:`~isaaclab.assets.AssetBase.is_initialized` to check if the asset and sensor
  has been initialized properly. This can be used to ensure that the asset or sensor is ready to use in the simulation.


0.18.3 (2024-06-25)
~~~~~~~~~~~~~~~~~~~

Fixed
^^^^^

* Fixed the docstrings at multiple places related to the different buffer implementations inside the
  :mod:`isaaclab.utils.buffers` module. The docstrings were not clear and did not provide enough
  information about the classes and their methods.

Added
^^^^^

* Added the field for fixed tendom names in the :class:`isaaclab.assets.ArticulationData` class.
  Earlier, this information was not exposed which was inconsistent with other name related information
  such as joint or body names.

Changed
^^^^^^^

* Renamed the fields ``min_num_time_lags`` and ``max_num_time_lags`` to ``min_delay`` and
  ``max_delay`` in the :class:`isaaclab.actuators.DelayedPDActuatorCfg` class. This is to make
  the naming simpler to understand.


0.18.2 (2024-06-25)
~~~~~~~~~~~~~~~~~~~

Changed
^^^^^^^

* Moved the configuration for tile-rendered camera into its own file named ``tiled_camera_cfg.py``.
  This makes it easier to follow where the configuration is located and how it is related to the class.


0.18.1 (2024-06-25)
~~~~~~~~~~~~~~~~~~~

Changed
^^^^^^^

* Ensured that a parity between class and its configuration class is explicitly visible in the
  :mod:`isaaclab.envs` module. This makes it easier to follow where definitions are located and how
  they are related. This should not be a breaking change as the classes are still accessible through the same module.


0.18.0 (2024-06-13)
~~~~~~~~~~~~~~~~~~~

Fixed
^^^^^

* Fixed the rendering logic to render at the specified interval. Earlier, the substep parameter had no effect and rendering
  would happen once every env.step() when active.

Changed
^^^^^^^

* Renamed :attr:`isaaclab.sim.SimulationCfg.substeps` to :attr:`isaaclab.sim.SimulationCfg.render_interval`.
  The render logic is now integrated in the decimation loop of the environment.


0.17.13 (2024-06-13)
~~~~~~~~~~~~~~~~~~~~

Fixed
^^^^^

* Fixed the orientation reset logic in :func:`isaaclab.envs.mdp.events.reset_root_state_uniform` to make it relative to
  the default orientation. Earlier, the position was sampled relative to the default and the orientation not.


0.17.12 (2024-06-13)
~~~~~~~~~~~~~~~~~~~~

Added
^^^^^

* Added the class :class:`isaaclab.utils.buffers.TimestampedBuffer` to store timestamped data.

Changed
^^^^^^^

* Added time-stamped buffers in the classes :class:`isaaclab.assets.RigidObjectData` and :class:`isaaclab.assets.ArticulationData`
  to update some values lazily and avoid unnecessary computations between physics updates. Before, all the data was always
  updated at every step, even if it was not used by the task.


0.17.11 (2024-05-30)
~~~~~~~~~~~~~~~~~~~~

Fixed
^^^^^

* Fixed :class:`isaaclab.sensor.ContactSensor` not loading correctly in extension mode.
  Earlier, the :attr:`isaaclab.sensor.ContactSensor.body_physx_view` was not initialized when
  :meth:`isaaclab.sensor.ContactSensor._debug_vis_callback` is called which references it.


0.17.10 (2024-05-30)
~~~~~~~~~~~~~~~~~~~~

Fixed
^^^^^

* Fixed compound classes being directly assigned in ``default_factory`` generator method
  :meth:`isaaclab.utils.configclass._return_f`, which resulted in shared references such that modifications to
  compound objects were reflected across all instances generated from the same ``default_factory`` method.


0.17.9 (2024-05-30)
~~~~~~~~~~~~~~~~~~~

Added
^^^^^

* Added ``variants`` attribute to the :class:`isaaclab.sim.from_files.UsdFileCfg` class to select USD
  variants when loading assets from USD files.


0.17.8 (2024-05-28)
~~~~~~~~~~~~~~~~~~~

Fixed
^^^^^

* Implemented the reset methods in the action terms to avoid returning outdated data.


0.17.7 (2024-05-28)
~~~~~~~~~~~~~~~~~~~

Added
^^^^^

* Added debug visualization utilities in the :class:`isaaclab.managers.ActionManager` class.


0.17.6 (2024-05-27)
~~~~~~~~~~~~~~~~~~~

Added
^^^^^

* Added ``wp.init()`` call in Warp utils.


0.17.5 (2024-05-22)
~~~~~~~~~~~~~~~~~~~

Changed
^^^^^^^

* Websocket livestreaming is no longer supported. Valid livestream options are {0, 1, 2}.
* WebRTC livestream is now set with livestream=2.


0.17.4 (2024-05-17)
~~~~~~~~~~~~~~~~~~~

Changed
^^^^^^^

* Modified the noise functions to also support add, scale, and abs operations on the data. Added aliases
  to ensure backward compatibility with the previous functions.

  * Added :attr:`isaaclab.utils.noise.NoiseCfg.operation` for the different operations.
  * Renamed ``constant_bias_noise`` to :func:`isaaclab.utils.noise.constant_noise`.
  * Renamed ``additive_uniform_noise`` to :func:`isaaclab.utils.noise.uniform_noise`.
  * Renamed ``additive_gaussian_noise`` to :func:`isaaclab.utils.noise.gaussian_noise`.


0.17.3 (2024-05-15)
~~~~~~~~~~~~~~~~~~~

Fixed
^^^^^

* Set ``hide_ui`` flag in the app launcher for livestream.
* Fix native client livestream extensions.


0.17.2 (2024-05-09)
~~~~~~~~~~~~~~~~~~~

Changed
^^^^^^^

* Renamed ``_range`` to ``distribution_params`` in ``events.py`` for methods that defined a distribution.
* Apply additive/scaling randomization noise on default data instead of current data.
* Changed material bucketing logic to prevent exceeding 64k materials.

Fixed
^^^^^

* Fixed broadcasting issues with indexing when environment and joint IDs are provided.
* Fixed incorrect tensor dimensions when setting a subset of environments.

Added
^^^^^

* Added support for randomization of fixed tendon parameters.
* Added support for randomization of dof limits.
* Added support for randomization of gravity.
* Added support for Gaussian sampling.
* Added default buffers to Articulation/Rigid object data classes for randomization.


0.17.1 (2024-05-10)
~~~~~~~~~~~~~~~~~~~

Fixed
^^^^^

* Added attribute :attr:`isaaclab.sim.converters.UrdfConverterCfg.override_joint_dynamics` to properly parse
  joint dynamics in :class:`isaaclab.sim.converters.UrdfConverter`.


0.17.0 (2024-05-07)
~~~~~~~~~~~~~~~~~~~

Changed
^^^^^^^

* Renamed ``BaseEnv`` to :class:`isaaclab.envs.ManagerBasedEnv`.
* Renamed ``base_env.py`` to ``manager_based_env.py``.
* Renamed ``BaseEnvCfg`` to :class:`isaaclab.envs.ManagerBasedEnvCfg`.
* Renamed ``RLTaskEnv`` to :class:`isaaclab.envs.ManagerBasedRLEnv`.
* Renamed ``rl_task_env.py`` to ``manager_based_rl_env.py``.
* Renamed ``RLTaskEnvCfg`` to :class:`isaaclab.envs.ManagerBasedRLEnvCfg`.
* Renamed ``rl_task_env_cfg.py`` to ``rl_env_cfg.py``.
* Renamed ``OIGEEnv`` to :class:`isaaclab.envs.DirectRLEnv`.
* Renamed ``oige_env.py`` to ``direct_rl_env.py``.
* Renamed ``RLTaskEnvWindow`` to :class:`isaaclab.envs.ui.ManagerBasedRLEnvWindow`.
* Renamed ``rl_task_env_window.py`` to ``manager_based_rl_env_window.py``.
* Renamed all references of ``BaseEnv``, ``BaseEnvCfg``, ``RLTaskEnv``, ``RLTaskEnvCfg``,  ``OIGEEnv``, and ``RLTaskEnvWindow``.

Added
^^^^^

* Added direct workflow base class :class:`isaaclab.envs.DirectRLEnv`.


0.16.4 (2024-05-06)
~~~~~~~~~~~~~~~~~~~~

Changed
^^^^^^^

* Added :class:`isaaclab.sensors.TiledCamera` to support tiled rendering with RGB and depth.


0.16.3 (2024-04-26)
~~~~~~~~~~~~~~~~~~~

Fixed
^^^^^

* Fixed parsing of filter prim path expressions in the :class:`isaaclab.sensors.ContactSensor` class.
  Earlier, the filter prim paths given to the physics view was not being parsed since they were specified as
  regex expressions instead of glob expressions.


0.16.2 (2024-04-25)
~~~~~~~~~~~~~~~~~~~~

Changed
^^^^^^^

* Simplified the installation procedure, isaaclab -e is no longer needed
* Updated torch dependency to 2.2.2


0.16.1 (2024-04-20)
~~~~~~~~~~~~~~~~~~~

Added
^^^^^

* Added attribute :attr:`isaaclab.sim.ArticulationRootPropertiesCfg.fix_root_link` to fix the root link
  of an articulation to the world frame.


0.16.0 (2024-04-16)
~~~~~~~~~~~~~~~~~~~

Added
^^^^^

* Added the function :meth:`isaaclab.utils.math.quat_unique` to standardize quaternion representations,
  i.e. always have a non-negative real part.
* Added events terms for randomizing mass by scale, simulation joint properties (stiffness, damping, armature,
  and friction)

Fixed
^^^^^

* Added clamping of joint positions and velocities in event terms for resetting joints. The simulation does not
  throw an error if the set values are out of their range. Hence, users are expected to clamp them before setting.
* Fixed :class:`isaaclab.envs.mdp.EMAJointPositionToLimitsActionCfg` to smoothen the actions
  at environment frequency instead of simulation frequency.

* Renamed the following functions in :meth:`isaaclab.envs.mdp` to avoid confusions:

  * Observation: :meth:`joint_pos_norm` -> :meth:`joint_pos_limit_normalized`
  * Action: :class:`ExponentialMovingAverageJointPositionAction` -> :class:`EMAJointPositionToLimitsAction`
  * Termination: :meth:`base_height` -> :meth:`root_height_below_minimum`
  * Termination: :meth:`joint_pos_limit` -> :meth:`joint_pos_out_of_limit`
  * Termination: :meth:`joint_pos_manual_limit` -> :meth:`joint_pos_out_of_manual_limit`
  * Termination: :meth:`joint_vel_limit` -> :meth:`joint_vel_out_of_limit`
  * Termination: :meth:`joint_vel_manual_limit` -> :meth:`joint_vel_out_of_manual_limit`
  * Termination: :meth:`joint_torque_limit` -> :meth:`joint_effort_out_of_limit`

Deprecated
^^^^^^^^^^

* Deprecated the function :meth:`isaaclab.envs.mdp.add_body_mass` in favor of
  :meth:`isaaclab.envs.mdp.randomize_rigid_body_mass`. This supports randomizing the mass based on different
  operations (add, scale, or set) and sampling distributions.


0.15.13 (2024-04-16)
~~~~~~~~~~~~~~~~~~~~

Changed
^^^^^^^

* Improved startup performance by enabling rendering-based extensions only when necessary and caching of nucleus directory.
* Renamed the flag ``OFFSCREEN_RENDER`` or ``--offscreen_render`` to ``ENABLE_CAMERAS`` or ``--enable_cameras`` respectively.


0.15.12 (2024-04-16)
~~~~~~~~~~~~~~~~~~~~

Changed
^^^^^^^

* Replaced calls to the ``check_file_path`` function in the :mod:`isaaclab.sim.spawners.from_files`
  with the USD stage resolve identifier function. This helps speed up the loading of assets from file paths
  by avoiding Nucleus server calls.


0.15.11 (2024-04-15)
~~~~~~~~~~~~~~~~~~~~

Added
^^^^^

* Added the :meth:`isaaclab.sim.SimulationContext.has_rtx_sensors` method to check if any
  RTX-related sensors such as cameras have been created in the simulation. This is useful to determine
  if simulation requires RTX rendering during step or not.

Fixed
^^^^^

* Fixed the rendering of RTX-related sensors such as cameras inside the :class:`isaaclab.envs.RLTaskEnv` class.
  Earlier the rendering did not happen inside the step function, which caused the sensor data to be empty.


0.15.10 (2024-04-11)
~~~~~~~~~~~~~~~~~~~~

Fixed
^^^^^

* Fixed sharing of the same memory address between returned tensors from observation terms
  in the :class:`isaaclab.managers.ObservationManager` class. Earlier, the returned
  tensors could map to the same memory address, causing issues when the tensors were modified
  during scaling, clipping or other operations.


0.15.9 (2024-04-04)
~~~~~~~~~~~~~~~~~~~

Fixed
^^^^^

* Fixed assignment of individual termination terms inside the :class:`isaaclab.managers.TerminationManager`
  class. Earlier, the terms were being assigned their values through an OR operation which resulted in incorrect
  values. This regression was introduced in version 0.15.1.


0.15.8 (2024-04-02)
~~~~~~~~~~~~~~~~~~~

Added
^^^^^

* Added option to define ordering of points for the mesh-grid generation in the
  :func:`isaaclab.sensors.ray_caster.patterns.grid_pattern`. This parameter defaults to 'xy'
  for backward compatibility.


0.15.7 (2024-03-28)
~~~~~~~~~~~~~~~~~~~

Added
^^^^^

* Adds option to return indices/data in the specified query keys order in
  :class:`isaaclab.managers.SceneEntityCfg` class, and the respective
  :func:`isaaclab.utils.string.resolve_matching_names_values` and
  :func:`isaaclab.utils.string.resolve_matching_names` functions.


0.15.6 (2024-03-28)
~~~~~~~~~~~~~~~~~~~

Added
^^^^^

* Extended the :class:`isaaclab.app.AppLauncher` class to support the loading of experience files
  from the command line. This allows users to load a specific experience file when running the application
  (such as for multi-camera rendering or headless mode).

Changed
^^^^^^^

* Changed default loading of experience files in the :class:`isaaclab.app.AppLauncher` class from the ones
  provided by Isaac Sim to the ones provided in Isaac Lab's ``apps`` directory.


0.15.5 (2024-03-23)
~~~~~~~~~~~~~~~~~~~

Fixed
^^^^^

* Fixed the env origins in :meth:`_compute_env_origins_grid` of :class:`isaaclab.terrain.TerrainImporter`
  to match that obtained from the Isaac Sim :class:`isaacsim.core.cloner.GridCloner` class.

Added
^^^^^

* Added unit test to ensure consistency between environment origins generated by IsaacSim's Grid Cloner and those
  produced by the TerrainImporter.


0.15.4 (2024-03-22)
~~~~~~~~~~~~~~~~~~~

Fixed
^^^^^

* Fixed the :class:`isaaclab.envs.mdp.actions.NonHolonomicActionCfg` class to use
  the correct variable when applying actions.


0.15.3 (2024-03-21)
~~~~~~~~~~~~~~~~~~~

Added
^^^^^

* Added unit test to check that :class:`isaaclab.scene.InteractiveScene` entity data is not shared between separate instances.

Fixed
^^^^^

* Moved class variables in :class:`isaaclab.scene.InteractiveScene` to correctly  be assigned as
  instance variables.
* Removed custom ``__del__`` magic method from :class:`isaaclab.scene.InteractiveScene`.


0.15.2 (2024-03-21)
~~~~~~~~~~~~~~~~~~~

Fixed
^^^^^

* Added resolving of relative paths for the main asset USD file when using the
  :class:`isaaclab.sim.converters.UrdfConverter` class. This is to ensure that the material paths are
  resolved correctly when the main asset file is moved to a different location.


0.15.1 (2024-03-19)
~~~~~~~~~~~~~~~~~~~

Fixed
^^^^^

* Fixed the imitation learning workflow example script, updating Isaac Lab and Robomimic API calls.
* Removed the resetting of :attr:`_term_dones` in the :meth:`isaaclab.managers.TerminationManager.reset`.
  Previously, the environment cleared out all the terms. However, it impaired reading the specific term's values externally.


0.15.0 (2024-03-17)
~~~~~~~~~~~~~~~~~~~

Deprecated
^^^^^^^^^^

* Renamed :class:`isaaclab.managers.RandomizationManager` to :class:`isaaclab.managers.EventManager`
  class for clarification as the manager takes care of events such as reset in addition to pure randomizations.
* Renamed :class:`isaaclab.managers.RandomizationTermCfg` to :class:`isaaclab.managers.EventTermCfg`
  for consistency with the class name change.


0.14.1 (2024-03-16)
~~~~~~~~~~~~~~~~~~~

Added
^^^^^

* Added simulation schemas for joint drive and fixed tendons. These can be configured for assets imported
  from file formats.
* Added logging of tendon properties to the articulation class (if they are present in the USD prim).


0.14.0 (2024-03-15)
~~~~~~~~~~~~~~~~~~~

Fixed
^^^^^

* Fixed the ordering of body names used in the :class:`isaaclab.assets.Articulation` class. Earlier,
  the body names were not following the same ordering as the bodies in the articulation. This led
  to issues when using the body names to access data related to the links from the articulation view
  (such as Jacobians, mass matrices, etc.).

Removed
^^^^^^^

* Removed the attribute :attr:`body_physx_view` from the :class:`isaaclab.assets.RigidObject`
  and :class:`isaaclab.assets.Articulation` classes. These were causing confusions when used
  with articulation view since the body names were not following the same ordering.


0.13.1 (2024-03-14)
~~~~~~~~~~~~~~~~~~~

Removed
^^^^^^^

* Removed the :mod:`isaaclab.compat` module. This module was used to provide compatibility
  with older versions of Isaac Sim. It is no longer needed since we have most of the functionality
  absorbed into the main classes.


0.13.0 (2024-03-12)
~~~~~~~~~~~~~~~~~~~

Added
^^^^^

* Added support for the following data types inside the :class:`isaaclab.sensors.Camera` class:
  ``instance_segmentation_fast`` and ``instance_id_segmentation_fast``. These are GPU-supported annotations
  and are faster than the regular annotations.

Fixed
^^^^^

* Fixed handling of semantic filtering inside the :class:`isaaclab.sensors.Camera` class. Earlier,
  the annotator was given ``semanticTypes`` as an argument. However, with Isaac Sim 2023.1, the annotator
  does not accept this argument. Instead the mapping needs to be set to the synthetic data interface directly.
* Fixed the return shape of colored images for segmentation data types inside the
  :class:`isaaclab.sensors.Camera` class. Earlier, the images were always returned as ``int32``. Now,
  they are casted to ``uint8`` 4-channel array before returning if colorization is enabled for the annotation type.

Removed
^^^^^^^

* Dropped support for ``instance_segmentation`` and ``instance_id_segmentation`` annotations in the
  :class:`isaaclab.sensors.Camera` class. Their "fast" counterparts should be used instead.
* Renamed the argument :attr:`isaaclab.sensors.CameraCfg.semantic_types` to
  :attr:`isaaclab.sensors.CameraCfg.semantic_filter`. This is more aligned with Replicator's terminology
  for semantic filter predicates.
* Replaced the argument :attr:`isaaclab.sensors.CameraCfg.colorize` with separate colorized
  arguments for each annotation type (:attr:`~isaaclab.sensors.CameraCfg.colorize_instance_segmentation`,
  :attr:`~isaaclab.sensors.CameraCfg.colorize_instance_id_segmentation`, and
  :attr:`~isaaclab.sensors.CameraCfg.colorize_semantic_segmentation`).


0.12.4 (2024-03-11)
~~~~~~~~~~~~~~~~~~~

Fixed
^^^^^


* Adapted randomization terms to deal with ``slice`` for the body indices. Earlier, the terms were not
  able to handle the slice object and were throwing an error.
* Added ``slice`` type-hinting to all body and joint related methods in the rigid body and articulation
  classes. This is to make it clear that the methods can handle both list of indices and slices.


0.12.3 (2024-03-11)
~~~~~~~~~~~~~~~~~~~

Fixed
^^^^^

* Added signal handler to the :class:`isaaclab.app.AppLauncher` class to catch the ``SIGINT`` signal
  and close the application gracefully. This is to prevent the application from crashing when the user
  presses ``Ctrl+C`` to close the application.


0.12.2 (2024-03-10)
~~~~~~~~~~~~~~~~~~~

Added
^^^^^

* Added observation terms for states of a rigid object in world frame.
* Added randomization terms to set root state with randomized orientation and joint state within user-specified limits.
* Added reward term for penalizing specific termination terms.

Fixed
^^^^^

* Improved sampling of states inside randomization terms. Earlier, the code did multiple torch calls
  for sampling different components of the vector. Now, it uses a single call to sample the entire vector.


0.12.1 (2024-03-09)
~~~~~~~~~~~~~~~~~~~

Added
^^^^^

* Added an option to the last actions observation term to get a specific term by name from the action manager.
  If None, the behavior remains the same as before (the entire action is returned).


0.12.0 (2024-03-08)
~~~~~~~~~~~~~~~~~~~

Added
^^^^^

* Added functionality to sample flat patches on a generated terrain. This can be configured using
  :attr:`isaaclab.terrains.SubTerrainBaseCfg.flat_patch_sampling` attribute.
* Added a randomization function for setting terrain-aware root state. Through this, an asset can be
  reset to a randomly sampled flat patches.

Fixed
^^^^^

* Separated normal and terrain-base position commands. The terrain based commands rely on the
  terrain to sample flat patches for setting the target position.
* Fixed command resample termination function.

Changed
^^^^^^^

* Added the attribute :attr:`isaaclab.envs.mdp.commands.UniformVelocityCommandCfg.heading_control_stiffness`
  to control the stiffness of the heading control term in the velocity command term. Earlier, this was
  hard-coded to 0.5 inside the term.

Removed
^^^^^^^

* Removed the function :meth:`sample_new_targets` in the terrain importer. Instead the attribute
  :attr:`isaaclab.terrains.TerrainImporter.flat_patches` should be used to sample new targets.


0.11.3 (2024-03-04)
~~~~~~~~~~~~~~~~~~~

Fixed
^^^^^

* Corrects the functions :func:`isaaclab.utils.math.axis_angle_from_quat` and :func:`isaaclab.utils.math.quat_error_magnitude`
  to accept tensors of the form (..., 4) instead of (N, 4). This brings us in line with our documentation and also upgrades one of our functions
  to handle higher dimensions.


0.11.2 (2024-03-04)
~~~~~~~~~~~~~~~~~~~

Added
^^^^^

* Added checks for default joint position and joint velocity in the articulation class. This is to prevent
  users from configuring values for these quantities that might be outside the valid range from the simulation.


0.11.1 (2024-02-29)
~~~~~~~~~~~~~~~~~~~

Added
^^^^^

* Replaced the default values for ``joint_ids`` and ``body_ids`` from ``None`` to ``slice(None)``
  in the :class:`isaaclab.managers.SceneEntityCfg`.
* Adapted rewards and observations terms so that the users can query a subset of joints and bodies.


0.11.0 (2024-02-27)
~~~~~~~~~~~~~~~~~~~

Removed
^^^^^^^

* Dropped support for Isaac Sim<=2022.2. As part of this, removed the components of :class:`isaaclab.app.AppLauncher`
  which handled ROS extension loading. We no longer need them in Isaac Sim>=2023.1 to control the load order to avoid crashes.
* Upgraded Dockerfile to use ISAACSIM_VERSION=2023.1.1 by default.


0.10.28 (2024-02-29)
~~~~~~~~~~~~~~~~~~~~

Added
^^^^^

* Implemented relative and moving average joint position action terms. These allow the user to specify
  the target joint positions as relative to the current joint positions or as a moving average of the
  joint positions over a window of time.


0.10.27 (2024-02-28)
~~~~~~~~~~~~~~~~~~~~

Added
^^^^^

* Added UI feature to start and stop animation recording in the stage when running an environment.
  To enable this feature, please pass the argument ``--disable_fabric`` to the environment script to allow
  USD read/write operations. Be aware that this will slow down the simulation.


0.10.26 (2024-02-26)
~~~~~~~~~~~~~~~~~~~~

Added
^^^^^

* Added a viewport camera controller class to the :class:`isaaclab.envs.BaseEnv`. This is useful
  for applications where the user wants to render the viewport from different perspectives even when the
  simulation is running in headless mode.


0.10.25 (2024-02-26)
~~~~~~~~~~~~~~~~~~~~

Fixed
^^^^^

* Ensures that all path arguments in :mod:`isaaclab.sim.utils` are cast to ``str``. Previously,
  we had handled path types as strings without casting.


0.10.24 (2024-02-26)
~~~~~~~~~~~~~~~~~~~~

Added
^^^^^

* Added tracking of contact time in the :class:`isaaclab.sensors.ContactSensor` class. Previously,
  only the air time was being tracked.
* Added contact force threshold, :attr:`isaaclab.sensors.ContactSensorCfg.force_threshold`, to detect
  when the contact sensor is in contact. Previously, this was set to hard-coded 1.0 in the sensor class.


0.10.23 (2024-02-21)
~~~~~~~~~~~~~~~~~~~~

Fixed
^^^^^

* Fixes the order of size arguments in :meth:`isaaclab.terrains.height_field.random_uniform_terrain`. Previously, the function
  would crash if the size along x and y were not the same.


0.10.22 (2024-02-14)
~~~~~~~~~~~~~~~~~~~~

Fixed
^^^^^

* Fixed "divide by zero" bug in :class:`~isaaclab.sim.SimulationContext` when setting gravity vector.
  Now, it is correctly disabled when the gravity vector is set to zero.


0.10.21 (2024-02-12)
~~~~~~~~~~~~~~~~~~~~

Fixed
^^^^^

* Fixed the printing of articulation joint information when the articulation has only one joint.
  Earlier, the function was performing a squeeze operation on the tensor, which caused an error when
  trying to index the tensor of shape (1,).


0.10.20 (2024-02-12)
~~~~~~~~~~~~~~~~~~~~

Added
^^^^^

* Adds :attr:`isaaclab.sim.PhysxCfg.enable_enhanced_determinism` to enable improved
  determinism from PhysX. Please note this comes at the expense of performance.


0.10.19 (2024-02-08)
~~~~~~~~~~~~~~~~~~~~

Fixed
^^^^^

* Fixed environment closing so that articulations, objects, and sensors are cleared properly.


0.10.18 (2024-02-05)
~~~~~~~~~~~~~~~~~~~~

Fixed
^^^^^

* Pinned :mod:`torch` version to 2.0.1 in the setup.py to keep parity version of :mod:`torch` supplied by
  Isaac 2023.1.1, and prevent version incompatibility between :mod:`torch` ==2.2 and
  :mod:`typing-extensions` ==3.7.4.3


0.10.17 (2024-02-02)
~~~~~~~~~~~~~~~~~~~~

Fixed
^^^^^^

* Fixed carb setting ``/app/livestream/enabled`` to be set as False unless live-streaming is specified
  by :class:`isaaclab.app.AppLauncher` settings. This fixes the logic of :meth:`SimulationContext.render`,
  which depended on the config in previous versions of Isaac defaulting to false for this setting.


0.10.16 (2024-01-29)
~~~~~~~~~~~~~~~~~~~~

Added
^^^^^^

* Added an offset parameter to the height scan observation term. This allows the user to specify the
  height offset of the scan from the tracked body. Previously it was hard-coded to be 0.5.


0.10.15 (2024-01-29)
~~~~~~~~~~~~~~~~~~~~

Fixed
^^^^^

* Fixed joint torque computation for implicit actuators. Earlier, the torque was always zero for implicit
  actuators. Now, it is computed approximately by applying the PD law.


0.10.14 (2024-01-22)
~~~~~~~~~~~~~~~~~~~~

Fixed
^^^^^

* Fixed the tensor shape of :attr:`isaaclab.sensors.ContactSensorData.force_matrix_w`. Earlier, the reshaping
  led to a mismatch with the data obtained from PhysX.


0.10.13 (2024-01-15)
~~~~~~~~~~~~~~~~~~~~

Fixed
^^^^^

* Fixed running of environments with a single instance even if the :attr:`replicate_physics`` flag is set to True.


0.10.12 (2024-01-10)
~~~~~~~~~~~~~~~~~~~~

Fixed
^^^^^

* Fixed indexing of source and target frames in the :class:`isaaclab.sensors.FrameTransformer` class.
  Earlier, it always assumed that the source frame body is at index 0. Now, it uses the body index of the
  source frame to compute the transformation.

Deprecated
^^^^^^^^^^

* Renamed quantities in the :class:`isaaclab.sensors.FrameTransformerData` class to be more
  consistent with the terminology used in the asset classes. The following quantities are deprecated:

  * ``target_rot_w`` -> ``target_quat_w``
  * ``source_rot_w`` -> ``source_quat_w``
  * ``target_rot_source`` -> ``target_quat_source``


0.10.11 (2024-01-08)
~~~~~~~~~~~~~~~~~~~~

Fixed
^^^^^

* Fixed attribute error raised when calling the :class:`isaaclab.envs.mdp.TerrainBasedPositionCommand`
  command term.
* Added a dummy function in :class:`isaaclab.terrain.TerrainImporter` that returns environment
  origins as terrain-aware sampled targets. This function should be implemented by child classes based on
  the terrain type.


0.10.10 (2023-12-21)
~~~~~~~~~~~~~~~~~~~~

Fixed
^^^^^

* Fixed reliance on non-existent ``Viewport`` in :class:`isaaclab.sim.SimulationContext` when loading livestreaming
  by ensuring that the extension ``omni.kit.viewport.window`` is enabled in :class:`isaaclab.app.AppLauncher` when
  livestreaming is enabled


0.10.9 (2023-12-21)
~~~~~~~~~~~~~~~~~~~

Fixed
^^^^^

* Fixed invalidation of physics views inside the asset and sensor classes. Earlier, they were left initialized
  even when the simulation was stopped. This caused issues when closing the application.


0.10.8 (2023-12-20)
~~~~~~~~~~~~~~~~~~~

Fixed
^^^^^

* Fixed the :class:`isaaclab.envs.mdp.actions.DifferentialInverseKinematicsAction` class
  to account for the offset pose of the end-effector.


0.10.7 (2023-12-19)
~~~~~~~~~~~~~~~~~~~

Fixed
^^^^^

* Added a check to ray-cast and camera sensor classes to ensure that the sensor prim path does not
  have a regex expression at its leaf. For instance, ``/World/Robot/camera_.*`` is not supported
  for these sensor types. This behavior needs to be fixed in the future.


0.10.6 (2023-12-19)
~~~~~~~~~~~~~~~~~~~

Added
^^^^^

* Added support for using articulations as visualization markers. This disables all physics APIs from
  the articulation and allows the user to use it as a visualization marker. It is useful for creating
  visualization markers for the end-effectors or base of the robot.

Fixed
^^^^^

* Fixed hiding of debug markers from secondary images when using the
  :class:`isaaclab.markers.VisualizationMarkers` class. Earlier, the properties were applied on
  the XForm prim instead of the Mesh prim.


0.10.5 (2023-12-18)
~~~~~~~~~~~~~~~~~~~

Fixed
^^^^^

* Fixed test ``check_base_env_anymal_locomotion.py``, which
  previously called :func:`torch.jit.load` with the path to a policy (which would work
  for a local file), rather than calling
  :func:`isaaclab.utils.assets.read_file` on the path to get the file itself.


0.10.4 (2023-12-14)
~~~~~~~~~~~~~~~~~~~

Fixed
^^^^^

* Fixed potentially breaking import of omni.kit.widget.toolbar by ensuring that
  if live-stream is enabled, then the :mod:`omni.kit.widget.toolbar`
  extension is loaded.

0.10.3 (2023-12-12)
~~~~~~~~~~~~~~~~~~~

Added
^^^^^

* Added the attribute :attr:`isaaclab.actuators.ActuatorNetMLPCfg.input_order`
  to specify the order of the input tensors to the MLP network.

Fixed
^^^^^

* Fixed computation of metrics for the velocity command term. Earlier, the norm was being computed
  over the entire batch instead of the last dimension.
* Fixed the clipping inside the :class:`isaaclab.actuators.DCMotor` class. Earlier, it was
  not able to handle the case when configured saturation limit was set to None.


0.10.2 (2023-12-12)
~~~~~~~~~~~~~~~~~~~

Fixed
^^^^^

* Added a check in the simulation stop callback in the :class:`isaaclab.sim.SimulationContext` class
  to not render when an exception is raised. The while loop in the callback was preventing the application
  from closing when an exception was raised.


0.10.1 (2023-12-06)
~~~~~~~~~~~~~~~~~~~

Added
^^^^^

* Added command manager class with terms defined by :class:`isaaclab.managers.CommandTerm`. This
  allow for multiple types of command generators to be used in the same environment.


0.10.0 (2023-12-04)
~~~~~~~~~~~~~~~~~~~

Changed
^^^^^^^

* Modified the sensor and asset base classes to use the underlying PhysX views instead of Isaac Sim views.
  Using Isaac Sim classes led to a very high load time (of the order of minutes) when using a scene with
  many assets. This is because Isaac Sim supports USD paths which are slow and not required.

Added
^^^^^

* Added faster implementation of USD stage traversal methods inside the :class:`isaaclab.sim.utils` module.
* Added properties :attr:`isaaclab.assets.AssetBase.num_instances` and
  :attr:`isaaclab.sensor.SensorBase.num_instances` to obtain the number of instances of the asset
  or sensor in the simulation respectively.

Removed
^^^^^^^

* Removed dependencies on Isaac Sim view classes. It is no longer possible to use :attr:`root_view` and
  :attr:`body_view`. Instead use :attr:`root_physx_view` and :attr:`body_physx_view` to access the underlying
  PhysX views.


0.9.55 (2023-12-03)
~~~~~~~~~~~~~~~~~~~

Fixed
^^^^^

* Fixed the Nucleus directory path in the :attr:`isaaclab.utils.assets.NVIDIA_NUCLEUS_DIR`.
  Earlier, it was referring to the ``NVIDIA/Assets`` directory instead of ``NVIDIA``.


0.9.54 (2023-11-29)
~~~~~~~~~~~~~~~~~~~

Fixed
^^^^^

* Fixed pose computation in the :class:`isaaclab.sensors.Camera` class to obtain them from XFormPrimView
  instead of using ``UsdGeomCamera.ComputeLocalToWorldTransform`` method. The latter is not updated correctly
  during GPU simulation.
* Fixed initialization of the annotator info in the class :class:`isaaclab.sensors.Camera`. Previously
  all dicts had the same memory address which caused all annotators to have the same info.
* Fixed the conversion of ``uint32`` warp arrays inside the :meth:`isaaclab.utils.array.convert_to_torch`
  method. PyTorch does not support this type, so it is converted to ``int32`` before converting to PyTorch tensor.
* Added render call inside :meth:`isaaclab.sim.SimulationContext.reset` to initialize Replicator
  buffers when the simulation is reset.


0.9.53 (2023-11-29)
~~~~~~~~~~~~~~~~~~~

Changed
^^^^^^^

* Changed the behavior of passing :obj:`None` to the :class:`isaaclab.actuators.ActuatorBaseCfg`
  class. Earlier, they were resolved to fixed default values. Now, they imply that the values are loaded
  from the USD joint drive configuration.

Added
^^^^^

* Added setting of joint armature and friction quantities to the articulation class.


0.9.52 (2023-11-29)
~~~~~~~~~~~~~~~~~~~

Changed
^^^^^^^

* Changed the warning print in :meth:`isaaclab.sim.utils.apply_nested` method
  to be more descriptive. Earlier, it was printing a warning for every instanced prim.
  Now, it only prints a warning if it could not apply the attribute to any of the prims.

Added
^^^^^

* Added the method :meth:`isaaclab.utils.assets.retrieve_file_path` to
  obtain the absolute path of a file on the Nucleus server or locally.

Fixed
^^^^^

* Fixed hiding of STOP button in the :class:`AppLauncher` class when running the
  simulation in headless mode.
* Fixed a bug with :meth:`isaaclab.sim.utils.clone` failing when the input prim path
  had no parent (example: "/Table").


0.9.51 (2023-11-29)
~~~~~~~~~~~~~~~~~~~

Changed
^^^^^^^

* Changed the :meth:`isaaclab.sensor.SensorBase.update` method to always recompute the buffers if
  the sensor is in visualization mode.

Added
^^^^^

* Added available entities to the error message when accessing a non-existent entity in the
  :class:`InteractiveScene` class.
* Added a warning message when the user tries to reference an invalid prim in the :class:`FrameTransformer` sensor.


0.9.50 (2023-11-28)
~~~~~~~~~~~~~~~~~~~

Added
^^^^^

* Hid the ``STOP`` button in the UI when running standalone Python scripts. This is to prevent
  users from accidentally clicking the button and stopping the simulation. They should only be able to
  play and pause the simulation from the UI.

Removed
^^^^^^^

* Removed :attr:`isaaclab.sim.SimulationCfg.shutdown_app_on_stop`. The simulation is always rendering
  if it is stopped from the UI. The user needs to close the window or press ``Ctrl+C`` to close the simulation.


0.9.49 (2023-11-27)
~~~~~~~~~~~~~~~~~~~

Added
^^^^^

* Added an interface class, :class:`isaaclab.managers.ManagerTermBase`, to serve as the parent class
  for term implementations that are functional classes.
* Adapted all managers to support terms that are classes and not just functions clearer. This allows the user to
  create more complex terms that require additional state information.


0.9.48 (2023-11-24)
~~~~~~~~~~~~~~~~~~~

Fixed
^^^^^

* Fixed initialization of drift in the :class:`isaaclab.sensors.RayCasterCamera` class.


0.9.47 (2023-11-24)
~~~~~~~~~~~~~~~~~~~

Fixed
^^^^^

* Automated identification of the root prim in the :class:`isaaclab.assets.RigidObject` and
  :class:`isaaclab.assets.Articulation` classes. Earlier, the root prim was hard-coded to
  the spawn prim path. Now, the class searches for the root prim under the spawn prim path.


0.9.46 (2023-11-24)
~~~~~~~~~~~~~~~~~~~

Fixed
^^^^^

* Fixed a critical issue in the asset classes with writing states into physics handles.
  Earlier, the states were written over all the indices instead of the indices of the
  asset that were being updated. This caused the physics handles to refresh the states
  of all the assets in the scene, which is not desirable.


0.9.45 (2023-11-24)
~~~~~~~~~~~~~~~~~~~

Added
^^^^^

* Added :class:`isaaclab.command_generators.UniformPoseCommandGenerator` to generate
  poses in the asset's root frame by uniformly sampling from a given range.


0.9.44 (2023-11-16)
~~~~~~~~~~~~~~~~~~~

Added
^^^^^

* Added methods :meth:`reset` and :meth:`step` to the :class:`isaaclab.envs.BaseEnv`. This unifies
  the environment interface for simple standalone applications with the class.


0.9.43 (2023-11-16)
~~~~~~~~~~~~~~~~~~~

Fixed
^^^^^

* Replaced subscription of physics play and stop events in the :class:`isaaclab.assets.AssetBase` and
  :class:`isaaclab.sensors.SensorBase` classes with subscription to time-line play and stop events.
  This is to prevent issues in cases where physics first needs to perform mesh cooking and handles are not
  available immediately. For instance, with deformable meshes.


0.9.42 (2023-11-16)
~~~~~~~~~~~~~~~~~~~

Fixed
^^^^^

* Fixed setting of damping values from the configuration for :class:`ActuatorBase` class. Earlier,
  the stiffness values were being set into damping when a dictionary configuration was passed to the
  actuator model.
* Added dealing with :class:`int` and :class:`float` values in the configurations of :class:`ActuatorBase`.
  Earlier, a type-error was thrown when integer values were passed to the actuator model.


0.9.41 (2023-11-16)
~~~~~~~~~~~~~~~~~~~

Fixed
^^^^^

* Fixed the naming and shaping issues in the binary joint action term.


0.9.40 (2023-11-09)
~~~~~~~~~~~~~~~~~~~

Fixed
^^^^^

* Simplified the manual initialization of Isaac Sim :class:`ArticulationView` class. Earlier, we basically
  copied the code from the Isaac Sim source code. Now, we just call their initialize method.

Changed
^^^^^^^

* Changed the name of attribute :attr:`default_root_state_w` to :attr:`default_root_state`. The latter is
  more correct since the data is actually in the local environment frame and not the simulation world frame.


0.9.39 (2023-11-08)
~~~~~~~~~~~~~~~~~~~

Fixed
^^^^^

* Changed the reference of private ``_body_view`` variable inside the :class:`RigidObject` class
  to the public ``body_view`` property. For a rigid object, the private variable is not defined.


0.9.38 (2023-11-07)
~~~~~~~~~~~~~~~~~~~

Changed
^^^^^^^

* Upgraded the :class:`isaaclab.envs.RLTaskEnv` class to support Gym 0.29.0 environment definition.

Added
^^^^^

* Added computation of ``time_outs`` and ``terminated`` signals inside the termination manager. These follow the
  definition mentioned in `Gym 0.29.0 <https://gymnasium.farama.org/tutorials/gymnasium_basics/handling_time_limits/>`_.
* Added proper handling of observation and action spaces in the :class:`isaaclab.envs.RLTaskEnv` class.
  These now follow closely to how Gym VecEnv handles the spaces.


0.9.37 (2023-11-06)
~~~~~~~~~~~~~~~~~~~

Fixed
^^^^^

* Fixed broken visualization in :mod:`isaaclab.sensors.FrameTramsformer` class by overwriting the
  correct ``_debug_vis_callback`` function.
* Moved the visualization marker configurations of sensors to their respective sensor configuration classes.
  This allows users to set these configurations from the configuration object itself.


0.9.36 (2023-11-03)
~~~~~~~~~~~~~~~~~~~

Fixed
^^^^^

* Added explicit deleting of different managers in the :class:`isaaclab.envs.BaseEnv` and
  :class:`isaaclab.envs.RLTaskEnv` classes. This is required since deleting the managers
  is order-sensitive (many managers need to be deleted before the scene is deleted).


0.9.35 (2023-11-02)
~~~~~~~~~~~~~~~~~~~

Fixed
^^^^^

* Fixed the error: ``'str' object has no attribute '__module__'`` introduced by adding the future import inside the
  :mod:`isaaclab.utils.warp.kernels` module. Warp language does not support the ``__future__`` imports.


0.9.34 (2023-11-02)
~~~~~~~~~~~~~~~~~~~

Fixed
^^^^^

* Added missing import of ``from __future__ import annotations`` in the :mod:`isaaclab.utils.warp`
  module. This is needed to have a consistent behavior across Python versions.


0.9.33 (2023-11-02)
~~~~~~~~~~~~~~~~~~~

Fixed
^^^^^

* Fixed the :class:`isaaclab.command_generators.NullCommandGenerator` class. Earlier,
  it was having a runtime error due to infinity in the resampling time range. Now, the class just
  overrides the parent methods to perform no operations.


0.9.32 (2023-11-02)
~~~~~~~~~~~~~~~~~~~

Changed
^^^^^^^

* Renamed the :class:`isaaclab.envs.RLEnv` class to :class:`isaaclab.envs.RLTaskEnv` to
  avoid confusions in terminologies between environments and tasks.


0.9.31 (2023-11-02)
~~~~~~~~~~~~~~~~~~~

Added
^^^^^

* Added the :class:`isaaclab.sensors.RayCasterCamera` class, as a ray-casting based camera for
  "distance_to_camera", "distance_to_image_plane" and "normals" annotations. It has the same interface and
  functionalities as the USD Camera while it is on average 30% faster.


0.9.30 (2023-11-01)
~~~~~~~~~~~~~~~~~~~

Fixed
^^^^^

* Added skipping of None values in the :class:`InteractiveScene` class when creating the scene from configuration
  objects. Earlier, it was throwing an error when the user passed a None value for a scene element.
* Added ``kwargs`` to the :class:`RLEnv` class to allow passing additional arguments from gym registry function.
  This is now needed since the registry function passes args beyond the ones specified in the constructor.


0.9.29 (2023-11-01)
~~~~~~~~~~~~~~~~~~~

Fixed
^^^^^

* Fixed the material path resolution inside the :class:`isaaclab.sim.converters.UrdfConverter` class.
  With Isaac Sim 2023.1, the material paths from the importer are always saved as absolute paths. This caused
  issues when the generated USD file was moved to a different location. The fix now resolves the material paths
  relative to the USD file location.


0.9.28 (2023-11-01)
~~~~~~~~~~~~~~~~~~~

Changed
^^^^^^^

* Changed the way the :func:`isaaclab.sim.spawners.from_files.spawn_ground_plane` function sets the
  height of the ground. Earlier, it was reading the height from the configuration object. Now, it expects the
  desired transformation as inputs to the function. This makes it consistent with the other spawner functions.


0.9.27 (2023-10-31)
~~~~~~~~~~~~~~~~~~~

Changed
^^^^^^^

* Removed the default value of the argument ``camel_case`` in setters of USD attributes. This is to avoid
  confusion with the naming of the attributes in the USD file.

Fixed
^^^^^

* Fixed the selection of material prim in the :class:`isaaclab.sim.spawners.materials.spawn_preview_surface`
  method. Earlier, the created prim was being selected in the viewport which interfered with the selection of
  prims by the user.
* Updated :class:`isaaclab.sim.converters.MeshConverter` to use a different stage than the default stage
  for the conversion. This is to avoid the issue of the stage being closed when the conversion is done.


0.9.26 (2023-10-31)
~~~~~~~~~~~~~~~~~~~

Added
^^^^^

* Added the sensor implementation for :class:`isaaclab.sensors.FrameTransformer` class. Currently,
  it handles obtaining the transformation between two frames in the same articulation.


0.9.25 (2023-10-27)
~~~~~~~~~~~~~~~~~~~

Added
^^^^^

* Added the :mod:`isaaclab.envs.ui` module to put all the UI-related classes in one place. This currently
  implements the :class:`isaaclab.envs.ui.BaseEnvWindow` and :class:`isaaclab.envs.ui.RLEnvWindow`
  classes. Users can inherit from these classes to create their own UI windows.
* Added the attribute :attr:`isaaclab.envs.BaseEnvCfg.ui_window_class_type` to specify the UI window class
  to be used for the environment. This allows the user to specify their own UI window class to be used for the
  environment.


0.9.24 (2023-10-27)
~~~~~~~~~~~~~~~~~~~

Changed
^^^^^^^

* Changed the behavior of setting up debug visualization for assets, sensors and command generators.
  Earlier it was raising an error if debug visualization was not enabled in the configuration object.
  Now it checks whether debug visualization is implemented and only sets up the callback if it is
  implemented.


0.9.23 (2023-10-27)
~~~~~~~~~~~~~~~~~~~

Fixed
^^^^^

* Fixed a typo in the :class:`AssetBase` and :class:`SensorBase` that effected the class destructor.
  Earlier, a tuple was being created in the constructor instead of the actual object.


0.9.22 (2023-10-26)
~~~~~~~~~~~~~~~~~~~

Added
^^^^^

* Added a :class:`isaaclab.command_generators.NullCommandGenerator` class for no command environments.
  This is easier to work with than having checks for :obj:`None` in the command generator.

Fixed
^^^^^

* Moved the randomization manager to the :class:`isaaclab.envs.BaseEnv` class with the default
  settings to reset the scene to the defaults specified in the configurations of assets.
* Moved command generator to the :class:`isaaclab.envs.RlEnv` class to have all task-specification
  related classes in the same place.


0.9.21 (2023-10-26)
~~~~~~~~~~~~~~~~~~~

Fixed
^^^^^

* Decreased the priority of callbacks in asset and sensor base classes. This may help in preventing
  crashes when warm starting the simulation.
* Fixed no rendering mode when running the environment from the GUI. Earlier the function
  :meth:`SimulationContext.set_render_mode` was erroring out.


0.9.20 (2023-10-25)
~~~~~~~~~~~~~~~~~~~

Fixed
^^^^^

* Changed naming in :class:`isaaclab.sim.SimulationContext.RenderMode` to use ``NO_GUI_OR_RENDERING``
  and ``NO_RENDERING`` instead of ``HEADLESS`` for clarity.
* Changed :class:`isaaclab.sim.SimulationContext` to be capable of handling livestreaming and
  offscreen rendering.
* Changed :class:`isaaclab.app.AppLauncher` envvar ``VIEWPORT_RECORD`` to the more descriptive
  ``OFFSCREEN_RENDER``.


0.9.19 (2023-10-25)
~~~~~~~~~~~~~~~~~~~

Added
^^^^^

* Added Gym observation and action spaces for the :class:`isaaclab.envs.RLEnv` class.


0.9.18 (2023-10-23)
~~~~~~~~~~~~~~~~~~~

Added
^^^^^

* Created :class:`isaaclab.sim.converters.asset_converter.AssetConverter` to serve as a base
  class for all asset converters.
* Added :class:`isaaclab.sim.converters.mesh_converter.MeshConverter` to handle loading and conversion
  of mesh files (OBJ, STL and FBX) into USD format.
* Added script ``convert_mesh.py`` to ``source/tools`` to allow users to convert a mesh to USD via command line arguments.

Changed
^^^^^^^

* Renamed the submodule :mod:`isaaclab.sim.loaders` to :mod:`isaaclab.sim.converters` to be more
  general with the functionality of the module.
* Updated ``check_instanceable.py`` script to convert relative paths to absolute paths.


0.9.17 (2023-10-22)
~~~~~~~~~~~~~~~~~~~

Added
^^^^^

* Added setters and getters for term configurations in the :class:`RandomizationManager`, :class:`RewardManager`
  and :class:`TerminationManager` classes. This allows the user to modify the term configurations after the
  manager has been created.
* Added the method :meth:`compute_group` to the :class:`isaaclab.managers.ObservationManager` class to
  compute the observations for only a given group.
* Added the curriculum term for modifying reward weights after certain environment steps.


0.9.16 (2023-10-22)
~~~~~~~~~~~~~~~~~~~

Added
^^^^^

* Added support for keyword arguments for terms in the :class:`isaaclab.managers.ManagerBase`.

Fixed
^^^^^

* Fixed resetting of buffers in the :class:`TerminationManager` class. Earlier, the values were being set
  to ``0.0`` instead of ``False``.


0.9.15 (2023-10-22)
~~~~~~~~~~~~~~~~~~~

Added
^^^^^

* Added base yaw heading and body acceleration into :class:`isaaclab.assets.RigidObjectData` class.
  These quantities are computed inside the :class:`RigidObject` class.

Fixed
^^^^^

* Fixed the :meth:`isaaclab.assets.RigidObject.set_external_force_and_torque` method to correctly
  deal with the body indices.
* Fixed a bug in the :meth:`isaaclab.utils.math.wrap_to_pi` method to prevent self-assignment of
  the input tensor.


0.9.14 (2023-10-21)
~~~~~~~~~~~~~~~~~~~

Added
^^^^^

* Added 2-D drift (i.e. along x and y) to the :class:`isaaclab.sensors.RayCaster` class.
* Added flags to the :class:`isaaclab.sensors.ContactSensorCfg` to optionally obtain the
  sensor origin and air time information. Since these are not required by default, they are
  disabled by default.

Fixed
^^^^^

* Fixed the handling of contact sensor history buffer in the :class:`isaaclab.sensors.ContactSensor` class.
  Earlier, the buffer was not being updated correctly.


0.9.13 (2023-10-20)
~~~~~~~~~~~~~~~~~~~

Fixed
^^^^^

* Fixed the issue with double :obj:`Ellipsis` when indexing tensors with multiple dimensions.
  The fix now uses :obj:`slice(None)` instead of :obj:`Ellipsis` to index the tensors.


0.9.12 (2023-10-18)
~~~~~~~~~~~~~~~~~~~

Fixed
^^^^^

* Fixed bugs in actuator model implementation for actuator nets. Earlier the DC motor clipping was not working.
* Fixed bug in applying actuator model in the :class:`isaaclab.asset.Articulation` class. The new
  implementation caches the outputs from explicit actuator model into the ``joint_pos_*_sim`` buffer to
  avoid feedback loops in the tensor operation.


0.9.11 (2023-10-17)
~~~~~~~~~~~~~~~~~~~

Added
^^^^^

* Added the support for semantic tags into the :class:`isaaclab.sim.spawner.SpawnerCfg` class. This allows
  the user to specify the semantic tags for a prim when spawning it into the scene. It follows the same format as
  Omniverse Replicator.


0.9.10 (2023-10-16)
~~~~~~~~~~~~~~~~~~~

Added
^^^^^

* Added ``--livestream`` and ``--ros`` CLI args to :class:`isaaclab.app.AppLauncher` class.
* Added a static function :meth:`isaaclab.app.AppLauncher.add_app_launcher_args`, which
  appends the arguments needed for :class:`isaaclab.app.AppLauncher` to the argument parser.

Changed
^^^^^^^

* Within :class:`isaaclab.app.AppLauncher`, removed ``REMOTE_DEPLOYMENT`` env-var processing
  in the favor of ``HEADLESS`` and ``LIVESTREAM`` env-vars. These have clearer uses and better parity
  with the CLI args.


0.9.9 (2023-10-12)
~~~~~~~~~~~~~~~~~~

Added
^^^^^

* Added the property :attr:`isaaclab.assets.Articulation.is_fixed_base` to the articulation class to
  check if the base of the articulation is fixed or floating.
* Added the task-space action term corresponding to the differential inverse-kinematics controller.

Fixed
^^^^^

* Simplified the :class:`isaaclab.controllers.DifferentialIKController` to assume that user provides the
  correct end-effector poses and Jacobians. Earlier it was doing internal frame transformations which made the
  code more complicated and error-prone.


0.9.8 (2023-09-30)
~~~~~~~~~~~~~~~~~~

Fixed
^^^^^

* Fixed the boundedness of class objects that register callbacks into the simulator.
  These include devices, :class:`AssetBase`, :class:`SensorBase` and :class:`CommandGenerator`.
  The fix ensures that object gets deleted when the user deletes the object.


0.9.7 (2023-09-26)
~~~~~~~~~~~~~~~~~~

Fixed
^^^^^

* Modified the :class:`isaaclab.markers.VisualizationMarkers` to use the
  :class:`isaaclab.sim.spawner.SpawnerCfg` class instead of their
  own configuration objects. This makes it consistent with the other ways to spawn assets in the scene.

Added
^^^^^

* Added the method :meth:`copy` to configclass to allow copying of configuration objects.


0.9.6 (2023-09-26)
~~~~~~~~~~~~~~~~~~

Fixed
^^^^^

* Changed class-level configuration classes to refer to class types using ``class_type`` attribute instead
  of ``cls`` or ``cls_name``.


0.9.5 (2023-09-25)
~~~~~~~~~~~~~~~~~~

Changed
^^^^^^^

* Added future import of ``annotations`` to have a consistent behavior across Python versions.
* Removed the type-hinting from docstrings to simplify maintenance of the documentation. All type-hints are
  now in the code itself.


0.9.4 (2023-08-29)
~~~~~~~~~~~~~~~~~~

Added
^^^^^

* Added :class:`isaaclab.scene.InteractiveScene`, as the central scene unit that contains all entities
  that are part of the simulation. These include the terrain, sensors, articulations, rigid objects etc.
  The scene groups the common operations of these entities and allows to access them via their unique names.
* Added :mod:`isaaclab.envs` module that contains environment definitions that encapsulate the different
  general (scene, action manager, observation manager) and RL-specific (reward and termination manager) managers.
* Added :class:`isaaclab.managers.SceneEntityCfg` to handle which scene elements are required by the
  manager's terms. This allows the manager to parse useful information from the scene elements, such as the
  joint and body indices, and pass them to the term.
* Added :class:`isaaclab.sim.SimulationContext.RenderMode` to handle different rendering modes based on
  what the user wants to update (viewport, cameras, or UI elements).

Fixed
^^^^^

* Fixed the :class:`isaaclab.command_generators.CommandGeneratorBase` to register a debug visualization
  callback similar to how sensors and robots handle visualization.


0.9.3 (2023-08-23)
~~~~~~~~~~~~~~~~~~

Added
^^^^^

* Enabled the `faulthander <https://docs.python.org/3/library/faulthandler.html>`_ to catch segfaults and print
  the stack trace. This is enabled by default in the :class:`isaaclab.app.AppLauncher` class.

Fixed
^^^^^

* Re-added the :mod:`isaaclab.utils.kit` to the ``compat`` directory and fixed all the references to it.
* Fixed the deletion of Replicator nodes for the :class:`isaaclab.sensors.Camera` class. Earlier, the
  Replicator nodes were not being deleted when the camera was deleted. However, this does not prevent the random
  crashes that happen when the camera is deleted.
* Fixed the :meth:`isaaclab.utils.math.convert_quat` to support both numpy and torch tensors.

Changed
^^^^^^^

* Renamed all the scripts inside the ``test`` directory to follow the convention:

  * ``test_<module_name>.py``: Tests for the module ``<module_name>`` using unittest.
  * ``check_<module_name>``: Check for the module ``<module_name>`` using python main function.


0.9.2 (2023-08-22)
~~~~~~~~~~~~~~~~~~

Added
^^^^^

* Added the ability to color meshes in the :class:`isaaclab.terrain.TerrainGenerator` class. Currently,
  it only supports coloring the mesh randomly (``"random"``), based on the terrain height (``"height"``), and
  no coloring (``"none"``).

Fixed
^^^^^

* Modified the :class:`isaaclab.terrain.TerrainImporter` class to configure visual and physics materials
  based on the configuration object.


0.9.1 (2023-08-18)
~~~~~~~~~~~~~~~~~~

Added
^^^^^

* Introduced three different rotation conventions in the :class:`isaaclab.sensors.Camera` class. These
  conventions are:

  * ``opengl``: the camera is looking down the -Z axis with the +Y axis pointing up
  * ``ros``: the camera is looking down the +Z axis with the +Y axis pointing down
  * ``world``: the camera is looking along the +X axis with the -Z axis pointing down

  These can be used to declare the camera offset in :class:`isaaclab.sensors.CameraCfg.OffsetCfg` class
  and in :meth:`isaaclab.sensors.Camera.set_world_pose` method. Additionally, all conventions are
  saved to :class:`isaaclab.sensors.CameraData` class for easy access.

Changed
^^^^^^^

* Adapted all the sensor classes to follow a structure similar to the :class:`isaaclab.assets.AssetBase`.
  Hence, the spawning and initialization of sensors manually by the users is avoided.
* Removed the :meth:`debug_vis` function since that this functionality is handled by a render callback automatically
  (based on the passed configuration for the :class:`isaaclab.sensors.SensorBaseCfg.debug_vis` flag).


0.9.0 (2023-08-18)
~~~~~~~~~~~~~~~~~~

Added
^^^^^

* Introduces a new set of asset interfaces. These interfaces simplify the spawning of assets into the scene
  and initializing the physics handle by putting that inside post-startup physics callbacks. With this, users
  no longer need to worry about the :meth:`spawn` and :meth:`initialize` calls.
* Added utility methods to :mod:`isaaclab.utils.string` module that resolve regex expressions based
  on passed list of target keys.

Changed
^^^^^^^

* Renamed all references of joints in an articulation from "dof" to "joint". This makes it consistent with the
  terminology used in robotics.

Deprecated
^^^^^^^^^^

* Removed the previous modules for objects and robots. Instead the :class:`Articulation` and :class:`RigidObject`
  should be used.


0.8.12 (2023-08-18)
~~~~~~~~~~~~~~~~~~~

Added
^^^^^

* Added other properties provided by ``PhysicsScene`` to the :class:`isaaclab.sim.SimulationContext`
  class to allow setting CCD, solver iterations, etc.
* Added commonly used functions to the :class:`SimulationContext` class itself to avoid having additional
  imports from Isaac Sim when doing simple tasks such as setting camera view or retrieving the simulation settings.

Fixed
^^^^^

* Switched the notations of default buffer values in :class:`isaaclab.sim.PhysxCfg` from multiplication
  to scientific notation to avoid confusion with the values.


0.8.11 (2023-08-18)
~~~~~~~~~~~~~~~~~~~

Added
^^^^^

* Adds utility functions and configuration objects in the :mod:`isaaclab.sim.spawners`
  to create the following prims in the scene:

  * :mod:`isaaclab.sim.spawners.from_file`: Create a prim from a USD/URDF file.
  * :mod:`isaaclab.sim.spawners.shapes`: Create USDGeom prims for shapes (box, sphere, cylinder, capsule, etc.).
  * :mod:`isaaclab.sim.spawners.materials`: Create a visual or physics material prim.
  * :mod:`isaaclab.sim.spawners.lights`: Create a USDLux prim for different types of lights.
  * :mod:`isaaclab.sim.spawners.sensors`: Create a USD prim for supported sensors.

Changed
^^^^^^^

* Modified the :class:`SimulationContext` class to take the default physics material using the material spawn
  configuration object.


0.8.10 (2023-08-17)
~~~~~~~~~~~~~~~~~~~

Added
^^^^^

* Added methods for defining different physics-based schemas in the :mod:`isaaclab.sim.schemas` module.
  These methods allow creating the schema if it doesn't exist at the specified prim path and modify
  its properties based on the configuration object.


0.8.9 (2023-08-09)
~~~~~~~~~~~~~~~~~~

Changed
^^^^^^^

* Moved the :class:`isaaclab.asset_loader.UrdfLoader` class to the :mod:`isaaclab.sim.loaders`
  module to make it more accessible to the user.


0.8.8 (2023-08-09)
~~~~~~~~~~~~~~~~~~

Added
^^^^^

* Added configuration classes and functions for setting different physics-based schemas in the
  :mod:`isaaclab.sim.schemas` module. These allow modifying properties of the physics solver
  on the asset using configuration objects.


0.8.7 (2023-08-03)
~~~~~~~~~~~~~~~~~~

Fixed
^^^^^

* Added support for `__post_init__ <https://docs.python.org/3/library/dataclasses.html#post-init-processing>`_ in
  the :class:`isaaclab.utils.configclass` decorator.


0.8.6 (2023-08-03)
~~~~~~~~~~~~~~~~~~

Added
^^^^^

* Added support for callable classes in the :class:`isaaclab.managers.ManagerBase`.


0.8.5 (2023-08-03)
~~~~~~~~~~~~~~~~~~

Fixed
^^^^^

* Fixed the :class:`isaaclab.markers.Visualizationmarkers` class so that the markers are not visible in camera rendering mode.

Changed
^^^^^^^

* Simplified the creation of the point instancer in the :class:`isaaclab.markers.Visualizationmarkers` class. It now creates a new
  prim at the next available prim path if a prim already exists at the given path.


0.8.4 (2023-08-02)
~~~~~~~~~~~~~~~~~~

Added
^^^^^

* Added the :class:`isaaclab.sim.SimulationContext` class to the :mod:`isaaclab.sim` module.
  This class inherits from the :class:`isaacsim.core.api.simulation_context.SimulationContext` class and adds
  the ability to create a simulation context from a configuration object.


0.8.3 (2023-08-02)
~~~~~~~~~~~~~~~~~~

Changed
^^^^^^^

* Moved the :class:`ActuatorBase` class to the :mod:`isaaclab.actuators.actuator_base` module.
* Renamed the :mod:`isaaclab.actuators.actuator` module to :mod:`isaaclab.actuators.actuator_pd`
  to make it more explicit that it contains the PD actuator models.


0.8.2 (2023-08-02)
~~~~~~~~~~~~~~~~~~

Changed
^^^^^^^

* Cleaned up the :class:`isaaclab.terrain.TerrainImporter` class to take all the parameters from the configuration
  object. This makes it consistent with the other classes in the package.
* Moved the configuration classes for terrain generator and terrain importer into separate files to resolve circular
  dependency issues.


0.8.1 (2023-08-02)
~~~~~~~~~~~~~~~~~~

Fixed
^^^^^

* Added a hack into :class:`isaaclab.app.AppLauncher` class to remove Isaac Lab packages from the path before launching
  the simulation application. This prevents the warning messages that appears when the user launches the ``SimulationApp``.

Added
^^^^^

* Enabled necessary viewport extensions in the :class:`isaaclab.app.AppLauncher` class itself if ``VIEWPORT_ENABLED``
  flag is true.


0.8.0 (2023-07-26)
~~~~~~~~~~~~~~~~~~

Added
^^^^^

* Added the :class:`ActionManager` class to the :mod:`isaaclab.managers` module to handle actions in the
  environment through action terms.
* Added contact force history to the :class:`isaaclab.sensors.ContactSensor` class. The history is stored
  in the ``net_forces_w_history`` attribute of the sensor data.

Changed
^^^^^^^

* Implemented lazy update of buffers in the :class:`isaaclab.sensors.SensorBase` class. This allows the user
  to update the sensor data only when required, i.e. when the data is requested by the user. This helps avoid double
  computation of sensor data when a reset is called in the environment.

Deprecated
^^^^^^^^^^

* Removed the support for different backends in the sensor class. We only use Pytorch as the backend now.
* Removed the concept of actuator groups. They are now handled by the :class:`isaaclab.managers.ActionManager`
  class. The actuator models are now directly handled by the robot class itself.


0.7.4 (2023-07-26)
~~~~~~~~~~~~~~~~~~

Changed
^^^^^^^

* Changed the behavior of the :class:`isaaclab.terrains.TerrainImporter` class. It now expects the terrain
  type to be specified in the configuration object. This allows the user to specify everything in the configuration
  object and not have to do an explicit call to import a terrain.

Fixed
^^^^^

* Fixed setting of quaternion orientations inside the :class:`isaaclab.markers.Visualizationmarkers` class.
  Earlier, the orientation was being set into the point instancer in the wrong order (``wxyz`` instead of ``xyzw``).


0.7.3 (2023-07-25)
~~~~~~~~~~~~~~~~~~

Fixed
^^^^^

* Fixed the issue with multiple inheritance in the :class:`isaaclab.utils.configclass` decorator.
  Earlier, if the inheritance tree was more than one level deep and the lowest level configuration class was
  not updating its values from the middle level classes.


0.7.2 (2023-07-24)
~~~~~~~~~~~~~~~~~~

Added
^^^^^

* Added the method :meth:`replace` to the :class:`isaaclab.utils.configclass` decorator to allow
  creating a new configuration object with values replaced from keyword arguments. This function internally
  calls the `dataclasses.replace <https://docs.python.org/3/library/dataclasses.html#dataclasses.replace>`_.

Fixed
^^^^^

* Fixed the handling of class types as member values in the :meth:`isaaclab.utils.configclass`. Earlier it was
  throwing an error since class types were skipped in the if-else block.


0.7.1 (2023-07-22)
~~~~~~~~~~~~~~~~~~

Added
^^^^^

* Added the :class:`TerminationManager`, :class:`CurriculumManager`, and :class:`RandomizationManager` classes
  to the :mod:`isaaclab.managers` module to handle termination, curriculum, and randomization respectively.


0.7.0 (2023-07-22)
~~~~~~~~~~~~~~~~~~

Added
^^^^^

* Created a new :mod:`isaaclab.managers` module for all the managers related to the environment / scene.
  This includes the :class:`isaaclab.managers.ObservationManager` and :class:`isaaclab.managers.RewardManager`
  classes that were previously in the :mod:`isaaclab.utils.mdp` module.
* Added the :class:`isaaclab.managers.ManagerBase` class to handle the creation of managers.
* Added configuration classes for :class:`ObservationTermCfg` and :class:`RewardTermCfg` to allow easy creation of
  observation and reward terms.

Changed
^^^^^^^

* Changed the behavior of :class:`ObservationManager` and :class:`RewardManager` classes to accept the key ``func``
  in each configuration term to be a callable. This removes the need to inherit from the base class
  and allows more reusability of the functions across different environments.
* Moved the old managers to the :mod:`isaaclab.compat.utils.mdp` module.
* Modified the necessary scripts to use the :mod:`isaaclab.compat.utils.mdp` module.


0.6.2 (2023-07-21)
~~~~~~~~~~~~~~~~~~

Added
^^^^^

* Added the :mod:`isaaclab.command_generators` to generate different commands based on the desired task.
  It allows the user to generate commands for different tasks in the same environment without having to write
  custom code for each task.


0.6.1 (2023-07-16)
~~~~~~~~~~~~~~~~~~

Fixed
^^^^^

* Fixed the :meth:`isaaclab.utils.math.quat_apply_yaw` to compute the yaw quaternion correctly.

Added
^^^^^

* Added functions to convert string and callable objects in :mod:`isaaclab.utils.string`.


0.6.0 (2023-07-16)
~~~~~~~~~~~~~~~~~~

Added
^^^^^

* Added the argument :attr:`sort_keys` to the :meth:`isaaclab.utils.io.yaml.dump_yaml` method to allow
  enabling/disabling of sorting of keys in the output yaml file.

Fixed
^^^^^

* Fixed the ordering of terms in :mod:`isaaclab.utils.configclass` to be consistent in the order in which
  they are defined. Previously, the ordering was done alphabetically which made it inconsistent with the order in which
  the parameters were defined.

Changed
^^^^^^^

* Changed the default value of the argument :attr:`sort_keys` in the :meth:`isaaclab.utils.io.yaml.dump_yaml`
  method to ``False``.
* Moved the old config classes in :mod:`isaaclab.utils.configclass` to
  :mod:`isaaclab.compat.utils.configclass` so that users can still run their old code where alphabetical
  ordering was used.


0.5.0 (2023-07-04)
~~~~~~~~~~~~~~~~~~

Added
^^^^^

* Added a generalized :class:`isaaclab.sensors.SensorBase` class that leverages the ideas of views to
  handle multiple sensors in a single class.
* Added the classes :class:`isaaclab.sensors.RayCaster`, :class:`isaaclab.sensors.ContactSensor`,
  and :class:`isaaclab.sensors.Camera` that output a batched tensor of sensor data.

Changed
^^^^^^^

* Renamed the parameter ``sensor_tick`` to ``update_freq`` to make it more intuitive.
* Moved the old sensors in :mod:`isaaclab.sensors` to :mod:`isaaclab.compat.sensors`.
* Modified the standalone scripts to use the :mod:`isaaclab.compat.sensors` module.


0.4.4 (2023-07-05)
~~~~~~~~~~~~~~~~~~

Fixed
^^^^^

* Fixed the :meth:`isaaclab.terrains.trimesh.utils.make_plane` method to handle the case when the
  plane origin does not need to be centered.
* Added the :attr:`isaaclab.terrains.TerrainGeneratorCfg.seed` to make generation of terrains reproducible.
  The default value is ``None`` which means that the seed is not set.

Changed
^^^^^^^

* Changed the saving of ``origins`` in :class:`isaaclab.terrains.TerrainGenerator` class to be in CSV format
  instead of NPY format.


0.4.3 (2023-06-28)
~~~~~~~~~~~~~~~~~~

Added
^^^^^

* Added the :class:`isaaclab.markers.PointInstancerMarker` class that wraps around
  `UsdGeom.PointInstancer <https://graphics.pixar.com/usd/dev/api/class_usd_geom_point_instancer.html>`_
  to directly work with torch and numpy arrays.

Changed
^^^^^^^

* Moved the old markers in :mod:`isaaclab.markers` to :mod:`isaaclab.compat.markers`.
* Modified the standalone scripts to use the :mod:`isaaclab.compat.markers` module.


0.4.2 (2023-06-28)
~~~~~~~~~~~~~~~~~~

Added
^^^^^

* Added the sub-module :mod:`isaaclab.terrains` to allow procedural generation of terrains and supporting
  importing of terrains from different sources (meshes, usd files or default ground plane).


0.4.1 (2023-06-27)
~~~~~~~~~~~~~~~~~~

* Added the :class:`isaaclab.app.AppLauncher` class to allow controlled instantiation of
  the `SimulationApp <https://docs.omniverse.nvidia.com/py/isaacsim/source/isaacsim.simulation_app/docs/index.html>`_
  and extension loading for remote deployment and ROS bridges.

Changed
^^^^^^^

* Modified all standalone scripts to use the :class:`isaaclab.app.AppLauncher` class.


0.4.0 (2023-05-27)
~~~~~~~~~~~~~~~~~~

Added
^^^^^

* Added a helper class :class:`isaaclab.asset_loader.UrdfLoader` that converts a URDF file to instanceable USD
  file based on the input configuration object.


0.3.2 (2023-04-27)
~~~~~~~~~~~~~~~~~~

Fixed
^^^^^

* Added safe-printing of functions while using the :meth:`isaaclab.utils.dict.print_dict` function.


0.3.1 (2023-04-23)
~~~~~~~~~~~~~~~~~~

Added
^^^^^

* Added a modified version of ``lula_franka_gen.urdf`` which includes an end-effector frame.
* Added a standalone script ``play_rmpflow.py`` to show RMPFlow controller.

Fixed
^^^^^

* Fixed the splitting of commands in the :meth:`ActuatorGroup.compute` method. Earlier it was reshaping the
  commands to the shape ``(num_actuators, num_commands)`` which was causing the commands to be split incorrectly.
* Fixed the processing of actuator command in the :meth:`RobotBase._process_actuators_cfg` to deal with multiple
  command types when using "implicit" actuator group.

0.3.0 (2023-04-20)
~~~~~~~~~~~~~~~~~~

Fixed
^^^^^

* Added the destructor to the keyboard devices to unsubscribe from carb.

Added
^^^^^

* Added the :class:`Se2Gamepad` and :class:`Se3Gamepad` for gamepad teleoperation support.


0.2.8 (2023-04-10)
~~~~~~~~~~~~~~~~~~

Fixed
^^^^^

* Fixed bugs in :meth:`axis_angle_from_quat` in the ``isaaclab.utils.math`` to handle quaternion with negative w component.
* Fixed bugs in :meth:`subtract_frame_transforms` in the ``isaaclab.utils.math`` by adding the missing final rotation.


0.2.7 (2023-04-07)
~~~~~~~~~~~~~~~~~~

Fixed
^^^^^

* Fixed repetition in applying mimic multiplier for "p_abs" in the :class:`GripperActuatorGroup` class.
* Fixed bugs in :meth:`reset_buffers` in the :class:`RobotBase` and :class:`LeggedRobot` classes.

0.2.6 (2023-03-16)
~~~~~~~~~~~~~~~~~~

Added
^^^^^

* Added the :class:`CollisionPropertiesCfg` to rigid/articulated object and robot base classes.
* Added the :class:`PhysicsMaterialCfg` to the :class:`SingleArm` class for tool sites.

Changed
^^^^^^^

* Changed the default control mode of the :obj:`PANDA_HAND_MIMIC_GROUP_CFG` to be from ``"v_abs"`` to ``"p_abs"``.
  Using velocity control for the mimic group can cause the hand to move in a jerky manner.


0.2.5 (2023-03-08)
~~~~~~~~~~~~~~~~~~

Fixed
^^^^^

* Fixed the indices used for the Jacobian and dynamics quantities in the :class:`MobileManipulator` class.


0.2.4 (2023-03-04)
~~~~~~~~~~~~~~~~~~

Added
^^^^^

* Added :meth:`apply_nested_physics_material` to the ``isaaclab.utils.kit``.
* Added the :meth:`sample_cylinder` to sample points from a cylinder's surface.
* Added documentation about the issue in using instanceable asset as markers.

Fixed
^^^^^

* Simplified the physics material application in the rigid object and legged robot classes.

Removed
^^^^^^^

* Removed the ``geom_prim_rel_path`` argument in the :class:`RigidObjectCfg.MetaInfoCfg` class.


0.2.3 (2023-02-24)
~~~~~~~~~~~~~~~~~~

Fixed
^^^^^

* Fixed the end-effector body index used for getting the Jacobian in the :class:`SingleArm` and :class:`MobileManipulator` classes.


0.2.2 (2023-01-27)
~~~~~~~~~~~~~~~~~~

Fixed
^^^^^

* Fixed the :meth:`set_world_pose_ros` and :meth:`set_world_pose_from_view` in the :class:`Camera` class.

Deprecated
^^^^^^^^^^

* Removed the :meth:`set_world_pose_from_ypr` method from the :class:`Camera` class.


0.2.1 (2023-01-26)
~~~~~~~~~~~~~~~~~~

Fixed
^^^^^

* Fixed the :class:`Camera` class to support different fisheye projection types.


0.2.0 (2023-01-25)
~~~~~~~~~~~~~~~~~~

Added
^^^^^

* Added support for warp backend in camera utilities.
* Extended the ``play_camera.py`` with ``--gpu`` flag to use GPU replicator backend.

0.1.1 (2023-01-24)
~~~~~~~~~~~~~~~~~~

Fixed
^^^^^

* Fixed setting of physics material on the ground plane when using :meth:`isaaclab.utils.kit.create_ground_plane` function.


0.1.0 (2023-01-17)
~~~~~~~~~~~~~~~~~~

Added
^^^^^

* Initial release of the extension with experimental API.
* Available robot configurations:

  * **Quadrupeds:** Unitree A1, ANYmal B, ANYmal C
  * **Single-arm manipulators:** Franka Emika arm, UR5
  * **Mobile manipulators:** Clearpath Ridgeback with Franka Emika arm or UR5<|MERGE_RESOLUTION|>--- conflicted
+++ resolved
@@ -1,9 +1,8 @@
 Changelog
 ---------
 
-<<<<<<< HEAD
-0.40.23 (2025-07-15)
-~~~~~~~~~~~~~~~~~~~~
+0.41.2 (2025-07-15)
+~~~~~~~~~~~~~~~~~~~
 
 Fixed
 ^^^^^
@@ -11,7 +10,8 @@
 * Fixed IndexError in :meth:`isaaclab.envs.mdp.events.reset_joints_by_scale`,
   :meth:`isaaclab.envs.mdp.events.reset_joints_by_offsets` by indexing joint positions by env_ids and joint_ids
   separately.
-=======
+
+
 0.41.1 (2025-07-22)
 ~~~~~~~~~~~~~~~~~~~
 
@@ -50,7 +50,6 @@
 * A test for the composite gym observation spaces in ManagerBasedRLEnv is added to ensure that the observation spaces
   are correctly configured base on the clip.
 
->>>>>>> 24a78b68
 
 0.40.22 (2025-07-11)
 ~~~~~~~~~~~~~~~~~~~~
