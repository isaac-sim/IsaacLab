--- conflicted
+++ resolved
@@ -1,8 +1,7 @@
 Changelog
 ---------
 
-<<<<<<< HEAD
-0.46.2 (2025-09-11)
+0.46.3 (2025-09-17)
 ~~~~~~~~~~~~~~~~~~~
 
 Added
@@ -10,7 +9,6 @@
 
 * Modified setter to support for viscous and dynamic joint friction coefficients in articulation based on IsaacSim 5.0.
 * Added randomization of viscous and dynamic joint friction coefficients in event term.
-=======
 
 0.46.2 (2025-09-13)
 ~~~~~~~~~~~~~~~~~~~
@@ -19,7 +17,6 @@
 ^^^^^^^
 
 * Fixed missing actuator indices in :meth:`~isaaclab.envs.mdp.events.randomize_actuator_gains`
->>>>>>> 68079418
 
 
 0.46.1 (2025-09-10)
