--- conflicted
+++ resolved
@@ -1,8 +1,7 @@
 Changelog
 ---------
 
-<<<<<<< HEAD
-0.40.12 (2025-06-25)
+0.40.17 (2025-06-25)
 ~~~~~~~~~~~~~~~~~~~
 
 Added
@@ -10,7 +9,8 @@
 * Added new curriculum mdp :func:`~isaaclab.envs.mdp.curriculums.modify_env_param` and
   :func:`~isaaclab.envs.mdp.curriculums.modify_env_param` that enables flexible changes to any configurations in the
   env instance
-=======
+
+
 0.40.16 (2025-07-08)
 ~~~~~~~~~~~~~~~~~~~~
 
@@ -58,7 +58,6 @@
 
 * Updated gymnasium to v1.2.0. This update includes fixes for a memory leak that appears when recording
   videos with the ``--video`` flag.
->>>>>>> 0eb323ed
 
 
 0.40.11 (2025-06-27)
