Changelog
---------

0.40.15 (2025-07-08)
~~~~~~~~~~~~~~~~~~~~

<<<<<<< HEAD
Fixed
^^^^^

* Fixed hanging quat_rotate calls to point to quat_apply in :class:`~isaaclab.assets.articulation.ArticulationData` and
  :class:`~isaaclab.assets.articulation.RigidObjectCollectionData`
=======
Added
^^^^^

* Added ability to set platform height independent of object height for trimesh terrains.
>>>>>>> d02d3b8a


0.40.14 (2025-07-01)
~~~~~~~~~~~~~~~~~~~~

Added
^^^^^

* Added :attr:`abs_height_noise` and :attr:`rel_height_noise` to give minimum and maximum absolute and relative noise to
  :class:`isaaclab.terrrains.trimesh.MeshRepeatedObjectsTerrainCfg`
* Added deprecation warnings to the existing :attr:`max_height_noise` but still functions.


0.40.13 (2025-07-03)
~~~~~~~~~~~~~~~~~~~~

Fixed
^^^^^

* Fixed unittest tests that are floating inside pytests for articulation and rendering


0.40.12 (2025-07-03)
~~~~~~~~~~~~~~~~~~~~

Changed
^^^^^^^

* Updated gymnasium to v1.2.0. This update includes fixes for a memory leak that appears when recording
  videos with the ``--video`` flag.


0.40.11 (2025-06-27)
~~~~~~~~~~~~~~~~~~~~

Added
^^^^^


* Added unit test for :func:`~isaaclab.utils.math.quat_inv`.

Fixed
^^^^^

* Fixed the implementation mistake in :func:`~isaaclab.utils.math.quat_inv`.


0.40.10 (2025-06-25)
~~~~~~~~~~~~~~~~~~~~

Fixed
^^^^^

* Fixed :func:`~isaaclab.utils.dict.update_class_from_dict` preventing setting flat Iterables with different lengths.


0.40.9 (2025-06-25)
~~~~~~~~~~~~~~~~~~~

Added
^^^^^

* Added ``sample_bias_per_component`` flag to :class:`~isaaclab.utils.noise.noise_model.NoiseModelWithAdditiveBias` to enable independent per-component bias
  sampling, which is now the default behavior. If set to False, the previous behavior of sharing the same bias value across all components is retained.


0.40.8 (2025-06-18)
~~~~~~~~~~~~~~~~~~~

Fixed
^^^^^

* Fixed data inconsistency between read_body, read_link, read_com when write_body, write_com, write_joint performed, in
  :class:`~isaaclab.assets.Articulation`, :class:`~isaaclab.assets.RigidObject`, and
  :class:`~isaaclab.assets.RigidObjectCollection`
* added pytest that check against these data consistencies


0.40.7 (2025-06-24)
~~~~~~~~~~~~~~~~~~~

Added
^^^^^

* :class:`~isaaclab.utils.noise.NoiseModel` support for manager-based workflows.

Changed
^^^^^^^

* Renamed :func:`~isaaclab.utils.noise.NoiseModel.apply` method to :func:`~isaaclab.utils.noise.NoiseModel.__call__`.


0.40.6 (2025-06-12)
~~~~~~~~~~~~~~~~~~~

Fixed
^^^^^

* Fixed potential issues in :func:`~isaaclab.envs.mdp.events.randomize_visual_texture_material` related to handling visual prims during texture randomization.


0.40.5 (2025-05-22)
~~~~~~~~~~~~~~~~~~~

Fixed
^^^^^

* Fixed collision filtering logic for CPU simulation. The automatic collision filtering feature
  currently has limitations for CPU simulation. Collision filtering needs to be manually enabled when using CPU simulation.


0.40.4 (2025-06-03)
~~~~~~~~~~~~~~~~~~~

Changed
^^^^^^^

* Removes the hardcoding to :class:`~isaaclab.terrains.terrain_generator.TerrainGenerator` in
  :class:`~isaaclab.terrains.terrain_generator.TerrainImporter` and instead the ``class_type`` is used which is
  passed in the ``TerrainGeneratorCfg``.


0.40.3 (2025-03-20)
~~~~~~~~~~~~~~~~~~~

Changed
^^^^^^^

* Made separate data buffers for poses and velocities for the :class:`~isaaclab.assets.Articulation`,
  :class:`~isaaclab.assets.RigidObject`, and :class:`~isaaclab.assets.RigidObjectCollection` classes.
  Previously, the two data buffers were stored together in a single buffer requiring an additional
  concatenation operation when accessing the data.
* Cleaned up ordering of members inside the data classes for the assets to make them easier
  to comprehend. This reduced the code duplication within the class and made the class
  more readable.


0.40.2 (2025-05-10)
~~~~~~~~~~~~~~~~~~~

Added
^^^^^

* Updated gymnasium to >= 1.0
* Added support for specifying module:task_name as task name to avoid module import for ``gym.make``


0.40.1 (2025-06-02)
~~~~~~~~~~~~~~~~~~~

Added
^^^^^

* Added time observation functions to ~isaaclab.envs.mdp.observations module,
  :func:`~isaaclab.envs.mdp.observations.current_time_s` and :func:`~isaaclab.envs.mdp.observations.remaining_time_s`.

Changed
^^^^^^^

* Moved initialization of ``episode_length_buf`` outside of :meth:`load_managers()` of :class:`~isaaclab.envs.ManagerBasedRLEnv`
  to make it available for mdp functions.


0.40.0 (2025-05-16)
~~~~~~~~~~~~~~~~~~~

Added
^^^^^

* Added deprecation warning for :meth:`~isaaclab.utils.math.quat_rotate` and
  :meth:`~isaaclab.utils.math.quat_rotate_inverse`

Changed
^^^^^^^

* Changed all calls to :meth:`~isaaclab.utils.math.quat_rotate` and :meth:`~isaaclab.utils.math.quat_rotate_inverse` to
  :meth:`~isaaclab.utils.math.quat_apply` and :meth:`~isaaclab.utils.math.quat_apply_inverse` for speed.


0.39.7 (2025-05-19)
~~~~~~~~~~~~~~~~~~~

Fixed
^^^^^^

* Raising exceptions in step, render and reset if they occurred inside the initialization callbacks
  of assets and sensors.used from the experience files and the double definition is removed.


0.39.6 (2025-01-30)
~~~~~~~~~~~~~~~~~~~

Added
^^^^^

* Added method :meth:`omni.isaac.lab.assets.AssetBase.set_visibility` to set the visibility of the asset
  in the simulation.


0.39.5 (2025-05-16)
~~~~~~~~~~~~~~~~~~~

Added
^^^^^

* Added support for concatenation of observations along different dimensions in :class:`~isaaclab.managers.observation_manager.ObservationManager`.

Changed
^^^^^^^

* Updated the :class:`~isaaclab.managers.command_manager.CommandManager` to update the command counter after the
  resampling call.


0.39.4 (2025-05-16)
~~~~~~~~~~~~~~~~~~~

Fixed
^^^^^

* Fixed penetration issue for negative border height in :class:`~isaaclab.terrains.terrain_generator.TerrainGeneratorCfg`.


0.39.3 (2025-05-16)
~~~~~~~~~~~~~~~~~~~

Changed
^^^^^^^

* Changed the implementation of :meth:`~isaaclab.utils.math.quat_box_minus`

Added
^^^^^

* Added :meth:`~isaaclab.utils.math.quat_box_plus`
* Added :meth:`~isaaclab.utils.math.rigid_body_twist_transform`


0.39.2 (2025-05-15)
~~~~~~~~~~~~~~~~~~~

Fixed
^^^^^

* Fixed :meth:`omni.isaac.lab.sensors.camera.camera.Camera.set_intrinsic_matrices` preventing setting of unused USD
  camera parameters.
* Fixed :meth:`omni.isaac.lab.sensors.camera.camera.Camera._update_intrinsic_matrices` preventing unused USD camera
  parameters from being used to calculate :attr:`omni.isaac.lab.sensors.camera.CameraData.intrinsic_matrices`
* Fixed :meth:`omni.isaac.lab.spawners.sensors.sensors_cfg.PinholeCameraCfg.from_intrinsic_matrix` preventing setting of
  unused USD camera parameters.


0.39.1 (2025-05-14)
~~~~~~~~~~~~~~~~~~~

* Added a new attribute :attr:`articulation_root_prim_path` to the :class:`~isaaclab.assets.ArticulationCfg` class
  to allow explicitly specifying the prim path of the articulation root.


0.39.0 (2025-05-03)
~~~~~~~~~~~~~~~~~~~

Added
^^^^^

* Added check in RecorderManager to ensure that the success indicator is only set if the termination manager is present.
* Added semantic tags in :func:`isaaclab.sim.spawners.from_files.spawn_ground_plane`.
  This allows for :attr:`semantic_segmentation_mapping` to be used when using the ground plane spawner.


0.38.0 (2025-04-01)
~~~~~~~~~~~~~~~~~~~

Added
~~~~~

* Added the :meth:`~isaaclab.env.mdp.observations.joint_effort`


0.37.0 (2025-04-01)
~~~~~~~~~~~~~~~~~~~

Added
^^^^^

* Added :meth:`~isaaclab.envs.mdp.observations.body_pose_w`
* Added :meth:`~isaaclab.envs.mdp.observations.body_projected_gravity_b`


0.36.23 (2025-04-24)
~~~~~~~~~~~~~~~~~~~~

Fixed
^^^^^

* Fixed ``return_latest_camera_pose`` option in :class:`~isaaclab.sensors.TiledCameraCfg` from not being used to the
  argument ``update_latest_camera_pose`` in :class:`~isaaclab.sensors.CameraCfg` with application in both
  :class:`~isaaclab.sensors.Camera` and :class:`~isaaclab.sensors.TiledCamera`.


0.36.22 (2025-04-23)
~~~~~~~~~~~~~~~~~~~~

Fixed
^^^^^^^

* Adds correct type check for ManagerTermBase class in event_manager.py.


0.36.21 (2025-04-15)
~~~~~~~~~~~~~~~~~~~~

Changed
^^^^^^^

* Removed direct call of qpsovlers library from pink_ik controller and changed solver from quadprog to osqp.


0.36.20 (2025-04-09)
~~~~~~~~~~~~~~~~~~~~

Changed
^^^^^^^

* Added call to set cuda device after each ``app.update()`` call in :class:`~isaaclab.sim.SimulationContext`.
  This is now required for multi-GPU workflows because some underlying logic in ``app.update()`` is modifying
  the cuda device, which results in NCCL errors on distributed setups.


0.36.19 (2025-04-01)
~~~~~~~~~~~~~~~~~~~~

Fixed
^^^^^

* Added check in RecorderManager to ensure that the success indicator is only set if the termination manager is present.


0.36.18 (2025-03-26)
~~~~~~~~~~~~~~~~~~~~

Added
^^^^^

* Added a dynamic text instruction widget that provides real-time feedback
  on the number of successful recordings during demonstration sessions.


0.36.17 (2025-03-26)
~~~~~~~~~~~~~~~~~~~~

Changed
^^^^^^^

* Added override in AppLauncher to apply patch for ``pxr.Gf.Matrix4d`` to work with Pinocchio 2.7.0.


0.36.16 (2025-03-25)
~~~~~~~~~~~~~~~~~~~~

Changed
^^^^^^^

* Modified rendering mode default behavior when the launcher arg :attr:`enable_cameras` is not set.


0.36.15 (2025-03-25)
~~~~~~~~~~~~~~~~~~~~

Added
^^^^^

* Added near plane distance configuration for XR device.


0.36.14 (2025-03-24)
~~~~~~~~~~~~~~~~~~~~

Changed
^^^^^^^

* Changed default render settings in :class:`~isaaclab.sim.SimulationCfg` to None, which means that
  the default settings will be used from the experience files and the double definition is removed.


0.36.13 (2025-03-24)
~~~~~~~~~~~~~~~~~~~~

Added
^^^^^

* Added headpose support to OpenXRDevice.


0.36.12 (2025-03-19)
~~~~~~~~~~~~~~~~~~~~

Added
^^^^^

* Added parameter to show warning if Pink IK solver fails to find a solution.


0.36.11 (2025-03-19)
~~~~~~~~~~~~~~~~~~~~

Fixed
^^^^^

* Fixed default behavior of :class:`~isaaclab.actuators.ImplicitActuator` if no :attr:`effort_limits_sim` or
  :attr:`effort_limit` is set.


0.36.10 (2025-03-17)
~~~~~~~~~~~~~~~~~~~~

Fixed
^^^^^

* App launcher to update the cli arguments if conditional defaults are used.


0.36.9 (2025-03-18)
~~~~~~~~~~~~~~~~~~~

Added
^^^^^^^

* Xr rendering mode, which is default when xr is used.


0.36.8 (2025-03-17)
~~~~~~~~~~~~~~~~~~~

Fixed
^^^^^

* Removed ``scalar_first`` from scipy function usage to support older versions of scipy.


0.36.7 (2025-03-14)
~~~~~~~~~~~~~~~~~~~

Fixed
^^^^^

* Changed the import structure to only import ``pinocchio`` when ``pink-ik`` or ``dex-retargeting`` is being used.
  This also solves for the problem that ``pink-ik`` and ``dex-retargeting`` are not supported in windows.
* Removed ``isaacsim.robot_motion.lula`` and ``isaacsim.robot_motion.motion_generation`` from the default loaded Isaac Sim extensions.
* Moved pink ik action config to a separate file.


0.36.6 (2025-03-13)
~~~~~~~~~~~~~~~~~~~

Fixed
^^^^^

* Worked around an issue where the render mode is set to ``"RayTracedLighting"`` instead of ``"RaytracedLighting"`` by
  some dependencies.


0.36.5 (2025-03-11)
~~~~~~~~~~~~~~~~~~~

Added
^^^^^^^

* Added 3 rendering mode presets: performance, balanced, and quality.
* Preset settings are stored in ``apps/rendering_modes``.
* Presets can be set with cli arg ``--rendering_mode`` or with :class:`RenderCfg`.
* Preset rendering settings can be overwritten with :class:`RenderCfg`.
* :class:`RenderCfg` supports all native RTX carb settings.

Changed
^^^^^^^
* :class:`RenderCfg` default settings are unset.


0.36.4 (2025-03-11)
~~~~~~~~~~~~~~~~~~~

Changed
^^^^^^^

* Updated the OpenXR kit file ``isaaclab.python.xr.openxr.kit`` to inherit from ``isaaclab.python.kit`` instead of
  ``isaaclab.python.rendering.kit`` which is not appropriate.


0.36.3 (2025-03-10)
~~~~~~~~~~~~~~~~~~~~

Changed
^^^^^^^

* Added the PinkIKController controller class that interfaces Isaac Lab with the Pink differential inverse kinematics solver
  to allow control of multiple links in a robot using a single solver.


0.36.2 (2025-03-07)
~~~~~~~~~~~~~~~~~~~~

Changed
^^^^^^^

* Allowed users to exit on 1 Ctrl+C instead of consecutive 2 key strokes.
* Allowed physics reset during simulation through :meth:`reset` in :class:`~isaaclab.sim.SimulationContext`.


0.36.1 (2025-03-10)
~~~~~~~~~~~~~~~~~~~

Added
^^^^^

* Added :attr:`semantic_segmentation_mapping` for camera configs to allow specifying colors for semantics.


0.36.0 (2025-03-07)
~~~~~~~~~~~~~~~~~~~

Removed
^^^^^^^

* Removed the storage of tri-meshes and warp meshes inside the :class:`~isaaclab.terrains.TerrainImporter` class.
  Initially these meshes were added for ray-casting purposes. However, since the ray-caster reads the terrains
  directly from the USD files, these meshes are no longer needed.
* Deprecated the :attr:`warp_meshes` and :attr:`meshes` attributes from the
  :class:`~isaaclab.terrains.TerrainImporter` class. These attributes now return an empty dictionary
  with a deprecation warning.

Changed
^^^^^^^

* Changed the prim path of the "plane" terrain inside the :class:`~isaaclab.terrains.TerrainImporter` class.
  Earlier, the terrain was imported directly as the importer's prim path. Now, the terrain is imported as
  ``{importer_prim_path}/{name}``, where ``name`` is the name of the terrain.


0.35.0 (2025-03-07)
~~~~~~~~~~~~~~~~~~~

* Improved documentation of various attributes in the :class:`~isaaclab.assets.ArticulationData` class to make
  it clearer which values represent the simulation and internal class values. In the new convention,
  the ``default_xxx`` attributes are whatever the user configured from their configuration of the articulation
  class, while the ``xxx`` attributes are the values from the simulation.
* Updated the soft joint position limits inside the :meth:`~isaaclab.assets.Articulation.write_joint_pos_limits_to_sim`
  method to use the new limits passed to the function.
* Added setting of :attr:`~isaaclab.assets.ArticulationData.default_joint_armature` and
  :attr:`~isaaclab.assets.ArticulationData.default_joint_friction` attributes in the
  :class:`~isaaclab.assets.Articulation` class based on user configuration.

Changed
^^^^^^^

* Removed unnecessary buffer creation operations inside the :class:`~isaaclab.assets.Articulation` class.
  Earlier, the class initialized a variety of buffer data with zeros and in the next function assigned
  them the value from PhysX. This made the code bulkier and more complex for no reason.
* Renamed parameters for a consistent nomenclature. These changes are backwards compatible with previous releases
  with a deprecation warning for the old names.

  * ``joint_velocity_limits`` → ``joint_vel_limits`` (to match attribute ``joint_vel`` and ``joint_vel_limits``)
  * ``joint_limits`` → ``joint_pos_limits`` (to match attribute ``joint_pos`` and ``soft_joint_pos_limits``)
  * ``default_joint_limits`` → ``default_joint_pos_limits``
  * ``write_joint_limits_to_sim`` → ``write_joint_position_limit_to_sim``
  * ``joint_friction`` → ``joint_friction_coeff``
  * ``default_joint_friction`` → ``default_joint_friction_coeff``
  * ``write_joint_friction_to_sim`` → ``write_joint_friction_coefficient_to_sim``
  * ``fixed_tendon_limit`` → ``fixed_tendon_pos_limits``
  * ``default_fixed_tendon_limit`` → ``default_fixed_tendon_pos_limits``
  * ``set_fixed_tendon_limit`` → ``set_fixed_tendon_position_limit``


0.34.13 (2025-03-06)
~~~~~~~~~~~~~~~~~~~~

Added
^^^^^

* Added a new event mode called "prestartup", which gets called right after the scene design is complete
  and before the simulation is played.
* Added a callback to resolve the scene entity configurations separately once the simulation plays,
  since the scene entities cannot be resolved before the simulation starts playing
  (as we currently rely on PhysX to provide us with the joint/body ordering)


0.34.12 (2025-03-06)
~~~~~~~~~~~~~~~~~~~~

Added
^^^^^

* Updated the mimic API :meth:`target_eef_pose_to_action` in :class:`isaaclab.envs.ManagerBasedRLMimicEnv` to take a dictionary of
  eef noise values instead of a single noise value.
* Added support for optional subtask constraints based on DexMimicGen to the mimic configuration class :class:`isaaclab.envs.MimicEnvCfg`.
* Enabled data compression in HDF5 dataset file handler :class:`isaaclab.utils.datasets.hdf5_dataset_file_handler.HDF5DatasetFileHandler`.


0.34.11 (2025-03-04)
~~~~~~~~~~~~~~~~~~~~

Fixed
^^^^^

* Fixed issue in :class:`~isaaclab.sensors.TiledCamera` and :class:`~isaaclab.sensors.Camera` where segmentation outputs only display the first tile
  when scene instancing is enabled. A workaround is added for now to disable instancing when segmentation
  outputs are requested.


0.34.10 (2025-03-04)
~~~~~~~~~~~~~~~~~~~~

Fixed
^^^^^

* Fixed the issue of misalignment in the motion vectors from the :class:`TiledCamera`
  with other modalities such as RGBA and depth.


0.34.9 (2025-03-04)
~~~~~~~~~~~~~~~~~~~

Added
^^^^^

* Added methods inside the :class:`omni.isaac.lab.assets.Articulation` class to set the joint
  position and velocity for the articulation. Previously, the joint position and velocity could
  only be set using the :meth:`omni.isaac.lab.assets.Articulation.write_joint_state_to_sim` method,
  which didn't allow setting the joint position and velocity separately.


0.34.8 (2025-03-02)
~~~~~~~~~~~~~~~~~~~

Fixed
^^^^^

* Fixed the propagation of the :attr:`activate_contact_sensors` attribute to the
  :class:`~isaaclab.sim.spawners.wrappers.wrappers_cfg.MultiAssetSpawnerCfg` class. Previously, this value
  was always set to False, which led to incorrect contact sensor settings for the spawned assets.


0.34.7 (2025-03-02)
~~~~~~~~~~~~~~~~~~~

Changed
^^^^^^^

* Enabled the physics flag for disabling contact processing in the :class:`~isaaclab.sim.SimulationContact`
  class. This means that by default, no contact reporting is done by the physics engine, which should provide
  a performance boost in simulations with no contact processing requirements.
* Disabled the physics flag for disabling contact processing in the :class:`~isaaclab.sensors.ContactSensor`
  class when the sensor is created to allow contact reporting for the sensor.

Removed
^^^^^^^

* Removed the attribute ``disable_contact_processing`` from :class:`~isaaclab.sim.SimulationContact`.


0.34.6 (2025-03-01)
~~~~~~~~~~~~~~~~~~~

Added
^^^^^

* Added a new attribute :attr:`is_implicit_model` to the :class:`isaaclab.actuators.ActuatorBase` class to
  indicate if the actuator model is implicit or explicit. This helps checking that the correct model type
  is being used when initializing the actuator models.

Fixed
^^^^^

* Added copy of configurations to :class:`~isaaclab.assets.AssetBase` and :class:`~isaaclab.sensors.SensorBase`
  to prevent modifications of the configurations from leaking outside of the classes.
* Fixed the case where setting velocity/effort limits for the simulation in the
  :class:`~isaaclab.actuators.ActuatorBaseCfg` class was not being used to update the actuator-specific
  velocity/effort limits.

Changed
^^^^^^^

* Moved warnings and checks for implicit actuator models to the :class:`~isaaclab.actuators.ImplicitActuator` class.
* Reverted to IsaacLab v1.3 behavior where :attr:`isaaclab.actuators.ImplicitActuatorCfg.velocity_limit`
  attribute was not used for setting the velocity limits in the simulation. This makes it possible to deploy
  policies from previous release without any changes. If users want to set the velocity limits for the simulation,
  they should use the :attr:`isaaclab.actuators.ImplicitActuatorCfg.velocity_limit_sim` attribute instead.


0.34.5 (2025-02-28)
~~~~~~~~~~~~~~~~~~~

Added
^^^^^

* Added IP address support for WebRTC livestream to allow specifying IP address to stream across networks.
  This feature requires an updated livestream extension, which is current only available in the pre-built Isaac Lab 2.0.1 docker image.
  Support for other Isaac Sim builds will become available in Isaac Sim 5.0.


0.34.4 (2025-02-27)
~~~~~~~~~~~~~~~~~~~~

Added
^^^^^

* Refactored retargeting code from Se3Handtracking class into separate modules for better modularity
* Added scaffolding for developing additional retargeters (e.g. dex)


0.34.3 (2025-02-26)
~~~~~~~~~~~~~~~~~~~

Added
^^^^^

* Enablec specifying the placement of the simulation when viewed in an XR device. This is achieved by
  adding an ``XrCfg`` environment configuration with ``anchor_pos`` and ``anchor_rot`` parameters.


0.34.2 (2025-02-21)
~~~~~~~~~~~~~~~~~~~

Fixed
^^^^^

* Fixed setting of root velocities inside the event term :meth:`reset_root_state_from_terrain`. Earlier, the indexing
  based on the environment IDs was missing.


0.34.1 (2025-02-17)
~~~~~~~~~~~~~~~~~~~

Fixed
^^^^^

* Ensured that the loaded torch JIT models inside actuator networks are correctly set to eval mode
  to prevent any unexpected behavior during inference.


0.34.0 (2025-02-14)
~~~~~~~~~~~~~~~~~~~

Fixed
^^^^^

* Added attributes :attr:`velocity_limits_sim` and :attr:`effort_limits_sim` to the
  :class:`isaaclab.actuators.ActuatorBaseCfg` class to separate solver limits from actuator limits.


0.33.17 (2025-02-13)
~~~~~~~~~~~~~~~~~~~~

Fixed
^^^^^

* Fixed Imu sensor based observations at first step by updating scene during initialization for
  :class:`~isaaclab.envs.ManagerBasedEnv`, :class:`~isaaclab.envs.DirectRLEnv`, and :class:`~isaaclab.envs.DirectMARLEnv`


0.33.16 (2025-02-09)
~~~~~~~~~~~~~~~~~~~~

Fixed
^^^^^

* Removes old deprecation warning from :attr:`isaaclab.assets.RigidObectData.body_state_w`


0.33.15 (2025-02-09)
~~~~~~~~~~~~~~~~~~~~

Fixed
^^^^^

* Fixed not updating the ``drift`` when calling :func:`~isaaclab.sensors.RayCaster.reset`


0.33.14 (2025-02-01)
~~~~~~~~~~~~~~~~~~~~

Fixed
^^^^^

* Fixed not updating the timestamp of ``body_link_state_w`` and ``body_com_state_w`` when ``write_root_pose_to_sim`` and ``write_joint_state_to_sim`` in the ``Articulation`` class are called.


0.33.13 (2025-01-30)
~~~~~~~~~~~~~~~~~~~~

* Fixed resampling of interval time left for the next event in the :class:`~isaaclab.managers.EventManager`
  class. Earlier, the time left for interval-based events was not being resampled on episodic resets. This led
  to the event being triggered at the wrong time after the reset.


0.33.12 (2025-01-28)
~~~~~~~~~~~~~~~~~~~~

Fixed
^^^^^

* Fixed missing import in ``line_plot.py``


0.33.11 (2025-01-25)
~~~~~~~~~~~~~~~~~~~~

Added
^^^^^

* Added :attr:`isaaclab.scene.InteractiveSceneCfg.filter_collisions` to allow specifying whether collision masking across environments is desired.

Changed
^^^^^^^

* Automatic collision filtering now happens as part of the replicate_physics call. When replicate_physics is not enabled, we call the previous
  ``filter_collisions`` API to mask collisions between environments.


0.33.10 (2025-01-22)
~~~~~~~~~~~~~~~~~~~~

Changed
^^^^^^^

* In :meth:`isaaclab.assets.Articulation.write_joint_limits_to_sim`, we previously added a check for if default joint positions exceed the
  new limits being set. When this is True, we log a warning message to indicate that the default joint positions will be clipped to be within
  the range of the new limits. However, the warning message can become overly verbose in a randomization setting where this API is called on
  every environment reset. We now default to only writing the message to info level logging if called within randomization, and expose a
  parameter that can be used to choose the logging level desired.


0.33.9 (2025-01-22)
~~~~~~~~~~~~~~~~~~~

Fixed
^^^^^

* Fixed typo in /physics/autoPopupSimulationOutputWindow setting in :class:`~isaaclab.sim.SimulationContext`


0.33.8 (2025-01-17)
~~~~~~~~~~~~~~~~~~~

Fixed
^^^^^

* Removed deprecation of :attr:`isaaclab.assets.ArticulationData.root_state_w` and
  :attr:`isaaclab.assets.ArticulationData.body_state_w` derived properties.
* Removed deprecation of :meth:`isaaclab.assets.Articulation.write_root_state_to_sim`.
* Replaced calls to :attr:`isaaclab.assets.ArticulationData.root_com_state_w` and
  :attr:`isaaclab.assets.ArticulationData.root_link_state_w` with corresponding calls to
  :attr:`isaaclab.assets.ArticulationData.root_state_w`.
* Replaced calls to :attr:`isaaclab.assets.ArticulationData.body_com_state_w` and
  :attr:`isaaclab.assets.ArticulationData.body_link_state_w` properties with corresponding calls to
  :attr:`isaaclab.assets.ArticulationData.body_state_w` properties.
* Removed deprecation of :attr:`isaaclab.assets.RigidObjectData.root_state_w` derived properties.
* Removed deprecation of :meth:`isaaclab.assets.RigidObject.write_root_state_to_sim`.
* Replaced calls to :attr:`isaaclab.assets.RigidObjectData.root_com_state_w` and
  :attr:`isaaclab.assets.RigidObjectData.root_link_state_w` properties with corresponding calls to
  :attr:`isaaclab.assets.RigidObjectData.root_state_w` properties.
* Removed deprecation of :attr:`isaaclab.assets.RigidObjectCollectionData.root_state_w` derived properties.
* Removed deprecation of :meth:`isaaclab.assets.RigidObjectCollection.write_root_state_to_sim`.
* Replaced calls to :attr:`isaaclab.assets.RigidObjectCollectionData.root_com_state_w` and
  :attr:`isaaclab.assets.RigidObjectData.root_link_state_w` properties with corresponding calls to
  :attr:`isaaclab.assets.RigidObjectData.root_state_w` properties.
* Fixed indexing issue in ``write_root_link_velocity_to_sim`` in :class:`isaaclab.assets.RigidObject`
* Fixed index broadcasting in ``write_object_link_velocity_to_sim`` and ``write_object_com_pose_to_sim`` in
  the :class:`isaaclab.assets.RigidObjectCollection` class.


0.33.7 (2025-01-14)
~~~~~~~~~~~~~~~~~~~

Fixed
^^^^^

* Fixed the respawn of only wrong object samples in :func:`repeated_objects_terrain` of :mod:`isaaclab.terrains.trimesh` module.
  Previously, the function was respawning all objects in the scene instead of only the wrong object samples, which in worst case
  could lead to infinite respawn loop.


0.33.6 (2025-01-16)
~~~~~~~~~~~~~~~~~~~

Changed
^^^^^^^

* Added initial unit tests for multiple tiled cameras, including tests for initialization, groundtruth annotators, different poses, and different resolutions.


0.33.5 (2025-01-13)
~~~~~~~~~~~~~~~~~~~

Changed
^^^^^^^

* Moved the definition of ``/persistent/isaac/asset_root/*`` settings from :class:`AppLauncher` to the app files.
  This is needed to prevent errors where ``isaaclab_assets`` was loaded prior to the carbonite setting being set.


0.33.4 (2025-01-10)
~~~~~~~~~~~~~~~~~~~

Changed
^^^^^^^

* Added an optional parameter in the :meth:`record_pre_reset` method in
  :class:`~isaaclab.managers.RecorderManager` to override the export config upon invoking.


0.33.3 (2025-01-08)
~~~~~~~~~~~~~~~~~~~

Fixed
^^^^^

* Fixed docstring in articulation data :class:`isaaclab.assets.ArticulationData`.
  In body properties sections, the second dimension should be num_bodies but was documented as 1.


0.33.2 (2025-01-02)
~~~~~~~~~~~~~~~~~~~

Added
^^^^^

* Added body tracking as an origin type to :class:`isaaclab.envs.ViewerCfg` and :class:`isaaclab.envs.ui.ViewportCameraController`.


0.33.1 (2024-12-26)
~~~~~~~~~~~~~~~~~~~

Changed
^^^^^^^

* Added kinematics initialization call for populating kinematic prim transforms to fabric for rendering.
* Added ``enable_env_ids`` flag for cloning and replication to replace collision filtering.


0.33.0 (2024-12-22)
~~~~~~~~~~~~~~~~~~~

Fixed
^^^^^

* Fixed populating default_joint_stiffness and default_joint_damping values for ImplicitActuator instances in :class:`isaaclab.assets.Articulation`


0.32.2 (2024-12-17)
~~~~~~~~~~~~~~~~~~~

Added
^^^^^

* Added null-space (position) control option to :class:`isaaclab.controllers.OperationalSpaceController`.
* Added test cases that uses null-space control for :class:`isaaclab.controllers.OperationalSpaceController`.
* Added information regarding null-space control to the tutorial script and documentation of
  :class:`isaaclab.controllers.OperationalSpaceController`.
* Added arguments to set specific null-space joint position targets within
  :class:`isaaclab.envs.mdp.actions.OperationalSpaceControllerAction` class.


0.32.1 (2024-12-17)
~~~~~~~~~~~~~~~~~~~

Changed
^^^^^^^

* Added a default and generic implementation of the :meth:`get_object_poses` function
  in the :class:`ManagerBasedRLMimicEnv` class.
* Added a ``EXPORT_NONE`` mode in the :class:`DatasetExportMode` class and updated
  :class:`~isaaclab.managers.RecorderManager` to enable recording without exporting
  the data to a file.


0.32.0 (2024-12-16)
~~~~~~~~~~~~~~~~~~~

Changed
^^^^^^^

* Previously, physx returns the rigid bodies and articulations velocities in the com of bodies rather than the link frame, while poses are in link frames. We now explicitly provide :attr:`body_link_state` and :attr:`body_com_state` APIs replacing the previous :attr:`body_state` API. Previous APIs are now marked as deprecated. Please update any code using the previous pose and velocity APIs to use the new ``*_link_*`` or ``*_com_*`` APIs in :attr:`isaaclab.assets.RigidBody`, :attr:`isaaclab.assets.RigidBodyCollection`, and :attr:`isaaclab.assets.Articulation`.


0.31.0 (2024-12-16)
~~~~~~~~~~~~~~~~~~~

Added
^^^^^

* Added :class:`ManagerBasedRLMimicEnv` and config classes for mimic data generation workflow for imitation learning.


0.30.3 (2024-12-16)
~~~~~~~~~~~~~~~~~~~

Fixed
^^^^^

* Fixed ordering of logging and resamping in the command manager, where we were logging the metrics after resampling the commands.
  This leads to incorrect logging of metrics when inside the resample call, the metrics tensors get reset.


0.30.2 (2024-12-16)
~~~~~~~~~~~~~~~~~~~

Fixed
^^^^^

* Fixed errors within the calculations of :class:`isaaclab.controllers.OperationalSpaceController`.

Added
^^^^^

* Added :class:`isaaclab.controllers.OperationalSpaceController` to API documentation.
* Added test cases for :class:`isaaclab.controllers.OperationalSpaceController`.
* Added a tutorial for :class:`isaaclab.controllers.OperationalSpaceController`.
* Added the implementation of :class:`isaaclab.envs.mdp.actions.OperationalSpaceControllerAction` class.


0.30.1 (2024-12-15)
~~~~~~~~~~~~~~~~~~~

Changed
^^^^^^^

* Added call to update articulation kinematics after reset to ensure states are updated for non-rendering sensors. Previously, some changes
  in reset such as modifying joint states would not be reflected in the rigid body states immediately after reset.


0.30.0 (2024-12-15)
~~~~~~~~~~~~~~~~~~~

Added
^^^^^

* Added UI interface to the Managers in the ManagerBasedEnv and MangerBasedRLEnv classes.
* Added UI widgets for :class:`LiveLinePlot` and :class:`ImagePlot`.
* Added ``ManagerLiveVisualizer/Cfg``: Given a ManagerBase (i.e. action_manager, observation_manager, etc) and a config file this class creates
  the the interface between managers and the UI.
* Added :class:`EnvLiveVisualizer`: A 'manager' of ManagerLiveVisualizer. This is added to the ManagerBasedEnv but is only called during
  the initialization of the managers in load_managers
* Added ``get_active_iterable_terms`` implementation methods to ActionManager, ObservationManager, CommandsManager, CurriculumManager,
  RewardManager, and TerminationManager. This method exports the active term data and labels for each manager and is called by ManagerLiveVisualizer.
* Additions to :class:`BaseEnvWindow` and :class:`RLEnvWindow` to register ManagerLiveVisualizer UI interfaces for the chosen managers.


0.29.0 (2024-12-15)
~~~~~~~~~~~~~~~~~~~

Added
^^^^^

* Added observation history computation to :class:`isaaclab.manager.observation_manager.ObservationManager`.
* Added ``history_length`` and ``flatten_history_dim`` configuration parameters to :class:`isaaclab.manager.manager_term_cfg.ObservationTermCfg`
* Added ``history_length`` and ``flatten_history_dim`` configuration parameters to :class:`isaaclab.manager.manager_term_cfg.ObservationGroupCfg`
* Added full buffer property to :class:`isaaclab.utils.buffers.circular_buffer.CircularBuffer`


0.28.4 (2024-12-15)
~~~~~~~~~~~~~~~~~~~

Added
^^^^^

* Added action clip to all :class:`isaaclab.envs.mdp.actions`.


0.28.3 (2024-12-14)
~~~~~~~~~~~~~~~~~~~

Changed
^^^^^^^

* Added check for error below threshold in state machines to ensure the state has been reached.


0.28.2 (2024-12-13)
~~~~~~~~~~~~~~~~~~~

Fixed
^^^^^

* Fixed the shape of ``quat_w`` in the ``apply_actions`` method of :attr:`~isaaclab.env.mdp.NonHolonomicAction`
  (previously (N,B,4), now (N,4) since the number of root bodies B is required to be 1). Previously ``apply_actions`` errored
  because ``euler_xyz_from_quat`` requires inputs of shape (N,4).


0.28.1 (2024-12-13)
~~~~~~~~~~~~~~~~~~~

Fixed
^^^^^

* Fixed the internal buffers for ``set_external_force_and_torque`` where the buffer values would be stale if zero values are sent to the APIs.


0.28.0 (2024-12-12)
~~~~~~~~~~~~~~~~~~~

Changed
^^^^^^^

* Adapted the :class:`~isaaclab.sim.converters.UrdfConverter` to use the latest URDF converter API from Isaac Sim 4.5. The
  physics articulation root can now be set separately, and the joint drive gains can be set on a per joint basis.


0.27.33 (2024-12-11)
~~~~~~~~~~~~~~~~~~~~

Added
^^^^^

* Introduced an optional ``sensor_cfg`` parameter to the :meth:`~isaaclab.envs.mdp.rewards.base_height_l2` function, enabling the use of
  :class:`~isaaclab.sensors.RayCaster` for height adjustments. For flat terrains, the function retains its previous behavior.
* Improved documentation to clarify the usage of the :meth:`~isaaclab.envs.mdp.rewards.base_height_l2` function in both flat and rough terrain settings.


0.27.32 (2024-12-11)
~~~~~~~~~~~~~~~~~~~~

Fixed
^^^^^

* Modified :class:`isaaclab.envs.mdp.actions.DifferentialInverseKinematicsAction` class to use the geometric
  Jacobian computed w.r.t. to the root frame of the robot. This helps ensure that root pose does not affect the tracking.


0.27.31 (2024-12-09)
~~~~~~~~~~~~~~~~~~~~

Changed
^^^^^^^

* Introduced configuration options in :class:`Se3HandTracking` to:
  - Zero out rotation around the x/y axes
  - Apply smoothing and thresholding to position and rotation deltas for reduced jitter
  - Use wrist-based rotation reference as an alternative to fingertip-based rotation

* Switched the default position reference in :class:`Se3HandTracking` to the wrist joint pose, providing more stable relative-based positioning.


0.27.30 (2024-12-09)
~~~~~~~~~~~~~~~~~~~~

Fixed
^^^^^

* Fixed the initial state recorder term in :class:`isaaclab.envs.mdp.recorders.InitialStateRecorder` to
  return only the states of the specified environment IDs.


0.27.29 (2024-12-06)
~~~~~~~~~~~~~~~~~~~~

Fixed
^^^^^

* Fixed the enforcement of :attr:`~isaaclab.actuators.ActuatorBaseCfg.velocity_limits` at the
  :attr:`~isaaclab.assets.Articulation.root_physx_view` level.


0.27.28 (2024-12-06)
~~~~~~~~~~~~~~~~~~~~

Changed
^^^^^^^

* If a USD that contains an articulation root is loaded using a
  :attr:`isaaclab.assets.RigidBody` we now fail unless the articulation root is explicitly
  disabled. Using an articulation root for rigid bodies is not needed and decreases overall performance.


0.27.27 (2024-12-06)
~~~~~~~~~~~~~~~~~~~~

Fixed
^^^^^

* Corrected the projection types of fisheye camera in :class:`isaaclab.sim.spawners.sensors.sensors_cfg.FisheyeCameraCfg`.
  Earlier, the projection names used snakecase instead of camelcase.


0.27.26 (2024-12-06)
~~~~~~~~~~~~~~~~~~~~

Added
^^^^^

* Added option to define the clipping behavior for depth images generated by
  :class:`~isaaclab.sensors.RayCasterCamera`, :class:`~isaaclab.sensors.Camera`, and :class:`~isaaclab.sensors.TiledCamera`

Changed
^^^^^^^

* Unified the clipping behavior for the depth images of all camera implementations. Per default, all values exceeding
  the range are clipped to zero for both ``distance_to_image_plane`` and ``distance_to_camera`` depth images. Prev.
  :class:`~isaaclab.sensors.RayCasterCamera` clipped the values to the maximum value of the depth image,
  :class:`~isaaclab.sensors.Camera` did not clip them and had a different behavior for both types.


0.27.25 (2024-12-05)
~~~~~~~~~~~~~~~~~~~~

Fixed
^^^^^

* Fixed the condition in ``isaaclab.sh`` that checks whether ``pre-commit`` is installed before attempting installation.


0.27.24 (2024-12-05)
~~~~~~~~~~~~~~~~~~~~

Fixed
^^^^^

* Removed workaround in :class:`isaaclab.sensors.TiledCamera` and :class:`isaaclab.sensors.Camera`
  that was previously required to prevent frame offsets in renders. The denoiser setting is no longer
  automatically modified based on the resolution of the cameras.


0.27.23 (2024-12-04)
~~~~~~~~~~~~~~~~~~~~

Fixed
^^^^^

* Added the attributes :attr:`~isaaclab.envs.DirectRLEnvCfg.wait_for_textures` and :attr:`~isaaclab.envs.ManagerBasedEnvCfg.wait_for_textures`
  to enable assets loading check during :class:`~isaaclab.DirectRLEnv` and :class:`~isaaclab.ManagerBasedEnv` reset method when rtx sensors are added to the scene.


0.27.22 (2024-12-04)
~~~~~~~~~~~~~~~~~~~~

Fixed
^^^^^

* Fixed the order of the incoming parameters in :class:`isaaclab.envs.DirectMARLEnv` to correctly use ``NoiseModel`` in marl-envs.


0.27.21 (2024-12-04)
~~~~~~~~~~~~~~~~~~~~

Added
^^^^^

* Added :class:`~isaaclab.managers.RecorderManager` and its utility classes to record data from the simulation.
* Added :class:`~isaaclab.utils.datasets.EpisodeData` to store data for an episode.
* Added :class:`~isaaclab.utils.datasets.DatasetFileHandlerBase` as a base class for handling dataset files.
* Added :class:`~isaaclab.utils.datasets.HDF5DatasetFileHandler` as a dataset file handler implementation to
  export and load episodes from HDF5 files.
* Added ``record_demos.py`` script to record human-teleoperated demos for a specified task and export to an HDF5 file.
* Added ``replay_demos.py`` script to replay demos loaded from an HDF5 file.


0.27.20 (2024-12-02)
~~~~~~~~~~~~~~~~~~~~

Changed
^^^^^^^

* Changed :class:`isaaclab.envs.DirectMARLEnv` to inherit from ``Gymnasium.Env`` due to requirement from Gymnasium v1.0.0 requiring all environments to be a subclass of ``Gymnasium.Env`` when using the ``make`` interface.


0.27.19 (2024-12-02)
~~~~~~~~~~~~~~~~~~~~

Added
^^^^^

* Added ``isaaclab.utils.pretrained_checkpoints`` containing constants and utility functions used to manipulate
  paths and load checkpoints from Nucleus.


0.27.18 (2024-11-28)
~~~~~~~~~~~~~~~~~~~~

Changed
^^^^^^^

* Renamed Isaac Sim imports to follow Isaac Sim 4.5 naming conventions.


0.27.17 (2024-11-20)
~~~~~~~~~~~~~~~~~~~~

Added
^^^^^

* Added ``create_new_stage`` setting in :class:`~isaaclab.app.AppLauncher` to avoid creating a default new stage on startup in Isaac Sim. This helps reduce the startup time when launching Isaac Lab.


0.27.16 (2024-11-15)
~~~~~~~~~~~~~~~~~~~~

Added
^^^^^

* Added the class :class:`~isaaclab.devices.Se3HandTracking` which enables XR teleop for manipulators.


0.27.15 (2024-11-09)
~~~~~~~~~~~~~~~~~~~~

Fixed
^^^^^

* Fixed indexing in :meth:`isaaclab.assets.Articulation.write_joint_limits_to_sim` to correctly process non-None ``env_ids`` and ``joint_ids``.


0.27.14 (2024-10-23)
~~~~~~~~~~~~~~~~~~~~

Added
^^^^^

* Added the class :class:`~isaaclab.assets.RigidObjectCollection` which allows to spawn
  multiple objects in each environment and access/modify the quantities with a unified (env_ids, object_ids) API.


0.27.13 (2024-10-30)
~~~~~~~~~~~~~~~~~~~~

Added
^^^^^

* Added the attributes :attr:`~isaaclab.sim.converters.MeshConverterCfg.translation`, :attr:`~isaaclab.sim.converters.MeshConverterCfg.rotation`,
  :attr:`~isaaclab.sim.converters.MeshConverterCfg.scale` to translate, rotate, and scale meshes
  when importing them with :class:`~isaaclab.sim.converters.MeshConverter`.


0.27.12 (2024-11-04)
~~~~~~~~~~~~~~~~~~~~

Removed
^^^^^^^

* Removed TensorDict usage in favor of Python dictionary in sensors


0.27.11 (2024-10-31)
~~~~~~~~~~~~~~~~~~~~

Added
^^^^^

* Added support to define tuple of floats to scale observation terms by expanding the
  :attr:`isaaclab.managers.manager_term_cfg.ObservationManagerCfg.scale` attribute.


0.27.10 (2024-11-01)
~~~~~~~~~~~~~~~~~~~~

Changed
^^^^^^^

* Cached the PhysX view's joint paths before looping over them when processing fixed joint tendons
  inside the :class:`Articulation` class. This helps improve the processing time for the tendons.


0.27.9 (2024-11-01)
~~~~~~~~~~~~~~~~~~~

Added
^^^^^

* Added the :class:`isaaclab.utils.types.ArticulationActions` class to store the joint actions
  for an articulation. Earlier, the class from Isaac Sim was being used. However, it used a different
  type for the joint actions which was not compatible with the Isaac Lab framework.


0.27.8 (2024-11-01)
~~~~~~~~~~~~~~~~~~~

Fixed
^^^^^

* Added sanity check if the term is a valid type inside the command manager.
* Corrected the iteration over ``group_cfg_items`` inside the observation manager.


0.27.7 (2024-10-28)
~~~~~~~~~~~~~~~~~~~

Added
^^^^^

* Added frozen encoder feature extraction observation space with ResNet and Theia


0.27.6 (2024-10-25)
~~~~~~~~~~~~~~~~~~~

Fixed
^^^^^

* Fixed usage of ``meshes`` property in :class:`isaaclab.sensors.RayCasterCamera` to use ``self.meshes`` instead of the undefined ``RayCaster.meshes``.
* Fixed issue in :class:`isaaclab.envs.ui.BaseEnvWindow` where undefined configs were being accessed when creating debug visualization elements in UI.


0.27.5 (2024-10-25)
~~~~~~~~~~~~~~~~~~~

Added
^^^^^

* Added utilities for serializing/deserializing Gymnasium spaces.


0.27.4 (2024-10-18)
~~~~~~~~~~~~~~~~~~~

Fixed
^^^^^

* Updated installation path instructions for Windows in the Isaac Lab documentation to remove redundancy in the use of %USERPROFILE% for path definitions.


0.27.3 (2024-10-22)
~~~~~~~~~~~~~~~~~~~

Fixed
^^^^^

* Fixed the issue with using list or tuples of ``configclass`` within a ``configclass``. Earlier, the list of
  configclass objects were not converted to dictionary properly when ``to_dict`` function was called.


0.27.2 (2024-10-21)
~~~~~~~~~~~~~~~~~~~

Added
^^^^^

* Added ``--kit_args`` to :class:`~isaaclab.app.AppLauncher` to allow passing command line arguments directly to Omniverse Kit SDK.


0.27.1 (2024-10-20)
~~~~~~~~~~~~~~~~~~~

Added
^^^^^

* Added :class:`~isaaclab.sim.RenderCfg` and the attribute :attr:`~isaaclab.sim.SimulationCfg.render` for
  specifying render related settings.


0.27.0 (2024-10-14)
~~~~~~~~~~~~~~~~~~~

Added
^^^^^

* Added a method to :class:`~isaaclab.utils.configclass` to check for attributes with values of
  type ``MISSING``. This is useful when the user wants to check if a certain attribute has been set or not.
* Added the configuration validation check inside the constructor of all the core classes
  (such as sensor base, asset base, scene and environment base classes).
* Added support for environments without commands by leaving the attribute
  :attr:`isaaclab.envs.ManagerBasedRLEnvCfg.commands` as None. Before, this had to be done using
  the class :class:`isaaclab.command_generators.NullCommandGenerator`.
* Moved the ``meshes`` attribute in the :class:`isaaclab.sensors.RayCaster` class from class variable to instance variable.
  This prevents the meshes to overwrite each other.


0.26.0 (2024-10-16)
~~~~~~~~~~~~~~~~~~~

Added
^^^^^

* Added Imu sensor implementation that directly accesses the physx view :class:`isaaclab.sensors.Imu`. The
  sensor comes with a configuration class :class:`isaaclab.sensors.ImuCfg` and data class
  :class:`isaaclab.sensors.ImuData`.
* Moved and renamed :meth:`isaaclab.sensors.camera.utils.convert_orientation_convention` to :meth:`isaaclab.utils.math.convert_camera_frame_orientation_convention`
* Moved :meth:`isaaclab.sensors.camera.utils.create_rotation_matrix_from_view` to :meth:`isaaclab.utils.math.create_rotation_matrix_from_view`


0.25.2 (2024-10-16)
~~~~~~~~~~~~~~~~~~~

Added
^^^^^

* Added support for different Gymnasium spaces (``Box``, ``Discrete``, ``MultiDiscrete``, ``Tuple`` and ``Dict``)
  to define observation, action and state spaces in the direct workflow.
* Added :meth:`sample_space` to environment utils to sample supported spaces where data containers are torch tensors.

Changed
^^^^^^^

* Mark the :attr:`num_observations`, :attr:`num_actions` and :attr:`num_states` in :class:`DirectRLEnvCfg` as deprecated
  in favor of :attr:`observation_space`, :attr:`action_space` and :attr:`state_space` respectively.
* Mark the :attr:`num_observations`, :attr:`num_actions` and :attr:`num_states` in :class:`DirectMARLEnvCfg` as deprecated
  in favor of :attr:`observation_spaces`, :attr:`action_spaces` and :attr:`state_space` respectively.


0.25.1 (2024-10-10)
~~~~~~~~~~~~~~~~~~~

Fixed
^^^^^

* Fixed potential issue where default joint positions can fall outside of the limits being set with Articulation's
  ``write_joint_limits_to_sim`` API.


0.25.0 (2024-10-06)
~~~~~~~~~~~~~~~~~~~

Added
^^^^^

* Added configuration classes for spawning assets from a list of individual asset configurations randomly
  at the specified prim paths.


0.24.20 (2024-10-07)
~~~~~~~~~~~~~~~~~~~~

Fixed
^^^^^

* Fixed the :meth:`isaaclab.envs.mdp.events.randomize_rigid_body_material` function to
  correctly sample friction and restitution from the given ranges.


0.24.19 (2024-10-05)
~~~~~~~~~~~~~~~~~~~~

Added
^^^^^

* Added new functionalities to the FrameTransformer to make it more general. It is now possible to track:

  * Target frames that aren't children of the source frame prim_path
  * Target frames that are based upon the source frame prim_path


0.24.18 (2024-10-04)
~~~~~~~~~~~~~~~~~~~~

Fixed
^^^^^

* Fixes parsing and application of ``size`` parameter for :class:`~isaaclab.sim.spawn.GroundPlaneCfg` to correctly
  scale the grid-based ground plane.


0.24.17 (2024-10-04)
~~~~~~~~~~~~~~~~~~~~

Fixed
^^^^^

* Fixed the deprecation notice for using ``pxr.Semantics``. The corresponding modules use ``Semantics`` module
  directly.


0.24.16 (2024-10-03)
~~~~~~~~~~~~~~~~~~~~

Changed
^^^^^^^

* Renamed the observation function :meth:`grab_images` to :meth:`image` to follow convention of noun-based naming.
* Renamed the function :meth:`convert_perspective_depth_to_orthogonal_depth` to a shorter name
  :meth:`isaaclab.utils.math.orthogonalize_perspective_depth`.


0.24.15 (2024-09-20)
~~~~~~~~~~~~~~~~~~~~

Added
^^^^^

* Added :meth:`grab_images` to be able to use images for an observation term in manager-based environments.


0.24.14 (2024-09-20)
~~~~~~~~~~~~~~~~~~~~

Added
^^^^^

* Added the method :meth:`convert_perspective_depth_to_orthogonal_depth` to convert perspective depth
  images to orthogonal depth images. This is useful for the :meth:`~isaaclab.utils.math.unproject_depth`,
  since it expects orthogonal depth images as inputs.


0.24.13 (2024-09-08)
~~~~~~~~~~~~~~~~~~~~

Changed
^^^^^^^

* Moved the configuration of visualization markers for the command terms to their respective configuration classes.
  This allows users to modify the markers for the command terms without having to modify the command term classes.


0.24.12 (2024-09-18)
~~~~~~~~~~~~~~~~~~~~

Fixed
^^^^^

* Fixed outdated fetching of articulation data by using the method ``update_articulations_kinematic`` in
  :class:`isaaclab.assets.ArticulationData`. Before if an articulation was moved during a reset, the pose of the
  links were outdated if fetched before the next physics step. Adding this method ensures that the pose of the links
  is always up-to-date. Similarly ``update_articulations_kinematic`` was added before any render step to ensure that the
  articulation displays correctly after a reset.


0.24.11 (2024-09-11)
~~~~~~~~~~~~~~~~~~~~

Added
^^^^^

* Added skrl's JAX environment variables to :class:`~isaaclab.app.AppLauncher`
  to support distributed multi-GPU and multi-node training using JAX


0.24.10 (2024-09-10)
~~~~~~~~~~~~~~~~~~~~

Added
^^^^^

* Added config class, support, and tests for MJCF conversion via standalone python scripts.


0.24.9 (2024-09-09)
~~~~~~~~~~~~~~~~~~~~

Added
^^^^^

* Added a seed parameter to the :attr:`isaaclab.envs.ManagerBasedEnvCfg` and :attr:`isaaclab.envs.DirectRLEnvCfg`
  classes to set the seed for the environment. This seed is used to initialize the random number generator for the environment.
* Adapted the workflow scripts to set the seed for the environment using the seed specified in the learning agent's configuration
  file or the command line argument. This ensures that the simulation results are reproducible across different runs.


0.24.8 (2024-09-08)
~~~~~~~~~~~~~~~~~~~

Changed
^^^^^^^

* Modified:meth:`quat_rotate` and :meth:`quat_rotate_inverse` operations to use :meth:`torch.einsum`
  for faster processing of high dimensional input tensors.


0.24.7 (2024-09-06)
~~~~~~~~~~~~~~~~~~~

Added
^^^^^

* Added support for property attributes in the :meth:``isaaclab.utils.configclass`` method.
  Earlier, the configclass decorator failed to parse the property attributes correctly and made them
  instance variables instead.


0.24.6 (2024-09-05)
~~~~~~~~~~~~~~~~~~~

Fixed
^^^^^

* Adapted the ``A`` and ``D`` button bindings inside :meth:`isaaclab.device.Se3Keyboard` to make them now
  more-intuitive to control the y-axis motion based on the right-hand rule.


0.24.5 (2024-08-29)
~~~~~~~~~~~~~~~~~~~

Added
^^^^^

* Added alternative data type "distance_to_camera" in :class:`isaaclab.sensors.TiledCamera` class to be
  consistent with all other cameras (equal to type "depth").


0.24.4 (2024-09-02)
~~~~~~~~~~~~~~~~~~~

Fixed
^^^^^

* Added missing SI units to the documentation of :class:`isaaclab.sensors.Camera` and
  :class:`isaaclab.sensors.RayCasterCamera`.
* Added test to check :attr:`isaaclab.sensors.RayCasterCamera.set_intrinsic_matrices`


0.24.3 (2024-08-29)
~~~~~~~~~~~~~~~~~~~

Fixed
^^^^^

* Fixed the support for class-bounded methods when creating a configclass
  out of them. Earlier, these methods were being made as instance methods
  which required initialization of the class to call the class-methods.


0.24.2 (2024-08-28)
~~~~~~~~~~~~~~~~~~~

Added
^^^^^

* Added a class method to initialize camera configurations with an intrinsic matrix in the
  :class:`isaaclab.sim.spawner.sensors.PinholeCameraCfg`
  :class:`isaaclab.sensors.ray_caster.patterns_cfg.PinholeCameraPatternCfg` classes.

Fixed
^^^^^

* Fixed the ray direction in :func:`isaaclab.sensors.ray_caster.patterns.patterns.pinhole_camera_pattern` to
  point to the center of the pixel instead of the top-left corner.
* Fixed the clipping of the "distance_to_image_plane" depth image obtained using the
  :class:`isaaclab.sensors.ray_caster.RayCasterCamera` class. Earlier, the depth image was being clipped
  before the depth image was generated. Now, the clipping is applied after the depth image is generated. This makes
  the behavior equal to the USD Camera.


0.24.1 (2024-08-21)
~~~~~~~~~~~~~~~~~~~

Changed
^^^^^^^

* Disabled default viewport in certain headless scenarios for better performance.


0.24.0 (2024-08-17)
~~~~~~~~~~~~~~~~~~~

Added
^^^^^

* Added additional annotators for :class:`isaaclab.sensors.camera.TiledCamera` class.

Changed
^^^^^^^

* Updated :class:`isaaclab.sensors.TiledCamera` to latest RTX tiled rendering API.
* Single channel outputs for :class:`isaaclab.sensors.TiledCamera`, :class:`isaaclab.sensors.Camera` and :class:`isaaclab.sensors.RayCasterCamera` now has shape (H, W, 1).
* Data type for RGB output for :class:`isaaclab.sensors.TiledCamera` changed from ``torch.float`` to ``torch.uint8``.
* Dimension of RGB output for :class:`isaaclab.sensors.Camera` changed from (H, W, 4) to (H, W, 3). Use type ``rgba`` to retrieve the previous dimension.


0.23.1 (2024-08-17)
~~~~~~~~~~~~~~~~~~~

Changed
^^^^^^^

* Updated torch to version 2.4.0.


0.23.0 (2024-08-16)
~~~~~~~~~~~~~~~~~~~

Added
^^^^^

* Added direct workflow base class :class:`isaaclab.envs.DirectMARLEnv` for multi-agent environments.


0.22.1 (2024-08-17)
~~~~~~~~~~~~~~~~~~~

Added
^^^^^

* Added APIs to interact with the physics simulation of deformable objects. This includes setting the
  material properties, setting kinematic targets, and getting the state of the deformable object.
  For more information, please refer to the :mod:`isaaclab.assets.DeformableObject` class.


0.22.0 (2024-08-14)
~~~~~~~~~~~~~~~~~~~

Added
^^^^^

* Added :mod:`~isaaclab.utils.modifiers` module to provide framework for configurable and custom
  observation data modifiers.
* Adapted the :class:`~isaaclab.managers.ObservationManager` class to support custom modifiers.
  These are applied to the observation data before applying any noise or scaling operations.


0.21.2 (2024-08-13)
~~~~~~~~~~~~~~~~~~~

Fixed
^^^^^

* Moved event mode-based checks in the :meth:`isaaclab.managers.EventManager.apply` method outside
  the loop that iterates over the event terms. This prevents unnecessary checks and improves readability.
* Fixed the logic for global and per environment interval times when using the "interval" mode inside the
  event manager. Earlier, the internal lists for these times were of unequal lengths which led to wrong indexing
  inside the loop that iterates over the event terms.


0.21.1 (2024-08-06)
~~~~~~~~~~~~~~~~~~~

* Added a flag to preserve joint ordering inside the :class:`isaaclab.envs.mdp.JointAction` action term.


0.21.0 (2024-08-05)
~~~~~~~~~~~~~~~~~~~

Added
^^^^^

* Added the command line argument ``--device`` in :class:`~isaaclab.app.AppLauncher`. Valid options are:

  * ``cpu``: Use CPU.
  * ``cuda``: Use GPU with device ID ``0``.
  * ``cuda:N``: Use GPU, where N is the device ID. For example, ``cuda:0``. The default value is ``cuda:0``.

Changed
^^^^^^^

* Simplified setting the device throughout the code by relying on :attr:`isaaclab.sim.SimulationCfg.device`
  to activate gpu/cpu pipelines.

Removed
^^^^^^^

* Removed the parameter :attr:`isaaclab.sim.SimulationCfg.use_gpu_pipeline`. This is now directly inferred from
  :attr:`isaaclab.sim.SimulationCfg.device`.
* Removed the command line input argument ``--device_id`` in :class:`~isaaclab.app.AppLauncher`. The device id can
  now be set using the ``--device`` argument, for example with ``--device cuda:0``.


0.20.8 (2024-08-02)
~~~~~~~~~~~~~~~~~~~

Fixed
^^^^^

* Fixed the handling of observation terms with different shapes in the
  :class:`~isaaclab.managers.ObservationManager` class. Earlier, the constructor would throw an error if the
  shapes of the observation terms were different. Now, this operation only happens when the terms in an observation
  group are being concatenated. Otherwise, the terms are stored as a dictionary of tensors.
* Improved the error message when the observation terms are not of the same shape in the
  :class:`~isaaclab.managers.ObservationManager` class and the terms are being concatenated.


0.20.7 (2024-08-02)
~~~~~~~~~~~~~~~~~~~

Changed
^^^^^^^

* Performance improvements for material randomization in events.

Added
^^^^^

* Added minimum randomization frequency for reset mode randomizations.


0.20.6 (2024-08-02)
~~~~~~~~~~~~~~~~~~~

Changed
^^^^^^^

* Removed the hierarchy from :class:`~isaaclab.assets.RigidObject` class to
  :class:`~isaaclab.assets.Articulation` class. Previously, the articulation class overrode  almost
  all the functions of the rigid object class making the hierarchy redundant. Now, the articulation class
  is a standalone class that does not inherit from the rigid object class. This does add some code
  duplication but the simplicity and clarity of the code is improved.


0.20.5 (2024-08-02)
~~~~~~~~~~~~~~~~~~~

Added
^^^^^

* Added :attr:`isaaclab.terrain.TerrainGeneratorCfg.border_height` to set the height of the border
  around the terrain.


0.20.4 (2024-08-02)
~~~~~~~~~~~~~~~~~~~

Fixed
^^^^^

* Fixed the caching of terrains when using the :class:`isaaclab.terrains.TerrainGenerator` class.
  Earlier, the random sampling of the difficulty levels led to different hash values for the same terrain
  configuration. This caused the terrains to be re-generated even when the same configuration was used.
  Now, the numpy random generator is seeded with the same seed to ensure that the difficulty levels are
  sampled in the same order between different runs.


0.20.3 (2024-08-02)
~~~~~~~~~~~~~~~~~~~

Fixed
^^^^^

* Fixed the setting of translation and orientation when spawning a mesh prim. Earlier, the translation
  and orientation was being applied both on the parent Xform and the mesh prim. This was causing the
  mesh prim to be offset by the translation and orientation of the parent Xform, which is not the intended
  behavior.


0.20.2 (2024-08-02)
~~~~~~~~~~~~~~~~~~~

Changed
^^^^^^^

* Modified the computation of body acceleration for rigid body data to use PhysX APIs instead of
  numerical finite-differencing. This removes the need for computation of body acceleration at
  every update call of the data buffer.


0.20.1 (2024-07-30)
~~~~~~~~~~~~~~~~~~~

Fixed
^^^^^

* Fixed the :meth:`isaaclab.utils.math.wrap_to_pi` method to handle the wrapping of angles correctly.
  Earlier, the method was not wrapping the angles to the range [-pi, pi] correctly when the angles were outside
  the range [-2*pi, 2*pi].


0.20.0 (2024-07-26)
~~~~~~~~~~~~~~~~~~~

Added
^^^^^

* Support for the Isaac Sim 4.1.0 release.

Removed
^^^^^^^

* The ``mdp.add_body_mass`` method in the events. Please use the
  :meth:`isaaclab.envs.mdp.randomize_rigid_body_mass` method instead.
* The classes ``managers.RandomizationManager`` and ``managers.RandomizationTermCfg`` are replaced with
  :class:`isaaclab.managers.EventManager` and :class:`isaaclab.managers.EventTermCfg` classes.
* The following properties in :class:`isaaclab.sensors.FrameTransformerData`:

  * ``target_rot_source`` --> :attr:`~isaaclab.sensors.FrameTransformerData.target_quat_w`
  * ``target_rot_w`` --> :attr:`~isaaclab.sensors.FrameTransformerData.target_quat_source`
  * ``source_rot_w`` --> :attr:`~isaaclab.sensors.FrameTransformerData.source_quat_w`

* The kit experience file ``isaaclab.backwards.compatible.kit``. This is followed by dropping the support for
  Isaac Sim 2023.1.1 completely.


0.19.4 (2024-07-13)
~~~~~~~~~~~~~~~~~~~

Fixed
^^^^^

* Added the call to "startup" events when using the :class:`~isaaclab.envs.ManagerBasedEnv` class.
  Earlier, the "startup" events were not being called when the environment was initialized. This issue
  did not occur when using the :class:`~isaaclab.envs.ManagerBasedRLEnv` class since the "startup"
  events were called in the constructor.


0.19.3 (2024-07-13)
~~~~~~~~~~~~~~~~~~~

Added
^^^^^

* Added schemas for setting and modifying deformable body properties on a USD prim.
* Added API to spawn a deformable body material in the simulation.
* Added APIs to spawn rigid and deformable meshes of primitive shapes (cone, cylinder, sphere, box, capsule)
  in the simulation. This is possible through the :mod:`isaaclab.sim.spawners.meshes` module.


0.19.2 (2024-07-05)
~~~~~~~~~~~~~~~~~~~

Changed
^^^^^^^

* Modified cloning scheme based on the attribute :attr:`~isaaclab.scene.InteractiveSceneCfg.replicate_physics`
  to determine whether environment is homogeneous or heterogeneous.


0.19.1 (2024-07-05)
~~~~~~~~~~~~~~~~~~~

Added
^^^^^

* Added a lidar pattern function :func:`~isaaclab.sensors.ray_caster.patterns.patterns.lidar_pattern` with
  corresponding config :class:`~isaaclab.sensors.ray_caster.patterns_cfg.LidarPatternCfg`.


0.19.0 (2024-07-04)
~~~~~~~~~~~~~~~~~~~

Fixed
^^^^^

* Fixed parsing of articulations with nested rigid links while using the :class:`isaaclab.assets.Articulation`
  class. Earlier, the class initialization failed when the articulation had nested rigid links since the rigid
  links were not being parsed correctly by the PhysX view.

Removed
^^^^^^^

* Removed the attribute :attr:`body_physx_view` from the :class:`isaaclab.assets.Articulation` and
  :class:`isaaclab.assets.RigidObject` classes. These were causing confusions when used with articulation
  view since the body names were not following the same ordering.
* Dropped support for Isaac Sim 2023.1.1. The minimum supported version is now Isaac Sim 4.0.0.


0.18.6 (2024-07-01)
~~~~~~~~~~~~~~~~~~~

Fixed
^^^^^

* Fixed the environment stepping logic. Earlier, the environments' rendering logic was updating the kit app which
  would in turn step the physics :attr:`isaaclab.sim.SimulationCfg.render_interval` times. Now, a render
  call only does rendering and does not step the physics.


0.18.5 (2024-06-26)
~~~~~~~~~~~~~~~~~~~

Fixed
^^^^^

* Fixed the gravity vector direction used inside the :class:`isaaclab.assets.RigidObjectData` class.
  Earlier, the gravity direction was hard-coded as (0, 0, -1) which may be different from the actual
  gravity direction in the simulation. Now, the gravity direction is obtained from the simulation context
  and used to compute the projection of the gravity vector on the object.


0.18.4 (2024-06-26)
~~~~~~~~~~~~~~~~~~~

Fixed
^^^^^

* Fixed double reference count of the physics sim view inside the asset classes. This was causing issues
  when destroying the asset class instance since the physics sim view was not being properly released.

Added
^^^^^

* Added the attribute :attr:`~isaaclab.assets.AssetBase.is_initialized` to check if the asset and sensor
  has been initialized properly. This can be used to ensure that the asset or sensor is ready to use in the simulation.


0.18.3 (2024-06-25)
~~~~~~~~~~~~~~~~~~~

Fixed
^^^^^

* Fixed the docstrings at multiple places related to the different buffer implementations inside the
  :mod:`isaaclab.utils.buffers` module. The docstrings were not clear and did not provide enough
  information about the classes and their methods.

Added
^^^^^

* Added the field for fixed tendom names in the :class:`isaaclab.assets.ArticulationData` class.
  Earlier, this information was not exposed which was inconsistent with other name related information
  such as joint or body names.

Changed
^^^^^^^

* Renamed the fields ``min_num_time_lags`` and ``max_num_time_lags`` to ``min_delay`` and
  ``max_delay`` in the :class:`isaaclab.actuators.DelayedPDActuatorCfg` class. This is to make
  the naming simpler to understand.


0.18.2 (2024-06-25)
~~~~~~~~~~~~~~~~~~~

Changed
^^^^^^^

* Moved the configuration for tile-rendered camera into its own file named ``tiled_camera_cfg.py``.
  This makes it easier to follow where the configuration is located and how it is related to the class.


0.18.1 (2024-06-25)
~~~~~~~~~~~~~~~~~~~

Changed
^^^^^^^

* Ensured that a parity between class and its configuration class is explicitly visible in the
  :mod:`isaaclab.envs` module. This makes it easier to follow where definitions are located and how
  they are related. This should not be a breaking change as the classes are still accessible through the same module.


0.18.0 (2024-06-13)
~~~~~~~~~~~~~~~~~~~

Fixed
^^^^^

* Fixed the rendering logic to render at the specified interval. Earlier, the substep parameter had no effect and rendering
  would happen once every env.step() when active.

Changed
^^^^^^^

* Renamed :attr:`isaaclab.sim.SimulationCfg.substeps` to :attr:`isaaclab.sim.SimulationCfg.render_interval`.
  The render logic is now integrated in the decimation loop of the environment.


0.17.13 (2024-06-13)
~~~~~~~~~~~~~~~~~~~~

Fixed
^^^^^

* Fixed the orientation reset logic in :func:`isaaclab.envs.mdp.events.reset_root_state_uniform` to make it relative to
  the default orientation. Earlier, the position was sampled relative to the default and the orientation not.


0.17.12 (2024-06-13)
~~~~~~~~~~~~~~~~~~~~

Added
^^^^^

* Added the class :class:`isaaclab.utils.buffers.TimestampedBuffer` to store timestamped data.

Changed
^^^^^^^

* Added time-stamped buffers in the classes :class:`isaaclab.assets.RigidObjectData` and :class:`isaaclab.assets.ArticulationData`
  to update some values lazily and avoid unnecessary computations between physics updates. Before, all the data was always
  updated at every step, even if it was not used by the task.


0.17.11 (2024-05-30)
~~~~~~~~~~~~~~~~~~~~

Fixed
^^^^^

* Fixed :class:`isaaclab.sensor.ContactSensor` not loading correctly in extension mode.
  Earlier, the :attr:`isaaclab.sensor.ContactSensor.body_physx_view` was not initialized when
  :meth:`isaaclab.sensor.ContactSensor._debug_vis_callback` is called which references it.


0.17.10 (2024-05-30)
~~~~~~~~~~~~~~~~~~~~

Fixed
^^^^^

* Fixed compound classes being directly assigned in ``default_factory`` generator method
  :meth:`isaaclab.utils.configclass._return_f`, which resulted in shared references such that modifications to
  compound objects were reflected across all instances generated from the same ``default_factory`` method.


0.17.9 (2024-05-30)
~~~~~~~~~~~~~~~~~~~

Added
^^^^^

* Added ``variants`` attribute to the :class:`isaaclab.sim.from_files.UsdFileCfg` class to select USD
  variants when loading assets from USD files.


0.17.8 (2024-05-28)
~~~~~~~~~~~~~~~~~~~

Fixed
^^^^^

* Implemented the reset methods in the action terms to avoid returning outdated data.


0.17.7 (2024-05-28)
~~~~~~~~~~~~~~~~~~~

Added
^^^^^

* Added debug visualization utilities in the :class:`isaaclab.managers.ActionManager` class.


0.17.6 (2024-05-27)
~~~~~~~~~~~~~~~~~~~

Added
^^^^^

* Added ``wp.init()`` call in Warp utils.


0.17.5 (2024-05-22)
~~~~~~~~~~~~~~~~~~~

Changed
^^^^^^^

* Websocket livestreaming is no longer supported. Valid livestream options are {0, 1, 2}.
* WebRTC livestream is now set with livestream=2.


0.17.4 (2024-05-17)
~~~~~~~~~~~~~~~~~~~

Changed
^^^^^^^

* Modified the noise functions to also support add, scale, and abs operations on the data. Added aliases
  to ensure backward compatibility with the previous functions.

  * Added :attr:`isaaclab.utils.noise.NoiseCfg.operation` for the different operations.
  * Renamed ``constant_bias_noise`` to :func:`isaaclab.utils.noise.constant_noise`.
  * Renamed ``additive_uniform_noise`` to :func:`isaaclab.utils.noise.uniform_noise`.
  * Renamed ``additive_gaussian_noise`` to :func:`isaaclab.utils.noise.gaussian_noise`.


0.17.3 (2024-05-15)
~~~~~~~~~~~~~~~~~~~

Fixed
^^^^^

* Set ``hide_ui`` flag in the app launcher for livestream.
* Fix native client livestream extensions.


0.17.2 (2024-05-09)
~~~~~~~~~~~~~~~~~~~

Changed
^^^^^^^

* Renamed ``_range`` to ``distribution_params`` in ``events.py`` for methods that defined a distribution.
* Apply additive/scaling randomization noise on default data instead of current data.
* Changed material bucketing logic to prevent exceeding 64k materials.

Fixed
^^^^^

* Fixed broadcasting issues with indexing when environment and joint IDs are provided.
* Fixed incorrect tensor dimensions when setting a subset of environments.

Added
^^^^^

* Added support for randomization of fixed tendon parameters.
* Added support for randomization of dof limits.
* Added support for randomization of gravity.
* Added support for Gaussian sampling.
* Added default buffers to Articulation/Rigid object data classes for randomization.


0.17.1 (2024-05-10)
~~~~~~~~~~~~~~~~~~~

Fixed
^^^^^

* Added attribute :attr:`isaaclab.sim.converters.UrdfConverterCfg.override_joint_dynamics` to properly parse
  joint dynamics in :class:`isaaclab.sim.converters.UrdfConverter`.


0.17.0 (2024-05-07)
~~~~~~~~~~~~~~~~~~~

Changed
^^^^^^^

* Renamed ``BaseEnv`` to :class:`isaaclab.envs.ManagerBasedEnv`.
* Renamed ``base_env.py`` to ``manager_based_env.py``.
* Renamed ``BaseEnvCfg`` to :class:`isaaclab.envs.ManagerBasedEnvCfg`.
* Renamed ``RLTaskEnv`` to :class:`isaaclab.envs.ManagerBasedRLEnv`.
* Renamed ``rl_task_env.py`` to ``manager_based_rl_env.py``.
* Renamed ``RLTaskEnvCfg`` to :class:`isaaclab.envs.ManagerBasedRLEnvCfg`.
* Renamed ``rl_task_env_cfg.py`` to ``rl_env_cfg.py``.
* Renamed ``OIGEEnv`` to :class:`isaaclab.envs.DirectRLEnv`.
* Renamed ``oige_env.py`` to ``direct_rl_env.py``.
* Renamed ``RLTaskEnvWindow`` to :class:`isaaclab.envs.ui.ManagerBasedRLEnvWindow`.
* Renamed ``rl_task_env_window.py`` to ``manager_based_rl_env_window.py``.
* Renamed all references of ``BaseEnv``, ``BaseEnvCfg``, ``RLTaskEnv``, ``RLTaskEnvCfg``,  ``OIGEEnv``, and ``RLTaskEnvWindow``.

Added
^^^^^

* Added direct workflow base class :class:`isaaclab.envs.DirectRLEnv`.


0.16.4 (2024-05-06)
~~~~~~~~~~~~~~~~~~~~

Changed
^^^^^^^

* Added :class:`isaaclab.sensors.TiledCamera` to support tiled rendering with RGB and depth.


0.16.3 (2024-04-26)
~~~~~~~~~~~~~~~~~~~

Fixed
^^^^^

* Fixed parsing of filter prim path expressions in the :class:`isaaclab.sensors.ContactSensor` class.
  Earlier, the filter prim paths given to the physics view was not being parsed since they were specified as
  regex expressions instead of glob expressions.


0.16.2 (2024-04-25)
~~~~~~~~~~~~~~~~~~~~

Changed
^^^^^^^

* Simplified the installation procedure, isaaclab -e is no longer needed
* Updated torch dependency to 2.2.2


0.16.1 (2024-04-20)
~~~~~~~~~~~~~~~~~~~

Added
^^^^^

* Added attribute :attr:`isaaclab.sim.ArticulationRootPropertiesCfg.fix_root_link` to fix the root link
  of an articulation to the world frame.


0.16.0 (2024-04-16)
~~~~~~~~~~~~~~~~~~~

Added
^^^^^

* Added the function :meth:`isaaclab.utils.math.quat_unique` to standardize quaternion representations,
  i.e. always have a non-negative real part.
* Added events terms for randomizing mass by scale, simulation joint properties (stiffness, damping, armature,
  and friction)

Fixed
^^^^^

* Added clamping of joint positions and velocities in event terms for resetting joints. The simulation does not
  throw an error if the set values are out of their range. Hence, users are expected to clamp them before setting.
* Fixed :class:`isaaclab.envs.mdp.EMAJointPositionToLimitsActionCfg` to smoothen the actions
  at environment frequency instead of simulation frequency.

* Renamed the following functions in :meth:`isaaclab.envs.mdp` to avoid confusions:

  * Observation: :meth:`joint_pos_norm` -> :meth:`joint_pos_limit_normalized`
  * Action: :class:`ExponentialMovingAverageJointPositionAction` -> :class:`EMAJointPositionToLimitsAction`
  * Termination: :meth:`base_height` -> :meth:`root_height_below_minimum`
  * Termination: :meth:`joint_pos_limit` -> :meth:`joint_pos_out_of_limit`
  * Termination: :meth:`joint_pos_manual_limit` -> :meth:`joint_pos_out_of_manual_limit`
  * Termination: :meth:`joint_vel_limit` -> :meth:`joint_vel_out_of_limit`
  * Termination: :meth:`joint_vel_manual_limit` -> :meth:`joint_vel_out_of_manual_limit`
  * Termination: :meth:`joint_torque_limit` -> :meth:`joint_effort_out_of_limit`

Deprecated
^^^^^^^^^^

* Deprecated the function :meth:`isaaclab.envs.mdp.add_body_mass` in favor of
  :meth:`isaaclab.envs.mdp.randomize_rigid_body_mass`. This supports randomizing the mass based on different
  operations (add, scale, or set) and sampling distributions.


0.15.13 (2024-04-16)
~~~~~~~~~~~~~~~~~~~~

Changed
^^^^^^^

* Improved startup performance by enabling rendering-based extensions only when necessary and caching of nucleus directory.
* Renamed the flag ``OFFSCREEN_RENDER`` or ``--offscreen_render`` to ``ENABLE_CAMERAS`` or ``--enable_cameras`` respectively.


0.15.12 (2024-04-16)
~~~~~~~~~~~~~~~~~~~~

Changed
^^^^^^^

* Replaced calls to the ``check_file_path`` function in the :mod:`isaaclab.sim.spawners.from_files`
  with the USD stage resolve identifier function. This helps speed up the loading of assets from file paths
  by avoiding Nucleus server calls.


0.15.11 (2024-04-15)
~~~~~~~~~~~~~~~~~~~~

Added
^^^^^

* Added the :meth:`isaaclab.sim.SimulationContext.has_rtx_sensors` method to check if any
  RTX-related sensors such as cameras have been created in the simulation. This is useful to determine
  if simulation requires RTX rendering during step or not.

Fixed
^^^^^

* Fixed the rendering of RTX-related sensors such as cameras inside the :class:`isaaclab.envs.RLTaskEnv` class.
  Earlier the rendering did not happen inside the step function, which caused the sensor data to be empty.


0.15.10 (2024-04-11)
~~~~~~~~~~~~~~~~~~~~

Fixed
^^^^^

* Fixed sharing of the same memory address between returned tensors from observation terms
  in the :class:`isaaclab.managers.ObservationManager` class. Earlier, the returned
  tensors could map to the same memory address, causing issues when the tensors were modified
  during scaling, clipping or other operations.


0.15.9 (2024-04-04)
~~~~~~~~~~~~~~~~~~~

Fixed
^^^^^

* Fixed assignment of individual termination terms inside the :class:`isaaclab.managers.TerminationManager`
  class. Earlier, the terms were being assigned their values through an OR operation which resulted in incorrect
  values. This regression was introduced in version 0.15.1.


0.15.8 (2024-04-02)
~~~~~~~~~~~~~~~~~~~

Added
^^^^^

* Added option to define ordering of points for the mesh-grid generation in the
  :func:`isaaclab.sensors.ray_caster.patterns.grid_pattern`. This parameter defaults to 'xy'
  for backward compatibility.


0.15.7 (2024-03-28)
~~~~~~~~~~~~~~~~~~~

Added
^^^^^

* Adds option to return indices/data in the specified query keys order in
  :class:`isaaclab.managers.SceneEntityCfg` class, and the respective
  :func:`isaaclab.utils.string.resolve_matching_names_values` and
  :func:`isaaclab.utils.string.resolve_matching_names` functions.


0.15.6 (2024-03-28)
~~~~~~~~~~~~~~~~~~~

Added
^^^^^

* Extended the :class:`isaaclab.app.AppLauncher` class to support the loading of experience files
  from the command line. This allows users to load a specific experience file when running the application
  (such as for multi-camera rendering or headless mode).

Changed
^^^^^^^

* Changed default loading of experience files in the :class:`isaaclab.app.AppLauncher` class from the ones
  provided by Isaac Sim to the ones provided in Isaac Lab's ``apps`` directory.


0.15.5 (2024-03-23)
~~~~~~~~~~~~~~~~~~~

Fixed
^^^^^

* Fixed the env origins in :meth:`_compute_env_origins_grid` of :class:`isaaclab.terrain.TerrainImporter`
  to match that obtained from the Isaac Sim :class:`isaacsim.core.cloner.GridCloner` class.

Added
^^^^^

* Added unit test to ensure consistency between environment origins generated by IsaacSim's Grid Cloner and those
  produced by the TerrainImporter.


0.15.4 (2024-03-22)
~~~~~~~~~~~~~~~~~~~

Fixed
^^^^^

* Fixed the :class:`isaaclab.envs.mdp.actions.NonHolonomicActionCfg` class to use
  the correct variable when applying actions.


0.15.3 (2024-03-21)
~~~~~~~~~~~~~~~~~~~

Added
^^^^^

* Added unit test to check that :class:`isaaclab.scene.InteractiveScene` entity data is not shared between separate instances.

Fixed
^^^^^

* Moved class variables in :class:`isaaclab.scene.InteractiveScene` to correctly  be assigned as
  instance variables.
* Removed custom ``__del__`` magic method from :class:`isaaclab.scene.InteractiveScene`.


0.15.2 (2024-03-21)
~~~~~~~~~~~~~~~~~~~

Fixed
^^^^^

* Added resolving of relative paths for the main asset USD file when using the
  :class:`isaaclab.sim.converters.UrdfConverter` class. This is to ensure that the material paths are
  resolved correctly when the main asset file is moved to a different location.


0.15.1 (2024-03-19)
~~~~~~~~~~~~~~~~~~~

Fixed
^^^^^

* Fixed the imitation learning workflow example script, updating Isaac Lab and Robomimic API calls.
* Removed the resetting of :attr:`_term_dones` in the :meth:`isaaclab.managers.TerminationManager.reset`.
  Previously, the environment cleared out all the terms. However, it impaired reading the specific term's values externally.


0.15.0 (2024-03-17)
~~~~~~~~~~~~~~~~~~~

Deprecated
^^^^^^^^^^

* Renamed :class:`isaaclab.managers.RandomizationManager` to :class:`isaaclab.managers.EventManager`
  class for clarification as the manager takes care of events such as reset in addition to pure randomizations.
* Renamed :class:`isaaclab.managers.RandomizationTermCfg` to :class:`isaaclab.managers.EventTermCfg`
  for consistency with the class name change.


0.14.1 (2024-03-16)
~~~~~~~~~~~~~~~~~~~

Added
^^^^^

* Added simulation schemas for joint drive and fixed tendons. These can be configured for assets imported
  from file formats.
* Added logging of tendon properties to the articulation class (if they are present in the USD prim).


0.14.0 (2024-03-15)
~~~~~~~~~~~~~~~~~~~

Fixed
^^^^^

* Fixed the ordering of body names used in the :class:`isaaclab.assets.Articulation` class. Earlier,
  the body names were not following the same ordering as the bodies in the articulation. This led
  to issues when using the body names to access data related to the links from the articulation view
  (such as Jacobians, mass matrices, etc.).

Removed
^^^^^^^

* Removed the attribute :attr:`body_physx_view` from the :class:`isaaclab.assets.RigidObject`
  and :class:`isaaclab.assets.Articulation` classes. These were causing confusions when used
  with articulation view since the body names were not following the same ordering.


0.13.1 (2024-03-14)
~~~~~~~~~~~~~~~~~~~

Removed
^^^^^^^

* Removed the :mod:`isaaclab.compat` module. This module was used to provide compatibility
  with older versions of Isaac Sim. It is no longer needed since we have most of the functionality
  absorbed into the main classes.


0.13.0 (2024-03-12)
~~~~~~~~~~~~~~~~~~~

Added
^^^^^

* Added support for the following data types inside the :class:`isaaclab.sensors.Camera` class:
  ``instance_segmentation_fast`` and ``instance_id_segmentation_fast``. These are GPU-supported annotations
  and are faster than the regular annotations.

Fixed
^^^^^

* Fixed handling of semantic filtering inside the :class:`isaaclab.sensors.Camera` class. Earlier,
  the annotator was given ``semanticTypes`` as an argument. However, with Isaac Sim 2023.1, the annotator
  does not accept this argument. Instead the mapping needs to be set to the synthetic data interface directly.
* Fixed the return shape of colored images for segmentation data types inside the
  :class:`isaaclab.sensors.Camera` class. Earlier, the images were always returned as ``int32``. Now,
  they are casted to ``uint8`` 4-channel array before returning if colorization is enabled for the annotation type.

Removed
^^^^^^^

* Dropped support for ``instance_segmentation`` and ``instance_id_segmentation`` annotations in the
  :class:`isaaclab.sensors.Camera` class. Their "fast" counterparts should be used instead.
* Renamed the argument :attr:`isaaclab.sensors.CameraCfg.semantic_types` to
  :attr:`isaaclab.sensors.CameraCfg.semantic_filter`. This is more aligned with Replicator's terminology
  for semantic filter predicates.
* Replaced the argument :attr:`isaaclab.sensors.CameraCfg.colorize` with separate colorized
  arguments for each annotation type (:attr:`~isaaclab.sensors.CameraCfg.colorize_instance_segmentation`,
  :attr:`~isaaclab.sensors.CameraCfg.colorize_instance_id_segmentation`, and
  :attr:`~isaaclab.sensors.CameraCfg.colorize_semantic_segmentation`).


0.12.4 (2024-03-11)
~~~~~~~~~~~~~~~~~~~

Fixed
^^^^^


* Adapted randomization terms to deal with ``slice`` for the body indices. Earlier, the terms were not
  able to handle the slice object and were throwing an error.
* Added ``slice`` type-hinting to all body and joint related methods in the rigid body and articulation
  classes. This is to make it clear that the methods can handle both list of indices and slices.


0.12.3 (2024-03-11)
~~~~~~~~~~~~~~~~~~~

Fixed
^^^^^

* Added signal handler to the :class:`isaaclab.app.AppLauncher` class to catch the ``SIGINT`` signal
  and close the application gracefully. This is to prevent the application from crashing when the user
  presses ``Ctrl+C`` to close the application.


0.12.2 (2024-03-10)
~~~~~~~~~~~~~~~~~~~

Added
^^^^^

* Added observation terms for states of a rigid object in world frame.
* Added randomization terms to set root state with randomized orientation and joint state within user-specified limits.
* Added reward term for penalizing specific termination terms.

Fixed
^^^^^

* Improved sampling of states inside randomization terms. Earlier, the code did multiple torch calls
  for sampling different components of the vector. Now, it uses a single call to sample the entire vector.


0.12.1 (2024-03-09)
~~~~~~~~~~~~~~~~~~~

Added
^^^^^

* Added an option to the last actions observation term to get a specific term by name from the action manager.
  If None, the behavior remains the same as before (the entire action is returned).


0.12.0 (2024-03-08)
~~~~~~~~~~~~~~~~~~~

Added
^^^^^

* Added functionality to sample flat patches on a generated terrain. This can be configured using
  :attr:`isaaclab.terrains.SubTerrainBaseCfg.flat_patch_sampling` attribute.
* Added a randomization function for setting terrain-aware root state. Through this, an asset can be
  reset to a randomly sampled flat patches.

Fixed
^^^^^

* Separated normal and terrain-base position commands. The terrain based commands rely on the
  terrain to sample flat patches for setting the target position.
* Fixed command resample termination function.

Changed
^^^^^^^

* Added the attribute :attr:`isaaclab.envs.mdp.commands.UniformVelocityCommandCfg.heading_control_stiffness`
  to control the stiffness of the heading control term in the velocity command term. Earlier, this was
  hard-coded to 0.5 inside the term.

Removed
^^^^^^^

* Removed the function :meth:`sample_new_targets` in the terrain importer. Instead the attribute
  :attr:`isaaclab.terrains.TerrainImporter.flat_patches` should be used to sample new targets.


0.11.3 (2024-03-04)
~~~~~~~~~~~~~~~~~~~

Fixed
^^^^^

* Corrects the functions :func:`isaaclab.utils.math.axis_angle_from_quat` and :func:`isaaclab.utils.math.quat_error_magnitude`
  to accept tensors of the form (..., 4) instead of (N, 4). This brings us in line with our documentation and also upgrades one of our functions
  to handle higher dimensions.


0.11.2 (2024-03-04)
~~~~~~~~~~~~~~~~~~~

Added
^^^^^

* Added checks for default joint position and joint velocity in the articulation class. This is to prevent
  users from configuring values for these quantities that might be outside the valid range from the simulation.


0.11.1 (2024-02-29)
~~~~~~~~~~~~~~~~~~~

Added
^^^^^

* Replaced the default values for ``joint_ids`` and ``body_ids`` from ``None`` to ``slice(None)``
  in the :class:`isaaclab.managers.SceneEntityCfg`.
* Adapted rewards and observations terms so that the users can query a subset of joints and bodies.


0.11.0 (2024-02-27)
~~~~~~~~~~~~~~~~~~~

Removed
^^^^^^^

* Dropped support for Isaac Sim<=2022.2. As part of this, removed the components of :class:`isaaclab.app.AppLauncher`
  which handled ROS extension loading. We no longer need them in Isaac Sim>=2023.1 to control the load order to avoid crashes.
* Upgraded Dockerfile to use ISAACSIM_VERSION=2023.1.1 by default.


0.10.28 (2024-02-29)
~~~~~~~~~~~~~~~~~~~~

Added
^^^^^

* Implemented relative and moving average joint position action terms. These allow the user to specify
  the target joint positions as relative to the current joint positions or as a moving average of the
  joint positions over a window of time.


0.10.27 (2024-02-28)
~~~~~~~~~~~~~~~~~~~~

Added
^^^^^

* Added UI feature to start and stop animation recording in the stage when running an environment.
  To enable this feature, please pass the argument ``--disable_fabric`` to the environment script to allow
  USD read/write operations. Be aware that this will slow down the simulation.


0.10.26 (2024-02-26)
~~~~~~~~~~~~~~~~~~~~

Added
^^^^^

* Added a viewport camera controller class to the :class:`isaaclab.envs.BaseEnv`. This is useful
  for applications where the user wants to render the viewport from different perspectives even when the
  simulation is running in headless mode.


0.10.25 (2024-02-26)
~~~~~~~~~~~~~~~~~~~~

Fixed
^^^^^

* Ensures that all path arguments in :mod:`isaaclab.sim.utils` are cast to ``str``. Previously,
  we had handled path types as strings without casting.


0.10.24 (2024-02-26)
~~~~~~~~~~~~~~~~~~~~

Added
^^^^^

* Added tracking of contact time in the :class:`isaaclab.sensors.ContactSensor` class. Previously,
  only the air time was being tracked.
* Added contact force threshold, :attr:`isaaclab.sensors.ContactSensorCfg.force_threshold`, to detect
  when the contact sensor is in contact. Previously, this was set to hard-coded 1.0 in the sensor class.


0.10.23 (2024-02-21)
~~~~~~~~~~~~~~~~~~~~

Fixed
^^^^^

* Fixes the order of size arguments in :meth:`isaaclab.terrains.height_field.random_uniform_terrain`. Previously, the function
  would crash if the size along x and y were not the same.


0.10.22 (2024-02-14)
~~~~~~~~~~~~~~~~~~~~

Fixed
^^^^^

* Fixed "divide by zero" bug in :class:`~isaaclab.sim.SimulationContext` when setting gravity vector.
  Now, it is correctly disabled when the gravity vector is set to zero.


0.10.21 (2024-02-12)
~~~~~~~~~~~~~~~~~~~~

Fixed
^^^^^

* Fixed the printing of articulation joint information when the articulation has only one joint.
  Earlier, the function was performing a squeeze operation on the tensor, which caused an error when
  trying to index the tensor of shape (1,).


0.10.20 (2024-02-12)
~~~~~~~~~~~~~~~~~~~~

Added
^^^^^

* Adds :attr:`isaaclab.sim.PhysxCfg.enable_enhanced_determinism` to enable improved
  determinism from PhysX. Please note this comes at the expense of performance.


0.10.19 (2024-02-08)
~~~~~~~~~~~~~~~~~~~~

Fixed
^^^^^

* Fixed environment closing so that articulations, objects, and sensors are cleared properly.


0.10.18 (2024-02-05)
~~~~~~~~~~~~~~~~~~~~

Fixed
^^^^^

* Pinned :mod:`torch` version to 2.0.1 in the setup.py to keep parity version of :mod:`torch` supplied by
  Isaac 2023.1.1, and prevent version incompatibility between :mod:`torch` ==2.2 and
  :mod:`typing-extensions` ==3.7.4.3


0.10.17 (2024-02-02)
~~~~~~~~~~~~~~~~~~~~

Fixed
^^^^^^

* Fixed carb setting ``/app/livestream/enabled`` to be set as False unless live-streaming is specified
  by :class:`isaaclab.app.AppLauncher` settings. This fixes the logic of :meth:`SimulationContext.render`,
  which depended on the config in previous versions of Isaac defaulting to false for this setting.


0.10.16 (2024-01-29)
~~~~~~~~~~~~~~~~~~~~

Added
^^^^^^

* Added an offset parameter to the height scan observation term. This allows the user to specify the
  height offset of the scan from the tracked body. Previously it was hard-coded to be 0.5.


0.10.15 (2024-01-29)
~~~~~~~~~~~~~~~~~~~~

Fixed
^^^^^

* Fixed joint torque computation for implicit actuators. Earlier, the torque was always zero for implicit
  actuators. Now, it is computed approximately by applying the PD law.


0.10.14 (2024-01-22)
~~~~~~~~~~~~~~~~~~~~

Fixed
^^^^^

* Fixed the tensor shape of :attr:`isaaclab.sensors.ContactSensorData.force_matrix_w`. Earlier, the reshaping
  led to a mismatch with the data obtained from PhysX.


0.10.13 (2024-01-15)
~~~~~~~~~~~~~~~~~~~~

Fixed
^^^^^

* Fixed running of environments with a single instance even if the :attr:`replicate_physics`` flag is set to True.


0.10.12 (2024-01-10)
~~~~~~~~~~~~~~~~~~~~

Fixed
^^^^^

* Fixed indexing of source and target frames in the :class:`isaaclab.sensors.FrameTransformer` class.
  Earlier, it always assumed that the source frame body is at index 0. Now, it uses the body index of the
  source frame to compute the transformation.

Deprecated
^^^^^^^^^^

* Renamed quantities in the :class:`isaaclab.sensors.FrameTransformerData` class to be more
  consistent with the terminology used in the asset classes. The following quantities are deprecated:

  * ``target_rot_w`` -> ``target_quat_w``
  * ``source_rot_w`` -> ``source_quat_w``
  * ``target_rot_source`` -> ``target_quat_source``


0.10.11 (2024-01-08)
~~~~~~~~~~~~~~~~~~~~

Fixed
^^^^^

* Fixed attribute error raised when calling the :class:`isaaclab.envs.mdp.TerrainBasedPositionCommand`
  command term.
* Added a dummy function in :class:`isaaclab.terrain.TerrainImporter` that returns environment
  origins as terrain-aware sampled targets. This function should be implemented by child classes based on
  the terrain type.


0.10.10 (2023-12-21)
~~~~~~~~~~~~~~~~~~~~

Fixed
^^^^^

* Fixed reliance on non-existent ``Viewport`` in :class:`isaaclab.sim.SimulationContext` when loading livestreaming
  by ensuring that the extension ``omni.kit.viewport.window`` is enabled in :class:`isaaclab.app.AppLauncher` when
  livestreaming is enabled


0.10.9 (2023-12-21)
~~~~~~~~~~~~~~~~~~~

Fixed
^^^^^

* Fixed invalidation of physics views inside the asset and sensor classes. Earlier, they were left initialized
  even when the simulation was stopped. This caused issues when closing the application.


0.10.8 (2023-12-20)
~~~~~~~~~~~~~~~~~~~

Fixed
^^^^^

* Fixed the :class:`isaaclab.envs.mdp.actions.DifferentialInverseKinematicsAction` class
  to account for the offset pose of the end-effector.


0.10.7 (2023-12-19)
~~~~~~~~~~~~~~~~~~~

Fixed
^^^^^

* Added a check to ray-cast and camera sensor classes to ensure that the sensor prim path does not
  have a regex expression at its leaf. For instance, ``/World/Robot/camera_.*`` is not supported
  for these sensor types. This behavior needs to be fixed in the future.


0.10.6 (2023-12-19)
~~~~~~~~~~~~~~~~~~~

Added
^^^^^

* Added support for using articulations as visualization markers. This disables all physics APIs from
  the articulation and allows the user to use it as a visualization marker. It is useful for creating
  visualization markers for the end-effectors or base of the robot.

Fixed
^^^^^

* Fixed hiding of debug markers from secondary images when using the
  :class:`isaaclab.markers.VisualizationMarkers` class. Earlier, the properties were applied on
  the XForm prim instead of the Mesh prim.


0.10.5 (2023-12-18)
~~~~~~~~~~~~~~~~~~~

Fixed
^^^^^

* Fixed test ``check_base_env_anymal_locomotion.py``, which
  previously called :func:`torch.jit.load` with the path to a policy (which would work
  for a local file), rather than calling
  :func:`isaaclab.utils.assets.read_file` on the path to get the file itself.


0.10.4 (2023-12-14)
~~~~~~~~~~~~~~~~~~~

Fixed
^^^^^

* Fixed potentially breaking import of omni.kit.widget.toolbar by ensuring that
  if live-stream is enabled, then the :mod:`omni.kit.widget.toolbar`
  extension is loaded.

0.10.3 (2023-12-12)
~~~~~~~~~~~~~~~~~~~

Added
^^^^^

* Added the attribute :attr:`isaaclab.actuators.ActuatorNetMLPCfg.input_order`
  to specify the order of the input tensors to the MLP network.

Fixed
^^^^^

* Fixed computation of metrics for the velocity command term. Earlier, the norm was being computed
  over the entire batch instead of the last dimension.
* Fixed the clipping inside the :class:`isaaclab.actuators.DCMotor` class. Earlier, it was
  not able to handle the case when configured saturation limit was set to None.


0.10.2 (2023-12-12)
~~~~~~~~~~~~~~~~~~~

Fixed
^^^^^

* Added a check in the simulation stop callback in the :class:`isaaclab.sim.SimulationContext` class
  to not render when an exception is raised. The while loop in the callback was preventing the application
  from closing when an exception was raised.


0.10.1 (2023-12-06)
~~~~~~~~~~~~~~~~~~~

Added
^^^^^

* Added command manager class with terms defined by :class:`isaaclab.managers.CommandTerm`. This
  allow for multiple types of command generators to be used in the same environment.


0.10.0 (2023-12-04)
~~~~~~~~~~~~~~~~~~~

Changed
^^^^^^^

* Modified the sensor and asset base classes to use the underlying PhysX views instead of Isaac Sim views.
  Using Isaac Sim classes led to a very high load time (of the order of minutes) when using a scene with
  many assets. This is because Isaac Sim supports USD paths which are slow and not required.

Added
^^^^^

* Added faster implementation of USD stage traversal methods inside the :class:`isaaclab.sim.utils` module.
* Added properties :attr:`isaaclab.assets.AssetBase.num_instances` and
  :attr:`isaaclab.sensor.SensorBase.num_instances` to obtain the number of instances of the asset
  or sensor in the simulation respectively.

Removed
^^^^^^^

* Removed dependencies on Isaac Sim view classes. It is no longer possible to use :attr:`root_view` and
  :attr:`body_view`. Instead use :attr:`root_physx_view` and :attr:`body_physx_view` to access the underlying
  PhysX views.


0.9.55 (2023-12-03)
~~~~~~~~~~~~~~~~~~~

Fixed
^^^^^

* Fixed the Nucleus directory path in the :attr:`isaaclab.utils.assets.NVIDIA_NUCLEUS_DIR`.
  Earlier, it was referring to the ``NVIDIA/Assets`` directory instead of ``NVIDIA``.


0.9.54 (2023-11-29)
~~~~~~~~~~~~~~~~~~~

Fixed
^^^^^

* Fixed pose computation in the :class:`isaaclab.sensors.Camera` class to obtain them from XFormPrimView
  instead of using ``UsdGeomCamera.ComputeLocalToWorldTransform`` method. The latter is not updated correctly
  during GPU simulation.
* Fixed initialization of the annotator info in the class :class:`isaaclab.sensors.Camera`. Previously
  all dicts had the same memory address which caused all annotators to have the same info.
* Fixed the conversion of ``uint32`` warp arrays inside the :meth:`isaaclab.utils.array.convert_to_torch`
  method. PyTorch does not support this type, so it is converted to ``int32`` before converting to PyTorch tensor.
* Added render call inside :meth:`isaaclab.sim.SimulationContext.reset` to initialize Replicator
  buffers when the simulation is reset.


0.9.53 (2023-11-29)
~~~~~~~~~~~~~~~~~~~

Changed
^^^^^^^

* Changed the behavior of passing :obj:`None` to the :class:`isaaclab.actuators.ActuatorBaseCfg`
  class. Earlier, they were resolved to fixed default values. Now, they imply that the values are loaded
  from the USD joint drive configuration.

Added
^^^^^

* Added setting of joint armature and friction quantities to the articulation class.


0.9.52 (2023-11-29)
~~~~~~~~~~~~~~~~~~~

Changed
^^^^^^^

* Changed the warning print in :meth:`isaaclab.sim.utils.apply_nested` method
  to be more descriptive. Earlier, it was printing a warning for every instanced prim.
  Now, it only prints a warning if it could not apply the attribute to any of the prims.

Added
^^^^^

* Added the method :meth:`isaaclab.utils.assets.retrieve_file_path` to
  obtain the absolute path of a file on the Nucleus server or locally.

Fixed
^^^^^

* Fixed hiding of STOP button in the :class:`AppLauncher` class when running the
  simulation in headless mode.
* Fixed a bug with :meth:`isaaclab.sim.utils.clone` failing when the input prim path
  had no parent (example: "/Table").


0.9.51 (2023-11-29)
~~~~~~~~~~~~~~~~~~~

Changed
^^^^^^^

* Changed the :meth:`isaaclab.sensor.SensorBase.update` method to always recompute the buffers if
  the sensor is in visualization mode.

Added
^^^^^

* Added available entities to the error message when accessing a non-existent entity in the
  :class:`InteractiveScene` class.
* Added a warning message when the user tries to reference an invalid prim in the :class:`FrameTransformer` sensor.


0.9.50 (2023-11-28)
~~~~~~~~~~~~~~~~~~~

Added
^^^^^

* Hid the ``STOP`` button in the UI when running standalone Python scripts. This is to prevent
  users from accidentally clicking the button and stopping the simulation. They should only be able to
  play and pause the simulation from the UI.

Removed
^^^^^^^

* Removed :attr:`isaaclab.sim.SimulationCfg.shutdown_app_on_stop`. The simulation is always rendering
  if it is stopped from the UI. The user needs to close the window or press ``Ctrl+C`` to close the simulation.


0.9.49 (2023-11-27)
~~~~~~~~~~~~~~~~~~~

Added
^^^^^

* Added an interface class, :class:`isaaclab.managers.ManagerTermBase`, to serve as the parent class
  for term implementations that are functional classes.
* Adapted all managers to support terms that are classes and not just functions clearer. This allows the user to
  create more complex terms that require additional state information.


0.9.48 (2023-11-24)
~~~~~~~~~~~~~~~~~~~

Fixed
^^^^^

* Fixed initialization of drift in the :class:`isaaclab.sensors.RayCasterCamera` class.


0.9.47 (2023-11-24)
~~~~~~~~~~~~~~~~~~~

Fixed
^^^^^

* Automated identification of the root prim in the :class:`isaaclab.assets.RigidObject` and
  :class:`isaaclab.assets.Articulation` classes. Earlier, the root prim was hard-coded to
  the spawn prim path. Now, the class searches for the root prim under the spawn prim path.


0.9.46 (2023-11-24)
~~~~~~~~~~~~~~~~~~~

Fixed
^^^^^

* Fixed a critical issue in the asset classes with writing states into physics handles.
  Earlier, the states were written over all the indices instead of the indices of the
  asset that were being updated. This caused the physics handles to refresh the states
  of all the assets in the scene, which is not desirable.


0.9.45 (2023-11-24)
~~~~~~~~~~~~~~~~~~~

Added
^^^^^

* Added :class:`isaaclab.command_generators.UniformPoseCommandGenerator` to generate
  poses in the asset's root frame by uniformly sampling from a given range.


0.9.44 (2023-11-16)
~~~~~~~~~~~~~~~~~~~

Added
^^^^^

* Added methods :meth:`reset` and :meth:`step` to the :class:`isaaclab.envs.BaseEnv`. This unifies
  the environment interface for simple standalone applications with the class.


0.9.43 (2023-11-16)
~~~~~~~~~~~~~~~~~~~

Fixed
^^^^^

* Replaced subscription of physics play and stop events in the :class:`isaaclab.assets.AssetBase` and
  :class:`isaaclab.sensors.SensorBase` classes with subscription to time-line play and stop events.
  This is to prevent issues in cases where physics first needs to perform mesh cooking and handles are not
  available immediately. For instance, with deformable meshes.


0.9.42 (2023-11-16)
~~~~~~~~~~~~~~~~~~~

Fixed
^^^^^

* Fixed setting of damping values from the configuration for :class:`ActuatorBase` class. Earlier,
  the stiffness values were being set into damping when a dictionary configuration was passed to the
  actuator model.
* Added dealing with :class:`int` and :class:`float` values in the configurations of :class:`ActuatorBase`.
  Earlier, a type-error was thrown when integer values were passed to the actuator model.


0.9.41 (2023-11-16)
~~~~~~~~~~~~~~~~~~~

Fixed
^^^^^

* Fixed the naming and shaping issues in the binary joint action term.


0.9.40 (2023-11-09)
~~~~~~~~~~~~~~~~~~~

Fixed
^^^^^

* Simplified the manual initialization of Isaac Sim :class:`ArticulationView` class. Earlier, we basically
  copied the code from the Isaac Sim source code. Now, we just call their initialize method.

Changed
^^^^^^^

* Changed the name of attribute :attr:`default_root_state_w` to :attr:`default_root_state`. The latter is
  more correct since the data is actually in the local environment frame and not the simulation world frame.


0.9.39 (2023-11-08)
~~~~~~~~~~~~~~~~~~~

Fixed
^^^^^

* Changed the reference of private ``_body_view`` variable inside the :class:`RigidObject` class
  to the public ``body_view`` property. For a rigid object, the private variable is not defined.


0.9.38 (2023-11-07)
~~~~~~~~~~~~~~~~~~~

Changed
^^^^^^^

* Upgraded the :class:`isaaclab.envs.RLTaskEnv` class to support Gym 0.29.0 environment definition.

Added
^^^^^

* Added computation of ``time_outs`` and ``terminated`` signals inside the termination manager. These follow the
  definition mentioned in `Gym 0.29.0 <https://gymnasium.farama.org/tutorials/gymnasium_basics/handling_time_limits/>`_.
* Added proper handling of observation and action spaces in the :class:`isaaclab.envs.RLTaskEnv` class.
  These now follow closely to how Gym VecEnv handles the spaces.


0.9.37 (2023-11-06)
~~~~~~~~~~~~~~~~~~~

Fixed
^^^^^

* Fixed broken visualization in :mod:`isaaclab.sensors.FrameTramsformer` class by overwriting the
  correct ``_debug_vis_callback`` function.
* Moved the visualization marker configurations of sensors to their respective sensor configuration classes.
  This allows users to set these configurations from the configuration object itself.


0.9.36 (2023-11-03)
~~~~~~~~~~~~~~~~~~~

Fixed
^^^^^

* Added explicit deleting of different managers in the :class:`isaaclab.envs.BaseEnv` and
  :class:`isaaclab.envs.RLTaskEnv` classes. This is required since deleting the managers
  is order-sensitive (many managers need to be deleted before the scene is deleted).


0.9.35 (2023-11-02)
~~~~~~~~~~~~~~~~~~~

Fixed
^^^^^

* Fixed the error: ``'str' object has no attribute '__module__'`` introduced by adding the future import inside the
  :mod:`isaaclab.utils.warp.kernels` module. Warp language does not support the ``__future__`` imports.


0.9.34 (2023-11-02)
~~~~~~~~~~~~~~~~~~~

Fixed
^^^^^

* Added missing import of ``from __future__ import annotations`` in the :mod:`isaaclab.utils.warp`
  module. This is needed to have a consistent behavior across Python versions.


0.9.33 (2023-11-02)
~~~~~~~~~~~~~~~~~~~

Fixed
^^^^^

* Fixed the :class:`isaaclab.command_generators.NullCommandGenerator` class. Earlier,
  it was having a runtime error due to infinity in the resampling time range. Now, the class just
  overrides the parent methods to perform no operations.


0.9.32 (2023-11-02)
~~~~~~~~~~~~~~~~~~~

Changed
^^^^^^^

* Renamed the :class:`isaaclab.envs.RLEnv` class to :class:`isaaclab.envs.RLTaskEnv` to
  avoid confusions in terminologies between environments and tasks.


0.9.31 (2023-11-02)
~~~~~~~~~~~~~~~~~~~

Added
^^^^^

* Added the :class:`isaaclab.sensors.RayCasterCamera` class, as a ray-casting based camera for
  "distance_to_camera", "distance_to_image_plane" and "normals" annotations. It has the same interface and
  functionalities as the USD Camera while it is on average 30% faster.


0.9.30 (2023-11-01)
~~~~~~~~~~~~~~~~~~~

Fixed
^^^^^

* Added skipping of None values in the :class:`InteractiveScene` class when creating the scene from configuration
  objects. Earlier, it was throwing an error when the user passed a None value for a scene element.
* Added ``kwargs`` to the :class:`RLEnv` class to allow passing additional arguments from gym registry function.
  This is now needed since the registry function passes args beyond the ones specified in the constructor.


0.9.29 (2023-11-01)
~~~~~~~~~~~~~~~~~~~

Fixed
^^^^^

* Fixed the material path resolution inside the :class:`isaaclab.sim.converters.UrdfConverter` class.
  With Isaac Sim 2023.1, the material paths from the importer are always saved as absolute paths. This caused
  issues when the generated USD file was moved to a different location. The fix now resolves the material paths
  relative to the USD file location.


0.9.28 (2023-11-01)
~~~~~~~~~~~~~~~~~~~

Changed
^^^^^^^

* Changed the way the :func:`isaaclab.sim.spawners.from_files.spawn_ground_plane` function sets the
  height of the ground. Earlier, it was reading the height from the configuration object. Now, it expects the
  desired transformation as inputs to the function. This makes it consistent with the other spawner functions.


0.9.27 (2023-10-31)
~~~~~~~~~~~~~~~~~~~

Changed
^^^^^^^

* Removed the default value of the argument ``camel_case`` in setters of USD attributes. This is to avoid
  confusion with the naming of the attributes in the USD file.

Fixed
^^^^^

* Fixed the selection of material prim in the :class:`isaaclab.sim.spawners.materials.spawn_preview_surface`
  method. Earlier, the created prim was being selected in the viewport which interfered with the selection of
  prims by the user.
* Updated :class:`isaaclab.sim.converters.MeshConverter` to use a different stage than the default stage
  for the conversion. This is to avoid the issue of the stage being closed when the conversion is done.


0.9.26 (2023-10-31)
~~~~~~~~~~~~~~~~~~~

Added
^^^^^

* Added the sensor implementation for :class:`isaaclab.sensors.FrameTransformer` class. Currently,
  it handles obtaining the transformation between two frames in the same articulation.


0.9.25 (2023-10-27)
~~~~~~~~~~~~~~~~~~~

Added
^^^^^

* Added the :mod:`isaaclab.envs.ui` module to put all the UI-related classes in one place. This currently
  implements the :class:`isaaclab.envs.ui.BaseEnvWindow` and :class:`isaaclab.envs.ui.RLEnvWindow`
  classes. Users can inherit from these classes to create their own UI windows.
* Added the attribute :attr:`isaaclab.envs.BaseEnvCfg.ui_window_class_type` to specify the UI window class
  to be used for the environment. This allows the user to specify their own UI window class to be used for the
  environment.


0.9.24 (2023-10-27)
~~~~~~~~~~~~~~~~~~~

Changed
^^^^^^^

* Changed the behavior of setting up debug visualization for assets, sensors and command generators.
  Earlier it was raising an error if debug visualization was not enabled in the configuration object.
  Now it checks whether debug visualization is implemented and only sets up the callback if it is
  implemented.


0.9.23 (2023-10-27)
~~~~~~~~~~~~~~~~~~~

Fixed
^^^^^

* Fixed a typo in the :class:`AssetBase` and :class:`SensorBase` that effected the class destructor.
  Earlier, a tuple was being created in the constructor instead of the actual object.


0.9.22 (2023-10-26)
~~~~~~~~~~~~~~~~~~~

Added
^^^^^

* Added a :class:`isaaclab.command_generators.NullCommandGenerator` class for no command environments.
  This is easier to work with than having checks for :obj:`None` in the command generator.

Fixed
^^^^^

* Moved the randomization manager to the :class:`isaaclab.envs.BaseEnv` class with the default
  settings to reset the scene to the defaults specified in the configurations of assets.
* Moved command generator to the :class:`isaaclab.envs.RlEnv` class to have all task-specification
  related classes in the same place.


0.9.21 (2023-10-26)
~~~~~~~~~~~~~~~~~~~

Fixed
^^^^^

* Decreased the priority of callbacks in asset and sensor base classes. This may help in preventing
  crashes when warm starting the simulation.
* Fixed no rendering mode when running the environment from the GUI. Earlier the function
  :meth:`SimulationContext.set_render_mode` was erroring out.


0.9.20 (2023-10-25)
~~~~~~~~~~~~~~~~~~~

Fixed
^^^^^

* Changed naming in :class:`isaaclab.sim.SimulationContext.RenderMode` to use ``NO_GUI_OR_RENDERING``
  and ``NO_RENDERING`` instead of ``HEADLESS`` for clarity.
* Changed :class:`isaaclab.sim.SimulationContext` to be capable of handling livestreaming and
  offscreen rendering.
* Changed :class:`isaaclab.app.AppLauncher` envvar ``VIEWPORT_RECORD`` to the more descriptive
  ``OFFSCREEN_RENDER``.


0.9.19 (2023-10-25)
~~~~~~~~~~~~~~~~~~~

Added
^^^^^

* Added Gym observation and action spaces for the :class:`isaaclab.envs.RLEnv` class.


0.9.18 (2023-10-23)
~~~~~~~~~~~~~~~~~~~

Added
^^^^^

* Created :class:`isaaclab.sim.converters.asset_converter.AssetConverter` to serve as a base
  class for all asset converters.
* Added :class:`isaaclab.sim.converters.mesh_converter.MeshConverter` to handle loading and conversion
  of mesh files (OBJ, STL and FBX) into USD format.
* Added script ``convert_mesh.py`` to ``source/tools`` to allow users to convert a mesh to USD via command line arguments.

Changed
^^^^^^^

* Renamed the submodule :mod:`isaaclab.sim.loaders` to :mod:`isaaclab.sim.converters` to be more
  general with the functionality of the module.
* Updated ``check_instanceable.py`` script to convert relative paths to absolute paths.


0.9.17 (2023-10-22)
~~~~~~~~~~~~~~~~~~~

Added
^^^^^

* Added setters and getters for term configurations in the :class:`RandomizationManager`, :class:`RewardManager`
  and :class:`TerminationManager` classes. This allows the user to modify the term configurations after the
  manager has been created.
* Added the method :meth:`compute_group` to the :class:`isaaclab.managers.ObservationManager` class to
  compute the observations for only a given group.
* Added the curriculum term for modifying reward weights after certain environment steps.


0.9.16 (2023-10-22)
~~~~~~~~~~~~~~~~~~~

Added
^^^^^

* Added support for keyword arguments for terms in the :class:`isaaclab.managers.ManagerBase`.

Fixed
^^^^^

* Fixed resetting of buffers in the :class:`TerminationManager` class. Earlier, the values were being set
  to ``0.0`` instead of ``False``.


0.9.15 (2023-10-22)
~~~~~~~~~~~~~~~~~~~

Added
^^^^^

* Added base yaw heading and body acceleration into :class:`isaaclab.assets.RigidObjectData` class.
  These quantities are computed inside the :class:`RigidObject` class.

Fixed
^^^^^

* Fixed the :meth:`isaaclab.assets.RigidObject.set_external_force_and_torque` method to correctly
  deal with the body indices.
* Fixed a bug in the :meth:`isaaclab.utils.math.wrap_to_pi` method to prevent self-assignment of
  the input tensor.


0.9.14 (2023-10-21)
~~~~~~~~~~~~~~~~~~~

Added
^^^^^

* Added 2-D drift (i.e. along x and y) to the :class:`isaaclab.sensors.RayCaster` class.
* Added flags to the :class:`isaaclab.sensors.ContactSensorCfg` to optionally obtain the
  sensor origin and air time information. Since these are not required by default, they are
  disabled by default.

Fixed
^^^^^

* Fixed the handling of contact sensor history buffer in the :class:`isaaclab.sensors.ContactSensor` class.
  Earlier, the buffer was not being updated correctly.


0.9.13 (2023-10-20)
~~~~~~~~~~~~~~~~~~~

Fixed
^^^^^

* Fixed the issue with double :obj:`Ellipsis` when indexing tensors with multiple dimensions.
  The fix now uses :obj:`slice(None)` instead of :obj:`Ellipsis` to index the tensors.


0.9.12 (2023-10-18)
~~~~~~~~~~~~~~~~~~~

Fixed
^^^^^

* Fixed bugs in actuator model implementation for actuator nets. Earlier the DC motor clipping was not working.
* Fixed bug in applying actuator model in the :class:`isaaclab.asset.Articulation` class. The new
  implementation caches the outputs from explicit actuator model into the ``joint_pos_*_sim`` buffer to
  avoid feedback loops in the tensor operation.


0.9.11 (2023-10-17)
~~~~~~~~~~~~~~~~~~~

Added
^^^^^

* Added the support for semantic tags into the :class:`isaaclab.sim.spawner.SpawnerCfg` class. This allows
  the user to specify the semantic tags for a prim when spawning it into the scene. It follows the same format as
  Omniverse Replicator.


0.9.10 (2023-10-16)
~~~~~~~~~~~~~~~~~~~

Added
^^^^^

* Added ``--livestream`` and ``--ros`` CLI args to :class:`isaaclab.app.AppLauncher` class.
* Added a static function :meth:`isaaclab.app.AppLauncher.add_app_launcher_args`, which
  appends the arguments needed for :class:`isaaclab.app.AppLauncher` to the argument parser.

Changed
^^^^^^^

* Within :class:`isaaclab.app.AppLauncher`, removed ``REMOTE_DEPLOYMENT`` env-var processing
  in the favor of ``HEADLESS`` and ``LIVESTREAM`` env-vars. These have clearer uses and better parity
  with the CLI args.


0.9.9 (2023-10-12)
~~~~~~~~~~~~~~~~~~

Added
^^^^^

* Added the property :attr:`isaaclab.assets.Articulation.is_fixed_base` to the articulation class to
  check if the base of the articulation is fixed or floating.
* Added the task-space action term corresponding to the differential inverse-kinematics controller.

Fixed
^^^^^

* Simplified the :class:`isaaclab.controllers.DifferentialIKController` to assume that user provides the
  correct end-effector poses and Jacobians. Earlier it was doing internal frame transformations which made the
  code more complicated and error-prone.


0.9.8 (2023-09-30)
~~~~~~~~~~~~~~~~~~

Fixed
^^^^^

* Fixed the boundedness of class objects that register callbacks into the simulator.
  These include devices, :class:`AssetBase`, :class:`SensorBase` and :class:`CommandGenerator`.
  The fix ensures that object gets deleted when the user deletes the object.


0.9.7 (2023-09-26)
~~~~~~~~~~~~~~~~~~

Fixed
^^^^^

* Modified the :class:`isaaclab.markers.VisualizationMarkers` to use the
  :class:`isaaclab.sim.spawner.SpawnerCfg` class instead of their
  own configuration objects. This makes it consistent with the other ways to spawn assets in the scene.

Added
^^^^^

* Added the method :meth:`copy` to configclass to allow copying of configuration objects.


0.9.6 (2023-09-26)
~~~~~~~~~~~~~~~~~~

Fixed
^^^^^

* Changed class-level configuration classes to refer to class types using ``class_type`` attribute instead
  of ``cls`` or ``cls_name``.


0.9.5 (2023-09-25)
~~~~~~~~~~~~~~~~~~

Changed
^^^^^^^

* Added future import of ``annotations`` to have a consistent behavior across Python versions.
* Removed the type-hinting from docstrings to simplify maintenance of the documentation. All type-hints are
  now in the code itself.


0.9.4 (2023-08-29)
~~~~~~~~~~~~~~~~~~

Added
^^^^^

* Added :class:`isaaclab.scene.InteractiveScene`, as the central scene unit that contains all entities
  that are part of the simulation. These include the terrain, sensors, articulations, rigid objects etc.
  The scene groups the common operations of these entities and allows to access them via their unique names.
* Added :mod:`isaaclab.envs` module that contains environment definitions that encapsulate the different
  general (scene, action manager, observation manager) and RL-specific (reward and termination manager) managers.
* Added :class:`isaaclab.managers.SceneEntityCfg` to handle which scene elements are required by the
  manager's terms. This allows the manager to parse useful information from the scene elements, such as the
  joint and body indices, and pass them to the term.
* Added :class:`isaaclab.sim.SimulationContext.RenderMode` to handle different rendering modes based on
  what the user wants to update (viewport, cameras, or UI elements).

Fixed
^^^^^

* Fixed the :class:`isaaclab.command_generators.CommandGeneratorBase` to register a debug visualization
  callback similar to how sensors and robots handle visualization.


0.9.3 (2023-08-23)
~~~~~~~~~~~~~~~~~~

Added
^^^^^

* Enabled the `faulthander <https://docs.python.org/3/library/faulthandler.html>`_ to catch segfaults and print
  the stack trace. This is enabled by default in the :class:`isaaclab.app.AppLauncher` class.

Fixed
^^^^^

* Re-added the :mod:`isaaclab.utils.kit` to the ``compat`` directory and fixed all the references to it.
* Fixed the deletion of Replicator nodes for the :class:`isaaclab.sensors.Camera` class. Earlier, the
  Replicator nodes were not being deleted when the camera was deleted. However, this does not prevent the random
  crashes that happen when the camera is deleted.
* Fixed the :meth:`isaaclab.utils.math.convert_quat` to support both numpy and torch tensors.

Changed
^^^^^^^

* Renamed all the scripts inside the ``test`` directory to follow the convention:

  * ``test_<module_name>.py``: Tests for the module ``<module_name>`` using unittest.
  * ``check_<module_name>``: Check for the module ``<module_name>`` using python main function.


0.9.2 (2023-08-22)
~~~~~~~~~~~~~~~~~~

Added
^^^^^

* Added the ability to color meshes in the :class:`isaaclab.terrain.TerrainGenerator` class. Currently,
  it only supports coloring the mesh randomly (``"random"``), based on the terrain height (``"height"``), and
  no coloring (``"none"``).

Fixed
^^^^^

* Modified the :class:`isaaclab.terrain.TerrainImporter` class to configure visual and physics materials
  based on the configuration object.


0.9.1 (2023-08-18)
~~~~~~~~~~~~~~~~~~

Added
^^^^^

* Introduced three different rotation conventions in the :class:`isaaclab.sensors.Camera` class. These
  conventions are:

  * ``opengl``: the camera is looking down the -Z axis with the +Y axis pointing up
  * ``ros``: the camera is looking down the +Z axis with the +Y axis pointing down
  * ``world``: the camera is looking along the +X axis with the -Z axis pointing down

  These can be used to declare the camera offset in :class:`isaaclab.sensors.CameraCfg.OffsetCfg` class
  and in :meth:`isaaclab.sensors.Camera.set_world_pose` method. Additionally, all conventions are
  saved to :class:`isaaclab.sensors.CameraData` class for easy access.

Changed
^^^^^^^

* Adapted all the sensor classes to follow a structure similar to the :class:`isaaclab.assets.AssetBase`.
  Hence, the spawning and initialization of sensors manually by the users is avoided.
* Removed the :meth:`debug_vis` function since that this functionality is handled by a render callback automatically
  (based on the passed configuration for the :class:`isaaclab.sensors.SensorBaseCfg.debug_vis` flag).


0.9.0 (2023-08-18)
~~~~~~~~~~~~~~~~~~

Added
^^^^^

* Introduces a new set of asset interfaces. These interfaces simplify the spawning of assets into the scene
  and initializing the physics handle by putting that inside post-startup physics callbacks. With this, users
  no longer need to worry about the :meth:`spawn` and :meth:`initialize` calls.
* Added utility methods to :mod:`isaaclab.utils.string` module that resolve regex expressions based
  on passed list of target keys.

Changed
^^^^^^^

* Renamed all references of joints in an articulation from "dof" to "joint". This makes it consistent with the
  terminology used in robotics.

Deprecated
^^^^^^^^^^

* Removed the previous modules for objects and robots. Instead the :class:`Articulation` and :class:`RigidObject`
  should be used.


0.8.12 (2023-08-18)
~~~~~~~~~~~~~~~~~~~

Added
^^^^^

* Added other properties provided by ``PhysicsScene`` to the :class:`isaaclab.sim.SimulationContext`
  class to allow setting CCD, solver iterations, etc.
* Added commonly used functions to the :class:`SimulationContext` class itself to avoid having additional
  imports from Isaac Sim when doing simple tasks such as setting camera view or retrieving the simulation settings.

Fixed
^^^^^

* Switched the notations of default buffer values in :class:`isaaclab.sim.PhysxCfg` from multiplication
  to scientific notation to avoid confusion with the values.


0.8.11 (2023-08-18)
~~~~~~~~~~~~~~~~~~~

Added
^^^^^

* Adds utility functions and configuration objects in the :mod:`isaaclab.sim.spawners`
  to create the following prims in the scene:

  * :mod:`isaaclab.sim.spawners.from_file`: Create a prim from a USD/URDF file.
  * :mod:`isaaclab.sim.spawners.shapes`: Create USDGeom prims for shapes (box, sphere, cylinder, capsule, etc.).
  * :mod:`isaaclab.sim.spawners.materials`: Create a visual or physics material prim.
  * :mod:`isaaclab.sim.spawners.lights`: Create a USDLux prim for different types of lights.
  * :mod:`isaaclab.sim.spawners.sensors`: Create a USD prim for supported sensors.

Changed
^^^^^^^

* Modified the :class:`SimulationContext` class to take the default physics material using the material spawn
  configuration object.


0.8.10 (2023-08-17)
~~~~~~~~~~~~~~~~~~~

Added
^^^^^

* Added methods for defining different physics-based schemas in the :mod:`isaaclab.sim.schemas` module.
  These methods allow creating the schema if it doesn't exist at the specified prim path and modify
  its properties based on the configuration object.


0.8.9 (2023-08-09)
~~~~~~~~~~~~~~~~~~

Changed
^^^^^^^

* Moved the :class:`isaaclab.asset_loader.UrdfLoader` class to the :mod:`isaaclab.sim.loaders`
  module to make it more accessible to the user.


0.8.8 (2023-08-09)
~~~~~~~~~~~~~~~~~~

Added
^^^^^

* Added configuration classes and functions for setting different physics-based schemas in the
  :mod:`isaaclab.sim.schemas` module. These allow modifying properties of the physics solver
  on the asset using configuration objects.


0.8.7 (2023-08-03)
~~~~~~~~~~~~~~~~~~

Fixed
^^^^^

* Added support for `__post_init__ <https://docs.python.org/3/library/dataclasses.html#post-init-processing>`_ in
  the :class:`isaaclab.utils.configclass` decorator.


0.8.6 (2023-08-03)
~~~~~~~~~~~~~~~~~~

Added
^^^^^

* Added support for callable classes in the :class:`isaaclab.managers.ManagerBase`.


0.8.5 (2023-08-03)
~~~~~~~~~~~~~~~~~~

Fixed
^^^^^

* Fixed the :class:`isaaclab.markers.Visualizationmarkers` class so that the markers are not visible in camera rendering mode.

Changed
^^^^^^^

* Simplified the creation of the point instancer in the :class:`isaaclab.markers.Visualizationmarkers` class. It now creates a new
  prim at the next available prim path if a prim already exists at the given path.


0.8.4 (2023-08-02)
~~~~~~~~~~~~~~~~~~

Added
^^^^^

* Added the :class:`isaaclab.sim.SimulationContext` class to the :mod:`isaaclab.sim` module.
  This class inherits from the :class:`isaacsim.core.api.simulation_context.SimulationContext` class and adds
  the ability to create a simulation context from a configuration object.


0.8.3 (2023-08-02)
~~~~~~~~~~~~~~~~~~

Changed
^^^^^^^

* Moved the :class:`ActuatorBase` class to the :mod:`isaaclab.actuators.actuator_base` module.
* Renamed the :mod:`isaaclab.actuators.actuator` module to :mod:`isaaclab.actuators.actuator_pd`
  to make it more explicit that it contains the PD actuator models.


0.8.2 (2023-08-02)
~~~~~~~~~~~~~~~~~~

Changed
^^^^^^^

* Cleaned up the :class:`isaaclab.terrain.TerrainImporter` class to take all the parameters from the configuration
  object. This makes it consistent with the other classes in the package.
* Moved the configuration classes for terrain generator and terrain importer into separate files to resolve circular
  dependency issues.


0.8.1 (2023-08-02)
~~~~~~~~~~~~~~~~~~

Fixed
^^^^^

* Added a hack into :class:`isaaclab.app.AppLauncher` class to remove Isaac Lab packages from the path before launching
  the simulation application. This prevents the warning messages that appears when the user launches the ``SimulationApp``.

Added
^^^^^

* Enabled necessary viewport extensions in the :class:`isaaclab.app.AppLauncher` class itself if ``VIEWPORT_ENABLED``
  flag is true.


0.8.0 (2023-07-26)
~~~~~~~~~~~~~~~~~~

Added
^^^^^

* Added the :class:`ActionManager` class to the :mod:`isaaclab.managers` module to handle actions in the
  environment through action terms.
* Added contact force history to the :class:`isaaclab.sensors.ContactSensor` class. The history is stored
  in the ``net_forces_w_history`` attribute of the sensor data.

Changed
^^^^^^^

* Implemented lazy update of buffers in the :class:`isaaclab.sensors.SensorBase` class. This allows the user
  to update the sensor data only when required, i.e. when the data is requested by the user. This helps avoid double
  computation of sensor data when a reset is called in the environment.

Deprecated
^^^^^^^^^^

* Removed the support for different backends in the sensor class. We only use Pytorch as the backend now.
* Removed the concept of actuator groups. They are now handled by the :class:`isaaclab.managers.ActionManager`
  class. The actuator models are now directly handled by the robot class itself.


0.7.4 (2023-07-26)
~~~~~~~~~~~~~~~~~~

Changed
^^^^^^^

* Changed the behavior of the :class:`isaaclab.terrains.TerrainImporter` class. It now expects the terrain
  type to be specified in the configuration object. This allows the user to specify everything in the configuration
  object and not have to do an explicit call to import a terrain.

Fixed
^^^^^

* Fixed setting of quaternion orientations inside the :class:`isaaclab.markers.Visualizationmarkers` class.
  Earlier, the orientation was being set into the point instancer in the wrong order (``wxyz`` instead of ``xyzw``).


0.7.3 (2023-07-25)
~~~~~~~~~~~~~~~~~~

Fixed
^^^^^

* Fixed the issue with multiple inheritance in the :class:`isaaclab.utils.configclass` decorator.
  Earlier, if the inheritance tree was more than one level deep and the lowest level configuration class was
  not updating its values from the middle level classes.


0.7.2 (2023-07-24)
~~~~~~~~~~~~~~~~~~

Added
^^^^^

* Added the method :meth:`replace` to the :class:`isaaclab.utils.configclass` decorator to allow
  creating a new configuration object with values replaced from keyword arguments. This function internally
  calls the `dataclasses.replace <https://docs.python.org/3/library/dataclasses.html#dataclasses.replace>`_.

Fixed
^^^^^

* Fixed the handling of class types as member values in the :meth:`isaaclab.utils.configclass`. Earlier it was
  throwing an error since class types were skipped in the if-else block.


0.7.1 (2023-07-22)
~~~~~~~~~~~~~~~~~~

Added
^^^^^

* Added the :class:`TerminationManager`, :class:`CurriculumManager`, and :class:`RandomizationManager` classes
  to the :mod:`isaaclab.managers` module to handle termination, curriculum, and randomization respectively.


0.7.0 (2023-07-22)
~~~~~~~~~~~~~~~~~~

Added
^^^^^

* Created a new :mod:`isaaclab.managers` module for all the managers related to the environment / scene.
  This includes the :class:`isaaclab.managers.ObservationManager` and :class:`isaaclab.managers.RewardManager`
  classes that were previously in the :mod:`isaaclab.utils.mdp` module.
* Added the :class:`isaaclab.managers.ManagerBase` class to handle the creation of managers.
* Added configuration classes for :class:`ObservationTermCfg` and :class:`RewardTermCfg` to allow easy creation of
  observation and reward terms.

Changed
^^^^^^^

* Changed the behavior of :class:`ObservationManager` and :class:`RewardManager` classes to accept the key ``func``
  in each configuration term to be a callable. This removes the need to inherit from the base class
  and allows more reusability of the functions across different environments.
* Moved the old managers to the :mod:`isaaclab.compat.utils.mdp` module.
* Modified the necessary scripts to use the :mod:`isaaclab.compat.utils.mdp` module.


0.6.2 (2023-07-21)
~~~~~~~~~~~~~~~~~~

Added
^^^^^

* Added the :mod:`isaaclab.command_generators` to generate different commands based on the desired task.
  It allows the user to generate commands for different tasks in the same environment without having to write
  custom code for each task.


0.6.1 (2023-07-16)
~~~~~~~~~~~~~~~~~~

Fixed
^^^^^

* Fixed the :meth:`isaaclab.utils.math.quat_apply_yaw` to compute the yaw quaternion correctly.

Added
^^^^^

* Added functions to convert string and callable objects in :mod:`isaaclab.utils.string`.


0.6.0 (2023-07-16)
~~~~~~~~~~~~~~~~~~

Added
^^^^^

* Added the argument :attr:`sort_keys` to the :meth:`isaaclab.utils.io.yaml.dump_yaml` method to allow
  enabling/disabling of sorting of keys in the output yaml file.

Fixed
^^^^^

* Fixed the ordering of terms in :mod:`isaaclab.utils.configclass` to be consistent in the order in which
  they are defined. Previously, the ordering was done alphabetically which made it inconsistent with the order in which
  the parameters were defined.

Changed
^^^^^^^

* Changed the default value of the argument :attr:`sort_keys` in the :meth:`isaaclab.utils.io.yaml.dump_yaml`
  method to ``False``.
* Moved the old config classes in :mod:`isaaclab.utils.configclass` to
  :mod:`isaaclab.compat.utils.configclass` so that users can still run their old code where alphabetical
  ordering was used.


0.5.0 (2023-07-04)
~~~~~~~~~~~~~~~~~~

Added
^^^^^

* Added a generalized :class:`isaaclab.sensors.SensorBase` class that leverages the ideas of views to
  handle multiple sensors in a single class.
* Added the classes :class:`isaaclab.sensors.RayCaster`, :class:`isaaclab.sensors.ContactSensor`,
  and :class:`isaaclab.sensors.Camera` that output a batched tensor of sensor data.

Changed
^^^^^^^

* Renamed the parameter ``sensor_tick`` to ``update_freq`` to make it more intuitive.
* Moved the old sensors in :mod:`isaaclab.sensors` to :mod:`isaaclab.compat.sensors`.
* Modified the standalone scripts to use the :mod:`isaaclab.compat.sensors` module.


0.4.4 (2023-07-05)
~~~~~~~~~~~~~~~~~~

Fixed
^^^^^

* Fixed the :meth:`isaaclab.terrains.trimesh.utils.make_plane` method to handle the case when the
  plane origin does not need to be centered.
* Added the :attr:`isaaclab.terrains.TerrainGeneratorCfg.seed` to make generation of terrains reproducible.
  The default value is ``None`` which means that the seed is not set.

Changed
^^^^^^^

* Changed the saving of ``origins`` in :class:`isaaclab.terrains.TerrainGenerator` class to be in CSV format
  instead of NPY format.


0.4.3 (2023-06-28)
~~~~~~~~~~~~~~~~~~

Added
^^^^^

* Added the :class:`isaaclab.markers.PointInstancerMarker` class that wraps around
  `UsdGeom.PointInstancer <https://graphics.pixar.com/usd/dev/api/class_usd_geom_point_instancer.html>`_
  to directly work with torch and numpy arrays.

Changed
^^^^^^^

* Moved the old markers in :mod:`isaaclab.markers` to :mod:`isaaclab.compat.markers`.
* Modified the standalone scripts to use the :mod:`isaaclab.compat.markers` module.


0.4.2 (2023-06-28)
~~~~~~~~~~~~~~~~~~

Added
^^^^^

* Added the sub-module :mod:`isaaclab.terrains` to allow procedural generation of terrains and supporting
  importing of terrains from different sources (meshes, usd files or default ground plane).


0.4.1 (2023-06-27)
~~~~~~~~~~~~~~~~~~

* Added the :class:`isaaclab.app.AppLauncher` class to allow controlled instantiation of
  the `SimulationApp <https://docs.omniverse.nvidia.com/py/isaacsim/source/isaacsim.simulation_app/docs/index.html>`_
  and extension loading for remote deployment and ROS bridges.

Changed
^^^^^^^

* Modified all standalone scripts to use the :class:`isaaclab.app.AppLauncher` class.


0.4.0 (2023-05-27)
~~~~~~~~~~~~~~~~~~

Added
^^^^^

* Added a helper class :class:`isaaclab.asset_loader.UrdfLoader` that converts a URDF file to instanceable USD
  file based on the input configuration object.


0.3.2 (2023-04-27)
~~~~~~~~~~~~~~~~~~

Fixed
^^^^^

* Added safe-printing of functions while using the :meth:`isaaclab.utils.dict.print_dict` function.


0.3.1 (2023-04-23)
~~~~~~~~~~~~~~~~~~

Added
^^^^^

* Added a modified version of ``lula_franka_gen.urdf`` which includes an end-effector frame.
* Added a standalone script ``play_rmpflow.py`` to show RMPFlow controller.

Fixed
^^^^^

* Fixed the splitting of commands in the :meth:`ActuatorGroup.compute` method. Earlier it was reshaping the
  commands to the shape ``(num_actuators, num_commands)`` which was causing the commands to be split incorrectly.
* Fixed the processing of actuator command in the :meth:`RobotBase._process_actuators_cfg` to deal with multiple
  command types when using "implicit" actuator group.

0.3.0 (2023-04-20)
~~~~~~~~~~~~~~~~~~

Fixed
^^^^^

* Added the destructor to the keyboard devices to unsubscribe from carb.

Added
^^^^^

* Added the :class:`Se2Gamepad` and :class:`Se3Gamepad` for gamepad teleoperation support.


0.2.8 (2023-04-10)
~~~~~~~~~~~~~~~~~~

Fixed
^^^^^

* Fixed bugs in :meth:`axis_angle_from_quat` in the ``isaaclab.utils.math`` to handle quaternion with negative w component.
* Fixed bugs in :meth:`subtract_frame_transforms` in the ``isaaclab.utils.math`` by adding the missing final rotation.


0.2.7 (2023-04-07)
~~~~~~~~~~~~~~~~~~

Fixed
^^^^^

* Fixed repetition in applying mimic multiplier for "p_abs" in the :class:`GripperActuatorGroup` class.
* Fixed bugs in :meth:`reset_buffers` in the :class:`RobotBase` and :class:`LeggedRobot` classes.

0.2.6 (2023-03-16)
~~~~~~~~~~~~~~~~~~

Added
^^^^^

* Added the :class:`CollisionPropertiesCfg` to rigid/articulated object and robot base classes.
* Added the :class:`PhysicsMaterialCfg` to the :class:`SingleArm` class for tool sites.

Changed
^^^^^^^

* Changed the default control mode of the :obj:`PANDA_HAND_MIMIC_GROUP_CFG` to be from ``"v_abs"`` to ``"p_abs"``.
  Using velocity control for the mimic group can cause the hand to move in a jerky manner.


0.2.5 (2023-03-08)
~~~~~~~~~~~~~~~~~~

Fixed
^^^^^

* Fixed the indices used for the Jacobian and dynamics quantities in the :class:`MobileManipulator` class.


0.2.4 (2023-03-04)
~~~~~~~~~~~~~~~~~~

Added
^^^^^

* Added :meth:`apply_nested_physics_material` to the ``isaaclab.utils.kit``.
* Added the :meth:`sample_cylinder` to sample points from a cylinder's surface.
* Added documentation about the issue in using instanceable asset as markers.

Fixed
^^^^^

* Simplified the physics material application in the rigid object and legged robot classes.

Removed
^^^^^^^

* Removed the ``geom_prim_rel_path`` argument in the :class:`RigidObjectCfg.MetaInfoCfg` class.


0.2.3 (2023-02-24)
~~~~~~~~~~~~~~~~~~

Fixed
^^^^^

* Fixed the end-effector body index used for getting the Jacobian in the :class:`SingleArm` and :class:`MobileManipulator` classes.


0.2.2 (2023-01-27)
~~~~~~~~~~~~~~~~~~

Fixed
^^^^^

* Fixed the :meth:`set_world_pose_ros` and :meth:`set_world_pose_from_view` in the :class:`Camera` class.

Deprecated
^^^^^^^^^^

* Removed the :meth:`set_world_pose_from_ypr` method from the :class:`Camera` class.


0.2.1 (2023-01-26)
~~~~~~~~~~~~~~~~~~

Fixed
^^^^^

* Fixed the :class:`Camera` class to support different fisheye projection types.


0.2.0 (2023-01-25)
~~~~~~~~~~~~~~~~~~

Added
^^^^^

* Added support for warp backend in camera utilities.
* Extended the ``play_camera.py`` with ``--gpu`` flag to use GPU replicator backend.

0.1.1 (2023-01-24)
~~~~~~~~~~~~~~~~~~

Fixed
^^^^^

* Fixed setting of physics material on the ground plane when using :meth:`isaaclab.utils.kit.create_ground_plane` function.


0.1.0 (2023-01-17)
~~~~~~~~~~~~~~~~~~

Added
^^^^^

* Initial release of the extension with experimental API.
* Available robot configurations:

  * **Quadrupeds:** Unitree A1, ANYmal B, ANYmal C
  * **Single-arm manipulators:** Franka Emika arm, UR5
  * **Mobile manipulators:** Clearpath Ridgeback with Franka Emika arm or UR5<|MERGE_RESOLUTION|>--- conflicted
+++ resolved
@@ -1,21 +1,23 @@
 Changelog
 ---------
 
-0.40.15 (2025-07-08)
-~~~~~~~~~~~~~~~~~~~~
-
-<<<<<<< HEAD
+0.40.16 (2025-07-08)
+~~~~~~~~~~~~~~~~~~~~
+
 Fixed
 ^^^^^
 
 * Fixed hanging quat_rotate calls to point to quat_apply in :class:`~isaaclab.assets.articulation.ArticulationData` and
   :class:`~isaaclab.assets.articulation.RigidObjectCollectionData`
-=======
+
+
+0.40.15 (2025-07-08)
+~~~~~~~~~~~~~~~~~~~~
+
 Added
 ^^^^^
 
 * Added ability to set platform height independent of object height for trimesh terrains.
->>>>>>> d02d3b8a
 
 
 0.40.14 (2025-07-01)
