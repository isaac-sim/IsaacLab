--- conflicted
+++ resolved
@@ -1,19 +1,21 @@
 Changelog
 ---------
 
-<<<<<<< HEAD
-0.38.1 (2025-05-01)
-=======
+0.39.3 (2025-05-01)
+~~~~~~~~~~~~~~~~~~~
+
+Fixed
+^^^^^
+
+* Fixed redundant body_names assignment in rough_env_cfg.py for H1 robot.
+
+
 0.39.2 (2025-05-15)
->>>>>>> 871e26aa
-~~~~~~~~~~~~~~~~~~~
-
-Fixed
-^^^^^
-
-<<<<<<< HEAD
-* Fixed redundant body_names assignment in rough_env_cfg.py for H1 robot.
-=======
+~~~~~~~~~~~~~~~~~~~
+
+Fixed
+^^^^^
+
 * Fixed :meth:`omni.isaac.lab.sensors.camera.camera.Camera.set_intrinsic_matrices` preventing setting of unused USD
   camera parameters.
 * Fixed :meth:`omni.isaac.lab.sensors.camera.camera.Camera._update_intrinsic_matrices` preventing unused USD camera
@@ -41,7 +43,6 @@
 * Added check in RecorderManager to ensure that the success indicator is only set if the termination manager is present.
 * Added semantic tags in :func:`isaaclab.sim.spawners.from_files.spawn_ground_plane`.
   This allows for :attr:`semantic_segmentation_mapping` to be used when using the ground plane spawner.
->>>>>>> 871e26aa
 
 
 0.38.0 (2025-04-01)
