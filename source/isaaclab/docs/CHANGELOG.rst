Changelog
---------

<<<<<<< HEAD
0.48.7 (2025-11-26)
~~~~~~~~~~~~~~~~~~~

Fixed
^^^^^

* Fixed missing mesh collision approximation attribute when running :class:`~isaaclab.sim.converters.MeshConverter`.
  The collision approximation attribute is now properly set on the USD prim when converting meshes with mesh collision
  properties.


=======
0.48.8 (2025-10-15)
~~~~~~~~~~~~~~~~~~~

Added
^^^^^

* Added :attr:`preserve_order` flag to :class:`~isaaclab.envs.mdp.actions.actions_cfg.JointPositionToLimitsActionCfg`


0.48.7 (2025-11-25)
~~~~~~~~~~~~~~~~~~~

Changed
^^^^^^^

* Changed import from ``isaaclab.sim.utils`` to ``isaaclab.sim.utils.stage`` to properly propagate the Isaac Sim stage context.

>>>>>>> 18c7c58d
0.48.6 (2025-11-18)
~~~~~~~~~~~~~~~~~~~

Added
^^^^^

* Added OpenXR motion controller support for the G1 robot locomanipulation environment
  ``Isaac-PickPlace-Locomanipulation-G1-Abs-v0``. This enables teleoperation using XR motion controllers
  in addition to hand tracking.
* Added :class:`OpenXRDeviceMotionController` for motion controller-based teleoperation with headset anchoring control.
* Added motion controller-specific retargeters:
  * :class:`G1TriHandControllerUpperBodyRetargeterCfg` for upper body and hand control using motion controllers.
  * :class:`G1LowerBodyStandingControllerRetargeterCfg` for lower body control using motion controllers.


0.48.5 (2025-11-14)
~~~~~~~~~~~~~~~~~~~

Changed
^^^^^^^

* Changed import from ``isaacsim.core.utils.stage`` to ``isaaclab.sim.utils.stage`` to reduce IsaacLab dependencies.


0.48.4 (2025-11-14)
~~~~~~~~~~~~~~~~~~~

Changed
^^^^^^^

* Refactored modules related to the actuator configs in order to remediate a circular import necessary to support future
  actuator drive model improvements.


0.48.3 (2025-11-13)
~~~~~~~~~~~~~~~~~~~

Changed
^^^^^^^

* Moved retargeter and device declaration out of factory and into the devices/retargeters themselves.


0.48.2 (2025-11-13)
~~~~~~~~~~~~~~~~~~~

Changed
^^^^^^^

* Changed from using :meth:`isaacsim.core.utils.torch.set_seed` to :meth:`~isaaclab.utils.seed.configure_seed`


0.48.1 (2025-11-10)
~~~~~~~~~~~~~~~~~~~

Added
^^^^^

* Added :class:`~isaaclab.devices.haply.HaplyDevice` class for SE(3) teleoperation with dual Haply Inverse3 and Versegrip devices,
  supporting robot manipulation with haptic feedback.
* Added demo script ``scripts/demos/haply_teleoperation.py`` and documentation guide in
  ``docs/source/how-to/haply_teleoperation.rst`` for Haply-based robot teleoperation.

0.48.0 (2025-11-03)
~~~~~~~~~~~~~~~~~~~

Changed
^^^^^^^

* Detected contacts are reported with the threshold of 0.0 (instead of 1.0). This increases the sensitivity of contact
  detection.

Fixed
^^^^^

* Removed passing the boolean flag to :meth:`isaaclab.sim.schemas.activate_contact_sensors` when activating contact
  sensors. This was incorrectly modifying the threshold attribute to 1.0 when contact sensors were activated.


0.47.11 (2025-11-03)
~~~~~~~~~~~~~~~~~~~~

Fixed
^^^^^

* Fixed the bug where effort limits were being overridden in :class:`~isaaclab.actuators.ActuatorBase` when the ``effort_limit`` parameter is set to None.
* Corrected the unit tests for three effort limit scenarios with proper assertions


0.47.10 (2025-11-06)
~~~~~~~~~~~~~~~~~~~~

Added
^^^^^

* Added ``num_rerenders_on_reset`` parameter to ManagerBasedEnvCfg and DirectRLEnvCfg to configure the number
  of render steps to perform after reset. This enables more control over DLSS rendering behavior after reset.

Changed
^^^^^^^

* Added deprecation warning for ``rerender_on_reset`` parameter in ManagerBasedEnv and DirectRLEnv.


0.47.9 (2025-11-05)
~~~~~~~~~~~~~~~~~~~

Changed
^^^^^^^

* Fixed termination term bookkeeping in :class:`~isaaclab.managers.TerminationManager`:
  per-step termination and last-episode termination bookkeeping are now separated.
  last-episode dones are now updated once per step from all term outputs, avoiding per-term overwrites
  and ensuring Episode_Termination metrics reflect the actual triggering terms.


0.47.8 (2025-11-06)
~~~~~~~~~~~~~~~~~~~

Added
^^^^^

* Added parameter :attr:`~isaaclab.terrains.TerrainImporterCfg.use_terrain_origins` to allow generated sub terrains with grid origins.


0.47.7 (2025-10-31)
~~~~~~~~~~~~~~~~~~~

Changed
^^^^^^^

* Changed Pink IK controller qpsolver from osqp to daqp.
* Changed Null Space matrix computation in Pink IK's Null Space Posture Task to a faster matrix pseudo inverse computation.


0.47.6 (2025-11-01)
~~~~~~~~~~~~~~~~~~~~

Fixed
^^^^^

* Fixed an issue in recurrent policy evaluation in RSL-RL framework where the recurrent state was not reset after an episode termination.


0.47.5 (2025-10-30)
~~~~~~~~~~~~~~~~~~~

Changed
^^^^^^^

* Added docstrings notes to clarify the friction coefficient modeling in Isaac Sim 4.5 and 5.0.


0.47.4 (2025-10-30)
~~~~~~~~~~~~~~~~~~~

Changed
^^^^^^^

* Enhanced :meth:`~isaaclab.managers.RecorderManager.export_episodes` method to support customizable sequence of demo IDs:

  - Added argument ``demo_ids`` to :meth:`~isaaclab.managers.RecorderManager.export_episodes` to accept a sequence of integers
    for custom episode identifiers.

* Enhanced :meth:`~isaaclab.utils.datasets.HDF5DatasetFileHandler.write_episode` method to support customizable episode identifiers:

  - Added argument ``demo_id`` to :meth:`~isaaclab.utils.datasets.HDF5DatasetFileHandler.write_episode` to accept a custom integer
    for episode identifier.


0.47.3 (2025-10-22)
~~~~~~~~~~~~~~~~~~~

Fixed
^^^^^

* Fixed the data type conversion in :class:`~isaaclab.sensors.tiled_camera.TiledCamera` to
  support the correct data type when converting from numpy arrays to warp arrays on the CPU.


0.47.2 (2025-10-17)
~~~~~~~~~~~~~~~~~~~

Added
^^^^^

* Added :meth:`~isaaclab.sim.utils.resolve_prim_pose` to resolve the pose of a prim with respect to another prim.
* Added :meth:`~isaaclab.sim.utils.resolve_prim_scale` to resolve the scale of a prim in the world frame.


0.47.1 (2025-10-17)
~~~~~~~~~~~~~~~~~~~

Fixed
^^^^^

* Suppressed yourdfpy warnings when trying to load meshes from hand urdfs in dex_retargeting. These mesh files are not
  used by dex_retargeting, but the parser is incorrectly configured by dex_retargeting to load them anyway which results
  in warning spam.


0.47.0 (2025-10-14)
~~~~~~~~~~~~~~~~~~~

Changed
^^^^^^^

* Removed pickle utilities for saving and loading configurations as pickle contains security vulnerabilities in its APIs.
  Configurations can continue to be saved and loaded through yaml.


0.46.11 (2025-10-15)
~~~~~~~~~~~~~~~~~~~~

Added
^^^^^

* Added support for modifying the :attr:`/rtx/domeLight/upperLowerStrategy` Sim rendering setting.


0.46.10 (2025-10-13)
~~~~~~~~~~~~~~~~~~~~

Added
^^^^^

* Added ARM64 architecture for pink ik and dex-retargetting setup installations.


0.46.9 (2025-10-09)
~~~~~~~~~~~~~~~~~~~

Fixed
^^^^^

* Fixed :meth:`~isaaclab.devices.keyboard.se3_keyboard.Se3Keyboard.__del__` to use the correct method name
  for unsubscribing from keyboard events "unsubscribe_to_keyboard_events" instead of "unsubscribe_from_keyboard_events".


0.46.8 (2025-10-02)
~~~~~~~~~~~~~~~~~~~

Fixed
^^^^^

* Fixed scaling factor for retargeting of GR1T2 hand.


0.46.7 (2025-09-30)
~~~~~~~~~~~~~~~~~~~

Fixed
^^^^^

* Fixed finger joint indices with manus extension.


0.46.6 (2025-09-30)
~~~~~~~~~~~~~~~~~~~

Added
^^^^^

* Added argument :attr:`traverse_instance_prims` to :meth:`~isaaclab.sim.utils.get_all_matching_child_prims` and
  :meth:`~isaaclab.sim.utils.get_first_matching_child_prim` to control whether to traverse instance prims
  during the traversal. Earlier, instanced prims were skipped since :meth:`Usd.Prim.GetChildren` did not return
  instanced prims, which is now fixed.

Changed
^^^^^^^

* Made parsing of instanced prims in :meth:`~isaaclab.sim.utils.get_all_matching_child_prims` and
  :meth:`~isaaclab.sim.utils.get_first_matching_child_prim` as the default behavior.
* Added parsing of instanced prims in :meth:`~isaaclab.sim.utils.make_uninstanceable` to make all prims uninstanceable.


0.46.5 (2025-10-14)
~~~~~~~~~~~~~~~~~~~

Added
^^^^^

* Exposed parameter :attr:`~isaaclab.sim.spawners.PhysxCfg.solve_articulation_contact_last`
  to configure USD attribute ``physxscene:solveArticulationContactLast``. This parameter may
  help improve solver stability with grippers, which previously required reducing simulation time-steps.
  :class:`~isaaclab.sim.spawners.PhysxCfg`


0.46.4 (2025-10-06)
~~~~~~~~~~~~~~~~~~~

Changed
^^^^^^^

* Fixed :attr:`~isaaclab.sim.simulation_context.SimulationContext.device` to return the device from the configuration.
  Previously, it was returning the device from the simulation manager, which was causing a performance overhead.


0.46.3 (2025-09-17)
~~~~~~~~~~~~~~~~~~~

Added
^^^^^

* Modified setter to support for viscous and dynamic joint friction coefficients in articulation based on IsaacSim 5.0.
* Added randomization of viscous and dynamic joint friction coefficients in event term.


0.46.2 (2025-09-13)
~~~~~~~~~~~~~~~~~~~

Changed
^^^^^^^

* Fixed missing actuator indices in :meth:`~isaaclab.envs.mdp.events.randomize_actuator_gains`


0.46.1 (2025-09-10)
~~~~~~~~~~~~~~~~~~~

Changed
^^^^^^^

* Moved IO descriptors output directory to a subfolder under the task log directory.


0.46.0 (2025-09-06)
~~~~~~~~~~~~~~~~~~~

Added
^^^^^

* Added argument :attr:`traverse_instance_prims` to :meth:`~isaaclab.sim.utils.get_all_matching_child_prims` and
  :meth:`~isaaclab.sim.utils.get_first_matching_child_prim` to control whether to traverse instance prims
  during the traversal. Earlier, instanced prims were skipped since :meth:`Usd.Prim.GetChildren` did not return
  instanced prims, which is now fixed.

Changed
^^^^^^^

* Made parsing of instanced prims in :meth:`~isaaclab.sim.utils.get_all_matching_child_prims` and
  :meth:`~isaaclab.sim.utils.get_first_matching_child_prim` as the default behavior.
* Added parsing of instanced prims in :meth:`~isaaclab.sim.utils.make_uninstanceable` to make all prims uninstanceable.


0.45.16 (2025-09-06)
~~~~~~~~~~~~~~~~~~~~

Added
^^^^^

* Added teleoperation environments for Unitree G1. This includes an environment with lower body fixed and upper body
  controlled by IK, and an environment with the lower body controlled by a policy and the upper body controlled by IK.


0.45.15 (2025-09-05)
~~~~~~~~~~~~~~~~~~~~

Added
^^^^^

* Added action terms for using RMPFlow in Manager-Based environments.


0.45.14 (2025-09-08)
~~~~~~~~~~~~~~~~~~~~

Added
^^^^^

* Added :class:`~isaaclab.ui.xr_widgets.TeleopVisualizationManager` and :class:`~isaaclab.ui.xr_widgets.XRVisualization`
  classes to provide real-time visualization of teleoperation and inverse kinematics status in XR environments.


0.45.13 (2025-09-08)
~~~~~~~~~~~~~~~~~~~~

Added
^^^^^

* Added :class:`~isaaclab.devices.openxr.manus_vive.ManusVive` to support teleoperation with Manus gloves and Vive trackers.


0.45.12 (2025-09-05)
~~~~~~~~~~~~~~~~~~~~

Added
^^^^^

* Added :class:`~isaaclab.envs.mdp.actions.SurfaceGripperBinaryAction` for supporting surface grippers in Manager-Based workflows.

Changed
^^^^^^^

* Added AssetBase inheritance for :class:`~isaaclab.assets.surface_gripper.SurfaceGripper`.


0.45.11 (2025-09-04)
~~~~~~~~~~~~~~~~~~~~

Fixed
^^^^^

* Fixes a high memory usage and perf slowdown issue in episode data by removing the use of torch.cat when appending to the episode data
  at each timestep. The use of torch.cat was causing the episode data to be copied at each timestep, which causes high memory usage and
  significant performance slowdown when recording longer episode data.
* Patches the configclass to allow validate dict with key is not a string.

Added
^^^^^

* Added optional episode metadata (ep_meta) to be stored in the HDF5 data attributes.
* Added option to record data pre-physics step.
* Added joint_target data to episode data. Joint target data can be optionally recorded by the user and replayed to improve
  determinism of replay.


0.45.10 (2025-09-02)
~~~~~~~~~~~~~~~~~~~~

Fixed
^^^^^

* Fixed regression in reach task configuration where the gripper command was being returned.
* Added :attr:`~isaaclab.devices.Se3GamepadCfg.gripper_term` to :class:`~isaaclab.devices.Se3GamepadCfg`
  to control whether the gamepad device should return a gripper command.
* Added :attr:`~isaaclab.devices.Se3SpaceMouseCfg.gripper_term` to :class:`~isaaclab.devices.Se3SpaceMouseCfg`
  to control whether the spacemouse device should return a gripper command.
* Added :attr:`~isaaclab.devices.Se3KeyboardCfg.gripper_term` to :class:`~isaaclab.devices.Se3KeyboardCfg`
  to control whether the keyboard device should return a gripper command.


0.45.9 (2025-08-27)
~~~~~~~~~~~~~~~~~~~

Fixed
^^^^^

* Fixed removing import of pink_ik controller from isaaclab.controllers which is causing pinocchio import error.


0.45.8 (2025-07-25)
~~~~~~~~~~~~~~~~~~~

Added
^^^^^

* Created :attr:`~isaaclab.controllers.pink_ik.PinkIKControllerCfg.target_eef_link_names` to :class:`~isaaclab.controllers.pink_ik.PinkIKControllerCfg`
  to specify the target end-effector link names for the pink inverse kinematics controller.

Changed
^^^^^^^

* Updated pink inverse kinematics controller configuration for the following tasks (Isaac-PickPlace-GR1T2, Isaac-NutPour-GR1T2, Isaac-ExhaustPipe-GR1T2)
  to increase end-effector tracking accuracy and speed. Also added a null-space regularizer that enables turning on of waist degrees-of-freedom.
* Improved the test_pink_ik script to more comprehensive test on controller accuracy. Also, migrated to use pytest. With the current IK controller
  improvements, our unit tests pass position and orientation accuracy test within **(1 mm, 1 degree)**. Previously, the position accuracy tolerances
  were set to **(30 mm, 10 degrees)**.
* Included a new config parameter :attr:`fail_on_ik_error` to :class:`~isaaclab.controllers.pink_ik.PinkIKControllerCfg`
  to control whether the IK controller raise an exception if robot joint limits are exceeded. In the case of an exception, the controller will hold the
  last joint position. This adds to stability of the controller and avoids operator experiencing what is perceived as sudden large delays in robot control.


0.45.7 (2025-08-21)
~~~~~~~~~~~~~~~~~~~

Added
^^^^^

* Added periodic logging when checking if a USD path exists on a Nucleus server
  to improve user experience when the checks takes a while.


0.45.6 (2025-08-22)
~~~~~~~~~~~~~~~~~~~

Fixed
^^^^^

* Fixed :meth:`~isaaclab.envs.mdp.events.randomize_rigid_body_com` to broadcasts the environment ids.


0.45.5 (2025-08-21)
~~~~~~~~~~~~~~~~~~~

Fixed
^^^^^

* Fixed :meth:`~isaaclab.assets.Articulation.write_joint_friction_coefficient_to_sim` to set the friction coefficients in the simulation.
* Fixed :meth:`~isaaclab.assets.Articulation.write_joint_dynamic_friction_coefficient_to_sim` to set the friction coefficients in the simulation.* Added :meth:`~isaaclab.envs.ManagerBasedEnvCfg.export_io_descriptors` to toggle the export of the IO descriptors.
* Fixed :meth:`~isaaclab.assets.Articulation.write_joint_viscous_friction_coefficient_to_sim` to set the friction coefficients in the simulation.



0.45.4 (2025-08-21)
~~~~~~~~~~~~~~~~~~~

Added
^^^^^

* Added unit tests for :class:`~isaaclab.sensor.sensor_base`


0.45.3 (2025-08-20)
~~~~~~~~~~~~~~~~~~~

Fixed
^^^^^

* Fixed :meth:`isaaclab.envs.mdp.terminations.joint_effort_out_of_limit` so that it correctly reports whether a joint
  effort limit has been violated. Previously, the implementation marked a violation when the applied and computed
  torques were equal; in fact, equality should indicate no violation, and vice versa.


0.45.2 (2025-08-18)
~~~~~~~~~~~~~~~~~~~

Added
^^^^^

* Added :meth:`~isaaclab.managers.ObservationManager.get_IO_descriptors` to export the IO descriptors for the observation manager.
* Added :meth:`~isaaclab.envs.ManagerBasedEnvCfg.io_descriptors_output_dir` to configure the directory to export the IO descriptors to.
* Added :meth:`~isaaclab.envs.ManagerBasedEnvCfg.export_io_descriptors` to toggle the export of the IO descriptors.
* Added the option to export the Observation and Action of the managed environments into a YAML file. This can be used to more easily
  deploy policies trained in Isaac Lab.


0.45.1 (2025-08-16)
~~~~~~~~~~~~~~~~~~~

Added
^^^^^

* Added validations for scale-based randomization ranges across mass, actuator, joint, and tendon parameters.

Changed
^^^^^^^

* Refactored randomization functions into classes with initialization-time checks to avoid runtime overhead.


0.45.0 (2025-08-07)
~~~~~~~~~~~~~~~~~~~

Added
^^^^^

* Added :attr:`~isaaclab.sensors.contact_sensor.ContactSensorCfg.track_contact_points` to toggle tracking of contact
  point locations between sensor bodies and filtered bodies.
* Added :attr:`~isaaclab.sensors.contact_sensor.ContactSensorCfg.max_contact_data_per_prim` to configure the maximum
  amount of contacts per sensor body.
* Added :attr:`~isaaclab.sensors.contact_sensor.ContactSensorData.contact_pos_w` data field for tracking contact point
  locations.


0.44.12 (2025-08-12)
~~~~~~~~~~~~~~~~~~~~

Fixed
^^^^^

* Fixed IndexError in :meth:`isaaclab.envs.mdp.events.reset_joints_by_scale`,
  :meth:`isaaclab.envs.mdp.events.reset_joints_by_offsets` by adding dimension to env_ids when indexing.


0.44.11 (2025-08-11)
~~~~~~~~~~~~~~~~~~~~

Fixed
^^^^^

* Fixed rendering preset mode when an experience CLI arg is provided.


0.44.10 (2025-08-06)
~~~~~~~~~~~~~~~~~~~~

Fixed
^^^^^

* Fixed the old termination manager in :class:`~isaaclab.managers.TerminationManager` term_done logging that
  logs the instantaneous term done count at reset. This let to inaccurate aggregation of termination count,
  obscuring the what really happening during the training. Instead we log the episodic term done.


0.44.9 (2025-07-30)
~~~~~~~~~~~~~~~~~~~

Added
^^^^^

* Added ``from __future__ import annotations`` to manager_based_rl_mimic_env.py to fix Sphinx
  doc warnings for IsaacLab Mimic docs.


0.44.8 (2025-07-30)
~~~~~~~~~~~~~~~~~~~

Fixed
^^^^^

* Improved handling of deprecated flag :attr:`~isaaclab.sensors.RayCasterCfg.attach_yaw_only`.
  Previously, the flag was only handled if it was set to True. This led to a bug where the yaw was not accounted for
  when the flag was set to False.
* Fixed the handling of interval-based events inside :class:`~isaaclab.managers.EventManager` to properly handle
  their resets. Previously, only class-based events were properly handled.


0.44.7 (2025-07-30)
~~~~~~~~~~~~~~~~~~~

Added
^^^^^

* Added a new argument ``is_global`` to :meth:`~isaaclab.assets.Articulation.set_external_force_and_torque`,
  :meth:`~isaaclab.assets.RigidObject.set_external_force_and_torque`, and
  :meth:`~isaaclab.assets.RigidObjectCollection.set_external_force_and_torque` allowing to set external wrenches
  in the global frame directly from the method call rather than having to set the frame in the configuration.

Removed
^^^^^^^^

* Removed :attr:`xxx_external_wrench_frame` flag from asset configuration classes in favor of direct argument
  passed to the :meth:`set_external_force_and_torque` function.


0.44.6 (2025-07-28)
~~~~~~~~~~~~~~~~~~~

Changed
^^^^^^^

* Tweak default behavior for rendering preset modes.


0.44.5 (2025-07-28)
~~~~~~~~~~~~~~~~~~~

Fixed
^^^^^

* Fixed :meth:`isaaclab.scene.reset_to` to properly accept None as valid argument.
* Added tests to verify that argument types.


0.44.4 (2025-07-22)
~~~~~~~~~~~~~~~~~~~

Added
^^^^^

* Added safe callbacks for stage in memory attaching.
* Remove on prim deletion callback workaround


0.44.3 (2025-07-21)
~~~~~~~~~~~~~~~~~~~

Fixed
^^^^^

* Fixed rendering preset mode regression.


0.44.2 (2025-07-22)
~~~~~~~~~~~~~~~~~~~

Changed
^^^^^^^

* Updated teleop scripts to print to console vs omni log.


0.44.1 (2025-07-17)
~~~~~~~~~~~~~~~~~~~

Changed
^^^^^^^

* Updated test_pink_ik.py test case to pytest format.


0.44.0 (2025-07-21)
~~~~~~~~~~~~~~~~~~~

Changed
^^^^^^^

* Changed the way clipping is handled for :class:`~isaaclab.actuator.DCMotor` for torque-speed points in when in
  negative power regions.

Added
^^^^^

* Added unit tests for :class:`~isaaclab.actuator.ImplicitActuator`, :class:`~isaaclab.actuator.IdealPDActuator`,
  and :class:`~isaaclab.actuator.DCMotor` independent of :class:`~isaaclab.assets.Articulation`


0.43.0 (2025-07-21)
~~~~~~~~~~~~~~~~~~~

Changed
^^^^^^^

* Updates torch version to 2.7.0 and torchvision to 0.22.0.
  Some dependencies now require torch>=2.6, and given the vulnerabilities in Torch 2.5.1,
  we are updating the torch version to 2.7.0 to also include Blackwell support. Since Isaac Sim 4.5 has not updated the
  torch version, we are now overwriting the torch installation step in isaaclab.sh when running ``./isaaclab.sh -i``.


0.42.26 (2025-06-29)
~~~~~~~~~~~~~~~~~~~~

Added
^^^^^

* Added MangerBasedRLEnv support for composite gym observation spaces.
* A test for the composite gym observation spaces in ManagerBasedRLEnv is added to ensure that the observation spaces
  are correctly configured base on the clip.


0.42.25 (2025-07-11)
~~~~~~~~~~~~~~~~~~~~

Added
^^^^^

* Added :attr:`~isaaclab.sensors.ContactSensorData.force_matrix_w_history` that tracks the history of the filtered
  contact forces in the world frame.


0.42.24 (2025-06-25)
~~~~~~~~~~~~~~~~~~~~

Added
^^^^^

* Added new curriculum mdp :func:`~isaaclab.envs.mdp.curriculums.modify_env_param` and
  :func:`~isaaclab.envs.mdp.curriculums.modify_env_param` that enables flexible changes to any configurations in the
  env instance


0.42.23 (2025-07-11)
~~~~~~~~~~~~~~~~~~~~

Fixed
^^^^^

* Fixed :meth:`isaaclab.envs.mdp.events.reset_joints_by_scale`, :meth:`isaaclab.envs.mdp.events.reset_joints_by_offsets`
  restricting the resetting joint indices be that user defined joint indices.


0.42.22 (2025-07-11)
~~~~~~~~~~~~~~~~~~~~

Fixed
^^^^^

* Fixed missing attribute in :class:`~isaaclab.sensors.ray_caster.RayCasterCamera` class and its reset method when no
  env_ids are passed.


0.42.21 (2025-07-09)
~~~~~~~~~~~~~~~~~~~~

Added
^^^^^

* Added input param ``update_history`` to :meth:`~isaaclab.managers.ObservationManager.compute`
  to control whether the history buffer should be updated.
* Added unit test for :class:`~isaaclab.envs.ManagerBasedEnv`.

Fixed
^^^^^

* Fixed :class:`~isaaclab.envs.ManagerBasedEnv` and :class:`~isaaclab.envs.ManagerBasedRLEnv` to not update the history
  buffer on recording.


0.42.20 (2025-07-10)
~~~~~~~~~~~~~~~~~~~~

Added
^^^^^

* Added unit tests for multiple math functions:
  :func:`~isaaclab.utils.math.scale_transform`.
  :func:`~isaaclab.utils.math.unscale_transform`.
  :func:`~isaaclab.utils.math.saturate`.
  :func:`~isaaclab.utils.math.normalize`.
  :func:`~isaaclab.utils.math.copysign`.
  :func:`~isaaclab.utils.math.convert_quat`.
  :func:`~isaaclab.utils.math.quat_conjugate`.
  :func:`~isaaclab.utils.math.quat_from_euler_xyz`.
  :func:`~isaaclab.utils.math.quat_from_matrix`.
  :func:`~isaaclab.utils.math.euler_xyz_from_quat`.
  :func:`~isaaclab.utils.math.matrix_from_euler`.
  :func:`~isaaclab.utils.math.quat_from_angle_axis`.
  :func:`~isaaclab.utils.math.axis_angle_from_quat`.
  :func:`~isaaclab.utils.math.skew_symmetric_matrix`.
  :func:`~isaaclab.utils.math.combine_transform`.
  :func:`~isaaclab.utils.math.subtract_transform`.
  :func:`~isaaclab.utils.math.compute_pose_error`.

Changed
^^^^^^^

* Changed the implementation of :func:`~isaaclab.utils.math.copysign` to better reflect the documented functionality.


0.42.19 (2025-07-09)
~~~~~~~~~~~~~~~~~~~~

Changed
^^^^^^^

* Added clone_in_fabric config flag to :class:`~isaaclab.scene.interactive_scene_cfg.InteractiveSceneCfg`
* Enable clone_in_fabric for envs which work with limited benchmark_non_rl.py script


0.42.18 (2025-07-07)
~~~~~~~~~~~~~~~~~~~~

Changed
^^^^^^^

* Changed texture and color randomization to use new replicator functional APIs.


0.42.17 (2025-07-08)
~~~~~~~~~~~~~~~~~~~~

Fixed
^^^^^

* Fixed hanging quat_rotate calls to point to quat_apply in :class:`~isaaclab.assets.articulation.ArticulationData` and
  :class:`~isaaclab.assets.articulation.RigidObjectCollectionData`


0.42.16 (2025-07-08)
~~~~~~~~~~~~~~~~~~~~

Added
^^^^^

* Added ability to set platform height independent of object height for trimesh terrains.


0.42.15 (2025-07-01)
~~~~~~~~~~~~~~~~~~~~

Added
^^^^^

* Added :attr:`abs_height_noise` and :attr:`rel_height_noise` to give minimum and maximum absolute and relative noise to
  :class:`isaaclab.terrrains.trimesh.MeshRepeatedObjectsTerrainCfg`
* Added deprecation warnings to the existing :attr:`max_height_noise` but still functions.


0.42.14 (2025-07-03)
~~~~~~~~~~~~~~~~~~~~

Fixed
^^^^^

* Fixed unittest tests that are floating inside pytests for articulation and rendering


0.42.13 (2025-07-07)
~~~~~~~~~~~~~~~~~~~~

Changed
^^^^^^^

* Updated gymnasium to v1.2.0. This update includes fixes for a memory leak that appears when recording
  videos with the ``--video`` flag.


0.42.12 (2025-06-27)
~~~~~~~~~~~~~~~~~~~~

Added
^^^^^

* Added unit test for :func:`~isaaclab.utils.math.quat_inv`.

Fixed
^^^^^

* Fixed the implementation mistake in :func:`~isaaclab.utils.math.quat_inv`.


0.42.11 (2025-06-25)
~~~~~~~~~~~~~~~~~~~~

Fixed
^^^^^

* Fixed :func:`~isaaclab.utils.dict.update_class_from_dict` preventing setting flat Iterables with different lengths.


0.42.10 (2025-06-25)
~~~~~~~~~~~~~~~~~~~~

Added
^^^^^

* Added ``sample_bias_per_component`` flag to :class:`~isaaclab.utils.noise.noise_model.NoiseModelWithAdditiveBias`
  to enable independent per-component bias sampling, which is now the default behavior. If set to False, the previous
  behavior of sharing the same bias value across all components is retained.


0.42.9 (2025-06-18)
~~~~~~~~~~~~~~~~~~~

Fixed
^^^^^

* Fixed data inconsistency between read_body, read_link, read_com when write_body, write_com, write_joint performed, in
  :class:`~isaaclab.assets.Articulation`, :class:`~isaaclab.assets.RigidObject`, and
  :class:`~isaaclab.assets.RigidObjectCollection`
* added pytest that check against these data consistencies


0.42.8 (2025-06-24)
~~~~~~~~~~~~~~~~~~~

Added
^^^^^

* :class:`~isaaclab.utils.noise.NoiseModel` support for manager-based workflows.

Changed
^^^^^^^

* Renamed :func:`~isaaclab.utils.noise.NoiseModel.apply` method to :func:`~isaaclab.utils.noise.NoiseModel.__call__`.


0.42.7 (2025-06-12)
~~~~~~~~~~~~~~~~~~~

Fixed
^^^^^

* Fixed potential issues in :func:`~isaaclab.envs.mdp.events.randomize_visual_texture_material` related to handling
  visual prims during texture randomization.


0.42.6 (2025-06-11)
~~~~~~~~~~~~~~~~~~~

Changed
^^^^^^^

* Remove deprecated usage of quat_rotate from articulation data class and replace with quat_apply.


0.42.5 (2025-05-22)
~~~~~~~~~~~~~~~~~~~

Fixed
^^^^^

* Fixed collision filtering logic for CPU simulation. The automatic collision filtering feature
  currently has limitations for CPU simulation. Collision filtering needs to be manually enabled when using
  CPU simulation.


0.42.4 (2025-06-03)
~~~~~~~~~~~~~~~~~~~

Changed
^^^^^^^

* Removes the hardcoding to :class:`~isaaclab.terrains.terrain_generator.TerrainGenerator` in
  :class:`~isaaclab.terrains.terrain_generator.TerrainImporter` and instead the ``class_type`` is used which is
  passed in the ``TerrainGeneratorCfg``.


0.42.3 (2025-03-20)
~~~~~~~~~~~~~~~~~~~

Changed
^^^^^^^

* Made separate data buffers for poses and velocities for the :class:`~isaaclab.assets.Articulation`,
  :class:`~isaaclab.assets.RigidObject`, and :class:`~isaaclab.assets.RigidObjectCollection` classes.
  Previously, the two data buffers were stored together in a single buffer requiring an additional
  concatenation operation when accessing the data.
* Cleaned up ordering of members inside the data classes for the assets to make them easier
  to comprehend. This reduced the code duplication within the class and made the class
  more readable.


0.42.2 (2025-05-31)
~~~~~~~~~~~~~~~~~~~

Added
^^^^^

* Updated gymnasium to >= 1.0
* Added support for specifying module:task_name as task name to avoid module import for ``gym.make``


0.42.1 (2025-06-02)
~~~~~~~~~~~~~~~~~~~

Added
^^^^^

* Added time observation functions to ~isaaclab.envs.mdp.observations module,
  :func:`~isaaclab.envs.mdp.observations.current_time_s` and :func:`~isaaclab.envs.mdp.observations.remaining_time_s`.

Changed
^^^^^^^

* Moved initialization of ``episode_length_buf`` outside of :meth:`load_managers()` of
  :class:`~isaaclab.envs.ManagerBasedRLEnv` to make it available for mdp functions.


0.42.0 (2025-06-02)
~~~~~~~~~~~~~~~~~~~

Added
^^^^^

* Added support for stage in memory and cloning in fabric. This will help improve performance for scene setup and lower
  overall startup time.


0.41.0 (2025-05-19)
~~~~~~~~~~~~~~~~~~~

Added
^^^^^

* Added simulation schemas for spatial tendons. These can be configured for assets imported
  from file formats.
* Added support for spatial tendons.


0.40.14 (2025-05-29)
~~~~~~~~~~~~~~~~~~~~

Added
^^^^^

* Added deprecation warning for :meth:`~isaaclab.utils.math.quat_rotate` and
  :meth:`~isaaclab.utils.math.quat_rotate_inverse`

Changed
^^^^^^^

* Changed all calls to :meth:`~isaaclab.utils.math.quat_rotate` and :meth:`~isaaclab.utils.math.quat_rotate_inverse` to
  :meth:`~isaaclab.utils.math.quat_apply` and :meth:`~isaaclab.utils.math.quat_apply_inverse` for speed.


0.40.13 (2025-05-19)
~~~~~~~~~~~~~~~~~~~~

Fixed
^^^^^

* Raising exceptions in step, render and reset if they occurred inside the initialization callbacks
  of assets and sensors.used from the experience files and the double definition is removed.


0.40.12 (2025-01-30)
~~~~~~~~~~~~~~~~~~~~

Added
^^^^^

* Added method :meth:`omni.isaac.lab.assets.AssetBase.set_visibility` to set the visibility of the asset
  in the simulation.


0.40.11 (2025-05-16)
~~~~~~~~~~~~~~~~~~~~

Added
^^^^^

* Added support for concatenation of observations along different dimensions in
  :class:`~isaaclab.managers.observation_manager.ObservationManager`.

Changed
^^^^^^^

* Updated the :class:`~isaaclab.managers.command_manager.CommandManager` to update the command counter after the
  resampling call.


0.40.10 (2025-05-16)
~~~~~~~~~~~~~~~~~~~~

Fixed
^^^^^

* Fixed penetration issue for negative border height in :class:`~isaaclab.terrains.terrain_generator.TerrainGeneratorCfg`.


0.40.9 (2025-05-20)
~~~~~~~~~~~~~~~~~~~

Changed
^^^^^^^

* Changed the implementation of :meth:`~isaaclab.utils.math.quat_box_minus`

Added
^^^^^

* Added :meth:`~isaaclab.utils.math.quat_box_plus`
* Added :meth:`~isaaclab.utils.math.rigid_body_twist_transform`


0.40.8 (2025-05-15)
~~~~~~~~~~~~~~~~~~~

Fixed
^^^^^

* Fixed :meth:`omni.isaac.lab.sensors.camera.camera.Camera.set_intrinsic_matrices` preventing setting of unused USD
  camera parameters.
* Fixed :meth:`omni.isaac.lab.sensors.camera.camera.Camera._update_intrinsic_matrices` preventing unused USD camera
  parameters from being used to calculate :attr:`omni.isaac.lab.sensors.camera.CameraData.intrinsic_matrices`
* Fixed :meth:`omni.isaac.lab.spawners.sensors.sensors_cfg.PinholeCameraCfg.from_intrinsic_matrix` preventing setting of
  unused USD camera parameters.


0.40.7 (2025-05-14)
~~~~~~~~~~~~~~~~~~~

* Added a new attribute :attr:`articulation_root_prim_path` to the :class:`~isaaclab.assets.ArticulationCfg` class
  to allow explicitly specifying the prim path of the articulation root.


0.40.6 (2025-05-14)
~~~~~~~~~~~~~~~~~~~

Changed
^^^^^^^

* Enabled external cameras in XR.


0.40.5 (2025-05-23)
~~~~~~~~~~~~~~~~~~~

Added
^^^^^

* Added feature for animation recording through baking physics operations into OVD files.


0.40.4 (2025-05-17)
~~~~~~~~~~~~~~~~~~~

Changed
^^^^^^^

* Changed livestreaming options to use ``LIVESTREAM=1`` for WebRTC over public networks and ``LIVESTREAM=2`` for WebRTC over private networks.


0.40.3 (2025-05-20)
~~~~~~~~~~~~~~~~~~~

Changed
^^^^^^^

* Made modifications to :func:`isaaclab.envs.mdp.image` to handle image normalization for normal maps.


0.40.2 (2025-05-14)
~~~~~~~~~~~~~~~~~~~

Changed
^^^^^^^

* Refactored remove_camera_configs to be a function that can be used in the record_demos and teleop scripts.


0.40.1 (2025-05-14)
~~~~~~~~~~~~~~~~~~~

Fixed
^^^^^

* Fixed spacemouse device add callback function to work with record_demos/teleop_se3_agent scripts.


0.40.0 (2025-05-03)
~~~~~~~~~~~~~~~~~~~

Added
^^^^^

* Added check in RecorderManager to ensure that the success indicator is only set if the termination manager is present.
* Added semantic tags in :func:`isaaclab.sim.spawners.from_files.spawn_ground_plane`.
  This allows for :attr:`semantic_segmentation_mapping` to be used when using the ground plane spawner.


0.39.0 (2025-04-01)
~~~~~~~~~~~~~~~~~~~

Added
^^^^^

* Added the :meth:`~isaaclab.env.mdp.observations.joint_effort`


0.38.0 (2025-04-01)
~~~~~~~~~~~~~~~~~~~

Added
^^^^^

* Added :meth:`~isaaclab.envs.mdp.observations.body_pose_w`
* Added :meth:`~isaaclab.envs.mdp.observations.body_projected_gravity_b`


0.37.5 (2025-05-12)
~~~~~~~~~~~~~~~~~~~

Added
^^^^^

* Added a new teleop configuration class :class:`~isaaclab.devices.DevicesCfg` to support multiple teleoperation
  devices declared in the environment configuration file.
* Implemented a factory function to create teleoperation devices based on the device configuration.


0.37.4 (2025-05-12)
~~~~~~~~~~~~~~~~~~~~

Changed
^^^^^^^

* Remove isaacsim.xr.openxr from openxr experience file.
* Use Performance AR profile for XR rendering.


0.37.3 (2025-05-08)
~~~~~~~~~~~~~~~~~~~~

Added
^^^^^

* Updated PINK task space action to record processed actions.
* Added new recorder term for recording post step processed actions.


0.37.2 (2025-05-06)
~~~~~~~~~~~~~~~~~~~~

Changed
^^^^^^^

* Migrated OpenXR device to use the new OpenXR handtracking API from omni.kit.xr.core.


0.37.1 (2025-05-05)
~~~~~~~~~~~~~~~~~~~~

Changed
^^^^^^^

* Removed xr rendering mode.


0.37.0 (2025-04-24)
~~~~~~~~~~~~~~~~~~~~

Changed
^^^^^^^

* Updated pytorch to latest 2.7.0 with cuda 12.8 for Blackwell support.
  Torch is now installed as part of the isaaclab.sh/bat scripts to ensure the correct version is installed.
* Removed :attr:`~isaaclab.sim.spawners.PhysicsMaterialCfg.improve_patch_friction` as it has been deprecated and removed from the simulation.
  The simulation will always behave as if this attribute is set to true.


0.36.23 (2025-04-24)
~~~~~~~~~~~~~~~~~~~~

Fixed
^^^^^

* Fixed ``return_latest_camera_pose`` option in :class:`~isaaclab.sensors.TiledCameraCfg` from not being used to the
  argument ``update_latest_camera_pose`` in :class:`~isaaclab.sensors.CameraCfg` with application in both
  :class:`~isaaclab.sensors.Camera` and :class:`~isaaclab.sensors.TiledCamera`.


0.36.22 (2025-04-23)
~~~~~~~~~~~~~~~~~~~~

Fixed
^^^^^^^

* Adds correct type check for ManagerTermBase class in event_manager.py.


0.36.21 (2025-04-15)
~~~~~~~~~~~~~~~~~~~~

Changed
^^^^^^^

* Removed direct call of qpsovlers library from pink_ik controller and changed solver from quadprog to osqp.


0.36.20 (2025-04-09)
~~~~~~~~~~~~~~~~~~~~

Changed
^^^^^^^

* Added call to set cuda device after each ``app.update()`` call in :class:`~isaaclab.sim.SimulationContext`.
  This is now required for multi-GPU workflows because some underlying logic in ``app.update()`` is modifying
  the cuda device, which results in NCCL errors on distributed setups.


0.36.19 (2025-04-01)
~~~~~~~~~~~~~~~~~~~~

Fixed
^^^^^

* Added check in RecorderManager to ensure that the success indicator is only set if the termination manager is present.


0.36.18 (2025-03-26)
~~~~~~~~~~~~~~~~~~~~

Added
^^^^^

* Added a dynamic text instruction widget that provides real-time feedback
  on the number of successful recordings during demonstration sessions.


0.36.17 (2025-03-26)
~~~~~~~~~~~~~~~~~~~~

Changed
^^^^^^^

* Added override in AppLauncher to apply patch for ``pxr.Gf.Matrix4d`` to work with Pinocchio 2.7.0.


0.36.16 (2025-03-25)
~~~~~~~~~~~~~~~~~~~~

Changed
^^^^^^^

* Modified rendering mode default behavior when the launcher arg :attr:`enable_cameras` is not set.


0.36.15 (2025-03-25)
~~~~~~~~~~~~~~~~~~~~

Added
^^^^^

* Added near plane distance configuration for XR device.


0.36.14 (2025-03-24)
~~~~~~~~~~~~~~~~~~~~

Changed
^^^^^^^

* Changed default render settings in :class:`~isaaclab.sim.SimulationCfg` to None, which means that
  the default settings will be used from the experience files and the double definition is removed.


0.36.13 (2025-03-24)
~~~~~~~~~~~~~~~~~~~~

Added
^^^^^

* Added headpose support to OpenXRDevice.


0.36.12 (2025-03-19)
~~~~~~~~~~~~~~~~~~~~

Added
^^^^^

* Added parameter to show warning if Pink IK solver fails to find a solution.


0.36.11 (2025-03-19)
~~~~~~~~~~~~~~~~~~~~

Fixed
^^^^^

* Fixed default behavior of :class:`~isaaclab.actuators.ImplicitActuator` if no :attr:`effort_limits_sim` or
  :attr:`effort_limit` is set.


0.36.10 (2025-03-17)
~~~~~~~~~~~~~~~~~~~~

Fixed
^^^^^

* App launcher to update the cli arguments if conditional defaults are used.


0.36.9 (2025-03-18)
~~~~~~~~~~~~~~~~~~~

Added
^^^^^^^

* Xr rendering mode, which is default when xr is used.


0.36.8 (2025-03-17)
~~~~~~~~~~~~~~~~~~~

Fixed
^^^^^

* Removed ``scalar_first`` from scipy function usage to support older versions of scipy.


0.36.7 (2025-03-14)
~~~~~~~~~~~~~~~~~~~

Fixed
^^^^^

* Changed the import structure to only import ``pinocchio`` when ``pink-ik`` or ``dex-retargeting`` is being used.
  This also solves for the problem that ``pink-ik`` and ``dex-retargeting`` are not supported in windows.
* Removed ``isaacsim.robot_motion.lula`` and ``isaacsim.robot_motion.motion_generation`` from the default loaded Isaac Sim extensions.
* Moved pink ik action config to a separate file.


0.36.6 (2025-03-13)
~~~~~~~~~~~~~~~~~~~

Fixed
^^^^^

* Worked around an issue where the render mode is set to ``"RayTracedLighting"`` instead of ``"RaytracedLighting"`` by
  some dependencies.


0.36.5 (2025-03-11)
~~~~~~~~~~~~~~~~~~~

Added
^^^^^^^

* Added 3 rendering mode presets: performance, balanced, and quality.
* Preset settings are stored in ``apps/rendering_modes``.
* Presets can be set with cli arg ``--rendering_mode`` or with :class:`RenderCfg`.
* Preset rendering settings can be overwritten with :class:`RenderCfg`.
* :class:`RenderCfg` supports all native RTX carb settings.

Changed
^^^^^^^
* :class:`RenderCfg` default settings are unset.


0.36.4 (2025-03-11)
~~~~~~~~~~~~~~~~~~~

Changed
^^^^^^^

* Updated the OpenXR kit file ``isaaclab.python.xr.openxr.kit`` to inherit from ``isaaclab.python.kit`` instead of
  ``isaaclab.python.rendering.kit`` which is not appropriate.


0.36.3 (2025-03-10)
~~~~~~~~~~~~~~~~~~~~

Changed
^^^^^^^

* Added the PinkIKController controller class that interfaces Isaac Lab with the Pink differential inverse kinematics solver
  to allow control of multiple links in a robot using a single solver.


0.36.2 (2025-03-07)
~~~~~~~~~~~~~~~~~~~~

Changed
^^^^^^^

* Allowed users to exit on 1 Ctrl+C instead of consecutive 2 key strokes.
* Allowed physics reset during simulation through :meth:`reset` in :class:`~isaaclab.sim.SimulationContext`.


0.36.1 (2025-03-10)
~~~~~~~~~~~~~~~~~~~

Added
^^^^^

* Added :attr:`semantic_segmentation_mapping` for camera configs to allow specifying colors for semantics.


0.36.0 (2025-03-07)
~~~~~~~~~~~~~~~~~~~

Removed
^^^^^^^

* Removed the storage of tri-meshes and warp meshes inside the :class:`~isaaclab.terrains.TerrainImporter` class.
  Initially these meshes were added for ray-casting purposes. However, since the ray-caster reads the terrains
  directly from the USD files, these meshes are no longer needed.
* Deprecated the :attr:`warp_meshes` and :attr:`meshes` attributes from the
  :class:`~isaaclab.terrains.TerrainImporter` class. These attributes now return an empty dictionary
  with a deprecation warning.

Changed
^^^^^^^

* Changed the prim path of the "plane" terrain inside the :class:`~isaaclab.terrains.TerrainImporter` class.
  Earlier, the terrain was imported directly as the importer's prim path. Now, the terrain is imported as
  ``{importer_prim_path}/{name}``, where ``name`` is the name of the terrain.


0.35.0 (2025-03-07)
~~~~~~~~~~~~~~~~~~~

* Improved documentation of various attributes in the :class:`~isaaclab.assets.ArticulationData` class to make
  it clearer which values represent the simulation and internal class values. In the new convention,
  the ``default_xxx`` attributes are whatever the user configured from their configuration of the articulation
  class, while the ``xxx`` attributes are the values from the simulation.
* Updated the soft joint position limits inside the :meth:`~isaaclab.assets.Articulation.write_joint_pos_limits_to_sim`
  method to use the new limits passed to the function.
* Added setting of :attr:`~isaaclab.assets.ArticulationData.default_joint_armature` and
  :attr:`~isaaclab.assets.ArticulationData.default_joint_friction` attributes in the
  :class:`~isaaclab.assets.Articulation` class based on user configuration.

Changed
^^^^^^^

* Removed unnecessary buffer creation operations inside the :class:`~isaaclab.assets.Articulation` class.
  Earlier, the class initialized a variety of buffer data with zeros and in the next function assigned
  them the value from PhysX. This made the code bulkier and more complex for no reason.
* Renamed parameters for a consistent nomenclature. These changes are backwards compatible with previous releases
  with a deprecation warning for the old names.

  * ``joint_velocity_limits`` → ``joint_vel_limits`` (to match attribute ``joint_vel`` and ``joint_vel_limits``)
  * ``joint_limits`` → ``joint_pos_limits`` (to match attribute ``joint_pos`` and ``soft_joint_pos_limits``)
  * ``default_joint_limits`` → ``default_joint_pos_limits``
  * ``write_joint_limits_to_sim`` → ``write_joint_position_limit_to_sim``
  * ``joint_friction`` → ``joint_friction_coeff``
  * ``default_joint_friction`` → ``default_joint_friction_coeff``
  * ``write_joint_friction_to_sim`` → ``write_joint_friction_coefficient_to_sim``
  * ``fixed_tendon_limit`` → ``fixed_tendon_pos_limits``
  * ``default_fixed_tendon_limit`` → ``default_fixed_tendon_pos_limits``
  * ``set_fixed_tendon_limit`` → ``set_fixed_tendon_position_limit``


0.34.13 (2025-03-06)
~~~~~~~~~~~~~~~~~~~~

Added
^^^^^

* Added a new event mode called "prestartup", which gets called right after the scene design is complete
  and before the simulation is played.
* Added a callback to resolve the scene entity configurations separately once the simulation plays,
  since the scene entities cannot be resolved before the simulation starts playing
  (as we currently rely on PhysX to provide us with the joint/body ordering)


0.34.12 (2025-03-06)
~~~~~~~~~~~~~~~~~~~~

Added
^^^^^

* Updated the mimic API :meth:`target_eef_pose_to_action` in :class:`isaaclab.envs.ManagerBasedRLMimicEnv` to take a dictionary of
  eef noise values instead of a single noise value.
* Added support for optional subtask constraints based on DexMimicGen to the mimic configuration class :class:`isaaclab.envs.MimicEnvCfg`.
* Enabled data compression in HDF5 dataset file handler :class:`isaaclab.utils.datasets.hdf5_dataset_file_handler.HDF5DatasetFileHandler`.


0.34.11 (2025-03-04)
~~~~~~~~~~~~~~~~~~~~

Fixed
^^^^^

* Fixed issue in :class:`~isaaclab.sensors.TiledCamera` and :class:`~isaaclab.sensors.Camera` where segmentation outputs only display the first tile
  when scene instancing is enabled. A workaround is added for now to disable instancing when segmentation
  outputs are requested.


0.34.10 (2025-03-04)
~~~~~~~~~~~~~~~~~~~~

Fixed
^^^^^

* Fixed the issue of misalignment in the motion vectors from the :class:`TiledCamera`
  with other modalities such as RGBA and depth.


0.34.9 (2025-03-04)
~~~~~~~~~~~~~~~~~~~

Added
^^^^^

* Added methods inside the :class:`omni.isaac.lab.assets.Articulation` class to set the joint
  position and velocity for the articulation. Previously, the joint position and velocity could
  only be set using the :meth:`omni.isaac.lab.assets.Articulation.write_joint_state_to_sim` method,
  which didn't allow setting the joint position and velocity separately.


0.34.8 (2025-03-02)
~~~~~~~~~~~~~~~~~~~

Fixed
^^^^^

* Fixed the propagation of the :attr:`activate_contact_sensors` attribute to the
  :class:`~isaaclab.sim.spawners.wrappers.wrappers_cfg.MultiAssetSpawnerCfg` class. Previously, this value
  was always set to False, which led to incorrect contact sensor settings for the spawned assets.


0.34.7 (2025-03-02)
~~~~~~~~~~~~~~~~~~~

Changed
^^^^^^^

* Enabled the physics flag for disabling contact processing in the :class:`~isaaclab.sim.SimulationContact`
  class. This means that by default, no contact reporting is done by the physics engine, which should provide
  a performance boost in simulations with no contact processing requirements.
* Disabled the physics flag for disabling contact processing in the :class:`~isaaclab.sensors.ContactSensor`
  class when the sensor is created to allow contact reporting for the sensor.

Removed
^^^^^^^

* Removed the attribute ``disable_contact_processing`` from :class:`~isaaclab.sim.SimulationContact`.


0.34.6 (2025-03-01)
~~~~~~~~~~~~~~~~~~~

Added
^^^^^

* Added a new attribute :attr:`is_implicit_model` to the :class:`isaaclab.actuators.ActuatorBase` class to
  indicate if the actuator model is implicit or explicit. This helps checking that the correct model type
  is being used when initializing the actuator models.

Fixed
^^^^^

* Added copy of configurations to :class:`~isaaclab.assets.AssetBase` and :class:`~isaaclab.sensors.SensorBase`
  to prevent modifications of the configurations from leaking outside of the classes.
* Fixed the case where setting velocity/effort limits for the simulation in the
  :class:`~isaaclab.actuators.ActuatorBaseCfg` class was not being used to update the actuator-specific
  velocity/effort limits.

Changed
^^^^^^^

* Moved warnings and checks for implicit actuator models to the :class:`~isaaclab.actuators.ImplicitActuator` class.
* Reverted to IsaacLab v1.3 behavior where :attr:`isaaclab.actuators.ImplicitActuatorCfg.velocity_limit`
  attribute was not used for setting the velocity limits in the simulation. This makes it possible to deploy
  policies from previous release without any changes. If users want to set the velocity limits for the simulation,
  they should use the :attr:`isaaclab.actuators.ImplicitActuatorCfg.velocity_limit_sim` attribute instead.


0.34.5 (2025-02-28)
~~~~~~~~~~~~~~~~~~~

Added
^^^^^

* Added IP address support for WebRTC livestream to allow specifying IP address to stream across networks.
  This feature requires an updated livestream extension, which is current only available in the pre-built Isaac Lab 2.0.1 docker image.
  Support for other Isaac Sim builds will become available in Isaac Sim 5.0.


0.34.4 (2025-02-27)
~~~~~~~~~~~~~~~~~~~~

Added
^^^^^

* Refactored retargeting code from Se3Handtracking class into separate modules for better modularity
* Added scaffolding for developing additional retargeters (e.g. dex)


0.34.3 (2025-02-26)
~~~~~~~~~~~~~~~~~~~

Added
^^^^^

* Enablec specifying the placement of the simulation when viewed in an XR device. This is achieved by
  adding an ``XrCfg`` environment configuration with ``anchor_pos`` and ``anchor_rot`` parameters.


0.34.2 (2025-02-21)
~~~~~~~~~~~~~~~~~~~

Fixed
^^^^^

* Fixed setting of root velocities inside the event term :meth:`reset_root_state_from_terrain`. Earlier, the indexing
  based on the environment IDs was missing.


0.34.1 (2025-02-17)
~~~~~~~~~~~~~~~~~~~

Fixed
^^^^^

* Ensured that the loaded torch JIT models inside actuator networks are correctly set to eval mode
  to prevent any unexpected behavior during inference.


0.34.0 (2025-02-14)
~~~~~~~~~~~~~~~~~~~

Fixed
^^^^^

* Added attributes :attr:`velocity_limits_sim` and :attr:`effort_limits_sim` to the
  :class:`isaaclab.actuators.ActuatorBaseCfg` class to separate solver limits from actuator limits.


0.33.17 (2025-02-13)
~~~~~~~~~~~~~~~~~~~~

Fixed
^^^^^

* Fixed Imu sensor based observations at first step by updating scene during initialization for
  :class:`~isaaclab.envs.ManagerBasedEnv`, :class:`~isaaclab.envs.DirectRLEnv`, and :class:`~isaaclab.envs.DirectMARLEnv`


0.33.16 (2025-02-09)
~~~~~~~~~~~~~~~~~~~~

Fixed
^^^^^

* Removes old deprecation warning from :attr:`isaaclab.assets.RigidObectData.body_state_w`


0.33.15 (2025-02-09)
~~~~~~~~~~~~~~~~~~~~

Fixed
^^^^^

* Fixed not updating the ``drift`` when calling :func:`~isaaclab.sensors.RayCaster.reset`


0.33.14 (2025-02-01)
~~~~~~~~~~~~~~~~~~~~

Fixed
^^^^^

* Fixed not updating the timestamp of ``body_link_state_w`` and ``body_com_state_w`` when ``write_root_pose_to_sim`` and ``write_joint_state_to_sim`` in the ``Articulation`` class are called.


0.33.13 (2025-01-30)
~~~~~~~~~~~~~~~~~~~~

* Fixed resampling of interval time left for the next event in the :class:`~isaaclab.managers.EventManager`
  class. Earlier, the time left for interval-based events was not being resampled on episodic resets. This led
  to the event being triggered at the wrong time after the reset.


0.33.12 (2025-01-28)
~~~~~~~~~~~~~~~~~~~~

Fixed
^^^^^

* Fixed missing import in ``line_plot.py``


0.33.11 (2025-01-25)
~~~~~~~~~~~~~~~~~~~~

Added
^^^^^

* Added :attr:`isaaclab.scene.InteractiveSceneCfg.filter_collisions` to allow specifying whether collision masking across environments is desired.

Changed
^^^^^^^

* Automatic collision filtering now happens as part of the replicate_physics call. When replicate_physics is not enabled, we call the previous
  ``filter_collisions`` API to mask collisions between environments.


0.33.10 (2025-01-22)
~~~~~~~~~~~~~~~~~~~~

Changed
^^^^^^^

* In :meth:`isaaclab.assets.Articulation.write_joint_limits_to_sim`, we previously added a check for if default joint positions exceed the
  new limits being set. When this is True, we log a warning message to indicate that the default joint positions will be clipped to be within
  the range of the new limits. However, the warning message can become overly verbose in a randomization setting where this API is called on
  every environment reset. We now default to only writing the message to info level logging if called within randomization, and expose a
  parameter that can be used to choose the logging level desired.


0.33.9 (2025-01-22)
~~~~~~~~~~~~~~~~~~~

Fixed
^^^^^

* Fixed typo in /physics/autoPopupSimulationOutputWindow setting in :class:`~isaaclab.sim.SimulationContext`


0.33.8 (2025-01-17)
~~~~~~~~~~~~~~~~~~~

Fixed
^^^^^

* Removed deprecation of :attr:`isaaclab.assets.ArticulationData.root_state_w` and
  :attr:`isaaclab.assets.ArticulationData.body_state_w` derived properties.
* Removed deprecation of :meth:`isaaclab.assets.Articulation.write_root_state_to_sim`.
* Replaced calls to :attr:`isaaclab.assets.ArticulationData.root_com_state_w` and
  :attr:`isaaclab.assets.ArticulationData.root_link_state_w` with corresponding calls to
  :attr:`isaaclab.assets.ArticulationData.root_state_w`.
* Replaced calls to :attr:`isaaclab.assets.ArticulationData.body_com_state_w` and
  :attr:`isaaclab.assets.ArticulationData.body_link_state_w` properties with corresponding calls to
  :attr:`isaaclab.assets.ArticulationData.body_state_w` properties.
* Removed deprecation of :attr:`isaaclab.assets.RigidObjectData.root_state_w` derived properties.
* Removed deprecation of :meth:`isaaclab.assets.RigidObject.write_root_state_to_sim`.
* Replaced calls to :attr:`isaaclab.assets.RigidObjectData.root_com_state_w` and
  :attr:`isaaclab.assets.RigidObjectData.root_link_state_w` properties with corresponding calls to
  :attr:`isaaclab.assets.RigidObjectData.root_state_w` properties.
* Removed deprecation of :attr:`isaaclab.assets.RigidObjectCollectionData.root_state_w` derived properties.
* Removed deprecation of :meth:`isaaclab.assets.RigidObjectCollection.write_root_state_to_sim`.
* Replaced calls to :attr:`isaaclab.assets.RigidObjectCollectionData.root_com_state_w` and
  :attr:`isaaclab.assets.RigidObjectData.root_link_state_w` properties with corresponding calls to
  :attr:`isaaclab.assets.RigidObjectData.root_state_w` properties.
* Fixed indexing issue in ``write_root_link_velocity_to_sim`` in :class:`isaaclab.assets.RigidObject`
* Fixed index broadcasting in ``write_object_link_velocity_to_sim`` and ``write_object_com_pose_to_sim`` in
  the :class:`isaaclab.assets.RigidObjectCollection` class.


0.33.7 (2025-01-14)
~~~~~~~~~~~~~~~~~~~

Fixed
^^^^^

* Fixed the respawn of only wrong object samples in :func:`repeated_objects_terrain` of :mod:`isaaclab.terrains.trimesh` module.
  Previously, the function was respawning all objects in the scene instead of only the wrong object samples, which in worst case
  could lead to infinite respawn loop.


0.33.6 (2025-01-16)
~~~~~~~~~~~~~~~~~~~

Changed
^^^^^^^

* Added initial unit tests for multiple tiled cameras, including tests for initialization, groundtruth annotators, different poses, and different resolutions.


0.33.5 (2025-01-13)
~~~~~~~~~~~~~~~~~~~

Changed
^^^^^^^

* Moved the definition of ``/persistent/isaac/asset_root/*`` settings from :class:`AppLauncher` to the app files.
  This is needed to prevent errors where ``isaaclab_assets`` was loaded prior to the carbonite setting being set.


0.33.4 (2025-01-10)
~~~~~~~~~~~~~~~~~~~

Changed
^^^^^^^

* Added an optional parameter in the :meth:`record_pre_reset` method in
  :class:`~isaaclab.managers.RecorderManager` to override the export config upon invoking.


0.33.3 (2025-01-08)
~~~~~~~~~~~~~~~~~~~

Fixed
^^^^^

* Fixed docstring in articulation data :class:`isaaclab.assets.ArticulationData`.
  In body properties sections, the second dimension should be num_bodies but was documented as 1.


0.33.2 (2025-01-02)
~~~~~~~~~~~~~~~~~~~

Added
^^^^^

* Added body tracking as an origin type to :class:`isaaclab.envs.ViewerCfg` and :class:`isaaclab.envs.ui.ViewportCameraController`.


0.33.1 (2024-12-26)
~~~~~~~~~~~~~~~~~~~

Changed
^^^^^^^

* Added kinematics initialization call for populating kinematic prim transforms to fabric for rendering.
* Added ``enable_env_ids`` flag for cloning and replication to replace collision filtering.


0.33.0 (2024-12-22)
~~~~~~~~~~~~~~~~~~~

Fixed
^^^^^

* Fixed populating default_joint_stiffness and default_joint_damping values for ImplicitActuator instances in :class:`isaaclab.assets.Articulation`


0.32.2 (2024-12-17)
~~~~~~~~~~~~~~~~~~~

Added
^^^^^

* Added null-space (position) control option to :class:`isaaclab.controllers.OperationalSpaceController`.
* Added test cases that uses null-space control for :class:`isaaclab.controllers.OperationalSpaceController`.
* Added information regarding null-space control to the tutorial script and documentation of
  :class:`isaaclab.controllers.OperationalSpaceController`.
* Added arguments to set specific null-space joint position targets within
  :class:`isaaclab.envs.mdp.actions.OperationalSpaceControllerAction` class.


0.32.1 (2024-12-17)
~~~~~~~~~~~~~~~~~~~

Changed
^^^^^^^

* Added a default and generic implementation of the :meth:`get_object_poses` function
  in the :class:`ManagerBasedRLMimicEnv` class.
* Added a ``EXPORT_NONE`` mode in the :class:`DatasetExportMode` class and updated
  :class:`~isaaclab.managers.RecorderManager` to enable recording without exporting
  the data to a file.


0.32.0 (2024-12-16)
~~~~~~~~~~~~~~~~~~~

Changed
^^^^^^^

* Previously, physx returns the rigid bodies and articulations velocities in the com of bodies rather than the
  link frame, while poses are in link frames. We now explicitly provide :attr:`body_link_state` and
  :attr:`body_com_state` APIs replacing the previous :attr:`body_state` API. Previous APIs are now marked as
  deprecated. Please update any code using the previous pose and velocity APIs to use the new
  ``*_link_*`` or ``*_com_*`` APIs in :attr:`isaaclab.assets.RigidBody`,
  :attr:`isaaclab.assets.RigidBodyCollection`, and :attr:`isaaclab.assets.Articulation`.


0.31.0 (2024-12-16)
~~~~~~~~~~~~~~~~~~~

Added
^^^^^

* Added :class:`ManagerBasedRLMimicEnv` and config classes for mimic data generation workflow for imitation learning.


0.30.3 (2024-12-16)
~~~~~~~~~~~~~~~~~~~

Fixed
^^^^^

* Fixed ordering of logging and resamping in the command manager, where we were logging the metrics
  after resampling the commands. This leads to incorrect logging of metrics when inside the resample call,
  the metrics tensors get reset.


0.30.2 (2024-12-16)
~~~~~~~~~~~~~~~~~~~

Fixed
^^^^^

* Fixed errors within the calculations of :class:`isaaclab.controllers.OperationalSpaceController`.

Added
^^^^^

* Added :class:`isaaclab.controllers.OperationalSpaceController` to API documentation.
* Added test cases for :class:`isaaclab.controllers.OperationalSpaceController`.
* Added a tutorial for :class:`isaaclab.controllers.OperationalSpaceController`.
* Added the implementation of :class:`isaaclab.envs.mdp.actions.OperationalSpaceControllerAction` class.


0.30.1 (2024-12-15)
~~~~~~~~~~~~~~~~~~~

Changed
^^^^^^^

* Added call to update articulation kinematics after reset to ensure states are updated for non-rendering sensors.
  Previously, some changes in reset such as modifying joint states would not be reflected in the rigid body
  states immediately after reset.


0.30.0 (2024-12-15)
~~~~~~~~~~~~~~~~~~~

Added
^^^^^

* Added UI interface to the Managers in the ManagerBasedEnv and MangerBasedRLEnv classes.
* Added UI widgets for :class:`LiveLinePlot` and :class:`ImagePlot`.
* Added ``ManagerLiveVisualizer/Cfg``: Given a ManagerBase (i.e. action_manager, observation_manager, etc) and a
  config file this class creates the the interface between managers and the UI.
* Added :class:`EnvLiveVisualizer`: A 'manager' of ManagerLiveVisualizer. This is added to the ManagerBasedEnv
  but is only called during the initialization of the managers in load_managers
* Added ``get_active_iterable_terms`` implementation methods to ActionManager, ObservationManager, CommandsManager,
  CurriculumManager, RewardManager, and TerminationManager. This method exports the active term data and labels
  for each manager and is called by ManagerLiveVisualizer.
* Additions to :class:`BaseEnvWindow` and :class:`RLEnvWindow` to register ManagerLiveVisualizer UI interfaces
  for the chosen managers.


0.29.0 (2024-12-15)
~~~~~~~~~~~~~~~~~~~

Added
^^^^^

* Added observation history computation to :class:`isaaclab.manager.observation_manager.ObservationManager`.
* Added ``history_length`` and ``flatten_history_dim`` configuration parameters to :class:`isaaclab.manager.manager_term_cfg.ObservationTermCfg`
* Added ``history_length`` and ``flatten_history_dim`` configuration parameters to :class:`isaaclab.manager.manager_term_cfg.ObservationGroupCfg`
* Added full buffer property to :class:`isaaclab.utils.buffers.circular_buffer.CircularBuffer`


0.28.4 (2024-12-15)
~~~~~~~~~~~~~~~~~~~

Added
^^^^^

* Added action clip to all :class:`isaaclab.envs.mdp.actions`.


0.28.3 (2024-12-14)
~~~~~~~~~~~~~~~~~~~

Changed
^^^^^^^

* Added check for error below threshold in state machines to ensure the state has been reached.


0.28.2 (2024-12-13)
~~~~~~~~~~~~~~~~~~~

Fixed
^^^^^

* Fixed the shape of ``quat_w`` in the ``apply_actions`` method of :attr:`~isaaclab.env.mdp.NonHolonomicAction`
  (previously (N,B,4), now (N,4) since the number of root bodies B is required to be 1). Previously ``apply_actions``
  errored because ``euler_xyz_from_quat`` requires inputs of shape (N,4).


0.28.1 (2024-12-13)
~~~~~~~~~~~~~~~~~~~

Fixed
^^^^^

* Fixed the internal buffers for ``set_external_force_and_torque`` where the buffer values would be stale if zero
  values are sent to the APIs.


0.28.0 (2024-12-12)
~~~~~~~~~~~~~~~~~~~

Changed
^^^^^^^

* Adapted the :class:`~isaaclab.sim.converters.UrdfConverter` to use the latest URDF converter API from Isaac Sim 4.5.
  The physics articulation root can now be set separately, and the joint drive gains can be set on a per joint basis.


0.27.33 (2024-12-11)
~~~~~~~~~~~~~~~~~~~~

Added
^^^^^

* Introduced an optional ``sensor_cfg`` parameter to the :meth:`~isaaclab.envs.mdp.rewards.base_height_l2` function,
  enabling the use of :class:`~isaaclab.sensors.RayCaster` for height adjustments. For flat terrains, the function
  retains its previous behavior.
* Improved documentation to clarify the usage of the :meth:`~isaaclab.envs.mdp.rewards.base_height_l2` function in
  both flat and rough terrain settings.


0.27.32 (2024-12-11)
~~~~~~~~~~~~~~~~~~~~

Fixed
^^^^^

* Modified :class:`isaaclab.envs.mdp.actions.DifferentialInverseKinematicsAction` class to use the geometric
  Jacobian computed w.r.t. to the root frame of the robot. This helps ensure that root pose does not affect the tracking.


0.27.31 (2024-12-09)
~~~~~~~~~~~~~~~~~~~~

Changed
^^^^^^^

* Introduced configuration options in :class:`Se3HandTracking` to:

  - Zero out rotation around the x/y axes
  - Apply smoothing and thresholding to position and rotation deltas for reduced jitter
  - Use wrist-based rotation reference as an alternative to fingertip-based rotation

* Switched the default position reference in :class:`Se3HandTracking` to the wrist joint pose, providing more stable
  relative-based positioning.


0.27.30 (2024-12-09)
~~~~~~~~~~~~~~~~~~~~

Fixed
^^^^^

* Fixed the initial state recorder term in :class:`isaaclab.envs.mdp.recorders.InitialStateRecorder` to
  return only the states of the specified environment IDs.


0.27.29 (2024-12-06)
~~~~~~~~~~~~~~~~~~~~

Fixed
^^^^^

* Fixed the enforcement of :attr:`~isaaclab.actuators.ActuatorBaseCfg.velocity_limits` at the
  :attr:`~isaaclab.assets.Articulation.root_physx_view` level.


0.27.28 (2024-12-06)
~~~~~~~~~~~~~~~~~~~~

Changed
^^^^^^^

* If a USD that contains an articulation root is loaded using a
  :attr:`isaaclab.assets.RigidBody` we now fail unless the articulation root is explicitly
  disabled. Using an articulation root for rigid bodies is not needed and decreases overall performance.


0.27.27 (2024-12-06)
~~~~~~~~~~~~~~~~~~~~

Fixed
^^^^^

* Corrected the projection types of fisheye camera in :class:`isaaclab.sim.spawners.sensors.sensors_cfg.FisheyeCameraCfg`.
  Earlier, the projection names used snakecase instead of camelcase.


0.27.26 (2024-12-06)
~~~~~~~~~~~~~~~~~~~~

Added
^^^^^

* Added option to define the clipping behavior for depth images generated by
  :class:`~isaaclab.sensors.RayCasterCamera`, :class:`~isaaclab.sensors.Camera`, and :class:`~isaaclab.sensors.TiledCamera`

Changed
^^^^^^^

* Unified the clipping behavior for the depth images of all camera implementations. Per default, all values exceeding
  the range are clipped to zero for both ``distance_to_image_plane`` and ``distance_to_camera`` depth images. Prev.
  :class:`~isaaclab.sensors.RayCasterCamera` clipped the values to the maximum value of the depth image,
  :class:`~isaaclab.sensors.Camera` did not clip them and had a different behavior for both types.


0.27.25 (2024-12-05)
~~~~~~~~~~~~~~~~~~~~

Fixed
^^^^^

* Fixed the condition in ``isaaclab.sh`` that checks whether ``pre-commit`` is installed before attempting installation.


0.27.24 (2024-12-05)
~~~~~~~~~~~~~~~~~~~~

Fixed
^^^^^

* Removed workaround in :class:`isaaclab.sensors.TiledCamera` and :class:`isaaclab.sensors.Camera`
  that was previously required to prevent frame offsets in renders. The denoiser setting is no longer
  automatically modified based on the resolution of the cameras.


0.27.23 (2024-12-04)
~~~~~~~~~~~~~~~~~~~~

Fixed
^^^^^

* Added the attributes :attr:`~isaaclab.envs.DirectRLEnvCfg.wait_for_textures` and
  :attr:`~isaaclab.envs.ManagerBasedEnvCfg.wait_for_textures` to enable assets loading check
  during :class:`~isaaclab.DirectRLEnv` and :class:`~isaaclab.ManagerBasedEnv` reset method when
  rtx sensors are added to the scene.


0.27.22 (2024-12-04)
~~~~~~~~~~~~~~~~~~~~

Fixed
^^^^^

* Fixed the order of the incoming parameters in :class:`isaaclab.envs.DirectMARLEnv` to correctly use
  ``NoiseModel`` in marl-envs.


0.27.21 (2024-12-04)
~~~~~~~~~~~~~~~~~~~~

Added
^^^^^

* Added :class:`~isaaclab.managers.RecorderManager` and its utility classes to record data from the simulation.
* Added :class:`~isaaclab.utils.datasets.EpisodeData` to store data for an episode.
* Added :class:`~isaaclab.utils.datasets.DatasetFileHandlerBase` as a base class for handling dataset files.
* Added :class:`~isaaclab.utils.datasets.HDF5DatasetFileHandler` as a dataset file handler implementation to
  export and load episodes from HDF5 files.
* Added ``record_demos.py`` script to record human-teleoperated demos for a specified task and export to an HDF5 file.
* Added ``replay_demos.py`` script to replay demos loaded from an HDF5 file.


0.27.20 (2024-12-02)
~~~~~~~~~~~~~~~~~~~~

Changed
^^^^^^^

* Changed :class:`isaaclab.envs.DirectMARLEnv` to inherit from ``Gymnasium.Env`` due to requirement from Gymnasium
  v1.0.0 requiring all environments to be a subclass of ``Gymnasium.Env`` when using the ``make`` interface.


0.27.19 (2024-12-02)
~~~~~~~~~~~~~~~~~~~~

Added
^^^^^

* Added ``isaaclab.utils.pretrained_checkpoints`` containing constants and utility functions used to manipulate
  paths and load checkpoints from Nucleus.


0.27.18 (2024-11-28)
~~~~~~~~~~~~~~~~~~~~

Changed
^^^^^^^

* Renamed Isaac Sim imports to follow Isaac Sim 4.5 naming conventions.


0.27.17 (2024-11-20)
~~~~~~~~~~~~~~~~~~~~

Added
^^^^^

* Added ``create_new_stage`` setting in :class:`~isaaclab.app.AppLauncher` to avoid creating a default new
  stage on startup in Isaac Sim. This helps reduce the startup time when launching Isaac Lab.


0.27.16 (2024-11-15)
~~~~~~~~~~~~~~~~~~~~

Added
^^^^^

* Added the class :class:`~isaaclab.devices.Se3HandTracking` which enables XR teleop for manipulators.


0.27.15 (2024-11-09)
~~~~~~~~~~~~~~~~~~~~

Fixed
^^^^^

* Fixed indexing in :meth:`isaaclab.assets.Articulation.write_joint_limits_to_sim` to correctly process
  non-None ``env_ids`` and ``joint_ids``.


0.27.14 (2024-10-23)
~~~~~~~~~~~~~~~~~~~~

Added
^^^^^

* Added the class :class:`~isaaclab.assets.RigidObjectCollection` which allows to spawn
  multiple objects in each environment and access/modify the quantities with a unified (env_ids, object_ids) API.


0.27.13 (2024-10-30)
~~~~~~~~~~~~~~~~~~~~

Added
^^^^^

* Added the attributes :attr:`~isaaclab.sim.converters.MeshConverterCfg.translation`, :attr:`~isaaclab.sim.converters.MeshConverterCfg.rotation`,
  :attr:`~isaaclab.sim.converters.MeshConverterCfg.scale` to translate, rotate, and scale meshes
  when importing them with :class:`~isaaclab.sim.converters.MeshConverter`.


0.27.12 (2024-11-04)
~~~~~~~~~~~~~~~~~~~~

Removed
^^^^^^^

* Removed TensorDict usage in favor of Python dictionary in sensors


0.27.11 (2024-10-31)
~~~~~~~~~~~~~~~~~~~~

Added
^^^^^

* Added support to define tuple of floats to scale observation terms by expanding the
  :attr:`isaaclab.managers.manager_term_cfg.ObservationManagerCfg.scale` attribute.


0.27.10 (2024-11-01)
~~~~~~~~~~~~~~~~~~~~

Changed
^^^^^^^

* Cached the PhysX view's joint paths before looping over them when processing fixed joint tendons
  inside the :class:`Articulation` class. This helps improve the processing time for the tendons.


0.27.9 (2024-11-01)
~~~~~~~~~~~~~~~~~~~

Added
^^^^^

* Added the :class:`isaaclab.utils.types.ArticulationActions` class to store the joint actions
  for an articulation. Earlier, the class from Isaac Sim was being used. However, it used a different
  type for the joint actions which was not compatible with the Isaac Lab framework.


0.27.8 (2024-11-01)
~~~~~~~~~~~~~~~~~~~

Fixed
^^^^^

* Added sanity check if the term is a valid type inside the command manager.
* Corrected the iteration over ``group_cfg_items`` inside the observation manager.


0.27.7 (2024-10-28)
~~~~~~~~~~~~~~~~~~~

Added
^^^^^

* Added frozen encoder feature extraction observation space with ResNet and Theia


0.27.6 (2024-10-25)
~~~~~~~~~~~~~~~~~~~

Fixed
^^^^^

* Fixed usage of ``meshes`` property in :class:`isaaclab.sensors.RayCasterCamera` to use ``self.meshes``
  instead of the undefined ``RayCaster.meshes``.
* Fixed issue in :class:`isaaclab.envs.ui.BaseEnvWindow` where undefined configs were being accessed when
  creating debug visualization elements in UI.


0.27.5 (2024-10-25)
~~~~~~~~~~~~~~~~~~~

Added
^^^^^

* Added utilities for serializing/deserializing Gymnasium spaces.


0.27.4 (2024-10-18)
~~~~~~~~~~~~~~~~~~~

Fixed
^^^^^

* Updated installation path instructions for Windows in the Isaac Lab documentation to remove redundancy in the
  use of %USERPROFILE% for path definitions.


0.27.3 (2024-10-22)
~~~~~~~~~~~~~~~~~~~

Fixed
^^^^^

* Fixed the issue with using list or tuples of ``configclass`` within a ``configclass``. Earlier, the list of
  configclass objects were not converted to dictionary properly when ``to_dict`` function was called.


0.27.2 (2024-10-21)
~~~~~~~~~~~~~~~~~~~

Added
^^^^^

* Added ``--kit_args`` to :class:`~isaaclab.app.AppLauncher` to allow passing command line arguments directly to
  Omniverse Kit SDK.


0.27.1 (2024-10-20)
~~~~~~~~~~~~~~~~~~~

Added
^^^^^

* Added :class:`~isaaclab.sim.RenderCfg` and the attribute :attr:`~isaaclab.sim.SimulationCfg.render` for
  specifying render related settings.


0.27.0 (2024-10-14)
~~~~~~~~~~~~~~~~~~~

Added
^^^^^

* Added a method to :class:`~isaaclab.utils.configclass` to check for attributes with values of
  type ``MISSING``. This is useful when the user wants to check if a certain attribute has been set or not.
* Added the configuration validation check inside the constructor of all the core classes
  (such as sensor base, asset base, scene and environment base classes).
* Added support for environments without commands by leaving the attribute
  :attr:`isaaclab.envs.ManagerBasedRLEnvCfg.commands` as None. Before, this had to be done using
  the class :class:`isaaclab.command_generators.NullCommandGenerator`.
* Moved the ``meshes`` attribute in the :class:`isaaclab.sensors.RayCaster` class from class variable to instance variable.
  This prevents the meshes to overwrite each other.


0.26.0 (2024-10-16)
~~~~~~~~~~~~~~~~~~~

Added
^^^^^

* Added Imu sensor implementation that directly accesses the physx view :class:`isaaclab.sensors.Imu`. The
  sensor comes with a configuration class :class:`isaaclab.sensors.ImuCfg` and data class
  :class:`isaaclab.sensors.ImuData`.
* Moved and renamed :meth:`isaaclab.sensors.camera.utils.convert_orientation_convention` to
  :meth:`isaaclab.utils.math.convert_camera_frame_orientation_convention`
* Moved :meth:`isaaclab.sensors.camera.utils.create_rotation_matrix_from_view` to
  :meth:`isaaclab.utils.math.create_rotation_matrix_from_view`


0.25.2 (2024-10-16)
~~~~~~~~~~~~~~~~~~~

Added
^^^^^

* Added support for different Gymnasium spaces (``Box``, ``Discrete``, ``MultiDiscrete``, ``Tuple`` and ``Dict``)
  to define observation, action and state spaces in the direct workflow.
* Added :meth:`sample_space` to environment utils to sample supported spaces where data containers are torch tensors.

Changed
^^^^^^^

* Mark the :attr:`num_observations`, :attr:`num_actions` and :attr:`num_states` in :class:`DirectRLEnvCfg` as deprecated
  in favor of :attr:`observation_space`, :attr:`action_space` and :attr:`state_space` respectively.
* Mark the :attr:`num_observations`, :attr:`num_actions` and :attr:`num_states` in :class:`DirectMARLEnvCfg` as deprecated
  in favor of :attr:`observation_spaces`, :attr:`action_spaces` and :attr:`state_space` respectively.


0.25.1 (2024-10-10)
~~~~~~~~~~~~~~~~~~~

Fixed
^^^^^

* Fixed potential issue where default joint positions can fall outside of the limits being set with Articulation's
  ``write_joint_limits_to_sim`` API.


0.25.0 (2024-10-06)
~~~~~~~~~~~~~~~~~~~

Added
^^^^^

* Added configuration classes for spawning assets from a list of individual asset configurations randomly
  at the specified prim paths.


0.24.20 (2024-10-07)
~~~~~~~~~~~~~~~~~~~~

Fixed
^^^^^

* Fixed the :meth:`isaaclab.envs.mdp.events.randomize_rigid_body_material` function to
  correctly sample friction and restitution from the given ranges.


0.24.19 (2024-10-05)
~~~~~~~~~~~~~~~~~~~~

Added
^^^^^

* Added new functionalities to the FrameTransformer to make it more general. It is now possible to track:

  * Target frames that aren't children of the source frame prim_path
  * Target frames that are based upon the source frame prim_path


0.24.18 (2024-10-04)
~~~~~~~~~~~~~~~~~~~~

Fixed
^^^^^

* Fixes parsing and application of ``size`` parameter for :class:`~isaaclab.sim.spawn.GroundPlaneCfg` to correctly
  scale the grid-based ground plane.


0.24.17 (2024-10-04)
~~~~~~~~~~~~~~~~~~~~

Fixed
^^^^^

* Fixed the deprecation notice for using ``pxr.Semantics``. The corresponding modules use ``Semantics`` module
  directly.


0.24.16 (2024-10-03)
~~~~~~~~~~~~~~~~~~~~

Changed
^^^^^^^

* Renamed the observation function :meth:`grab_images` to :meth:`image` to follow convention of noun-based naming.
* Renamed the function :meth:`convert_perspective_depth_to_orthogonal_depth` to a shorter name
  :meth:`isaaclab.utils.math.orthogonalize_perspective_depth`.


0.24.15 (2024-09-20)
~~~~~~~~~~~~~~~~~~~~

Added
^^^^^

* Added :meth:`grab_images` to be able to use images for an observation term in manager-based environments.


0.24.14 (2024-09-20)
~~~~~~~~~~~~~~~~~~~~

Added
^^^^^

* Added the method :meth:`convert_perspective_depth_to_orthogonal_depth` to convert perspective depth
  images to orthogonal depth images. This is useful for the :meth:`~isaaclab.utils.math.unproject_depth`,
  since it expects orthogonal depth images as inputs.


0.24.13 (2024-09-08)
~~~~~~~~~~~~~~~~~~~~

Changed
^^^^^^^

* Moved the configuration of visualization markers for the command terms to their respective configuration classes.
  This allows users to modify the markers for the command terms without having to modify the command term classes.


0.24.12 (2024-09-18)
~~~~~~~~~~~~~~~~~~~~

Fixed
^^^^^

* Fixed outdated fetching of articulation data by using the method ``update_articulations_kinematic`` in
  :class:`isaaclab.assets.ArticulationData`. Before if an articulation was moved during a reset, the pose of the
  links were outdated if fetched before the next physics step. Adding this method ensures that the pose of the links
  is always up-to-date. Similarly ``update_articulations_kinematic`` was added before any render step to ensure that the
  articulation displays correctly after a reset.


0.24.11 (2024-09-11)
~~~~~~~~~~~~~~~~~~~~

Added
^^^^^

* Added skrl's JAX environment variables to :class:`~isaaclab.app.AppLauncher`
  to support distributed multi-GPU and multi-node training using JAX


0.24.10 (2024-09-10)
~~~~~~~~~~~~~~~~~~~~

Added
^^^^^

* Added config class, support, and tests for MJCF conversion via standalone python scripts.


0.24.9 (2024-09-09)
~~~~~~~~~~~~~~~~~~~~

Added
^^^^^

* Added a seed parameter to the :attr:`isaaclab.envs.ManagerBasedEnvCfg` and :attr:`isaaclab.envs.DirectRLEnvCfg`
  classes to set the seed for the environment. This seed is used to initialize the random number generator for the environment.
* Adapted the workflow scripts to set the seed for the environment using the seed specified in the learning agent's configuration
  file or the command line argument. This ensures that the simulation results are reproducible across different runs.


0.24.8 (2024-09-08)
~~~~~~~~~~~~~~~~~~~

Changed
^^^^^^^

* Modified:meth:`quat_rotate` and :meth:`quat_rotate_inverse` operations to use :meth:`torch.einsum`
  for faster processing of high dimensional input tensors.


0.24.7 (2024-09-06)
~~~~~~~~~~~~~~~~~~~

Added
^^^^^

* Added support for property attributes in the :meth:``isaaclab.utils.configclass`` method.
  Earlier, the configclass decorator failed to parse the property attributes correctly and made them
  instance variables instead.


0.24.6 (2024-09-05)
~~~~~~~~~~~~~~~~~~~

Fixed
^^^^^

* Adapted the ``A`` and ``D`` button bindings inside :meth:`isaaclab.device.Se3Keyboard` to make them now
  more-intuitive to control the y-axis motion based on the right-hand rule.


0.24.5 (2024-08-29)
~~~~~~~~~~~~~~~~~~~

Added
^^^^^

* Added alternative data type "distance_to_camera" in :class:`isaaclab.sensors.TiledCamera` class to be
  consistent with all other cameras (equal to type "depth").


0.24.4 (2024-09-02)
~~~~~~~~~~~~~~~~~~~

Fixed
^^^^^

* Added missing SI units to the documentation of :class:`isaaclab.sensors.Camera` and
  :class:`isaaclab.sensors.RayCasterCamera`.
* Added test to check :attr:`isaaclab.sensors.RayCasterCamera.set_intrinsic_matrices`


0.24.3 (2024-08-29)
~~~~~~~~~~~~~~~~~~~

Fixed
^^^^^

* Fixed the support for class-bounded methods when creating a configclass
  out of them. Earlier, these methods were being made as instance methods
  which required initialization of the class to call the class-methods.


0.24.2 (2024-08-28)
~~~~~~~~~~~~~~~~~~~

Added
^^^^^

* Added a class method to initialize camera configurations with an intrinsic matrix in the
  :class:`isaaclab.sim.spawner.sensors.PinholeCameraCfg`
  :class:`isaaclab.sensors.ray_caster.patterns_cfg.PinholeCameraPatternCfg` classes.

Fixed
^^^^^

* Fixed the ray direction in :func:`isaaclab.sensors.ray_caster.patterns.patterns.pinhole_camera_pattern` to
  point to the center of the pixel instead of the top-left corner.
* Fixed the clipping of the "distance_to_image_plane" depth image obtained using the
  :class:`isaaclab.sensors.ray_caster.RayCasterCamera` class. Earlier, the depth image was being clipped
  before the depth image was generated. Now, the clipping is applied after the depth image is generated. This makes
  the behavior equal to the USD Camera.


0.24.1 (2024-08-21)
~~~~~~~~~~~~~~~~~~~

Changed
^^^^^^^

* Disabled default viewport in certain headless scenarios for better performance.


0.24.0 (2024-08-17)
~~~~~~~~~~~~~~~~~~~

Added
^^^^^

* Added additional annotators for :class:`isaaclab.sensors.camera.TiledCamera` class.

Changed
^^^^^^^

* Updated :class:`isaaclab.sensors.TiledCamera` to latest RTX tiled rendering API.
* Single channel outputs for :class:`isaaclab.sensors.TiledCamera`, :class:`isaaclab.sensors.Camera` and :class:`isaaclab.sensors.RayCasterCamera` now has shape (H, W, 1).
* Data type for RGB output for :class:`isaaclab.sensors.TiledCamera` changed from ``torch.float`` to ``torch.uint8``.
* Dimension of RGB output for :class:`isaaclab.sensors.Camera` changed from (H, W, 4) to (H, W, 3). Use type ``rgba`` to retrieve the previous dimension.


0.23.1 (2024-08-17)
~~~~~~~~~~~~~~~~~~~

Changed
^^^^^^^

* Updated torch to version 2.4.0.


0.23.0 (2024-08-16)
~~~~~~~~~~~~~~~~~~~

Added
^^^^^

* Added direct workflow base class :class:`isaaclab.envs.DirectMARLEnv` for multi-agent environments.


0.22.1 (2024-08-17)
~~~~~~~~~~~~~~~~~~~

Added
^^^^^

* Added APIs to interact with the physics simulation of deformable objects. This includes setting the
  material properties, setting kinematic targets, and getting the state of the deformable object.
  For more information, please refer to the :mod:`isaaclab.assets.DeformableObject` class.


0.22.0 (2024-08-14)
~~~~~~~~~~~~~~~~~~~

Added
^^^^^

* Added :mod:`~isaaclab.utils.modifiers` module to provide framework for configurable and custom
  observation data modifiers.
* Adapted the :class:`~isaaclab.managers.ObservationManager` class to support custom modifiers.
  These are applied to the observation data before applying any noise or scaling operations.


0.21.2 (2024-08-13)
~~~~~~~~~~~~~~~~~~~

Fixed
^^^^^

* Moved event mode-based checks in the :meth:`isaaclab.managers.EventManager.apply` method outside
  the loop that iterates over the event terms. This prevents unnecessary checks and improves readability.
* Fixed the logic for global and per environment interval times when using the "interval" mode inside the
  event manager. Earlier, the internal lists for these times were of unequal lengths which led to wrong indexing
  inside the loop that iterates over the event terms.


0.21.1 (2024-08-06)
~~~~~~~~~~~~~~~~~~~

* Added a flag to preserve joint ordering inside the :class:`isaaclab.envs.mdp.JointAction` action term.


0.21.0 (2024-08-05)
~~~~~~~~~~~~~~~~~~~

Added
^^^^^

* Added the command line argument ``--device`` in :class:`~isaaclab.app.AppLauncher`. Valid options are:

  * ``cpu``: Use CPU.
  * ``cuda``: Use GPU with device ID ``0``.
  * ``cuda:N``: Use GPU, where N is the device ID. For example, ``cuda:0``. The default value is ``cuda:0``.

Changed
^^^^^^^

* Simplified setting the device throughout the code by relying on :attr:`isaaclab.sim.SimulationCfg.device`
  to activate gpu/cpu pipelines.

Removed
^^^^^^^

* Removed the parameter :attr:`isaaclab.sim.SimulationCfg.use_gpu_pipeline`. This is now directly inferred from
  :attr:`isaaclab.sim.SimulationCfg.device`.
* Removed the command line input argument ``--device_id`` in :class:`~isaaclab.app.AppLauncher`. The device id can
  now be set using the ``--device`` argument, for example with ``--device cuda:0``.


0.20.8 (2024-08-02)
~~~~~~~~~~~~~~~~~~~

Fixed
^^^^^

* Fixed the handling of observation terms with different shapes in the
  :class:`~isaaclab.managers.ObservationManager` class. Earlier, the constructor would throw an error if the
  shapes of the observation terms were different. Now, this operation only happens when the terms in an observation
  group are being concatenated. Otherwise, the terms are stored as a dictionary of tensors.
* Improved the error message when the observation terms are not of the same shape in the
  :class:`~isaaclab.managers.ObservationManager` class and the terms are being concatenated.


0.20.7 (2024-08-02)
~~~~~~~~~~~~~~~~~~~

Changed
^^^^^^^

* Performance improvements for material randomization in events.

Added
^^^^^

* Added minimum randomization frequency for reset mode randomizations.


0.20.6 (2024-08-02)
~~~~~~~~~~~~~~~~~~~

Changed
^^^^^^^

* Removed the hierarchy from :class:`~isaaclab.assets.RigidObject` class to
  :class:`~isaaclab.assets.Articulation` class. Previously, the articulation class overrode  almost
  all the functions of the rigid object class making the hierarchy redundant. Now, the articulation class
  is a standalone class that does not inherit from the rigid object class. This does add some code
  duplication but the simplicity and clarity of the code is improved.


0.20.5 (2024-08-02)
~~~~~~~~~~~~~~~~~~~

Added
^^^^^

* Added :attr:`isaaclab.terrain.TerrainGeneratorCfg.border_height` to set the height of the border
  around the terrain.


0.20.4 (2024-08-02)
~~~~~~~~~~~~~~~~~~~

Fixed
^^^^^

* Fixed the caching of terrains when using the :class:`isaaclab.terrains.TerrainGenerator` class.
  Earlier, the random sampling of the difficulty levels led to different hash values for the same terrain
  configuration. This caused the terrains to be re-generated even when the same configuration was used.
  Now, the numpy random generator is seeded with the same seed to ensure that the difficulty levels are
  sampled in the same order between different runs.


0.20.3 (2024-08-02)
~~~~~~~~~~~~~~~~~~~

Fixed
^^^^^

* Fixed the setting of translation and orientation when spawning a mesh prim. Earlier, the translation
  and orientation was being applied both on the parent Xform and the mesh prim. This was causing the
  mesh prim to be offset by the translation and orientation of the parent Xform, which is not the intended
  behavior.


0.20.2 (2024-08-02)
~~~~~~~~~~~~~~~~~~~

Changed
^^^^^^^

* Modified the computation of body acceleration for rigid body data to use PhysX APIs instead of
  numerical finite-differencing. This removes the need for computation of body acceleration at
  every update call of the data buffer.


0.20.1 (2024-07-30)
~~~~~~~~~~~~~~~~~~~

Fixed
^^^^^

* Fixed the :meth:`isaaclab.utils.math.wrap_to_pi` method to handle the wrapping of angles correctly.
  Earlier, the method was not wrapping the angles to the range [-pi, pi] correctly when the angles were outside
  the range [-2*pi, 2*pi].


0.20.0 (2024-07-26)
~~~~~~~~~~~~~~~~~~~

Added
^^^^^

* Support for the Isaac Sim 4.1.0 release.

Removed
^^^^^^^

* The ``mdp.add_body_mass`` method in the events. Please use the
  :meth:`isaaclab.envs.mdp.randomize_rigid_body_mass` method instead.
* The classes ``managers.RandomizationManager`` and ``managers.RandomizationTermCfg`` are replaced with
  :class:`isaaclab.managers.EventManager` and :class:`isaaclab.managers.EventTermCfg` classes.
* The following properties in :class:`isaaclab.sensors.FrameTransformerData`:

  * ``target_rot_source`` --> :attr:`~isaaclab.sensors.FrameTransformerData.target_quat_w`
  * ``target_rot_w`` --> :attr:`~isaaclab.sensors.FrameTransformerData.target_quat_source`
  * ``source_rot_w`` --> :attr:`~isaaclab.sensors.FrameTransformerData.source_quat_w`

* The kit experience file ``isaaclab.backwards.compatible.kit``. This is followed by dropping the support for
  Isaac Sim 2023.1.1 completely.


0.19.4 (2024-07-13)
~~~~~~~~~~~~~~~~~~~

Fixed
^^^^^

* Added the call to "startup" events when using the :class:`~isaaclab.envs.ManagerBasedEnv` class.
  Earlier, the "startup" events were not being called when the environment was initialized. This issue
  did not occur when using the :class:`~isaaclab.envs.ManagerBasedRLEnv` class since the "startup"
  events were called in the constructor.


0.19.3 (2024-07-13)
~~~~~~~~~~~~~~~~~~~

Added
^^^^^

* Added schemas for setting and modifying deformable body properties on a USD prim.
* Added API to spawn a deformable body material in the simulation.
* Added APIs to spawn rigid and deformable meshes of primitive shapes (cone, cylinder, sphere, box, capsule)
  in the simulation. This is possible through the :mod:`isaaclab.sim.spawners.meshes` module.


0.19.2 (2024-07-05)
~~~~~~~~~~~~~~~~~~~

Changed
^^^^^^^

* Modified cloning scheme based on the attribute :attr:`~isaaclab.scene.InteractiveSceneCfg.replicate_physics`
  to determine whether environment is homogeneous or heterogeneous.


0.19.1 (2024-07-05)
~~~~~~~~~~~~~~~~~~~

Added
^^^^^

* Added a lidar pattern function :func:`~isaaclab.sensors.ray_caster.patterns.patterns.lidar_pattern` with
  corresponding config :class:`~isaaclab.sensors.ray_caster.patterns_cfg.LidarPatternCfg`.


0.19.0 (2024-07-04)
~~~~~~~~~~~~~~~~~~~

Fixed
^^^^^

* Fixed parsing of articulations with nested rigid links while using the :class:`isaaclab.assets.Articulation`
  class. Earlier, the class initialization failed when the articulation had nested rigid links since the rigid
  links were not being parsed correctly by the PhysX view.

Removed
^^^^^^^

* Removed the attribute :attr:`body_physx_view` from the :class:`isaaclab.assets.Articulation` and
  :class:`isaaclab.assets.RigidObject` classes. These were causing confusions when used with articulation
  view since the body names were not following the same ordering.
* Dropped support for Isaac Sim 2023.1.1. The minimum supported version is now Isaac Sim 4.0.0.


0.18.6 (2024-07-01)
~~~~~~~~~~~~~~~~~~~

Fixed
^^^^^

* Fixed the environment stepping logic. Earlier, the environments' rendering logic was updating the kit app which
  would in turn step the physics :attr:`isaaclab.sim.SimulationCfg.render_interval` times. Now, a render
  call only does rendering and does not step the physics.


0.18.5 (2024-06-26)
~~~~~~~~~~~~~~~~~~~

Fixed
^^^^^

* Fixed the gravity vector direction used inside the :class:`isaaclab.assets.RigidObjectData` class.
  Earlier, the gravity direction was hard-coded as (0, 0, -1) which may be different from the actual
  gravity direction in the simulation. Now, the gravity direction is obtained from the simulation context
  and used to compute the projection of the gravity vector on the object.


0.18.4 (2024-06-26)
~~~~~~~~~~~~~~~~~~~

Fixed
^^^^^

* Fixed double reference count of the physics sim view inside the asset classes. This was causing issues
  when destroying the asset class instance since the physics sim view was not being properly released.

Added
^^^^^

* Added the attribute :attr:`~isaaclab.assets.AssetBase.is_initialized` to check if the asset and sensor
  has been initialized properly. This can be used to ensure that the asset or sensor is ready to use in the simulation.


0.18.3 (2024-06-25)
~~~~~~~~~~~~~~~~~~~

Fixed
^^^^^

* Fixed the docstrings at multiple places related to the different buffer implementations inside the
  :mod:`isaaclab.utils.buffers` module. The docstrings were not clear and did not provide enough
  information about the classes and their methods.

Added
^^^^^

* Added the field for fixed tendom names in the :class:`isaaclab.assets.ArticulationData` class.
  Earlier, this information was not exposed which was inconsistent with other name related information
  such as joint or body names.

Changed
^^^^^^^

* Renamed the fields ``min_num_time_lags`` and ``max_num_time_lags`` to ``min_delay`` and
  ``max_delay`` in the :class:`isaaclab.actuators.DelayedPDActuatorCfg` class. This is to make
  the naming simpler to understand.


0.18.2 (2024-06-25)
~~~~~~~~~~~~~~~~~~~

Changed
^^^^^^^

* Moved the configuration for tile-rendered camera into its own file named ``tiled_camera_cfg.py``.
  This makes it easier to follow where the configuration is located and how it is related to the class.


0.18.1 (2024-06-25)
~~~~~~~~~~~~~~~~~~~

Changed
^^^^^^^

* Ensured that a parity between class and its configuration class is explicitly visible in the
  :mod:`isaaclab.envs` module. This makes it easier to follow where definitions are located and how
  they are related. This should not be a breaking change as the classes are still accessible through the same module.


0.18.0 (2024-06-13)
~~~~~~~~~~~~~~~~~~~

Fixed
^^^^^

* Fixed the rendering logic to render at the specified interval. Earlier, the substep parameter had no effect and rendering
  would happen once every env.step() when active.

Changed
^^^^^^^

* Renamed :attr:`isaaclab.sim.SimulationCfg.substeps` to :attr:`isaaclab.sim.SimulationCfg.render_interval`.
  The render logic is now integrated in the decimation loop of the environment.


0.17.13 (2024-06-13)
~~~~~~~~~~~~~~~~~~~~

Fixed
^^^^^

* Fixed the orientation reset logic in :func:`isaaclab.envs.mdp.events.reset_root_state_uniform` to make it relative to
  the default orientation. Earlier, the position was sampled relative to the default and the orientation not.


0.17.12 (2024-06-13)
~~~~~~~~~~~~~~~~~~~~

Added
^^^^^

* Added the class :class:`isaaclab.utils.buffers.TimestampedBuffer` to store timestamped data.

Changed
^^^^^^^

* Added time-stamped buffers in the classes :class:`isaaclab.assets.RigidObjectData` and :class:`isaaclab.assets.ArticulationData`
  to update some values lazily and avoid unnecessary computations between physics updates. Before, all the data was always
  updated at every step, even if it was not used by the task.


0.17.11 (2024-05-30)
~~~~~~~~~~~~~~~~~~~~

Fixed
^^^^^

* Fixed :class:`isaaclab.sensor.ContactSensor` not loading correctly in extension mode.
  Earlier, the :attr:`isaaclab.sensor.ContactSensor.body_physx_view` was not initialized when
  :meth:`isaaclab.sensor.ContactSensor._debug_vis_callback` is called which references it.


0.17.10 (2024-05-30)
~~~~~~~~~~~~~~~~~~~~

Fixed
^^^^^

* Fixed compound classes being directly assigned in ``default_factory`` generator method
  :meth:`isaaclab.utils.configclass._return_f`, which resulted in shared references such that modifications to
  compound objects were reflected across all instances generated from the same ``default_factory`` method.


0.17.9 (2024-05-30)
~~~~~~~~~~~~~~~~~~~

Added
^^^^^

* Added ``variants`` attribute to the :class:`isaaclab.sim.from_files.UsdFileCfg` class to select USD
  variants when loading assets from USD files.


0.17.8 (2024-05-28)
~~~~~~~~~~~~~~~~~~~

Fixed
^^^^^

* Implemented the reset methods in the action terms to avoid returning outdated data.


0.17.7 (2024-05-28)
~~~~~~~~~~~~~~~~~~~

Added
^^^^^

* Added debug visualization utilities in the :class:`isaaclab.managers.ActionManager` class.


0.17.6 (2024-05-27)
~~~~~~~~~~~~~~~~~~~

Added
^^^^^

* Added ``wp.init()`` call in Warp utils.


0.17.5 (2024-05-22)
~~~~~~~~~~~~~~~~~~~

Changed
^^^^^^^

* Websocket livestreaming is no longer supported. Valid livestream options are {0, 1, 2}.
* WebRTC livestream is now set with livestream=2.


0.17.4 (2024-05-17)
~~~~~~~~~~~~~~~~~~~

Changed
^^^^^^^

* Modified the noise functions to also support add, scale, and abs operations on the data. Added aliases
  to ensure backward compatibility with the previous functions.

  * Added :attr:`isaaclab.utils.noise.NoiseCfg.operation` for the different operations.
  * Renamed ``constant_bias_noise`` to :func:`isaaclab.utils.noise.constant_noise`.
  * Renamed ``additive_uniform_noise`` to :func:`isaaclab.utils.noise.uniform_noise`.
  * Renamed ``additive_gaussian_noise`` to :func:`isaaclab.utils.noise.gaussian_noise`.


0.17.3 (2024-05-15)
~~~~~~~~~~~~~~~~~~~

Fixed
^^^^^

* Set ``hide_ui`` flag in the app launcher for livestream.
* Fix native client livestream extensions.


0.17.2 (2024-05-09)
~~~~~~~~~~~~~~~~~~~

Changed
^^^^^^^

* Renamed ``_range`` to ``distribution_params`` in ``events.py`` for methods that defined a distribution.
* Apply additive/scaling randomization noise on default data instead of current data.
* Changed material bucketing logic to prevent exceeding 64k materials.

Fixed
^^^^^

* Fixed broadcasting issues with indexing when environment and joint IDs are provided.
* Fixed incorrect tensor dimensions when setting a subset of environments.

Added
^^^^^

* Added support for randomization of fixed tendon parameters.
* Added support for randomization of dof limits.
* Added support for randomization of gravity.
* Added support for Gaussian sampling.
* Added default buffers to Articulation/Rigid object data classes for randomization.


0.17.1 (2024-05-10)
~~~~~~~~~~~~~~~~~~~

Fixed
^^^^^

* Added attribute :attr:`isaaclab.sim.converters.UrdfConverterCfg.override_joint_dynamics` to properly parse
  joint dynamics in :class:`isaaclab.sim.converters.UrdfConverter`.


0.17.0 (2024-05-07)
~~~~~~~~~~~~~~~~~~~

Changed
^^^^^^^

* Renamed ``BaseEnv`` to :class:`isaaclab.envs.ManagerBasedEnv`.
* Renamed ``base_env.py`` to ``manager_based_env.py``.
* Renamed ``BaseEnvCfg`` to :class:`isaaclab.envs.ManagerBasedEnvCfg`.
* Renamed ``RLTaskEnv`` to :class:`isaaclab.envs.ManagerBasedRLEnv`.
* Renamed ``rl_task_env.py`` to ``manager_based_rl_env.py``.
* Renamed ``RLTaskEnvCfg`` to :class:`isaaclab.envs.ManagerBasedRLEnvCfg`.
* Renamed ``rl_task_env_cfg.py`` to ``rl_env_cfg.py``.
* Renamed ``OIGEEnv`` to :class:`isaaclab.envs.DirectRLEnv`.
* Renamed ``oige_env.py`` to ``direct_rl_env.py``.
* Renamed ``RLTaskEnvWindow`` to :class:`isaaclab.envs.ui.ManagerBasedRLEnvWindow`.
* Renamed ``rl_task_env_window.py`` to ``manager_based_rl_env_window.py``.
* Renamed all references of ``BaseEnv``, ``BaseEnvCfg``, ``RLTaskEnv``, ``RLTaskEnvCfg``,  ``OIGEEnv``, and ``RLTaskEnvWindow``.

Added
^^^^^

* Added direct workflow base class :class:`isaaclab.envs.DirectRLEnv`.


0.16.4 (2024-05-06)
~~~~~~~~~~~~~~~~~~~~

Changed
^^^^^^^

* Added :class:`isaaclab.sensors.TiledCamera` to support tiled rendering with RGB and depth.


0.16.3 (2024-04-26)
~~~~~~~~~~~~~~~~~~~

Fixed
^^^^^

* Fixed parsing of filter prim path expressions in the :class:`isaaclab.sensors.ContactSensor` class.
  Earlier, the filter prim paths given to the physics view was not being parsed since they were specified as
  regex expressions instead of glob expressions.


0.16.2 (2024-04-25)
~~~~~~~~~~~~~~~~~~~~

Changed
^^^^^^^

* Simplified the installation procedure, isaaclab -e is no longer needed
* Updated torch dependency to 2.2.2


0.16.1 (2024-04-20)
~~~~~~~~~~~~~~~~~~~

Added
^^^^^

* Added attribute :attr:`isaaclab.sim.ArticulationRootPropertiesCfg.fix_root_link` to fix the root link
  of an articulation to the world frame.


0.16.0 (2024-04-16)
~~~~~~~~~~~~~~~~~~~

Added
^^^^^

* Added the function :meth:`isaaclab.utils.math.quat_unique` to standardize quaternion representations,
  i.e. always have a non-negative real part.
* Added events terms for randomizing mass by scale, simulation joint properties (stiffness, damping, armature,
  and friction)

Fixed
^^^^^

* Added clamping of joint positions and velocities in event terms for resetting joints. The simulation does not
  throw an error if the set values are out of their range. Hence, users are expected to clamp them before setting.
* Fixed :class:`isaaclab.envs.mdp.EMAJointPositionToLimitsActionCfg` to smoothen the actions
  at environment frequency instead of simulation frequency.

* Renamed the following functions in :meth:`isaaclab.envs.mdp` to avoid confusions:

  * Observation: :meth:`joint_pos_norm` -> :meth:`joint_pos_limit_normalized`
  * Action: :class:`ExponentialMovingAverageJointPositionAction` -> :class:`EMAJointPositionToLimitsAction`
  * Termination: :meth:`base_height` -> :meth:`root_height_below_minimum`
  * Termination: :meth:`joint_pos_limit` -> :meth:`joint_pos_out_of_limit`
  * Termination: :meth:`joint_pos_manual_limit` -> :meth:`joint_pos_out_of_manual_limit`
  * Termination: :meth:`joint_vel_limit` -> :meth:`joint_vel_out_of_limit`
  * Termination: :meth:`joint_vel_manual_limit` -> :meth:`joint_vel_out_of_manual_limit`
  * Termination: :meth:`joint_torque_limit` -> :meth:`joint_effort_out_of_limit`

Deprecated
^^^^^^^^^^

* Deprecated the function :meth:`isaaclab.envs.mdp.add_body_mass` in favor of
  :meth:`isaaclab.envs.mdp.randomize_rigid_body_mass`. This supports randomizing the mass based on different
  operations (add, scale, or set) and sampling distributions.


0.15.13 (2024-04-16)
~~~~~~~~~~~~~~~~~~~~

Changed
^^^^^^^

* Improved startup performance by enabling rendering-based extensions only when necessary and caching of nucleus directory.
* Renamed the flag ``OFFSCREEN_RENDER`` or ``--offscreen_render`` to ``ENABLE_CAMERAS`` or ``--enable_cameras`` respectively.


0.15.12 (2024-04-16)
~~~~~~~~~~~~~~~~~~~~

Changed
^^^^^^^

* Replaced calls to the ``check_file_path`` function in the :mod:`isaaclab.sim.spawners.from_files`
  with the USD stage resolve identifier function. This helps speed up the loading of assets from file paths
  by avoiding Nucleus server calls.


0.15.11 (2024-04-15)
~~~~~~~~~~~~~~~~~~~~

Added
^^^^^

* Added the :meth:`isaaclab.sim.SimulationContext.has_rtx_sensors` method to check if any
  RTX-related sensors such as cameras have been created in the simulation. This is useful to determine
  if simulation requires RTX rendering during step or not.

Fixed
^^^^^

* Fixed the rendering of RTX-related sensors such as cameras inside the :class:`isaaclab.envs.RLTaskEnv` class.
  Earlier the rendering did not happen inside the step function, which caused the sensor data to be empty.


0.15.10 (2024-04-11)
~~~~~~~~~~~~~~~~~~~~

Fixed
^^^^^

* Fixed sharing of the same memory address between returned tensors from observation terms
  in the :class:`isaaclab.managers.ObservationManager` class. Earlier, the returned
  tensors could map to the same memory address, causing issues when the tensors were modified
  during scaling, clipping or other operations.


0.15.9 (2024-04-04)
~~~~~~~~~~~~~~~~~~~

Fixed
^^^^^

* Fixed assignment of individual termination terms inside the :class:`isaaclab.managers.TerminationManager`
  class. Earlier, the terms were being assigned their values through an OR operation which resulted in incorrect
  values. This regression was introduced in version 0.15.1.


0.15.8 (2024-04-02)
~~~~~~~~~~~~~~~~~~~

Added
^^^^^

* Added option to define ordering of points for the mesh-grid generation in the
  :func:`isaaclab.sensors.ray_caster.patterns.grid_pattern`. This parameter defaults to 'xy'
  for backward compatibility.


0.15.7 (2024-03-28)
~~~~~~~~~~~~~~~~~~~

Added
^^^^^

* Adds option to return indices/data in the specified query keys order in
  :class:`isaaclab.managers.SceneEntityCfg` class, and the respective
  :func:`isaaclab.utils.string.resolve_matching_names_values` and
  :func:`isaaclab.utils.string.resolve_matching_names` functions.


0.15.6 (2024-03-28)
~~~~~~~~~~~~~~~~~~~

Added
^^^^^

* Extended the :class:`isaaclab.app.AppLauncher` class to support the loading of experience files
  from the command line. This allows users to load a specific experience file when running the application
  (such as for multi-camera rendering or headless mode).

Changed
^^^^^^^

* Changed default loading of experience files in the :class:`isaaclab.app.AppLauncher` class from the ones
  provided by Isaac Sim to the ones provided in Isaac Lab's ``apps`` directory.


0.15.5 (2024-03-23)
~~~~~~~~~~~~~~~~~~~

Fixed
^^^^^

* Fixed the env origins in :meth:`_compute_env_origins_grid` of :class:`isaaclab.terrain.TerrainImporter`
  to match that obtained from the Isaac Sim :class:`isaacsim.core.cloner.GridCloner` class.

Added
^^^^^

* Added unit test to ensure consistency between environment origins generated by IsaacSim's Grid Cloner and those
  produced by the TerrainImporter.


0.15.4 (2024-03-22)
~~~~~~~~~~~~~~~~~~~

Fixed
^^^^^

* Fixed the :class:`isaaclab.envs.mdp.actions.NonHolonomicActionCfg` class to use
  the correct variable when applying actions.


0.15.3 (2024-03-21)
~~~~~~~~~~~~~~~~~~~

Added
^^^^^

* Added unit test to check that :class:`isaaclab.scene.InteractiveScene` entity data is not shared between separate instances.

Fixed
^^^^^

* Moved class variables in :class:`isaaclab.scene.InteractiveScene` to correctly  be assigned as
  instance variables.
* Removed custom ``__del__`` magic method from :class:`isaaclab.scene.InteractiveScene`.


0.15.2 (2024-03-21)
~~~~~~~~~~~~~~~~~~~

Fixed
^^^^^

* Added resolving of relative paths for the main asset USD file when using the
  :class:`isaaclab.sim.converters.UrdfConverter` class. This is to ensure that the material paths are
  resolved correctly when the main asset file is moved to a different location.


0.15.1 (2024-03-19)
~~~~~~~~~~~~~~~~~~~

Fixed
^^^^^

* Fixed the imitation learning workflow example script, updating Isaac Lab and Robomimic API calls.
* Removed the resetting of :attr:`_term_dones` in the :meth:`isaaclab.managers.TerminationManager.reset`.
  Previously, the environment cleared out all the terms. However, it impaired reading the specific term's values externally.


0.15.0 (2024-03-17)
~~~~~~~~~~~~~~~~~~~

Deprecated
^^^^^^^^^^

* Renamed :class:`isaaclab.managers.RandomizationManager` to :class:`isaaclab.managers.EventManager`
  class for clarification as the manager takes care of events such as reset in addition to pure randomizations.
* Renamed :class:`isaaclab.managers.RandomizationTermCfg` to :class:`isaaclab.managers.EventTermCfg`
  for consistency with the class name change.


0.14.1 (2024-03-16)
~~~~~~~~~~~~~~~~~~~

Added
^^^^^

* Added simulation schemas for joint drive and fixed tendons. These can be configured for assets imported
  from file formats.
* Added logging of tendon properties to the articulation class (if they are present in the USD prim).


0.14.0 (2024-03-15)
~~~~~~~~~~~~~~~~~~~

Fixed
^^^^^

* Fixed the ordering of body names used in the :class:`isaaclab.assets.Articulation` class. Earlier,
  the body names were not following the same ordering as the bodies in the articulation. This led
  to issues when using the body names to access data related to the links from the articulation view
  (such as Jacobians, mass matrices, etc.).

Removed
^^^^^^^

* Removed the attribute :attr:`body_physx_view` from the :class:`isaaclab.assets.RigidObject`
  and :class:`isaaclab.assets.Articulation` classes. These were causing confusions when used
  with articulation view since the body names were not following the same ordering.


0.13.1 (2024-03-14)
~~~~~~~~~~~~~~~~~~~

Removed
^^^^^^^

* Removed the :mod:`isaaclab.compat` module. This module was used to provide compatibility
  with older versions of Isaac Sim. It is no longer needed since we have most of the functionality
  absorbed into the main classes.


0.13.0 (2024-03-12)
~~~~~~~~~~~~~~~~~~~

Added
^^^^^

* Added support for the following data types inside the :class:`isaaclab.sensors.Camera` class:
  ``instance_segmentation_fast`` and ``instance_id_segmentation_fast``. These are GPU-supported annotations
  and are faster than the regular annotations.

Fixed
^^^^^

* Fixed handling of semantic filtering inside the :class:`isaaclab.sensors.Camera` class. Earlier,
  the annotator was given ``semanticTypes`` as an argument. However, with Isaac Sim 2023.1, the annotator
  does not accept this argument. Instead the mapping needs to be set to the synthetic data interface directly.
* Fixed the return shape of colored images for segmentation data types inside the
  :class:`isaaclab.sensors.Camera` class. Earlier, the images were always returned as ``int32``. Now,
  they are casted to ``uint8`` 4-channel array before returning if colorization is enabled for the annotation type.

Removed
^^^^^^^

* Dropped support for ``instance_segmentation`` and ``instance_id_segmentation`` annotations in the
  :class:`isaaclab.sensors.Camera` class. Their "fast" counterparts should be used instead.
* Renamed the argument :attr:`isaaclab.sensors.CameraCfg.semantic_types` to
  :attr:`isaaclab.sensors.CameraCfg.semantic_filter`. This is more aligned with Replicator's terminology
  for semantic filter predicates.
* Replaced the argument :attr:`isaaclab.sensors.CameraCfg.colorize` with separate colorized
  arguments for each annotation type (:attr:`~isaaclab.sensors.CameraCfg.colorize_instance_segmentation`,
  :attr:`~isaaclab.sensors.CameraCfg.colorize_instance_id_segmentation`, and
  :attr:`~isaaclab.sensors.CameraCfg.colorize_semantic_segmentation`).


0.12.4 (2024-03-11)
~~~~~~~~~~~~~~~~~~~

Fixed
^^^^^


* Adapted randomization terms to deal with ``slice`` for the body indices. Earlier, the terms were not
  able to handle the slice object and were throwing an error.
* Added ``slice`` type-hinting to all body and joint related methods in the rigid body and articulation
  classes. This is to make it clear that the methods can handle both list of indices and slices.


0.12.3 (2024-03-11)
~~~~~~~~~~~~~~~~~~~

Fixed
^^^^^

* Added signal handler to the :class:`isaaclab.app.AppLauncher` class to catch the ``SIGINT`` signal
  and close the application gracefully. This is to prevent the application from crashing when the user
  presses ``Ctrl+C`` to close the application.


0.12.2 (2024-03-10)
~~~~~~~~~~~~~~~~~~~

Added
^^^^^

* Added observation terms for states of a rigid object in world frame.
* Added randomization terms to set root state with randomized orientation and joint state within user-specified limits.
* Added reward term for penalizing specific termination terms.

Fixed
^^^^^

* Improved sampling of states inside randomization terms. Earlier, the code did multiple torch calls
  for sampling different components of the vector. Now, it uses a single call to sample the entire vector.


0.12.1 (2024-03-09)
~~~~~~~~~~~~~~~~~~~

Added
^^^^^

* Added an option to the last actions observation term to get a specific term by name from the action manager.
  If None, the behavior remains the same as before (the entire action is returned).


0.12.0 (2024-03-08)
~~~~~~~~~~~~~~~~~~~

Added
^^^^^

* Added functionality to sample flat patches on a generated terrain. This can be configured using
  :attr:`isaaclab.terrains.SubTerrainBaseCfg.flat_patch_sampling` attribute.
* Added a randomization function for setting terrain-aware root state. Through this, an asset can be
  reset to a randomly sampled flat patches.

Fixed
^^^^^

* Separated normal and terrain-base position commands. The terrain based commands rely on the
  terrain to sample flat patches for setting the target position.
* Fixed command resample termination function.

Changed
^^^^^^^

* Added the attribute :attr:`isaaclab.envs.mdp.commands.UniformVelocityCommandCfg.heading_control_stiffness`
  to control the stiffness of the heading control term in the velocity command term. Earlier, this was
  hard-coded to 0.5 inside the term.

Removed
^^^^^^^

* Removed the function :meth:`sample_new_targets` in the terrain importer. Instead the attribute
  :attr:`isaaclab.terrains.TerrainImporter.flat_patches` should be used to sample new targets.


0.11.3 (2024-03-04)
~~~~~~~~~~~~~~~~~~~

Fixed
^^^^^

* Corrects the functions :func:`isaaclab.utils.math.axis_angle_from_quat` and :func:`isaaclab.utils.math.quat_error_magnitude`
  to accept tensors of the form (..., 4) instead of (N, 4). This brings us in line with our documentation and also upgrades one of our functions
  to handle higher dimensions.


0.11.2 (2024-03-04)
~~~~~~~~~~~~~~~~~~~

Added
^^^^^

* Added checks for default joint position and joint velocity in the articulation class. This is to prevent
  users from configuring values for these quantities that might be outside the valid range from the simulation.


0.11.1 (2024-02-29)
~~~~~~~~~~~~~~~~~~~

Added
^^^^^

* Replaced the default values for ``joint_ids`` and ``body_ids`` from ``None`` to ``slice(None)``
  in the :class:`isaaclab.managers.SceneEntityCfg`.
* Adapted rewards and observations terms so that the users can query a subset of joints and bodies.


0.11.0 (2024-02-27)
~~~~~~~~~~~~~~~~~~~

Removed
^^^^^^^

* Dropped support for Isaac Sim<=2022.2. As part of this, removed the components of :class:`isaaclab.app.AppLauncher`
  which handled ROS extension loading. We no longer need them in Isaac Sim>=2023.1 to control the load order to avoid crashes.
* Upgraded Dockerfile to use ISAACSIM_VERSION=2023.1.1 by default.


0.10.28 (2024-02-29)
~~~~~~~~~~~~~~~~~~~~

Added
^^^^^

* Implemented relative and moving average joint position action terms. These allow the user to specify
  the target joint positions as relative to the current joint positions or as a moving average of the
  joint positions over a window of time.


0.10.27 (2024-02-28)
~~~~~~~~~~~~~~~~~~~~

Added
^^^^^

* Added UI feature to start and stop animation recording in the stage when running an environment.
  To enable this feature, please pass the argument ``--disable_fabric`` to the environment script to allow
  USD read/write operations. Be aware that this will slow down the simulation.


0.10.26 (2024-02-26)
~~~~~~~~~~~~~~~~~~~~

Added
^^^^^

* Added a viewport camera controller class to the :class:`isaaclab.envs.BaseEnv`. This is useful
  for applications where the user wants to render the viewport from different perspectives even when the
  simulation is running in headless mode.


0.10.25 (2024-02-26)
~~~~~~~~~~~~~~~~~~~~

Fixed
^^^^^

* Ensures that all path arguments in :mod:`isaaclab.sim.utils` are cast to ``str``. Previously,
  we had handled path types as strings without casting.


0.10.24 (2024-02-26)
~~~~~~~~~~~~~~~~~~~~

Added
^^^^^

* Added tracking of contact time in the :class:`isaaclab.sensors.ContactSensor` class. Previously,
  only the air time was being tracked.
* Added contact force threshold, :attr:`isaaclab.sensors.ContactSensorCfg.force_threshold`, to detect
  when the contact sensor is in contact. Previously, this was set to hard-coded 1.0 in the sensor class.


0.10.23 (2024-02-21)
~~~~~~~~~~~~~~~~~~~~

Fixed
^^^^^

* Fixes the order of size arguments in :meth:`isaaclab.terrains.height_field.random_uniform_terrain`. Previously, the function
  would crash if the size along x and y were not the same.


0.10.22 (2024-02-14)
~~~~~~~~~~~~~~~~~~~~

Fixed
^^^^^

* Fixed "divide by zero" bug in :class:`~isaaclab.sim.SimulationContext` when setting gravity vector.
  Now, it is correctly disabled when the gravity vector is set to zero.


0.10.21 (2024-02-12)
~~~~~~~~~~~~~~~~~~~~

Fixed
^^^^^

* Fixed the printing of articulation joint information when the articulation has only one joint.
  Earlier, the function was performing a squeeze operation on the tensor, which caused an error when
  trying to index the tensor of shape (1,).


0.10.20 (2024-02-12)
~~~~~~~~~~~~~~~~~~~~

Added
^^^^^

* Adds :attr:`isaaclab.sim.PhysxCfg.enable_enhanced_determinism` to enable improved
  determinism from PhysX. Please note this comes at the expense of performance.


0.10.19 (2024-02-08)
~~~~~~~~~~~~~~~~~~~~

Fixed
^^^^^

* Fixed environment closing so that articulations, objects, and sensors are cleared properly.


0.10.18 (2024-02-05)
~~~~~~~~~~~~~~~~~~~~

Fixed
^^^^^

* Pinned :mod:`torch` version to 2.0.1 in the setup.py to keep parity version of :mod:`torch` supplied by
  Isaac 2023.1.1, and prevent version incompatibility between :mod:`torch` ==2.2 and
  :mod:`typing-extensions` ==3.7.4.3


0.10.17 (2024-02-02)
~~~~~~~~~~~~~~~~~~~~

Fixed
^^^^^^

* Fixed carb setting ``/app/livestream/enabled`` to be set as False unless live-streaming is specified
  by :class:`isaaclab.app.AppLauncher` settings. This fixes the logic of :meth:`SimulationContext.render`,
  which depended on the config in previous versions of Isaac defaulting to false for this setting.


0.10.16 (2024-01-29)
~~~~~~~~~~~~~~~~~~~~

Added
^^^^^^

* Added an offset parameter to the height scan observation term. This allows the user to specify the
  height offset of the scan from the tracked body. Previously it was hard-coded to be 0.5.


0.10.15 (2024-01-29)
~~~~~~~~~~~~~~~~~~~~

Fixed
^^^^^

* Fixed joint torque computation for implicit actuators. Earlier, the torque was always zero for implicit
  actuators. Now, it is computed approximately by applying the PD law.


0.10.14 (2024-01-22)
~~~~~~~~~~~~~~~~~~~~

Fixed
^^^^^

* Fixed the tensor shape of :attr:`isaaclab.sensors.ContactSensorData.force_matrix_w`. Earlier, the reshaping
  led to a mismatch with the data obtained from PhysX.


0.10.13 (2024-01-15)
~~~~~~~~~~~~~~~~~~~~

Fixed
^^^^^

* Fixed running of environments with a single instance even if the :attr:`replicate_physics`` flag is set to True.


0.10.12 (2024-01-10)
~~~~~~~~~~~~~~~~~~~~

Fixed
^^^^^

* Fixed indexing of source and target frames in the :class:`isaaclab.sensors.FrameTransformer` class.
  Earlier, it always assumed that the source frame body is at index 0. Now, it uses the body index of the
  source frame to compute the transformation.

Deprecated
^^^^^^^^^^

* Renamed quantities in the :class:`isaaclab.sensors.FrameTransformerData` class to be more
  consistent with the terminology used in the asset classes. The following quantities are deprecated:

  * ``target_rot_w`` -> ``target_quat_w``
  * ``source_rot_w`` -> ``source_quat_w``
  * ``target_rot_source`` -> ``target_quat_source``


0.10.11 (2024-01-08)
~~~~~~~~~~~~~~~~~~~~

Fixed
^^^^^

* Fixed attribute error raised when calling the :class:`isaaclab.envs.mdp.TerrainBasedPositionCommand`
  command term.
* Added a dummy function in :class:`isaaclab.terrain.TerrainImporter` that returns environment
  origins as terrain-aware sampled targets. This function should be implemented by child classes based on
  the terrain type.


0.10.10 (2023-12-21)
~~~~~~~~~~~~~~~~~~~~

Fixed
^^^^^

* Fixed reliance on non-existent ``Viewport`` in :class:`isaaclab.sim.SimulationContext` when loading livestreaming
  by ensuring that the extension ``omni.kit.viewport.window`` is enabled in :class:`isaaclab.app.AppLauncher` when
  livestreaming is enabled


0.10.9 (2023-12-21)
~~~~~~~~~~~~~~~~~~~

Fixed
^^^^^

* Fixed invalidation of physics views inside the asset and sensor classes. Earlier, they were left initialized
  even when the simulation was stopped. This caused issues when closing the application.


0.10.8 (2023-12-20)
~~~~~~~~~~~~~~~~~~~

Fixed
^^^^^

* Fixed the :class:`isaaclab.envs.mdp.actions.DifferentialInverseKinematicsAction` class
  to account for the offset pose of the end-effector.


0.10.7 (2023-12-19)
~~~~~~~~~~~~~~~~~~~

Fixed
^^^^^

* Added a check to ray-cast and camera sensor classes to ensure that the sensor prim path does not
  have a regex expression at its leaf. For instance, ``/World/Robot/camera_.*`` is not supported
  for these sensor types. This behavior needs to be fixed in the future.


0.10.6 (2023-12-19)
~~~~~~~~~~~~~~~~~~~

Added
^^^^^

* Added support for using articulations as visualization markers. This disables all physics APIs from
  the articulation and allows the user to use it as a visualization marker. It is useful for creating
  visualization markers for the end-effectors or base of the robot.

Fixed
^^^^^

* Fixed hiding of debug markers from secondary images when using the
  :class:`isaaclab.markers.VisualizationMarkers` class. Earlier, the properties were applied on
  the XForm prim instead of the Mesh prim.


0.10.5 (2023-12-18)
~~~~~~~~~~~~~~~~~~~

Fixed
^^^^^

* Fixed test ``check_base_env_anymal_locomotion.py``, which
  previously called :func:`torch.jit.load` with the path to a policy (which would work
  for a local file), rather than calling
  :func:`isaaclab.utils.assets.read_file` on the path to get the file itself.


0.10.4 (2023-12-14)
~~~~~~~~~~~~~~~~~~~

Fixed
^^^^^

* Fixed potentially breaking import of omni.kit.widget.toolbar by ensuring that
  if live-stream is enabled, then the :mod:`omni.kit.widget.toolbar`
  extension is loaded.

0.10.3 (2023-12-12)
~~~~~~~~~~~~~~~~~~~

Added
^^^^^

* Added the attribute :attr:`isaaclab.actuators.ActuatorNetMLPCfg.input_order`
  to specify the order of the input tensors to the MLP network.

Fixed
^^^^^

* Fixed computation of metrics for the velocity command term. Earlier, the norm was being computed
  over the entire batch instead of the last dimension.
* Fixed the clipping inside the :class:`isaaclab.actuators.DCMotor` class. Earlier, it was
  not able to handle the case when configured saturation limit was set to None.


0.10.2 (2023-12-12)
~~~~~~~~~~~~~~~~~~~

Fixed
^^^^^

* Added a check in the simulation stop callback in the :class:`isaaclab.sim.SimulationContext` class
  to not render when an exception is raised. The while loop in the callback was preventing the application
  from closing when an exception was raised.


0.10.1 (2023-12-06)
~~~~~~~~~~~~~~~~~~~

Added
^^^^^

* Added command manager class with terms defined by :class:`isaaclab.managers.CommandTerm`. This
  allow for multiple types of command generators to be used in the same environment.


0.10.0 (2023-12-04)
~~~~~~~~~~~~~~~~~~~

Changed
^^^^^^^

* Modified the sensor and asset base classes to use the underlying PhysX views instead of Isaac Sim views.
  Using Isaac Sim classes led to a very high load time (of the order of minutes) when using a scene with
  many assets. This is because Isaac Sim supports USD paths which are slow and not required.

Added
^^^^^

* Added faster implementation of USD stage traversal methods inside the :class:`isaaclab.sim.utils` module.
* Added properties :attr:`isaaclab.assets.AssetBase.num_instances` and
  :attr:`isaaclab.sensor.SensorBase.num_instances` to obtain the number of instances of the asset
  or sensor in the simulation respectively.

Removed
^^^^^^^

* Removed dependencies on Isaac Sim view classes. It is no longer possible to use :attr:`root_view` and
  :attr:`body_view`. Instead use :attr:`root_physx_view` and :attr:`body_physx_view` to access the underlying
  PhysX views.


0.9.55 (2023-12-03)
~~~~~~~~~~~~~~~~~~~

Fixed
^^^^^

* Fixed the Nucleus directory path in the :attr:`isaaclab.utils.assets.NVIDIA_NUCLEUS_DIR`.
  Earlier, it was referring to the ``NVIDIA/Assets`` directory instead of ``NVIDIA``.


0.9.54 (2023-11-29)
~~~~~~~~~~~~~~~~~~~

Fixed
^^^^^

* Fixed pose computation in the :class:`isaaclab.sensors.Camera` class to obtain them from XFormPrimView
  instead of using ``UsdGeomCamera.ComputeLocalToWorldTransform`` method. The latter is not updated correctly
  during GPU simulation.
* Fixed initialization of the annotator info in the class :class:`isaaclab.sensors.Camera`. Previously
  all dicts had the same memory address which caused all annotators to have the same info.
* Fixed the conversion of ``uint32`` warp arrays inside the :meth:`isaaclab.utils.array.convert_to_torch`
  method. PyTorch does not support this type, so it is converted to ``int32`` before converting to PyTorch tensor.
* Added render call inside :meth:`isaaclab.sim.SimulationContext.reset` to initialize Replicator
  buffers when the simulation is reset.


0.9.53 (2023-11-29)
~~~~~~~~~~~~~~~~~~~

Changed
^^^^^^^

* Changed the behavior of passing :obj:`None` to the :class:`isaaclab.actuators.ActuatorBaseCfg`
  class. Earlier, they were resolved to fixed default values. Now, they imply that the values are loaded
  from the USD joint drive configuration.

Added
^^^^^

* Added setting of joint armature and friction quantities to the articulation class.


0.9.52 (2023-11-29)
~~~~~~~~~~~~~~~~~~~

Changed
^^^^^^^

* Changed the warning print in :meth:`isaaclab.sim.utils.apply_nested` method
  to be more descriptive. Earlier, it was printing a warning for every instanced prim.
  Now, it only prints a warning if it could not apply the attribute to any of the prims.

Added
^^^^^

* Added the method :meth:`isaaclab.utils.assets.retrieve_file_path` to
  obtain the absolute path of a file on the Nucleus server or locally.

Fixed
^^^^^

* Fixed hiding of STOP button in the :class:`AppLauncher` class when running the
  simulation in headless mode.
* Fixed a bug with :meth:`isaaclab.sim.utils.clone` failing when the input prim path
  had no parent (example: "/Table").


0.9.51 (2023-11-29)
~~~~~~~~~~~~~~~~~~~

Changed
^^^^^^^

* Changed the :meth:`isaaclab.sensor.SensorBase.update` method to always recompute the buffers if
  the sensor is in visualization mode.

Added
^^^^^

* Added available entities to the error message when accessing a non-existent entity in the
  :class:`InteractiveScene` class.
* Added a warning message when the user tries to reference an invalid prim in the :class:`FrameTransformer` sensor.


0.9.50 (2023-11-28)
~~~~~~~~~~~~~~~~~~~

Added
^^^^^

* Hid the ``STOP`` button in the UI when running standalone Python scripts. This is to prevent
  users from accidentally clicking the button and stopping the simulation. They should only be able to
  play and pause the simulation from the UI.

Removed
^^^^^^^

* Removed :attr:`isaaclab.sim.SimulationCfg.shutdown_app_on_stop`. The simulation is always rendering
  if it is stopped from the UI. The user needs to close the window or press ``Ctrl+C`` to close the simulation.


0.9.49 (2023-11-27)
~~~~~~~~~~~~~~~~~~~

Added
^^^^^

* Added an interface class, :class:`isaaclab.managers.ManagerTermBase`, to serve as the parent class
  for term implementations that are functional classes.
* Adapted all managers to support terms that are classes and not just functions clearer. This allows the user to
  create more complex terms that require additional state information.


0.9.48 (2023-11-24)
~~~~~~~~~~~~~~~~~~~

Fixed
^^^^^

* Fixed initialization of drift in the :class:`isaaclab.sensors.RayCasterCamera` class.


0.9.47 (2023-11-24)
~~~~~~~~~~~~~~~~~~~

Fixed
^^^^^

* Automated identification of the root prim in the :class:`isaaclab.assets.RigidObject` and
  :class:`isaaclab.assets.Articulation` classes. Earlier, the root prim was hard-coded to
  the spawn prim path. Now, the class searches for the root prim under the spawn prim path.


0.9.46 (2023-11-24)
~~~~~~~~~~~~~~~~~~~

Fixed
^^^^^

* Fixed a critical issue in the asset classes with writing states into physics handles.
  Earlier, the states were written over all the indices instead of the indices of the
  asset that were being updated. This caused the physics handles to refresh the states
  of all the assets in the scene, which is not desirable.


0.9.45 (2023-11-24)
~~~~~~~~~~~~~~~~~~~

Added
^^^^^

* Added :class:`isaaclab.command_generators.UniformPoseCommandGenerator` to generate
  poses in the asset's root frame by uniformly sampling from a given range.


0.9.44 (2023-11-16)
~~~~~~~~~~~~~~~~~~~

Added
^^^^^

* Added methods :meth:`reset` and :meth:`step` to the :class:`isaaclab.envs.BaseEnv`. This unifies
  the environment interface for simple standalone applications with the class.


0.9.43 (2023-11-16)
~~~~~~~~~~~~~~~~~~~

Fixed
^^^^^

* Replaced subscription of physics play and stop events in the :class:`isaaclab.assets.AssetBase` and
  :class:`isaaclab.sensors.SensorBase` classes with subscription to time-line play and stop events.
  This is to prevent issues in cases where physics first needs to perform mesh cooking and handles are not
  available immediately. For instance, with deformable meshes.


0.9.42 (2023-11-16)
~~~~~~~~~~~~~~~~~~~

Fixed
^^^^^

* Fixed setting of damping values from the configuration for :class:`ActuatorBase` class. Earlier,
  the stiffness values were being set into damping when a dictionary configuration was passed to the
  actuator model.
* Added dealing with :class:`int` and :class:`float` values in the configurations of :class:`ActuatorBase`.
  Earlier, a type-error was thrown when integer values were passed to the actuator model.


0.9.41 (2023-11-16)
~~~~~~~~~~~~~~~~~~~

Fixed
^^^^^

* Fixed the naming and shaping issues in the binary joint action term.


0.9.40 (2023-11-09)
~~~~~~~~~~~~~~~~~~~

Fixed
^^^^^

* Simplified the manual initialization of Isaac Sim :class:`ArticulationView` class. Earlier, we basically
  copied the code from the Isaac Sim source code. Now, we just call their initialize method.

Changed
^^^^^^^

* Changed the name of attribute :attr:`default_root_state_w` to :attr:`default_root_state`. The latter is
  more correct since the data is actually in the local environment frame and not the simulation world frame.


0.9.39 (2023-11-08)
~~~~~~~~~~~~~~~~~~~

Fixed
^^^^^

* Changed the reference of private ``_body_view`` variable inside the :class:`RigidObject` class
  to the public ``body_view`` property. For a rigid object, the private variable is not defined.


0.9.38 (2023-11-07)
~~~~~~~~~~~~~~~~~~~

Changed
^^^^^^^

* Upgraded the :class:`isaaclab.envs.RLTaskEnv` class to support Gym 0.29.0 environment definition.

Added
^^^^^

* Added computation of ``time_outs`` and ``terminated`` signals inside the termination manager. These follow the
  definition mentioned in `Gym 0.29.0 <https://gymnasium.farama.org/tutorials/gymnasium_basics/handling_time_limits/>`_.
* Added proper handling of observation and action spaces in the :class:`isaaclab.envs.RLTaskEnv` class.
  These now follow closely to how Gym VecEnv handles the spaces.


0.9.37 (2023-11-06)
~~~~~~~~~~~~~~~~~~~

Fixed
^^^^^

* Fixed broken visualization in :mod:`isaaclab.sensors.FrameTramsformer` class by overwriting the
  correct ``_debug_vis_callback`` function.
* Moved the visualization marker configurations of sensors to their respective sensor configuration classes.
  This allows users to set these configurations from the configuration object itself.


0.9.36 (2023-11-03)
~~~~~~~~~~~~~~~~~~~

Fixed
^^^^^

* Added explicit deleting of different managers in the :class:`isaaclab.envs.BaseEnv` and
  :class:`isaaclab.envs.RLTaskEnv` classes. This is required since deleting the managers
  is order-sensitive (many managers need to be deleted before the scene is deleted).


0.9.35 (2023-11-02)
~~~~~~~~~~~~~~~~~~~

Fixed
^^^^^

* Fixed the error: ``'str' object has no attribute '__module__'`` introduced by adding the future import inside the
  :mod:`isaaclab.utils.warp.kernels` module. Warp language does not support the ``__future__`` imports.


0.9.34 (2023-11-02)
~~~~~~~~~~~~~~~~~~~

Fixed
^^^^^

* Added missing import of ``from __future__ import annotations`` in the :mod:`isaaclab.utils.warp`
  module. This is needed to have a consistent behavior across Python versions.


0.9.33 (2023-11-02)
~~~~~~~~~~~~~~~~~~~

Fixed
^^^^^

* Fixed the :class:`isaaclab.command_generators.NullCommandGenerator` class. Earlier,
  it was having a runtime error due to infinity in the resampling time range. Now, the class just
  overrides the parent methods to perform no operations.


0.9.32 (2023-11-02)
~~~~~~~~~~~~~~~~~~~

Changed
^^^^^^^

* Renamed the :class:`isaaclab.envs.RLEnv` class to :class:`isaaclab.envs.RLTaskEnv` to
  avoid confusions in terminologies between environments and tasks.


0.9.31 (2023-11-02)
~~~~~~~~~~~~~~~~~~~

Added
^^^^^

* Added the :class:`isaaclab.sensors.RayCasterCamera` class, as a ray-casting based camera for
  "distance_to_camera", "distance_to_image_plane" and "normals" annotations. It has the same interface and
  functionalities as the USD Camera while it is on average 30% faster.


0.9.30 (2023-11-01)
~~~~~~~~~~~~~~~~~~~

Fixed
^^^^^

* Added skipping of None values in the :class:`InteractiveScene` class when creating the scene from configuration
  objects. Earlier, it was throwing an error when the user passed a None value for a scene element.
* Added ``kwargs`` to the :class:`RLEnv` class to allow passing additional arguments from gym registry function.
  This is now needed since the registry function passes args beyond the ones specified in the constructor.


0.9.29 (2023-11-01)
~~~~~~~~~~~~~~~~~~~

Fixed
^^^^^

* Fixed the material path resolution inside the :class:`isaaclab.sim.converters.UrdfConverter` class.
  With Isaac Sim 2023.1, the material paths from the importer are always saved as absolute paths. This caused
  issues when the generated USD file was moved to a different location. The fix now resolves the material paths
  relative to the USD file location.


0.9.28 (2023-11-01)
~~~~~~~~~~~~~~~~~~~

Changed
^^^^^^^

* Changed the way the :func:`isaaclab.sim.spawners.from_files.spawn_ground_plane` function sets the
  height of the ground. Earlier, it was reading the height from the configuration object. Now, it expects the
  desired transformation as inputs to the function. This makes it consistent with the other spawner functions.


0.9.27 (2023-10-31)
~~~~~~~~~~~~~~~~~~~

Changed
^^^^^^^

* Removed the default value of the argument ``camel_case`` in setters of USD attributes. This is to avoid
  confusion with the naming of the attributes in the USD file.

Fixed
^^^^^

* Fixed the selection of material prim in the :class:`isaaclab.sim.spawners.materials.spawn_preview_surface`
  method. Earlier, the created prim was being selected in the viewport which interfered with the selection of
  prims by the user.
* Updated :class:`isaaclab.sim.converters.MeshConverter` to use a different stage than the default stage
  for the conversion. This is to avoid the issue of the stage being closed when the conversion is done.


0.9.26 (2023-10-31)
~~~~~~~~~~~~~~~~~~~

Added
^^^^^

* Added the sensor implementation for :class:`isaaclab.sensors.FrameTransformer` class. Currently,
  it handles obtaining the transformation between two frames in the same articulation.


0.9.25 (2023-10-27)
~~~~~~~~~~~~~~~~~~~

Added
^^^^^

* Added the :mod:`isaaclab.envs.ui` module to put all the UI-related classes in one place. This currently
  implements the :class:`isaaclab.envs.ui.BaseEnvWindow` and :class:`isaaclab.envs.ui.RLEnvWindow`
  classes. Users can inherit from these classes to create their own UI windows.
* Added the attribute :attr:`isaaclab.envs.BaseEnvCfg.ui_window_class_type` to specify the UI window class
  to be used for the environment. This allows the user to specify their own UI window class to be used for the
  environment.


0.9.24 (2023-10-27)
~~~~~~~~~~~~~~~~~~~

Changed
^^^^^^^

* Changed the behavior of setting up debug visualization for assets, sensors and command generators.
  Earlier it was raising an error if debug visualization was not enabled in the configuration object.
  Now it checks whether debug visualization is implemented and only sets up the callback if it is
  implemented.


0.9.23 (2023-10-27)
~~~~~~~~~~~~~~~~~~~

Fixed
^^^^^

* Fixed a typo in the :class:`AssetBase` and :class:`SensorBase` that effected the class destructor.
  Earlier, a tuple was being created in the constructor instead of the actual object.


0.9.22 (2023-10-26)
~~~~~~~~~~~~~~~~~~~

Added
^^^^^

* Added a :class:`isaaclab.command_generators.NullCommandGenerator` class for no command environments.
  This is easier to work with than having checks for :obj:`None` in the command generator.

Fixed
^^^^^

* Moved the randomization manager to the :class:`isaaclab.envs.BaseEnv` class with the default
  settings to reset the scene to the defaults specified in the configurations of assets.
* Moved command generator to the :class:`isaaclab.envs.RlEnv` class to have all task-specification
  related classes in the same place.


0.9.21 (2023-10-26)
~~~~~~~~~~~~~~~~~~~

Fixed
^^^^^

* Decreased the priority of callbacks in asset and sensor base classes. This may help in preventing
  crashes when warm starting the simulation.
* Fixed no rendering mode when running the environment from the GUI. Earlier the function
  :meth:`SimulationContext.set_render_mode` was erroring out.


0.9.20 (2023-10-25)
~~~~~~~~~~~~~~~~~~~

Fixed
^^^^^

* Changed naming in :class:`isaaclab.sim.SimulationContext.RenderMode` to use ``NO_GUI_OR_RENDERING``
  and ``NO_RENDERING`` instead of ``HEADLESS`` for clarity.
* Changed :class:`isaaclab.sim.SimulationContext` to be capable of handling livestreaming and
  offscreen rendering.
* Changed :class:`isaaclab.app.AppLauncher` envvar ``VIEWPORT_RECORD`` to the more descriptive
  ``OFFSCREEN_RENDER``.


0.9.19 (2023-10-25)
~~~~~~~~~~~~~~~~~~~

Added
^^^^^

* Added Gym observation and action spaces for the :class:`isaaclab.envs.RLEnv` class.


0.9.18 (2023-10-23)
~~~~~~~~~~~~~~~~~~~

Added
^^^^^

* Created :class:`isaaclab.sim.converters.asset_converter.AssetConverter` to serve as a base
  class for all asset converters.
* Added :class:`isaaclab.sim.converters.mesh_converter.MeshConverter` to handle loading and conversion
  of mesh files (OBJ, STL and FBX) into USD format.
* Added script ``convert_mesh.py`` to ``source/tools`` to allow users to convert a mesh to USD via command line arguments.

Changed
^^^^^^^

* Renamed the submodule :mod:`isaaclab.sim.loaders` to :mod:`isaaclab.sim.converters` to be more
  general with the functionality of the module.
* Updated ``check_instanceable.py`` script to convert relative paths to absolute paths.


0.9.17 (2023-10-22)
~~~~~~~~~~~~~~~~~~~

Added
^^^^^

* Added setters and getters for term configurations in the :class:`RandomizationManager`, :class:`RewardManager`
  and :class:`TerminationManager` classes. This allows the user to modify the term configurations after the
  manager has been created.
* Added the method :meth:`compute_group` to the :class:`isaaclab.managers.ObservationManager` class to
  compute the observations for only a given group.
* Added the curriculum term for modifying reward weights after certain environment steps.


0.9.16 (2023-10-22)
~~~~~~~~~~~~~~~~~~~

Added
^^^^^

* Added support for keyword arguments for terms in the :class:`isaaclab.managers.ManagerBase`.

Fixed
^^^^^

* Fixed resetting of buffers in the :class:`TerminationManager` class. Earlier, the values were being set
  to ``0.0`` instead of ``False``.


0.9.15 (2023-10-22)
~~~~~~~~~~~~~~~~~~~

Added
^^^^^

* Added base yaw heading and body acceleration into :class:`isaaclab.assets.RigidObjectData` class.
  These quantities are computed inside the :class:`RigidObject` class.

Fixed
^^^^^

* Fixed the :meth:`isaaclab.assets.RigidObject.set_external_force_and_torque` method to correctly
  deal with the body indices.
* Fixed a bug in the :meth:`isaaclab.utils.math.wrap_to_pi` method to prevent self-assignment of
  the input tensor.


0.9.14 (2023-10-21)
~~~~~~~~~~~~~~~~~~~

Added
^^^^^

* Added 2-D drift (i.e. along x and y) to the :class:`isaaclab.sensors.RayCaster` class.
* Added flags to the :class:`isaaclab.sensors.ContactSensorCfg` to optionally obtain the
  sensor origin and air time information. Since these are not required by default, they are
  disabled by default.

Fixed
^^^^^

* Fixed the handling of contact sensor history buffer in the :class:`isaaclab.sensors.ContactSensor` class.
  Earlier, the buffer was not being updated correctly.


0.9.13 (2023-10-20)
~~~~~~~~~~~~~~~~~~~

Fixed
^^^^^

* Fixed the issue with double :obj:`Ellipsis` when indexing tensors with multiple dimensions.
  The fix now uses :obj:`slice(None)` instead of :obj:`Ellipsis` to index the tensors.


0.9.12 (2023-10-18)
~~~~~~~~~~~~~~~~~~~

Fixed
^^^^^

* Fixed bugs in actuator model implementation for actuator nets. Earlier the DC motor clipping was not working.
* Fixed bug in applying actuator model in the :class:`isaaclab.asset.Articulation` class. The new
  implementation caches the outputs from explicit actuator model into the ``joint_pos_*_sim`` buffer to
  avoid feedback loops in the tensor operation.


0.9.11 (2023-10-17)
~~~~~~~~~~~~~~~~~~~

Added
^^^^^

* Added the support for semantic tags into the :class:`isaaclab.sim.spawner.SpawnerCfg` class. This allows
  the user to specify the semantic tags for a prim when spawning it into the scene. It follows the same format as
  Omniverse Replicator.


0.9.10 (2023-10-16)
~~~~~~~~~~~~~~~~~~~

Added
^^^^^

* Added ``--livestream`` and ``--ros`` CLI args to :class:`isaaclab.app.AppLauncher` class.
* Added a static function :meth:`isaaclab.app.AppLauncher.add_app_launcher_args`, which
  appends the arguments needed for :class:`isaaclab.app.AppLauncher` to the argument parser.

Changed
^^^^^^^

* Within :class:`isaaclab.app.AppLauncher`, removed ``REMOTE_DEPLOYMENT`` env-var processing
  in the favor of ``HEADLESS`` and ``LIVESTREAM`` env-vars. These have clearer uses and better parity
  with the CLI args.


0.9.9 (2023-10-12)
~~~~~~~~~~~~~~~~~~

Added
^^^^^

* Added the property :attr:`isaaclab.assets.Articulation.is_fixed_base` to the articulation class to
  check if the base of the articulation is fixed or floating.
* Added the task-space action term corresponding to the differential inverse-kinematics controller.

Fixed
^^^^^

* Simplified the :class:`isaaclab.controllers.DifferentialIKController` to assume that user provides the
  correct end-effector poses and Jacobians. Earlier it was doing internal frame transformations which made the
  code more complicated and error-prone.


0.9.8 (2023-09-30)
~~~~~~~~~~~~~~~~~~

Fixed
^^^^^

* Fixed the boundedness of class objects that register callbacks into the simulator.
  These include devices, :class:`AssetBase`, :class:`SensorBase` and :class:`CommandGenerator`.
  The fix ensures that object gets deleted when the user deletes the object.


0.9.7 (2023-09-26)
~~~~~~~~~~~~~~~~~~

Fixed
^^^^^

* Modified the :class:`isaaclab.markers.VisualizationMarkers` to use the
  :class:`isaaclab.sim.spawner.SpawnerCfg` class instead of their
  own configuration objects. This makes it consistent with the other ways to spawn assets in the scene.

Added
^^^^^

* Added the method :meth:`copy` to configclass to allow copying of configuration objects.


0.9.6 (2023-09-26)
~~~~~~~~~~~~~~~~~~

Fixed
^^^^^

* Changed class-level configuration classes to refer to class types using ``class_type`` attribute instead
  of ``cls`` or ``cls_name``.


0.9.5 (2023-09-25)
~~~~~~~~~~~~~~~~~~

Changed
^^^^^^^

* Added future import of ``annotations`` to have a consistent behavior across Python versions.
* Removed the type-hinting from docstrings to simplify maintenance of the documentation. All type-hints are
  now in the code itself.


0.9.4 (2023-08-29)
~~~~~~~~~~~~~~~~~~

Added
^^^^^

* Added :class:`isaaclab.scene.InteractiveScene`, as the central scene unit that contains all entities
  that are part of the simulation. These include the terrain, sensors, articulations, rigid objects etc.
  The scene groups the common operations of these entities and allows to access them via their unique names.
* Added :mod:`isaaclab.envs` module that contains environment definitions that encapsulate the different
  general (scene, action manager, observation manager) and RL-specific (reward and termination manager) managers.
* Added :class:`isaaclab.managers.SceneEntityCfg` to handle which scene elements are required by the
  manager's terms. This allows the manager to parse useful information from the scene elements, such as the
  joint and body indices, and pass them to the term.
* Added :class:`isaaclab.sim.SimulationContext.RenderMode` to handle different rendering modes based on
  what the user wants to update (viewport, cameras, or UI elements).

Fixed
^^^^^

* Fixed the :class:`isaaclab.command_generators.CommandGeneratorBase` to register a debug visualization
  callback similar to how sensors and robots handle visualization.


0.9.3 (2023-08-23)
~~~~~~~~~~~~~~~~~~

Added
^^^^^

* Enabled the `faulthander <https://docs.python.org/3/library/faulthandler.html>`_ to catch segfaults and print
  the stack trace. This is enabled by default in the :class:`isaaclab.app.AppLauncher` class.

Fixed
^^^^^

* Re-added the :mod:`isaaclab.utils.kit` to the ``compat`` directory and fixed all the references to it.
* Fixed the deletion of Replicator nodes for the :class:`isaaclab.sensors.Camera` class. Earlier, the
  Replicator nodes were not being deleted when the camera was deleted. However, this does not prevent the random
  crashes that happen when the camera is deleted.
* Fixed the :meth:`isaaclab.utils.math.convert_quat` to support both numpy and torch tensors.

Changed
^^^^^^^

* Renamed all the scripts inside the ``test`` directory to follow the convention:

  * ``test_<module_name>.py``: Tests for the module ``<module_name>`` using unittest.
  * ``check_<module_name>``: Check for the module ``<module_name>`` using python main function.


0.9.2 (2023-08-22)
~~~~~~~~~~~~~~~~~~

Added
^^^^^

* Added the ability to color meshes in the :class:`isaaclab.terrain.TerrainGenerator` class. Currently,
  it only supports coloring the mesh randomly (``"random"``), based on the terrain height (``"height"``), and
  no coloring (``"none"``).

Fixed
^^^^^

* Modified the :class:`isaaclab.terrain.TerrainImporter` class to configure visual and physics materials
  based on the configuration object.


0.9.1 (2023-08-18)
~~~~~~~~~~~~~~~~~~

Added
^^^^^

* Introduced three different rotation conventions in the :class:`isaaclab.sensors.Camera` class. These
  conventions are:

  * ``opengl``: the camera is looking down the -Z axis with the +Y axis pointing up
  * ``ros``: the camera is looking down the +Z axis with the +Y axis pointing down
  * ``world``: the camera is looking along the +X axis with the -Z axis pointing down

  These can be used to declare the camera offset in :class:`isaaclab.sensors.CameraCfg.OffsetCfg` class
  and in :meth:`isaaclab.sensors.Camera.set_world_pose` method. Additionally, all conventions are
  saved to :class:`isaaclab.sensors.CameraData` class for easy access.

Changed
^^^^^^^

* Adapted all the sensor classes to follow a structure similar to the :class:`isaaclab.assets.AssetBase`.
  Hence, the spawning and initialization of sensors manually by the users is avoided.
* Removed the :meth:`debug_vis` function since that this functionality is handled by a render callback automatically
  (based on the passed configuration for the :class:`isaaclab.sensors.SensorBaseCfg.debug_vis` flag).


0.9.0 (2023-08-18)
~~~~~~~~~~~~~~~~~~

Added
^^^^^

* Introduces a new set of asset interfaces. These interfaces simplify the spawning of assets into the scene
  and initializing the physics handle by putting that inside post-startup physics callbacks. With this, users
  no longer need to worry about the :meth:`spawn` and :meth:`initialize` calls.
* Added utility methods to :mod:`isaaclab.utils.string` module that resolve regex expressions based
  on passed list of target keys.

Changed
^^^^^^^

* Renamed all references of joints in an articulation from "dof" to "joint". This makes it consistent with the
  terminology used in robotics.

Deprecated
^^^^^^^^^^

* Removed the previous modules for objects and robots. Instead the :class:`Articulation` and :class:`RigidObject`
  should be used.


0.8.12 (2023-08-18)
~~~~~~~~~~~~~~~~~~~

Added
^^^^^

* Added other properties provided by ``PhysicsScene`` to the :class:`isaaclab.sim.SimulationContext`
  class to allow setting CCD, solver iterations, etc.
* Added commonly used functions to the :class:`SimulationContext` class itself to avoid having additional
  imports from Isaac Sim when doing simple tasks such as setting camera view or retrieving the simulation settings.

Fixed
^^^^^

* Switched the notations of default buffer values in :class:`isaaclab.sim.PhysxCfg` from multiplication
  to scientific notation to avoid confusion with the values.


0.8.11 (2023-08-18)
~~~~~~~~~~~~~~~~~~~

Added
^^^^^

* Adds utility functions and configuration objects in the :mod:`isaaclab.sim.spawners`
  to create the following prims in the scene:

  * :mod:`isaaclab.sim.spawners.from_file`: Create a prim from a USD/URDF file.
  * :mod:`isaaclab.sim.spawners.shapes`: Create USDGeom prims for shapes (box, sphere, cylinder, capsule, etc.).
  * :mod:`isaaclab.sim.spawners.materials`: Create a visual or physics material prim.
  * :mod:`isaaclab.sim.spawners.lights`: Create a USDLux prim for different types of lights.
  * :mod:`isaaclab.sim.spawners.sensors`: Create a USD prim for supported sensors.

Changed
^^^^^^^

* Modified the :class:`SimulationContext` class to take the default physics material using the material spawn
  configuration object.


0.8.10 (2023-08-17)
~~~~~~~~~~~~~~~~~~~

Added
^^^^^

* Added methods for defining different physics-based schemas in the :mod:`isaaclab.sim.schemas` module.
  These methods allow creating the schema if it doesn't exist at the specified prim path and modify
  its properties based on the configuration object.


0.8.9 (2023-08-09)
~~~~~~~~~~~~~~~~~~

Changed
^^^^^^^

* Moved the :class:`isaaclab.asset_loader.UrdfLoader` class to the :mod:`isaaclab.sim.loaders`
  module to make it more accessible to the user.


0.8.8 (2023-08-09)
~~~~~~~~~~~~~~~~~~

Added
^^^^^

* Added configuration classes and functions for setting different physics-based schemas in the
  :mod:`isaaclab.sim.schemas` module. These allow modifying properties of the physics solver
  on the asset using configuration objects.


0.8.7 (2023-08-03)
~~~~~~~~~~~~~~~~~~

Fixed
^^^^^

* Added support for `__post_init__ <https://docs.python.org/3/library/dataclasses.html#post-init-processing>`_ in
  the :class:`isaaclab.utils.configclass` decorator.


0.8.6 (2023-08-03)
~~~~~~~~~~~~~~~~~~

Added
^^^^^

* Added support for callable classes in the :class:`isaaclab.managers.ManagerBase`.


0.8.5 (2023-08-03)
~~~~~~~~~~~~~~~~~~

Fixed
^^^^^

* Fixed the :class:`isaaclab.markers.Visualizationmarkers` class so that the markers are not visible in camera rendering mode.

Changed
^^^^^^^

* Simplified the creation of the point instancer in the :class:`isaaclab.markers.Visualizationmarkers` class. It now creates a new
  prim at the next available prim path if a prim already exists at the given path.


0.8.4 (2023-08-02)
~~~~~~~~~~~~~~~~~~

Added
^^^^^

* Added the :class:`isaaclab.sim.SimulationContext` class to the :mod:`isaaclab.sim` module.
  This class inherits from the :class:`isaacsim.core.api.simulation_context.SimulationContext` class and adds
  the ability to create a simulation context from a configuration object.


0.8.3 (2023-08-02)
~~~~~~~~~~~~~~~~~~

Changed
^^^^^^^

* Moved the :class:`ActuatorBase` class to the :mod:`isaaclab.actuators.actuator_base` module.
* Renamed the :mod:`isaaclab.actuators.actuator` module to :mod:`isaaclab.actuators.actuator_pd`
  to make it more explicit that it contains the PD actuator models.


0.8.2 (2023-08-02)
~~~~~~~~~~~~~~~~~~

Changed
^^^^^^^

* Cleaned up the :class:`isaaclab.terrain.TerrainImporter` class to take all the parameters from the configuration
  object. This makes it consistent with the other classes in the package.
* Moved the configuration classes for terrain generator and terrain importer into separate files to resolve circular
  dependency issues.


0.8.1 (2023-08-02)
~~~~~~~~~~~~~~~~~~

Fixed
^^^^^

* Added a hack into :class:`isaaclab.app.AppLauncher` class to remove Isaac Lab packages from the path before launching
  the simulation application. This prevents the warning messages that appears when the user launches the ``SimulationApp``.

Added
^^^^^

* Enabled necessary viewport extensions in the :class:`isaaclab.app.AppLauncher` class itself if ``VIEWPORT_ENABLED``
  flag is true.


0.8.0 (2023-07-26)
~~~~~~~~~~~~~~~~~~

Added
^^^^^

* Added the :class:`ActionManager` class to the :mod:`isaaclab.managers` module to handle actions in the
  environment through action terms.
* Added contact force history to the :class:`isaaclab.sensors.ContactSensor` class. The history is stored
  in the ``net_forces_w_history`` attribute of the sensor data.

Changed
^^^^^^^

* Implemented lazy update of buffers in the :class:`isaaclab.sensors.SensorBase` class. This allows the user
  to update the sensor data only when required, i.e. when the data is requested by the user. This helps avoid double
  computation of sensor data when a reset is called in the environment.

Deprecated
^^^^^^^^^^

* Removed the support for different backends in the sensor class. We only use Pytorch as the backend now.
* Removed the concept of actuator groups. They are now handled by the :class:`isaaclab.managers.ActionManager`
  class. The actuator models are now directly handled by the robot class itself.


0.7.4 (2023-07-26)
~~~~~~~~~~~~~~~~~~

Changed
^^^^^^^

* Changed the behavior of the :class:`isaaclab.terrains.TerrainImporter` class. It now expects the terrain
  type to be specified in the configuration object. This allows the user to specify everything in the configuration
  object and not have to do an explicit call to import a terrain.

Fixed
^^^^^

* Fixed setting of quaternion orientations inside the :class:`isaaclab.markers.Visualizationmarkers` class.
  Earlier, the orientation was being set into the point instancer in the wrong order (``wxyz`` instead of ``xyzw``).


0.7.3 (2023-07-25)
~~~~~~~~~~~~~~~~~~

Fixed
^^^^^

* Fixed the issue with multiple inheritance in the :class:`isaaclab.utils.configclass` decorator.
  Earlier, if the inheritance tree was more than one level deep and the lowest level configuration class was
  not updating its values from the middle level classes.


0.7.2 (2023-07-24)
~~~~~~~~~~~~~~~~~~

Added
^^^^^

* Added the method :meth:`replace` to the :class:`isaaclab.utils.configclass` decorator to allow
  creating a new configuration object with values replaced from keyword arguments. This function internally
  calls the `dataclasses.replace <https://docs.python.org/3/library/dataclasses.html#dataclasses.replace>`_.

Fixed
^^^^^

* Fixed the handling of class types as member values in the :meth:`isaaclab.utils.configclass`. Earlier it was
  throwing an error since class types were skipped in the if-else block.


0.7.1 (2023-07-22)
~~~~~~~~~~~~~~~~~~

Added
^^^^^

* Added the :class:`TerminationManager`, :class:`CurriculumManager`, and :class:`RandomizationManager` classes
  to the :mod:`isaaclab.managers` module to handle termination, curriculum, and randomization respectively.


0.7.0 (2023-07-22)
~~~~~~~~~~~~~~~~~~

Added
^^^^^

* Created a new :mod:`isaaclab.managers` module for all the managers related to the environment / scene.
  This includes the :class:`isaaclab.managers.ObservationManager` and :class:`isaaclab.managers.RewardManager`
  classes that were previously in the :mod:`isaaclab.utils.mdp` module.
* Added the :class:`isaaclab.managers.ManagerBase` class to handle the creation of managers.
* Added configuration classes for :class:`ObservationTermCfg` and :class:`RewardTermCfg` to allow easy creation of
  observation and reward terms.

Changed
^^^^^^^

* Changed the behavior of :class:`ObservationManager` and :class:`RewardManager` classes to accept the key ``func``
  in each configuration term to be a callable. This removes the need to inherit from the base class
  and allows more reusability of the functions across different environments.
* Moved the old managers to the :mod:`isaaclab.compat.utils.mdp` module.
* Modified the necessary scripts to use the :mod:`isaaclab.compat.utils.mdp` module.


0.6.2 (2023-07-21)
~~~~~~~~~~~~~~~~~~

Added
^^^^^

* Added the :mod:`isaaclab.command_generators` to generate different commands based on the desired task.
  It allows the user to generate commands for different tasks in the same environment without having to write
  custom code for each task.


0.6.1 (2023-07-16)
~~~~~~~~~~~~~~~~~~

Fixed
^^^^^

* Fixed the :meth:`isaaclab.utils.math.quat_apply_yaw` to compute the yaw quaternion correctly.

Added
^^^^^

* Added functions to convert string and callable objects in :mod:`isaaclab.utils.string`.


0.6.0 (2023-07-16)
~~~~~~~~~~~~~~~~~~

Added
^^^^^

* Added the argument :attr:`sort_keys` to the :meth:`isaaclab.utils.io.yaml.dump_yaml` method to allow
  enabling/disabling of sorting of keys in the output yaml file.

Fixed
^^^^^

* Fixed the ordering of terms in :mod:`isaaclab.utils.configclass` to be consistent in the order in which
  they are defined. Previously, the ordering was done alphabetically which made it inconsistent with the order in which
  the parameters were defined.

Changed
^^^^^^^

* Changed the default value of the argument :attr:`sort_keys` in the :meth:`isaaclab.utils.io.yaml.dump_yaml`
  method to ``False``.
* Moved the old config classes in :mod:`isaaclab.utils.configclass` to
  :mod:`isaaclab.compat.utils.configclass` so that users can still run their old code where alphabetical
  ordering was used.


0.5.0 (2023-07-04)
~~~~~~~~~~~~~~~~~~

Added
^^^^^

* Added a generalized :class:`isaaclab.sensors.SensorBase` class that leverages the ideas of views to
  handle multiple sensors in a single class.
* Added the classes :class:`isaaclab.sensors.RayCaster`, :class:`isaaclab.sensors.ContactSensor`,
  and :class:`isaaclab.sensors.Camera` that output a batched tensor of sensor data.

Changed
^^^^^^^

* Renamed the parameter ``sensor_tick`` to ``update_freq`` to make it more intuitive.
* Moved the old sensors in :mod:`isaaclab.sensors` to :mod:`isaaclab.compat.sensors`.
* Modified the standalone scripts to use the :mod:`isaaclab.compat.sensors` module.


0.4.4 (2023-07-05)
~~~~~~~~~~~~~~~~~~

Fixed
^^^^^

* Fixed the :meth:`isaaclab.terrains.trimesh.utils.make_plane` method to handle the case when the
  plane origin does not need to be centered.
* Added the :attr:`isaaclab.terrains.TerrainGeneratorCfg.seed` to make generation of terrains reproducible.
  The default value is ``None`` which means that the seed is not set.

Changed
^^^^^^^

* Changed the saving of ``origins`` in :class:`isaaclab.terrains.TerrainGenerator` class to be in CSV format
  instead of NPY format.


0.4.3 (2023-06-28)
~~~~~~~~~~~~~~~~~~

Added
^^^^^

* Added the :class:`isaaclab.markers.PointInstancerMarker` class that wraps around
  `UsdGeom.PointInstancer <https://graphics.pixar.com/usd/dev/api/class_usd_geom_point_instancer.html>`_
  to directly work with torch and numpy arrays.

Changed
^^^^^^^

* Moved the old markers in :mod:`isaaclab.markers` to :mod:`isaaclab.compat.markers`.
* Modified the standalone scripts to use the :mod:`isaaclab.compat.markers` module.


0.4.2 (2023-06-28)
~~~~~~~~~~~~~~~~~~

Added
^^^^^

* Added the sub-module :mod:`isaaclab.terrains` to allow procedural generation of terrains and supporting
  importing of terrains from different sources (meshes, usd files or default ground plane).


0.4.1 (2023-06-27)
~~~~~~~~~~~~~~~~~~

* Added the :class:`isaaclab.app.AppLauncher` class to allow controlled instantiation of
  the SimulationApp and extension loading for remote deployment and ROS bridges.

Changed
^^^^^^^

* Modified all standalone scripts to use the :class:`isaaclab.app.AppLauncher` class.


0.4.0 (2023-05-27)
~~~~~~~~~~~~~~~~~~

Added
^^^^^

* Added a helper class :class:`isaaclab.asset_loader.UrdfLoader` that converts a URDF file to instanceable USD
  file based on the input configuration object.


0.3.2 (2023-04-27)
~~~~~~~~~~~~~~~~~~

Fixed
^^^^^

* Added safe-printing of functions while using the :meth:`isaaclab.utils.dict.print_dict` function.


0.3.1 (2023-04-23)
~~~~~~~~~~~~~~~~~~

Added
^^^^^

* Added a modified version of ``lula_franka_gen.urdf`` which includes an end-effector frame.
* Added a standalone script ``play_rmpflow.py`` to show RMPFlow controller.

Fixed
^^^^^

* Fixed the splitting of commands in the :meth:`ActuatorGroup.compute` method. Earlier it was reshaping the
  commands to the shape ``(num_actuators, num_commands)`` which was causing the commands to be split incorrectly.
* Fixed the processing of actuator command in the :meth:`RobotBase._process_actuators_cfg` to deal with multiple
  command types when using "implicit" actuator group.

0.3.0 (2023-04-20)
~~~~~~~~~~~~~~~~~~

Fixed
^^^^^

* Added the destructor to the keyboard devices to unsubscribe from carb.

Added
^^^^^

* Added the :class:`Se2Gamepad` and :class:`Se3Gamepad` for gamepad teleoperation support.


0.2.8 (2023-04-10)
~~~~~~~~~~~~~~~~~~

Fixed
^^^^^

* Fixed bugs in :meth:`axis_angle_from_quat` in the ``isaaclab.utils.math`` to handle quaternion with negative w component.
* Fixed bugs in :meth:`subtract_frame_transforms` in the ``isaaclab.utils.math`` by adding the missing final rotation.


0.2.7 (2023-04-07)
~~~~~~~~~~~~~~~~~~

Fixed
^^^^^

* Fixed repetition in applying mimic multiplier for "p_abs" in the :class:`GripperActuatorGroup` class.
* Fixed bugs in :meth:`reset_buffers` in the :class:`RobotBase` and :class:`LeggedRobot` classes.

0.2.6 (2023-03-16)
~~~~~~~~~~~~~~~~~~

Added
^^^^^

* Added the :class:`CollisionPropertiesCfg` to rigid/articulated object and robot base classes.
* Added the :class:`PhysicsMaterialCfg` to the :class:`SingleArm` class for tool sites.

Changed
^^^^^^^

* Changed the default control mode of the :obj:`PANDA_HAND_MIMIC_GROUP_CFG` to be from ``"v_abs"`` to ``"p_abs"``.
  Using velocity control for the mimic group can cause the hand to move in a jerky manner.


0.2.5 (2023-03-08)
~~~~~~~~~~~~~~~~~~

Fixed
^^^^^

* Fixed the indices used for the Jacobian and dynamics quantities in the :class:`MobileManipulator` class.


0.2.4 (2023-03-04)
~~~~~~~~~~~~~~~~~~

Added
^^^^^

* Added :meth:`apply_nested_physics_material` to the ``isaaclab.utils.kit``.
* Added the :meth:`sample_cylinder` to sample points from a cylinder's surface.
* Added documentation about the issue in using instanceable asset as markers.

Fixed
^^^^^

* Simplified the physics material application in the rigid object and legged robot classes.

Removed
^^^^^^^

* Removed the ``geom_prim_rel_path`` argument in the :class:`RigidObjectCfg.MetaInfoCfg` class.


0.2.3 (2023-02-24)
~~~~~~~~~~~~~~~~~~

Fixed
^^^^^

* Fixed the end-effector body index used for getting the Jacobian in the :class:`SingleArm` and :class:`MobileManipulator` classes.


0.2.2 (2023-01-27)
~~~~~~~~~~~~~~~~~~

Fixed
^^^^^

* Fixed the :meth:`set_world_pose_ros` and :meth:`set_world_pose_from_view` in the :class:`Camera` class.

Deprecated
^^^^^^^^^^

* Removed the :meth:`set_world_pose_from_ypr` method from the :class:`Camera` class.


0.2.1 (2023-01-26)
~~~~~~~~~~~~~~~~~~

Fixed
^^^^^

* Fixed the :class:`Camera` class to support different fisheye projection types.


0.2.0 (2023-01-25)
~~~~~~~~~~~~~~~~~~

Added
^^^^^

* Added support for warp backend in camera utilities.
* Extended the ``play_camera.py`` with ``--gpu`` flag to use GPU replicator backend.

0.1.1 (2023-01-24)
~~~~~~~~~~~~~~~~~~

Fixed
^^^^^

* Fixed setting of physics material on the ground plane when using :meth:`isaaclab.utils.kit.create_ground_plane` function.


0.1.0 (2023-01-17)
~~~~~~~~~~~~~~~~~~

Added
^^^^^

* Initial release of the extension with experimental API.
* Available robot configurations:

  * **Quadrupeds:** Unitree A1, ANYmal B, ANYmal C
  * **Single-arm manipulators:** Franka Emika arm, UR5
  * **Mobile manipulators:** Clearpath Ridgeback with Franka Emika arm or UR5<|MERGE_RESOLUTION|>--- conflicted
+++ resolved
@@ -1,8 +1,7 @@
 Changelog
 ---------
 
-<<<<<<< HEAD
-0.48.7 (2025-11-26)
+0.48.9 (2025-12-01)
 ~~~~~~~~~~~~~~~~~~~
 
 Fixed
@@ -13,7 +12,6 @@
   properties.
 
 
-=======
 0.48.8 (2025-10-15)
 ~~~~~~~~~~~~~~~~~~~
 
@@ -31,7 +29,6 @@
 
 * Changed import from ``isaaclab.sim.utils`` to ``isaaclab.sim.utils.stage`` to properly propagate the Isaac Sim stage context.
 
->>>>>>> 18c7c58d
 0.48.6 (2025-11-18)
 ~~~~~~~~~~~~~~~~~~~
 
