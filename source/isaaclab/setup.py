# Copyright (c) 2022-2025, The Isaac Lab Project Developers.
# All rights reserved.
#
# SPDX-License-Identifier: BSD-3-Clause

"""Installation script for the 'isaaclab' python package."""

import os
import platform
import toml

from setuptools import setup

# Obtain the extension data from the extension.toml file
EXTENSION_PATH = os.path.dirname(os.path.realpath(__file__))
# Read the extension.toml file
EXTENSION_TOML_DATA = toml.load(os.path.join(EXTENSION_PATH, "config", "extension.toml"))

# Minimum dependencies required prior to installation
INSTALL_REQUIRES = [
    # generic
    "numpy<2",
    "torch==2.5.1",
    "onnx==1.16.1",  # 1.16.2 throws access violation on Windows
    "prettytable==3.3.0",
    "toml",
    # devices
    "hidapi==0.14.0.post2",
    # reinforcement learning
    "gymnasium",
    # procedural-generation
    "trimesh",
    "pyglet<2",
    # image processing
    "transformers",
    "einops",  # needed for transformers, doesn't always auto-install
    "warp-lang",
    # make sure this is consistent with isaac sim version
    "pillow==11.0.0",
    # livestream
    "starlette==0.46.0",
<<<<<<< HEAD
    # testing
    "pytest",
    "pytest-mock",
=======
    "flatdict==4.0.1",
>>>>>>> 9be0de5f
]

# Additional dependencies that are only available on Linux platforms
if platform.system() == "Linux":
    INSTALL_REQUIRES += [
        "pin-pink==3.1.0",  # required by isaaclab.isaaclab.controllers.pink_ik
        "dex-retargeting==0.4.6",  # required by isaaclab.devices.openxr.retargeters.humanoid.fourier.gr1_t2_dex_retargeting_utils
    ]

PYTORCH_INDEX_URL = ["https://download.pytorch.org/whl/cu118"]

# Installation operation
setup(
    name="isaaclab",
    author="Isaac Lab Project Developers",
    maintainer="Isaac Lab Project Developers",
    url=EXTENSION_TOML_DATA["package"]["repository"],
    version=EXTENSION_TOML_DATA["package"]["version"],
    description=EXTENSION_TOML_DATA["package"]["description"],
    keywords=EXTENSION_TOML_DATA["package"]["keywords"],
    license="BSD-3-Clause",
    include_package_data=True,
    python_requires=">=3.10",
    install_requires=INSTALL_REQUIRES,
    dependency_links=PYTORCH_INDEX_URL,
    packages=["isaaclab"],
    classifiers=[
        "Natural Language :: English",
        "Programming Language :: Python :: 3.10",
        "Isaac Sim :: 4.5.0",
    ],
    zip_safe=False,
)<|MERGE_RESOLUTION|>--- conflicted
+++ resolved
@@ -39,13 +39,10 @@
     "pillow==11.0.0",
     # livestream
     "starlette==0.46.0",
-<<<<<<< HEAD
     # testing
     "pytest",
     "pytest-mock",
-=======
     "flatdict==4.0.1",
->>>>>>> 9be0de5f
 ]
 
 # Additional dependencies that are only available on Linux platforms
