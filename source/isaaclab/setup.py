--- conflicted
+++ resolved
@@ -42,11 +42,8 @@
     # testing
     "pytest",
     "pytest-mock",
-<<<<<<< HEAD
-=======
     "junitparser",
     "flatdict==4.0.1",
->>>>>>> aa0e7135
 ]
 
 # Additional dependencies that are only available on Linux platforms
