--- conflicted
+++ resolved
@@ -35,11 +35,7 @@
     # image processing
     "transformers",
     "einops",  # needed for transformers, doesn't always auto-install
-<<<<<<< HEAD
-    "warp-lang>=1.9.0.dev20250825",
-=======
     "warp-lang==1.11.0.dev20251205",
->>>>>>> 5efe0cf0
     # make sure this is consistent with isaac sim version
     "pillow==11.2.1",
     # livestream
@@ -51,20 +47,10 @@
     "pytest-mock",
     "junitparser",
     "flatdict==4.0.1",
-<<<<<<< HEAD
-    # newton
-    "usd-core==25.05.0",
-    "mujoco>=3.3.6.dev802089588",
-    "mujoco-warp @ git+https://github.com/google-deepmind/mujoco_warp.git@64bb938f87b6aaf840753ef9ddc198db655020c0",
-    "newton @ git+https://github.com/newton-physics/newton.git@beta-1-1",
-    "imgui-bundle==1.92.0",
-    "PyOpenGL-accelerate==3.1.10",
-=======
     # visualizers
     "imgui-bundle==1.92.0",
     "PyOpenGL-accelerate==3.1.10",
     "rerun-sdk==0.27",
->>>>>>> 5efe0cf0
 ]
 
 # Append Linux x86_64 and ARM64 deps via PEP 508 markers
