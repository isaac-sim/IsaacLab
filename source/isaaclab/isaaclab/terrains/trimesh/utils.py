# Copyright (c) 2022-2025, The Isaac Lab Project Developers (https://github.com/isaac-sim/IsaacLab/blob/main/CONTRIBUTORS.md).
# All rights reserved.
#
# SPDX-License-Identifier: BSD-3-Clause

import numpy as np
import scipy.spatial.transform as tf
import trimesh

"""
Primitive functions to generate meshes.
"""


def make_plane(size: tuple[float, float], height: float, center_zero: bool = True) -> trimesh.Trimesh:
    """Generate a plane mesh.

    If :obj:`center_zero` is True, the origin is at center of the plane mesh i.e. the mesh extends from
    :math:`(-size[0] / 2, -size[1] / 2, 0)` to :math:`(size[0] / 2, size[1] / 2, height)`.
    Otherwise, the origin is :math:`(size[0] / 2, size[1] / 2)` and the mesh extends from
    :math:`(0, 0, 0)` to :math:`(size[0], size[1], height)`.

    Args:
        size: The length (along x) and width (along y) of the terrain (in m).
        height: The height of the plane (in m).
        center_zero: Whether the 2D origin of the plane is set to the center of mesh.
            Defaults to True.

    Returns:
        A trimesh.Trimesh objects for the plane.
    """
    # compute the vertices of the terrain
    x0 = [size[0], size[1], height]
    x1 = [size[0], 0.0, height]
    x2 = [0.0, size[1], height]
    x3 = [0.0, 0.0, height]
    # generate the tri-mesh with two triangles
    vertices = np.array([x0, x1, x2, x3])
    faces = np.array([[1, 0, 2], [2, 3, 1]])
    plane_mesh = trimesh.Trimesh(vertices=vertices, faces=faces)
    # center the plane at the origin
    if center_zero:
        plane_mesh.apply_translation(-np.array([size[0] / 2.0, size[1] / 2.0, 0.0]))
    # return the tri-mesh and the position
    return plane_mesh


def make_border(
    size: tuple[float, float], inner_size: tuple[float, float], height: float, position: tuple[float, float, float]
) -> list[trimesh.Trimesh]:
    """Generate meshes for a rectangular border with a hole in the middle.

    .. code:: text

        +---------------------+
        |#####################|
        |##+---------------+##|
        |##|               |##|
        |##|               |##| length
        |##|               |##| (y-axis)
        |##|               |##|
        |##+---------------+##|
        |#####################|
        +---------------------+
              width (x-axis)

    Args:
        size: The length (along x) and width (along y) of the terrain (in m).
        inner_size: The inner length (along x) and width (along y) of the hole (in m).
        height: The height of the border (in m).
        position: The center of the border (in m).

    Returns:
        A list of trimesh.Trimesh objects that represent the border.
    """
    # compute thickness of the border
    thickness_x = (size[0] - inner_size[0]) / 2.0
    thickness_y = (size[1] - inner_size[1]) / 2.0
    # generate tri-meshes for the border
    # top/bottom border
    box_dims = (size[0], thickness_y, height)
    # -- top
    box_pos = (position[0], position[1] + inner_size[1] / 2.0 + thickness_y / 2.0, position[2])
    box_mesh_top = trimesh.creation.box(box_dims, trimesh.transformations.translation_matrix(box_pos))
    # -- bottom
    box_pos = (position[0], position[1] - inner_size[1] / 2.0 - thickness_y / 2.0, position[2])
    box_mesh_bottom = trimesh.creation.box(box_dims, trimesh.transformations.translation_matrix(box_pos))
    # left/right border
    box_dims = (thickness_x, inner_size[1], height)
    # -- left
    box_pos = (position[0] - inner_size[0] / 2.0 - thickness_x / 2.0, position[1], position[2])
    box_mesh_left = trimesh.creation.box(box_dims, trimesh.transformations.translation_matrix(box_pos))
    # -- right
    box_pos = (position[0] + inner_size[0] / 2.0 + thickness_x / 2.0, position[1], position[2])
    box_mesh_right = trimesh.creation.box(box_dims, trimesh.transformations.translation_matrix(box_pos))
    # return the tri-meshes
    return [box_mesh_left, box_mesh_right, box_mesh_top, box_mesh_bottom]


def make_box(
    length: float,
    width: float,
    height: float,
    center: tuple[float, float, float],
    max_yx_angle: float = 0,
    degrees: bool = True,
) -> trimesh.Trimesh:
    """Generate a box mesh with a random orientation.

    Args:
        length: The length (along x) of the box (in m).
        width: The width (along y) of the box (in m).
        height: The height of the cylinder (in m).
        center: The center of the cylinder (in m).
        max_yx_angle: The maximum angle along the y and x axis. Defaults to 0.
        degrees: Whether the angle is in degrees. Defaults to True.

    Returns:
        A trimesh.Trimesh object for the cylinder.
    """
    # create a pose for the cylinder
    transform = np.eye(4)
    transform[0:3, -1] = np.asarray(center)
    # -- create a random rotation
    euler_zyx = tf.Rotation.random().as_euler("zyx")  # returns rotation of shape (3,)
    # -- cap the rotation along the y and x axis
    if degrees:
        max_yx_angle = max_yx_angle / 180.0
    euler_zyx[1:] *= max_yx_angle
    # -- apply the rotation
    transform[0:3, 0:3] = tf.Rotation.from_euler("zyx", euler_zyx).as_matrix()
    # create the box
    dims = (length, width, height)
    return trimesh.creation.box(dims, transform=transform)

<<<<<<< HEAD
def make_box_floating_obstacle(
    length: float,
    width: float,
    height: float,
    center: tuple[float, float, float],
    max_yxz_angle: float = 0,
    degrees: bool = True,
) -> trimesh.Trimesh:
    """Generate a box mesh with a random orientation.

    Args:
        length: The length (along x) of the box (in m).
        width: The width (along y) of the box (in m).
        height: The height of the cylinder (in m).
        center: The center of the cylinder (in m).
        max_yxz_angle: The maximum angle along the y and x axis. Defaults to 0.
        degrees: Whether the angle is in degrees. Defaults to True.

    Returns:
        A trimesh.Trimesh object for the box.
    """
    # create a pose for the box
    transform = np.eye(4)
    transform[0:3, -1] = np.asarray(center)
    # -- create a random rotation
    euler_zyx = tf.Rotation.random().as_euler("zyx")  # returns rotation of shape (3,)
    # -- cap the rotation along the x,y and z axis
    if degrees:
        max_yxz_angle = max_yxz_angle / 180.0
    euler_zyx *= max_yxz_angle
    # -- apply the rotation
    transform[0:3, 0:3] = tf.Rotation.from_euler("zyx", euler_zyx).as_matrix()
    # create the box
    dims = (length, width, height)
    return trimesh.creation.box(dims, transform=transform)
=======
>>>>>>> f28d9d35

def make_cylinder(
    radius: float, height: float, center: tuple[float, float, float], max_yx_angle: float = 0, degrees: bool = True
) -> trimesh.Trimesh:
    """Generate a cylinder mesh with a random orientation.

    Args:
        radius: The radius of the cylinder (in m).
        height: The height of the cylinder (in m).
        center: The center of the cylinder (in m).
        max_yx_angle: The maximum angle along the y and x axis. Defaults to 0.
        degrees: Whether the angle is in degrees. Defaults to True.

    Returns:
        A trimesh.Trimesh object for the cylinder.
    """
    # create a pose for the cylinder
    transform = np.eye(4)
    transform[0:3, -1] = np.asarray(center)
    # -- create a random rotation
    euler_zyx = tf.Rotation.random().as_euler("zyx")  # returns rotation of shape (3,)
    # -- cap the rotation along the y and x axis
    if degrees:
        max_yx_angle = max_yx_angle / 180.0
    euler_zyx[1:] *= max_yx_angle
    # -- apply the rotation
    transform[0:3, 0:3] = tf.Rotation.from_euler("zyx", euler_zyx).as_matrix()
    # create the cylinder
    return trimesh.creation.cylinder(radius, height, sections=np.random.randint(4, 6), transform=transform)


def make_cone(
    radius: float, height: float, center: tuple[float, float, float], max_yx_angle: float = 0, degrees: bool = True
) -> trimesh.Trimesh:
    """Generate a cone mesh with a random orientation.

    Args:
        radius: The radius of the cone (in m).
        height: The height of the cone (in m).
        center: The center of the cone (in m).
        max_yx_angle: The maximum angle along the y and x axis. Defaults to 0.
        degrees: Whether the angle is in degrees. Defaults to True.

    Returns:
        A trimesh.Trimesh object for the cone.
    """
    # create a pose for the cylinder
    transform = np.eye(4)
    transform[0:3, -1] = np.asarray(center)
    # -- create a random rotation
    euler_zyx = tf.Rotation.random().as_euler("zyx")  # returns rotation of shape (3,)
    # -- cap the rotation along the y and x axis
    if degrees:
        max_yx_angle = max_yx_angle / 180.0
    euler_zyx[1:] *= max_yx_angle
    # -- apply the rotation
    transform[0:3, 0:3] = tf.Rotation.from_euler("zyx", euler_zyx).as_matrix()
    # create the cone
    return trimesh.creation.cone(radius, height, sections=np.random.randint(4, 6), transform=transform)<|MERGE_RESOLUTION|>--- conflicted
+++ resolved
@@ -133,44 +133,6 @@
     dims = (length, width, height)
     return trimesh.creation.box(dims, transform=transform)
 
-<<<<<<< HEAD
-def make_box_floating_obstacle(
-    length: float,
-    width: float,
-    height: float,
-    center: tuple[float, float, float],
-    max_yxz_angle: float = 0,
-    degrees: bool = True,
-) -> trimesh.Trimesh:
-    """Generate a box mesh with a random orientation.
-
-    Args:
-        length: The length (along x) of the box (in m).
-        width: The width (along y) of the box (in m).
-        height: The height of the cylinder (in m).
-        center: The center of the cylinder (in m).
-        max_yxz_angle: The maximum angle along the y and x axis. Defaults to 0.
-        degrees: Whether the angle is in degrees. Defaults to True.
-
-    Returns:
-        A trimesh.Trimesh object for the box.
-    """
-    # create a pose for the box
-    transform = np.eye(4)
-    transform[0:3, -1] = np.asarray(center)
-    # -- create a random rotation
-    euler_zyx = tf.Rotation.random().as_euler("zyx")  # returns rotation of shape (3,)
-    # -- cap the rotation along the x,y and z axis
-    if degrees:
-        max_yxz_angle = max_yxz_angle / 180.0
-    euler_zyx *= max_yxz_angle
-    # -- apply the rotation
-    transform[0:3, 0:3] = tf.Rotation.from_euler("zyx", euler_zyx).as_matrix()
-    # create the box
-    dims = (length, width, height)
-    return trimesh.creation.box(dims, transform=transform)
-=======
->>>>>>> f28d9d35
 
 def make_cylinder(
     radius: float, height: float, center: tuple[float, float, float], max_yx_angle: float = 0, degrees: bool = True
