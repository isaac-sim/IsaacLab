# Copyright (c) 2022-2025, The Isaac Lab Project Developers (https://github.com/isaac-sim/IsaacLab/blob/main/CONTRIBUTORS.md).
# All rights reserved.
#
# SPDX-License-Identifier: BSD-3-Clause

"""Base configuration of the environment.

This module defines the general configuration of the environment. It includes parameters for
configuring the environment instances, viewer settings, and simulation parameters.
"""

from dataclasses import MISSING, field

import isaaclab.envs.mdp as mdp
from isaaclab.devices.device_base import DevicesCfg
from isaaclab.devices.openxr import XrCfg
from isaaclab.managers import EventTermCfg as EventTerm
from isaaclab.managers import RecorderManagerBaseCfg as DefaultEmptyRecorderManagerCfg
from isaaclab.scene import InteractiveSceneCfg
from isaaclab.sim import SimulationCfg
from isaaclab.utils import configclass

from .common import ViewerCfg
from .ui import BaseEnvWindow


@configclass
class DefaultEventManagerCfg:
    """Configuration of the default event manager.

    This manager is used to reset the scene to a default state. The default state is specified
    by the scene configuration.
    """

    reset_scene_to_default = EventTerm(func=mdp.reset_scene_to_default, mode="reset")


@configclass
class ManagerBasedEnvCfg:
    """Base configuration of the environment."""

    # simulation settings
    viewer: ViewerCfg = ViewerCfg()
    """Viewer configuration. Default is ViewerCfg()."""

    sim: SimulationCfg = SimulationCfg()
    """Physics simulation configuration. Default is SimulationCfg()."""

    # ui settings
    ui_window_class_type: type | None = BaseEnvWindow
    """The class type of the UI window. Default is None.

    If None, then no UI window is created.

    Note:
        If you want to make your own UI window, you can create a class that inherits from
        from :class:`isaaclab.envs.ui.base_env_window.BaseEnvWindow`. Then, you can set
        this attribute to your class type.
    """

    # general settings
    seed: int | None = None
    """The seed for the random number generator. Defaults to None, in which case the seed is not set.

    Note:
      The seed is set at the beginning of the environment initialization. This ensures that the environment
      creation is deterministic and behaves similarly across different runs.
    """

    decimation: int = MISSING
    """Number of control action updates @ sim dt per policy dt.

    For instance, if the simulation dt is 0.01s and the policy dt is 0.1s, then the decimation is 10.
    This means that the control action is updated every 10 simulation steps.
    """

    # environment settings
    scene: InteractiveSceneCfg = MISSING
    """Scene settings.

    Please refer to the :class:`isaaclab.scene.InteractiveSceneCfg` class for more details.
    """

    recorders: object = DefaultEmptyRecorderManagerCfg()
    """Recorder settings. Defaults to recording nothing.

    Please refer to the :class:`isaaclab.managers.RecorderManager` class for more details.
    """

    observations: object = MISSING
    """Observation space settings.

    Please refer to the :class:`isaaclab.managers.ObservationManager` class for more details.
    """

    actions: object = MISSING
    """Action space settings.

    Please refer to the :class:`isaaclab.managers.ActionManager` class for more details.
    """

    events: object = DefaultEventManagerCfg()
    """Event settings. Defaults to the basic configuration that resets the scene to its default state.

    Please refer to the :class:`isaaclab.managers.EventManager` class for more details.
    """

    rerender_on_reset: bool = False
    """Whether a render step is performed again after at least one environment has been reset.
    Defaults to False, which means no render step will be performed after reset.

    * When this is False, data collected from sensors after performing reset will be stale and will not reflect the
      latest states in simulation caused by the reset.
    * When this is True, an extra render step will be performed to update the sensor data
      to reflect the latest states from the reset. This comes at a cost of performance as an additional render
      step will be performed after each time an environment is reset.

    """

    wait_for_textures: bool = True
    """True to wait for assets to be loaded completely, False otherwise. Defaults to True."""

    xr: XrCfg | None = None
    """Configuration for viewing and interacting with the environment through an XR device."""

    teleop_devices: DevicesCfg = field(default_factory=DevicesCfg)
    """Configuration for teleoperation devices."""

    export_io_descriptors: bool = False
    """Whether to export the IO descriptors for the environment. Defaults to False."""

<<<<<<< HEAD
    io_descriptors_output_dir: str | None = None
    """The directory to export the IO descriptors to. Defaults to None."""

=======
>>>>>>> 79fc49dc
    log_dir: str | None = None
    """Directory for logging experiment artifacts. Defaults to None, in which case no specific log directory is set."""<|MERGE_RESOLUTION|>--- conflicted
+++ resolved
@@ -129,11 +129,5 @@
     export_io_descriptors: bool = False
     """Whether to export the IO descriptors for the environment. Defaults to False."""
 
-<<<<<<< HEAD
-    io_descriptors_output_dir: str | None = None
-    """The directory to export the IO descriptors to. Defaults to None."""
-
-=======
->>>>>>> 79fc49dc
     log_dir: str | None = None
     """Directory for logging experiment artifacts. Defaults to None, in which case no specific log directory is set."""