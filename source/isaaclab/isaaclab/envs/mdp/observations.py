--- conflicted
+++ resolved
@@ -472,10 +472,7 @@
             images -= mean_tensor
         elif "distance_to" in data_type or "depth" in data_type:
             images[images == float("inf")] = 10.0
-<<<<<<< HEAD
             images[images == -float("inf")] = 10.0
-=======
->>>>>>> b079a0ee
             images[images > 10.0] = 10.0
             images = images / 10.0  # normalize to 0-1
             images[images < 0.02] = -1.0  # set very close values to -1
@@ -485,11 +482,7 @@
     if _vae_model is None:
         _vae_model = vae()
     latents = _vae_model.encode(images.clone())
-<<<<<<< HEAD
     # reconstructed = _vae_model.decode(latents)
-=======
-    reconstructed = _vae_model.decode(latents)
->>>>>>> b079a0ee
     # print min max mean decoded image
     # save depth image 0 and reconstructed image 0
     # import matplotlib.pyplot as plt
