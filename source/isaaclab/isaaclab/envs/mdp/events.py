# Copyright (c) 2022-2025, The Isaac Lab Project Developers (https://github.com/isaac-sim/IsaacLab/blob/main/CONTRIBUTORS.md).
# All rights reserved.
#
# SPDX-License-Identifier: BSD-3-Clause

"""Common functions that can be used to enable different events.

Events include anything related to altering the simulation state. This includes changing the physics
materials, applying external forces, and resetting the state of the asset.

The functions can be passed to the :class:`isaaclab.managers.EventTermCfg` object to enable
the event introduced by the function.
"""

from __future__ import annotations

import math
import re
import torch
from typing import TYPE_CHECKING, Literal

import carb
import newton
import omni.physics.tensors.impl.api as physx
import omni.usd
import warp as wp
from isaacsim.core.utils.extensions import enable_extension
from isaacsim.core.utils.stage import get_current_stage
from pxr import Gf, Sdf, UsdGeom, Vt

import isaaclab.sim as sim_utils
import isaaclab.utils.math as math_utils
from isaaclab.actuators import ImplicitActuator
from isaaclab.assets import Articulation, DeformableObject, RigidObject
from isaaclab.managers import EventTermCfg, ManagerTermBase, SceneEntityCfg
from isaaclab.sim._impl.newton_manager import NewtonManager
from isaaclab.terrains import TerrainImporter
from isaaclab.utils.version import compare_versions

if TYPE_CHECKING:
    from isaaclab.envs import ManagerBasedEnv


def randomize_rigid_body_scale(
    env: ManagerBasedEnv,
    env_ids: torch.Tensor | None,
    scale_range: tuple[float, float] | dict[str, tuple[float, float]],
    asset_cfg: SceneEntityCfg,
    relative_child_path: str | None = None,
):
    """Randomize the scale of a rigid body asset in the USD stage.

    This function modifies the "xformOp:scale" property of all the prims corresponding to the asset.

    It takes a tuple or dictionary for the scale ranges. If it is a tuple, then the scaling along
    individual axis is performed equally. If it is a dictionary, the scaling is independent across each dimension.
    The keys of the dictionary are ``x``, ``y``, and ``z``. The values are tuples of the form ``(min, max)``.

    If the dictionary does not contain a key, the range is set to one for that axis.

    Relative child path can be used to randomize the scale of a specific child prim of the asset.
    For example, if the asset at prim path expression "/World/envs/env_.*/Object" has a child
    with the path "/World/envs/env_.*/Object/mesh", then the relative child path should be "mesh" or
    "/mesh".

    .. attention::
        Since this function modifies USD properties that are parsed by the physics engine once the simulation
        starts, the term should only be used before the simulation starts playing. This corresponds to the
        event mode named "usd". Using it at simulation time, may lead to unpredictable behaviors.

    .. note::
        When randomizing the scale of individual assets, please make sure to set
        :attr:`isaaclab.scene.InteractiveSceneCfg.replicate_physics` to False. This ensures that physics
        parser will parse the individual asset properties separately.
    """
    # check if sim is running
    if env.sim.is_playing():
        raise RuntimeError(
            "Randomizing scale while simulation is running leads to unpredictable behaviors."
            " Please ensure that the event term is called before the simulation starts by using the 'usd' mode."
        )

    # extract the used quantities (to enable type-hinting)
    asset: RigidObject = env.scene[asset_cfg.name]

    if isinstance(asset, Articulation):
        raise ValueError(
            "Scaling an articulation randomly is not supported, as it affects joint attributes and can cause"
            " unexpected behavior. To achieve different scales, we recommend generating separate USD files for"
            " each version of the articulation and using multi-asset spawning. For more details, refer to:"
            " https://isaac-sim.github.io/IsaacLab/main/source/how-to/multi_asset_spawning.html"
        )

    # resolve environment ids
    if env_ids is None:
        env_ids = torch.arange(env.scene.num_envs, device="cpu")
    else:
        env_ids = env_ids.cpu()

    # acquire stage
    stage = get_current_stage()
    # resolve prim paths for spawning and cloning
    prim_paths = sim_utils.find_matching_prim_paths(asset.cfg.prim_path)

    # sample scale values
    if isinstance(scale_range, dict):
        range_list = [scale_range.get(key, (1.0, 1.0)) for key in ["x", "y", "z"]]
        ranges = torch.tensor(range_list, device="cpu")
        rand_samples = math_utils.sample_uniform(ranges[:, 0], ranges[:, 1], (len(env_ids), 3), device="cpu")
    else:
        rand_samples = math_utils.sample_uniform(*scale_range, (len(env_ids), 1), device="cpu")
        rand_samples = rand_samples.repeat(1, 3)
    # convert to list for the for loop
    rand_samples = rand_samples.tolist()

    # apply the randomization to the parent if no relative child path is provided
    # this might be useful if user wants to randomize a particular mesh in the prim hierarchy
    if relative_child_path is None:
        relative_child_path = ""
    elif not relative_child_path.startswith("/"):
        relative_child_path = "/" + relative_child_path

    # use sdf changeblock for faster processing of USD properties
    with Sdf.ChangeBlock():
        for i, env_id in enumerate(env_ids):
            # path to prim to randomize
            prim_path = prim_paths[env_id] + relative_child_path
            # spawn single instance
            prim_spec = Sdf.CreatePrimInLayer(stage.GetRootLayer(), prim_path)

            # get the attribute to randomize
            scale_spec = prim_spec.GetAttributeAtPath(prim_path + ".xformOp:scale")
            # if the scale attribute does not exist, create it
            has_scale_attr = scale_spec is not None
            if not has_scale_attr:
                scale_spec = Sdf.AttributeSpec(prim_spec, prim_path + ".xformOp:scale", Sdf.ValueTypeNames.Double3)

            # set the new scale
            scale_spec.default = Gf.Vec3f(*rand_samples[i])

            # ensure the operation is done in the right ordering if we created the scale attribute.
            # otherwise, we assume the scale attribute is already in the right order.
            # note: by default isaac sim follows this ordering for the transform stack so any asset
            #   created through it will have the correct ordering
            if not has_scale_attr:
                op_order_spec = prim_spec.GetAttributeAtPath(prim_path + ".xformOpOrder")
                if op_order_spec is None:
                    op_order_spec = Sdf.AttributeSpec(
                        prim_spec, UsdGeom.Tokens.xformOpOrder, Sdf.ValueTypeNames.TokenArray
                    )
                op_order_spec.default = Vt.TokenArray(["xformOp:translate", "xformOp:orient", "xformOp:scale"])


class randomize_rigid_body_material(ManagerTermBase):
    """Randomize the physics materials on all geometries of the asset.

    This function creates a set of physics materials with random static friction, dynamic friction, and restitution
    values. The number of materials is specified by ``num_buckets``. The materials are generated by sampling
    uniform random values from the given ranges.

    The material properties are then assigned to the geometries of the asset. The assignment is done by
    creating a random integer tensor of shape  (num_instances, max_num_shapes) where ``num_instances``
    is the number of assets spawned and ``max_num_shapes`` is the maximum number of shapes in the asset (over
    all bodies). The integer values are used as indices to select the material properties from the
    material buckets.

    If the flag ``make_consistent`` is set to ``True``, the dynamic friction is set to be less than or equal to
    the static friction. This obeys the physics constraint on friction values. However, it may not always be
    essential for the application. Thus, the flag is set to ``False`` by default.

    .. attention::
        This function uses CPU tensors to assign the material properties. It is recommended to use this function
        only during the initialization of the environment. Otherwise, it may lead to a significant performance
        overhead.

    .. note::
        PhysX only allows 64000 unique physics materials in the scene. If the number of materials exceeds this
        limit, the simulation will crash. Due to this reason, we sample the materials only once during initialization.
        Afterwards, these materials are randomly assigned to the geometries of the asset.
    """

    def __init__(self, cfg: EventTermCfg, env: ManagerBasedEnv):
        """Initialize the term.

        Args:
            cfg: The configuration of the event term.
            env: The environment instance.

        Raises:
            ValueError: If the asset is not a RigidObject or an Articulation.
        """
        super().__init__(cfg, env)

        # extract the used quantities (to enable type-hinting)
        self.asset_cfg: SceneEntityCfg = cfg.params["asset_cfg"]
        self.asset: RigidObject | Articulation = env.scene[self.asset_cfg.name]

        if not isinstance(self.asset, (RigidObject, Articulation)):
            raise ValueError(
                f"Randomization term 'randomize_rigid_body_material' not supported for asset: '{self.asset_cfg.name}'"
                f" with type: '{type(self.asset)}'."
            )

        # obtain number of shapes per body (needed for indexing the material properties correctly)
        # note: this is a workaround since the Articulation does not provide a direct way to obtain the number of shapes
        #  per body. We use the physics simulation view to obtain the number of shapes per body.
        if isinstance(self.asset, Articulation) and self.asset_cfg.body_ids != slice(None):
            self.num_shapes_per_body = []
            for link_path in self.asset.root_physx_view.link_paths[0]:
                link_physx_view = self.asset._physics_sim_view.create_rigid_body_view(link_path)  # type: ignore
                self.num_shapes_per_body.append(link_physx_view.max_shapes)
            # ensure the parsing is correct
            num_shapes = sum(self.num_shapes_per_body)
            expected_shapes = self.asset.root_physx_view.max_shapes
            if num_shapes != expected_shapes:
                raise ValueError(
                    "Randomization term 'randomize_rigid_body_material' failed to parse the number of shapes per body."
                    f" Expected total shapes: {expected_shapes}, but got: {num_shapes}."
                )
        else:
            # in this case, we don't need to do special indexing
            self.num_shapes_per_body = None

        # obtain parameters for sampling friction and restitution values
        static_friction_range = cfg.params.get("static_friction_range", (1.0, 1.0))
        dynamic_friction_range = cfg.params.get("dynamic_friction_range", (1.0, 1.0))
        restitution_range = cfg.params.get("restitution_range", (0.0, 0.0))
        num_buckets = int(cfg.params.get("num_buckets", 1))

        # sample material properties from the given ranges
        # note: we only sample the materials once during initialization
        #   afterwards these are randomly assigned to the geometries of the asset
        range_list = [static_friction_range, dynamic_friction_range, restitution_range]
        ranges = torch.tensor(range_list, device="cpu")
        self.material_buckets = math_utils.sample_uniform(ranges[:, 0], ranges[:, 1], (num_buckets, 3), device="cpu")

        # ensure dynamic friction is always less than static friction
        make_consistent = cfg.params.get("make_consistent", False)
        if make_consistent:
            self.material_buckets[:, 1] = torch.min(self.material_buckets[:, 0], self.material_buckets[:, 1])

    def __call__(
        self,
        env: ManagerBasedEnv,
        env_ids: torch.Tensor | None,
        static_friction_range: tuple[float, float],
        dynamic_friction_range: tuple[float, float],
        restitution_range: tuple[float, float],
        num_buckets: int,
        asset_cfg: SceneEntityCfg,
        make_consistent: bool = False,
    ):
        # resolve environment ids
        if env_ids is None:
            env_ids = torch.arange(env.scene.num_envs, device="cpu")
        else:
            env_ids = env_ids.cpu()

        # randomly assign material IDs to the geometries
        total_num_shapes = self.asset.root_physx_view.max_shapes
        bucket_ids = torch.randint(0, num_buckets, (len(env_ids), total_num_shapes), device="cpu")
        material_samples = self.material_buckets[bucket_ids]

        # retrieve material buffer from the physics simulation
        materials = self.asset.root_physx_view.get_material_properties()

        # update material buffer with new samples
        if self.num_shapes_per_body is not None:
            # sample material properties from the given ranges
            for body_id in self.asset_cfg.body_ids:
                # obtain indices of shapes for the body
                start_idx = sum(self.num_shapes_per_body[:body_id])
                end_idx = start_idx + self.num_shapes_per_body[body_id]
                # assign the new materials
                # material samples are of shape: num_env_ids x total_num_shapes x 3
                materials[env_ids, start_idx:end_idx] = material_samples[:, start_idx:end_idx]
        else:
            # assign all the materials
            materials[env_ids] = material_samples[:]

        # apply to simulation
        self.asset.root_physx_view.set_material_properties(materials, env_ids)


def randomize_rigid_body_mass(
    env: ManagerBasedEnv,
    env_ids: torch.Tensor | None,
    asset_cfg: SceneEntityCfg,
    mass_distribution_params: tuple[float, float],
    operation: Literal["add", "scale", "abs"],
    distribution: Literal["uniform", "log_uniform", "gaussian"] = "uniform",
    recompute_inertia: bool = True,
):
    """Randomize the mass of the bodies by adding, scaling, or setting random values.

    This function allows randomizing the mass of the bodies of the asset. The function samples random values from the
    given distribution parameters and adds, scales, or sets the values into the physics simulation based on the operation.

    If the ``recompute_inertia`` flag is set to ``True``, the function recomputes the inertia tensor of the bodies
    after setting the mass. This is useful when the mass is changed significantly, as the inertia tensor depends
    on the mass. It assumes the body is a uniform density object. If the body is not a uniform density object,
    the inertia tensor may not be accurate.

    .. tip::
        This function uses CPU tensors to assign the body masses. It is recommended to use this function
        only during the initialization of the environment.
    """
    # extract the used quantities (to enable type-hinting)
    asset: RigidObject | Articulation = env.scene[asset_cfg.name]

    # resolve environment ids
    if env_ids is None:
        env_ids = torch.arange(env.scene.num_envs, device="cpu")
    else:
        env_ids = env_ids.cpu()

    # resolve body indices
    if asset_cfg.body_ids == slice(None):
        body_ids = torch.arange(asset.num_bodies, dtype=torch.int, device="cpu")
    else:
        body_ids = torch.tensor(asset_cfg.body_ids, dtype=torch.int, device="cpu")

    # get the current masses of the bodies (num_assets, num_bodies)
    # masses = asset.root_physx_view.get_masses()

    # FIXME: Do all this in warp and get rid of the torch conversions
    masses = wp.to_torch(asset.root_newton_view.get_attribute("body_mass", asset.root_newton_model)).clone()
    # apply randomization on default values
    # this is to make sure when calling the function multiple times, the randomization is applied on the
    # default values and not the previously randomized values
    masses[env_ids[:, None], body_ids] = asset.data.default_mass[env_ids[:, None], body_ids].clone()

    # sample from the given range
    # note: we modify the masses in-place for all environments
    #   however, the setter takes care that only the masses of the specified environments are modified
    masses = _randomize_prop_by_op(
        masses, mass_distribution_params, env_ids, body_ids, operation=operation, distribution=distribution
    )

    # set the mass into the physics simulation
    mask = torch.zeros((env.scene.num_envs,), dtype=torch.bool, device=env.device)
    mask[env_ids] = True
    asset.root_newton_view.set_attribute("body_mass", asset.root_newton_model, wp.from_torch(masses), mask=mask)
    # asset.root_physx_view.set_masses(masses, env_ids)

    # recompute inertia tensors if needed
    if recompute_inertia:
        # compute the ratios of the new masses to the initial masses
        ratios = masses[env_ids[:, None], body_ids] / asset.data.default_mass[env_ids[:, None], body_ids]
        # scale the inertia tensors by the the ratios
        # since mass randomization is done on default values, we can use the default inertia tensors
        inertias = (
            wp.to_torch(asset.root_newton_view.get_attribute("body_inertia", asset.root_newton_model))
            .clone()
            .reshape(env.scene.num_envs, asset.num_bodies, 9)
        )
        # inertias = asset.root_physx_view.get_inertias()
        if isinstance(asset, Articulation):
            # inertia has shape: (num_envs, num_bodies, 9) for articulation
            inertias[env_ids[:, None], body_ids] = (
                asset.data.default_inertia[env_ids[:, None], body_ids] * ratios[..., None]
            )
        else:
            # inertia has shape: (num_envs, 9) for rigid object
            inertias[env_ids] = asset.data.default_inertia[env_ids] * ratios
        # set the inertia tensors into the physics simulation
        # asset.root_physx_view.set_inertias(inertias, env_ids)
        asset.root_newton_view.set_attribute(
            "body_inertia",
            asset.root_newton_model,
            wp.from_torch(
                inertias.reshape(env.scene.num_envs, asset.num_bodies, 3, 3), dtype=wp.mat33, requires_grad=False
            ),
            mask=mask,
        )

        NewtonManager._solver.notify_model_changed(newton.sim.NOTIFY_FLAG_BODY_INERTIAL_PROPERTIES)

<<<<<<< HEAD
=======
def randomize_rigid_body_com(
    env: ManagerBasedEnv,
    env_ids: torch.Tensor | None,
    com_range: dict[str, tuple[float, float]],
    asset_cfg: SceneEntityCfg,
):
    """Randomize the center of mass (CoM) of rigid bodies by adding a random value sampled from the given ranges.

    .. note::
        This function uses CPU tensors to assign the CoM. It is recommended to use this function
        only during the initialization of the environment.
    """
    # extract the used quantities (to enable type-hinting)
    asset: Articulation = env.scene[asset_cfg.name]
    # resolve environment ids
    if env_ids is None:
        env_ids = torch.arange(env.scene.num_envs, device=env.device)
    else:
        env_ids = env_ids

    # resolve body indices
    if asset_cfg.body_ids == slice(None):
        body_ids = torch.arange(asset.num_bodies, dtype=torch.int, device=env.device)
    else:
        body_ids = torch.tensor(asset_cfg.body_ids, dtype=torch.int, device=env.device)

    # get the current com of the bodies (num_assets, num_bodies)
    coms = wp.to_torch(asset.root_newton_view.get_attribute("body_com", asset.root_newton_model)).clone()

    # sample random CoM values
    range_list = [com_range.get(key, (0.0, 0.0)) for key in ["x", "y", "z"]]
    ranges = torch.tensor(range_list, device=env.device)
    rand_samples = math_utils.sample_uniform(ranges[:, 0], ranges[:, 1], (len(env_ids), 3), device=env.device).unsqueeze(1)

    # Randomize the com in range
    coms[:, body_ids, :3] += rand_samples

    # Set the new coms
    mask = torch.zeros((env.scene.num_envs,), dtype=torch.bool, device=env.device)
    mask[env_ids] = True
    asset.root_newton_view.set_attribute("body_com", asset.root_newton_model, wp.from_torch(coms, dtype=wp.vec3), mask=mask)
    NewtonManager._solver.notify_model_changed(newton.sim.NOTIFY_FLAG_BODY_INERTIAL_PROPERTIES)

>>>>>>> 5502d7f6

def randomize_rigid_body_collider_offsets(
    env: ManagerBasedEnv,
    env_ids: torch.Tensor | None,
    asset_cfg: SceneEntityCfg,
    rest_offset_distribution_params: tuple[float, float] | None = None,
    contact_offset_distribution_params: tuple[float, float] | None = None,
    distribution: Literal["uniform", "log_uniform", "gaussian"] = "uniform",
):
    """Randomize the collider parameters of rigid bodies in an asset by adding, scaling, or setting random values.

    This function allows randomizing the collider parameters of the asset, such as rest and contact offsets.
    These correspond to the physics engine collider properties that affect the collision checking.

    The function samples random values from the given distribution parameters and applies the operation to
    the collider properties. It then sets the values into the physics simulation. If the distribution parameters
    are not provided for a particular property, the function does not modify the property.

    Currently, the distribution parameters are applied as absolute values.

    .. tip::
        This function uses CPU tensors to assign the collision properties. It is recommended to use this function
        only during the initialization of the environment.
    """
    # extract the used quantities (to enable type-hinting)
    asset: RigidObject | Articulation = env.scene[asset_cfg.name]

    # resolve environment ids
    if env_ids is None:
        env_ids = torch.arange(env.scene.num_envs, device="cpu")

    # sample collider properties from the given ranges and set into the physics simulation
    # -- rest offsets
    if rest_offset_distribution_params is not None:
        rest_offset = asset.root_physx_view.get_rest_offsets().clone()
        rest_offset = _randomize_prop_by_op(
            rest_offset,
            rest_offset_distribution_params,
            None,
            slice(None),
            operation="abs",
            distribution=distribution,
        )
        asset.root_physx_view.set_rest_offsets(rest_offset, env_ids.cpu())
    # -- contact offsets
    if contact_offset_distribution_params is not None:
        contact_offset = asset.root_physx_view.get_contact_offsets().clone()
        contact_offset = _randomize_prop_by_op(
            contact_offset,
            contact_offset_distribution_params,
            None,
            slice(None),
            operation="abs",
            distribution=distribution,
        )
        asset.root_physx_view.set_contact_offsets(contact_offset, env_ids.cpu())


def randomize_physics_scene_gravity(
    env: ManagerBasedEnv,
    env_ids: torch.Tensor | None,
    gravity_distribution_params: tuple[list[float], list[float]],
    operation: Literal["add", "scale", "abs"],
    distribution: Literal["uniform", "log_uniform", "gaussian"] = "uniform",
):
    """Randomize gravity by adding, scaling, or setting random values.

    This function allows randomizing gravity of the physics scene. The function samples random values from the
    given distribution parameters and adds, scales, or sets the values into the physics simulation based on the
    operation.

    The distribution parameters are lists of two elements each, representing the lower and upper bounds of the
    distribution for the x, y, and z components of the gravity vector. The function samples random values for each
    component independently.

    .. attention::
        This function applied the same gravity for all the environments.

    .. tip::
        This function uses CPU tensors to assign gravity.
    """
    # get the current gravity
    gravity = torch.tensor(env.sim.cfg.gravity, device="cpu").unsqueeze(0)
    dist_param_0 = torch.tensor(gravity_distribution_params[0], device="cpu")
    dist_param_1 = torch.tensor(gravity_distribution_params[1], device="cpu")
    gravity = _randomize_prop_by_op(
        gravity,
        (dist_param_0, dist_param_1),
        None,
        slice(None),
        operation=operation,
        distribution=distribution,
    )
    # unbatch the gravity tensor into a list
    gravity = gravity[0].tolist()

    # set the gravity into the physics simulation
    physics_sim_view: physx.SimulationView = sim_utils.SimulationContext.instance().physics_sim_view
    physics_sim_view.set_gravity(carb.Float3(*gravity))


def randomize_actuator_gains(
    env: ManagerBasedEnv,
    env_ids: torch.Tensor | None,
    asset_cfg: SceneEntityCfg,
    stiffness_distribution_params: tuple[float, float] | None = None,
    damping_distribution_params: tuple[float, float] | None = None,
    operation: Literal["add", "scale", "abs"] = "abs",
    distribution: Literal["uniform", "log_uniform", "gaussian"] = "uniform",
):
    """Randomize the actuator gains in an articulation by adding, scaling, or setting random values.

    This function allows randomizing the actuator stiffness and damping gains.

    The function samples random values from the given distribution parameters and applies the operation to the joint properties.
    It then sets the values into the actuator models. If the distribution parameters are not provided for a particular property,
    the function does not modify the property.

    .. tip::
        For implicit actuators, this function uses CPU tensors to assign the actuator gains into the simulation.
        In such cases, it is recommended to use this function only during the initialization of the environment.
    """
    # Extract the used quantities (to enable type-hinting)
    asset: Articulation = env.scene[asset_cfg.name]

    # Resolve environment ids
    if env_ids is None:
        env_ids = torch.arange(env.scene.num_envs, device=asset.device)

    def randomize(data: torch.Tensor, params: tuple[float, float]) -> torch.Tensor:
        return _randomize_prop_by_op(
            data, params, dim_0_ids=None, dim_1_ids=actuator_indices, operation=operation, distribution=distribution
        )

    # Loop through actuators and randomize gains
    for actuator in asset.actuators.values():
        if isinstance(asset_cfg.joint_ids, slice):
            # we take all the joints of the actuator
            actuator_indices = slice(None)
            if isinstance(actuator.joint_indices, slice):
                global_indices = slice(None)
            else:
                global_indices = torch.tensor(actuator.joint_indices, device=asset.device)
        elif isinstance(actuator.joint_indices, slice):
            # we take the joints defined in the asset config
            global_indices = actuator_indices = torch.tensor(asset_cfg.joint_ids, device=asset.device)
        else:
            # we take the intersection of the actuator joints and the asset config joints
            actuator_joint_indices = torch.tensor(actuator.joint_indices, device=asset.device)
            asset_joint_ids = torch.tensor(asset_cfg.joint_ids, device=asset.device)
            # the indices of the joints in the actuator that have to be randomized
            actuator_indices = torch.nonzero(torch.isin(actuator_joint_indices, asset_joint_ids)).view(-1)
            if len(actuator_indices) == 0:
                continue
            # maps actuator indices that have to be randomized to global joint indices
            global_indices = actuator_joint_indices[actuator_indices]
        # Randomize stiffness
        if stiffness_distribution_params is not None:
            stiffness = actuator.stiffness[env_ids].clone()
            stiffness[:, actuator_indices] = asset.data.default_joint_stiffness[env_ids][:, global_indices].clone()
            randomize(stiffness, stiffness_distribution_params)
            actuator.stiffness[env_ids] = stiffness
            if isinstance(actuator, ImplicitActuator):
                asset.write_joint_stiffness_to_sim(stiffness, joint_ids=actuator.joint_indices, env_ids=env_ids)
        # Randomize damping
        if damping_distribution_params is not None:
            damping = actuator.damping[env_ids].clone()
            damping[:, actuator_indices] = asset.data.default_joint_damping[env_ids][:, global_indices].clone()
            randomize(damping, damping_distribution_params)
            actuator.damping[env_ids] = damping
            if isinstance(actuator, ImplicitActuator):
                asset.write_joint_damping_to_sim(damping, joint_ids=actuator.joint_indices, env_ids=env_ids)


def randomize_joint_parameters(
    env: ManagerBasedEnv,
    env_ids: torch.Tensor | None,
    asset_cfg: SceneEntityCfg,
    friction_distribution_params: tuple[float, float] | None = None,
    armature_distribution_params: tuple[float, float] | None = None,
    lower_limit_distribution_params: tuple[float, float] | None = None,
    upper_limit_distribution_params: tuple[float, float] | None = None,
    operation: Literal["add", "scale", "abs"] = "abs",
    distribution: Literal["uniform", "log_uniform", "gaussian"] = "uniform",
):
    """Randomize the simulated joint parameters of an articulation by adding, scaling, or setting random values.

    This function allows randomizing the joint parameters of the asset. These correspond to the physics engine
    joint properties that affect the joint behavior. The properties include the joint friction coefficient, armature,
    and joint position limits.

    The function samples random values from the given distribution parameters and applies the operation to the
    joint properties. It then sets the values into the physics simulation. If the distribution parameters are
    not provided for a particular property, the function does not modify the property.

    .. tip::
        This function uses CPU tensors to assign the joint properties. It is recommended to use this function
        only during the initialization of the environment.
    """
    # extract the used quantities (to enable type-hinting)
    asset: Articulation = env.scene[asset_cfg.name]

    # resolve environment ids
    if env_ids is None:
        env_ids = torch.arange(env.scene.num_envs, device=asset.device)

    # resolve joint indices
    if asset_cfg.joint_ids == slice(None):
        joint_ids = slice(None)  # for optimization purposes
    else:
        joint_ids = torch.tensor(asset_cfg.joint_ids, dtype=torch.int, device=asset.device)

    # sample joint properties from the given ranges and set into the physics simulation
    # joint friction coefficient
    if friction_distribution_params is not None:
        friction_coeff = _randomize_prop_by_op(
            asset.data.default_joint_friction_coeff.clone(),
            friction_distribution_params,
            env_ids,
            joint_ids,
            operation=operation,
            distribution=distribution,
        )
        asset.write_joint_friction_coefficient_to_sim(
            friction_coeff[env_ids[:, None], joint_ids], joint_ids=joint_ids, env_ids=env_ids
        )

    # joint armature
    if armature_distribution_params is not None:
        armature = _randomize_prop_by_op(
            asset.data.default_joint_armature.clone(),
            armature_distribution_params,
            env_ids,
            joint_ids,
            operation=operation,
            distribution=distribution,
        )
        asset.write_joint_armature_to_sim(armature[env_ids[:, None], joint_ids], joint_ids=joint_ids, env_ids=env_ids)

    # joint position limits
    if lower_limit_distribution_params is not None or upper_limit_distribution_params is not None:
        joint_pos_limits = asset.data.default_joint_pos_limits.clone()
        # -- randomize the lower limits
        if lower_limit_distribution_params is not None:
            joint_pos_limits[..., 0] = _randomize_prop_by_op(
                joint_pos_limits[..., 0],
                lower_limit_distribution_params,
                env_ids,
                joint_ids,
                operation=operation,
                distribution=distribution,
            )
        # -- randomize the upper limits
        if upper_limit_distribution_params is not None:
            joint_pos_limits[..., 1] = _randomize_prop_by_op(
                joint_pos_limits[..., 1],
                upper_limit_distribution_params,
                env_ids,
                joint_ids,
                operation=operation,
                distribution=distribution,
            )

        # extract the position limits for the concerned joints
        joint_pos_limits = joint_pos_limits[env_ids[:, None], joint_ids]
        if (joint_pos_limits[..., 0] > joint_pos_limits[..., 1]).any():
            raise ValueError(
                "Randomization term 'randomize_joint_parameters' is setting lower joint limits that are greater than"
                " upper joint limits. Please check the distribution parameters for the joint position limits."
            )
        # set the position limits into the physics simulation
        asset.write_joint_position_limit_to_sim(
            joint_pos_limits, joint_ids=joint_ids, env_ids=env_ids, warn_limit_violation=False
        )


def randomize_fixed_tendon_parameters(
    env: ManagerBasedEnv,
    env_ids: torch.Tensor | None,
    asset_cfg: SceneEntityCfg,
    stiffness_distribution_params: tuple[float, float] | None = None,
    damping_distribution_params: tuple[float, float] | None = None,
    limit_stiffness_distribution_params: tuple[float, float] | None = None,
    lower_limit_distribution_params: tuple[float, float] | None = None,
    upper_limit_distribution_params: tuple[float, float] | None = None,
    rest_length_distribution_params: tuple[float, float] | None = None,
    offset_distribution_params: tuple[float, float] | None = None,
    operation: Literal["add", "scale", "abs"] = "abs",
    distribution: Literal["uniform", "log_uniform", "gaussian"] = "uniform",
):
    """Randomize the simulated fixed tendon parameters of an articulation by adding, scaling, or setting random values.

    This function allows randomizing the fixed tendon parameters of the asset.
    These correspond to the physics engine tendon properties that affect the joint behavior.

    The function samples random values from the given distribution parameters and applies the operation to the tendon properties.
    It then sets the values into the physics simulation. If the distribution parameters are not provided for a
    particular property, the function does not modify the property.

    """
    # extract the used quantities (to enable type-hinting)
    asset: Articulation = env.scene[asset_cfg.name]

    # resolve environment ids
    if env_ids is None:
        env_ids = torch.arange(env.scene.num_envs, device=asset.device)

    # resolve joint indices
    if asset_cfg.fixed_tendon_ids == slice(None):
        tendon_ids = slice(None)  # for optimization purposes
    else:
        tendon_ids = torch.tensor(asset_cfg.fixed_tendon_ids, dtype=torch.int, device=asset.device)

    # sample tendon properties from the given ranges and set into the physics simulation
    # stiffness
    if stiffness_distribution_params is not None:
        stiffness = _randomize_prop_by_op(
            asset.data.default_fixed_tendon_stiffness.clone(),
            stiffness_distribution_params,
            env_ids,
            tendon_ids,
            operation=operation,
            distribution=distribution,
        )
        asset.set_fixed_tendon_stiffness(stiffness[env_ids[:, None], tendon_ids], tendon_ids, env_ids)

    # damping
    if damping_distribution_params is not None:
        damping = _randomize_prop_by_op(
            asset.data.default_fixed_tendon_damping.clone(),
            damping_distribution_params,
            env_ids,
            tendon_ids,
            operation=operation,
            distribution=distribution,
        )
        asset.set_fixed_tendon_damping(damping[env_ids[:, None], tendon_ids], tendon_ids, env_ids)

    # limit stiffness
    if limit_stiffness_distribution_params is not None:
        limit_stiffness = _randomize_prop_by_op(
            asset.data.default_fixed_tendon_limit_stiffness.clone(),
            limit_stiffness_distribution_params,
            env_ids,
            tendon_ids,
            operation=operation,
            distribution=distribution,
        )
        asset.set_fixed_tendon_limit_stiffness(limit_stiffness[env_ids[:, None], tendon_ids], tendon_ids, env_ids)

    # position limits
    if lower_limit_distribution_params is not None or upper_limit_distribution_params is not None:
        limit = asset.data.default_fixed_tendon_pos_limits.clone()
        # -- lower limit
        if lower_limit_distribution_params is not None:
            limit[..., 0] = _randomize_prop_by_op(
                limit[..., 0],
                lower_limit_distribution_params,
                env_ids,
                tendon_ids,
                operation=operation,
                distribution=distribution,
            )
        # -- upper limit
        if upper_limit_distribution_params is not None:
            limit[..., 1] = _randomize_prop_by_op(
                limit[..., 1],
                upper_limit_distribution_params,
                env_ids,
                tendon_ids,
                operation=operation,
                distribution=distribution,
            )

        # check if the limits are valid
        tendon_limits = limit[env_ids[:, None], tendon_ids]
        if (tendon_limits[..., 0] > tendon_limits[..., 1]).any():
            raise ValueError(
                "Randomization term 'randomize_fixed_tendon_parameters' is setting lower tendon limits that are greater"
                " than upper tendon limits."
            )
        asset.set_fixed_tendon_position_limit(tendon_limits, tendon_ids, env_ids)

    # rest length
    if rest_length_distribution_params is not None:
        rest_length = _randomize_prop_by_op(
            asset.data.default_fixed_tendon_rest_length.clone(),
            rest_length_distribution_params,
            env_ids,
            tendon_ids,
            operation=operation,
            distribution=distribution,
        )
        asset.set_fixed_tendon_rest_length(rest_length[env_ids[:, None], tendon_ids], tendon_ids, env_ids)

    # offset
    if offset_distribution_params is not None:
        offset = _randomize_prop_by_op(
            asset.data.default_fixed_tendon_offset.clone(),
            offset_distribution_params,
            env_ids,
            tendon_ids,
            operation=operation,
            distribution=distribution,
        )
        asset.set_fixed_tendon_offset(offset[env_ids[:, None], tendon_ids], tendon_ids, env_ids)

    # write the fixed tendon properties into the simulation
    asset.write_fixed_tendon_properties_to_sim(tendon_ids, env_ids)


def apply_external_force_torque(
    env: ManagerBasedEnv,
    env_ids: torch.Tensor,
    force_range: tuple[float, float],
    torque_range: tuple[float, float],
    asset_cfg: SceneEntityCfg = SceneEntityCfg("robot"),
):
    """Randomize the external forces and torques applied to the bodies.

    This function creates a set of random forces and torques sampled from the given ranges. The number of forces
    and torques is equal to the number of bodies times the number of environments. The forces and torques are
    applied to the bodies by calling ``asset.set_external_force_and_torque``. The forces and torques are only
    applied when ``asset.write_data_to_sim()`` is called in the environment.
    """
    # extract the used quantities (to enable type-hinting)
    asset: RigidObject | Articulation = env.scene[asset_cfg.name]
    # resolve environment ids
    if env_ids is None:
        env_ids = torch.arange(env.scene.num_envs, device=asset.device)
    # resolve number of bodies
    num_bodies = len(asset_cfg.body_ids) if isinstance(asset_cfg.body_ids, list) else asset.num_bodies

    # sample random forces and torques
    size = (len(env_ids), num_bodies, 3)
    forces = math_utils.sample_uniform(*force_range, size, asset.device)
    torques = math_utils.sample_uniform(*torque_range, size, asset.device)
    # set the forces and torques into the buffers
    # note: these are only applied when you call: `asset.write_data_to_sim()`
    asset.set_external_force_and_torque(forces, torques, env_ids=env_ids, body_ids=asset_cfg.body_ids)


def push_by_setting_velocity(
    env: ManagerBasedEnv,
    env_ids: torch.Tensor,
    velocity_range: dict[str, tuple[float, float]],
    asset_cfg: SceneEntityCfg = SceneEntityCfg("robot"),
):
    """Push the asset by setting the root velocity to a random value within the given ranges.

    This creates an effect similar to pushing the asset with a random impulse that changes the asset's velocity.
    It samples the root velocity from the given ranges and sets the velocity into the physics simulation.

    The function takes a dictionary of velocity ranges for each axis and rotation. The keys of the dictionary
    are ``x``, ``y``, ``z``, ``roll``, ``pitch``, and ``yaw``. The values are tuples of the form ``(min, max)``.
    If the dictionary does not contain a key, the velocity is set to zero for that axis.
    """
    # extract the used quantities (to enable type-hinting)
    asset: RigidObject | Articulation = env.scene[asset_cfg.name]

    # velocities
    vel_w = asset.data.root_vel_w[env_ids]
    # sample random velocities
    range_list = [velocity_range.get(key, (0.0, 0.0)) for key in ["x", "y", "z", "roll", "pitch", "yaw"]]
    ranges = torch.tensor(range_list, device=asset.device)
    vel_w += math_utils.sample_uniform(ranges[:, 0], ranges[:, 1], vel_w.shape, device=asset.device)
    # set the velocities into the physics simulation
    asset.write_root_velocity_to_sim(vel_w, env_ids=env_ids)


def reset_root_state_uniform(
    env: ManagerBasedEnv,
    env_ids: torch.Tensor,
    pose_range: dict[str, tuple[float, float]],
    velocity_range: dict[str, tuple[float, float]],
    asset_cfg: SceneEntityCfg = SceneEntityCfg("robot"),
):
    """Reset the asset root state to a random position and velocity uniformly within the given ranges.

    This function randomizes the root position and velocity of the asset.

    * It samples the root position from the given ranges and adds them to the default root position, before setting
      them into the physics simulation.
    * It samples the root orientation from the given ranges and sets them into the physics simulation.
    * It samples the root velocity from the given ranges and sets them into the physics simulation.

    The function takes a dictionary of pose and velocity ranges for each axis and rotation. The keys of the
    dictionary are ``x``, ``y``, ``z``, ``roll``, ``pitch``, and ``yaw``. The values are tuples of the form
    ``(min, max)``. If the dictionary does not contain a key, the position or velocity is set to zero for that axis.
    """
    # extract the used quantities (to enable type-hinting)
    asset: RigidObject | Articulation = env.scene[asset_cfg.name]
    # get default root state
    root_states = asset.data.default_root_state[env_ids].clone()

    # poses
    range_list = [pose_range.get(key, (0.0, 0.0)) for key in ["x", "y", "z", "roll", "pitch", "yaw"]]
    ranges = torch.tensor(range_list, device=asset.device)
    rand_samples = math_utils.sample_uniform(ranges[:, 0], ranges[:, 1], (len(env_ids), 6), device=asset.device)

    positions = root_states[:, 0:3] + env.scene.env_origins[env_ids] + rand_samples[:, 0:3]
    orientations_delta = math_utils.quat_from_euler_xyz(rand_samples[:, 3], rand_samples[:, 4], rand_samples[:, 5])
    orientations = math_utils.quat_mul(root_states[:, 3:7], orientations_delta)
    # velocities
    range_list = [velocity_range.get(key, (0.0, 0.0)) for key in ["x", "y", "z", "roll", "pitch", "yaw"]]
    ranges = torch.tensor(range_list, device=asset.device)
    rand_samples = math_utils.sample_uniform(ranges[:, 0], ranges[:, 1], (len(env_ids), 6), device=asset.device)

    velocities = root_states[:, 7:13] + rand_samples

    # set into the physics simulation
    asset.write_root_pose_to_sim(torch.cat([positions, orientations], dim=-1), env_ids=env_ids)
    asset.write_root_velocity_to_sim(velocities, env_ids=env_ids)


def reset_root_state_with_random_orientation(
    env: ManagerBasedEnv,
    env_ids: torch.Tensor,
    pose_range: dict[str, tuple[float, float]],
    velocity_range: dict[str, tuple[float, float]],
    asset_cfg: SceneEntityCfg = SceneEntityCfg("robot"),
):
    """Reset the asset root position and velocities sampled randomly within the given ranges
    and the asset root orientation sampled randomly from the SO(3).

    This function randomizes the root position and velocity of the asset.

    * It samples the root position from the given ranges and adds them to the default root position, before setting
      them into the physics simulation.
    * It samples the root orientation uniformly from the SO(3) and sets them into the physics simulation.
    * It samples the root velocity from the given ranges and sets them into the physics simulation.

    The function takes a dictionary of position and velocity ranges for each axis and rotation:

    * :attr:`pose_range` - a dictionary of position ranges for each axis. The keys of the dictionary are ``x``,
      ``y``, and ``z``. The orientation is sampled uniformly from the SO(3).
    * :attr:`velocity_range` - a dictionary of velocity ranges for each axis and rotation. The keys of the dictionary
      are ``x``, ``y``, ``z``, ``roll``, ``pitch``, and ``yaw``.

    The values are tuples of the form ``(min, max)``. If the dictionary does not contain a particular key,
    the position is set to zero for that axis.
    """
    # extract the used quantities (to enable type-hinting)
    asset: RigidObject | Articulation = env.scene[asset_cfg.name]
    # get default root state
    root_states = asset.data.default_root_state[env_ids].clone()

    # poses
    range_list = [pose_range.get(key, (0.0, 0.0)) for key in ["x", "y", "z"]]
    ranges = torch.tensor(range_list, device=asset.device)
    rand_samples = math_utils.sample_uniform(ranges[:, 0], ranges[:, 1], (len(env_ids), 3), device=asset.device)

    positions = root_states[:, 0:3] + env.scene.env_origins[env_ids] + rand_samples
    orientations = math_utils.random_orientation(len(env_ids), device=asset.device)

    # velocities
    range_list = [velocity_range.get(key, (0.0, 0.0)) for key in ["x", "y", "z", "roll", "pitch", "yaw"]]
    ranges = torch.tensor(range_list, device=asset.device)
    rand_samples = math_utils.sample_uniform(ranges[:, 0], ranges[:, 1], (len(env_ids), 6), device=asset.device)

    velocities = root_states[:, 7:13] + rand_samples

    # set into the physics simulation
    asset.write_root_pose_to_sim(torch.cat([positions, orientations], dim=-1), env_ids=env_ids)
    asset.write_root_velocity_to_sim(velocities, env_ids=env_ids)


def reset_root_state_from_terrain(
    env: ManagerBasedEnv,
    env_ids: torch.Tensor,
    pose_range: dict[str, tuple[float, float]],
    velocity_range: dict[str, tuple[float, float]],
    asset_cfg: SceneEntityCfg = SceneEntityCfg("robot"),
):
    """Reset the asset root state by sampling a random valid pose from the terrain.

    This function samples a random valid pose(based on flat patches) from the terrain and sets the root state
    of the asset to this position. The function also samples random velocities from the given ranges and sets them
    into the physics simulation.

    The function takes a dictionary of position and velocity ranges for each axis and rotation:

    * :attr:`pose_range` - a dictionary of pose ranges for each axis. The keys of the dictionary are ``roll``,
      ``pitch``, and ``yaw``. The position is sampled from the flat patches of the terrain.
    * :attr:`velocity_range` - a dictionary of velocity ranges for each axis and rotation. The keys of the dictionary
      are ``x``, ``y``, ``z``, ``roll``, ``pitch``, and ``yaw``.

    The values are tuples of the form ``(min, max)``. If the dictionary does not contain a particular key,
    the position is set to zero for that axis.

    Note:
        The function expects the terrain to have valid flat patches under the key "init_pos". The flat patches
        are used to sample the random pose for the robot.

    Raises:
        ValueError: If the terrain does not have valid flat patches under the key "init_pos".
    """
    # access the used quantities (to enable type-hinting)
    asset: RigidObject | Articulation = env.scene[asset_cfg.name]
    terrain: TerrainImporter = env.scene.terrain

    # obtain all flat patches corresponding to the valid poses
    valid_positions: torch.Tensor = terrain.flat_patches.get("init_pos")
    if valid_positions is None:
        raise ValueError(
            "The event term 'reset_root_state_from_terrain' requires valid flat patches under 'init_pos'."
            f" Found: {list(terrain.flat_patches.keys())}"
        )

    # sample random valid poses
    ids = torch.randint(0, valid_positions.shape[2], size=(len(env_ids),), device=env.device)
    positions = valid_positions[terrain.terrain_levels[env_ids], terrain.terrain_types[env_ids], ids]
    positions += asset.data.default_root_state[env_ids, :3]

    # sample random orientations
    range_list = [pose_range.get(key, (0.0, 0.0)) for key in ["roll", "pitch", "yaw"]]
    ranges = torch.tensor(range_list, device=asset.device)
    rand_samples = math_utils.sample_uniform(ranges[:, 0], ranges[:, 1], (len(env_ids), 3), device=asset.device)

    # convert to quaternions
    orientations = math_utils.quat_from_euler_xyz(rand_samples[:, 0], rand_samples[:, 1], rand_samples[:, 2])

    # sample random velocities
    range_list = [velocity_range.get(key, (0.0, 0.0)) for key in ["x", "y", "z", "roll", "pitch", "yaw"]]
    ranges = torch.tensor(range_list, device=asset.device)
    rand_samples = math_utils.sample_uniform(ranges[:, 0], ranges[:, 1], (len(env_ids), 6), device=asset.device)

    velocities = asset.data.default_root_state[env_ids, 7:13] + rand_samples

    # set into the physics simulation
    asset.write_root_pose_to_sim(torch.cat([positions, orientations], dim=-1), env_ids=env_ids)
    asset.write_root_velocity_to_sim(velocities, env_ids=env_ids)


def reset_joints_by_scale(
    env: ManagerBasedEnv,
    env_ids: torch.Tensor,
    position_range: tuple[float, float],
    velocity_range: tuple[float, float],
    asset_cfg: SceneEntityCfg = SceneEntityCfg("robot"),
):
    """Reset the robot joints by scaling the default position and velocity by the given ranges.

    This function samples random values from the given ranges and scales the default joint positions and velocities
    by these values. The scaled values are then set into the physics simulation.
    """
    # extract the used quantities (to enable type-hinting)
    asset: Articulation = env.scene[asset_cfg.name]
    # get default joint state
    joint_pos = asset.data.default_joint_pos[env_ids, asset_cfg.joint_ids].clone()
    joint_vel = asset.data.default_joint_vel[env_ids, asset_cfg.joint_ids].clone()

    # scale these values randomly
    joint_pos *= math_utils.sample_uniform(*position_range, joint_pos.shape, joint_pos.device)
    joint_vel *= math_utils.sample_uniform(*velocity_range, joint_vel.shape, joint_vel.device)

    # clamp joint pos to limits
    joint_pos_limits = asset.data.soft_joint_pos_limits[env_ids, asset_cfg.joint_ids]
    joint_pos = joint_pos.clamp_(joint_pos_limits[..., 0], joint_pos_limits[..., 1])
    # clamp joint vel to limits
    joint_vel_limits = asset.data.soft_joint_vel_limits[env_ids, asset_cfg.joint_ids]
    joint_vel = joint_vel.clamp_(-joint_vel_limits, joint_vel_limits)

    # set into the physics simulation
    asset.write_joint_state_to_sim(
        joint_pos.view(len(env_ids), -1),
        joint_vel.view(len(env_ids), -1),
        env_ids=env_ids,
        joint_ids=asset_cfg.joint_ids,
    )


def reset_joints_by_offset(
    env: ManagerBasedEnv,
    env_ids: torch.Tensor,
    position_range: tuple[float, float],
    velocity_range: tuple[float, float],
    asset_cfg: SceneEntityCfg = SceneEntityCfg("robot"),
):
    """Reset the robot joints with offsets around the default position and velocity by the given ranges.

    This function samples random values from the given ranges and biases the default joint positions and velocities
    by these values. The biased values are then set into the physics simulation.
    """
    # extract the used quantities (to enable type-hinting)
    asset: Articulation = env.scene[asset_cfg.name]

    # get default joint state
    joint_pos = asset.data.default_joint_pos[env_ids, asset_cfg.joint_ids].clone()
    joint_vel = asset.data.default_joint_vel[env_ids, asset_cfg.joint_ids].clone()

    # bias these values randomly
    joint_pos += math_utils.sample_uniform(*position_range, joint_pos.shape, joint_pos.device)
    joint_vel += math_utils.sample_uniform(*velocity_range, joint_vel.shape, joint_vel.device)

    # clamp joint pos to limits
    joint_pos_limits = asset.data.soft_joint_pos_limits[env_ids, asset_cfg.joint_ids]
    joint_pos = joint_pos.clamp_(joint_pos_limits[..., 0], joint_pos_limits[..., 1])
    # clamp joint vel to limits
    joint_vel_limits = asset.data.soft_joint_vel_limits[env_ids, asset_cfg.joint_ids]
    joint_vel = joint_vel.clamp_(-joint_vel_limits, joint_vel_limits)

    # set into the physics simulation
    asset.write_joint_state_to_sim(
        joint_pos.view(len(env_ids), -1),
        joint_vel.view(len(env_ids), -1),
        env_ids=env_ids,
        joint_ids=asset_cfg.joint_ids,
    )


def reset_nodal_state_uniform(
    env: ManagerBasedEnv,
    env_ids: torch.Tensor,
    position_range: dict[str, tuple[float, float]],
    velocity_range: dict[str, tuple[float, float]],
    asset_cfg: SceneEntityCfg = SceneEntityCfg("robot"),
):
    """Reset the asset nodal state to a random position and velocity uniformly within the given ranges.

    This function randomizes the nodal position and velocity of the asset.

    * It samples the root position from the given ranges and adds them to the default nodal position, before setting
      them into the physics simulation.
    * It samples the root velocity from the given ranges and sets them into the physics simulation.

    The function takes a dictionary of position and velocity ranges for each axis. The keys of the
    dictionary are ``x``, ``y``, ``z``. The values are tuples of the form ``(min, max)``.
    If the dictionary does not contain a key, the position or velocity is set to zero for that axis.
    """
    # extract the used quantities (to enable type-hinting)
    asset: DeformableObject = env.scene[asset_cfg.name]
    # get default root state
    nodal_state = asset.data.default_nodal_state_w[env_ids].clone()

    # position
    range_list = [position_range.get(key, (0.0, 0.0)) for key in ["x", "y", "z"]]
    ranges = torch.tensor(range_list, device=asset.device)
    rand_samples = math_utils.sample_uniform(ranges[:, 0], ranges[:, 1], (len(env_ids), 1, 3), device=asset.device)

    nodal_state[..., :3] += rand_samples

    # velocities
    range_list = [velocity_range.get(key, (0.0, 0.0)) for key in ["x", "y", "z"]]
    ranges = torch.tensor(range_list, device=asset.device)
    rand_samples = math_utils.sample_uniform(ranges[:, 0], ranges[:, 1], (len(env_ids), 1, 3), device=asset.device)

    nodal_state[..., 3:] += rand_samples

    # set into the physics simulation
    asset.write_nodal_state_to_sim(nodal_state, env_ids=env_ids)


def reset_scene_to_default(env: ManagerBasedEnv, env_ids: torch.Tensor):
    """Reset the scene to the default state specified in the scene configuration."""
    # rigid bodies
    for rigid_object in env.scene.rigid_objects.values():
        # obtain default and deal with the offset for env origins
        default_root_state = rigid_object.data.default_root_state[env_ids].clone()
        default_root_state[:, 0:3] += env.scene.env_origins[env_ids]
        # set into the physics simulation
        rigid_object.write_root_pose_to_sim(default_root_state[:, :7], env_ids=env_ids)
        rigid_object.write_root_velocity_to_sim(default_root_state[:, 7:], env_ids=env_ids)
    # articulations
    for articulation_asset in env.scene.articulations.values():
        # obtain default and deal with the offset for env origins
        default_root_state = articulation_asset.data.default_root_state[env_ids].clone()
        default_root_state[:, 0:3] += env.scene.env_origins[env_ids]
        # set into the physics simulation
        articulation_asset.write_root_pose_to_sim(default_root_state[:, :7], env_ids=env_ids)
        articulation_asset.write_root_velocity_to_sim(default_root_state[:, 7:], env_ids=env_ids)
        # obtain default joint positions
        default_joint_pos = articulation_asset.data.default_joint_pos[env_ids].clone()
        default_joint_vel = articulation_asset.data.default_joint_vel[env_ids].clone()
        # set into the physics simulation
        articulation_asset.set_joint_position_target(default_joint_pos, env_ids=env_ids)
        articulation_asset.set_joint_velocity_target(default_joint_vel, env_ids=env_ids)
        articulation_asset.write_joint_state_to_sim(default_joint_pos, default_joint_vel, env_ids=env_ids)
    # deformable objects
    for deformable_object in env.scene.deformable_objects.values():
        # obtain default and set into the physics simulation
        nodal_state = deformable_object.data.default_nodal_state_w[env_ids].clone()
        deformable_object.write_nodal_state_to_sim(nodal_state, env_ids=env_ids)


class randomize_visual_texture_material(ManagerTermBase):
    """Randomize the visual texture of bodies on an asset using Replicator API.

    This function randomizes the visual texture of the bodies of the asset using the Replicator API.
    The function samples random textures from the given texture paths and applies them to the bodies
    of the asset. The textures are projected onto the bodies and rotated by the given angles.

    .. note::
        The function assumes that the asset follows the prim naming convention as:
        "{asset_prim_path}/{body_name}/visuals" where the body name is the name of the body to
        which the texture is applied. This is the default prim ordering when importing assets
        from the asset converters in Isaac Lab.

    .. note::
        When randomizing the texture of individual assets, please make sure to set
        :attr:`isaaclab.scene.InteractiveSceneCfg.replicate_physics` to False. This ensures that physics
        parser will parse the individual asset properties separately.
    """

    def __init__(self, cfg: EventTermCfg, env: ManagerBasedEnv):
        """Initialize the term.

        Args:
            cfg: The configuration of the event term.
            env: The environment instance.
        """
        super().__init__(cfg, env)

        # check to make sure replicate_physics is set to False, else raise error
        # note: We add an explicit check here since texture randomization can happen outside of 'prestartup' mode
        #   and the event manager doesn't check in that case.
        if env.cfg.scene.replicate_physics:
            raise RuntimeError(
                "Unable to randomize visual texture material with scene replication enabled."
                " For stable USD-level randomization, please disable scene replication"
                " by setting 'replicate_physics' to False in 'InteractiveSceneCfg'."
            )

        # enable replicator extension if not already enabled
        enable_extension("omni.replicator.core")

        # we import the module here since we may not always need the replicator
        import omni.replicator.core as rep

        # read parameters from the configuration
        asset_cfg: SceneEntityCfg = cfg.params.get("asset_cfg")

        # obtain the asset entity
        asset = env.scene[asset_cfg.name]

        # join all bodies in the asset
        body_names = asset_cfg.body_names
        if isinstance(body_names, str):
            body_names_regex = body_names
        elif isinstance(body_names, list):
            body_names_regex = "|".join(body_names)
        else:
            body_names_regex = ".*"

        # create the affected prim path
        # Check if the pattern with '/visuals' yields results when matching `body_names_regex`.
        # If not, fall back to a broader pattern without '/visuals'.
        asset_main_prim_path = asset.cfg.prim_path
        pattern_with_visuals = f"{asset_main_prim_path}/{body_names_regex}/visuals"
        # Use sim_utils to check if any prims currently match this pattern
        matching_prims = sim_utils.find_matching_prim_paths(pattern_with_visuals)
        if matching_prims:
            # If matches are found, use the pattern with /visuals
            prim_path = pattern_with_visuals
        else:
            # If no matches found, fall back to the broader pattern without /visuals
            # This pattern (e.g., /World/envs/env_.*/Table/.*) should match visual prims
            # whether they end in /visuals or have other structures.
            prim_path = f"{asset_main_prim_path}/.*"
            carb.log_info(
                f"Pattern '{pattern_with_visuals}' found no prims. Falling back to '{prim_path}' for texture"
                " randomization."
            )

        # extract the replicator version
        version = re.match(r"^(\d+\.\d+\.\d+)", rep.__file__.split("/")[-5][21:]).group(1)

        # use different path for different version of replicator
        if compare_versions(version, "1.12.4") < 0:
            texture_paths = cfg.params.get("texture_paths")
            event_name = cfg.params.get("event_name")
            texture_rotation = cfg.params.get("texture_rotation", (0.0, 0.0))

            # convert from radians to degrees
            texture_rotation = tuple(math.degrees(angle) for angle in texture_rotation)

            # Create the omni-graph node for the randomization term
            def rep_texture_randomization():
                prims_group = rep.get.prims(path_pattern=prim_path)

                with prims_group:
                    rep.randomizer.texture(
                        textures=texture_paths,
                        project_uvw=True,
                        texture_rotate=rep.distribution.uniform(*texture_rotation),
                    )
                return prims_group.node

            # Register the event to the replicator
            with rep.trigger.on_custom_event(event_name=event_name):
                rep_texture_randomization()
        else:
            # acquire stage
            stage = get_current_stage()
            prims_group = rep.functional.get.prims(path_pattern=prim_path, stage=stage)

            num_prims = len(prims_group)
            # rng that randomizes the texture and rotation
            self.texture_rng = rep.rng.ReplicatorRNG()

            # Create the material first and bind it to the prims
            for i, prim in enumerate(prims_group):
                # Disable instancble
                if prim.IsInstanceable():
                    prim.SetInstanceable(False)

            # TODO: Should we specify the value when creating the material?
            self.material_prims = rep.functional.create_batch.material(
                mdl="OmniPBR.mdl", bind_prims=prims_group, count=num_prims, project_uvw=True
            )

    def __call__(
        self,
        env: ManagerBasedEnv,
        env_ids: torch.Tensor,
        event_name: str,
        asset_cfg: SceneEntityCfg,
        texture_paths: list[str],
        texture_rotation: tuple[float, float] = (0.0, 0.0),
    ):
        # note: This triggers the nodes for all the environments.
        #   We need to investigate how to make it happen only for a subset based on env_ids.
        # we import the module here since we may not always need the replicator
        import omni.replicator.core as rep

        # extract the replicator version
        version = re.match(r"^(\d+\.\d+\.\d+)", rep.__file__.split("/")[-5][21:]).group(1)

        # use different path for different version of replicator
        if compare_versions(version, "1.12.4") < 0:
            rep.utils.send_og_event(event_name)
        else:
            # read parameters from the configuration
            texture_paths = texture_paths if texture_paths else self._cfg.params.get("texture_paths")
            texture_rotation = (
                texture_rotation if texture_rotation else self._cfg.params.get("texture_rotation", (0.0, 0.0))
            )

            # convert from radians to degrees
            texture_rotation = tuple(math.degrees(angle) for angle in texture_rotation)

            num_prims = len(self.material_prims)
            random_textures = self.texture_rng.generator.choice(texture_paths, size=num_prims)
            random_rotations = self.texture_rng.generator.uniform(
                texture_rotation[0], texture_rotation[1], size=num_prims
            )

            # modify the material properties
            rep.functional.modify.attribute(self.material_prims, "diffuse_texture", random_textures)
            rep.functional.modify.attribute(self.material_prims, "texture_rotate", random_rotations)


class randomize_visual_color(ManagerTermBase):
    """Randomize the visual color of bodies on an asset using Replicator API.

    This function randomizes the visual color of the bodies of the asset using the Replicator API.
    The function samples random colors from the given colors and applies them to the bodies
    of the asset.

    The function assumes that the asset follows the prim naming convention as:
    "{asset_prim_path}/{mesh_name}" where the mesh name is the name of the mesh to
    which the color is applied. For instance, if the asset has a prim path "/World/asset"
    and a mesh named "body_0/mesh", the prim path for the mesh would be
    "/World/asset/body_0/mesh".

    The colors can be specified as a list of tuples of the form ``(r, g, b)`` or as a dictionary
    with the keys ``r``, ``g``, ``b`` and values as tuples of the form ``(low, high)``.
    If a dictionary is used, the function will sample random colors from the given ranges.

    .. note::
        When randomizing the color of individual assets, please make sure to set
        :attr:`isaaclab.scene.InteractiveSceneCfg.replicate_physics` to False. This ensures that physics
        parser will parse the individual asset properties separately.
    """

    def __init__(self, cfg: EventTermCfg, env: ManagerBasedEnv):
        """Initialize the randomization term.

        Args:
            cfg: The configuration of the event term.
            env: The environment instance.
        """
        super().__init__(cfg, env)

        # enable replicator extension if not already enabled
        enable_extension("omni.replicator.core")
        # we import the module here since we may not always need the replicator
        import omni.replicator.core as rep

        # read parameters from the configuration
        asset_cfg: SceneEntityCfg = cfg.params.get("asset_cfg")
        mesh_name: str = cfg.params.get("mesh_name", "")  # type: ignore

        # check to make sure replicate_physics is set to False, else raise error
        # note: We add an explicit check here since texture randomization can happen outside of 'prestartup' mode
        #   and the event manager doesn't check in that case.
        if env.cfg.scene.replicate_physics:
            raise RuntimeError(
                "Unable to randomize visual color with scene replication enabled."
                " For stable USD-level randomization, please disable scene replication"
                " by setting 'replicate_physics' to False in 'InteractiveSceneCfg'."
            )

        # obtain the asset entity
        asset = env.scene[asset_cfg.name]

        # create the affected prim path
        if not mesh_name.startswith("/"):
            mesh_name = "/" + mesh_name
        mesh_prim_path = f"{asset.cfg.prim_path}{mesh_name}"
        # TODO: Need to make it work for multiple meshes.

        # extract the replicator version
        version = re.match(r"^(\d+\.\d+\.\d+)", rep.__file__.split("/")[-5][21:]).group(1)

        # use different path for different version of replicator
        if compare_versions(version, "1.12.4") < 0:
            colors = cfg.params.get("colors")
            event_name = cfg.params.get("event_name")

            # parse the colors into replicator format
            if isinstance(colors, dict):
                # (r, g, b) - low, high --> (low_r, low_g, low_b) and (high_r, high_g, high_b)
                color_low = [colors[key][0] for key in ["r", "g", "b"]]
                color_high = [colors[key][1] for key in ["r", "g", "b"]]
                colors = rep.distribution.uniform(color_low, color_high)
            else:
                colors = list(colors)

            # Create the omni-graph node for the randomization term
            def rep_color_randomization():
                prims_group = rep.get.prims(path_pattern=mesh_prim_path)
                with prims_group:
                    rep.randomizer.color(colors=colors)

                return prims_group.node

            # Register the event to the replicator
            with rep.trigger.on_custom_event(event_name=event_name):
                rep_color_randomization()
        else:
            stage = get_current_stage()
            prims_group = rep.functional.get.prims(path_pattern=mesh_prim_path, stage=stage)

            num_prims = len(prims_group)
            self.color_rng = rep.rng.ReplicatorRNG()

            # Create the material first and bind it to the prims
            for i, prim in enumerate(prims_group):
                # Disable instancble
                if prim.IsInstanceable():
                    prim.SetInstanceable(False)

            # TODO: Should we specify the value when creating the material?
            self.material_prims = rep.functional.create_batch.material(
                mdl="OmniPBR.mdl", bind_prims=prims_group, count=num_prims, project_uvw=True
            )

    def __call__(
        self,
        env: ManagerBasedEnv,
        env_ids: torch.Tensor,
        event_name: str,
        asset_cfg: SceneEntityCfg,
        colors: list[tuple[float, float, float]] | dict[str, tuple[float, float]],
        mesh_name: str = "",
    ):
        # note: This triggers the nodes for all the environments.
        #   We need to investigate how to make it happen only for a subset based on env_ids.

        # we import the module here since we may not always need the replicator
        import omni.replicator.core as rep

        version = re.match(r"^(\d+\.\d+\.\d+)", rep.__file__.split("/")[-5][21:]).group(1)

        # use different path for different version of replicator
        if compare_versions(version, "1.12.4") < 0:
            rep.utils.send_og_event(event_name)
        else:
            colors = colors if colors else self._cfg.params.get("colors")

            # parse the colors into replicator format
            if isinstance(colors, dict):
                # (r, g, b) - low, high --> (low_r, low_g, low_b) and (high_r, high_g, high_b)
                color_low = [colors[key][0] for key in ["r", "g", "b"]]
                color_high = [colors[key][1] for key in ["r", "g", "b"]]
                colors = [color_low, color_high]
            else:
                colors = list(colors)

            num_prims = len(self.material_prims)
            random_colors = self.color_rng.generator.uniform(colors[0], colors[1], size=(num_prims, 3))

            rep.functional.modify.attribute(self.material_prims, "diffuse_color_constant", random_colors)


"""
Internal helper functions.
"""


def _randomize_prop_by_op(
    data: torch.Tensor,
    distribution_parameters: tuple[float | torch.Tensor, float | torch.Tensor],
    dim_0_ids: torch.Tensor | None,
    dim_1_ids: torch.Tensor | slice,
    operation: Literal["add", "scale", "abs"],
    distribution: Literal["uniform", "log_uniform", "gaussian"],
) -> torch.Tensor:
    """Perform data randomization based on the given operation and distribution.

    Args:
        data: The data tensor to be randomized. Shape is (dim_0, dim_1).
        distribution_parameters: The parameters for the distribution to sample values from.
        dim_0_ids: The indices of the first dimension to randomize.
        dim_1_ids: The indices of the second dimension to randomize.
        operation: The operation to perform on the data. Options: 'add', 'scale', 'abs'.
        distribution: The distribution to sample the random values from. Options: 'uniform', 'log_uniform'.

    Returns:
        The data tensor after randomization. Shape is (dim_0, dim_1).

    Raises:
        NotImplementedError: If the operation or distribution is not supported.
    """
    # resolve shape
    # -- dim 0
    if dim_0_ids is None:
        n_dim_0 = data.shape[0]
        dim_0_ids = slice(None)
    else:
        n_dim_0 = len(dim_0_ids)
        if not isinstance(dim_1_ids, slice):
            dim_0_ids = dim_0_ids[:, None]
    # -- dim 1
    if isinstance(dim_1_ids, slice):
        n_dim_1 = data.shape[1]
    else:
        n_dim_1 = len(dim_1_ids)

    # resolve the distribution
    if distribution == "uniform":
        dist_fn = math_utils.sample_uniform
    elif distribution == "log_uniform":
        dist_fn = math_utils.sample_log_uniform
    elif distribution == "gaussian":
        dist_fn = math_utils.sample_gaussian
    else:
        raise NotImplementedError(
            f"Unknown distribution: '{distribution}' for joint properties randomization."
            " Please use 'uniform', 'log_uniform', 'gaussian'."
        )
    # perform the operation
    if operation == "add":
        data[dim_0_ids, dim_1_ids] += dist_fn(*distribution_parameters, (n_dim_0, n_dim_1), device=data.device)
    elif operation == "scale":
        data[dim_0_ids, dim_1_ids] *= dist_fn(*distribution_parameters, (n_dim_0, n_dim_1), device=data.device)
    elif operation == "abs":
        data[dim_0_ids, dim_1_ids] = dist_fn(*distribution_parameters, (n_dim_0, n_dim_1), device=data.device)
    else:
        raise NotImplementedError(
            f"Unknown operation: '{operation}' for property randomization. Please use 'add', 'scale', or 'abs'."
        )
    return data<|MERGE_RESOLUTION|>--- conflicted
+++ resolved
@@ -376,8 +376,6 @@
 
         NewtonManager._solver.notify_model_changed(newton.sim.NOTIFY_FLAG_BODY_INERTIAL_PROPERTIES)
 
-<<<<<<< HEAD
-=======
 def randomize_rigid_body_com(
     env: ManagerBasedEnv,
     env_ids: torch.Tensor | None,
@@ -420,8 +418,6 @@
     mask[env_ids] = True
     asset.root_newton_view.set_attribute("body_com", asset.root_newton_model, wp.from_torch(coms, dtype=wp.vec3), mask=mask)
     NewtonManager._solver.notify_model_changed(newton.sim.NOTIFY_FLAG_BODY_INERTIAL_PROPERTIES)
-
->>>>>>> 5502d7f6
 
 def randomize_rigid_body_collider_offsets(
     env: ManagerBasedEnv,
