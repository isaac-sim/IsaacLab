--- conflicted
+++ resolved
@@ -351,7 +351,6 @@
         asset.root_physx_view.set_inertias(inertias, env_ids)
 
 
-<<<<<<< HEAD
 def randomize_rigid_body_com(
     env: ManagerBasedEnv,
     env_ids: torch.Tensor | None,
@@ -366,38 +365,9 @@
     """
     # extract the used quantities (to enable type-hinting)
     asset: Articulation = env.scene[asset_cfg.name]
-=======
-def randomize_rigid_body_collider_offsets(
-    env: ManagerBasedEnv,
-    env_ids: torch.Tensor | None,
-    asset_cfg: SceneEntityCfg,
-    rest_offset_distribution_params: tuple[float, float] | None = None,
-    contact_offset_distribution_params: tuple[float, float] | None = None,
-    distribution: Literal["uniform", "log_uniform", "gaussian"] = "uniform",
-):
-    """Randomize the collider parameters of rigid bodies in an asset by adding, scaling, or setting random values.
-
-    This function allows randomizing the collider parameters of the asset, such as rest and contact offsets.
-    These correspond to the physics engine collider properties that affect the collision checking.
-
-    The function samples random values from the given distribution parameters and applies the operation to
-    the collider properties. It then sets the values into the physics simulation. If the distribution parameters
-    are not provided for a particular property, the function does not modify the property.
-
-    Currently, the distribution parameters are applied as absolute values.
-
-    .. tip::
-        This function uses CPU tensors to assign the collision properties. It is recommended to use this function
-        only during the initialization of the environment.
-    """
-    # extract the used quantities (to enable type-hinting)
-    asset: RigidObject | Articulation = env.scene[asset_cfg.name]
->>>>>>> 477b6a92
-
     # resolve environment ids
     if env_ids is None:
         env_ids = torch.arange(env.scene.num_envs, device="cpu")
-<<<<<<< HEAD
     else:
         env_ids = env_ids.cpu()
 
@@ -422,8 +392,32 @@
 
     # Set the new coms
     asset.root_physx_view.set_coms(coms, env_ids)
-=======
-
+    
+def randomize_rigid_body_collider_offsets(
+    env: ManagerBasedEnv,
+    env_ids: torch.Tensor | None,
+    asset_cfg: SceneEntityCfg,
+    rest_offset_distribution_params: tuple[float, float] | None = None,
+    contact_offset_distribution_params: tuple[float, float] | None = None,
+    distribution: Literal["uniform", "log_uniform", "gaussian"] = "uniform",
+):
+    """Randomize the collider parameters of rigid bodies in an asset by adding, scaling, or setting random values.
+
+    This function allows randomizing the collider parameters of the asset, such as rest and contact offsets.
+    These correspond to the physics engine collider properties that affect the collision checking.
+
+    The function samples random values from the given distribution parameters and applies the operation to
+    the collider properties. It then sets the values into the physics simulation. If the distribution parameters
+    are not provided for a particular property, the function does not modify the property.
+
+    Currently, the distribution parameters are applied as absolute values.
+
+    .. tip::
+        This function uses CPU tensors to assign the collision properties. It is recommended to use this function
+        only during the initialization of the environment.
+    """
+    # extract the used quantities (to enable type-hinting)
+    asset: RigidObject | Articulation = env.scene[asset_cfg.name]
     # sample collider properties from the given ranges and set into the physics simulation
     # -- rest offsets
     if rest_offset_distribution_params is not None:
@@ -449,7 +443,6 @@
             distribution=distribution,
         )
         asset.root_physx_view.set_contact_offsets(contact_offset, env_ids.cpu())
->>>>>>> 477b6a92
 
 
 def randomize_physics_scene_gravity(
