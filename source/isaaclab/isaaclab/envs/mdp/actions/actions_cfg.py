# Copyright (c) 2022-2025, The Isaac Lab Project Developers (https://github.com/isaac-sim/IsaacLab/blob/main/CONTRIBUTORS.md).
# All rights reserved.
#
# SPDX-License-Identifier: BSD-3-Clause

from dataclasses import MISSING

from isaaclab.controllers import DifferentialIKControllerCfg, OperationalSpaceControllerCfg
from isaaclab.managers.action_manager import ActionTerm, ActionTermCfg
from isaaclab.utils import configclass

from . import (
    binary_joint_actions,
    joint_actions,
    joint_actions_to_limits,
    non_holonomic_actions,
    surface_gripper_actions,
    task_space_actions,
)

##
# Joint actions.
##


@configclass
class JointActionCfg(ActionTermCfg):
    """Configuration for the base joint action term.

    See :class:`JointAction` for more details.
    """

    joint_names: list[str] = MISSING
    """List of joint names or regex expressions that the action will be mapped to."""
    scale: float | dict[str, float] = 1.0
    """Scale factor for the action (float or dict of regex expressions). Defaults to 1.0."""
    offset: float | dict[str, float] = 0.0
    """Offset factor for the action (float or dict of regex expressions). Defaults to 0.0."""
    preserve_order: bool = False
    """Whether to preserve the order of the joint names in the action output. Defaults to False."""


@configclass
class JointPositionActionCfg(JointActionCfg):
    """Configuration for the joint position action term.

    See :class:`JointPositionAction` for more details.
    """

    class_type: type[ActionTerm] = joint_actions.JointPositionAction

    use_default_offset: bool = True
    """Whether to use default joint positions configured in the articulation asset as offset.
    Defaults to True.

    If True, this flag results in overwriting the values of :attr:`offset` to the default joint positions
    from the articulation asset.
    """


@configclass
class RelativeJointPositionActionCfg(JointActionCfg):
    """Configuration for the relative joint position action term.

    See :class:`RelativeJointPositionAction` for more details.
    """

    class_type: type[ActionTerm] = joint_actions.RelativeJointPositionAction

    use_zero_offset: bool = True
    """Whether to ignore the offset defined in articulation asset. Defaults to True.

    If True, this flag results in overwriting the values of :attr:`offset` to zero.
    """


@configclass
class JointVelocityActionCfg(JointActionCfg):
    """Configuration for the joint velocity action term.

    See :class:`JointVelocityAction` for more details.
    """

    class_type: type[ActionTerm] = joint_actions.JointVelocityAction

    use_default_offset: bool = True
    """Whether to use default joint velocities configured in the articulation asset as offset.
    Defaults to True.

    This overrides the settings from :attr:`offset` if set to True.
    """


@configclass
class JointEffortActionCfg(JointActionCfg):
    """Configuration for the joint effort action term.

    See :class:`JointEffortAction` for more details.
    """

    class_type: type[ActionTerm] = joint_actions.JointEffortAction


##
# Joint actions rescaled to limits.
##


@configclass
class JointPositionToLimitsActionCfg(ActionTermCfg):
    """Configuration for the bounded joint position action term.

    See :class:`JointPositionToLimitsAction` for more details.
    """

    class_type: type[ActionTerm] = joint_actions_to_limits.JointPositionToLimitsAction

    joint_names: list[str] = MISSING
    """List of joint names or regex expressions that the action will be mapped to."""

    scale: float | dict[str, float] = 1.0
    """Scale factor for the action (float or dict of regex expressions). Defaults to 1.0."""

    rescale_to_limits: bool = True
    """Whether to rescale the action to the joint limits. Defaults to True.

    If True, the input actions are rescaled to the joint limits, i.e., the action value in
    the range [-1, 1] corresponds to the joint lower and upper limits respectively.

    Note:
        This operation is performed after applying the scale factor.
    """


@configclass
class EMAJointPositionToLimitsActionCfg(JointPositionToLimitsActionCfg):
    """Configuration for the exponential moving average (EMA) joint position action term.

    See :class:`EMAJointPositionToLimitsAction` for more details.
    """

    class_type: type[ActionTerm] = joint_actions_to_limits.EMAJointPositionToLimitsAction

    alpha: float | dict[str, float] = 1.0
    """The weight for the moving average (float or dict of regex expressions). Defaults to 1.0.

    If set to 1.0, the processed action is applied directly without any moving average window.
    """


##
# Gripper actions.
##


@configclass
class BinaryJointActionCfg(ActionTermCfg):
    """Configuration for the base binary joint action term.

    See :class:`BinaryJointAction` for more details.
    """

    joint_names: list[str] = MISSING
    """List of joint names or regex expressions that the action will be mapped to."""
    open_command_expr: dict[str, float] = MISSING
    """The joint command to move to *open* configuration."""
    close_command_expr: dict[str, float] = MISSING
    """The joint command to move to *close* configuration."""


@configclass
class BinaryJointPositionActionCfg(BinaryJointActionCfg):
    """Configuration for the binary joint position action term.

    See :class:`BinaryJointPositionAction` for more details.
    """

    class_type: type[ActionTerm] = binary_joint_actions.BinaryJointPositionAction


@configclass
class BinaryJointVelocityActionCfg(BinaryJointActionCfg):
    """Configuration for the binary joint velocity action term.

    See :class:`BinaryJointVelocityAction` for more details.
    """

    class_type: type[ActionTerm] = binary_joint_actions.BinaryJointVelocityAction


@configclass
class AbsBinaryJointPositionActionCfg(ActionTermCfg):
    """Configuration for the absolute binary joint position action term.

    This action term is used for robust grasping by converting continuous gripper joint position actions
    into binary open/close commands. Unlike directly applying continuous gripper joint position actions, this class
    applies a threshold-based decision mechanism to determine whether to
    open or close the gripper.

    The action works by:
    1. Taking a continuous input action value
    2. Comparing it against a configurable threshold
    3. Mapping the result to either open or close commands based on the threshold comparison
    4. Applying the corresponding gripper open/close commands

    This approach provides more predictable and stable grasping behavior compared to directly applying
    continuous gripper joint position actions.

    See :class:`AbsBinaryJointPositionAction` for more details.
    """

    joint_names: list[str] = MISSING
    """List of joint names or regex expressions that the action will be mapped to."""
    open_command_expr: dict[str, float] = MISSING
    """The joint command to move to *open* configuration."""
    close_command_expr: dict[str, float] = MISSING
    """The joint command to move to *close* configuration."""
    threshold: float = 0.5
    """The threshold for the binary action. Defaults to 0.5."""
    positive_threshold: bool = True
    """Whether to use positive (Open actions > Close actions) threshold. Defaults to True."""

    class_type: type[ActionTerm] = binary_joint_actions.AbsBinaryJointPositionAction


##
# Non-holonomic actions.
##


@configclass
class NonHolonomicActionCfg(ActionTermCfg):
    """Configuration for the non-holonomic action term with dummy joints at the base.

    See :class:`NonHolonomicAction` for more details.
    """

    class_type: type[ActionTerm] = non_holonomic_actions.NonHolonomicAction

    body_name: str = MISSING
    """Name of the body which has the dummy mechanism connected to."""
    x_joint_name: str = MISSING
    """The dummy joint name in the x direction."""
    y_joint_name: str = MISSING
    """The dummy joint name in the y direction."""
    yaw_joint_name: str = MISSING
    """The dummy joint name in the yaw direction."""
    scale: tuple[float, float] = (1.0, 1.0)
    """Scale factor for the action. Defaults to (1.0, 1.0)."""
    offset: tuple[float, float] = (0.0, 0.0)
    """Offset factor for the action. Defaults to (0.0, 0.0)."""


##
# Task-space Actions.
##


@configclass
class DifferentialInverseKinematicsActionCfg(ActionTermCfg):
    """Configuration for inverse differential kinematics action term.

    See :class:`DifferentialInverseKinematicsAction` for more details.
    """

    @configclass
    class OffsetCfg:
        """The offset pose from parent frame to child frame.

        On many robots, end-effector frames are fictitious frames that do not have a corresponding
        rigid body. In such cases, it is easier to define this transform w.r.t. their parent rigid body.
        For instance, for the Franka Emika arm, the end-effector is defined at an offset to the the
        "panda_hand" frame.
        """

        pos: tuple[float, float, float] = (0.0, 0.0, 0.0)
        """Translation w.r.t. the parent frame. Defaults to (0.0, 0.0, 0.0)."""
        rot: tuple[float, float, float, float] = (1.0, 0.0, 0.0, 0.0)
        """Quaternion rotation ``(w, x, y, z)`` w.r.t. the parent frame. Defaults to (1.0, 0.0, 0.0, 0.0)."""

    class_type: type[ActionTerm] = task_space_actions.DifferentialInverseKinematicsAction

    joint_names: list[str] = MISSING
    """List of joint names or regex expressions that the action will be mapped to."""
    body_name: str = MISSING
    """Name of the body or frame for which IK is performed."""
    body_offset: OffsetCfg | None = None
    """Offset of target frame w.r.t. to the body frame. Defaults to None, in which case no offset is applied."""
    scale: float | tuple[float, ...] = 1.0
    """Scale factor for the action. Defaults to 1.0."""
    controller: DifferentialIKControllerCfg = MISSING
    """The configuration for the differential IK controller."""


@configclass
class OperationalSpaceControllerActionCfg(ActionTermCfg):
    """Configuration for operational space controller action term.

    See :class:`OperationalSpaceControllerAction` for more details.
    """

    @configclass
    class OffsetCfg:
        """The offset pose from parent frame to child frame.

        On many robots, end-effector frames are fictitious frames that do not have a corresponding
        rigid body. In such cases, it is easier to define this transform w.r.t. their parent rigid body.
        For instance, for the Franka Emika arm, the end-effector is defined at an offset to the the
        "panda_hand" frame.
        """

        pos: tuple[float, float, float] = (0.0, 0.0, 0.0)
        """Translation w.r.t. the parent frame. Defaults to (0.0, 0.0, 0.0)."""
        rot: tuple[float, float, float, float] = (1.0, 0.0, 0.0, 0.0)
        """Quaternion rotation ``(w, x, y, z)`` w.r.t. the parent frame. Defaults to (1.0, 0.0, 0.0, 0.0)."""

    class_type: type[ActionTerm] = task_space_actions.OperationalSpaceControllerAction

    joint_names: list[str] = MISSING
    """List of joint names or regex expressions that the action will be mapped to."""

    body_name: str = MISSING
    """Name of the body or frame for which motion/force control is performed."""

    body_offset: OffsetCfg | None = None
    """Offset of target frame w.r.t. to the body frame. Defaults to None, in which case no offset is applied."""

    task_frame_rel_path: str = None
    """The path of a ``RigidObject``, relative to the sub-environment, representing task frame. Defaults to None."""

    controller_cfg: OperationalSpaceControllerCfg = MISSING
    """The configuration for the operational space controller."""

    position_scale: float = 1.0
    """Scale factor for the position targets. Defaults to 1.0."""

    orientation_scale: float = 1.0
    """Scale factor for the orientation (quad for ``pose_abs`` or axis-angle for ``pose_rel``). Defaults to 1.0."""

    wrench_scale: float = 1.0
    """Scale factor for the wrench targets. Defaults to 1.0."""

    stiffness_scale: float = 1.0
    """Scale factor for the stiffness commands. Defaults to 1.0."""

    damping_ratio_scale: float = 1.0
    """Scale factor for the damping ratio commands. Defaults to 1.0."""

    nullspace_joint_pos_target: str = "none"
    """The joint targets for the null-space control: ``"none"``, ``"zero"``, ``"default"``, ``"center"``.

    Note: Functional only when ``nullspace_control`` is set to ``"position"`` within the
        ``OperationalSpaceControllerCfg``.
    """


##
# Surface Gripper actions.
##


@configclass
<<<<<<< HEAD
class SurfaceGripperActionCfg(ActionTermCfg):
    """Configuration for the base surface gripper action term.

    See :class:`SurfaceGripperAction` for more details.
=======
class SurfaceGripperBinaryActionCfg(ActionTermCfg):
    """Configuration for the binary surface gripper action term.

    See :class:`SurfaceGripperBinaryAction` for more details.
>>>>>>> 23331839
    """

    asset_name: str = MISSING
    """Name of the surface gripper asset in the scene."""
    open_command: float = -1.0
    """The command value to open the gripper. Defaults to -1.0."""
    close_command: float = 1.0
    """The command value to close the gripper. Defaults to 1.0."""

<<<<<<< HEAD

@configclass
class SurfaceGripperBinaryActionCfg(SurfaceGripperActionCfg):
    """Configuration for the binary surface gripper action term.

    See :class:`SurfaceGripperBinaryAction` for more details.
    """

    class_type: type[ActionTerm] = surface_gripper_actions.SurfaceGripperBinaryAction


@configclass
class SurfaceGripperContinuousActionCfg(SurfaceGripperActionCfg):
    """Configuration for the continuous surface gripper action term.

    See :class:`SurfaceGripperContinuousAction` for more details.
    """

    class_type: type[ActionTerm] = surface_gripper_actions.SurfaceGripperContinuousAction
=======
    class_type: type[ActionTerm] = surface_gripper_actions.SurfaceGripperBinaryAction
>>>>>>> 23331839
<|MERGE_RESOLUTION|>--- conflicted
+++ resolved
@@ -360,17 +360,10 @@
 
 
 @configclass
-<<<<<<< HEAD
-class SurfaceGripperActionCfg(ActionTermCfg):
-    """Configuration for the base surface gripper action term.
-
-    See :class:`SurfaceGripperAction` for more details.
-=======
 class SurfaceGripperBinaryActionCfg(ActionTermCfg):
     """Configuration for the binary surface gripper action term.
 
     See :class:`SurfaceGripperBinaryAction` for more details.
->>>>>>> 23331839
     """
 
     asset_name: str = MISSING
@@ -380,26 +373,4 @@
     close_command: float = 1.0
     """The command value to close the gripper. Defaults to 1.0."""
 
-<<<<<<< HEAD
-
-@configclass
-class SurfaceGripperBinaryActionCfg(SurfaceGripperActionCfg):
-    """Configuration for the binary surface gripper action term.
-
-    See :class:`SurfaceGripperBinaryAction` for more details.
-    """
-
-    class_type: type[ActionTerm] = surface_gripper_actions.SurfaceGripperBinaryAction
-
-
-@configclass
-class SurfaceGripperContinuousActionCfg(SurfaceGripperActionCfg):
-    """Configuration for the continuous surface gripper action term.
-
-    See :class:`SurfaceGripperContinuousAction` for more details.
-    """
-
-    class_type: type[ActionTerm] = surface_gripper_actions.SurfaceGripperContinuousAction
-=======
-    class_type: type[ActionTerm] = surface_gripper_actions.SurfaceGripperBinaryAction
->>>>>>> 23331839
+    class_type: type[ActionTerm] = surface_gripper_actions.SurfaceGripperBinaryAction