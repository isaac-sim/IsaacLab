--- conflicted
+++ resolved
@@ -10,7 +10,7 @@
 from isaaclab.managers.action_manager import ActionTerm, ActionTermCfg
 from isaaclab.utils import configclass
 
-from . import binary_joint_actions, joint_actions, joint_actions_to_limits, non_holonomic_actions, task_space_actions
+from . import binary_joint_actions, joint_actions, joint_actions_to_limits, non_holonomic_actions, task_space_actions, thrust_actions
 
 ##
 # Joint actions.
@@ -310,52 +310,8 @@
 
     Note: Functional only when ``nullspace_control`` is set to ``"position"`` within the
         ``OperationalSpaceControllerCfg``.
-<<<<<<< HEAD
-    """
-=======
-    """
-    
-# @configclass
-# class ThrustActionCfg(JointActionCfg):
-#     """Configuration for the joint thrust action term.
-
-#     See :class:`ThrustAction` for more details.
-#     """
-
-#     class_type: type[ActionTerm] = thrust_actions.ThrustAction
-
-#     use_default_offset: bool = True
-#     """Whether to use default thrust (e.g. hover thrust) configured in the articulation asset as offset.
-#     Defaults to True.
-
-#     If True, this flag results in overwriting the values of :attr:`offset` to the default thrust values
-#     from the articulation asset.
-#     """
-    
-# @configclass
-# class NavigationActionCfg(JointActionCfg):
-#     """Configuration for the joint navigation action term.
-
-#     See :class:`NavigationAction` for more details.
-#     """
-
-#     class_type: type[ActionTerm] = thrust_actions.NavigationAction
-
-#     use_default_offset: bool = False
-#     """Whether to use default thrust (e.g. hover thrust) configured in the articulation asset as offset.
-#     Defaults to False.
-
-#     If True, this flag results in overwriting the values of :attr:`offset` to the default thrust values
-#     from the articulation asset.
-#     """
-    
-#     command_type: str = "vel"
-#     """Type of command to apply: "vel" for velocity commands, "pos" for position commands. 
-#     "acc" for acceleration commands. Defaults to "vel".
-#     """
-    
-#     controller_cfg: LeeVelControllerCfg = MISSING
-#     """The configuration for the Lee velocity controller."""
+    """
+
 
 @configclass
 class ThrustActionCfg(ActionTermCfg):
@@ -423,5 +379,4 @@
     
     controller_cfg: LeeVelControllerCfg = MISSING
     """The configuration for the Lee velocity controller."""
-    
->>>>>>> 739309ff
+    