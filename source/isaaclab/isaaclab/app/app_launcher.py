--- conflicted
+++ resolved
@@ -997,15 +997,9 @@
         if "--verbose" not in sys.argv and "--info" not in sys.argv:
             sys.stdout = open(os.devnull, "w")  # noqa: SIM115
         # launch simulation app
-<<<<<<< HEAD
-        self._app = SimulationApp(self._sim_app_config, experience=self._sim_experience_file)
-        # restore the original stdout
-        sys.stdout = original_stdout
-=======
         self._app = _SimulationApp(self._sim_app_config, experience=self._sim_experience_file)
         # enable sys stdout and stderr
         sys.stdout = sys.__stdout__
->>>>>>> 02277d5f
 
         # add Isaac Lab modules back to sys.modules
         for key, value in hacked_modules.items():
