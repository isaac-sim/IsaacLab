--- conflicted
+++ resolved
@@ -21,7 +21,6 @@
 import sys
 from typing import Any, Literal
 
-<<<<<<< HEAD
 import flatdict
 
 # Import the settings manager for non-Omniverse mode
@@ -32,8 +31,6 @@
 _SIMULATION_APP_AVAILABLE = False
 _SimulationApp = None
 
-=======
->>>>>>> 86102b5a
 with contextlib.suppress(ModuleNotFoundError):
     import isaacsim  # noqa: F401
     from isaacsim import SimulationApp as _SimulationApp
@@ -1041,23 +1038,10 @@
         else:
             self._settings_manager.set_string("/isaaclab/visualizer", "")
 
-<<<<<<< HEAD
         # Only set Omniverse-specific settings if running in Omniverse mode
         if self._settings_manager.is_omniverse_mode:
             # set fabric update flag to disable updating transforms when rendering is disabled
             self._settings_manager.set_bool("/physics/fabricUpdateTransformations", self._rendering_enabled())
-=======
-        # set carb setting to store the visualizer backend(s) specified via command-line
-        # this allows SimulationContext to filter visualizers based on the --visualizer flag
-        # Store as comma-separated string for carb settings compatibility
-        if self._visualizer is not None:
-            carb_settings_iface.set_string("/isaaclab/visualizer", ",".join(self._visualizer))
-        else:
-            carb_settings_iface.set_string("/isaaclab/visualizer", "")
-
-        # set fabric update flag to disable updating transforms when rendering is disabled
-        carb_settings_iface.set_bool("/physics/fabricUpdateTransformations", self._rendering_enabled())
->>>>>>> 86102b5a
 
             # in theory, this should ensure that dt is consistent across time stepping, but this is not the case
             # for now, we use the custom loop runner from Isaac Sim to achieve this
