--- conflicted
+++ resolved
@@ -841,13 +841,10 @@
         # set fabric update flag to disable updating transforms when rendering is disabled
         carb_settings_iface.set_bool("/physics/fabricUpdateTransformations", self._rendering_enabled())
 
-<<<<<<< HEAD
-=======
         # in theory, this should ensure that dt is consistent across time stepping, but this is not the case
         # for now, we use the custom loop runner from Isaac Sim to achieve this
         carb_settings_iface.set_bool("/app/player/useFixedTimeStepping", False)
 
->>>>>>> 95e37603
     def _hide_stop_button(self):
         """Hide the stop button in the toolbar.
 
