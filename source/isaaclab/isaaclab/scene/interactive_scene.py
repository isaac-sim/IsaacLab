--- conflicted
+++ resolved
@@ -10,12 +10,8 @@
 from collections.abc import Sequence
 from typing import Any
 
-<<<<<<< HEAD
-=======
-from isaacsim.core.prims import XFormPrim
 from pxr import Sdf
 
->>>>>>> 61c3b9d8
 import isaaclab.sim as sim_utils
 from isaaclab import cloner
 from isaaclab.assets import Articulation, ArticulationCfg, AssetBaseCfg
@@ -168,15 +164,9 @@
         """
         # when replicate_physics=False, we assume heterogeneous environments and clone the xforms first.
         # this triggers per-object level cloning in the spawner.
-<<<<<<< HEAD
-        # if self.cfg.replicate_physics:
-        #     prim = self.stage.GetPrimAtPath("/physicsScene")
-        #     prim.CreateAttribute("physxScene:envIdInBoundsBitCount", Sdf.ValueTypeNames.Int).Set(4)
-=======
         if self.cfg.replicate_physics:
             prim = self.stage.GetPrimAtPath("/physicsScene")
             prim.CreateAttribute("physxScene:envIdInBoundsBitCount", Sdf.ValueTypeNames.Int).Set(4)
->>>>>>> 61c3b9d8
 
         if self._is_scene_setup_from_cfg():
             self.cloner_cfg.clone_physics = not copy_from_source
@@ -342,12 +332,6 @@
         Note:
             These are not reset or updated by the scene. They are mainly other prims that are not necessarily
             handled by the interactive scene, but are useful to be accessed by the user.
-<<<<<<< HEAD
-=======
-
-        .. _XFormPrim: https://docs.isaacsim.omniverse.nvidia.com/latest/py/source/extensions/isaacsim.core.prims/docs/index.html#isaacsim.core.prims.XFormPrim
-
->>>>>>> 61c3b9d8
         """
         return self._extras
 
