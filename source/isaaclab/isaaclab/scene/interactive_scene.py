--- conflicted
+++ resolved
@@ -9,12 +9,7 @@
 from typing import Any
 
 import carb
-<<<<<<< HEAD
-import logging
-import warnings
 import warp as wp
-=======
->>>>>>> 86102b5a
 from isaacsim.core.prims import XFormPrim
 from isaacsim.core.version import get_version
 from pxr import PhysxSchema
@@ -30,15 +25,8 @@
 
 from .interactive_scene_cfg import InteractiveSceneCfg
 
-<<<<<<< HEAD
-logger = logging.getLogger(__name__)
-warnings.simplefilter("once", UserWarning)
-logging.captureWarnings(True)
-=======
 # import logger
 logger = logging.getLogger(__name__)
-
->>>>>>> 86102b5a
 
 class InteractiveScene:
     """A scene that contains entities added to the simulation.
@@ -202,11 +190,7 @@
         carb_settings_iface = carb.settings.get_settings()
         has_multi_assets = carb_settings_iface.get("/isaaclab/spawn/multi_assets")
         if has_multi_assets and self.cfg.replicate_physics:
-<<<<<<< HEAD
-            warnings.warn(
-=======
             logger.warning(
->>>>>>> 86102b5a
                 "Varying assets might have been spawned under different environments."
                 " However, the replicate physics flag is enabled in the 'InteractiveScene' configuration."
                 " This may adversely affect PhysX parsing. We recommend disabling this property."
@@ -244,11 +228,7 @@
         if (not self.cfg.replicate_physics and self.cfg.filter_collisions) or self.device == "cpu":
             # if scene is specified through cfg, this is already taken care of
             if not self._is_scene_setup_from_cfg():
-<<<<<<< HEAD
-                warnings.warn(
-=======
                 logger.warning(
->>>>>>> 86102b5a
                     "Collision filtering can only be automatically enabled when replicate_physics=True and using GPU"
                     " simulation. Please call scene.filter_collisions(global_prim_paths) to filter collisions across"
                     " environments."
