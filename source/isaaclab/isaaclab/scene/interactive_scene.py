# Copyright (c) 2022-2025, The Isaac Lab Project Developers (https://github.com/isaac-sim/IsaacLab/blob/main/CONTRIBUTORS.md).
# All rights reserved.
#
# SPDX-License-Identifier: BSD-3-Clause

from __future__ import annotations

import logging
import torch
from collections.abc import Sequence
from typing import Any

<<<<<<< HEAD
import carb
import warp as wp
=======
>>>>>>> 0e494435
from isaacsim.core.prims import XFormPrim
from pxr import Sdf

import isaaclab.sim as sim_utils
from isaaclab import cloner
from isaaclab.assets import Articulation, ArticulationCfg, AssetBaseCfg
from isaaclab.sensors import ContactSensorCfg, SensorBase, SensorBaseCfg
from isaaclab.sim import SimulationContext
from isaaclab.sim.utils.stage import get_current_stage, get_current_stage_id
from isaaclab.terrains import TerrainImporter, TerrainImporterCfg

from .interactive_scene_cfg import InteractiveSceneCfg

# import logger
logger = logging.getLogger(__name__)

class InteractiveScene:
    """A scene that contains entities added to the simulation.

    The interactive scene parses the :class:`InteractiveSceneCfg` class to create the scene.
    Based on the specified number of environments, it clones the entities and groups them into different
    categories (e.g., articulations, sensors, etc.).

    Cloning can be performed in two ways:

    * For tasks where all environments contain the same assets, a more performant cloning paradigm
      can be used to allow for faster environment creation. This is specified by the ``replicate_physics`` flag.

      .. code-block:: python

          scene = InteractiveScene(cfg=InteractiveSceneCfg(replicate_physics=True))

    * For tasks that require having separate assets in the environments, ``replicate_physics`` would have to
      be set to False, which will add some costs to the overall startup time.

      .. code-block:: python

          scene = InteractiveScene(cfg=InteractiveSceneCfg(replicate_physics=False))

    Each entity is registered to scene based on its name in the configuration class. For example, if the user
    specifies a robot in the configuration class as follows:

    .. code-block:: python

        from isaaclab.scene import InteractiveSceneCfg
        from isaaclab.utils import configclass

        from isaaclab_assets.robots.anymal import ANYMAL_C_CFG

        @configclass
        class MySceneCfg(InteractiveSceneCfg):

            robot = ANYMAL_C_CFG.replace(prim_path="{ENV_REGEX_NS}/Robot")

    Then the robot can be accessed from the scene as follows:

    .. code-block:: python

        from isaaclab.scene import InteractiveScene

        # create 128 environments
        scene = InteractiveScene(cfg=MySceneCfg(num_envs=128))

        # access the robot from the scene
        robot = scene["robot"]
        # access the robot based on its type
        robot = scene.articulations["robot"]

    If the :class:`InteractiveSceneCfg` class does not include asset entities, the cloning process
    can still be triggered if assets were added to the stage outside of the :class:`InteractiveScene` class:

    .. code-block:: python

        scene = InteractiveScene(cfg=InteractiveSceneCfg(num_envs=128, replicate_physics=True))
        scene.clone_environments()

    .. note::
        It is important to note that the scene only performs common operations on the entities. For example,
        resetting the internal buffers, writing the buffers to the simulation and updating the buffers from the
        simulation. The scene does not perform any task specific to the entity. For example, it does not apply
        actions to the robot or compute observations from the robot. These tasks are handled by different
        modules called "managers" in the framework. Please refer to the :mod:`isaaclab.managers` sub-package
        for more details.
    """

    def __init__(self, cfg: InteractiveSceneCfg):
        """Initializes the scene.

        Args:
            cfg: The configuration class for the scene.
        """
        # check that the config is valid
        cfg.validate()
        # store inputs
        self.cfg = cfg
        # initialize scene elements
        self._terrain = None
        self._articulations = dict()
        self._deformable_objects = dict()
        self._rigid_objects = dict()
        self._rigid_object_collections = dict()
        self._sensors = dict()
        self._surface_grippers = dict()
        self._extras = dict()
        # get stage handle
        self.sim = SimulationContext.instance()
        self.stage = get_current_stage()
        self.stage_id = get_current_stage_id()
        # physics scene path
        self._physics_scene_path = None
        # prepare cloner for environment replication
        self.env_prim_paths = [f"{self.env_ns}/env_{i}" for i in range(self.cfg.num_envs)]

        self.cloner_cfg = cloner.TemplateCloneCfg(
            clone_regex=self.env_regex_ns,
            clone_in_fabric=self.cfg.clone_in_fabric,
            device=self.device,
        )

        # create source prim
        self.stage.DefinePrim(self.env_prim_paths[0], "Xform")
        self.stage.DefinePrim(self.cloner_cfg.template_root, "Xform")
        self.env_fmt = self.env_regex_ns.replace(".*", "{}")
        # allocate env indices
        self._ALL_INDICES = torch.arange(self.cfg.num_envs, dtype=torch.long, device=self.device)
        self._default_env_origins, _ = cloner.grid_transforms(self.num_envs, self.cfg.env_spacing, device=self.device)
        # copy empty prim of env_0 to env_1, env_2, ..., env_{num_envs-1} with correct location.
        cloner.usd_replicate(
            self.stage, [self.env_fmt.format(0)], [self.env_fmt], self._ALL_INDICES, positions=self._default_env_origins
        )

        self._global_prim_paths = list()
        if self._is_scene_setup_from_cfg():
            self._global_template_prim_paths = list()  # store paths that are in global collision filter from templates
            self._add_entities_from_cfg()
            for prim_path in self._global_template_prim_paths:
                filter_regex = prim_path.replace(self.cloner_cfg.template_root, self.env_regex_ns)
                self._global_prim_paths.extend(sim_utils.find_matching_prim_paths(filter_regex))

            self.clone_environments(copy_from_source=(not self.cfg.replicate_physics))
            if self.cfg.filter_collisions:
                self.filter_collisions(self._global_prim_paths)

    def clone_environments(self, copy_from_source: bool = False):
        """Creates clones of the environment ``/World/envs/env_0``.

        Args:
            copy_from_source: (bool): If set to False, clones inherit from /World/envs/env_0 and mirror its changes.
            If True, clones are independent copies of the source prim and won't reflect its changes (start-up time
            may increase). Defaults to False.
        """
        # when replicate_physics=False, we assume heterogeneous environments and clone the xforms first.
        # this triggers per-object level cloning in the spawner.
        if self.cfg.replicate_physics:
            prim = self.stage.GetPrimAtPath("/physicsScene")
            prim.CreateAttribute("physxScene:envIdInBoundsBitCount", Sdf.ValueTypeNames.Int).Set(4)

        if self._is_scene_setup_from_cfg():
            self.cloner_cfg.clone_physics = not copy_from_source
            cloner.clone_from_template(self.stage, num_clones=self.num_envs, template_clone_cfg=self.cloner_cfg)
        else:
            mapping = torch.ones((1, self.num_envs), device=self.device, dtype=torch.bool)
            replicate_args = [self.env_fmt.format(0)], [self.env_fmt], self._ALL_INDICES, mapping

            if not copy_from_source:
                # skip physx cloning, this means physx will walk and parse the stage one by one faithfully
                cloner.newton_replicate(self.stage, *replicate_args, positions=self._default_env_origins)
            cloner.usd_replicate(self.stage, *replicate_args, positions=self._default_env_origins)

    def filter_collisions(self, global_prim_paths: list[str] | None = None):
        """Filter environments collisions.

        Disables collisions between the environments in ``/World/envs/env_.*`` and enables collisions with the prims
        in global prim paths (e.g. ground plane).

        Args:
            global_prim_paths: A list of global prim paths to enable collisions with.
                Defaults to None, in which case no global prim paths are considered.
        """
        # validate paths in global prim paths
        if global_prim_paths is None:
            global_prim_paths = []
        else:
            # remove duplicates in paths
            global_prim_paths = list(set(global_prim_paths))

        # if "/World/collisions" already exists in the stage, we don't filter again
        if self.stage.GetPrimAtPath("/World/collisions"):
            return

        # set global prim paths list if not previously defined
        if len(self._global_prim_paths) < 1:
            self._global_prim_paths += global_prim_paths

        # filter collisions within each environment instance
        cloner.filter_collisions(
            self.stage,
            self.physics_scene_path,
            "/World/collisions",
            self.env_prim_paths,
            global_paths=self._global_prim_paths,
        )

    def __str__(self) -> str:
        """Returns a string representation of the scene."""
        msg = f"<class {self.__class__.__name__}>\n"
        msg += f"\tNumber of environments: {self.cfg.num_envs}\n"
        msg += f"\tEnvironment spacing   : {self.cfg.env_spacing}\n"
        msg += f"\tSource prim name      : {self.env_prim_paths[0]}\n"
        msg += f"\tGlobal prim paths     : {self._global_prim_paths}\n"
        msg += f"\tReplicate physics     : {self.cfg.replicate_physics}"
        return msg

    """
    Properties.
    """

    @property
    def physics_scene_path(self) -> str:
        """The path to the USD Physics Scene."""
        if self._physics_scene_path is None:
            for prim in self.stage.Traverse():
                if "PhysxSceneAPI" in prim.GetAppliedSchemas():
                    self._physics_scene_path = prim.GetPrimPath().pathString
                    logger.info(f"Physics scene prim path: {self._physics_scene_path}")
                    break
            if self._physics_scene_path is None:
                raise RuntimeError("No physics scene found! Please make sure one exists.")
        return self._physics_scene_path

    @property
    def physics_dt(self) -> float:
        """The physics timestep of the scene."""
        return sim_utils.SimulationContext.instance().get_physics_dt()  # pyright: ignore [reportOptionalMemberAccess]

    @property
    def device(self) -> str:
        """The device on which the scene is created."""
        return sim_utils.SimulationContext.instance().device  # pyright: ignore [reportOptionalMemberAccess]

    @property
    def env_ns(self) -> str:
        """The namespace ``/World/envs`` in which all environments created.

        The environments are present w.r.t. this namespace under "env_{N}" prim,
        where N is a natural number.
        """
        return "/World/envs"

    @property
    def env_regex_ns(self) -> str:
        """The namespace ``/World/envs/env_.*`` in which all environments created."""
        return f"{self.env_ns}/env_.*"

    @property
    def num_envs(self) -> int:
        """The number of environments handled by the scene."""
        return self.cfg.num_envs

    @property
    def env_origins(self) -> torch.Tensor:
        """The origins of the environments in the scene. Shape is (num_envs, 3)."""
        if self._terrain is not None:
            return self._terrain.env_origins
        else:
            return self._default_env_origins

    @property
    def terrain(self) -> TerrainImporter | None:
        """The terrain in the scene. If None, then the scene has no terrain.

        Note:
            We treat terrain separate from :attr:`extras` since terrains define environment origins and are
            handled differently from other miscellaneous entities.
        """
        return self._terrain

    @property
    def articulations(self) -> dict[str, Articulation]:
        """A dictionary of articulations in the scene."""
        return self._articulations

    @property
    def deformable_objects(self) -> dict:
        """A dictionary of deformable objects in the scene."""
        raise NotImplementedError("Deformable objects are not supported in IsaacLab for Newton.")

    @property
    def rigid_objects(self) -> dict:
        """A dictionary of rigid objects in the scene."""
        raise NotImplementedError("Rigid objects are not supported in IsaacLab for Newton.")

    @property
    def rigid_object_collections(self) -> dict:
        """A dictionary of rigid object collections in the scene."""
        raise NotImplementedError("Rigid object collections are not supported in IsaacLab for Newton.")

    @property
    def sensors(self) -> dict[str, SensorBase]:
        """A dictionary of the sensors in the scene, such as cameras and contact reporters."""
        return self._sensors

    @property
    def surface_grippers(self) -> dict:
        """A dictionary of the surface grippers in the scene."""
        raise NotImplementedError("Surface grippers are not supported in IsaacLab for Newton.")

    @property
    def extras(self) -> dict[str, XFormPrim]:
        """A dictionary of miscellaneous simulation objects that neither inherit from assets nor sensors.

        The keys are the names of the miscellaneous objects, and the values are the `XFormPrim`_
        of the corresponding prims.

        As an example, lights or other props in the scene that do not have any attributes or properties that you
        want to alter at runtime can be added to this dictionary.

        Note:
            These are not reset or updated by the scene. They are mainly other prims that are not necessarily
            handled by the interactive scene, but are useful to be accessed by the user.

        .. _XFormPrim: https://docs.isaacsim.omniverse.nvidia.com/latest/py/source/extensions/isaacsim.core.prims/docs/index.html#isaacsim.core.prims.XFormPrim

        """
        return self._extras

    @property
    def state(self) -> dict[str, dict[str, dict[str, torch.Tensor]]]:
        """A dictionary of the state of the scene entities in the simulation world frame.

        Please refer to :meth:`get_state` for the format.
        """
        return self.get_state(is_relative=False)

    """
    Operations.
    """

    def reset(self, env_ids: Sequence[int] | None = None, mask: wp.array | torch.Tensor | None = None):
        """Resets the scene entities.

        Args:
            env_ids: The indices of the environments to reset.
                Defaults to None (all instances).
        """
        # FIXME: Homogenize the API for env_ids and env_mask.
        # -- assets
        for articulation in self._articulations.values():
            articulation.reset(ids = env_ids, mask = mask)
        # -- sensors
        for sensor in self._sensors.values():
            sensor.reset(env_ids = env_ids, env_mask = mask)

    def write_data_to_sim(self):
        """Writes the data of the scene entities to the simulation."""
        # -- assets
        for articulation in self._articulations.values():
            articulation.write_data_to_sim()

    def update(self, dt: float) -> None:
        """Update the scene entities.

        Args:
            dt: The amount of time passed from last :meth:`update` call.
        """
        # -- assets
        for articulation in self._articulations.values():
            articulation.update(dt)
        # -- sensors
        for sensor in self._sensors.values():
            sensor.update(dt, force_recompute=not self.cfg.lazy_sensor_update)

    """
    Operations: Scene State.
    """

    def reset_to(
        self,
        state: dict[str, dict[str, dict[str, torch.Tensor]]],
        env_ids: Sequence[int] | None = None,
        is_relative: bool = False,
    ):
        """Resets the entities in the scene to the provided state.

        Args:
            state: The state to reset the scene entities to. Please refer to :meth:`get_state` for the format.
            env_ids: The indices of the environments to reset. Defaults to None, in which case
                all environment instances are reset.
            is_relative: If set to True, the state is considered relative to the environment origins.
                Defaults to False.
        """
        # resolve env_ids
        if env_ids is None:
            env_ids = self._ALL_INDICES
        # articulations
        for asset_name, articulation in self._articulations.items():
            asset_state = state["articulation"][asset_name]
            # root state
            root_pose = asset_state["root_pose"].clone()
            if is_relative:
                root_pose[:, :3] += self.env_origins[env_ids]
            root_velocity = asset_state["root_velocity"].clone()
            articulation.write_root_pose_to_sim(root_pose, env_ids=env_ids)
            articulation.write_root_velocity_to_sim(root_velocity, env_ids=env_ids)
            # joint state
            joint_position = asset_state["joint_position"].clone()
            joint_velocity = asset_state["joint_velocity"].clone()
            articulation.write_joint_state_to_sim(joint_position, joint_velocity, env_ids=env_ids)
            # FIXME: This is not generic as it assumes PD control over the joints.
            #   This assumption does not hold for effort controlled joints.
            articulation.set_joint_position_target(joint_position, env_ids=env_ids)
            articulation.set_joint_velocity_target(joint_velocity, env_ids=env_ids)

        # write data to simulation to make sure initial state is set
        # this propagates the joint targets to the simulation
        self.write_data_to_sim()

    def get_state(self, is_relative: bool = False) -> dict[str, dict[str, dict[str, torch.Tensor]]]:
        """Returns the state of the scene entities.

        Based on the type of the entity, the state comprises of different components.

        * For an articulation, the state comprises of the root pose, root velocity, and joint position and velocity.
        * For a deformable object, the state comprises of the nodal position and velocity.
        * For a rigid object, the state comprises of the root pose and root velocity.

        The returned state is a dictionary with the following format:

        .. code-block:: python

            {
                "articulation": {
                    "entity_1_name": {
                        "root_pose": torch.Tensor,
                        "root_velocity": torch.Tensor,
                        "joint_position": torch.Tensor,
                        "joint_velocity": torch.Tensor,
                    },
                    "entity_2_name": {
                        "root_pose": torch.Tensor,
                        "root_velocity": torch.Tensor,
                        "joint_position": torch.Tensor,
                        "joint_velocity": torch.Tensor,
                    },
                },
                "deformable_object": {
                    "entity_3_name": {
                        "nodal_position": torch.Tensor,
                        "nodal_velocity": torch.Tensor,
                    }
                },
                "rigid_object": {
                    "entity_4_name": {
                        "root_pose": torch.Tensor,
                        "root_velocity": torch.Tensor,
                    }
                },
            }

        where ``entity_N_name`` is the name of the entity registered in the scene.

        Args:
            is_relative: If set to True, the state is considered relative to the environment origins.
                Defaults to False.

        Returns:
            A dictionary of the state of the scene entities.
        """
        state = dict()
        # articulations
        state["articulation"] = dict()
        for asset_name, articulation in self._articulations.items():
            asset_state = dict()
            asset_state["root_pose"] = articulation.data.root_pose_w.clone()
            if is_relative:
                asset_state["root_pose"][:, :3] -= self.env_origins
            asset_state["root_velocity"] = articulation.data.root_vel_w.clone()
            asset_state["joint_position"] = articulation.data.joint_pos.clone()
            asset_state["joint_velocity"] = articulation.data.joint_vel.clone()
            state["articulation"][asset_name] = asset_state
        return state

    """
    Operations: Iteration.
    """

    def keys(self) -> list[str]:
        """Returns the keys of the scene entities.

        Returns:
            The keys of the scene entities.
        """
        all_keys = ["terrain"]
        for asset_family in [
            self._articulations,
            self._sensors,
            self._extras,
        ]:
            all_keys += list(asset_family.keys())
        return all_keys

    def __getitem__(self, key: str) -> Any:
        """Returns the scene entity with the given key.

        Args:
            key: The key of the scene entity.

        Returns:
            The scene entity.
        """
        # check if it is a terrain
        if key == "terrain":
            return self._terrain

        all_keys = ["terrain"]
        # check if it is in other dictionaries
        for asset_family in [
            self._articulations,
            self._sensors,
            self._extras,
        ]:
            out = asset_family.get(key)
            # if found, return
            if out is not None:
                return out
            all_keys += list(asset_family.keys())
        # if not found, raise error
        raise KeyError(f"Scene entity with key '{key}' not found. Available Entities: '{all_keys}'")

    """
    Internal methods.
    """

    def _is_scene_setup_from_cfg(self) -> bool:
        """Check if scene entities are setup from the config or not.

        Returns:
            True if scene entities are setup from the config, False otherwise.
        """
        return any(
            not (asset_name in InteractiveSceneCfg.__dataclass_fields__ or asset_cfg is None)
            for asset_name, asset_cfg in self.cfg.__dict__.items()
        )

    def _add_entities_from_cfg(self):
        """Add scene entities from the config."""
        # parse the entire scene config and resolve regex
        for asset_name, asset_cfg in self.cfg.__dict__.items():
            # skip keywords
            # note: easier than writing a list of keywords: [num_envs, env_spacing, lazy_sensor_update]
            if asset_name in InteractiveSceneCfg.__dataclass_fields__ or asset_cfg is None:
                continue
            # resolve regex
            require_clone = False
            if hasattr(asset_cfg, "prim_path"):
                # In order to compose cloner behavior more flexibly, we ask each spawner to spawn prototypes in
                # prepared /World/template path, once all template is ready, cloner can determine what rules to follow
                # to combine, and distribute the templates to cloned environments.
                asset_cfg.prim_path = asset_cfg.prim_path.replace(self.env_regex_ns, "{ENV_REGEX_NS}")
                destinations_regex_ns = asset_cfg.prim_path.format(ENV_REGEX_NS=self.env_regex_ns)
                if self.env_regex_ns[:-2] in destinations_regex_ns:
                    require_clone = True
                    prototype_root = asset_cfg.prim_path.format(ENV_REGEX_NS=self.cloner_cfg.template_root)
                    asset_cfg.prim_path = f"{prototype_root}/{self.cloner_cfg.template_prototype_identifier}_.*"
                else:
                    asset_cfg.prim_path = destinations_regex_ns
            # create asset
            if isinstance(asset_cfg, TerrainImporterCfg):
                # terrains are special entities since they define environment origins
                asset_cfg.num_envs = self.cfg.num_envs
                asset_cfg.env_spacing = self.cfg.env_spacing
                self._terrain = asset_cfg.class_type(asset_cfg)
            elif isinstance(asset_cfg, ArticulationCfg):
                self._articulations[asset_name] = asset_cfg.class_type(asset_cfg)
            elif isinstance(asset_cfg, SensorBaseCfg):
                if isinstance(asset_cfg, ContactSensorCfg):
                    if asset_cfg.shape_path is not None:
                        updated_shape_names_expr = []
                        for filter_prim_path in asset_cfg.shape_path:
                            updated_shape_names_expr.append(filter_prim_path.format(ENV_REGEX_NS=self.env_regex_ns))
                        asset_cfg.shape_path = updated_shape_names_expr
                    if asset_cfg.filter_prim_paths_expr is not None:
                        updated_contact_partners_body_expr = []
                        for contact_partners_body_expr in asset_cfg.filter_prim_paths_expr:
                            updated_contact_partners_body_expr.append(
                                contact_partners_body_expr.format(ENV_REGEX_NS=self.env_regex_ns)
                            )
                        asset_cfg.filter_prim_paths_expr = updated_contact_partners_body_expr
                    if asset_cfg.filter_shape_paths_expr is not None:
                        updated_contact_partners_shape_expr = []
                        for contact_partners_shape_expr in asset_cfg.filter_shape_paths_expr:
                            updated_contact_partners_shape_expr.append(
                                contact_partners_shape_expr.format(ENV_REGEX_NS=self.env_regex_ns)
                            )
                        asset_cfg.filter_shape_paths_expr = updated_contact_partners_shape_expr

                self._sensors[asset_name] = asset_cfg.class_type(asset_cfg)
            elif isinstance(asset_cfg, AssetBaseCfg):
                # manually spawn asset
                if asset_cfg.spawn is not None:
                    asset_cfg.spawn.func(
                        asset_cfg.prim_path,
                        asset_cfg.spawn,
                        translation=asset_cfg.init_state.pos,
                        orientation=asset_cfg.init_state.rot,
                    )
                # store xform prim view corresponding to this asset
                # all prims in the scene are Xform prims (i.e. have a transform component)
                self._extras[asset_name] = XFormPrim(asset_cfg.prim_path, reset_xform_properties=False)
            else:
                raise ValueError(f"Unknown asset config type for {asset_name}: {asset_cfg}")
            # store global collision paths
            if hasattr(asset_cfg, "collision_group") and asset_cfg.collision_group == -1:
                asset_paths = sim_utils.find_matching_prim_paths(asset_cfg.prim_path)
                if require_clone:
                    # we are going to clone this template path to actual cloned path, but we don't know which cloned
                    # paths it will end up, so add to temp self._global_template_prim_paths until final path resolved
                    self._global_template_prim_paths += asset_paths
                else:
                    # we are not going to clone this path so directly add to s_global_prim_paths
                    self._global_prim_paths += asset_paths

            if hasattr(asset_cfg, "prim_path") and require_clone:
                # this allows on_prim_deletion is tied to the cloned path not template path
                asset = self.__getitem__(asset_name)
                if hasattr(asset, "cfg"):
                    asset.cfg.prim_path = destinations_regex_ns
                if isinstance(asset, XFormPrim):
                    asset._regex_prim_paths = [destinations_regex_ns]<|MERGE_RESOLUTION|>--- conflicted
+++ resolved
@@ -10,11 +10,7 @@
 from collections.abc import Sequence
 from typing import Any
 
-<<<<<<< HEAD
-import carb
 import warp as wp
-=======
->>>>>>> 0e494435
 from isaacsim.core.prims import XFormPrim
 from pxr import Sdf
 
