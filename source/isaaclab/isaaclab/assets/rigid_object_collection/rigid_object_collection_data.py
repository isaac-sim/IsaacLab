--- conflicted
+++ resolved
@@ -219,22 +219,7 @@
         world.
         """
         if self._object_link_state_w.timestamp < self._sim_timestamp:
-<<<<<<< HEAD
             self._object_link_state_w.data = torch.cat((self.object_link_pose_w, self.object_link_vel_w), dim=-1)
-=======
-            # read data from simulation
-            pose = self._reshape_view_to_data(self._root_physx_view.get_transforms().clone())
-            pose[..., 3:7] = math_utils.convert_quat(pose[..., 3:7], to="wxyz")
-            velocity = self._reshape_view_to_data(self._root_physx_view.get_velocities())
-
-            # adjust linear velocity to link from center of mass
-            velocity[..., :3] += torch.linalg.cross(
-                velocity[..., 3:], math_utils.quat_apply(pose[..., 3:7], -self.com_pos_b[..., :]), dim=-1
-            )
-
-            # set the buffer data and timestamp
-            self._object_link_state_w.data = torch.cat((pose, velocity), dim=-1)
->>>>>>> d63e58f9
             self._object_link_state_w.timestamp = self._sim_timestamp
 
         return self._object_link_state_w.data
@@ -309,7 +294,7 @@
         This quantity is the linear velocity of the actor frame of the root rigid body frame with
         respect to the rigid body's actor frame.
         """
-        return math_utils.quat_rotate_inverse(self.object_link_quat_w, self.object_link_lin_vel_w)
+        return math_utils.quat_apply_inverse(self.object_link_quat_w, self.object_link_lin_vel_w)
 
     @property
     def object_link_ang_vel_b(self) -> torch.Tensor:
@@ -318,11 +303,7 @@
         This quantity is the angular velocity of the actor frame of the root rigid body frame with
         respect to the rigid body's actor frame.
         """
-<<<<<<< HEAD
-        return math_utils.quat_rotate_inverse(self.object_link_quat_w, self.object_link_ang_vel_w)
-=======
-        return math_utils.quat_apply_inverse(self.object_quat_w, self.object_lin_vel_w)
->>>>>>> d63e58f9
+        return math_utils.quat_apply_inverse(self.object_link_quat_w, self.object_link_ang_vel_w)
 
     @property
     def object_com_lin_vel_b(self) -> torch.Tensor:
@@ -331,11 +312,7 @@
         This quantity is the linear velocity of the center of mass frame of the root rigid body frame with
         respect to the rigid body's actor frame.
         """
-<<<<<<< HEAD
-        return math_utils.quat_rotate_inverse(self.object_link_quat_w, self.object_com_lin_vel_w)
-=======
-        return math_utils.quat_apply_inverse(self.object_quat_w, self.object_ang_vel_w)
->>>>>>> d63e58f9
+        return math_utils.quat_apply_inverse(self.object_link_quat_w, self.object_com_lin_vel_w)
 
     @property
     def object_com_ang_vel_b(self) -> torch.Tensor:
@@ -344,7 +321,7 @@
         This quantity is the angular velocity of the center of mass frame of the root rigid body frame with
         respect to the rigid body's actor frame.
         """
-        return math_utils.quat_rotate_inverse(self.object_link_quat_w, self.object_com_ang_vel_w)
+        return math_utils.quat_apply_inverse(self.object_link_quat_w, self.object_com_ang_vel_w)
 
     ##
     # Sliced properties.
@@ -380,29 +357,7 @@
 
         This quantity is the angular velocity of the rigid bodies' actor frame.
         """
-<<<<<<< HEAD
         return self.object_link_vel_w[..., 3:6]
-=======
-        return self.object_link_state_w[..., 10:13]
-
-    @property
-    def object_link_lin_vel_b(self) -> torch.Tensor:
-        """Object link linear velocity in base frame. Shape is (num_instances, num_objects, 3).
-
-        This quantity is the linear velocity of the actor frame of the root rigid body frame with respect to the
-        rigid body's actor frame.
-        """
-        return math_utils.quat_apply_inverse(self.object_link_quat_w, self.object_link_lin_vel_w)
-
-    @property
-    def object_link_ang_vel_b(self) -> torch.Tensor:
-        """Object link angular velocity in base world frame. Shape is (num_instances, num_objects, 3).
-
-        This quantity is the angular velocity of the actor frame of the root rigid body frame with respect to the
-        rigid body's actor frame.
-        """
-        return math_utils.quat_apply_inverse(self.object_link_quat_w, self.object_link_ang_vel_w)
->>>>>>> d63e58f9
 
     @property
     def object_com_pos_w(self) -> torch.Tensor:
@@ -444,11 +399,7 @@
 
         This quantity is the linear acceleration of the rigid bodies' center of mass frame.
         """
-<<<<<<< HEAD
         return self.object_com_acc_w[..., :3]
-=======
-        return math_utils.quat_apply_inverse(self.object_link_quat_w, self.object_com_lin_vel_w)
->>>>>>> d63e58f9
 
     @property
     def object_com_ang_acc_w(self) -> torch.Tensor:
@@ -457,11 +408,7 @@
 
         This quantity is the angular acceleration of the rigid bodies' center of mass frame.
         """
-<<<<<<< HEAD
         return self.object_com_acc_w[..., 3:6]
-=======
-        return math_utils.quat_apply_inverse(self.object_link_quat_w, self.object_com_ang_vel_w)
->>>>>>> d63e58f9
 
     @property
     def object_com_pos_b(self) -> torch.Tensor:
