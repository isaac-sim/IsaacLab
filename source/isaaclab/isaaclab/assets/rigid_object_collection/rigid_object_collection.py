--- conflicted
+++ resolved
@@ -368,13 +368,8 @@
         object_link_pos, object_link_quat = math_utils.combine_frame_transforms(
             object_pose[..., :3],
             object_pose[..., 3:7],
-<<<<<<< HEAD
-            math_utils.quat_rotate(math_utils.quat_inv(com_quat_b), -com_pos_b),
+            math_utils.quat_apply(math_utils.quat_inv(com_quat_b), -com_pos_b),
             math_utils.quat_inv(com_quat_b),
-=======
-            math_utils.quat_apply(math_utils.quat_inv(com_quat), -com_pos),
-            math_utils.quat_inv(com_quat),
->>>>>>> d63e58f9
         )
 
         # write transformed pose in link frame to sim
