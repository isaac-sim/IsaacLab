--- conflicted
+++ resolved
@@ -18,1120 +18,6 @@
 class ArticulationData(FactoryBase):
     """Factory for creating articulation data instances."""
 
-<<<<<<< HEAD
-    - Actor frame: The frame of reference of the rigid body prim. This typically corresponds to the Xform prim
-      with the rigid body schema.
-    - Center of mass frame: The frame of reference of the center of mass of the rigid body.
-
-    Depending on the settings, the two frames may not coincide with each other. In the robotics sense, the actor frame
-    can be interpreted as the link frame.
-    """
-
-    def __init__(self, root_newton_view, device: str):
-        """Initializes the articulation data.
-
-        Args:
-            root_newton_view: The root articulation view.
-            device: The device used for processing.
-        """
-        # Set the parameters
-        self.device = device
-        # Set the root articulation view
-        # note: this is stored as a weak reference to avoid circular references between the asset class
-        #  and the data container. This is important to avoid memory leaks.
-        self._root_newton_view = weakref.proxy(root_newton_view)
-
-        # Set initial time stamp
-        self._sim_timestamp = 0.0
-
-        # obtain global simulation view
-        gravity = NewtonManager.get_model().gravity
-        # Convert to direction vector
-        gravity_dir = torch.tensor((gravity[0], gravity[1], gravity[2]), device=self.device)
-        gravity_dir = math_utils.normalize(gravity_dir.unsqueeze(0)).squeeze(0)
-
-        # Initialize constants
-        self.GRAVITY_VEC_W = gravity_dir.repeat(self._root_newton_view.count, 1)
-        self.FORWARD_VEC_B = torch.tensor((1.0, 0.0, 0.0), device=self.device).repeat(self._root_newton_view.count, 1)
-
-        # Initialize history for finite differencing
-        velocity = wp.to_torch(self._root_newton_view.get_link_velocities(NewtonManager.get_state_0())).clone()
-        self._previous_body_com_vel = torch.cat((velocity[:, :, 3:], velocity[:, :, :3]), dim=-1)
-        self._previous_joint_vel = wp.to_torch(
-            self._root_newton_view.get_dof_velocities(NewtonManager.get_state_0())
-        ).clone()
-
-        # Initialize the lazy buffers.
-        # -- link frame w.r.t. world frame
-        self._root_link_pose_w = TimestampedBuffer()
-        self._root_link_vel_w = TimestampedBuffer()
-        self._body_link_pose_w = TimestampedBuffer()
-        self._body_link_vel_w = TimestampedBuffer()
-        # -- com frame w.r.t. link frame
-        self._body_com_pose_b = TimestampedBuffer()
-        # -- com frame w.r.t. world frame
-        self._root_com_pose_w = TimestampedBuffer()
-        self._root_com_vel_w = TimestampedBuffer()
-        self._body_com_pose_w = TimestampedBuffer()
-        self._body_com_vel_w = TimestampedBuffer()
-        self._body_com_acc_w = TimestampedBuffer()
-        # -- combined state (these are cached as they concatenate)
-        self._root_state_w = TimestampedBuffer()
-        self._root_link_state_w = TimestampedBuffer()
-        self._root_com_state_w = TimestampedBuffer()
-        self._body_state_w = TimestampedBuffer()
-        self._body_link_state_w = TimestampedBuffer()
-        self._body_com_state_w = TimestampedBuffer()
-        # -- joint state
-        self._joint_pos = TimestampedBuffer()
-        self._joint_vel = TimestampedBuffer()
-        self._joint_acc = TimestampedBuffer()
-        self._body_incoming_joint_wrench_b = TimestampedBuffer()
-
-    def update(self, dt: float):
-        # update the simulation timestamp
-        self._sim_timestamp += dt
-        # Trigger an update of the joint acceleration buffer at a higher frequency
-        # since we do finite differencing.
-        self.joint_acc
-
-    ##
-    # Names.
-    ##
-
-    body_names: list[str] = None
-    """Body names in the order parsed by the simulation view."""
-
-    joint_names: list[str] = None
-    """Joint names in the order parsed by the simulation view."""
-
-    fixed_tendon_names: list[str] = None
-    """Fixed tendon names in the order parsed by the simulation view."""
-
-    spatial_tendon_names: list[str] = None
-    """Spatial tendon names in the order parsed by the simulation view."""
-
-    ##
-    # Defaults - Initial state.
-    ##
-
-    default_root_state: torch.Tensor = None
-    """Default root state ``[pos, quat, lin_vel, ang_vel]`` in the local environment frame. Shape is (num_instances, 13).
-
-    The position and quaternion are of the articulation root's actor frame. Meanwhile, the linear and angular
-    velocities are of its center of mass frame.
-
-    This quantity is configured through the :attr:`isaaclab.assets.ArticulationCfg.init_state` parameter.
-    """
-
-    default_joint_pos: torch.Tensor = None
-    """Default joint positions of all joints. Shape is (num_instances, num_joints).
-
-    This quantity is configured through the :attr:`isaaclab.assets.ArticulationCfg.init_state` parameter.
-    """
-
-    default_joint_vel: torch.Tensor = None
-    """Default joint velocities of all joints. Shape is (num_instances, num_joints).
-
-    This quantity is configured through the :attr:`isaaclab.assets.ArticulationCfg.init_state` parameter.
-    """
-
-    ##
-    # Defaults - Physical properties.
-    ##
-
-    default_mass: torch.Tensor = None
-    """Default mass for all the bodies in the articulation. Shape is (num_instances, num_bodies).
-
-    This quantity is parsed from the USD schema at the time of initialization.
-    """
-
-    default_inertia: torch.Tensor = None
-    """Default inertia for all the bodies in the articulation. Shape is (num_instances, num_bodies, 9).
-
-    The inertia is the inertia tensor relative to the center of mass frame. The values are stored in
-    the order :math:`[I_{xx}, I_{xy}, I_{xz}, I_{yx}, I_{yy}, I_{yz}, I_{zx}, I_{zy}, I_{zz}]`.
-
-    This quantity is parsed from the USD schema at the time of initialization.
-    """
-
-    default_joint_stiffness: torch.Tensor = None
-    """Default joint stiffness of all joints. Shape is (num_instances, num_joints).
-
-    This quantity is configured through the actuator model's :attr:`isaaclab.actuators.ActuatorBaseCfg.stiffness`
-    parameter. If the parameter's value is None, the value parsed from the USD schema, at the time of initialization,
-    is used.
-
-    .. attention::
-        The default stiffness is the value configured by the user or the value parsed from the USD schema.
-        It should not be confused with :attr:`joint_stiffness`, which is the value set into the simulation.
-    """
-
-    default_joint_damping: torch.Tensor = None
-    """Default joint damping of all joints. Shape is (num_instances, num_joints).
-
-    This quantity is configured through the actuator model's :attr:`isaaclab.actuators.ActuatorBaseCfg.damping`
-    parameter. If the parameter's value is None, the value parsed from the USD schema, at the time of initialization,
-    is used.
-
-    .. attention::
-        The default stiffness is the value configured by the user or the value parsed from the USD schema.
-        It should not be confused with :attr:`joint_damping`, which is the value set into the simulation.
-    """
-
-    default_joint_armature: torch.Tensor = None
-    """Default joint armature of all joints. Shape is (num_instances, num_joints).
-
-    This quantity is configured through the actuator model's :attr:`isaaclab.actuators.ActuatorBaseCfg.armature`
-    parameter. If the parameter's value is None, the value parsed from the USD schema, at the time of initialization,
-    is used.
-    """
-
-    default_joint_friction_coeff: torch.Tensor = None
-    """Default joint friction coefficient of all joints. Shape is (num_instances, num_joints).
-
-    This quantity is configured through the actuator model's :attr:`isaaclab.actuators.ActuatorBaseCfg.friction`
-    parameter. If the parameter's value is None, the value parsed from the USD schema, at the time of initialization,
-    is used.
-    """
-
-    default_joint_pos_limits: torch.Tensor = None
-    """Default joint position limits of all joints. Shape is (num_instances, num_joints, 2).
-
-    The limits are in the order :math:`[lower, upper]`. They are parsed from the USD schema at the time of initialization.
-    """
-    default_fixed_tendon_stiffness: torch.Tensor = None
-    """Default tendon stiffness of all fixed tendons. Shape is (num_instances, num_fixed_tendons).
-
-    This quantity is parsed from the USD schema at the time of initialization.
-    """
-
-    default_fixed_tendon_damping: torch.Tensor = None
-    """Default tendon damping of all fixed tendons. Shape is (num_instances, num_fixed_tendons).
-
-    This quantity is parsed from the USD schema at the time of initialization.
-    """
-
-    default_fixed_tendon_limit_stiffness: torch.Tensor = None
-    """Default tendon limit stiffness of all fixed tendons. Shape is (num_instances, num_fixed_tendons).
-
-    This quantity is parsed from the USD schema at the time of initialization.
-    """
-
-    default_fixed_tendon_rest_length: torch.Tensor = None
-    """Default tendon rest length of all fixed tendons. Shape is (num_instances, num_fixed_tendons).
-
-    This quantity is parsed from the USD schema at the time of initialization.
-    """
-
-    default_fixed_tendon_offset: torch.Tensor = None
-    """Default tendon offset of all fixed tendons. Shape is (num_instances, num_fixed_tendons).
-
-    This quantity is parsed from the USD schema at the time of initialization.
-    """
-
-    default_fixed_tendon_pos_limits: torch.Tensor = None
-    """Default tendon position limits of all fixed tendons. Shape is (num_instances, num_fixed_tendons, 2).
-
-    The position limits are in the order :math:`[lower, upper]`. They are parsed from the USD schema at the time of
-    initialization.
-    """
-
-    default_spatial_tendon_stiffness: torch.Tensor = None
-    """Default tendon stiffness of all spatial tendons. Shape is (num_instances, num_spatial_tendons).
-
-    This quantity is parsed from the USD schema at the time of initialization.
-    """
-
-    default_spatial_tendon_damping: torch.Tensor = None
-    """Default tendon damping of all spatial tendons. Shape is (num_instances, num_spatial_tendons).
-
-    This quantity is parsed from the USD schema at the time of initialization.
-    """
-
-    default_spatial_tendon_limit_stiffness: torch.Tensor = None
-    """Default tendon limit stiffness of all spatial tendons. Shape is (num_instances, num_spatial_tendons).
-
-    This quantity is parsed from the USD schema at the time of initialization.
-    """
-
-    default_spatial_tendon_offset: torch.Tensor = None
-    """Default tendon offset of all spatial tendons. Shape is (num_instances, num_spatial_tendons).
-
-    This quantity is parsed from the USD schema at the time of initialization.
-    """
-
-    ##
-    # Joint commands -- Set into simulation.
-    ##
-
-    joint_control_mode: torch.Tensor = None
-    """Joint control mode. Shape is (num_instances, num_joints).
-
-    When using implicit actuator models Newton needs to know how the joints are controlled.
-    The control mode can be one of the following:
-
-    * None: 0
-    * Position control: 1
-    * Velocity control: 2
-
-    This quantity is set by the :meth:`Articulation.write_joint_control_mode_to_sim` method.
-    """
-
-    joint_target: torch.Tensor = None
-    """Joint position targets commanded by the user. Shape is (num_instances, num_joints).
-
-    For an implicit actuator model, the targets are directly set into the simulation.
-    For an explicit actuator model, the targets are used to compute the joint torques (see :attr:`applied_torque`),
-    which are then set into the simulation.
-    """
-
-    joint_effort_target: torch.Tensor = None
-    """Joint effort targets commanded by the user. Shape is (num_instances, num_joints).
-
-    For an implicit actuator model, the targets are directly set into the simulation.
-    For an explicit actuator model, the targets are used to compute the joint torques (see :attr:`applied_torque`),
-    which are then set into the simulation.
-    """
-
-    ##
-    # Joint commands -- Explicit actuators.
-    ##
-
-    computed_torque: torch.Tensor = None
-    """Joint torques computed from the actuator model (before clipping). Shape is (num_instances, num_joints).
-
-    This quantity is the raw torque output from the actuator mode, before any clipping is applied.
-    It is exposed for users who want to inspect the computations inside the actuator model.
-    For instance, to penalize the learning agent for a difference between the computed and applied torques.
-    """
-
-    applied_torque: torch.Tensor = None
-    """Joint torques applied from the actuator model (after clipping). Shape is (num_instances, num_joints).
-
-    These torques are set into the simulation, after clipping the :attr:`computed_torque` based on the
-    actuator model.
-    """
-
-    ##
-    # Joint properties.
-    ##
-
-    joint_stiffness: torch.Tensor = None
-    """Joint stiffness provided to the simulation. Shape is (num_instances, num_joints).
-
-    In the case of explicit actuators, the value for the corresponding joints is zero.
-    """
-
-    joint_damping: torch.Tensor = None
-    """Joint damping provided to the simulation. Shape is (num_instances, num_joints)
-
-    In the case of explicit actuators, the value for the corresponding joints is zero.
-    """
-
-    joint_armature: torch.Tensor = None
-    """Joint armature provided to the simulation. Shape is (num_instances, num_joints)."""
-
-    joint_friction_coeff: torch.Tensor = None
-    """Joint friction coefficient provided to the simulation. Shape is (num_instances, num_joints)."""
-
-    joint_pos_limits: torch.Tensor = None
-    """Joint position limits provided to the simulation. Shape is (num_instances, num_joints, 2).
-
-    The limits are in the order :math:`[lower, upper]`.
-    """
-
-    joint_vel_limits: torch.Tensor = None
-    """Joint maximum velocity provided to the simulation. Shape is (num_instances, num_joints)."""
-
-    joint_effort_limits: torch.Tensor = None
-    """Joint maximum effort provided to the simulation. Shape is (num_instances, num_joints)."""
-
-    ##
-    # Joint properties - Custom.
-    ##
-
-    soft_joint_pos_limits: torch.Tensor = None
-    r"""Soft joint positions limits for all joints. Shape is (num_instances, num_joints, 2).
-
-    The limits are in the order :math:`[lower, upper]`.The soft joint position limits are computed as
-    a sub-region of the :attr:`joint_pos_limits` based on the
-    :attr:`~isaaclab.assets.ArticulationCfg.soft_joint_pos_limit_factor` parameter.
-
-    Consider the joint position limits :math:`[lower, upper]` and the soft joint position limits
-    :math:`[soft_lower, soft_upper]`. The soft joint position limits are computed as:
-
-    .. math::
-
-        soft\_lower = (lower + upper) / 2 - factor * (upper - lower) / 2
-        soft\_upper = (lower + upper) / 2 + factor * (upper - lower) / 2
-
-    The soft joint position limits help specify a safety region around the joint limits. It isn't used by the
-    simulation, but is useful for learning agents to prevent the joint positions from violating the limits.
-    """
-
-    soft_joint_vel_limits: torch.Tensor = None
-    """Soft joint velocity limits for all joints. Shape is (num_instances, num_joints).
-
-    These are obtained from the actuator model. It may differ from :attr:`joint_vel_limits` if the actuator model
-    has a variable velocity limit model. For instance, in a variable gear ratio actuator model.
-    """
-
-    gear_ratio: torch.Tensor = None
-    """Gear ratio for relating motor torques to applied Joint torques. Shape is (num_instances, num_joints)."""
-
-    ##
-    # Fixed tendon properties.
-    ##
-
-    fixed_tendon_stiffness: torch.Tensor = None
-    """Fixed tendon stiffness provided to the simulation. Shape is (num_instances, num_fixed_tendons)."""
-
-    fixed_tendon_damping: torch.Tensor = None
-    """Fixed tendon damping provided to the simulation. Shape is (num_instances, num_fixed_tendons)."""
-
-    fixed_tendon_limit_stiffness: torch.Tensor = None
-    """Fixed tendon limit stiffness provided to the simulation. Shape is (num_instances, num_fixed_tendons)."""
-
-    fixed_tendon_rest_length: torch.Tensor = None
-    """Fixed tendon rest length provided to the simulation. Shape is (num_instances, num_fixed_tendons)."""
-
-    fixed_tendon_offset: torch.Tensor = None
-    """Fixed tendon offset provided to the simulation. Shape is (num_instances, num_fixed_tendons)."""
-
-    fixed_tendon_pos_limits: torch.Tensor = None
-    """Fixed tendon position limits provided to the simulation. Shape is (num_instances, num_fixed_tendons, 2)."""
-
-    ##
-    # Spatial tendon properties.
-    ##
-
-    spatial_tendon_stiffness: torch.Tensor = None
-    """Spatial tendon stiffness provided to the simulation. Shape is (num_instances, num_spatial_tendons)."""
-
-    spatial_tendon_damping: torch.Tensor = None
-    """Spatial tendon damping provided to the simulation. Shape is (num_instances, num_spatial_tendons)."""
-
-    spatial_tendon_limit_stiffness: torch.Tensor = None
-    """Spatial tendon limit stiffness provided to the simulation. Shape is (num_instances, num_spatial_tendons)."""
-
-    spatial_tendon_offset: torch.Tensor = None
-    """Spatial tendon offset provided to the simulation. Shape is (num_instances, num_spatial_tendons)."""
-
-    ##
-    # Root state properties.
-    ##
-
-    @property
-    def root_link_pose_w(self) -> torch.Tensor:
-        """Root link pose ``[pos, quat]`` in simulation world frame. Shape is (num_instances, 7).
-
-        This quantity is the pose of the articulation root's actor frame relative to the world.
-        The orientation is provided in (w, x, y, z) format.
-        """
-        if self._root_link_pose_w.timestamp < self._sim_timestamp:
-            # read data from simulation
-            # Newton reads poses as [x, y, z, qx, qy, qz, qw] Isaac reads as [x, y, z, qw, qx, qy, qz]
-            pose = wp.to_torch(self._root_newton_view.get_root_transforms(NewtonManager.get_state_0())).clone()
-            pose[:, 3:7] = math_utils.convert_quat(pose[:, 3:7], to="wxyz")
-            # set the buffer data and timestamp
-            self._root_link_pose_w.data = pose
-            self._root_link_pose_w.timestamp = self._sim_timestamp
-
-        return self._root_link_pose_w.data
-
-    @property
-    def root_link_vel_w(self) -> torch.Tensor:
-        """Root link velocity ``[lin_vel, ang_vel]`` in simulation world frame. Shape is (num_instances, 6).
-
-        This quantity contains the linear and angular velocities of the articulation root's actor frame
-        relative to the world.
-        """
-        if self._root_link_vel_w.timestamp < self._sim_timestamp:
-            # read the CoM velocity
-            vel = self.root_com_vel_w.clone()
-            # adjust linear velocity to link from center of mass
-            vel[:, :3] += torch.linalg.cross(
-                vel[:, 3:], math_utils.quat_apply(self.root_link_quat_w, -self.body_com_pos_b[:, 0]), dim=-1
-            )
-            # set the buffer data and timestamp
-            self._root_link_vel_w.data = vel
-            self._root_link_vel_w.timestamp = self._sim_timestamp
-
-        return self._root_link_vel_w.data
-
-    @property
-    def root_com_pose_w(self) -> torch.Tensor:
-        """Root center of mass pose ``[pos, quat]`` in simulation world frame. Shape is (num_instances, 7).
-
-        This quantity is the pose of the articulation root's center of mass frame relative to the world.
-        The orientation is provided in (w, x, y, z) format.
-        """
-        if self._root_com_pose_w.timestamp < self._sim_timestamp:
-            # apply local transform to center of mass frame
-            pos, quat = math_utils.combine_frame_transforms(
-                self.root_link_pos_w, self.root_link_quat_w, self.body_com_pos_b[:, 0], self.body_com_quat_b[:, 0]
-            )
-            # set the buffer data and timestamp
-            self._root_com_pose_w.data = torch.cat((pos, quat), dim=-1)
-            self._root_com_pose_w.timestamp = self._sim_timestamp
-
-        return self._root_com_pose_w.data
-
-    @property
-    def root_com_vel_w(self) -> torch.Tensor:
-        """Root center of mass velocity ``[lin_vel, ang_vel]`` in simulation world frame. Shape is (num_instances, 6).
-
-        This quantity contains the linear and angular velocities of the articulation root's center of mass frame
-        relative to the world.
-        """
-        if self._root_com_vel_w.timestamp < self._sim_timestamp:
-            # Newton and Isaac: [vx, vy, vz, wx, wy, wz]
-            velocity = self._root_newton_view.get_root_velocities(NewtonManager.get_state_0())
-            if velocity is None:
-                velocity = torch.zeros((self._root_newton_view.count, 6), device=self.device)
-            else:
-                velocity = wp.to_torch(velocity).clone()
-            self._root_com_vel_w.data = velocity
-            self._root_com_vel_w.timestamp = self._sim_timestamp
-
-        return self._root_com_vel_w.data
-
-    @property
-    def root_state_w(self):
-        """Root state ``[pos, quat, lin_vel, ang_vel]`` in simulation world frame. Shape is (num_instances, 13).
-
-        The position and quaternion are of the articulation root's actor frame relative to the world. Meanwhile,
-        the linear and angular velocities are of the articulation root's center of mass frame.
-        """
-        if self._root_state_w.timestamp < self._sim_timestamp:
-            self._root_state_w.data = torch.cat((self.root_link_pose_w, self.root_com_vel_w), dim=-1)
-            self._root_state_w.timestamp = self._sim_timestamp
-
-        return self._root_state_w.data
-
-    @property
-    def root_link_state_w(self):
-        """Root state ``[pos, quat, lin_vel, ang_vel]`` in simulation world frame. Shape is (num_instances, 13).
-
-        The position, quaternion, and linear/angular velocity are of the articulation root's actor frame relative to the
-        world.
-        """
-        if self._root_link_state_w.timestamp < self._sim_timestamp:
-            self._root_link_state_w.data = torch.cat((self.root_link_pose_w, self.root_link_vel_w), dim=-1)
-            self._root_link_state_w.timestamp = self._sim_timestamp
-
-        return self._root_link_state_w.data
-
-    @property
-    def root_com_state_w(self):
-        """Root center of mass state ``[pos, quat, lin_vel, ang_vel]`` in simulation world frame. Shape is (num_instances, 13).
-
-        The position, quaternion, and linear/angular velocity are of the articulation root link's center of mass frame
-        relative to the world. Center of mass frame is assumed to be the same orientation as the link rather than the
-        orientation of the principle inertia.
-        """
-        if self._root_com_state_w.timestamp < self._sim_timestamp:
-            self._root_com_state_w.data = torch.cat((self.root_com_pose_w, self.root_com_vel_w), dim=-1)
-            self._root_com_state_w.timestamp = self._sim_timestamp
-
-        return self._root_com_state_w.data
-
-    ##
-    # Body state properties.
-    ##
-
-    @property
-    def body_link_pose_w(self) -> torch.Tensor:
-        """Body link pose ``[pos, quat]`` in simulation world frame.
-        Shape is (num_instances, num_bodies, 7).
-
-        This quantity is the pose of the articulation links' actor frame relative to the world.
-        The orientation is provided in (w, x, y, z) format.
-        """
-        if self._body_link_pose_w.timestamp < self._sim_timestamp:
-            # perform forward kinematics (shouldn't cause overhead if it happened already)
-            # self._physics_sim_view.update_articulations_kinematic()
-            # read data from simulation
-            # Newton reads poses as [x, y, z, qx, qy, qz, qw] Isaac reads as [x, y, z, qw, qx, qy, qz]
-            poses = wp.to_torch(self._root_newton_view.get_link_transforms(NewtonManager.get_state_0())).clone()
-            poses[..., 3:7] = math_utils.convert_quat(poses[..., 3:7], to="wxyz")
-            # set the buffer data and timestamp
-            self._body_link_pose_w.data = poses
-            self._body_link_pose_w.timestamp = self._sim_timestamp
-
-        return self._body_link_pose_w.data
-
-    @property
-    def body_link_vel_w(self) -> torch.Tensor:
-        """Body link velocity ``[lin_vel, ang_vel]`` in simulation world frame.
-        Shape is (num_instances, num_bodies, 6).
-
-        This quantity contains the linear and angular velocities of the articulation links' actor frame
-        relative to the world.
-        """
-        if self._body_link_vel_w.timestamp < self._sim_timestamp:
-            # read data from simulation
-            velocities = self.body_com_vel_w.clone()
-            # adjust linear velocity to link from center of mass
-            velocities[..., :3] += torch.linalg.cross(
-                velocities[..., 3:], math_utils.quat_apply(self.body_link_quat_w, -self.body_com_pos_b), dim=-1
-            )
-            # set the buffer data and timestamp
-            self._body_link_vel_w.data = velocities
-            self._body_link_vel_w.timestamp = self._sim_timestamp
-
-        return self._body_link_vel_w.data
-
-    @property
-    def body_com_pose_w(self) -> torch.Tensor:
-        """Body center of mass pose ``[pos, quat]`` in simulation world frame.
-        Shape is (num_instances, num_bodies, 7).
-
-        This quantity is the pose of the center of mass frame of the articulation links relative to the world.
-        The orientation is provided in (w, x, y, z) format.
-        """
-        if self._body_com_pose_w.timestamp < self._sim_timestamp:
-            # apply local transform to center of mass frame
-            pos, quat = math_utils.combine_frame_transforms(
-                self.body_link_pos_w, self.body_link_quat_w, self.body_com_pos_b, self.body_com_quat_b
-            )
-            # set the buffer data and timestamp
-            self._body_com_pose_w.data = torch.cat((pos, quat), dim=-1)
-            self._body_com_pose_w.timestamp = self._sim_timestamp
-
-        return self._body_com_pose_w.data
-
-    @property
-    def body_com_vel_w(self) -> torch.Tensor:
-        """Body center of mass velocity ``[lin_vel, ang_vel]`` in simulation world frame.
-        Shape is (num_instances, num_bodies, 6).
-
-        This quantity contains the linear and angular velocities of the articulation links' center of mass frame
-        relative to the world.
-        """
-        if self._body_com_vel_w.timestamp < self._sim_timestamp:
-            # Newton reads velocities as [wx, wy, wz, vx, vy, vz] Isaac reads as [vx, vy, vz, wx, wy, wz]
-            velocity = wp.to_torch(self._root_newton_view.get_link_velocities(NewtonManager.get_state_0())).clone()
-            self._body_com_vel_w.data = torch.cat((velocity[:, :, 3:], velocity[:, :, :3]), dim=-1)
-            self._body_com_vel_w.timestamp = self._sim_timestamp
-
-        return self._body_com_vel_w.data
-
-    @property
-    def body_state_w(self):
-        """State of all bodies `[pos, quat, lin_vel, ang_vel]` in simulation world frame.
-        Shape is (num_instances, num_bodies, 13).
-
-        The position and quaternion are of all the articulation links' actor frame. Meanwhile, the linear and angular
-        velocities are of the articulation links's center of mass frame.
-        """
-        if self._body_state_w.timestamp < self._sim_timestamp:
-            self._body_state_w.data = torch.cat((self.body_link_pose_w, self.body_com_vel_w), dim=-1)
-            self._body_state_w.timestamp = self._sim_timestamp
-
-        return self._body_state_w.data
-
-    @property
-    def body_link_state_w(self):
-        """State of all bodies' link frame`[pos, quat, lin_vel, ang_vel]` in simulation world frame.
-        Shape is (num_instances, num_bodies, 13).
-
-        The position, quaternion, and linear/angular velocity are of the body's link frame relative to the world.
-        """
-        if self._body_link_state_w.timestamp < self._sim_timestamp:
-            self._body_link_state_w.data = torch.cat((self.body_link_pose_w, self.body_link_vel_w), dim=-1)
-            self._body_link_state_w.timestamp = self._sim_timestamp
-
-        return self._body_link_state_w.data
-
-    @property
-    def body_com_state_w(self):
-        """State of all bodies center of mass `[pos, quat, lin_vel, ang_vel]` in simulation world frame.
-        Shape is (num_instances, num_bodies, 13).
-
-        The position, quaternion, and linear/angular velocity are of the body's center of mass frame relative to the
-        world. Center of mass frame is assumed to be the same orientation as the link rather than the orientation of the
-        principle inertia.
-        """
-        if self._body_com_state_w.timestamp < self._sim_timestamp:
-            self._body_com_state_w.data = torch.cat((self.body_com_pose_w, self.body_com_vel_w), dim=-1)
-            self._body_com_state_w.timestamp = self._sim_timestamp
-
-        return self._body_com_state_w.data
-
-    @property
-    def body_com_acc_w(self):
-        """Acceleration of all bodies center of mass ``[lin_acc, ang_acc]``.
-        Shape is (num_instances, num_bodies, 6).
-
-        All values are relative to the world.
-        """
-        if self._body_com_acc_w.timestamp < self._sim_timestamp:
-            # read data from simulation and set the buffer data and timestamp
-            # self._body_com_acc_w.data = self._root_physx_view.get_link_accelerations()
-            time_elapsed = self._sim_timestamp - self._joint_acc.timestamp
-            self._body_com_acc_w.data = (self.body_com_vel_w - self._previous_body_com_vel) / time_elapsed
-            self._previous_body_com_vel[:] = self.body_com_vel_w
-            self._body_com_acc_w.timestamp = self._sim_timestamp
-        return self._body_com_acc_w.data
-
-    @property
-    def body_com_pose_b(self) -> torch.Tensor:
-        """Center of mass pose ``[pos, quat]`` of all bodies in their respective body's link frames.
-        Shape is (num_instances, 1, 7).
-
-        This quantity is the pose of the center of mass frame of the rigid body relative to the body's link frame.
-        The orientation is provided in (w, x, y, z) format.
-        """
-        if self._body_com_pose_b.timestamp < self._sim_timestamp:
-            # read data from simulation
-
-            position = wp.to_torch(self._root_newton_view.get_attribute("body_com", NewtonManager.get_model())).clone()
-            quat = torch.zeros((position.shape[0], position.shape[1], 4), device=self.device)
-            quat[:, :, 0] = 1.0
-            pose = torch.cat((position, quat), dim=-1)
-            # set the buffer data and timestamp
-            self._body_com_pose_b.data = pose
-            self._body_com_pose_b.timestamp = self._sim_timestamp
-
-        return self._body_com_pose_b.data
-
-    @property
-    def body_incoming_joint_wrench_b(self) -> torch.Tensor:
-        """Joint reaction wrench applied from body parent to child body in parent body frame.
-
-        Shape is (num_instances, num_bodies, 6). All body reaction wrenches are provided including the root body to the
-        world of an articulation.
-
-        For more information on joint wrenches, please check the`PhysX documentation <https://nvidia-omniverse.github.io/PhysX/physx/5.5.1/docs/Articulations.html#link-incoming-joint-force>`__
-        and the underlying `PhysX Tensor API <https://docs.omniverse.nvidia.com/kit/docs/omni_physics/latest/extensions/runtime/source/omni.physics.tensors/docs/api/python.html#omni.physics.tensors.impl.api.ArticulationView.get_link_incoming_joint_force>`__ .
-        """
-        raise NotImplementedError("Body incoming joint wrench in body frame is not implemented for Newton.")
-        if self._body_incoming_joint_wrench_b.timestamp < self._sim_timestamp:
-            self._body_incoming_joint_wrench_b.data = self._root_physx_view.get_link_incoming_joint_force()
-            self._body_incoming_joint_wrench_b.time_stamp = self._sim_timestamp
-        return self._body_incoming_joint_wrench_b.data
-
-    ##
-    # Joint state properties.
-    ##
-
-    @property
-    def joint_pos(self):
-        """Joint positions of all joints. Shape is (num_instances, num_joints)."""
-        if self._joint_pos.timestamp < self._sim_timestamp:
-            # read data from simulation and set the buffer data and timestamp
-            self._joint_pos.data = wp.to_torch(self._root_newton_view.get_dof_positions(NewtonManager.get_state_0()))
-            self._joint_pos.timestamp = self._sim_timestamp
-        return self._joint_pos.data
-
-    @property
-    def joint_vel(self):
-        """Joint velocities of all joints. Shape is (num_instances, num_joints)."""
-        if self._joint_vel.timestamp < self._sim_timestamp:
-            # read data from simulation and set the buffer data and timestamp
-            self._joint_vel.data = wp.to_torch(self._root_newton_view.get_dof_velocities(NewtonManager.get_state_0()))
-            self._joint_vel.timestamp = self._sim_timestamp
-        return self._joint_vel.data
-
-    @property
-    def joint_acc(self):
-        """Joint acceleration of all joints. Shape is (num_instances, num_joints)."""
-        if self._joint_acc.timestamp < self._sim_timestamp:
-            # note: we use finite differencing to compute acceleration
-            time_elapsed = self._sim_timestamp - self._joint_acc.timestamp
-            self._joint_acc.data = (self.joint_vel - self._previous_joint_vel) / time_elapsed
-            self._joint_acc.timestamp = self._sim_timestamp
-            # update the previous joint velocity
-            self._previous_joint_vel[:] = self.joint_vel
-        return self._joint_acc.data
-
-    ##
-    # Derived Properties.
-    ##
-
-    @property
-    def projected_gravity_b(self):
-        """Projection of the gravity direction on base frame. Shape is (num_instances, 3)."""
-        return math_utils.quat_apply_inverse(self.root_link_quat_w, self.GRAVITY_VEC_W)
-
-    @property
-    def heading_w(self):
-        """Yaw heading of the base frame (in radians). Shape is (num_instances,).
-
-        Note:
-            This quantity is computed by assuming that the forward-direction of the base
-            frame is along x-direction, i.e. :math:`(1, 0, 0)`.
-        """
-        forward_w = math_utils.quat_apply(self.root_link_quat_w, self.FORWARD_VEC_B)
-        return torch.atan2(forward_w[:, 1], forward_w[:, 0])
-
-    @property
-    def root_link_lin_vel_b(self) -> torch.Tensor:
-        """Root link linear velocity in base frame. Shape is (num_instances, 3).
-
-        This quantity is the linear velocity of the articulation root's actor frame with respect to the
-        its actor frame.
-        """
-        return math_utils.quat_apply_inverse(self.root_link_quat_w, self.root_link_lin_vel_w)
-
-    @property
-    def root_link_ang_vel_b(self) -> torch.Tensor:
-        """Root link angular velocity in base world frame. Shape is (num_instances, 3).
-
-        This quantity is the angular velocity of the articulation root's actor frame with respect to the
-        its actor frame.
-        """
-        return math_utils.quat_apply_inverse(self.root_link_quat_w, self.root_link_ang_vel_w)
-
-    @property
-    def root_com_lin_vel_b(self) -> torch.Tensor:
-        """Root center of mass linear velocity in base frame. Shape is (num_instances, 3).
-
-        This quantity is the linear velocity of the articulation root's center of mass frame with respect to the
-        its actor frame.
-        """
-        return math_utils.quat_apply_inverse(self.root_link_quat_w, self.root_com_lin_vel_w)
-
-    @property
-    def root_com_ang_vel_b(self) -> torch.Tensor:
-        """Root center of mass angular velocity in base world frame. Shape is (num_instances, 3).
-
-        This quantity is the angular velocity of the articulation root's center of mass frame with respect to the
-        its actor frame.
-        """
-        return math_utils.quat_apply_inverse(self.root_link_quat_w, self.root_com_ang_vel_w)
-
-    ##
-    # Sliced properties.
-    ##
-
-    @property
-    def root_link_pos_w(self) -> torch.Tensor:
-        """Root link position in simulation world frame. Shape is (num_instances, 3).
-
-        This quantity is the position of the actor frame of the root rigid body relative to the world.
-        """
-        return self.root_link_pose_w[:, :3]
-
-    @property
-    def root_link_quat_w(self) -> torch.Tensor:
-        """Root link orientation (w, x, y, z) in simulation world frame. Shape is (num_instances, 4).
-
-        This quantity is the orientation of the actor frame of the root rigid body.
-        """
-        return self.root_link_pose_w[:, 3:7]
-
-    @property
-    def root_link_lin_vel_w(self) -> torch.Tensor:
-        """Root linear velocity in simulation world frame. Shape is (num_instances, 3).
-
-        This quantity is the linear velocity of the root rigid body's actor frame relative to the world.
-        """
-        return self.root_link_vel_w[:, :3]
-
-    @property
-    def root_link_ang_vel_w(self) -> torch.Tensor:
-        """Root link angular velocity in simulation world frame. Shape is (num_instances, 3).
-
-        This quantity is the angular velocity of the actor frame of the root rigid body relative to the world.
-        """
-        return self.root_link_vel_w[:, 3:6]
-
-    @property
-    def root_com_pos_w(self) -> torch.Tensor:
-        """Root center of mass position in simulation world frame. Shape is (num_instances, 3).
-
-        This quantity is the position of the actor frame of the root rigid body relative to the world.
-        """
-        return self.root_com_pose_w[:, :3]
-
-    @property
-    def root_com_quat_w(self) -> torch.Tensor:
-        """Root center of mass orientation (w, x, y, z) in simulation world frame. Shape is (num_instances, 4).
-
-        This quantity is the orientation of the actor frame of the root rigid body relative to the world.
-        """
-        return self.root_com_pose_w[:, 3:7]
-
-    @property
-    def root_com_lin_vel_w(self) -> torch.Tensor:
-        """Root center of mass linear velocity in simulation world frame. Shape is (num_instances, 3).
-
-        This quantity is the linear velocity of the root rigid body's center of mass frame relative to the world.
-        """
-        return self.root_com_vel_w[:, :3]
-
-    @property
-    def root_com_ang_vel_w(self) -> torch.Tensor:
-        """Root center of mass angular velocity in simulation world frame. Shape is (num_instances, 3).
-
-        This quantity is the angular velocity of the root rigid body's center of mass frame relative to the world.
-        """
-        return self.root_com_vel_w[:, 3:6]
-
-    @property
-    def body_link_pos_w(self) -> torch.Tensor:
-        """Positions of all bodies in simulation world frame. Shape is (num_instances, num_bodies, 3).
-
-        This quantity is the position of the articulation bodies' actor frame relative to the world.
-        """
-        return self.body_link_pose_w[..., :3]
-
-    @property
-    def body_link_quat_w(self) -> torch.Tensor:
-        """Orientation (w, x, y, z) of all bodies in simulation world frame. Shape is (num_instances, num_bodies, 4).
-
-        This quantity is the orientation of the articulation bodies' actor frame relative to the world.
-        """
-        return self.body_link_pose_w[..., 3:7]
-
-    @property
-    def body_link_lin_vel_w(self) -> torch.Tensor:
-        """Linear velocity of all bodies in simulation world frame. Shape is (num_instances, num_bodies, 3).
-
-        This quantity is the linear velocity of the articulation bodies' center of mass frame relative to the world.
-        """
-        return self.body_link_vel_w[..., :3]
-
-    @property
-    def body_link_ang_vel_w(self) -> torch.Tensor:
-        """Angular velocity of all bodies in simulation world frame. Shape is (num_instances, num_bodies, 3).
-
-        This quantity is the angular velocity of the articulation bodies' center of mass frame relative to the world.
-        """
-        return self.body_link_vel_w[..., 3:6]
-
-    @property
-    def body_com_pos_w(self) -> torch.Tensor:
-        """Positions of all bodies in simulation world frame. Shape is (num_instances, num_bodies, 3).
-
-        This quantity is the position of the articulation bodies' actor frame.
-        """
-        return self.body_com_pose_w[..., :3]
-
-    @property
-    def body_com_quat_w(self) -> torch.Tensor:
-        """Orientation (w, x, y, z) of the principle axis of inertia of all bodies in simulation world frame.
-        Shape is (num_instances, num_bodies, 4).
-
-        This quantity is the orientation of the articulation bodies' actor frame.
-        """
-        return self.body_com_pose_w[..., 3:7]
-
-    @property
-    def body_com_lin_vel_w(self) -> torch.Tensor:
-        """Linear velocity of all bodies in simulation world frame. Shape is (num_instances, num_bodies, 3).
-
-        This quantity is the linear velocity of the articulation bodies' center of mass frame.
-        """
-        return self.body_com_vel_w[..., :3]
-
-    @property
-    def body_com_ang_vel_w(self) -> torch.Tensor:
-        """Angular velocity of all bodies in simulation world frame. Shape is (num_instances, num_bodies, 3).
-
-        This quantity is the angular velocity of the articulation bodies' center of mass frame.
-        """
-        return self.body_com_vel_w[..., 3:6]
-
-    @property
-    def body_com_lin_acc_w(self) -> torch.Tensor:
-        """Linear acceleration of all bodies in simulation world frame. Shape is (num_instances, num_bodies, 3).
-
-        This quantity is the linear acceleration of the articulation bodies' center of mass frame.
-        """
-        return self.body_com_acc_w[..., :3]
-
-    @property
-    def body_com_ang_acc_w(self) -> torch.Tensor:
-        """Angular acceleration of all bodies in simulation world frame. Shape is (num_instances, num_bodies, 3).
-
-        This quantity is the angular acceleration of the articulation bodies' center of mass frame.
-        """
-        return self.body_com_acc_w[..., 3:6]
-
-    @property
-    def body_com_pos_b(self) -> torch.Tensor:
-        """Center of mass position of all of the bodies in their respective link frames.
-        Shape is (num_instances, num_bodies, 3).
-
-        This quantity is the center of mass location relative to its body'slink frame.
-        """
-        return self.body_com_pose_b[..., :3]
-
-    @property
-    def body_com_quat_b(self) -> torch.Tensor:
-        """Orientation (w, x, y, z) of the principle axis of inertia of all of the bodies in their
-        respective link frames. Shape is (num_instances, num_bodies, 4).
-
-        This quantity is the orientation of the principles axes of inertia relative to its body's link frame.
-        """
-        return self.body_com_pose_b[..., 3:7]
-
-    ##
-    # Backward compatibility.
-    ##
-
-    @property
-    def root_pose_w(self) -> torch.Tensor:
-        """Same as :attr:`root_link_pose_w`."""
-        return self.root_link_pose_w
-
-    @property
-    def root_pos_w(self) -> torch.Tensor:
-        """Same as :attr:`root_link_pos_w`."""
-        return self.root_link_pos_w
-
-    @property
-    def root_quat_w(self) -> torch.Tensor:
-        """Same as :attr:`root_link_quat_w`."""
-        return self.root_link_quat_w
-
-    @property
-    def root_vel_w(self) -> torch.Tensor:
-        """Same as :attr:`root_com_vel_w`."""
-        return self.root_com_vel_w
-
-    @property
-    def root_lin_vel_w(self) -> torch.Tensor:
-        """Same as :attr:`root_com_lin_vel_w`."""
-        return self.root_com_lin_vel_w
-
-    @property
-    def root_ang_vel_w(self) -> torch.Tensor:
-        """Same as :attr:`root_com_ang_vel_w`."""
-        return self.root_com_ang_vel_w
-
-    @property
-    def root_lin_vel_b(self) -> torch.Tensor:
-        """Same as :attr:`root_com_lin_vel_b`."""
-        return self.root_com_lin_vel_b
-
-    @property
-    def root_ang_vel_b(self) -> torch.Tensor:
-        """Same as :attr:`root_com_ang_vel_b`."""
-        return self.root_com_ang_vel_b
-
-    @property
-    def body_pose_w(self) -> torch.Tensor:
-        """Same as :attr:`body_link_pose_w`."""
-        return self.body_link_pose_w
-
-    @property
-    def body_pos_w(self) -> torch.Tensor:
-        """Same as :attr:`body_link_pos_w`."""
-        return self.body_link_pos_w
-
-    @property
-    def body_quat_w(self) -> torch.Tensor:
-        """Same as :attr:`body_link_quat_w`."""
-        return self.body_link_quat_w
-
-    @property
-    def body_vel_w(self) -> torch.Tensor:
-        """Same as :attr:`body_com_vel_w`."""
-        return self.body_com_vel_w
-
-    @property
-    def body_lin_vel_w(self) -> torch.Tensor:
-        """Same as :attr:`body_com_lin_vel_w`."""
-        return self.body_com_lin_vel_w
-
-    @property
-    def body_ang_vel_w(self) -> torch.Tensor:
-        """Same as :attr:`body_com_ang_vel_w`."""
-        return self.body_com_ang_vel_w
-
-    @property
-    def body_acc_w(self) -> torch.Tensor:
-        """Same as :attr:`body_com_acc_w`."""
-        return self.body_com_acc_w
-
-    @property
-    def body_lin_acc_w(self) -> torch.Tensor:
-        """Same as :attr:`body_com_lin_acc_w`."""
-        return self.body_com_lin_acc_w
-
-    @property
-    def body_ang_acc_w(self) -> torch.Tensor:
-        """Same as :attr:`body_com_ang_acc_w`."""
-        return self.body_com_ang_acc_w
-
-    @property
-    def com_pos_b(self) -> torch.Tensor:
-        """Same as :attr:`body_com_pos_b`."""
-        return self.body_com_pos_b
-
-    @property
-    def com_quat_b(self) -> torch.Tensor:
-        """Same as :attr:`body_com_quat_b`."""
-        return self.body_com_quat_b
-
-    @property
-    def joint_limits(self) -> torch.Tensor:
-        """Deprecated property. Please use :attr:`joint_pos_limits` instead."""
-        omni.log.warn(
-            "The `joint_limits` property will be deprecated in a future release. Please use `joint_pos_limits` instead."
-        )
-        return self.joint_pos_limits
-
-    @property
-    def default_joint_limits(self) -> torch.Tensor:
-        """Deprecated property. Please use :attr:`default_joint_pos_limits` instead."""
-        omni.log.warn(
-            "The `default_joint_limits` property will be deprecated in a future release. Please use"
-            " `default_joint_pos_limits` instead."
-        )
-        return self.default_joint_pos_limits
-
-    @property
-    def joint_velocity_limits(self) -> torch.Tensor:
-        """Deprecated property. Please use :attr:`joint_vel_limits` instead."""
-        omni.log.warn(
-            "The `joint_velocity_limits` property will be deprecated in a future release. Please use"
-            " `joint_vel_limits` instead."
-        )
-        return self.joint_vel_limits
-
-    @property
-    def joint_friction(self) -> torch.Tensor:
-        """Deprecated property. Please use :attr:`joint_friction_coeff` instead."""
-        omni.log.warn(
-            "The `joint_friction` property will be deprecated in a future release. Please use"
-            " `joint_friction_coeff` instead."
-        )
-        return self.joint_friction_coeff
-
-    @property
-    def default_joint_friction(self) -> torch.Tensor:
-        """Deprecated property. Please use :attr:`default_joint_friction_coeff` instead."""
-        omni.log.warn(
-            "The `default_joint_friction` property will be deprecated in a future release. Please use"
-            " `default_joint_friction_coeff` instead."
-        )
-        return self.default_joint_friction_coeff
-
-    @property
-    def fixed_tendon_limit(self) -> torch.Tensor:
-        """Deprecated property. Please use :attr:`fixed_tendon_pos_limits` instead."""
-        omni.log.warn(
-            "The `fixed_tendon_limit` property will be deprecated in a future release. Please use"
-            " `fixed_tendon_pos_limits` instead."
-        )
-        return self.fixed_tendon_pos_limits
-
-    @property
-    def default_fixed_tendon_limit(self) -> torch.Tensor:
-        """Deprecated property. Please use :attr:`default_fixed_tendon_pos_limits` instead."""
-        omni.log.warn(
-            "The `default_fixed_tendon_limit` property will be deprecated in a future release. Please use"
-            " `default_fixed_tendon_pos_limits` instead."
-        )
-        return self.default_fixed_tendon_pos_limits
-=======
     def __new__(cls, *args, **kwargs) -> BaseArticulationData | NewtonArticulationData:
         """Create a new instance of an articulation data based on the backend."""
-        return super().__new__(cls, *args, **kwargs)
->>>>>>> 5efe0cf0
+        return super().__new__(cls, *args, **kwargs)