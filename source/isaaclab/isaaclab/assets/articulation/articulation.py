--- conflicted
+++ resolved
@@ -15,12 +15,7 @@
 from typing import TYPE_CHECKING
 
 import warp as wp
-<<<<<<< HEAD
-from newton import JointMode, JointType, Model
-=======
-from isaacsim.core.simulation_manager import SimulationManager
 from newton import JointType, Model
->>>>>>> d7f3a65a
 from newton.selection import ArticulationView as NewtonArticulationView
 from newton.solvers import SolverMuJoCo
 from pxr import UsdPhysics
