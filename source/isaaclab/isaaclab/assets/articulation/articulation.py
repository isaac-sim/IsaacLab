# Copyright (c) 2022-2025, The Isaac Lab Project Developers.
# All rights reserved.
#
# SPDX-License-Identifier: BSD-3-Clause

# Flag for pyright to ignore type errors in this file.
# pyright: reportPrivateUsage=false

from __future__ import annotations

import torch
import warp as wp
from collections.abc import Sequence
from prettytable import PrettyTable
from typing import TYPE_CHECKING

import isaacsim.core.utils.stage as stage_utils
import omni.log
import omni.physics.tensors.impl.api as physx
from isaacsim.core.simulation_manager import SimulationManager
from isaaclab.sim._impl.newton_manager import NewtonManager
<<<<<<< HEAD
from newton import Model
=======
from newton import Model, JOINT_FREE
>>>>>>> 8a8077d6
from pxr import PhysxSchema, UsdPhysics

import isaaclab.sim as sim_utils
import isaaclab.utils.math as math_utils
import isaaclab.utils.string as string_utils
from isaaclab.actuators import ActuatorBase, ActuatorBaseCfg, ImplicitActuator
from isaaclab.utils.types import ArticulationActions
from newton.utils.selection import ArticulationView as NewtonArticulationView


from ..asset_base import AssetBase
from .articulation_data import ArticulationData

if TYPE_CHECKING:
    from .articulation_cfg import ArticulationCfg


class Articulation(AssetBase):
    """An articulation asset class.

    An articulation is a collection of rigid bodies connected by joints. The joints can be either
    fixed or actuated. The joints can be of different types, such as revolute, prismatic, D-6, etc.
    However, the articulation class has currently been tested with revolute and prismatic joints.
    The class supports both floating-base and fixed-base articulations. The type of articulation
    is determined based on the root joint of the articulation. If the root joint is fixed, then
    the articulation is considered a fixed-base system. Otherwise, it is considered a floating-base
    system. This can be checked using the :attr:`Articulation.is_fixed_base` attribute.

    For an asset to be considered an articulation, the root prim of the asset must have the
    `USD ArticulationRootAPI`_. This API is used to define the sub-tree of the articulation using
    the reduced coordinate formulation. On playing the simulation, the physics engine parses the
    articulation root prim and creates the corresponding articulation in the physics engine. The
    articulation root prim can be specified using the :attr:`AssetBaseCfg.prim_path` attribute.

    The articulation class also provides the functionality to augment the simulation of an articulated
    system with custom actuator models. These models can either be explicit or implicit, as detailed in
    the :mod:`isaaclab.actuators` module. The actuator models are specified using the
    :attr:`ArticulationCfg.actuators` attribute. These are then parsed and used to initialize the
    corresponding actuator models, when the simulation is played.

    During the simulation step, the articulation class first applies the actuator models to compute
    the joint commands based on the user-specified targets. These joint commands are then applied
    into the simulation. The joint commands can be either position, velocity, or effort commands.
    As an example, the following snippet shows how this can be used for position commands:

    .. code-block:: python

        # an example instance of the articulation class
        my_articulation = Articulation(cfg)

        # set joint position targets
        my_articulation.set_joint_position_target(position)
        # propagate the actuator models and apply the computed commands into the simulation
        my_articulation.write_data_to_sim()

        # step the simulation using the simulation context
        sim_context.step()

        # update the articulation state, where dt is the simulation time step
        my_articulation.update(dt)

    .. _`USD ArticulationRootAPI`: https://openusd.org/dev/api/class_usd_physics_articulation_root_a_p_i.html

    """

    cfg: ArticulationCfg
    """Configuration instance for the articulations."""

    actuators: dict[str, ActuatorBase]
    """Dictionary of actuator instances for the articulation.

    The keys are the actuator names and the values are the actuator instances. The actuator instances
    are initialized based on the actuator configurations specified in the :attr:`ArticulationCfg.actuators`
    attribute. They are used to compute the joint commands during the :meth:`write_data_to_sim` function.
    """

    def __init__(self, cfg: ArticulationCfg):
        """Initialize the articulation.

        Args:
            cfg: A configuration instance.
        """
        super().__init__(cfg)

    """
    Properties
    """

    @property
    def data(self) -> ArticulationData:
        return self._data

    @property
    def num_instances(self) -> int:
        return self._root_newton_view.count

    @property
    def is_fixed_base(self) -> bool:
        """Whether the articulation is a fixed-base or floating-base system."""
        #TODO: check if the articulation is fixed-base or floating-base
        return False

    @property
    def num_joints(self) -> int:
        """Number of joints in articulation."""
        return self._root_newton_view.joint_dof_count

    @property
    def num_fixed_tendons(self) -> int:
        """Number of fixed tendons in articulation."""
        #TODO: check if the articulation has fixed tendons
        return 0

    @property
    def num_bodies(self) -> int:
        """Number of bodies in articulation."""
        return self._root_newton_view.link_count

    @property
    def joint_names(self) -> list[str]:
        """Ordered names of joints in articulation."""
<<<<<<< HEAD
        return self._root_newton_view.joint_axis_names
=======
        return self._root_newton_view.joint_dof_names
>>>>>>> 8a8077d6

    @property
    def fixed_tendon_names(self) -> list[str]:
        """Ordered names of fixed tendons in articulation."""
        #TODO: check if the articulation has fixed tendons
        return []

    @property
    def body_names(self) -> list[str]:
        """Ordered names of bodies in articulation."""
        return self._root_newton_view.body_names

    @property
    def root_newton_view(self) -> NewtonArticulationView:
        """Articulation view for the asset (Newton).

        Note:
            Use this view with caution. It requires handling of tensors in a specific way.
        """
        return self._root_newton_view
    
    @property
    def root_newton_model(self) -> Model:
        """Newton model for the asset."""
        return self._root_newton_view.model

    """
    Operations.
    """

    def reset(self, env_ids: Sequence[int] | None = None):
        # use ellipses object to skip initial indices.
        if env_ids is None:
            env_ids = slice(None)
        # reset actuators
        for actuator in self.actuators.values():
            actuator.reset(env_ids)
        # reset external wrench
        self._external_force_b[env_ids] = 0.0
        self._external_torque_b[env_ids] = 0.0

    def write_data_to_sim(self):
        """Write external wrenches and joint commands to the simulation.

        If any explicit actuators are present, then the actuator models are used to compute the
        joint commands. Otherwise, the joint commands are directly set into the simulation.

        Note:
            We write external wrench to the simulation here since this function is called before the simulation step.
            This ensures that the external wrench is applied at every simulation step.
        """
        # write external wrench
        if self.has_external_wrench:
            raise NotImplementedError("External wrench in simulation is not implemented for Newton.")
            self.root_physx_view.apply_forces_and_torques_at_position(
                force_data=self._external_force_b.view(-1, 3),
                torque_data=self._external_torque_b.view(-1, 3),
                position_data=None,
                indices=self._ALL_INDICES,
                is_global=False,
            )

        # apply actuator models
        self._apply_actuator_model()
        # write actions into simulation
        # self.root_physx_view.set_dof_actuation_forces(self._joint_effort_target_sim, self._ALL_INDICES)
        self._root_newton_view.set_dof_forces(NewtonManager.get_control(), self._joint_effort_target_sim)
        #self._root_newton_view.set_attribute("joint_f", NewtonManager.get_control(), self._joint_effort_target_sim)
        # position and velocity targets only for implicit actuators
        #TODO: write position and velocity targets to simulation
        # if self._has_implicit_actuators:
        #     self.root_physx_view.set_dof_position_targets(self._joint_pos_target_sim, self._ALL_INDICES)
        #     self.root_physx_view.set_dof_velocity_targets(self._joint_vel_target_sim, self._ALL_INDICES)

    def update(self, dt: float):
        self._data.update(dt)

    """
    Operations - Finders.
    """

    def find_bodies(self, name_keys: str | Sequence[str], preserve_order: bool = False) -> tuple[list[int], list[str]]:
        """Find bodies in the articulation based on the name keys.

        Please check the :meth:`isaaclab.utils.string_utils.resolve_matching_names` function for more
        information on the name matching.

        Args:
            name_keys: A regular expression or a list of regular expressions to match the body names.
            preserve_order: Whether to preserve the order of the name keys in the output. Defaults to False.

        Returns:
            A tuple of lists containing the body indices and names.
        """
        return string_utils.resolve_matching_names(name_keys, self.body_names, preserve_order)

    def find_joints(
        self, name_keys: str | Sequence[str], joint_subset: list[str] | None = None, preserve_order: bool = False
    ) -> tuple[list[int], list[str]]:
        """Find joints in the articulation based on the name keys.

        Please see the :func:`isaaclab.utils.string.resolve_matching_names` function for more information
        on the name matching.

        Args:
            name_keys: A regular expression or a list of regular expressions to match the joint names.
            joint_subset: A subset of joints to search for. Defaults to None, which means all joints
                in the articulation are searched.
            preserve_order: Whether to preserve the order of the name keys in the output. Defaults to False.

        Returns:
            A tuple of lists containing the joint indices and names.
        """
        if joint_subset is None:
            joint_subset = self.joint_names
        # find joints
        return string_utils.resolve_matching_names(name_keys, joint_subset, preserve_order)

    def find_fixed_tendons(
        self, name_keys: str | Sequence[str], tendon_subsets: list[str] | None = None, preserve_order: bool = False
    ) -> tuple[list[int], list[str]]:
        """Find fixed tendons in the articulation based on the name keys.

        Please see the :func:`isaaclab.utils.string.resolve_matching_names` function for more information
        on the name matching.

        Args:
            name_keys: A regular expression or a list of regular expressions to match the joint
                names with fixed tendons.
            tendon_subsets: A subset of joints with fixed tendons to search for. Defaults to None, which means
                all joints in the articulation are searched.
            preserve_order: Whether to preserve the order of the name keys in the output. Defaults to False.

        Returns:
            A tuple of lists containing the tendon indices and names.
        """
        if tendon_subsets is None:
            # tendons follow the joint names they are attached to
            tendon_subsets = self.fixed_tendon_names
        # find tendons
        return string_utils.resolve_matching_names(name_keys, tendon_subsets, preserve_order)

    """
    Operations - State Writers.
    """

    def write_root_state_to_sim(self, root_state: torch.Tensor, env_ids: Sequence[int] | None = None):
        """Set the root state over selected environment indices into the simulation.

        The root state comprises of the cartesian position, quaternion orientation in (w, x, y, z), and linear
        and angular velocity. All the quantities are in the simulation frame.

        Args:
            root_state: Root state in simulation frame. Shape is (len(env_ids), 13).
            env_ids: Environment indices. If None, then all indices are used.
        """

        # set into simulation
        self.write_root_pose_to_sim(root_state[:, :7], env_ids=env_ids)
        self.write_root_velocity_to_sim(root_state[:, 7:], env_ids=env_ids)

    def write_root_com_state_to_sim(self, root_state: torch.Tensor, env_ids: Sequence[int] | None = None):
        """Set the root center of mass state over selected environment indices into the simulation.

        The root state comprises of the cartesian position, quaternion orientation in (w, x, y, z), and linear
        and angular velocity. All the quantities are in the simulation frame.

        Args:
            root_state: Root state in simulation frame. Shape is (len(env_ids), 13).
            env_ids: Environment indices. If None, then all indices are used.
        """
        # set into simulation
        self.write_root_com_pose_to_sim(root_state[:, :7], env_ids=env_ids)
        self.write_root_com_velocity_to_sim(root_state[:, 7:], env_ids=env_ids)

    def write_root_link_state_to_sim(self, root_state: torch.Tensor, env_ids: Sequence[int] | None = None):
        """Set the root link state over selected environment indices into the simulation.

        The root state comprises of the cartesian position, quaternion orientation in (w, x, y, z), and linear
        and angular velocity. All the quantities are in the simulation frame.

        Args:
            root_state: Root state in simulation frame. Shape is (len(env_ids), 13).
            env_ids: Environment indices. If None, then all indices are used.
        """
        # set into simulation
        self.write_root_link_pose_to_sim(root_state[:, :7], env_ids=env_ids)
        self.write_root_link_velocity_to_sim(root_state[:, 7:], env_ids=env_ids)

    def write_root_pose_to_sim(self, root_pose: torch.Tensor, env_ids: Sequence[int] | None = None):
        """Set the root pose over selected environment indices into the simulation.

        The root pose comprises of the cartesian position and quaternion orientation in (w, x, y, z).

        Args:
            root_pose: Root poses in simulation frame. Shape is (len(env_ids), 7).
            env_ids: Environment indices. If None, then all indices are used.
        """
        # resolve all indices
        physx_env_ids = env_ids
        if env_ids is None:
            env_ids = slice(None)
            physx_env_ids = self._ALL_INDICES
        # note: we need to do this here since tensors are not set into simulation until step.
        # set into internal buffers
        self._data.root_state_w[env_ids, :7] = root_pose.clone()
        # convert root quaternion from wxyz to xyzw
        root_poses_xyzw = self._data.root_state_w[:, :7].clone()
        root_poses_xyzw[:, 3:] = math_utils.convert_quat(root_poses_xyzw[:, 3:], to="xyzw")
        # Need to invalidate the buffer to trigger the update with the new root pose.
        self._data._body_state_w.timestamp = -1.0
        self._data._body_link_state_w.timestamp = -1.0
        self._data._body_com_state_w.timestamp = -1.0
        # set into simulation
        # self.root_physx_view.set_root_transforms(root_poses_xyzw, indices=physx_env_ids)
        self._mask.fill_(False)
        self._mask[physx_env_ids] = True
        #print(root_poses_xyzw.shape)
        self._root_newton_view.set_root_transforms(NewtonManager.get_state_0(), root_poses_xyzw, mask=self._mask)

    def write_root_link_pose_to_sim(self, root_pose: torch.Tensor, env_ids: Sequence[int] | None = None):
        """Set the root link pose over selected environment indices into the simulation.

        The root pose comprises of the cartesian position and quaternion orientation in (w, x, y, z).

        Args:
            root_pose: Root poses in simulation frame. Shape is (len(env_ids), 7).
            env_ids: Environment indices. If None, then all indices are used.
        """
        # resolve all indices
        physx_env_ids = env_ids
        if env_ids is None:
            env_ids = slice(None)
            physx_env_ids = self._ALL_INDICES
        # note: we need to do this here since tensors are not set into simulation until step.
        # set into internal buffers
        self._data.root_link_state_w[env_ids, :7] = root_pose.clone()
        self._data.root_state_w[env_ids, :7] = self._data.root_link_state_w[env_ids, :7]
        # convert root quaternion from wxyz to xyzw
        root_poses_xyzw = self._data.root_link_state_w[:, :7].clone()
        root_poses_xyzw[:, 3:] = math_utils.convert_quat(root_poses_xyzw[:, 3:], to="xyzw")
        # Need to invalidate the buffer to trigger the update with the new root pose.
        self._data._body_state_w.timestamp = -1.0
        self._data._body_link_state_w.timestamp = -1.0
        self._data._body_com_state_w.timestamp = -1.0
        # set into simulation
        # self.root_physx_view.set_root_transforms(root_poses_xyzw, indices=physx_env_ids)
        self._mask.fill_(False)
        self._mask[physx_env_ids] = True
        self._root_newton_view.set_root_transforms(NewtonManager.get_state_0(), root_poses_xyzw, mask=self._mask)

    def write_root_com_pose_to_sim(self, root_pose: torch.Tensor, env_ids: Sequence[int] | None = None):
        """Set the root center of mass pose over selected environment indices into the simulation.

        The root pose comprises of the cartesian position and quaternion orientation in (w, x, y, z).
        The orientation is the orientation of the principle axes of inertia.

        Args:
            root_pose: Root center of mass poses in simulation frame. Shape is (len(env_ids), 7).
            env_ids: Environment indices. If None, then all indices are used.
        """
        # resolve all indices
        physx_env_ids = env_ids
        if env_ids is None:
            env_ids = slice(None)
            physx_env_ids = self._ALL_INDICES

        com_pos = self.data.com_pos_b[env_ids, 0, :]
        com_quat = self.data.com_quat_b[env_ids, 0, :]

        root_link_pos, root_link_quat = math_utils.combine_frame_transforms(
            root_pose[..., :3],
            root_pose[..., 3:7],
            math_utils.quat_rotate(math_utils.quat_inv(com_quat), -com_pos),
            math_utils.quat_inv(com_quat),
        )

        root_link_pose = torch.cat((root_link_pos, root_link_quat), dim=-1)
        self.write_root_link_pose_to_sim(root_pose=root_link_pose, env_ids=physx_env_ids)

    def write_root_velocity_to_sim(self, root_velocity: torch.Tensor, env_ids: Sequence[int] | None = None):
        """Set the root center of mass velocity over selected environment indices into the simulation.

        The velocity comprises linear velocity (x, y, z) and angular velocity (x, y, z) in that order.
        NOTE: This sets the velocity of the root's center of mass rather than the roots frame.

        Args:
            root_velocity: Root center of mass velocities in simulation world frame. Shape is (len(env_ids), 6).
            env_ids: Environment indices. If None, then all indices are used.
        """
        # resolve all indices
        physx_env_ids = env_ids
        if env_ids is None:
            env_ids = slice(None)
            physx_env_ids = self._ALL_INDICES
        # note: we need to do this here since tensors are not set into simulation until step.
        # set into internal buffers
        self._data.root_state_w[env_ids, 7:] = root_velocity.clone()
        #TODO: write body acceleration to simulation
        # self._data.body_acc_w[env_ids] = 0.0
        # set into simulation
        # Newton reads velocities as [wx, wy, wz, vx, vy, vz] Isaac reads as [vx, vy, vz, wx, wy, wz]
        velocity = torch.cat((self._data.root_state_w[:, 10:], self._data.root_state_w[:, 7:10]), dim=-1)
<<<<<<< HEAD
        self._root_newton_view.set_root_velocities(NewtonManager.get_state_0(), velocity)
=======
        self._mask.fill_(False)
        self._mask[physx_env_ids] = True
        self._root_newton_view.set_root_velocities(NewtonManager.get_state_0(), velocity, mask=self._mask)
>>>>>>> 8a8077d6
        # self.root_physx_view.set_root_velocities(self._data.root_state_w[:, 7:], indices=physx_env_ids)
        

    def write_root_com_velocity_to_sim(self, root_velocity: torch.Tensor, env_ids: Sequence[int] | None = None):
        """Set the root center of mass velocity over selected environment indices into the simulation.

        The velocity comprises linear velocity (x, y, z) and angular velocity (x, y, z) in that order.
        NOTE: This sets the velocity of the root's center of mass rather than the roots frame.

        Args:
            root_velocity: Root center of mass velocities in simulation world frame. Shape is (len(env_ids), 6).
            env_ids: Environment indices. If None, then all indices are used.
        """

        # resolve all indices
        physx_env_ids = env_ids
        if env_ids is None:
            env_ids = slice(None)
            physx_env_ids = self._ALL_INDICES
        # note: we need to do this here since tensors are not set into simulation until step.
        # set into internal buffers
        self._data.root_com_state_w[env_ids, 7:] = root_velocity.clone()
        self._data.root_state_w[env_ids, 7:] = self._data.root_com_state_w[env_ids, 7:]
        self._data.body_acc_w[env_ids] = 0.0
        # set into simulation
        # self.root_physx_view.set_root_velocities(self._data.root_com_state_w[:, 7:], indices=physx_env_ids)
        self._mask.fill_(False)
        self._mask[physx_env_ids] = True
        self._root_newton_view.set_root_velocities(NewtonManager.get_state_0(), self._data.root_state_w[:, 7:].clone(), mask=self._mask)

    def write_root_link_velocity_to_sim(self, root_velocity: torch.Tensor, env_ids: Sequence[int] | None = None):
        """Set the root link velocity over selected environment indices into the simulation.

        The velocity comprises linear velocity (x, y, z) and angular velocity (x, y, z) in that order.
        NOTE: This sets the velocity of the root's frame rather than the roots center of mass.

        Args:
            root_velocity: Root frame velocities in simulation world frame. Shape is (len(env_ids), 6).
            env_ids: Environment indices. If None, then all indices are used.
        """
        # resolve all indices
        physx_env_ids = env_ids
        if env_ids is None:
            env_ids = slice(None)
            physx_env_ids = self._ALL_INDICES

        root_com_velocity = root_velocity.clone()
        quat = self.data.root_link_state_w[env_ids, 3:7]
        com_pos_b = self.data.com_pos_b[env_ids, 0, :]
        # transform given velocity to center of mass
        root_com_velocity[:, :3] += torch.linalg.cross(
            root_com_velocity[:, 3:], math_utils.quat_rotate(quat, com_pos_b), dim=-1
        )
        # write center of mass velocity to sim
        self.write_root_com_velocity_to_sim(root_velocity=root_com_velocity, env_ids=physx_env_ids)

    def write_joint_state_to_sim(
        self,
        position: torch.Tensor,
        velocity: torch.Tensor,
        joint_ids: Sequence[int] | slice | None = None,
        env_ids: Sequence[int] | slice | None = None,
    ):
        """Write joint positions and velocities to the simulation.

        Args:
            position: Joint positions. Shape is (len(env_ids), len(joint_ids)).
            velocity: Joint velocities. Shape is (len(env_ids), len(joint_ids)).
            joint_ids: The joint indices to set the targets for. Defaults to None (all joints).
            env_ids: The environment indices to set the targets for. Defaults to None (all environments).
        """
        # set into simulation
        self.write_joint_position_to_sim(position, joint_ids=joint_ids, env_ids=env_ids)
        self.write_joint_velocity_to_sim(velocity, joint_ids=joint_ids, env_ids=env_ids)

    def write_joint_position_to_sim(
        self,
        position: torch.Tensor,
        joint_ids: Sequence[int] | slice | None = None,
        env_ids: Sequence[int] | slice | None = None,
    ):
        """Write joint positions to the simulation.

        Args:
            position: Joint positions. Shape is (len(env_ids), len(joint_ids)).
            joint_ids: The joint indices to set the targets for. Defaults to None (all joints).
            env_ids: The environment indices to set the targets for. Defaults to None (all environments).
        """
        # resolve indices
        physx_env_ids = env_ids
        if env_ids is None:
            env_ids = slice(None)
            physx_env_ids = self._ALL_INDICES
        if joint_ids is None:
            joint_ids = slice(None)
        # broadcast env_ids if needed to allow double indexing
        if env_ids != slice(None) and joint_ids != slice(None):
            env_ids = env_ids[:, None]
        # set into internal buffers
        self._data.joint_pos[env_ids, joint_ids] = position
        # Need to invalidate the buffer to trigger the update with the new root pose.
        self._data._body_state_w.timestamp = -1.0
        self._data._body_link_state_w.timestamp = -1.0
        self._data._body_com_state_w.timestamp = -1.0
        # set into simulation
        # self.root_physx_view.set_dof_positions(self._data.joint_pos, indices=physx_env_ids)
        self._mask.fill_(False)
        self._mask[physx_env_ids] = True
        self._root_newton_view.set_dof_positions(NewtonManager.get_state_0(), self._data.joint_pos.clone(), mask=self._mask)

    def write_joint_velocity_to_sim(
        self,
        velocity: torch.Tensor,
        joint_ids: Sequence[int] | slice | None = None,
        env_ids: Sequence[int] | slice | None = None,
    ):
        """Write joint velocities to the simulation.

        Args:
            velocity: Joint velocities. Shape is (len(env_ids), len(joint_ids)).
            joint_ids: The joint indices to set the targets for. Defaults to None (all joints).
            env_ids: The environment indices to set the targets for. Defaults to None (all environments).
        """
        # resolve indices
        physx_env_ids = env_ids
        if env_ids is None:
            env_ids = slice(None)
            physx_env_ids = self._ALL_INDICES
        if joint_ids is None:
            joint_ids = slice(None)
        # broadcast env_ids if needed to allow double indexing
        if env_ids != slice(None) and joint_ids != slice(None):
            env_ids = env_ids[:, None]
        # set into internal buffers
        self._data.joint_vel[env_ids, joint_ids] = velocity
        self._data._previous_joint_vel[env_ids, joint_ids] = velocity
        self._data.joint_acc[env_ids, joint_ids] = 0.0
        # set into simulation
        self._mask.fill_(False)
        self._mask[physx_env_ids] = True
        self._root_newton_view.set_dof_velocities(NewtonManager.get_state_0(), self._data.joint_vel.clone(), mask=self._mask)

    """
    Operations - Simulation Parameters Writers.
    """

    def write_joint_stiffness_to_sim(
        self,
        stiffness: torch.Tensor | float,
        joint_ids: Sequence[int] | slice | None = None,
        env_ids: Sequence[int] | None = None,
    ):
        """Write joint stiffness into the simulation.

        Args:
            stiffness: Joint stiffness. Shape is (len(env_ids), len(joint_ids)).
            joint_ids: The joint indices to set the stiffness for. Defaults to None (all joints).
            env_ids: The environment indices to set the stiffness for. Defaults to None (all environments).
        """
        # note: This function isn't setting the values for actuator models. (#128)
        # resolve indices
        physx_env_ids = env_ids
        if env_ids is None:
            env_ids = slice(None)
            physx_env_ids = self._ALL_INDICES
        if joint_ids is None:
            joint_ids = slice(None)
        # broadcast env_ids if needed to allow double indexing
        if env_ids != slice(None) and joint_ids != slice(None):
            env_ids = env_ids[:, None]
        # set into internal buffers
        self._data.joint_stiffness[env_ids, joint_ids] = stiffness
        # set into simulation
<<<<<<< HEAD
        self._root_newton_view.set_attribute("joint_target_ke", NewtonManager.get_model(), self._data.joint_stiffness)
        #self.root_physx_view.set_dof_stiffnesses(self._data.joint_stiffness.cpu(), indices=physx_env_ids.cpu())
=======
        self._mask.fill_(False)
        self._mask[physx_env_ids] = True
        self._root_newton_view.set_attribute("joint_target_ke", NewtonManager.get_model(), self._data.joint_stiffness, mask=self._mask)

>>>>>>> 8a8077d6

    def write_joint_damping_to_sim(
        self,
        damping: torch.Tensor | float,
        joint_ids: Sequence[int] | slice | None = None,
        env_ids: Sequence[int] | None = None,
    ):
        """Write joint damping into the simulation.

        Args:
            damping: Joint damping. Shape is (len(env_ids), len(joint_ids)).
            joint_ids: The joint indices to set the damping for. Defaults to None (all joints).
            env_ids: The environment indices to set the damping for. Defaults to None (all environments).
        """
        # note: This function isn't setting the values for actuator models. (#128)
        # resolve indices
        physx_env_ids = env_ids
        if env_ids is None:
            env_ids = slice(None)
            physx_env_ids = self._ALL_INDICES
        if joint_ids is None:
            joint_ids = slice(None)
        # broadcast env_ids if needed to allow double indexing
        if env_ids != slice(None) and joint_ids != slice(None):
            env_ids = env_ids[:, None]
        # set into internal buffers
        self._data.joint_damping[env_ids, joint_ids] = damping
        # set into simulation
<<<<<<< HEAD
        self._root_newton_view.set_attribute("joint_target_kd", NewtonManager.get_model(), self._data.joint_damping)
        #self.root_physx_view.set_dof_dampings(self._data.joint_damping.cpu(), indices=physx_env_ids.cpu())
=======
        self._mask.fill_(False)
        self._mask[physx_env_ids] = True
        self._root_newton_view.set_attribute("joint_target_kd", NewtonManager.get_model(), self._data.joint_damping, mask=self._mask)
>>>>>>> 8a8077d6

    def write_joint_position_limit_to_sim(
        self,
        limits: torch.Tensor | float,
        joint_ids: Sequence[int] | slice | None = None,
        env_ids: Sequence[int] | None = None,
        warn_limit_violation: bool = True,
    ):
        """Write joint position limits into the simulation.

        Args:
            limits: Joint limits. Shape is (len(env_ids), len(joint_ids), 2).
            joint_ids: The joint indices to set the limits for. Defaults to None (all joints).
            env_ids: The environment indices to set the limits for. Defaults to None (all environments).
            warn_limit_violation: Whether to use warning or info level logging when default joint positions
                exceed the new limits. Defaults to True.
        """
        # note: This function isn't setting the values for actuator models. (#128)
        # resolve indices
        physx_env_ids = env_ids
        if env_ids is None:
            env_ids = slice(None)
            physx_env_ids = self._ALL_INDICES
        if joint_ids is None:
            joint_ids = slice(None)
        # broadcast env_ids if needed to allow double indexing
        if env_ids != slice(None) and joint_ids != slice(None):
            env_ids = env_ids[:, None]
        # set into internal buffers
        self._data.joint_pos_limits[env_ids, joint_ids] = limits
        # update default joint pos to stay within the new limits
        if torch.any(
            (self._data.default_joint_pos[env_ids, joint_ids] < limits[..., 0])
            | (self._data.default_joint_pos[env_ids, joint_ids] > limits[..., 1])
        ):
            self._data.default_joint_pos[env_ids, joint_ids] = torch.clamp(
                self._data.default_joint_pos[env_ids, joint_ids], limits[..., 0], limits[..., 1]
            )
            violation_message = (
                "Some default joint positions are outside of the range of the new joint limits. Default joint positions"
                " will be clamped to be within the new joint limits."
            )
            if warn_limit_violation:
                # warn level will show in console
                omni.log.warn(violation_message)
            else:
                # info level is only written to log file
                omni.log.info(violation_message)
        # set into simulation
<<<<<<< HEAD

        self._root_newton_view.set_attribute("joint_limit_lower", NewtonManager.get_model(), self._data.joint_pos_limits[..., 0])
        self._root_newton_view.set_attribute("joint_limit_upper", NewtonManager.get_model(), self._data.joint_pos_limits[..., 1])
=======
        self._mask.fill_(False)
        self._mask[physx_env_ids] = True
        self._root_newton_view.set_attribute("joint_limit_lower", NewtonManager.get_model(), self._data.joint_pos_limits[..., 0], mask=self._mask)
        self._root_newton_view.set_attribute("joint_limit_upper", NewtonManager.get_model(), self._data.joint_pos_limits[..., 1], mask=self._mask)
>>>>>>> 8a8077d6

        # compute the soft limits based on the joint limits
        # TODO: Optimize this computation for only selected joints
        # soft joint position limits (recommended not to be too close to limits).
        joint_pos_mean = (self._data.joint_pos_limits[..., 0] + self._data.joint_pos_limits[..., 1]) / 2
        joint_pos_range = self._data.joint_pos_limits[..., 1] - self._data.joint_pos_limits[..., 0]
        soft_limit_factor = self.cfg.soft_joint_pos_limit_factor
        # add to data
        self._data.soft_joint_pos_limits[..., 0] = joint_pos_mean - 0.5 * joint_pos_range * soft_limit_factor
        self._data.soft_joint_pos_limits[..., 1] = joint_pos_mean + 0.5 * joint_pos_range * soft_limit_factor

    def write_joint_velocity_limit_to_sim(
        self,
        limits: torch.Tensor | float,
        joint_ids: Sequence[int] | slice | None = None,
        env_ids: Sequence[int] | None = None,
    ):
        """Write joint max velocity to the simulation.

        The velocity limit is used to constrain the joint velocities in the physics engine. The joint will only
        be able to reach this velocity if the joint's effort limit is sufficiently large. If the joint is moving
        faster than this velocity, the physics engine will actually try to brake the joint to reach this velocity.

        Args:
            limits: Joint max velocity. Shape is (len(env_ids), len(joint_ids)).
            joint_ids: The joint indices to set the max velocity for. Defaults to None (all joints).
            env_ids: The environment indices to set the max velocity for. Defaults to None (all environments).
        """
        raise NotImplementedError("Joint velocity limit in simulation is not implemented for Newton.")
        # resolve indices
        physx_env_ids = env_ids
        if env_ids is None:
            env_ids = slice(None)
            physx_env_ids = self._ALL_INDICES
        if joint_ids is None:
            joint_ids = slice(None)
        # broadcast env_ids if needed to allow double indexing
        if env_ids != slice(None) and joint_ids != slice(None):
            env_ids = env_ids[:, None]
        # move tensor to cpu if needed
        if isinstance(limits, torch.Tensor):
            limits = limits.to(self.device)
        # set into internal buffers
        self._data.joint_vel_limits[env_ids, joint_ids] = limits
        # set into simulation
        self.root_physx_view.set_dof_max_velocities(self._data.joint_vel_limits.cpu(), indices=physx_env_ids.cpu())

    def write_joint_effort_limit_to_sim(
        self,
        limits: torch.Tensor | float,
        joint_ids: Sequence[int] | slice | None = None,
        env_ids: Sequence[int] | None = None,
    ):
        """Write joint effort limits into the simulation.

        The effort limit is used to constrain the computed joint efforts in the physics engine. If the
        computed effort exceeds this limit, the physics engine will clip the effort to this value.

        Args:
            limits: Joint torque limits. Shape is (len(env_ids), len(joint_ids)).
            joint_ids: The joint indices to set the joint torque limits for. Defaults to None (all joints).
            env_ids: The environment indices to set the joint torque limits for. Defaults to None (all environments).
        """
        raise NotImplementedError("Joint effort limit in simulation is not implemented for Newton.")
        # note: This function isn't setting the values for actuator models. (#128)
        # resolve indices
        physx_env_ids = env_ids
        if env_ids is None:
            env_ids = slice(None)
            physx_env_ids = self._ALL_INDICES
        if joint_ids is None:
            joint_ids = slice(None)
        # broadcast env_ids if needed to allow double indexing
        if env_ids != slice(None) and joint_ids != slice(None):
            env_ids = env_ids[:, None]
        # move tensor to cpu if needed
        if isinstance(limits, torch.Tensor):
            limits = limits.to(self.device)
        # set into internal buffers
        self._data.joint_effort_limits[env_ids, joint_ids] = limits
        # set into simulation
        self.root_physx_view.set_dof_max_forces(self._data.joint_effort_limits.cpu(), indices=physx_env_ids.cpu())

    def write_joint_armature_to_sim(
        self,
        armature: torch.Tensor | float,
        joint_ids: Sequence[int] | slice | None = None,
        env_ids: Sequence[int] | None = None,
    ):
        """Write joint armature into the simulation.

        The armature is directly added to the corresponding joint-space inertia. It helps improve the
        simulation stability by reducing the joint velocities.

        Args:
            armature: Joint armature. Shape is (len(env_ids), len(joint_ids)).
            joint_ids: The joint indices to set the joint torque limits for. Defaults to None (all joints).
            env_ids: The environment indices to set the joint torque limits for. Defaults to None (all environments).
        """
        # resolve indices
        physx_env_ids = env_ids
        if env_ids is None:
            env_ids = slice(None)
            physx_env_ids = self._ALL_INDICES
        if joint_ids is None:
            joint_ids = slice(None)
        # broadcast env_ids if needed to allow double indexing
        if env_ids != slice(None) and joint_ids != slice(None):
            env_ids = env_ids[:, None]
        # set into internal buffers
        self._data.joint_armature[env_ids, joint_ids] = armature
        # set into simulation: Only used by the Featherstone solver
<<<<<<< HEAD
        self._root_newton_view.set_attribute("joint_armature", NewtonManager.get_model(), self._data.joint_armature)
        #self.root_physx_view.set_dof_armatures(self._data.joint_armature.cpu(), indices=physx_env_ids.cpu())
=======
        self._mask.fill_(False)
        self._mask[physx_env_ids] = True
        self._root_newton_view.set_attribute("joint_armature", NewtonManager.get_model(), self._data.joint_armature, mask=self._mask)
>>>>>>> 8a8077d6

    def write_joint_friction_coefficient_to_sim(
        self,
        joint_friction_coeff: torch.Tensor | float,
        joint_ids: Sequence[int] | slice | None = None,
        env_ids: Sequence[int] | None = None,
    ):
        r"""Write joint friction coefficients into the simulation.

        The joint friction is a unitless quantity. It relates the magnitude of the spatial force transmitted
        from the parent body to the child body to the maximal friction force that may be applied by the solver
        to resist the joint motion.

        Mathematically, this means that: :math:`F_{resist} \leq \mu F_{spatial}`, where :math:`F_{resist}`
        is the resisting force applied by the solver and :math:`F_{spatial}` is the spatial force
        transmitted from the parent body to the child body. The simulated friction effect is therefore
        similar to static and Coulomb friction.

        Args:
            joint_friction: Joint friction. Shape is (len(env_ids), len(joint_ids)).
            joint_ids: The joint indices to set the joint torque limits for. Defaults to None (all joints).
            env_ids: The environment indices to set the joint torque limits for. Defaults to None (all environments).
        """
        raise NotImplementedError("Joint friction coefficient in simulation is not implemented for Newton.")
        # resolve indices
        physx_env_ids = env_ids
        if env_ids is None:
            env_ids = slice(None)
            physx_env_ids = self._ALL_INDICES
        if joint_ids is None:
            joint_ids = slice(None)
        # broadcast env_ids if needed to allow double indexing
        if env_ids != slice(None) and joint_ids != slice(None):
            env_ids = env_ids[:, None]
        # set into internal buffers
        self._data.joint_friction_coeff[env_ids, joint_ids] = joint_friction_coeff
        # set into simulation
        self.root_physx_view.set_dof_friction_coefficients(
            self._data.joint_friction_coeff.cpu(), indices=physx_env_ids.cpu()
        )

    """
    Operations - Setters.
    """

    def set_external_force_and_torque(
        self,
        forces: torch.Tensor,
        torques: torch.Tensor,
        body_ids: Sequence[int] | slice | None = None,
        env_ids: Sequence[int] | None = None,
    ):
        """Set external force and torque to apply on the asset's bodies in their local frame.

        For many applications, we want to keep the applied external force on rigid bodies constant over a period of
        time (for instance, during the policy control). This function allows us to store the external force and torque
        into buffers which are then applied to the simulation at every step.

        .. caution::
            If the function is called with empty forces and torques, then this function disables the application
            of external wrench to the simulation.

            .. code-block:: python

                # example of disabling external wrench
                asset.set_external_force_and_torque(forces=torch.zeros(0, 3), torques=torch.zeros(0, 3))

        .. note::
            This function does not apply the external wrench to the simulation. It only fills the buffers with
            the desired values. To apply the external wrench, call the :meth:`write_data_to_sim` function
            right before the simulation step.

        Args:
            forces: External forces in bodies' local frame. Shape is (len(env_ids), len(body_ids), 3).
            torques: External torques in bodies' local frame. Shape is (len(env_ids), len(body_ids), 3).
            body_ids: Body indices to apply external wrench to. Defaults to None (all bodies).
            env_ids: Environment indices to apply external wrench to. Defaults to None (all instances).
        """
        if forces.any() or torques.any():
            self.has_external_wrench = True
        else:
            self.has_external_wrench = False

        # resolve all indices
        # -- env_ids
        if env_ids is None:
            env_ids = self._ALL_INDICES
        elif not isinstance(env_ids, torch.Tensor):
            env_ids = torch.tensor(env_ids, dtype=torch.long, device=self.device)
        # -- body_ids
        if body_ids is None:
            body_ids = torch.arange(self.num_bodies, dtype=torch.long, device=self.device)
        elif isinstance(body_ids, slice):
            body_ids = torch.arange(self.num_bodies, dtype=torch.long, device=self.device)[body_ids]
        elif not isinstance(body_ids, torch.Tensor):
            body_ids = torch.tensor(body_ids, dtype=torch.long, device=self.device)

        # note: we need to do this complicated indexing since torch doesn't support multi-indexing
        # create global body indices from env_ids and env_body_ids
        # (env_id * total_bodies_per_env) + body_id
        indices = body_ids.repeat(len(env_ids), 1) + env_ids.unsqueeze(1) * self.num_bodies
        indices = indices.view(-1)
        # set into internal buffers
        # note: these are applied in the write_to_sim function
        self._external_force_b.flatten(0, 1)[indices] = forces.flatten(0, 1)
        self._external_torque_b.flatten(0, 1)[indices] = torques.flatten(0, 1)

    def set_joint_position_target(
        self, target: torch.Tensor, joint_ids: Sequence[int] | slice | None = None, env_ids: Sequence[int] | None = None
    ):
        """Set joint position targets into internal buffers.

        This function does not apply the joint targets to the simulation. It only fills the buffers with
        the desired values. To apply the joint targets, call the :meth:`write_data_to_sim` function.

        Args:
            target: Joint position targets. Shape is (len(env_ids), len(joint_ids)).
            joint_ids: The joint indices to set the targets for. Defaults to None (all joints).
            env_ids: The environment indices to set the targets for. Defaults to None (all environments).
        """
        # resolve indices
        if env_ids is None:
            env_ids = slice(None)
        if joint_ids is None:
            joint_ids = slice(None)
        # broadcast env_ids if needed to allow double indexing
        if env_ids != slice(None) and joint_ids != slice(None):
            env_ids = env_ids[:, None]
        # set targets
        self._data.joint_pos_target[env_ids, joint_ids] = target

    def set_joint_velocity_target(
        self, target: torch.Tensor, joint_ids: Sequence[int] | slice | None = None, env_ids: Sequence[int] | None = None
    ):
        """Set joint velocity targets into internal buffers.

        This function does not apply the joint targets to the simulation. It only fills the buffers with
        the desired values. To apply the joint targets, call the :meth:`write_data_to_sim` function.

        Args:
            target: Joint velocity targets. Shape is (len(env_ids), len(joint_ids)).
            joint_ids: The joint indices to set the targets for. Defaults to None (all joints).
            env_ids: The environment indices to set the targets for. Defaults to None (all environments).
        """
        # resolve indices
        if env_ids is None:
            env_ids = slice(None)
        if joint_ids is None:
            joint_ids = slice(None)
        # broadcast env_ids if needed to allow double indexing
        if env_ids != slice(None) and joint_ids != slice(None):
            env_ids = env_ids[:, None]
        # set targets
        self._data.joint_vel_target[env_ids, joint_ids] = target

    def set_joint_effort_target(
        self, target: torch.Tensor, joint_ids: Sequence[int] | slice | None = None, env_ids: Sequence[int] | None = None
    ):
        """Set joint efforts into internal buffers.

        This function does not apply the joint targets to the simulation. It only fills the buffers with
        the desired values. To apply the joint targets, call the :meth:`write_data_to_sim` function.

        Args:
            target: Joint effort targets. Shape is (len(env_ids), len(joint_ids)).
            joint_ids: The joint indices to set the targets for. Defaults to None (all joints).
            env_ids: The environment indices to set the targets for. Defaults to None (all environments).
        """
        # resolve indices
        if env_ids is None:
            env_ids = slice(None)
        if joint_ids is None:
            joint_ids = slice(None)
        # broadcast env_ids if needed to allow double indexing
        if env_ids != slice(None) and joint_ids != slice(None):
            env_ids = env_ids[:, None]
        # set targets
        self._data.joint_effort_target[env_ids, joint_ids] = target
        
    """
    Operations - Tendons.
    """

    def set_fixed_tendon_stiffness(
        self,
        stiffness: torch.Tensor,
        fixed_tendon_ids: Sequence[int] | slice | None = None,
        env_ids: Sequence[int] | None = None,
    ):
        """Set fixed tendon stiffness into internal buffers.

        This function does not apply the tendon stiffness to the simulation. It only fills the buffers with
        the desired values. To apply the tendon stiffness, call the :meth:`write_fixed_tendon_properties_to_sim` function.

        Args:
            stiffness: Fixed tendon stiffness. Shape is (len(env_ids), len(fixed_tendon_ids)).
            fixed_tendon_ids: The tendon indices to set the stiffness for. Defaults to None (all fixed tendons).
            env_ids: The environment indices to set the stiffness for. Defaults to None (all environments).
        """
        # resolve indices
        if env_ids is None:
            env_ids = slice(None)
        if fixed_tendon_ids is None:
            fixed_tendon_ids = slice(None)
        if env_ids != slice(None) and fixed_tendon_ids != slice(None):
            env_ids = env_ids[:, None]
        # set stiffness
        self._data.fixed_tendon_stiffness[env_ids, fixed_tendon_ids] = stiffness

    def set_fixed_tendon_damping(
        self,
        damping: torch.Tensor,
        fixed_tendon_ids: Sequence[int] | slice | None = None,
        env_ids: Sequence[int] | None = None,
    ):
        """Set fixed tendon damping into internal buffers.

        This function does not apply the tendon damping to the simulation. It only fills the buffers with
        the desired values. To apply the tendon damping, call the :meth:`write_fixed_tendon_properties_to_sim` function.

        Args:
            damping: Fixed tendon damping. Shape is (len(env_ids), len(fixed_tendon_ids)).
            fixed_tendon_ids: The tendon indices to set the damping for. Defaults to None (all fixed tendons).
            env_ids: The environment indices to set the damping for. Defaults to None (all environments).
        """
        # resolve indices
        if env_ids is None:
            env_ids = slice(None)
        if fixed_tendon_ids is None:
            fixed_tendon_ids = slice(None)
        if env_ids != slice(None) and fixed_tendon_ids != slice(None):
            env_ids = env_ids[:, None]
        # set damping
        self._data.fixed_tendon_damping[env_ids, fixed_tendon_ids] = damping

    def set_fixed_tendon_limit_stiffness(
        self,
        limit_stiffness: torch.Tensor,
        fixed_tendon_ids: Sequence[int] | slice | None = None,
        env_ids: Sequence[int] | None = None,
    ):
        """Set fixed tendon limit stiffness efforts into internal buffers.

        This function does not apply the tendon limit stiffness to the simulation. It only fills the buffers with
        the desired values. To apply the tendon limit stiffness, call the :meth:`write_fixed_tendon_properties_to_sim` function.

        Args:
            limit_stiffness: Fixed tendon limit stiffness. Shape is (len(env_ids), len(fixed_tendon_ids)).
            fixed_tendon_ids: The tendon indices to set the limit stiffness for. Defaults to None (all fixed tendons).
            env_ids: The environment indices to set the limit stiffness for. Defaults to None (all environments).
        """
        # resolve indices
        if env_ids is None:
            env_ids = slice(None)
        if fixed_tendon_ids is None:
            fixed_tendon_ids = slice(None)
        if env_ids != slice(None) and fixed_tendon_ids != slice(None):
            env_ids = env_ids[:, None]
        # set limit_stiffness
        self._data.fixed_tendon_limit_stiffness[env_ids, fixed_tendon_ids] = limit_stiffness

    def set_fixed_tendon_position_limit(
        self,
        limit: torch.Tensor,
        fixed_tendon_ids: Sequence[int] | slice | None = None,
        env_ids: Sequence[int] | None = None,
    ):
        """Set fixed tendon limit efforts into internal buffers.

        This function does not apply the tendon limit to the simulation. It only fills the buffers with
        the desired values. To apply the tendon limit, call the :meth:`write_fixed_tendon_properties_to_sim` function.

         Args:
             limit: Fixed tendon limit. Shape is (len(env_ids), len(fixed_tendon_ids)).
             fixed_tendon_ids: The tendon indices to set the limit for. Defaults to None (all fixed tendons).
             env_ids: The environment indices to set the limit for. Defaults to None (all environments).
        """
        # resolve indices
        if env_ids is None:
            env_ids = slice(None)
        if fixed_tendon_ids is None:
            fixed_tendon_ids = slice(None)
        if env_ids != slice(None) and fixed_tendon_ids != slice(None):
            env_ids = env_ids[:, None]
        # set limit
        self._data.fixed_tendon_pos_limits[env_ids, fixed_tendon_ids] = limit

    def set_fixed_tendon_rest_length(
        self,
        rest_length: torch.Tensor,
        fixed_tendon_ids: Sequence[int] | slice | None = None,
        env_ids: Sequence[int] | None = None,
    ):
        """Set fixed tendon rest length efforts into internal buffers.

        This function does not apply the tendon rest length to the simulation. It only fills the buffers with
        the desired values. To apply the tendon rest length, call the :meth:`write_fixed_tendon_properties_to_sim` function.

        Args:
            rest_length: Fixed tendon rest length. Shape is (len(env_ids), len(fixed_tendon_ids)).
            fixed_tendon_ids: The tendon indices to set the rest length for. Defaults to None (all fixed tendons).
            env_ids: The environment indices to set the rest length for. Defaults to None (all environments).
        """
        # resolve indices
        if env_ids is None:
            env_ids = slice(None)
        if fixed_tendon_ids is None:
            fixed_tendon_ids = slice(None)
        if env_ids != slice(None) and fixed_tendon_ids != slice(None):
            env_ids = env_ids[:, None]
        # set rest_length
        self._data.fixed_tendon_rest_length[env_ids, fixed_tendon_ids] = rest_length

    def set_fixed_tendon_offset(
        self,
        offset: torch.Tensor,
        fixed_tendon_ids: Sequence[int] | slice | None = None,
        env_ids: Sequence[int] | None = None,
    ):
        """Set fixed tendon offset efforts into internal buffers.

        This function does not apply the tendon offset to the simulation. It only fills the buffers with
        the desired values. To apply the tendon offset, call the :meth:`write_fixed_tendon_properties_to_sim` function.

        Args:
            offset: Fixed tendon offset. Shape is (len(env_ids), len(fixed_tendon_ids)).
            fixed_tendon_ids: The tendon indices to set the offset for. Defaults to None (all fixed tendons).
            env_ids: The environment indices to set the offset for. Defaults to None (all environments).
        """
        # resolve indices
        if env_ids is None:
            env_ids = slice(None)
        if fixed_tendon_ids is None:
            fixed_tendon_ids = slice(None)
        if env_ids != slice(None) and fixed_tendon_ids != slice(None):
            env_ids = env_ids[:, None]
        # set offset
        self._data.fixed_tendon_offset[env_ids, fixed_tendon_ids] = offset

    def write_fixed_tendon_properties_to_sim(
        self,
        fixed_tendon_ids: Sequence[int] | slice | None = None,
        env_ids: Sequence[int] | None = None,
    ):
        """Write fixed tendon properties into the simulation.

        Args:
            fixed_tendon_ids: The fixed tendon indices to set the limits for. Defaults to None (all fixed tendons).
            env_ids: The environment indices to set the limits for. Defaults to None (all environments).
        """
        raise NotImplementedError("Fixed tendon properties are not supported in Newton.")

        # resolve indices
        physx_env_ids = env_ids
        if env_ids is None:
            physx_env_ids = self._ALL_INDICES
        if fixed_tendon_ids is None:
            fixed_tendon_ids = slice(None)

        # set into simulation
        self.root_physx_view.set_fixed_tendon_properties(
            self._data.fixed_tendon_stiffness,
            self._data.fixed_tendon_damping,
            self._data.fixed_tendon_limit_stiffness,
            self._data.fixed_tendon_pos_limits,
            self._data.fixed_tendon_rest_length,
            self._data.fixed_tendon_offset,
            indices=physx_env_ids,
        )

    """
    Internal helper.
    """

    def _initialize_impl(self):
        # obtain global simulation view
        self._physics_sim_view = SimulationManager.get_physics_sim_view()
        # obtain the first prim in the regex expression (all others are assumed to be a copy of this)
        template_prim = sim_utils.find_first_matching_prim(self.cfg.prim_path)
        if template_prim is None:
            raise RuntimeError(f"Failed to find prim for expression: '{self.cfg.prim_path}'.")
        template_prim_path = template_prim.GetPath().pathString

        # find articulation root prims
        root_prims = sim_utils.get_all_matching_child_prims(
            template_prim_path, predicate=lambda prim: prim.HasAPI(UsdPhysics.ArticulationRootAPI)
        )
        if len(root_prims) == 0:
            raise RuntimeError(
                f"Failed to find an articulation when resolving '{self.cfg.prim_path}'."
                " Please ensure that the prim has 'USD ArticulationRootAPI' applied."
            )
        if len(root_prims) > 1:
            raise RuntimeError(
                f"Failed to find a single articulation when resolving '{self.cfg.prim_path}'."
                f" Found multiple '{root_prims}' under '{template_prim_path}'."
                " Please ensure that there is only one articulation in the prim path tree."
            )

        # resolve articulation root prim back into regex expression
        root_prim_path = root_prims[0].GetPath().pathString
        root_prim_path_expr = self.cfg.prim_path + root_prim_path[len(template_prim_path) :]
        self._root_newton_view = NewtonArticulationView(NewtonManager.get_model(), root_prim_path_expr.replace(".*", "*").replace("env_*", "*"), verbose=True, exclude_joint_types=[JOINT_FREE])

        # log information about the articulation
        print(f"[INFO]:Articulation initialized at: {self.cfg.prim_path} with root '{root_prim_path_expr}'.")
        print(f"[INFO]:Is fixed root: {self.is_fixed_base}")
        print(f"[INFO]:Number of bodies: {self.num_bodies}")
        print(f"[INFO]:Body names: {self.body_names}")
        print(f"[INFO]:Number of joints: {self.num_joints}")
        print(f"[INFO]:Joint names: {self.joint_names}")
        print(f"[INFO]:Number of fixed tendons: {self.num_fixed_tendons}")

        # container for data access
        self._data = ArticulationData(self._root_newton_view, self.device)

        # create buffers
        self._create_buffers()
        # process configuration
        self._process_cfg()
        self._process_actuators_cfg()
        #TODO: check if the articulation has fixed tendons
        # self._process_fixed_tendons()
        # validate configuration
        # self._validate_cfg()
        # update the robot data
        self.update(0.0)
        # log joint information
        self._log_articulation_info()

    def _create_buffers(self):
        # constants
        self._ALL_INDICES = torch.arange(self.num_instances, dtype=torch.long, device=self.device)

        # external forces and torques
        self.has_external_wrench = False
        self._external_force_b = torch.zeros((self.num_instances, self.num_bodies, 3), device=self.device)
        self._external_torque_b = torch.zeros_like(self._external_force_b)

        # mask for writing to simulation
        self._mask = torch.zeros(self.num_instances, dtype=torch.bool, device=self.device)

        # asset named data
        self._data.joint_names = self.joint_names
        self._data.body_names = self.body_names
        # tendon names are set in _process_fixed_tendons function

        # -- joint properties
        #     self.root_physx_view.get_dof_friction_coefficients().to(self.device).clone()
        # )
        #TODO: read out all joint parameters from simulation
        self._data.default_joint_pos_limits = torch.stack((wp.to_torch(self._root_newton_view.get_attribute("joint_limit_lower", NewtonManager.get_model())), 
                                                         wp.to_torch(self._root_newton_view.get_attribute("joint_limit_upper", NewtonManager.get_model()))), dim=2).clone()
        self._data.default_joint_stiffness = wp.to_torch(self._root_newton_view.get_attribute("joint_target_ke", NewtonManager.get_model())).clone().clone()
        self._data.default_joint_damping = wp.to_torch(self._root_newton_view.get_attribute("joint_target_kd", NewtonManager.get_model())).clone().clone()


        self._data.default_joint_armature = wp.to_torch(self._root_newton_view.get_attribute("joint_armature", NewtonManager.get_model())).clone()
        self._data.default_joint_friction_coeff = (
            torch.zeros([self.num_instances, self.num_joints], dtype=torch.float32, device=self.device).clone()
        )

        self._data.joint_pos_limits = self._data.default_joint_pos_limits.clone()
        self._data.joint_vel_limits = torch.zeros([self.num_instances, self.num_joints], dtype=torch.float32, device=self.device).to(self.device).clone()
        self._data.joint_effort_limits = torch.zeros([self.num_instances, self.num_joints], dtype=torch.float32, device=self.device).to(self.device).clone()
        self._data.joint_stiffness = self._data.default_joint_stiffness.clone()
        self._data.joint_damping = self._data.default_joint_damping.clone()
        self._data.joint_armature = self._data.default_joint_armature.clone()
        self._data.joint_friction_coeff = self._data.default_joint_friction_coeff.clone()

        # -- body properties
        # FIXME: Copy this to warp arrays
        # self._data.default_mass = self.root_physx_view.get_masses().clone()
        # self._data.default_inertia = self.root_physx_view.get_inertias().clone()
        self._data.default_mass = wp.to_torch(self._root_newton_view.get_attribute("body_mass", NewtonManager.get_model())).clone()
        self._data.default_inertia = wp.to_torch(self._root_newton_view.get_attribute("body_inertia", NewtonManager.get_model())).clone().reshape(self.num_instances, self.num_bodies, 9)

        # -- joint commands (sent to the actuator from the user)
        self._data.joint_pos_target = torch.zeros(self.num_instances, self.num_joints, device=self.device)
        self._data.joint_vel_target = torch.zeros_like(self._data.joint_pos_target)
        self._data.joint_effort_target = torch.zeros_like(self._data.joint_pos_target)
        # -- joint commands (sent to the simulation after actuator processing)
        self._joint_pos_target_sim = torch.zeros_like(self._data.joint_pos_target)
        self._joint_vel_target_sim = torch.zeros_like(self._data.joint_pos_target)
        self._joint_effort_target_sim = torch.zeros_like(self._data.joint_pos_target)

        # -- computed joint efforts from the actuator models
        self._data.computed_torque = torch.zeros_like(self._data.joint_pos_target)
        self._data.applied_torque = torch.zeros_like(self._data.joint_pos_target)

        # -- other data that are filled based on explicit actuator models
        self._data.soft_joint_vel_limits = torch.zeros(self.num_instances, self.num_joints, device=self.device)
        self._data.gear_ratio = torch.ones(self.num_instances, self.num_joints, device=self.device)

        # soft joint position limits (recommended not to be too close to limits).
        joint_pos_mean = (self._data.joint_pos_limits[..., 0] + self._data.joint_pos_limits[..., 1]) / 2
        joint_pos_range = self._data.joint_pos_limits[..., 1] - self._data.joint_pos_limits[..., 0]
        soft_limit_factor = self.cfg.soft_joint_pos_limit_factor
        # add to data
        self._data.soft_joint_pos_limits = torch.zeros(self.num_instances, self.num_joints, 2, device=self.device)
        self._data.soft_joint_pos_limits[..., 0] = joint_pos_mean - 0.5 * joint_pos_range * soft_limit_factor
        self._data.soft_joint_pos_limits[..., 1] = joint_pos_mean + 0.5 * joint_pos_range * soft_limit_factor

    def _process_cfg(self):
        """Post processing of configuration parameters."""
        # default state
        # -- root state
        # note: we cast to tuple to avoid torch/numpy type mismatch.
        default_root_state = (
            tuple(self.cfg.init_state.pos)
            + tuple(self.cfg.init_state.rot)
            + tuple(self.cfg.init_state.lin_vel)
            + tuple(self.cfg.init_state.ang_vel)
        )
        default_root_state = torch.tensor(default_root_state, dtype=torch.float, device=self.device)
        self._data.default_root_state = default_root_state.repeat(self.num_instances, 1)

        # -- joint state
        self._data.default_joint_pos = torch.zeros(self.num_instances, self.num_joints, device=self.device)
        self._data.default_joint_vel = torch.zeros_like(self._data.default_joint_pos)
        # joint pos
        indices_list, _, values_list = string_utils.resolve_matching_names_values(
            self.cfg.init_state.joint_pos, self.joint_names
        )
        self._data.default_joint_pos[:, indices_list] = torch.tensor(values_list, device=self.device)
        # joint vel
        indices_list, _, values_list = string_utils.resolve_matching_names_values(
            self.cfg.init_state.joint_vel, self.joint_names
        )
        self._data.default_joint_vel[:, indices_list] = torch.tensor(values_list, device=self.device)

    """
    Internal simulation callbacks.
    """

    def _invalidate_initialize_callback(self, event):
        """Invalidates the scene elements."""
        # call parent
        super()._invalidate_initialize_callback(event)
        self._root_physx_view = None

    """
    Internal helpers -- Actuators.
    """

    def _process_actuators_cfg(self):
        """Process and apply articulation joint properties."""
        # create actuators
        self.actuators = dict()
        # flag for implicit actuators
        # if this is false, we by-pass certain checks when doing actuator-related operations
        self._has_implicit_actuators = False

        # iterate over all actuator configurations
        for actuator_name, actuator_cfg in self.cfg.actuators.items():
            # type annotation for type checkers
            actuator_cfg: ActuatorBaseCfg
            # create actuator group
            joint_ids, joint_names = self.find_joints(actuator_cfg.joint_names_expr)
            # check if any joints are found
            if len(joint_names) == 0:
                raise ValueError(
                    f"No joints found for actuator group: {actuator_name} with joint name expression:"
                    f" {actuator_cfg.joint_names_expr}."
                )
            # resolve joint indices
            # we pass a slice if all joints are selected to avoid indexing overhead
            if len(joint_names) == self.num_joints:
                joint_ids = slice(None)
            else:
                joint_ids = torch.tensor(joint_ids, device=self.device)
            # create actuator collection
            # note: for efficiency avoid indexing when over all indices
            actuator: ActuatorBase = actuator_cfg.class_type(
                cfg=actuator_cfg,
                joint_names=joint_names,
                joint_ids=joint_ids,
                num_envs=self.num_instances,
                device=self.device,
                stiffness=self._data.default_joint_stiffness[:, joint_ids],
                damping=self._data.default_joint_damping[:, joint_ids],
                armature=self._data.default_joint_armature[:, joint_ids],
                friction=self._data.default_joint_friction_coeff[:, joint_ids],
                effort_limit=self._data.joint_effort_limits[:, joint_ids],
                velocity_limit=self._data.joint_vel_limits[:, joint_ids],
            )
            # log information on actuator groups
            model_type = "implicit" if actuator.is_implicit_model else "explicit"
            omni.log.info(
                f"Actuator collection: {actuator_name} with model '{actuator_cfg.class_type.__name__}'"
                f" (type: {model_type}) and joint names: {joint_names} [{joint_ids}]."
            )
            # store actuator group
            self.actuators[actuator_name] = actuator
            # set the passed gains and limits into the simulation
            #TODO: write out all joint parameters from simulation
            #if isinstance(actuator, ImplicitActuator):
            #    self._has_implicit_actuators = True
            #    # the gains and limits are set into the simulation since actuator model is implicit
            #    self.write_joint_stiffness_to_sim(actuator.stiffness, joint_ids=actuator.joint_indices)
            #    self.write_joint_damping_to_sim(actuator.damping, joint_ids=actuator.joint_indices)
            #else:
            #    # the gains and limits are processed by the actuator model
            #    # we set gains to zero, and torque limit to a high value in simulation to avoid any interference
            #    self.write_joint_stiffness_to_sim(0.0, joint_ids=actuator.joint_indices)
            #    self.write_joint_damping_to_sim(0.0, joint_ids=actuator.joint_indices)

            # # Set common properties into the simulation
            # self.write_joint_effort_limit_to_sim(actuator.effort_limit_sim, joint_ids=actuator.joint_indices)
            # self.write_joint_velocity_limit_to_sim(actuator.velocity_limit_sim, joint_ids=actuator.joint_indices)
            self.write_joint_armature_to_sim(actuator.armature, joint_ids=actuator.joint_indices)
            # self.write_joint_friction_coefficient_to_sim(actuator.friction, joint_ids=actuator.joint_indices)

            # Store the configured values from the actuator model
            # note: this is the value configured in the actuator model (for implicit and explicit actuators)
            self._data.default_joint_stiffness[:, actuator.joint_indices] = actuator.stiffness
            self._data.default_joint_damping[:, actuator.joint_indices] = actuator.damping
            self._data.default_joint_armature[:, actuator.joint_indices] = actuator.armature
            self._data.default_joint_friction_coeff[:, actuator.joint_indices] = actuator.friction

        # perform some sanity checks to ensure actuators are prepared correctly
        total_act_joints = sum(actuator.num_joints for actuator in self.actuators.values())
        if total_act_joints != (self.num_joints - self.num_fixed_tendons):
            omni.log.warn(
                "Not all actuators are configured! Total number of actuated joints not equal to number of"
                f" joints available: {total_act_joints} != {self.num_joints - self.num_fixed_tendons}."
            )

    def _process_fixed_tendons(self):
        """Process fixed tendons."""
        # create a list to store the fixed tendon names
        self._fixed_tendon_names = list()

        # parse fixed tendons properties if they exist
        if self.num_fixed_tendons > 0:
            raise NotImplementedError("Tendons are not implemented yet")
            stage = stage_utils.get_current_stage()
            joint_paths = self.root_physx_view.dof_paths[0]

            # iterate over all joints to find tendons attached to them
            for j in range(self.num_joints):
                usd_joint_path = joint_paths[j]
                # check whether joint has tendons - tendon name follows the joint name it is attached to
                joint = UsdPhysics.Joint.Get(stage, usd_joint_path)
                if joint.GetPrim().HasAPI(PhysxSchema.PhysxTendonAxisRootAPI):
                    joint_name = usd_joint_path.split("/")[-1]
                    self._fixed_tendon_names.append(joint_name)

            # store the fixed tendon names
            self._data.fixed_tendon_names = self._fixed_tendon_names

            # store the current USD fixed tendon properties
            self._data.default_fixed_tendon_stiffness = self.root_physx_view.get_fixed_tendon_stiffnesses().clone()
            self._data.default_fixed_tendon_damping = self.root_physx_view.get_fixed_tendon_dampings().clone()
            self._data.default_fixed_tendon_limit_stiffness = (
                self.root_physx_view.get_fixed_tendon_limit_stiffnesses().clone()
            )
            self._data.default_fixed_tendon_pos_limits = self.root_physx_view.get_fixed_tendon_limits().clone()
            self._data.default_fixed_tendon_rest_length = self.root_physx_view.get_fixed_tendon_rest_lengths().clone()
            self._data.default_fixed_tendon_offset = self.root_physx_view.get_fixed_tendon_offsets().clone()

            # store a copy of the default values for the fixed tendons
            self._data.fixed_tendon_stiffness = self._data.default_fixed_tendon_stiffness.clone()
            self._data.fixed_tendon_damping = self._data.default_fixed_tendon_damping.clone()
            self._data.fixed_tendon_limit_stiffness = self._data.default_fixed_tendon_limit_stiffness.clone()
            self._data.fixed_tendon_pos_limits = self._data.default_fixed_tendon_pos_limits.clone()
            self._data.fixed_tendon_rest_length = self._data.default_fixed_tendon_rest_length.clone()
            self._data.fixed_tendon_offset = self._data.default_fixed_tendon_offset.clone()

    def _apply_actuator_model(self):
        """Processes joint commands for the articulation by forwarding them to the actuators.

        The actions are first processed using actuator models. Depending on the robot configuration,
        the actuator models compute the joint level simulation commands and sets them into the PhysX buffers.
        """
        # process actions per group
        for actuator in self.actuators.values():
            # prepare input for actuator model based on cached data
            # TODO : A tensor dict would be nice to do the indexing of all tensors together
            control_action = ArticulationActions(
                joint_positions=self._data.joint_pos_target[:, actuator.joint_indices],
                joint_velocities=self._data.joint_vel_target[:, actuator.joint_indices],
                joint_efforts=self._data.joint_effort_target[:, actuator.joint_indices],
                joint_indices=actuator.joint_indices,
            )
            # compute joint command from the actuator model
            control_action = actuator.compute(
                control_action,
                joint_pos=self._data.joint_pos[:, actuator.joint_indices],
                joint_vel=self._data.joint_vel[:, actuator.joint_indices],
            )
            # update targets (these are set into the simulation)
            if control_action.joint_positions is not None:
                self._joint_pos_target_sim[:, actuator.joint_indices] = control_action.joint_positions
            if control_action.joint_velocities is not None:
                self._joint_vel_target_sim[:, actuator.joint_indices] = control_action.joint_velocities
            if control_action.joint_efforts is not None:
                self._joint_effort_target_sim[:, actuator.joint_indices] = control_action.joint_efforts
            # update state of the actuator model
            # -- torques
            self._data.computed_torque[:, actuator.joint_indices] = actuator.computed_effort
            self._data.applied_torque[:, actuator.joint_indices] = actuator.applied_effort
            # -- actuator data
            self._data.soft_joint_vel_limits[:, actuator.joint_indices] = actuator.velocity_limit
            # TODO: find a cleaner way to handle gear ratio. Only needed for variable gear ratio actuators.
            if hasattr(actuator, "gear_ratio"):
                self._data.gear_ratio[:, actuator.joint_indices] = actuator.gear_ratio

    """
    Internal helpers -- Debugging.
    """

    def _validate_cfg(self):
        """Validate the configuration after processing.

        Note:
            This function should be called only after the configuration has been processed and the buffers have been
            created. Otherwise, some settings that are altered during processing may not be validated.
            For instance, the actuator models may change the joint max velocity limits.
        """
        # check that the default values are within the limits
        joint_pos_limits = torch.stack((wp.to_torch(self._root_newton_view.get_attribute("joint_limit_lower", NewtonManager.get_model())), 
                                        wp.to_torch(self._root_newton_view.get_attribute("joint_limit_upper", NewtonManager.get_model()))), dim=2)[0].to(self.device)
        out_of_range = self._data.default_joint_pos[0] < joint_pos_limits[:, 0]
        out_of_range |= self._data.default_joint_pos[0] > joint_pos_limits[:, 1]
        violated_indices = torch.nonzero(out_of_range, as_tuple=False).squeeze(-1)
        # throw error if any of the default joint positions are out of the limits
        if len(violated_indices) > 0:
            # prepare message for violated joints
            msg = "The following joints have default positions out of the limits: \n"
            for idx in violated_indices:
                joint_name = self.data.joint_names[idx]
                joint_limit = joint_pos_limits[idx]
                joint_pos = self.data.default_joint_pos[0, idx]
                # add to message
                msg += f"\t- '{joint_name}': {joint_pos:.3f} not in [{joint_limit[0]:.3f}, {joint_limit[1]:.3f}]\n"
            raise ValueError(msg)

        # check that the default joint velocities are within the limits
        joint_max_vel = self.root_physx_view.get_dof_max_velocities()[0].to(self.device)
        out_of_range = torch.abs(self._data.default_joint_vel[0]) > joint_max_vel
        violated_indices = torch.nonzero(out_of_range, as_tuple=False).squeeze(-1)
        if len(violated_indices) > 0:
            # prepare message for violated joints
            msg = "The following joints have default velocities out of the limits: \n"
            for idx in violated_indices:
                joint_name = self.data.joint_names[idx]
                joint_limit = [-joint_max_vel[idx], joint_max_vel[idx]]
                joint_vel = self.data.default_joint_vel[0, idx]
                # add to message
                msg += f"\t- '{joint_name}': {joint_vel:.3f} not in [{joint_limit[0]:.3f}, {joint_limit[1]:.3f}]\n"
            raise ValueError(msg)

    def _log_articulation_info(self):
        """Log information about the articulation.

        Note: We purposefully read the values from the simulator to ensure that the values are configured as expected.
        """
        #TODO: read out all joint parameters from simulation
        # read out all joint parameters from simulation
        # -- gains
        stiffnesses = torch.zeros([self.num_joints], dtype=torch.float32, device=self.device).tolist()
        dampings = torch.zeros([self.num_joints], dtype=torch.float32, device=self.device).tolist()
        # -- properties
        armatures = torch.zeros([self.num_joints], dtype=torch.float32, device=self.device).tolist()
        frictions = torch.zeros([self.num_joints], dtype=torch.float32, device=self.device).tolist()
        # -- limits
        position_limits = torch.zeros([self.num_joints, 2], dtype=torch.float32, device=self.device).tolist()
        velocity_limits = torch.zeros([self.num_joints], dtype=torch.float32, device=self.device).tolist()
        effort_limits = torch.zeros([self.num_joints], dtype=torch.float32, device=self.device).tolist()
        # create table for term information
        joint_table = PrettyTable()
        joint_table.title = f"Simulation Joint Information (Prim path: {self.cfg.prim_path})"
        joint_table.field_names = [
            "Index",
            "Name",
            "Stiffness",
            "Damping",
            "Armature",
            "Friction",
            "Position Limits",
            "Velocity Limits",
            "Effort Limits",
        ]
        joint_table.float_format = ".3"
        joint_table.custom_format["Position Limits"] = lambda f, v: f"[{v[0]:.3f}, {v[1]:.3f}]"
        # set alignment of table columns
        joint_table.align["Name"] = "l"
        # add info on each term
        for index, name in enumerate(self.joint_names):
            joint_table.add_row([
                index,
                name,
                stiffnesses[index],
                dampings[index],
                armatures[index],
                frictions[index],
                position_limits[index],
                velocity_limits[index],
                effort_limits[index],
            ])
        # convert table to string
        omni.log.info(f"Simulation parameters for joints in {self.cfg.prim_path}:\n" + joint_table.get_string())

        # read out all tendon parameters from simulation
        if self.num_fixed_tendons > 0:
            raise NotImplementedError("Tendons are not implemented yet")
            # -- gains
            ft_stiffnesses = self.root_physx_view.get_fixed_tendon_stiffnesses()[0].tolist()
            ft_dampings = self.root_physx_view.get_fixed_tendon_dampings()[0].tolist()
            # -- limits
            ft_limit_stiffnesses = self.root_physx_view.get_fixed_tendon_limit_stiffnesses()[0].tolist()
            ft_limits = self.root_physx_view.get_fixed_tendon_limits()[0].tolist()
            ft_rest_lengths = self.root_physx_view.get_fixed_tendon_rest_lengths()[0].tolist()
            ft_offsets = self.root_physx_view.get_fixed_tendon_offsets()[0].tolist()
            # create table for term information
            tendon_table = PrettyTable()
            tendon_table.title = f"Simulation Fixed Tendon Information (Prim path: {self.cfg.prim_path})"
            tendon_table.field_names = [
                "Index",
                "Stiffness",
                "Damping",
                "Limit Stiffness",
                "Limits",
                "Rest Length",
                "Offset",
            ]
            tendon_table.float_format = ".3"
            joint_table.custom_format["Limits"] = lambda f, v: f"[{v[0]:.3f}, {v[1]:.3f}]"
            # add info on each term
            for index in range(self.num_fixed_tendons):
                tendon_table.add_row([
                    index,
                    ft_stiffnesses[index],
                    ft_dampings[index],
                    ft_limit_stiffnesses[index],
                    ft_limits[index],
                    ft_rest_lengths[index],
                    ft_offsets[index],
                ])
            # convert table to string
            omni.log.info(f"Simulation parameters for tendons in {self.cfg.prim_path}:\n" + tendon_table.get_string())

    """
    Deprecated methods.
    """

    def write_joint_friction_to_sim(
        self,
        joint_friction: torch.Tensor | float,
        joint_ids: Sequence[int] | slice | None = None,
        env_ids: Sequence[int] | None = None,
    ):
        """Write joint friction coefficients into the simulation.

        .. deprecated:: 2.1.0
            Please use :meth:`write_joint_friction_coefficient_to_sim` instead.
        """
        omni.log.warn(
            "The function 'write_joint_friction_to_sim' will be deprecated in a future release. Please"
            " use 'write_joint_friction_coefficient_to_sim' instead."
        )
        self.write_joint_friction_coefficient_to_sim(joint_friction, joint_ids=joint_ids, env_ids=env_ids)

    def write_joint_limits_to_sim(
        self,
        limits: torch.Tensor | float,
        joint_ids: Sequence[int] | slice | None = None,
        env_ids: Sequence[int] | None = None,
        warn_limit_violation: bool = True,
    ):
        """Write joint limits into the simulation.

        .. deprecated:: 2.1.0
            Please use :meth:`write_joint_position_limit_to_sim` instead.
        """
        omni.log.warn(
            "The function 'write_joint_limits_to_sim' will be deprecated in a future release. Please"
            " use 'write_joint_position_limit_to_sim' instead."
        )
        self.write_joint_position_limit_to_sim(
            limits, joint_ids=joint_ids, env_ids=env_ids, warn_limit_violation=warn_limit_violation
        )

    def set_fixed_tendon_limit(
        self,
        limit: torch.Tensor,
        fixed_tendon_ids: Sequence[int] | slice | None = None,
        env_ids: Sequence[int] | None = None,
    ):
        """Set fixed tendon position limits into internal buffers.

        .. deprecated:: 2.1.0
            Please use :meth:`set_fixed_tendon_position_limit` instead.
        """
        omni.log.warn(
            "The function 'set_fixed_tendon_limit' will be deprecated in a future release. Please"
            " use 'set_fixed_tendon_position_limit' instead."
        )
        self.set_fixed_tendon_position_limit(limit, fixed_tendon_ids=fixed_tendon_ids, env_ids=env_ids)<|MERGE_RESOLUTION|>--- conflicted
+++ resolved
@@ -19,11 +19,7 @@
 import omni.physics.tensors.impl.api as physx
 from isaacsim.core.simulation_manager import SimulationManager
 from isaaclab.sim._impl.newton_manager import NewtonManager
-<<<<<<< HEAD
-from newton import Model
-=======
 from newton import Model, JOINT_FREE
->>>>>>> 8a8077d6
 from pxr import PhysxSchema, UsdPhysics
 
 import isaaclab.sim as sim_utils
@@ -145,11 +141,7 @@
     @property
     def joint_names(self) -> list[str]:
         """Ordered names of joints in articulation."""
-<<<<<<< HEAD
-        return self._root_newton_view.joint_axis_names
-=======
         return self._root_newton_view.joint_dof_names
->>>>>>> 8a8077d6
 
     @property
     def fixed_tendon_names(self) -> list[str]:
@@ -453,13 +445,9 @@
         # set into simulation
         # Newton reads velocities as [wx, wy, wz, vx, vy, vz] Isaac reads as [vx, vy, vz, wx, wy, wz]
         velocity = torch.cat((self._data.root_state_w[:, 10:], self._data.root_state_w[:, 7:10]), dim=-1)
-<<<<<<< HEAD
-        self._root_newton_view.set_root_velocities(NewtonManager.get_state_0(), velocity)
-=======
         self._mask.fill_(False)
         self._mask[physx_env_ids] = True
         self._root_newton_view.set_root_velocities(NewtonManager.get_state_0(), velocity, mask=self._mask)
->>>>>>> 8a8077d6
         # self.root_physx_view.set_root_velocities(self._data.root_state_w[:, 7:], indices=physx_env_ids)
         
 
@@ -633,15 +621,10 @@
         # set into internal buffers
         self._data.joint_stiffness[env_ids, joint_ids] = stiffness
         # set into simulation
-<<<<<<< HEAD
-        self._root_newton_view.set_attribute("joint_target_ke", NewtonManager.get_model(), self._data.joint_stiffness)
-        #self.root_physx_view.set_dof_stiffnesses(self._data.joint_stiffness.cpu(), indices=physx_env_ids.cpu())
-=======
         self._mask.fill_(False)
         self._mask[physx_env_ids] = True
         self._root_newton_view.set_attribute("joint_target_ke", NewtonManager.get_model(), self._data.joint_stiffness, mask=self._mask)
 
->>>>>>> 8a8077d6
 
     def write_joint_damping_to_sim(
         self,
@@ -670,14 +653,9 @@
         # set into internal buffers
         self._data.joint_damping[env_ids, joint_ids] = damping
         # set into simulation
-<<<<<<< HEAD
-        self._root_newton_view.set_attribute("joint_target_kd", NewtonManager.get_model(), self._data.joint_damping)
-        #self.root_physx_view.set_dof_dampings(self._data.joint_damping.cpu(), indices=physx_env_ids.cpu())
-=======
         self._mask.fill_(False)
         self._mask[physx_env_ids] = True
         self._root_newton_view.set_attribute("joint_target_kd", NewtonManager.get_model(), self._data.joint_damping, mask=self._mask)
->>>>>>> 8a8077d6
 
     def write_joint_position_limit_to_sim(
         self,
@@ -727,16 +705,10 @@
                 # info level is only written to log file
                 omni.log.info(violation_message)
         # set into simulation
-<<<<<<< HEAD
-
-        self._root_newton_view.set_attribute("joint_limit_lower", NewtonManager.get_model(), self._data.joint_pos_limits[..., 0])
-        self._root_newton_view.set_attribute("joint_limit_upper", NewtonManager.get_model(), self._data.joint_pos_limits[..., 1])
-=======
         self._mask.fill_(False)
         self._mask[physx_env_ids] = True
         self._root_newton_view.set_attribute("joint_limit_lower", NewtonManager.get_model(), self._data.joint_pos_limits[..., 0], mask=self._mask)
         self._root_newton_view.set_attribute("joint_limit_upper", NewtonManager.get_model(), self._data.joint_pos_limits[..., 1], mask=self._mask)
->>>>>>> 8a8077d6
 
         # compute the soft limits based on the joint limits
         # TODO: Optimize this computation for only selected joints
@@ -765,7 +737,6 @@
             joint_ids: The joint indices to set the max velocity for. Defaults to None (all joints).
             env_ids: The environment indices to set the max velocity for. Defaults to None (all environments).
         """
-        raise NotImplementedError("Joint velocity limit in simulation is not implemented for Newton.")
         # resolve indices
         physx_env_ids = env_ids
         if env_ids is None:
@@ -782,7 +753,9 @@
         # set into internal buffers
         self._data.joint_vel_limits[env_ids, joint_ids] = limits
         # set into simulation
-        self.root_physx_view.set_dof_max_velocities(self._data.joint_vel_limits.cpu(), indices=physx_env_ids.cpu())
+        self._mask.fill_(False)
+        self._mask[physx_env_ids] = True
+        self._root_newton_view.set_attribute("joint_velocity_limit", NewtonManager.get_model(), self._data.joint_vel_limits, mask=self._mask)
 
     def write_joint_effort_limit_to_sim(
         self,
@@ -800,7 +773,6 @@
             joint_ids: The joint indices to set the joint torque limits for. Defaults to None (all joints).
             env_ids: The environment indices to set the joint torque limits for. Defaults to None (all environments).
         """
-        raise NotImplementedError("Joint effort limit in simulation is not implemented for Newton.")
         # note: This function isn't setting the values for actuator models. (#128)
         # resolve indices
         physx_env_ids = env_ids
@@ -818,7 +790,9 @@
         # set into internal buffers
         self._data.joint_effort_limits[env_ids, joint_ids] = limits
         # set into simulation
-        self.root_physx_view.set_dof_max_forces(self._data.joint_effort_limits.cpu(), indices=physx_env_ids.cpu())
+        self._mask.fill_(False)
+        self._mask[physx_env_ids] = True
+        self._root_newton_view.set_attribute("joint_effort_limit", NewtonManager.get_model(), self._data.joint_effort_limits, mask=self._mask)
 
     def write_joint_armature_to_sim(
         self,
@@ -849,14 +823,9 @@
         # set into internal buffers
         self._data.joint_armature[env_ids, joint_ids] = armature
         # set into simulation: Only used by the Featherstone solver
-<<<<<<< HEAD
-        self._root_newton_view.set_attribute("joint_armature", NewtonManager.get_model(), self._data.joint_armature)
-        #self.root_physx_view.set_dof_armatures(self._data.joint_armature.cpu(), indices=physx_env_ids.cpu())
-=======
         self._mask.fill_(False)
         self._mask[physx_env_ids] = True
         self._root_newton_view.set_attribute("joint_armature", NewtonManager.get_model(), self._data.joint_armature, mask=self._mask)
->>>>>>> 8a8077d6
 
     def write_joint_friction_coefficient_to_sim(
         self,
@@ -880,7 +849,6 @@
             joint_ids: The joint indices to set the joint torque limits for. Defaults to None (all joints).
             env_ids: The environment indices to set the joint torque limits for. Defaults to None (all environments).
         """
-        raise NotImplementedError("Joint friction coefficient in simulation is not implemented for Newton.")
         # resolve indices
         physx_env_ids = env_ids
         if env_ids is None:
@@ -894,9 +862,9 @@
         # set into internal buffers
         self._data.joint_friction_coeff[env_ids, joint_ids] = joint_friction_coeff
         # set into simulation
-        self.root_physx_view.set_dof_friction_coefficients(
-            self._data.joint_friction_coeff.cpu(), indices=physx_env_ids.cpu()
-        )
+        self._mask.fill_(False)
+        self._mask[physx_env_ids] = True
+        self._root_newton_view.set_attribute("joint_friction", NewtonManager.get_model(), self._data.joint_friction_coeff, mask=self._mask)
 
     """
     Operations - Setters.
@@ -1278,10 +1246,9 @@
         # process configuration
         self._process_cfg()
         self._process_actuators_cfg()
-        #TODO: check if the articulation has fixed tendons
-        # self._process_fixed_tendons()
+        self._process_fixed_tendons()
         # validate configuration
-        # self._validate_cfg()
+        self._validate_cfg()
         # update the robot data
         self.update(0.0)
         # log joint information
@@ -1305,34 +1272,42 @@
         # tendon names are set in _process_fixed_tendons function
 
         # -- joint properties
-        #     self.root_physx_view.get_dof_friction_coefficients().to(self.device).clone()
-        # )
-        #TODO: read out all joint parameters from simulation
-        self._data.default_joint_pos_limits = torch.stack((wp.to_torch(self._root_newton_view.get_attribute("joint_limit_lower", NewtonManager.get_model())), 
-                                                         wp.to_torch(self._root_newton_view.get_attribute("joint_limit_upper", NewtonManager.get_model()))), dim=2).clone()
-        self._data.default_joint_stiffness = wp.to_torch(self._root_newton_view.get_attribute("joint_target_ke", NewtonManager.get_model())).clone().clone()
-        self._data.default_joint_damping = wp.to_torch(self._root_newton_view.get_attribute("joint_target_kd", NewtonManager.get_model())).clone().clone()
-
-
-        self._data.default_joint_armature = wp.to_torch(self._root_newton_view.get_attribute("joint_armature", NewtonManager.get_model())).clone()
-        self._data.default_joint_friction_coeff = (
-            torch.zeros([self.num_instances, self.num_joints], dtype=torch.float32, device=self.device).clone()
-        )
+        self._data.default_joint_pos_limits = torch.stack(
+            (wp.to_torch(self._root_newton_view.get_attribute("joint_limit_lower", NewtonManager.get_model())), 
+            wp.to_torch(self._root_newton_view.get_attribute("joint_limit_upper", NewtonManager.get_model()))), dim=2
+        ).clone()
+        self._data.default_joint_stiffness = wp.to_torch(
+            self._root_newton_view.get_attribute("joint_target_ke", NewtonManager.get_model())
+        ).clone()
+        self._data.default_joint_damping = wp.to_torch(
+            self._root_newton_view.get_attribute("joint_target_kd", NewtonManager.get_model())
+        ).clone()
+        self._data.default_joint_armature = wp.to_torch(
+            self._root_newton_view.get_attribute("joint_armature", NewtonManager.get_model())
+        ).clone()
+        self._data.default_joint_friction_coeff = wp.to_torch(
+            self._root_newton_view.get_attribute("joint_friction", NewtonManager.get_model())
+        ).clone()
 
         self._data.joint_pos_limits = self._data.default_joint_pos_limits.clone()
-        self._data.joint_vel_limits = torch.zeros([self.num_instances, self.num_joints], dtype=torch.float32, device=self.device).to(self.device).clone()
-        self._data.joint_effort_limits = torch.zeros([self.num_instances, self.num_joints], dtype=torch.float32, device=self.device).to(self.device).clone()
+        self._data.joint_vel_limits = wp.to_torch(
+            self._root_newton_view.get_attribute("joint_velocity_limit", NewtonManager.get_model())
+        ).clone()
+        self._data.joint_effort_limits = wp.to_torch(
+            self._root_newton_view.get_attribute("joint_effort_limit", NewtonManager.get_model())
+        ).clone()
         self._data.joint_stiffness = self._data.default_joint_stiffness.clone()
         self._data.joint_damping = self._data.default_joint_damping.clone()
         self._data.joint_armature = self._data.default_joint_armature.clone()
         self._data.joint_friction_coeff = self._data.default_joint_friction_coeff.clone()
 
         # -- body properties
-        # FIXME: Copy this to warp arrays
-        # self._data.default_mass = self.root_physx_view.get_masses().clone()
-        # self._data.default_inertia = self.root_physx_view.get_inertias().clone()
-        self._data.default_mass = wp.to_torch(self._root_newton_view.get_attribute("body_mass", NewtonManager.get_model())).clone()
-        self._data.default_inertia = wp.to_torch(self._root_newton_view.get_attribute("body_inertia", NewtonManager.get_model())).clone().reshape(self.num_instances, self.num_bodies, 9)
+        self._data.default_mass = wp.to_torch(
+            self._root_newton_view.get_attribute("body_mass", NewtonManager.get_model())
+        ).clone()
+        self._data.default_inertia = wp.to_torch(
+            self._root_newton_view.get_attribute("body_inertia", NewtonManager.get_model())
+        ).clone().reshape(self.num_instances, self.num_bodies, 9)
 
         # -- joint commands (sent to the actuator from the user)
         self._data.joint_pos_target = torch.zeros(self.num_instances, self.num_joints, device=self.device)
@@ -1453,22 +1428,22 @@
             self.actuators[actuator_name] = actuator
             # set the passed gains and limits into the simulation
             #TODO: write out all joint parameters from simulation
-            #if isinstance(actuator, ImplicitActuator):
-            #    self._has_implicit_actuators = True
-            #    # the gains and limits are set into the simulation since actuator model is implicit
-            #    self.write_joint_stiffness_to_sim(actuator.stiffness, joint_ids=actuator.joint_indices)
-            #    self.write_joint_damping_to_sim(actuator.damping, joint_ids=actuator.joint_indices)
-            #else:
-            #    # the gains and limits are processed by the actuator model
-            #    # we set gains to zero, and torque limit to a high value in simulation to avoid any interference
-            #    self.write_joint_stiffness_to_sim(0.0, joint_ids=actuator.joint_indices)
-            #    self.write_joint_damping_to_sim(0.0, joint_ids=actuator.joint_indices)
+            if isinstance(actuator, ImplicitActuator):
+                self._has_implicit_actuators = True
+                # the gains and limits are set into the simulation since actuator model is implicit
+                self.write_joint_stiffness_to_sim(actuator.stiffness, joint_ids=actuator.joint_indices)
+                self.write_joint_damping_to_sim(actuator.damping, joint_ids=actuator.joint_indices)
+            else:
+                # the gains and limits are processed by the actuator model
+                # we set gains to zero, and torque limit to a high value in simulation to avoid any interference
+                self.write_joint_stiffness_to_sim(0.0, joint_ids=actuator.joint_indices)
+                self.write_joint_damping_to_sim(0.0, joint_ids=actuator.joint_indices)
 
             # # Set common properties into the simulation
-            # self.write_joint_effort_limit_to_sim(actuator.effort_limit_sim, joint_ids=actuator.joint_indices)
-            # self.write_joint_velocity_limit_to_sim(actuator.velocity_limit_sim, joint_ids=actuator.joint_indices)
+            self.write_joint_effort_limit_to_sim(actuator.effort_limit_sim, joint_ids=actuator.joint_indices)
+            self.write_joint_velocity_limit_to_sim(actuator.velocity_limit_sim, joint_ids=actuator.joint_indices)
             self.write_joint_armature_to_sim(actuator.armature, joint_ids=actuator.joint_indices)
-            # self.write_joint_friction_coefficient_to_sim(actuator.friction, joint_ids=actuator.joint_indices)
+            self.write_joint_friction_coefficient_to_sim(actuator.friction, joint_ids=actuator.joint_indices)
 
             # Store the configured values from the actuator model
             # note: this is the value configured in the actuator model (for implicit and explicit actuators)
@@ -1593,21 +1568,6 @@
                 joint_pos = self.data.default_joint_pos[0, idx]
                 # add to message
                 msg += f"\t- '{joint_name}': {joint_pos:.3f} not in [{joint_limit[0]:.3f}, {joint_limit[1]:.3f}]\n"
-            raise ValueError(msg)
-
-        # check that the default joint velocities are within the limits
-        joint_max_vel = self.root_physx_view.get_dof_max_velocities()[0].to(self.device)
-        out_of_range = torch.abs(self._data.default_joint_vel[0]) > joint_max_vel
-        violated_indices = torch.nonzero(out_of_range, as_tuple=False).squeeze(-1)
-        if len(violated_indices) > 0:
-            # prepare message for violated joints
-            msg = "The following joints have default velocities out of the limits: \n"
-            for idx in violated_indices:
-                joint_name = self.data.joint_names[idx]
-                joint_limit = [-joint_max_vel[idx], joint_max_vel[idx]]
-                joint_vel = self.data.default_joint_vel[0, idx]
-                # add to message
-                msg += f"\t- '{joint_name}': {joint_vel:.3f} not in [{joint_limit[0]:.3f}, {joint_limit[1]:.3f}]\n"
             raise ValueError(msg)
 
     def _log_articulation_info(self):
@@ -1752,6 +1712,7 @@
         .. deprecated:: 2.1.0
             Please use :meth:`set_fixed_tendon_position_limit` instead.
         """
+        raise NotImplementedError("This method is not implemented for Newton.")
         omni.log.warn(
             "The function 'set_fixed_tendon_limit' will be deprecated in a future release. Please"
             " use 'set_fixed_tendon_position_limit' instead."
