# Copyright (c) 2022-2025, The Isaac Lab Project Developers (https://github.com/isaac-sim/IsaacLab/blob/main/CONTRIBUTORS.md).
# All rights reserved.
#
# SPDX-License-Identifier: BSD-3-Clause

# Flag for pyright to ignore type errors in this file.
# pyright: reportPrivateUsage=false

from __future__ import annotations

import torch
from collections.abc import Sequence
from prettytable import PrettyTable
from typing import TYPE_CHECKING

import omni.log
import omni.physics.tensors.impl.api as physx
from isaacsim.core.simulation_manager import SimulationManager
from isaacsim.core.version import get_version
from pxr import PhysxSchema, UsdPhysics

import isaaclab.sim as sim_utils
import isaaclab.utils.math as math_utils
import isaaclab.utils.string as string_utils
from isaaclab.actuators import ActuatorBase, ActuatorBaseCfg, ImplicitActuator
from isaaclab.utils.types import ArticulationActions

from ..asset_base import AssetBase
from .articulation_data import ArticulationData

if TYPE_CHECKING:
    from .articulation_cfg import ArticulationCfg


class Articulation(AssetBase):
    """An articulation asset class.

    An articulation is a collection of rigid bodies connected by joints. The joints can be either
    fixed or actuated. The joints can be of different types, such as revolute, prismatic, D-6, etc.
    However, the articulation class has currently been tested with revolute and prismatic joints.
    The class supports both floating-base and fixed-base articulations. The type of articulation
    is determined based on the root joint of the articulation. If the root joint is fixed, then
    the articulation is considered a fixed-base system. Otherwise, it is considered a floating-base
    system. This can be checked using the :attr:`Articulation.is_fixed_base` attribute.

    For an asset to be considered an articulation, the root prim of the asset must have the
    `USD ArticulationRootAPI`_. This API is used to define the sub-tree of the articulation using
    the reduced coordinate formulation. On playing the simulation, the physics engine parses the
    articulation root prim and creates the corresponding articulation in the physics engine. The
    articulation root prim can be specified using the :attr:`AssetBaseCfg.prim_path` attribute.

    The articulation class also provides the functionality to augment the simulation of an articulated
    system with custom actuator models. These models can either be explicit or implicit, as detailed in
    the :mod:`isaaclab.actuators` module. The actuator models are specified using the
    :attr:`ArticulationCfg.actuators` attribute. These are then parsed and used to initialize the
    corresponding actuator models, when the simulation is played.

    During the simulation step, the articulation class first applies the actuator models to compute
    the joint commands based on the user-specified targets. These joint commands are then applied
    into the simulation. The joint commands can be either position, velocity, or effort commands.
    As an example, the following snippet shows how this can be used for position commands:

    .. code-block:: python

        # an example instance of the articulation class
        my_articulation = Articulation(cfg)

        # set joint position targets
        my_articulation.set_joint_position_target(position)
        # propagate the actuator models and apply the computed commands into the simulation
        my_articulation.write_data_to_sim()

        # step the simulation using the simulation context
        sim_context.step()

        # update the articulation state, where dt is the simulation time step
        my_articulation.update(dt)

    .. _`USD ArticulationRootAPI`: https://openusd.org/dev/api/class_usd_physics_articulation_root_a_p_i.html

    """

    cfg: ArticulationCfg
    """Configuration instance for the articulations."""

    actuators: dict[str, ActuatorBase]
    """Dictionary of actuator instances for the articulation.

    The keys are the actuator names and the values are the actuator instances. The actuator instances
    are initialized based on the actuator configurations specified in the :attr:`ArticulationCfg.actuators`
    attribute. They are used to compute the joint commands during the :meth:`write_data_to_sim` function.
    """

    def __init__(self, cfg: ArticulationCfg):
        """Initialize the articulation.

        Args:
            cfg: A configuration instance.
        """
        super().__init__(cfg)

    """
    Properties
    """

    @property
    def data(self) -> ArticulationData:
        return self._data

    @property
    def num_instances(self) -> int:
        return self.root_physx_view.count

    @property
    def is_fixed_base(self) -> bool:
        """Whether the articulation is a fixed-base or floating-base system."""
        return self.root_physx_view.shared_metatype.fixed_base

    @property
    def num_joints(self) -> int:
        """Number of joints in articulation."""
        return self.root_physx_view.shared_metatype.dof_count

    @property
    def num_fixed_tendons(self) -> int:
        """Number of fixed tendons in articulation."""
        return self.root_physx_view.max_fixed_tendons

    @property
    def num_spatial_tendons(self) -> int:
        """Number of spatial tendons in articulation."""
        return self.root_physx_view.max_spatial_tendons

    @property
    def num_bodies(self) -> int:
        """Number of bodies in articulation."""
        return self.root_physx_view.shared_metatype.link_count

    @property
    def joint_names(self) -> list[str]:
        """Ordered names of joints in articulation."""
        return self.root_physx_view.shared_metatype.dof_names

    @property
    def fixed_tendon_names(self) -> list[str]:
        """Ordered names of fixed tendons in articulation."""
        return self._fixed_tendon_names

    @property
    def spatial_tendon_names(self) -> list[str]:
        """Ordered names of spatial tendons in articulation."""
        return self._spatial_tendon_names

    @property
    def body_names(self) -> list[str]:
        """Ordered names of bodies in articulation."""
        return self.root_physx_view.shared_metatype.link_names

    @property
    def root_physx_view(self) -> physx.ArticulationView:
        """Articulation view for the asset (PhysX).

        Note:
            Use this view with caution. It requires handling of tensors in a specific way.
        """
        return self._root_physx_view

    """
    Operations.
    """

    def reset(self, env_ids: Sequence[int] | None = None):
        # use ellipses object to skip initial indices.
        if env_ids is None:
            env_ids = slice(None)
        # reset actuators
        for actuator in self.actuators.values():
            actuator.reset(env_ids)
        # reset external wrench
        self._external_force_b[env_ids] = 0.0
        self._external_torque_b[env_ids] = 0.0
        self._external_wrench_positions_b[env_ids] = 0.0

    def write_data_to_sim(self):
        """Write external wrenches and joint commands to the simulation.

        If any explicit actuators are present, then the actuator models are used to compute the
        joint commands. Otherwise, the joint commands are directly set into the simulation.

        Note:
            We write external wrench to the simulation here since this function is called before the simulation step.
            This ensures that the external wrench is applied at every simulation step.
        """
        # write external wrench
        if self.has_external_wrench:
            if self.uses_external_wrench_positions:
                self.root_physx_view.apply_forces_and_torques_at_position(
                    force_data=self._external_force_b.view(-1, 3),
                    torque_data=self._external_torque_b.view(-1, 3),
                    position_data=self._external_wrench_positions_b.view(-1, 3),
                    indices=self._ALL_INDICES,
                    is_global=self._use_global_wrench_frame,
                )
            else:
                self.root_physx_view.apply_forces_and_torques_at_position(
                    force_data=self._external_force_b.view(-1, 3),
                    torque_data=self._external_torque_b.view(-1, 3),
                    position_data=None,
                    indices=self._ALL_INDICES,
                    is_global=self._use_global_wrench_frame,
                )

        # apply actuator models
        self._apply_actuator_model()
        # write actions into simulation
        self.root_physx_view.set_dof_actuation_forces(self._joint_effort_target_sim, self._ALL_INDICES)
        # position and velocity targets only for implicit actuators
        if self._has_implicit_actuators:
            self.root_physx_view.set_dof_position_targets(self._joint_pos_target_sim, self._ALL_INDICES)
            self.root_physx_view.set_dof_velocity_targets(self._joint_vel_target_sim, self._ALL_INDICES)

    def update(self, dt: float):
        self._data.update(dt)

    """
    Operations - Finders.
    """

    def find_bodies(self, name_keys: str | Sequence[str], preserve_order: bool = False) -> tuple[list[int], list[str]]:
        """Find bodies in the articulation based on the name keys.

        Please check the :meth:`isaaclab.utils.string_utils.resolve_matching_names` function for more
        information on the name matching.

        Args:
            name_keys: A regular expression or a list of regular expressions to match the body names.
            preserve_order: Whether to preserve the order of the name keys in the output. Defaults to False.

        Returns:
            A tuple of lists containing the body indices and names.
        """
        return string_utils.resolve_matching_names(name_keys, self.body_names, preserve_order)

    def find_joints(
        self, name_keys: str | Sequence[str], joint_subset: list[str] | None = None, preserve_order: bool = False
    ) -> tuple[list[int], list[str]]:
        """Find joints in the articulation based on the name keys.

        Please see the :func:`isaaclab.utils.string.resolve_matching_names` function for more information
        on the name matching.

        Args:
            name_keys: A regular expression or a list of regular expressions to match the joint names.
            joint_subset: A subset of joints to search for. Defaults to None, which means all joints
                in the articulation are searched.
            preserve_order: Whether to preserve the order of the name keys in the output. Defaults to False.

        Returns:
            A tuple of lists containing the joint indices and names.
        """
        if joint_subset is None:
            joint_subset = self.joint_names
        # find joints
        return string_utils.resolve_matching_names(name_keys, joint_subset, preserve_order)

    def find_fixed_tendons(
        self, name_keys: str | Sequence[str], tendon_subsets: list[str] | None = None, preserve_order: bool = False
    ) -> tuple[list[int], list[str]]:
        """Find fixed tendons in the articulation based on the name keys.

        Please see the :func:`isaaclab.utils.string.resolve_matching_names` function for more information
        on the name matching.

        Args:
            name_keys: A regular expression or a list of regular expressions to match the joint
                names with fixed tendons.
            tendon_subsets: A subset of joints with fixed tendons to search for. Defaults to None, which means
                all joints in the articulation are searched.
            preserve_order: Whether to preserve the order of the name keys in the output. Defaults to False.

        Returns:
            A tuple of lists containing the tendon indices and names.
        """
        if tendon_subsets is None:
            # tendons follow the joint names they are attached to
            tendon_subsets = self.fixed_tendon_names
        # find tendons
        return string_utils.resolve_matching_names(name_keys, tendon_subsets, preserve_order)

    def find_spatial_tendons(
        self, name_keys: str | Sequence[str], tendon_subsets: list[str] | None = None, preserve_order: bool = False
    ) -> tuple[list[int], list[str]]:
        """Find spatial tendons in the articulation based on the name keys.

        Please see the :func:`isaaclab.utils.string.resolve_matching_names` function for more information
        on the name matching.

        Args:
            name_keys: A regular expression or a list of regular expressions to match the tendon names.
            tendon_subsets: A subset of tendons to search for. Defaults to None, which means all tendons
                in the articulation are searched.
            preserve_order: Whether to preserve the order of the name keys in the output. Defaults to False.

        Returns:
            A tuple of lists containing the tendon indices and names.
        """
        if tendon_subsets is None:
            tendon_subsets = self.spatial_tendon_names
        # find tendons
        return string_utils.resolve_matching_names(name_keys, tendon_subsets, preserve_order)

    """
    Operations - State Writers.
    """

    def write_root_state_to_sim(self, root_state: torch.Tensor, env_ids: Sequence[int] | None = None):
        """Set the root state over selected environment indices into the simulation.

        The root state comprises of the cartesian position, quaternion orientation in (w, x, y, z), and linear
        and angular velocity. All the quantities are in the simulation frame.

        Args:
            root_state: Root state in simulation frame. Shape is (len(env_ids), 13).
            env_ids: Environment indices. If None, then all indices are used.
        """
        self.write_root_link_pose_to_sim(root_state[:, :7], env_ids=env_ids)
        self.write_root_com_velocity_to_sim(root_state[:, 7:], env_ids=env_ids)

    def write_root_com_state_to_sim(self, root_state: torch.Tensor, env_ids: Sequence[int] | None = None):
        """Set the root center of mass state over selected environment indices into the simulation.

        The root state comprises of the cartesian position, quaternion orientation in (w, x, y, z), and linear
        and angular velocity. All the quantities are in the simulation frame.

        Args:
            root_state: Root state in simulation frame. Shape is (len(env_ids), 13).
            env_ids: Environment indices. If None, then all indices are used.
        """
        self.write_root_com_pose_to_sim(root_state[:, :7], env_ids=env_ids)
        self.write_root_com_velocity_to_sim(root_state[:, 7:], env_ids=env_ids)

    def write_root_link_state_to_sim(self, root_state: torch.Tensor, env_ids: Sequence[int] | None = None):
        """Set the root link state over selected environment indices into the simulation.

        The root state comprises of the cartesian position, quaternion orientation in (w, x, y, z), and linear
        and angular velocity. All the quantities are in the simulation frame.

        Args:
            root_state: Root state in simulation frame. Shape is (len(env_ids), 13).
            env_ids: Environment indices. If None, then all indices are used.
        """
        self.write_root_link_pose_to_sim(root_state[:, :7], env_ids=env_ids)
        self.write_root_link_velocity_to_sim(root_state[:, 7:], env_ids=env_ids)

    def write_root_pose_to_sim(self, root_pose: torch.Tensor, env_ids: Sequence[int] | None = None):
        """Set the root pose over selected environment indices into the simulation.

        The root pose comprises of the cartesian position and quaternion orientation in (w, x, y, z).

        Args:
            root_pose: Root poses in simulation frame. Shape is (len(env_ids), 7).
            env_ids: Environment indices. If None, then all indices are used.
        """
        self.write_root_link_pose_to_sim(root_pose, env_ids=env_ids)

    def write_root_link_pose_to_sim(self, root_pose: torch.Tensor, env_ids: Sequence[int] | None = None):
        """Set the root link pose over selected environment indices into the simulation.

        The root pose comprises of the cartesian position and quaternion orientation in (w, x, y, z).

        Args:
            root_pose: Root poses in simulation frame. Shape is (len(env_ids), 7).
            env_ids: Environment indices. If None, then all indices are used.
        """
        # resolve all indices
        physx_env_ids = env_ids
        if env_ids is None:
            env_ids = slice(None)
            physx_env_ids = self._ALL_INDICES

        # note: we need to do this here since tensors are not set into simulation until step.
        # set into internal buffers
        self._data.root_link_pose_w[env_ids] = root_pose.clone()
        # update these buffers only if the user is using them. Otherwise this adds to overhead.
        if self._data._root_link_state_w.data is not None:
            self._data.root_link_state_w[env_ids, :7] = self._data.root_link_pose_w[env_ids]
        if self._data._root_state_w.data is not None:
            self._data.root_state_w[env_ids, :7] = self._data.root_link_pose_w[env_ids]

        # convert root quaternion from wxyz to xyzw
        root_poses_xyzw = self._data.root_link_pose_w.clone()
        root_poses_xyzw[:, 3:] = math_utils.convert_quat(root_poses_xyzw[:, 3:], to="xyzw")

        # Need to invalidate the buffer to trigger the update with the new state.
        self._data._body_link_pose_w.timestamp = -1.0
        self._data._body_com_pose_w.timestamp = -1.0
        self._data._body_state_w.timestamp = -1.0
        self._data._body_link_state_w.timestamp = -1.0
        self._data._body_com_state_w.timestamp = -1.0

        # set into simulation
        self.root_physx_view.set_root_transforms(root_poses_xyzw, indices=physx_env_ids)

    def write_root_com_pose_to_sim(self, root_pose: torch.Tensor, env_ids: Sequence[int] | None = None):
        """Set the root center of mass pose over selected environment indices into the simulation.

        The root pose comprises of the cartesian position and quaternion orientation in (w, x, y, z).
        The orientation is the orientation of the principle axes of inertia.

        Args:
            root_pose: Root center of mass poses in simulation frame. Shape is (len(env_ids), 7).
            env_ids: Environment indices. If None, then all indices are used.
        """
        # resolve all indices
        if env_ids is None:
            local_env_ids = slice(env_ids)
        else:
            local_env_ids = env_ids

        # set into internal buffers
        self._data.root_com_pose_w[local_env_ids] = root_pose.clone()
        # update these buffers only if the user is using them. Otherwise this adds to overhead.
        if self._data._root_com_state_w.data is not None:
            self._data.root_com_state_w[local_env_ids, :7] = self._data.root_com_pose_w[local_env_ids]

        # get CoM pose in link frame
        com_pos_b = self.data.body_com_pos_b[local_env_ids, 0, :]
        com_quat_b = self.data.body_com_quat_b[local_env_ids, 0, :]
        # transform input CoM pose to link frame
        root_link_pos, root_link_quat = math_utils.combine_frame_transforms(
            root_pose[..., :3],
            root_pose[..., 3:7],
            math_utils.quat_apply(math_utils.quat_inv(com_quat_b), -com_pos_b),
            math_utils.quat_inv(com_quat_b),
        )
        root_link_pose = torch.cat((root_link_pos, root_link_quat), dim=-1)

        # write transformed pose in link frame to sim
        self.write_root_link_pose_to_sim(root_pose=root_link_pose, env_ids=env_ids)

    def write_root_velocity_to_sim(self, root_velocity: torch.Tensor, env_ids: Sequence[int] | None = None):
        """Set the root center of mass velocity over selected environment indices into the simulation.

        The velocity comprises linear velocity (x, y, z) and angular velocity (x, y, z) in that order.
        NOTE: This sets the velocity of the root's center of mass rather than the roots frame.

        Args:
            root_velocity: Root center of mass velocities in simulation world frame. Shape is (len(env_ids), 6).
            env_ids: Environment indices. If None, then all indices are used.
        """
        self.write_root_com_velocity_to_sim(root_velocity=root_velocity, env_ids=env_ids)

    def write_root_com_velocity_to_sim(self, root_velocity: torch.Tensor, env_ids: Sequence[int] | None = None):
        """Set the root center of mass velocity over selected environment indices into the simulation.

        The velocity comprises linear velocity (x, y, z) and angular velocity (x, y, z) in that order.
        NOTE: This sets the velocity of the root's center of mass rather than the roots frame.

        Args:
            root_velocity: Root center of mass velocities in simulation world frame. Shape is (len(env_ids), 6).
            env_ids: Environment indices. If None, then all indices are used.
        """
        # resolve all indices
        physx_env_ids = env_ids
        if env_ids is None:
            env_ids = slice(None)
            physx_env_ids = self._ALL_INDICES

        # note: we need to do this here since tensors are not set into simulation until step.
        # set into internal buffers
        self._data.root_com_vel_w[env_ids] = root_velocity.clone()
        # update these buffers only if the user is using them. Otherwise this adds to overhead.
        if self._data._root_com_state_w.data is not None:
            self._data.root_com_state_w[env_ids, 7:] = self._data.root_com_vel_w[env_ids]
        if self._data._root_state_w.data is not None:
            self._data.root_state_w[env_ids, 7:] = self._data.root_com_vel_w[env_ids]
        # make the acceleration zero to prevent reporting old values
        self._data.body_acc_w[env_ids] = 0.0

        # set into simulation
        self.root_physx_view.set_root_velocities(self._data.root_com_vel_w, indices=physx_env_ids)

    def write_root_link_velocity_to_sim(self, root_velocity: torch.Tensor, env_ids: Sequence[int] | None = None):
        """Set the root link velocity over selected environment indices into the simulation.

        The velocity comprises linear velocity (x, y, z) and angular velocity (x, y, z) in that order.
        NOTE: This sets the velocity of the root's frame rather than the roots center of mass.

        Args:
            root_velocity: Root frame velocities in simulation world frame. Shape is (len(env_ids), 6).
            env_ids: Environment indices. If None, then all indices are used.
        """
        # resolve all indices
        if env_ids is None:
            local_env_ids = slice(env_ids)
        else:
            local_env_ids = env_ids

        # set into internal buffers
        self._data.root_link_vel_w[local_env_ids] = root_velocity.clone()
        # update these buffers only if the user is using them. Otherwise this adds to overhead.
        if self._data._root_link_state_w.data is not None:
            self._data.root_link_state_w[local_env_ids, 7:] = self._data.root_link_vel_w[local_env_ids]

        # get CoM pose in link frame
        quat = self.data.root_link_quat_w[local_env_ids]
        com_pos_b = self.data.body_com_pos_b[local_env_ids, 0, :]
        # transform input velocity to center of mass frame
        root_com_velocity = root_velocity.clone()
        root_com_velocity[:, :3] += torch.linalg.cross(
            root_com_velocity[:, 3:], math_utils.quat_apply(quat, com_pos_b), dim=-1
        )

        # write transformed velocity in CoM frame to sim
        self.write_root_com_velocity_to_sim(root_velocity=root_com_velocity, env_ids=env_ids)

    def write_joint_state_to_sim(
        self,
        position: torch.Tensor,
        velocity: torch.Tensor,
        joint_ids: Sequence[int] | slice | None = None,
        env_ids: Sequence[int] | slice | None = None,
    ):
        """Write joint positions and velocities to the simulation.

        Args:
            position: Joint positions. Shape is (len(env_ids), len(joint_ids)).
            velocity: Joint velocities. Shape is (len(env_ids), len(joint_ids)).
            joint_ids: The joint indices to set the targets for. Defaults to None (all joints).
            env_ids: The environment indices to set the targets for. Defaults to None (all environments).
        """
        # set into simulation
        self.write_joint_position_to_sim(position, joint_ids=joint_ids, env_ids=env_ids)
        self.write_joint_velocity_to_sim(velocity, joint_ids=joint_ids, env_ids=env_ids)

    def write_joint_position_to_sim(
        self,
        position: torch.Tensor,
        joint_ids: Sequence[int] | slice | None = None,
        env_ids: Sequence[int] | slice | None = None,
    ):
        """Write joint positions to the simulation.

        Args:
            position: Joint positions. Shape is (len(env_ids), len(joint_ids)).
            joint_ids: The joint indices to set the targets for. Defaults to None (all joints).
            env_ids: The environment indices to set the targets for. Defaults to None (all environments).
        """
        # resolve indices
        physx_env_ids = env_ids
        if env_ids is None:
            env_ids = slice(None)
            physx_env_ids = self._ALL_INDICES
        if joint_ids is None:
            joint_ids = slice(None)
        # broadcast env_ids if needed to allow double indexing
        if env_ids != slice(None) and joint_ids != slice(None):
            env_ids = env_ids[:, None]
        # set into internal buffers
        self._data.joint_pos[env_ids, joint_ids] = position
        # Need to invalidate the buffer to trigger the update with the new root pose.
        self._data._body_com_vel_w.timestamp = -1.0
        self._data._body_link_vel_w.timestamp = -1.0
        self._data._body_com_pose_b.timestamp = -1.0
        self._data._body_com_pose_w.timestamp = -1.0
        self._data._body_link_pose_w.timestamp = -1.0

        self._data._body_state_w.timestamp = -1.0
        self._data._body_link_state_w.timestamp = -1.0
        self._data._body_com_state_w.timestamp = -1.0
        # set into simulation
        self.root_physx_view.set_dof_positions(self._data.joint_pos, indices=physx_env_ids)

    def write_joint_velocity_to_sim(
        self,
        velocity: torch.Tensor,
        joint_ids: Sequence[int] | slice | None = None,
        env_ids: Sequence[int] | slice | None = None,
    ):
        """Write joint velocities to the simulation.

        Args:
            velocity: Joint velocities. Shape is (len(env_ids), len(joint_ids)).
            joint_ids: The joint indices to set the targets for. Defaults to None (all joints).
            env_ids: The environment indices to set the targets for. Defaults to None (all environments).
        """
        # resolve indices
        physx_env_ids = env_ids
        if env_ids is None:
            env_ids = slice(None)
            physx_env_ids = self._ALL_INDICES
        if joint_ids is None:
            joint_ids = slice(None)
        # broadcast env_ids if needed to allow double indexing
        if env_ids != slice(None) and joint_ids != slice(None):
            env_ids = env_ids[:, None]
        # set into internal buffers
        self._data.joint_vel[env_ids, joint_ids] = velocity
        self._data._previous_joint_vel[env_ids, joint_ids] = velocity
        self._data.joint_acc[env_ids, joint_ids] = 0.0
        # set into simulation
        self.root_physx_view.set_dof_velocities(self._data.joint_vel, indices=physx_env_ids)

    """
    Operations - Simulation Parameters Writers.
    """

    def write_joint_stiffness_to_sim(
        self,
        stiffness: torch.Tensor | float,
        joint_ids: Sequence[int] | slice | None = None,
        env_ids: Sequence[int] | None = None,
    ):
        """Write joint stiffness into the simulation.

        Args:
            stiffness: Joint stiffness. Shape is (len(env_ids), len(joint_ids)).
            joint_ids: The joint indices to set the stiffness for. Defaults to None (all joints).
            env_ids: The environment indices to set the stiffness for. Defaults to None (all environments).
        """
        # note: This function isn't setting the values for actuator models. (#128)
        # resolve indices
        physx_env_ids = env_ids
        if env_ids is None:
            env_ids = slice(None)
            physx_env_ids = self._ALL_INDICES
        if joint_ids is None:
            joint_ids = slice(None)
        # broadcast env_ids if needed to allow double indexing
        if env_ids != slice(None) and joint_ids != slice(None):
            env_ids = env_ids[:, None]
        # set into internal buffers
        self._data.joint_stiffness[env_ids, joint_ids] = stiffness
        # set into simulation
        self.root_physx_view.set_dof_stiffnesses(self._data.joint_stiffness.cpu(), indices=physx_env_ids.cpu())

    def write_joint_damping_to_sim(
        self,
        damping: torch.Tensor | float,
        joint_ids: Sequence[int] | slice | None = None,
        env_ids: Sequence[int] | None = None,
    ):
        """Write joint damping into the simulation.

        Args:
            damping: Joint damping. Shape is (len(env_ids), len(joint_ids)).
            joint_ids: The joint indices to set the damping for. Defaults to None (all joints).
            env_ids: The environment indices to set the damping for. Defaults to None (all environments).
        """
        # note: This function isn't setting the values for actuator models. (#128)
        # resolve indices
        physx_env_ids = env_ids
        if env_ids is None:
            env_ids = slice(None)
            physx_env_ids = self._ALL_INDICES
        if joint_ids is None:
            joint_ids = slice(None)
        # broadcast env_ids if needed to allow double indexing
        if env_ids != slice(None) and joint_ids != slice(None):
            env_ids = env_ids[:, None]
        # set into internal buffers
        self._data.joint_damping[env_ids, joint_ids] = damping
        # set into simulation
        self.root_physx_view.set_dof_dampings(self._data.joint_damping.cpu(), indices=physx_env_ids.cpu())

    def write_joint_position_limit_to_sim(
        self,
        limits: torch.Tensor | float,
        joint_ids: Sequence[int] | slice | None = None,
        env_ids: Sequence[int] | None = None,
        warn_limit_violation: bool = True,
    ):
        """Write joint position limits into the simulation.

        Args:
            limits: Joint limits. Shape is (len(env_ids), len(joint_ids), 2).
            joint_ids: The joint indices to set the limits for. Defaults to None (all joints).
            env_ids: The environment indices to set the limits for. Defaults to None (all environments).
            warn_limit_violation: Whether to use warning or info level logging when default joint positions
                exceed the new limits. Defaults to True.
        """
        # note: This function isn't setting the values for actuator models. (#128)
        # resolve indices
        physx_env_ids = env_ids
        if env_ids is None:
            env_ids = slice(None)
            physx_env_ids = self._ALL_INDICES
        if joint_ids is None:
            joint_ids = slice(None)
        # broadcast env_ids if needed to allow double indexing
        if env_ids != slice(None) and joint_ids != slice(None):
            env_ids = env_ids[:, None]
        # set into internal buffers
        self._data.joint_pos_limits[env_ids, joint_ids] = limits
        # update default joint pos to stay within the new limits
        if torch.any(
            (self._data.default_joint_pos[env_ids, joint_ids] < limits[..., 0])
            | (self._data.default_joint_pos[env_ids, joint_ids] > limits[..., 1])
        ):
            self._data.default_joint_pos[env_ids, joint_ids] = torch.clamp(
                self._data.default_joint_pos[env_ids, joint_ids], limits[..., 0], limits[..., 1]
            )
            violation_message = (
                "Some default joint positions are outside of the range of the new joint limits. Default joint positions"
                " will be clamped to be within the new joint limits."
            )
            if warn_limit_violation:
                # warn level will show in console
                omni.log.warn(violation_message)
            else:
                # info level is only written to log file
                omni.log.info(violation_message)
        # set into simulation
        self.root_physx_view.set_dof_limits(self._data.joint_pos_limits.cpu(), indices=physx_env_ids.cpu())

        # compute the soft limits based on the joint limits
        # TODO: Optimize this computation for only selected joints
        # soft joint position limits (recommended not to be too close to limits).
        joint_pos_mean = (self._data.joint_pos_limits[..., 0] + self._data.joint_pos_limits[..., 1]) / 2
        joint_pos_range = self._data.joint_pos_limits[..., 1] - self._data.joint_pos_limits[..., 0]
        soft_limit_factor = self.cfg.soft_joint_pos_limit_factor
        # add to data
        self._data.soft_joint_pos_limits[..., 0] = joint_pos_mean - 0.5 * joint_pos_range * soft_limit_factor
        self._data.soft_joint_pos_limits[..., 1] = joint_pos_mean + 0.5 * joint_pos_range * soft_limit_factor

    def write_joint_velocity_limit_to_sim(
        self,
        limits: torch.Tensor | float,
        joint_ids: Sequence[int] | slice | None = None,
        env_ids: Sequence[int] | None = None,
    ):
        """Write joint max velocity to the simulation.

        The velocity limit is used to constrain the joint velocities in the physics engine. The joint will only
        be able to reach this velocity if the joint's effort limit is sufficiently large. If the joint is moving
        faster than this velocity, the physics engine will actually try to brake the joint to reach this velocity.

        Args:
            limits: Joint max velocity. Shape is (len(env_ids), len(joint_ids)).
            joint_ids: The joint indices to set the max velocity for. Defaults to None (all joints).
            env_ids: The environment indices to set the max velocity for. Defaults to None (all environments).
        """
        # resolve indices
        physx_env_ids = env_ids
        if env_ids is None:
            env_ids = slice(None)
            physx_env_ids = self._ALL_INDICES
        if joint_ids is None:
            joint_ids = slice(None)
        # broadcast env_ids if needed to allow double indexing
        if env_ids != slice(None) and joint_ids != slice(None):
            env_ids = env_ids[:, None]
        # move tensor to cpu if needed
        if isinstance(limits, torch.Tensor):
            limits = limits.to(self.device)
        # set into internal buffers
        self._data.joint_vel_limits[env_ids, joint_ids] = limits
        # set into simulation
        self.root_physx_view.set_dof_max_velocities(self._data.joint_vel_limits.cpu(), indices=physx_env_ids.cpu())

    def write_joint_effort_limit_to_sim(
        self,
        limits: torch.Tensor | float,
        joint_ids: Sequence[int] | slice | None = None,
        env_ids: Sequence[int] | None = None,
    ):
        """Write joint effort limits into the simulation.

        The effort limit is used to constrain the computed joint efforts in the physics engine. If the
        computed effort exceeds this limit, the physics engine will clip the effort to this value.

        Args:
            limits: Joint torque limits. Shape is (len(env_ids), len(joint_ids)).
            joint_ids: The joint indices to set the joint torque limits for. Defaults to None (all joints).
            env_ids: The environment indices to set the joint torque limits for. Defaults to None (all environments).
        """
        # note: This function isn't setting the values for actuator models. (#128)
        # resolve indices
        physx_env_ids = env_ids
        if env_ids is None:
            env_ids = slice(None)
            physx_env_ids = self._ALL_INDICES
        if joint_ids is None:
            joint_ids = slice(None)
        # broadcast env_ids if needed to allow double indexing
        if env_ids != slice(None) and joint_ids != slice(None):
            env_ids = env_ids[:, None]
        # move tensor to cpu if needed
        if isinstance(limits, torch.Tensor):
            limits = limits.to(self.device)
        # set into internal buffers
        self._data.joint_effort_limits[env_ids, joint_ids] = limits
        # set into simulation
        self.root_physx_view.set_dof_max_forces(self._data.joint_effort_limits.cpu(), indices=physx_env_ids.cpu())

    def write_joint_armature_to_sim(
        self,
        armature: torch.Tensor | float,
        joint_ids: Sequence[int] | slice | None = None,
        env_ids: Sequence[int] | None = None,
    ):
        """Write joint armature into the simulation.

        The armature is directly added to the corresponding joint-space inertia. It helps improve the
        simulation stability by reducing the joint velocities.

        Args:
            armature: Joint armature. Shape is (len(env_ids), len(joint_ids)).
            joint_ids: The joint indices to set the joint torque limits for. Defaults to None (all joints).
            env_ids: The environment indices to set the joint torque limits for. Defaults to None (all environments).
        """
        # resolve indices
        physx_env_ids = env_ids
        if env_ids is None:
            env_ids = slice(None)
            physx_env_ids = self._ALL_INDICES
        if joint_ids is None:
            joint_ids = slice(None)
        # broadcast env_ids if needed to allow double indexing
        if env_ids != slice(None) and joint_ids != slice(None):
            env_ids = env_ids[:, None]
        # set into internal buffers
        self._data.joint_armature[env_ids, joint_ids] = armature
        # set into simulation
        self.root_physx_view.set_dof_armatures(self._data.joint_armature.cpu(), indices=physx_env_ids.cpu())

    def write_joint_static_friction_effort_to_sim(
        self,
        joint_static_friction_effort: torch.Tensor | float,
        joint_ids: Sequence[int] | slice | None = None,
        env_ids: Sequence[int] | None = None,
    ):
        r"""Write joint static friction effort (force or torque) into the simulation.

        The joint static friction is a unitless quantity. It relates the magnitude of the spatial force transmitted
        from the parent body to the child body to the maximal static friction force that may be applied by the solver
        to resist the joint motion.

        Mathematically, this means that: :math:`F_{resist} \leq \mu F_{spatial}`, where :math:`F_{resist}`
        is the resisting force applied by the solver and :math:`F_{spatial}` is the spatial force
        transmitted from the parent body to the child body. The simulated static friction effect is therefore
        similar to static and Coulomb static friction.

        Args:
            joint_static_friction_effort: Joint static friction torque or force. Shape is (len(env_ids), len(joint_ids)).
            joint_ids: The joint indices to set the joint torque limits for. Defaults to None (all joints).
            env_ids: The environment indices to set the joint torque limits for. Defaults to None (all environments).
        """
        # resolve indices
        physx_env_ids = env_ids
        if env_ids is None:
            env_ids = slice(None)
            physx_env_ids = self._ALL_INDICES
        if joint_ids is None:
            joint_ids = slice(None)
        # broadcast env_ids if needed to allow double indexing
        if env_ids != slice(None) and joint_ids != slice(None):
            env_ids = env_ids[:, None]
        # set into internal buffers
        self._data.joint_static_friction_effort[env_ids, joint_ids] = joint_static_friction_effort
        # set into simulation
        if int(get_version()[2]) < 5:
            self.root_physx_view.set_dof_friction_coefficients(
                self._data.joint_static_friction_effort.cpu(), indices=physx_env_ids.cpu()
            )
        else:
            friction_props = self.root_physx_view.get_dof_friction_properties()
            friction_props[physx_env_ids.cpu(), :, 0] = self._data.joint_static_friction_effort[physx_env_ids, :].cpu()
            self.root_physx_view.set_dof_friction_properties(friction_props, indices=physx_env_ids.cpu())

    def write_joint_dynamic_friction_effort_to_sim(
        self,
        joint_dynamic_friction_effort: torch.Tensor | float,
        joint_ids: Sequence[int] | slice | None = None,
        env_ids: Sequence[int] | None = None,
    ):
        if int(get_version()[2]) < 5:
            omni.log.warn("Setting joint dynamic friction efforts are not supported in Isaac Sim < 5.0")
            return
        # resolve indices
        physx_env_ids = env_ids
        if env_ids is None:
            env_ids = slice(None)
            physx_env_ids = self._ALL_INDICES
        if joint_ids is None:
            joint_ids = slice(None)
        # broadcast env_ids if needed to allow double indexing
        if env_ids != slice(None) and joint_ids != slice(None):
            env_ids = env_ids[:, None]
        # set into internal buffers
        self._data.joint_dynamic_friction_effort[env_ids, joint_ids] = joint_dynamic_friction_effort
        # set into simulation
        friction_props = self.root_physx_view.get_dof_friction_properties()
        friction_props[physx_env_ids.cpu(), :, 1] = self._data.joint_dynamic_friction_effort[physx_env_ids, :].cpu()
        self.root_physx_view.set_dof_friction_properties(friction_props, indices=physx_env_ids.cpu())

    def write_joint_viscous_friction_coefficient_to_sim(
        self,
        joint_viscous_friction_coeff: torch.Tensor | float,
        joint_ids: Sequence[int] | slice | None = None,
        env_ids: Sequence[int] | None = None,
    ):
        if int(get_version()[2]) < 5:
            omni.log.warn("Setting joint viscous friction coefficients are not supported in Isaac Sim < 5.0")
            return
        # resolve indices
        physx_env_ids = env_ids
        if env_ids is None:
            env_ids = slice(None)
            physx_env_ids = self._ALL_INDICES
        if joint_ids is None:
            joint_ids = slice(None)
        # broadcast env_ids if needed to allow double indexing
        if env_ids != slice(None) and joint_ids != slice(None):
            env_ids = env_ids[:, None]
        # set into internal buffers
        self._data.joint_viscous_friction_coeff[env_ids, joint_ids] = joint_viscous_friction_coeff
        # set into simulation
        friction_props = self.root_physx_view.get_dof_friction_properties()
        friction_props[physx_env_ids.cpu(), :, 2] = self._data.joint_viscous_friction_coeff[physx_env_ids, :].cpu()
        self.root_physx_view.set_dof_friction_properties(friction_props, indices=physx_env_ids.cpu())

    """
    Operations - Setters.
    """

    def set_external_force_and_torque(
        self,
        forces: torch.Tensor,
        torques: torch.Tensor,
        positions: torch.Tensor | None = None,
        body_ids: Sequence[int] | slice | None = None,
        env_ids: Sequence[int] | None = None,
        is_global: bool = False,
    ):
        """Set external force and torque to apply on the asset's bodies in their local frame.

        For many applications, we want to keep the applied external force on rigid bodies constant over a period of
        time (for instance, during the policy control). This function allows us to store the external force and torque
        into buffers which are then applied to the simulation at every step. Optionally, set the position to apply the
        external wrench at (in the local link frame of the bodies).

        .. caution::
            If the function is called with empty forces and torques, then this function disables the application
            of external wrench to the simulation.

            .. code-block:: python

                # example of disabling external wrench
                asset.set_external_force_and_torque(forces=torch.zeros(0, 3), torques=torch.zeros(0, 3))

        .. caution::
            If the function is called consecutively with and with different values for ``is_global``, then the
            all the external wrenches will be applied in the frame specified by the last call.

            .. code-block:: python

                # example of setting external wrench in the global frame
                asset.set_external_force_and_torque(forces=torch.ones(1, 1, 3), env_ids=[0], is_global=True)
                # example of setting external wrench in the link frame
                asset.set_external_force_and_torque(forces=torch.ones(1, 1, 3), env_ids=[1], is_global=False)
                # Both environments will have the external wrenches applied in the link frame

        .. note::
            This function does not apply the external wrench to the simulation. It only fills the buffers with
            the desired values. To apply the external wrench, call the :meth:`write_data_to_sim` function
            right before the simulation step.

        Args:
            forces: External forces in bodies' local frame. Shape is (len(env_ids), len(body_ids), 3).
            torques: External torques in bodies' local frame. Shape is (len(env_ids), len(body_ids), 3).
            positions: Positions to apply external wrench. Shape is (len(env_ids), len(body_ids), 3). Defaults to None.
            body_ids: Body indices to apply external wrench to. Defaults to None (all bodies).
            env_ids: Environment indices to apply external wrench to. Defaults to None (all instances).
            is_global: Whether to apply the external wrench in the global frame. Defaults to False. If set to False,
                the external wrench is applied in the link frame of the articulations' bodies.
        """
        if forces.any() or torques.any():
            self.has_external_wrench = True
        else:
            self.has_external_wrench = False

        # resolve all indices
        # -- env_ids
        if env_ids is None:
            env_ids = self._ALL_INDICES
        elif not isinstance(env_ids, torch.Tensor):
            env_ids = torch.tensor(env_ids, dtype=torch.long, device=self.device)
        # -- body_ids
        if body_ids is None:
            body_ids = torch.arange(self.num_bodies, dtype=torch.long, device=self.device)
        elif isinstance(body_ids, slice):
            body_ids = torch.arange(self.num_bodies, dtype=torch.long, device=self.device)[body_ids]
        elif not isinstance(body_ids, torch.Tensor):
            body_ids = torch.tensor(body_ids, dtype=torch.long, device=self.device)

        # note: we need to do this complicated indexing since torch doesn't support multi-indexing
        # create global body indices from env_ids and env_body_ids
        # (env_id * total_bodies_per_env) + body_id
        indices = body_ids.repeat(len(env_ids), 1) + env_ids.unsqueeze(1) * self.num_bodies
        indices = indices.view(-1)
        # set into internal buffers
        # note: these are applied in the write_to_sim function
        self._external_force_b.flatten(0, 1)[indices] = forces.flatten(0, 1)
        self._external_torque_b.flatten(0, 1)[indices] = torques.flatten(0, 1)

        if is_global != self._use_global_wrench_frame:
            omni.log.warn(
                f"The external wrench frame has been changed from {self._use_global_wrench_frame} to {is_global}. This"
                " may lead to unexpected behavior."
            )
            self._use_global_wrench_frame = is_global

        # If the positions are not provided, the behavior and performance of the simulation should not be affected.
        if positions is not None:
            # Generates a flag that is set for a full simulation step. This is done to avoid discarding
            # the external wrench positions when multiple calls to this functions are made with and without positions.
            self.uses_external_wrench_positions = True
            self._external_wrench_positions_b.flatten(0, 1)[indices] = positions.flatten(0, 1)
        else:
            # If the positions are not provided, and the flag is set, then we need to ensure that the desired positions are zeroed.
            if self.uses_external_wrench_positions:
                self._external_wrench_positions_b.flatten(0, 1)[indices] = 0.0

    def set_joint_position_target(
        self, target: torch.Tensor, joint_ids: Sequence[int] | slice | None = None, env_ids: Sequence[int] | None = None
    ):
        """Set joint position targets into internal buffers.

        This function does not apply the joint targets to the simulation. It only fills the buffers with
        the desired values. To apply the joint targets, call the :meth:`write_data_to_sim` function.

        Args:
            target: Joint position targets. Shape is (len(env_ids), len(joint_ids)).
            joint_ids: The joint indices to set the targets for. Defaults to None (all joints).
            env_ids: The environment indices to set the targets for. Defaults to None (all environments).
        """
        # resolve indices
        if env_ids is None:
            env_ids = slice(None)
        if joint_ids is None:
            joint_ids = slice(None)
        # broadcast env_ids if needed to allow double indexing
        if env_ids != slice(None) and joint_ids != slice(None):
            env_ids = env_ids[:, None]
        # set targets
        self._data.joint_pos_target[env_ids, joint_ids] = target

    def set_joint_velocity_target(
        self, target: torch.Tensor, joint_ids: Sequence[int] | slice | None = None, env_ids: Sequence[int] | None = None
    ):
        """Set joint velocity targets into internal buffers.

        This function does not apply the joint targets to the simulation. It only fills the buffers with
        the desired values. To apply the joint targets, call the :meth:`write_data_to_sim` function.

        Args:
            target: Joint velocity targets. Shape is (len(env_ids), len(joint_ids)).
            joint_ids: The joint indices to set the targets for. Defaults to None (all joints).
            env_ids: The environment indices to set the targets for. Defaults to None (all environments).
        """
        # resolve indices
        if env_ids is None:
            env_ids = slice(None)
        if joint_ids is None:
            joint_ids = slice(None)
        # broadcast env_ids if needed to allow double indexing
        if env_ids != slice(None) and joint_ids != slice(None):
            env_ids = env_ids[:, None]
        # set targets
        self._data.joint_vel_target[env_ids, joint_ids] = target

    def set_joint_effort_target(
        self, target: torch.Tensor, joint_ids: Sequence[int] | slice | None = None, env_ids: Sequence[int] | None = None
    ):
        """Set joint efforts into internal buffers.

        This function does not apply the joint targets to the simulation. It only fills the buffers with
        the desired values. To apply the joint targets, call the :meth:`write_data_to_sim` function.

        Args:
            target: Joint effort targets. Shape is (len(env_ids), len(joint_ids)).
            joint_ids: The joint indices to set the targets for. Defaults to None (all joints).
            env_ids: The environment indices to set the targets for. Defaults to None (all environments).
        """
        # resolve indices
        if env_ids is None:
            env_ids = slice(None)
        if joint_ids is None:
            joint_ids = slice(None)
        # broadcast env_ids if needed to allow double indexing
        if env_ids != slice(None) and joint_ids != slice(None):
            env_ids = env_ids[:, None]
        # set targets
        self._data.joint_effort_target[env_ids, joint_ids] = target

    """
    Operations - Tendons.
    """

    def set_fixed_tendon_stiffness(
        self,
        stiffness: torch.Tensor,
        fixed_tendon_ids: Sequence[int] | slice | None = None,
        env_ids: Sequence[int] | None = None,
    ):
        """Set fixed tendon stiffness into internal buffers.

        This function does not apply the tendon stiffness to the simulation. It only fills the buffers with
        the desired values. To apply the tendon stiffness, call the :meth:`write_fixed_tendon_properties_to_sim` function.

        Args:
            stiffness: Fixed tendon stiffness. Shape is (len(env_ids), len(fixed_tendon_ids)).
            fixed_tendon_ids: The tendon indices to set the stiffness for. Defaults to None (all fixed tendons).
            env_ids: The environment indices to set the stiffness for. Defaults to None (all environments).
        """
        # resolve indices
        if env_ids is None:
            env_ids = slice(None)
        if fixed_tendon_ids is None:
            fixed_tendon_ids = slice(None)
        if env_ids != slice(None) and fixed_tendon_ids != slice(None):
            env_ids = env_ids[:, None]
        # set stiffness
        self._data.fixed_tendon_stiffness[env_ids, fixed_tendon_ids] = stiffness

    def set_fixed_tendon_damping(
        self,
        damping: torch.Tensor,
        fixed_tendon_ids: Sequence[int] | slice | None = None,
        env_ids: Sequence[int] | None = None,
    ):
        """Set fixed tendon damping into internal buffers.

        This function does not apply the tendon damping to the simulation. It only fills the buffers with
        the desired values. To apply the tendon damping, call the :meth:`write_fixed_tendon_properties_to_sim` function.

        Args:
            damping: Fixed tendon damping. Shape is (len(env_ids), len(fixed_tendon_ids)).
            fixed_tendon_ids: The tendon indices to set the damping for. Defaults to None (all fixed tendons).
            env_ids: The environment indices to set the damping for. Defaults to None (all environments).
        """
        # resolve indices
        if env_ids is None:
            env_ids = slice(None)
        if fixed_tendon_ids is None:
            fixed_tendon_ids = slice(None)
        if env_ids != slice(None) and fixed_tendon_ids != slice(None):
            env_ids = env_ids[:, None]
        # set damping
        self._data.fixed_tendon_damping[env_ids, fixed_tendon_ids] = damping

    def set_fixed_tendon_limit_stiffness(
        self,
        limit_stiffness: torch.Tensor,
        fixed_tendon_ids: Sequence[int] | slice | None = None,
        env_ids: Sequence[int] | None = None,
    ):
        """Set fixed tendon limit stiffness efforts into internal buffers.

        This function does not apply the tendon limit stiffness to the simulation. It only fills the buffers with
        the desired values. To apply the tendon limit stiffness, call the :meth:`write_fixed_tendon_properties_to_sim` function.

        Args:
            limit_stiffness: Fixed tendon limit stiffness. Shape is (len(env_ids), len(fixed_tendon_ids)).
            fixed_tendon_ids: The tendon indices to set the limit stiffness for. Defaults to None (all fixed tendons).
            env_ids: The environment indices to set the limit stiffness for. Defaults to None (all environments).
        """
        # resolve indices
        if env_ids is None:
            env_ids = slice(None)
        if fixed_tendon_ids is None:
            fixed_tendon_ids = slice(None)
        if env_ids != slice(None) and fixed_tendon_ids != slice(None):
            env_ids = env_ids[:, None]
        # set limit_stiffness
        self._data.fixed_tendon_limit_stiffness[env_ids, fixed_tendon_ids] = limit_stiffness

    def set_fixed_tendon_position_limit(
        self,
        limit: torch.Tensor,
        fixed_tendon_ids: Sequence[int] | slice | None = None,
        env_ids: Sequence[int] | None = None,
    ):
        """Set fixed tendon limit efforts into internal buffers.

        This function does not apply the tendon limit to the simulation. It only fills the buffers with
        the desired values. To apply the tendon limit, call the :meth:`write_fixed_tendon_properties_to_sim` function.

         Args:
             limit: Fixed tendon limit. Shape is (len(env_ids), len(fixed_tendon_ids)).
             fixed_tendon_ids: The tendon indices to set the limit for. Defaults to None (all fixed tendons).
             env_ids: The environment indices to set the limit for. Defaults to None (all environments).
        """
        # resolve indices
        if env_ids is None:
            env_ids = slice(None)
        if fixed_tendon_ids is None:
            fixed_tendon_ids = slice(None)
        if env_ids != slice(None) and fixed_tendon_ids != slice(None):
            env_ids = env_ids[:, None]
        # set limit
        self._data.fixed_tendon_pos_limits[env_ids, fixed_tendon_ids] = limit

    def set_fixed_tendon_rest_length(
        self,
        rest_length: torch.Tensor,
        fixed_tendon_ids: Sequence[int] | slice | None = None,
        env_ids: Sequence[int] | None = None,
    ):
        """Set fixed tendon rest length efforts into internal buffers.

        This function does not apply the tendon rest length to the simulation. It only fills the buffers with
        the desired values. To apply the tendon rest length, call the :meth:`write_fixed_tendon_properties_to_sim` function.

        Args:
            rest_length: Fixed tendon rest length. Shape is (len(env_ids), len(fixed_tendon_ids)).
            fixed_tendon_ids: The tendon indices to set the rest length for. Defaults to None (all fixed tendons).
            env_ids: The environment indices to set the rest length for. Defaults to None (all environments).
        """
        # resolve indices
        if env_ids is None:
            env_ids = slice(None)
        if fixed_tendon_ids is None:
            fixed_tendon_ids = slice(None)
        if env_ids != slice(None) and fixed_tendon_ids != slice(None):
            env_ids = env_ids[:, None]
        # set rest_length
        self._data.fixed_tendon_rest_length[env_ids, fixed_tendon_ids] = rest_length

    def set_fixed_tendon_offset(
        self,
        offset: torch.Tensor,
        fixed_tendon_ids: Sequence[int] | slice | None = None,
        env_ids: Sequence[int] | None = None,
    ):
        """Set fixed tendon offset efforts into internal buffers.

        This function does not apply the tendon offset to the simulation. It only fills the buffers with
        the desired values. To apply the tendon offset, call the :meth:`write_fixed_tendon_properties_to_sim` function.

        Args:
            offset: Fixed tendon offset. Shape is (len(env_ids), len(fixed_tendon_ids)).
            fixed_tendon_ids: The tendon indices to set the offset for. Defaults to None (all fixed tendons).
            env_ids: The environment indices to set the offset for. Defaults to None (all environments).
        """
        # resolve indices
        if env_ids is None:
            env_ids = slice(None)
        if fixed_tendon_ids is None:
            fixed_tendon_ids = slice(None)
        if env_ids != slice(None) and fixed_tendon_ids != slice(None):
            env_ids = env_ids[:, None]
        # set offset
        self._data.fixed_tendon_offset[env_ids, fixed_tendon_ids] = offset

    def write_fixed_tendon_properties_to_sim(
        self,
        fixed_tendon_ids: Sequence[int] | slice | None = None,
        env_ids: Sequence[int] | None = None,
    ):
        """Write fixed tendon properties into the simulation.

        Args:
            fixed_tendon_ids: The fixed tendon indices to set the limits for. Defaults to None (all fixed tendons).
            env_ids: The environment indices to set the limits for. Defaults to None (all environments).
        """
        # resolve indices
        physx_env_ids = env_ids
        if env_ids is None:
            physx_env_ids = self._ALL_INDICES
        if fixed_tendon_ids is None:
            fixed_tendon_ids = slice(None)

        # set into simulation
        self.root_physx_view.set_fixed_tendon_properties(
            self._data.fixed_tendon_stiffness,
            self._data.fixed_tendon_damping,
            self._data.fixed_tendon_limit_stiffness,
            self._data.fixed_tendon_pos_limits,
            self._data.fixed_tendon_rest_length,
            self._data.fixed_tendon_offset,
            indices=physx_env_ids,
        )

    def set_spatial_tendon_stiffness(
        self,
        stiffness: torch.Tensor,
        spatial_tendon_ids: Sequence[int] | slice | None = None,
        env_ids: Sequence[int] | None = None,
    ):
        """Set spatial tendon stiffness into internal buffers.

        This function does not apply the tendon stiffness to the simulation. It only fills the buffers with
        the desired values. To apply the tendon stiffness, call the :meth:`write_spatial_tendon_properties_to_sim` function.

        Args:
            stiffness: Spatial tendon stiffness. Shape is (len(env_ids), len(spatial_tendon_ids)).
            spatial_tendon_ids: The tendon indices to set the stiffness for. Defaults to None (all spatial tendons).
            env_ids: The environment indices to set the stiffness for. Defaults to None (all environments).
        """
        if int(get_version()[2]) < 5:
            omni.log.warn(
                "Spatial tendons are not supported in Isaac Sim < 5.0. Please update to Isaac Sim 5.0 or later."
            )
            return
        # resolve indices
        if env_ids is None:
            env_ids = slice(None)
        if spatial_tendon_ids is None:
            spatial_tendon_ids = slice(None)
        if env_ids != slice(None) and spatial_tendon_ids != slice(None):
            env_ids = env_ids[:, None]
        # set stiffness
        self._data.spatial_tendon_stiffness[env_ids, spatial_tendon_ids] = stiffness

    def set_spatial_tendon_damping(
        self,
        damping: torch.Tensor,
        spatial_tendon_ids: Sequence[int] | slice | None = None,
        env_ids: Sequence[int] | None = None,
    ):
        """Set spatial tendon damping into internal buffers.

        This function does not apply the tendon damping to the simulation. It only fills the buffers with
        the desired values. To apply the tendon damping, call the :meth:`write_spatial_tendon_properties_to_sim` function.

        Args:
            damping: Spatial tendon damping. Shape is (len(env_ids), len(spatial_tendon_ids)).
            spatial_tendon_ids: The tendon indices to set the damping for. Defaults to None (all spatial tendons).
            env_ids: The environment indices to set the damping for. Defaults to None (all environments).
        """
        if int(get_version()[2]) < 5:
            omni.log.warn(
                "Spatial tendons are not supported in Isaac Sim < 5.0. Please update to Isaac Sim 5.0 or later."
            )
            return
        # resolve indices
        if env_ids is None:
            env_ids = slice(None)
        if spatial_tendon_ids is None:
            spatial_tendon_ids = slice(None)
        if env_ids != slice(None) and spatial_tendon_ids != slice(None):
            env_ids = env_ids[:, None]
        # set damping
        self._data.spatial_tendon_damping[env_ids, spatial_tendon_ids] = damping

    def set_spatial_tendon_limit_stiffness(
        self,
        limit_stiffness: torch.Tensor,
        spatial_tendon_ids: Sequence[int] | slice | None = None,
        env_ids: Sequence[int] | None = None,
    ):
        """Set spatial tendon limit stiffness into internal buffers.

        This function does not apply the tendon limit stiffness to the simulation. It only fills the buffers with
        the desired values. To apply the tendon limit stiffness, call the :meth:`write_spatial_tendon_properties_to_sim` function.

        Args:
            limit_stiffness: Spatial tendon limit stiffness. Shape is (len(env_ids), len(spatial_tendon_ids)).
            spatial_tendon_ids: The tendon indices to set the limit stiffness for. Defaults to None (all spatial tendons).
            env_ids: The environment indices to set the limit stiffness for. Defaults to None (all environments).
        """
        if int(get_version()[2]) < 5:
            omni.log.warn(
                "Spatial tendons are not supported in Isaac Sim < 5.0. Please update to Isaac Sim 5.0 or later."
            )
            return
        # resolve indices
        if env_ids is None:
            env_ids = slice(None)
        if spatial_tendon_ids is None:
            spatial_tendon_ids = slice(None)
        if env_ids != slice(None) and spatial_tendon_ids != slice(None):
            env_ids = env_ids[:, None]
        # set limit stiffness
        self._data.spatial_tendon_limit_stiffness[env_ids, spatial_tendon_ids] = limit_stiffness

    def set_spatial_tendon_offset(
        self,
        offset: torch.Tensor,
        spatial_tendon_ids: Sequence[int] | slice | None = None,
        env_ids: Sequence[int] | None = None,
    ):
        """Set spatial tendon offset efforts into internal buffers.

        This function does not apply the tendon offset to the simulation. It only fills the buffers with
        the desired values. To apply the tendon offset, call the :meth:`write_spatial_tendon_properties_to_sim` function.

        Args:
            offset: Spatial tendon offset. Shape is (len(env_ids), len(spatial_tendon_ids)).
            spatial_tendon_ids: The tendon indices to set the offset for. Defaults to None (all spatial tendons).
            env_ids: The environment indices to set the offset for. Defaults to None (all environments).
        """
        if int(get_version()[2]) < 5:
            omni.log.warn(
                "Spatial tendons are not supported in Isaac Sim < 5.0. Please update to Isaac Sim 5.0 or later."
            )
            return
        # resolve indices
        if env_ids is None:
            env_ids = slice(None)
        if spatial_tendon_ids is None:
            spatial_tendon_ids = slice(None)
        if env_ids != slice(None) and spatial_tendon_ids != slice(None):
            env_ids = env_ids[:, None]
        # set offset
        self._data.spatial_tendon_offset[env_ids, spatial_tendon_ids] = offset

    def write_spatial_tendon_properties_to_sim(
        self,
        spatial_tendon_ids: Sequence[int] | slice | None = None,
        env_ids: Sequence[int] | None = None,
    ):
        """Write spatial tendon properties into the simulation.

        Args:
            spatial_tendon_ids: The spatial tendon indices to set the properties for. Defaults to None (all spatial tendons).
            env_ids: The environment indices to set the properties for. Defaults to None (all environments).
        """
        # resolve indices
        physx_env_ids = env_ids
        if env_ids is None:
            physx_env_ids = self._ALL_INDICES
        if spatial_tendon_ids is None:
            spatial_tendon_ids = slice(None)

        # set into simulation
        self.root_physx_view.set_spatial_tendon_properties(
            self._data.spatial_tendon_stiffness,
            self._data.spatial_tendon_damping,
            self._data.spatial_tendon_limit_stiffness,
            self._data.spatial_tendon_offset,
            indices=physx_env_ids,
        )

    """
    Internal helper.
    """

    def _initialize_impl(self):
        # obtain global simulation view
        self._physics_sim_view = SimulationManager.get_physics_sim_view()

        if self.cfg.articulation_root_prim_path is not None:
            # The articulation root prim path is specified explicitly, so we can just use this.
            root_prim_path_expr = self.cfg.prim_path + self.cfg.articulation_root_prim_path
        else:
            # No articulation root prim path was specified, so we need to search
            # for it. We search for this in the first environment and then
            # create a regex that matches all environments.
            first_env_matching_prim = sim_utils.find_first_matching_prim(self.cfg.prim_path)
            if first_env_matching_prim is None:
                raise RuntimeError(f"Failed to find prim for expression: '{self.cfg.prim_path}'.")
            first_env_matching_prim_path = first_env_matching_prim.GetPath().pathString

            # Find all articulation root prims in the first environment.
            first_env_root_prims = sim_utils.get_all_matching_child_prims(
                first_env_matching_prim_path,
                predicate=lambda prim: prim.HasAPI(UsdPhysics.ArticulationRootAPI),
                traverse_instance_prims=False,
            )
            if len(first_env_root_prims) == 0:
                raise RuntimeError(
                    f"Failed to find an articulation when resolving '{first_env_matching_prim_path}'."
                    " Please ensure that the prim has 'USD ArticulationRootAPI' applied."
                )
            if len(first_env_root_prims) > 1:
                raise RuntimeError(
                    f"Failed to find a single articulation when resolving '{first_env_matching_prim_path}'."
                    f" Found multiple '{first_env_root_prims}' under '{first_env_matching_prim_path}'."
                    " Please ensure that there is only one articulation in the prim path tree."
                )

            # Now we convert the found articulation root from the first
            # environment back into a regex that matches all environments.
            first_env_root_prim_path = first_env_root_prims[0].GetPath().pathString
            root_prim_path_relative_to_prim_path = first_env_root_prim_path[len(first_env_matching_prim_path) :]
            root_prim_path_expr = self.cfg.prim_path + root_prim_path_relative_to_prim_path

        # -- articulation
        self._root_physx_view = self._physics_sim_view.create_articulation_view(root_prim_path_expr.replace(".*", "*"))

        # check if the articulation was created
        if self._root_physx_view._backend is None:
            raise RuntimeError(f"Failed to create articulation at: {root_prim_path_expr}. Please check PhysX logs.")

        if int(get_version()[2]) < 5:
            omni.log.warn(
                "Spatial tendons are not supported in Isaac Sim < 5.0: patching spatial-tendon getter"
                " and setter to use dummy value"
            )
            self._root_physx_view.max_spatial_tendons = 0
            self._root_physx_view.get_spatial_tendon_stiffnesses = lambda: torch.empty(0, device=self.device)
            self._root_physx_view.get_spatial_tendon_dampings = lambda: torch.empty(0, device=self.device)
            self._root_physx_view.get_spatial_tendon_limit_stiffnesses = lambda: torch.empty(0, device=self.device)
            self._root_physx_view.get_spatial_tendon_offsets = lambda: torch.empty(0, device=self.device)
            self._root_physx_view.set_spatial_tendon_properties = lambda *args, **kwargs: omni.log.warn(
                "Spatial tendons are not supported in Isaac Sim < 5.0: Calling"
                " set_spatial_tendon_properties has no effect"
            )

        # log information about the articulation
        omni.log.info(f"Articulation initialized at: {self.cfg.prim_path} with root '{root_prim_path_expr}'.")
        omni.log.info(f"Is fixed root: {self.is_fixed_base}")
        omni.log.info(f"Number of bodies: {self.num_bodies}")
        omni.log.info(f"Body names: {self.body_names}")
        omni.log.info(f"Number of joints: {self.num_joints}")
        omni.log.info(f"Joint names: {self.joint_names}")
        omni.log.info(f"Number of fixed tendons: {self.num_fixed_tendons}")

        # container for data access
        self._data = ArticulationData(self.root_physx_view, self.device)

        # create buffers
        self._create_buffers()
        # process configuration
        self._process_cfg()
        self._process_actuators_cfg()
        self._process_tendons()
        # validate configuration
        self._validate_cfg()
        # update the robot data
        self.update(0.0)
        # log joint information
        self._log_articulation_info()

    def _create_buffers(self):
        # constants
        self._ALL_INDICES = torch.arange(self.num_instances, dtype=torch.long, device=self.device)

        # external forces and torques
        self.has_external_wrench = False
        self.uses_external_wrench_positions = False
        self._external_force_b = torch.zeros((self.num_instances, self.num_bodies, 3), device=self.device)
        self._external_torque_b = torch.zeros_like(self._external_force_b)
        self._external_wrench_positions_b = torch.zeros_like(self._external_force_b)
        self._use_global_wrench_frame = False

        # asset named data
        self._data.joint_names = self.joint_names
        self._data.body_names = self.body_names
        # tendon names are set in _process_tendons function

        # -- joint properties
        self._data.default_joint_pos_limits = self.root_physx_view.get_dof_limits().to(self.device).clone()
        self._data.default_joint_stiffness = self.root_physx_view.get_dof_stiffnesses().to(self.device).clone()
        self._data.default_joint_damping = self.root_physx_view.get_dof_dampings().to(self.device).clone()
        self._data.default_joint_armature = self.root_physx_view.get_dof_armatures().to(self.device).clone()
        if int(get_version()[2]) < 5:
            self._data.default_joint_static_friction_effort = (
                self.root_physx_view.get_dof_friction_coefficients().to(self.device).clone()
            )
            self._data.default_joint_dynamic_friction_effort = torch.zeros_like(
                self._data.default_joint_static_friction_effort
            )
            self._data.default_joint_viscous_friction_coeff = torch.zeros_like(
                self._data.default_joint_static_friction_effort
            )
        else:
            friction_props = self.root_physx_view.get_dof_friction_properties()
            self._data.default_joint_static_friction_effort = friction_props[:, :, 0].to(self.device).clone()
            self._data.default_joint_dynamic_friction_effort = friction_props[:, :, 1].to(self.device).clone()
            self._data.default_joint_viscous_friction_coeff = friction_props[:, :, 2].to(self.device).clone()

        self._data.joint_pos_limits = self._data.default_joint_pos_limits.clone()
        self._data.joint_vel_limits = self.root_physx_view.get_dof_max_velocities().to(self.device).clone()
        self._data.joint_effort_limits = self.root_physx_view.get_dof_max_forces().to(self.device).clone()
        self._data.joint_stiffness = self._data.default_joint_stiffness.clone()
        self._data.joint_damping = self._data.default_joint_damping.clone()
        self._data.joint_armature = self._data.default_joint_armature.clone()
        self._data.joint_static_friction_effort = self._data.default_joint_static_friction_effort.clone()
        self._data.joint_dynamic_friction_effort = self._data.default_joint_dynamic_friction_effort.clone()
        self._data.joint_viscous_friction_coeff = self._data.default_joint_viscous_friction_coeff.clone()

        # -- body properties
        self._data.default_mass = self.root_physx_view.get_masses().clone()
        self._data.default_inertia = self.root_physx_view.get_inertias().clone()

        # -- joint commands (sent to the actuator from the user)
        self._data.joint_pos_target = torch.zeros(self.num_instances, self.num_joints, device=self.device)
        self._data.joint_vel_target = torch.zeros_like(self._data.joint_pos_target)
        self._data.joint_effort_target = torch.zeros_like(self._data.joint_pos_target)
        # -- joint commands (sent to the simulation after actuator processing)
        self._joint_pos_target_sim = torch.zeros_like(self._data.joint_pos_target)
        self._joint_vel_target_sim = torch.zeros_like(self._data.joint_pos_target)
        self._joint_effort_target_sim = torch.zeros_like(self._data.joint_pos_target)

        # -- computed joint efforts from the actuator models
        self._data.computed_torque = torch.zeros_like(self._data.joint_pos_target)
        self._data.applied_torque = torch.zeros_like(self._data.joint_pos_target)

        # -- other data that are filled based on explicit actuator models
        self._data.soft_joint_vel_limits = torch.zeros(self.num_instances, self.num_joints, device=self.device)
        self._data.gear_ratio = torch.ones(self.num_instances, self.num_joints, device=self.device)

        # soft joint position limits (recommended not to be too close to limits).
        joint_pos_mean = (self._data.joint_pos_limits[..., 0] + self._data.joint_pos_limits[..., 1]) / 2
        joint_pos_range = self._data.joint_pos_limits[..., 1] - self._data.joint_pos_limits[..., 0]
        soft_limit_factor = self.cfg.soft_joint_pos_limit_factor
        # add to data
        self._data.soft_joint_pos_limits = torch.zeros(self.num_instances, self.num_joints, 2, device=self.device)
        self._data.soft_joint_pos_limits[..., 0] = joint_pos_mean - 0.5 * joint_pos_range * soft_limit_factor
        self._data.soft_joint_pos_limits[..., 1] = joint_pos_mean + 0.5 * joint_pos_range * soft_limit_factor

    def _process_cfg(self):
        """Post processing of configuration parameters."""
        # default state
        # -- root state
        # note: we cast to tuple to avoid torch/numpy type mismatch.
        default_root_state = (
            tuple(self.cfg.init_state.pos)
            + tuple(self.cfg.init_state.rot)
            + tuple(self.cfg.init_state.lin_vel)
            + tuple(self.cfg.init_state.ang_vel)
        )
        default_root_state = torch.tensor(default_root_state, dtype=torch.float, device=self.device)
        self._data.default_root_state = default_root_state.repeat(self.num_instances, 1)

        # -- joint state
        self._data.default_joint_pos = torch.zeros(self.num_instances, self.num_joints, device=self.device)
        self._data.default_joint_vel = torch.zeros_like(self._data.default_joint_pos)
        # joint pos
        indices_list, _, values_list = string_utils.resolve_matching_names_values(
            self.cfg.init_state.joint_pos, self.joint_names
        )
        self._data.default_joint_pos[:, indices_list] = torch.tensor(values_list, device=self.device)
        # joint vel
        indices_list, _, values_list = string_utils.resolve_matching_names_values(
            self.cfg.init_state.joint_vel, self.joint_names
        )
        self._data.default_joint_vel[:, indices_list] = torch.tensor(values_list, device=self.device)

    """
    Internal simulation callbacks.
    """

    def _invalidate_initialize_callback(self, event):
        """Invalidates the scene elements."""
        # call parent
        super()._invalidate_initialize_callback(event)
        self._root_physx_view = None

    """
    Internal helpers -- Actuators.
    """

    def _process_actuators_cfg(self):
        """Process and apply articulation joint properties."""
        # create actuators
        self.actuators = dict()
        # flag for implicit actuators
        # if this is false, we by-pass certain checks when doing actuator-related operations
        self._has_implicit_actuators = False

        # iterate over all actuator configurations
        for actuator_name, actuator_cfg in self.cfg.actuators.items():
            # type annotation for type checkers
            actuator_cfg: ActuatorBaseCfg
            # create actuator group
            joint_ids, joint_names = self.find_joints(actuator_cfg.joint_names_expr)
            # check if any joints are found
            if len(joint_names) == 0:
                raise ValueError(
                    f"No joints found for actuator group: {actuator_name} with joint name expression:"
                    f" {actuator_cfg.joint_names_expr}."
                )
            # resolve joint indices
            # we pass a slice if all joints are selected to avoid indexing overhead
            if len(joint_names) == self.num_joints:
                joint_ids = slice(None)
            else:
                joint_ids = torch.tensor(joint_ids, device=self.device)
            # create actuator collection
            # note: for efficiency avoid indexing when over all indices
            actuator: ActuatorBase = actuator_cfg.class_type(
                cfg=actuator_cfg,
                joint_names=joint_names,
                joint_ids=joint_ids,
                num_envs=self.num_instances,
                device=self.device,
                stiffness=self._data.default_joint_stiffness[:, joint_ids],
                damping=self._data.default_joint_damping[:, joint_ids],
                armature=self._data.default_joint_armature[:, joint_ids],
                friction=self._data.default_joint_static_friction_effort[:, joint_ids],
                dynamic_friction=self._data.default_joint_dynamic_friction_effort[:, joint_ids],
                viscous_friction=self._data.default_joint_viscous_friction_coeff[:, joint_ids],
                effort_limit=self._data.joint_effort_limits[:, joint_ids],
                velocity_limit=self._data.joint_vel_limits[:, joint_ids],
            )
            # log information on actuator groups
            model_type = "implicit" if actuator.is_implicit_model else "explicit"
            omni.log.info(
                f"Actuator collection: {actuator_name} with model '{actuator_cfg.class_type.__name__}'"
                f" (type: {model_type}) and joint names: {joint_names} [{joint_ids}]."
            )
            # store actuator group
            self.actuators[actuator_name] = actuator
            # set the passed gains and limits into the simulation
            if isinstance(actuator, ImplicitActuator):
                self._has_implicit_actuators = True
                # the gains and limits are set into the simulation since actuator model is implicit
                self.write_joint_stiffness_to_sim(actuator.stiffness, joint_ids=actuator.joint_indices)
                self.write_joint_damping_to_sim(actuator.damping, joint_ids=actuator.joint_indices)
            else:
                # the gains and limits are processed by the actuator model
                # we set gains to zero, and torque limit to a high value in simulation to avoid any interference
                self.write_joint_stiffness_to_sim(0.0, joint_ids=actuator.joint_indices)
                self.write_joint_damping_to_sim(0.0, joint_ids=actuator.joint_indices)

            # Set common properties into the simulation
            self.write_joint_effort_limit_to_sim(actuator.effort_limit_sim, joint_ids=actuator.joint_indices)
            self.write_joint_velocity_limit_to_sim(actuator.velocity_limit_sim, joint_ids=actuator.joint_indices)
            self.write_joint_armature_to_sim(actuator.armature, joint_ids=actuator.joint_indices)
            self.write_joint_static_friction_effort_to_sim(actuator.friction, joint_ids=actuator.joint_indices)
            if int(get_version()[2]) >= 5:
                self.write_joint_dynamic_friction_effort_to_sim(
                    actuator.dynamic_friction, joint_ids=actuator.joint_indices
                )
                self.write_joint_viscous_friction_coefficient_to_sim(
                    actuator.viscous_friction, joint_ids=actuator.joint_indices
                )

            # Store the configured values from the actuator model
            # note: this is the value configured in the actuator model (for implicit and explicit actuators)
            self._data.default_joint_stiffness[:, actuator.joint_indices] = actuator.stiffness
            self._data.default_joint_damping[:, actuator.joint_indices] = actuator.damping
            self._data.default_joint_armature[:, actuator.joint_indices] = actuator.armature
            self._data.default_joint_static_friction_effort[:, actuator.joint_indices] = actuator.friction
            if int(get_version()[2]) >= 5:
                self._data.default_joint_dynamic_friction_effort[:, actuator.joint_indices] = actuator.dynamic_friction
                self._data.default_joint_viscous_friction_coeff[:, actuator.joint_indices] = actuator.viscous_friction

        # perform some sanity checks to ensure actuators are prepared correctly
        total_act_joints = sum(actuator.num_joints for actuator in self.actuators.values())
        if total_act_joints != (self.num_joints - self.num_fixed_tendons):
            omni.log.warn(
                "Not all actuators are configured! Total number of actuated joints not equal to number of"
                f" joints available: {total_act_joints} != {self.num_joints - self.num_fixed_tendons}."
            )

        if self.cfg.actuator_value_resolution_debug_print:
            t = PrettyTable(["Group", "Property", "Name", "ID", "USD Value", "ActutatorCfg Value", "Applied"])
            for actuator_group, actuator in self.actuators.items():
                group_count = 0
                for property, resolution_details in actuator.joint_property_resolution_table.items():
                    for prop_idx, resolution_detail in enumerate(resolution_details):
                        actuator_group_str = actuator_group if group_count == 0 else ""
                        property_str = property if prop_idx == 0 else ""
                        fmt = [f"{v:.2e}" if isinstance(v, float) else str(v) for v in resolution_detail]
                        t.add_row([actuator_group_str, property_str, *fmt])
                        group_count += 1
            omni.log.warn(f"\nActuatorCfg-USD Value Discrepancy Resolution (matching values are skipped): \n{t}")

    def _process_tendons(self):
        """Process fixed and spatial tendons."""
        # create a list to store the fixed tendon names
        self._fixed_tendon_names = list()
        self._spatial_tendon_names = list()
        # parse fixed tendons properties if they exist
        if self.num_fixed_tendons > 0 or self.num_spatial_tendons > 0:

            joint_paths = self.root_physx_view.dof_paths[0]

            # iterate over all joints to find tendons attached to them
            for j in range(self.num_joints):
                usd_joint_path = joint_paths[j]
                # check whether joint has tendons - tendon name follows the joint name it is attached to
                joint = UsdPhysics.Joint.Get(self.stage, usd_joint_path)
                if joint.GetPrim().HasAPI(PhysxSchema.PhysxTendonAxisRootAPI):
                    joint_name = usd_joint_path.split("/")[-1]
                    self._fixed_tendon_names.append(joint_name)
                elif joint.GetPrim().HasAPI(PhysxSchema.PhysxTendonAttachmentRootAPI) or joint.GetPrim().HasAPI(
                    PhysxSchema.PhysxTendonAttachmentLeafAPI
                ):
                    joint_name = usd_joint_path.split("/")[-1]
                    self._spatial_tendon_names.append(joint_name)

            # store the fixed tendon names
            self._data.fixed_tendon_names = self._fixed_tendon_names
            self._data.spatial_tendon_names = self._spatial_tendon_names
            # store the current USD fixed tendon properties
            self._data.default_fixed_tendon_stiffness = self.root_physx_view.get_fixed_tendon_stiffnesses().clone()
            self._data.default_fixed_tendon_damping = self.root_physx_view.get_fixed_tendon_dampings().clone()
            self._data.default_fixed_tendon_limit_stiffness = (
                self.root_physx_view.get_fixed_tendon_limit_stiffnesses().clone()
            )
            self._data.default_fixed_tendon_pos_limits = self.root_physx_view.get_fixed_tendon_limits().clone()
            self._data.default_fixed_tendon_rest_length = self.root_physx_view.get_fixed_tendon_rest_lengths().clone()
            self._data.default_fixed_tendon_offset = self.root_physx_view.get_fixed_tendon_offsets().clone()
            self._data.default_spatial_tendon_stiffness = self.root_physx_view.get_spatial_tendon_stiffnesses().clone()
            self._data.default_spatial_tendon_damping = self.root_physx_view.get_spatial_tendon_dampings().clone()
            self._data.default_spatial_tendon_limit_stiffness = (
                self.root_physx_view.get_spatial_tendon_limit_stiffnesses().clone()
            )
            self._data.default_spatial_tendon_offset = self.root_physx_view.get_spatial_tendon_offsets().clone()

            # store a copy of the default values for the fixed tendons
            self._data.fixed_tendon_stiffness = self._data.default_fixed_tendon_stiffness.clone()
            self._data.fixed_tendon_damping = self._data.default_fixed_tendon_damping.clone()
            self._data.fixed_tendon_limit_stiffness = self._data.default_fixed_tendon_limit_stiffness.clone()
            self._data.fixed_tendon_pos_limits = self._data.default_fixed_tendon_pos_limits.clone()
            self._data.fixed_tendon_rest_length = self._data.default_fixed_tendon_rest_length.clone()
            self._data.fixed_tendon_offset = self._data.default_fixed_tendon_offset.clone()
            self._data.spatial_tendon_stiffness = self._data.default_spatial_tendon_stiffness.clone()
            self._data.spatial_tendon_damping = self._data.default_spatial_tendon_damping.clone()
            self._data.spatial_tendon_limit_stiffness = self._data.default_spatial_tendon_limit_stiffness.clone()
            self._data.spatial_tendon_offset = self._data.default_spatial_tendon_offset.clone()

    def _apply_actuator_model(self):
        """Processes joint commands for the articulation by forwarding them to the actuators.

        The actions are first processed using actuator models. Depending on the robot configuration,
        the actuator models compute the joint level simulation commands and sets them into the PhysX buffers.
        """
        # process actions per group
        for actuator in self.actuators.values():
            # prepare input for actuator model based on cached data
            # TODO : A tensor dict would be nice to do the indexing of all tensors together
            control_action = ArticulationActions(
                joint_positions=self._data.joint_pos_target[:, actuator.joint_indices],
                joint_velocities=self._data.joint_vel_target[:, actuator.joint_indices],
                joint_efforts=self._data.joint_effort_target[:, actuator.joint_indices],
                joint_indices=actuator.joint_indices,
            )
            # compute joint command from the actuator model
            control_action = actuator.compute(
                control_action,
                joint_pos=self._data.joint_pos[:, actuator.joint_indices],
                joint_vel=self._data.joint_vel[:, actuator.joint_indices],
            )
            # update targets (these are set into the simulation)
            if control_action.joint_positions is not None:
                self._joint_pos_target_sim[:, actuator.joint_indices] = control_action.joint_positions
            if control_action.joint_velocities is not None:
                self._joint_vel_target_sim[:, actuator.joint_indices] = control_action.joint_velocities
            if control_action.joint_efforts is not None:
                self._joint_effort_target_sim[:, actuator.joint_indices] = control_action.joint_efforts
            # update state of the actuator model
            # -- torques
            self._data.computed_torque[:, actuator.joint_indices] = actuator.computed_effort
            self._data.applied_torque[:, actuator.joint_indices] = actuator.applied_effort
            # -- actuator data
            self._data.soft_joint_vel_limits[:, actuator.joint_indices] = actuator.velocity_limit
            # TODO: find a cleaner way to handle gear ratio. Only needed for variable gear ratio actuators.
            if hasattr(actuator, "gear_ratio"):
                self._data.gear_ratio[:, actuator.joint_indices] = actuator.gear_ratio

    """
    Internal helpers -- Debugging.
    """

    def _validate_cfg(self):
        """Validate the configuration after processing.

        Note:
            This function should be called only after the configuration has been processed and the buffers have been
            created. Otherwise, some settings that are altered during processing may not be validated.
            For instance, the actuator models may change the joint max velocity limits.
        """
        # check that the default values are within the limits
        joint_pos_limits = self.root_physx_view.get_dof_limits()[0].to(self.device)
        out_of_range = self._data.default_joint_pos[0] < joint_pos_limits[:, 0]
        out_of_range |= self._data.default_joint_pos[0] > joint_pos_limits[:, 1]
        violated_indices = torch.nonzero(out_of_range, as_tuple=False).squeeze(-1)
        # throw error if any of the default joint positions are out of the limits
        if len(violated_indices) > 0:
            # prepare message for violated joints
            msg = "The following joints have default positions out of the limits: \n"
            for idx in violated_indices:
                joint_name = self.data.joint_names[idx]
                joint_limit = joint_pos_limits[idx]
                joint_pos = self.data.default_joint_pos[0, idx]
                # add to message
                msg += f"\t- '{joint_name}': {joint_pos:.3f} not in [{joint_limit[0]:.3f}, {joint_limit[1]:.3f}]\n"
            raise ValueError(msg)

        # check that the default joint velocities are within the limits
        joint_max_vel = self.root_physx_view.get_dof_max_velocities()[0].to(self.device)
        out_of_range = torch.abs(self._data.default_joint_vel[0]) > joint_max_vel
        violated_indices = torch.nonzero(out_of_range, as_tuple=False).squeeze(-1)
        if len(violated_indices) > 0:
            # prepare message for violated joints
            msg = "The following joints have default velocities out of the limits: \n"
            for idx in violated_indices:
                joint_name = self.data.joint_names[idx]
                joint_limit = [-joint_max_vel[idx], joint_max_vel[idx]]
                joint_vel = self.data.default_joint_vel[0, idx]
                # add to message
                msg += f"\t- '{joint_name}': {joint_vel:.3f} not in [{joint_limit[0]:.3f}, {joint_limit[1]:.3f}]\n"
            raise ValueError(msg)

    def _log_articulation_info(self):
        """Log information about the articulation.

        Note: We purposefully read the values from the simulator to ensure that the values are configured as expected.
        """
        # read out all joint parameters from simulation
        # -- gains
        stiffnesses = self.root_physx_view.get_dof_stiffnesses()[0].tolist()
        dampings = self.root_physx_view.get_dof_dampings()[0].tolist()
        # -- properties
        armatures = self.root_physx_view.get_dof_armatures()[0].tolist()
        if int(get_version()[2]) < 5:
            static_frictions = self.root_physx_view.get_dof_friction_coefficients()[0].tolist()
        else:
            friction_props = self.root_physx_view.get_dof_friction_properties()
            static_frictions = friction_props[:, :, 0][0].tolist()
            dynamic_frictions = friction_props[:, :, 1][0].tolist()
            viscous_frictions = friction_props[:, :, 2][0].tolist()
        # -- limits
        position_limits = self.root_physx_view.get_dof_limits()[0].tolist()
        velocity_limits = self.root_physx_view.get_dof_max_velocities()[0].tolist()
        effort_limits = self.root_physx_view.get_dof_max_forces()[0].tolist()
        # create table for term information
        joint_table = PrettyTable()
        joint_table.title = f"Simulation Joint Information (Prim path: {self.cfg.prim_path})"
        if int(get_version()[2]) < 5:
            joint_table.field_names = [
                "Index",
                "Name",
                "Stiffness",
                "Damping",
                "Armature",
                "Static Friction",
                "Position Limits",
                "Velocity Limits",
                "Effort Limits",
            ]
        else:
            joint_table.field_names = [
                "Index",
                "Name",
                "Stiffness",
                "Damping",
                "Armature",
                "Static Friction",
                "Dynamic Friction",
                "Viscous Friction",
                "Position Limits",
                "Velocity Limits",
                "Effort Limits",
            ]
        joint_table.float_format = ".3"
        joint_table.custom_format["Position Limits"] = lambda f, v: f"[{v[0]:.3f}, {v[1]:.3f}]"
        # set alignment of table columns
        joint_table.align["Name"] = "l"
        # add info on each term
        for index, name in enumerate(self.joint_names):
            if int(get_version()[2]) < 5:
                joint_table.add_row([
                    index,
                    name,
                    stiffnesses[index],
                    dampings[index],
                    armatures[index],
                    static_frictions[index],
                    position_limits[index],
                    velocity_limits[index],
                    effort_limits[index],
                ])
            else:
                joint_table.add_row([
                    index,
                    name,
                    stiffnesses[index],
                    dampings[index],
                    armatures[index],
                    static_frictions[index],
                    dynamic_frictions[index],
                    viscous_frictions[index],
                    position_limits[index],
                    velocity_limits[index],
                    effort_limits[index],
                ])
        # convert table to string
        omni.log.info(f"Simulation parameters for joints in {self.cfg.prim_path}:\n" + joint_table.get_string())

        # read out all fixed tendon parameters from simulation
        if self.num_fixed_tendons > 0:
            # -- gains
            ft_stiffnesses = self.root_physx_view.get_fixed_tendon_stiffnesses()[0].tolist()
            ft_dampings = self.root_physx_view.get_fixed_tendon_dampings()[0].tolist()
            # -- limits
            ft_limit_stiffnesses = self.root_physx_view.get_fixed_tendon_limit_stiffnesses()[0].tolist()
            ft_limits = self.root_physx_view.get_fixed_tendon_limits()[0].tolist()
            ft_rest_lengths = self.root_physx_view.get_fixed_tendon_rest_lengths()[0].tolist()
            ft_offsets = self.root_physx_view.get_fixed_tendon_offsets()[0].tolist()
            # create table for term information
            tendon_table = PrettyTable()
            tendon_table.title = f"Simulation Fixed Tendon Information (Prim path: {self.cfg.prim_path})"
            tendon_table.field_names = [
                "Index",
                "Stiffness",
                "Damping",
                "Limit Stiffness",
                "Limits",
                "Rest Length",
                "Offset",
            ]
            tendon_table.float_format = ".3"
            joint_table.custom_format["Limits"] = lambda f, v: f"[{v[0]:.3f}, {v[1]:.3f}]"
            # add info on each term
            for index in range(self.num_fixed_tendons):
                tendon_table.add_row([
                    index,
                    ft_stiffnesses[index],
                    ft_dampings[index],
                    ft_limit_stiffnesses[index],
                    ft_limits[index],
                    ft_rest_lengths[index],
                    ft_offsets[index],
                ])
            # convert table to string
            omni.log.info(
                f"Simulation parameters for fixed tendons in {self.cfg.prim_path}:\n" + tendon_table.get_string()
            )

        if self.num_spatial_tendons > 0:
            # -- gains
            st_stiffnesses = self.root_physx_view.get_spatial_tendon_stiffnesses()[0].tolist()
            st_dampings = self.root_physx_view.get_spatial_tendon_dampings()[0].tolist()
            # -- limits
            st_limit_stiffnesses = self.root_physx_view.get_spatial_tendon_limit_stiffnesses()[0].tolist()
            st_offsets = self.root_physx_view.get_spatial_tendon_offsets()[0].tolist()
            # create table for term information
            tendon_table = PrettyTable()
            tendon_table.title = f"Simulation Spatial Tendon Information (Prim path: {self.cfg.prim_path})"
            tendon_table.field_names = [
                "Index",
                "Stiffness",
                "Damping",
                "Limit Stiffness",
                "Offset",
            ]
            tendon_table.float_format = ".3"
            # add info on each term
            for index in range(self.num_spatial_tendons):
                tendon_table.add_row([
                    index,
                    st_stiffnesses[index],
                    st_dampings[index],
                    st_limit_stiffnesses[index],
                    st_offsets[index],
                ])
            # convert table to string
            omni.log.info(
                f"Simulation parameters for spatial tendons in {self.cfg.prim_path}:\n" + tendon_table.get_string()
            )

    """
    Deprecated methods.
    """

    def write_joint_friction_to_sim(
        self,
        joint_friction: torch.Tensor | float,
        joint_ids: Sequence[int] | slice | None = None,
        env_ids: Sequence[int] | None = None,
    ):
<<<<<<< HEAD
        """Write joint static friction torques into the simulation.
=======
        """Write joint friction efforts into the simulation.
>>>>>>> a66a698a

        .. deprecated:: 2.1.0
            Please use :meth:`write_joint_static_friction_effort_to_sim` instead.
        """
        omni.log.warn(
            "The function 'write_joint_friction_to_sim' will be deprecated in a future release. Please"
            " use 'write_joint_static_friction_effort_to_sim' instead."
        )
        self.write_joint_static_friction_effort_to_sim(joint_friction, joint_ids=joint_ids, env_ids=env_ids)

    def write_joint_friction_coefficient_to_sim(
        self,
        joint_friction: torch.Tensor | float,
        joint_ids: Sequence[int] | slice | None = None,
        env_ids: Sequence[int] | None = None,
    ):
        """Write joint static friction torques into the simulation.

        .. deprecated:: 2.3.0
            Please use :meth:`write_joint_static_friction_effort_to_sim` instead.
        """
        omni.log.warn(
            "The function 'write_joint_friction_coefficient_to_sim' will be deprecated in a future release. Please"
            " use 'write_joint_static_friction_effort_to_sim' instead."
        )
        self.write_joint_static_friction_effort_to_sim(joint_friction, joint_ids=joint_ids, env_ids=env_ids)

    def write_joint_dynamic_friction_coefficient_to_sim(
        self,
        joint_friction: torch.Tensor | float,
        joint_ids: Sequence[int] | slice | None = None,
        env_ids: Sequence[int] | None = None,
    ):
        """Write joint dynamic friction torques into the simulation.

        .. deprecated:: 2.3.0
            Please use :meth:`write_joint_dynamic_friction_effort_to_sim` instead.
        """
        omni.log.warn(
            "The function 'write_joint_dynamic_friction_coefficient_to_sim' will be deprecated in a future release."
            " Please use 'write_joint_dynamic_friction_effort_to_sim' instead."
        )
        self.write_joint_dynamic_friction_effort_to_sim(joint_friction, joint_ids=joint_ids, env_ids=env_ids)

    def write_joint_limits_to_sim(
        self,
        limits: torch.Tensor | float,
        joint_ids: Sequence[int] | slice | None = None,
        env_ids: Sequence[int] | None = None,
        warn_limit_violation: bool = True,
    ):
        """Write joint limits into the simulation.

        .. deprecated:: 2.1.0
            Please use :meth:`write_joint_position_limit_to_sim` instead.
        """
        omni.log.warn(
            "The function 'write_joint_limits_to_sim' will be deprecated in a future release. Please"
            " use 'write_joint_position_limit_to_sim' instead."
        )
        self.write_joint_position_limit_to_sim(
            limits, joint_ids=joint_ids, env_ids=env_ids, warn_limit_violation=warn_limit_violation
        )

    def set_fixed_tendon_limit(
        self,
        limit: torch.Tensor,
        fixed_tendon_ids: Sequence[int] | slice | None = None,
        env_ids: Sequence[int] | None = None,
    ):
        """Set fixed tendon position limits into internal buffers.

        .. deprecated:: 2.1.0
            Please use :meth:`set_fixed_tendon_position_limit` instead.
        """
        omni.log.warn(
            "The function 'set_fixed_tendon_limit' will be deprecated in a future release. Please"
            " use 'set_fixed_tendon_position_limit' instead."
        )
        self.set_fixed_tendon_position_limit(limit, fixed_tendon_ids=fixed_tendon_ids, env_ids=env_ids)<|MERGE_RESOLUTION|>--- conflicted
+++ resolved
@@ -2058,11 +2058,7 @@
         joint_ids: Sequence[int] | slice | None = None,
         env_ids: Sequence[int] | None = None,
     ):
-<<<<<<< HEAD
         """Write joint static friction torques into the simulation.
-=======
-        """Write joint friction efforts into the simulation.
->>>>>>> a66a698a
 
         .. deprecated:: 2.1.0
             Please use :meth:`write_joint_static_friction_effort_to_sim` instead.
