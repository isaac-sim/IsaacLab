--- conflicted
+++ resolved
@@ -19,11 +19,8 @@
 from isaacsim.core.simulation_manager import IsaacEvents, SimulationManager
 
 import isaaclab.sim as sim_utils
-<<<<<<< HEAD
 import isaaclab.sim.utils.prims as prim_utils
-=======
 from isaaclab.sim.utils.stage import get_current_stage
->>>>>>> 9cbf024e
 
 if TYPE_CHECKING:
     from .asset_base_cfg import AssetBaseCfg
