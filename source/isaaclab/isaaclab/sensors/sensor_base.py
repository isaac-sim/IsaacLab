--- conflicted
+++ resolved
@@ -20,15 +20,8 @@
 from abc import ABC, abstractmethod
 from collections.abc import Sequence
 from typing import TYPE_CHECKING, Any
-
-<<<<<<< HEAD
-import omni.kit.app
-import omni.timeline
 import warp as wp
-from isaacsim.core.simulation_manager import IsaacEvents, SimulationManager
-
-=======
->>>>>>> 02277d5f
+
 import isaaclab.sim as sim_utils
 from isaaclab.sim import SimulationContext
 from isaaclab.sim._impl.newton_manager import NewtonManager
