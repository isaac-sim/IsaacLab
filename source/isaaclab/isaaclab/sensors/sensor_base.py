--- conflicted
+++ resolved
@@ -84,21 +84,6 @@
         obj_ref = weakref.proxy(self)
         # timeline_event_stream = omni.timeline.get_timeline_interface().get_timeline_event_stream()
 
-<<<<<<< HEAD
-        # the order is set to 10 which is arbitrary but should be lower priority than the default order of 0
-        NewtonManager.add_on_start_callback(lambda: safe_callback("_initialize_callback", None, obj_ref), priority=10)
-        # register timeline STOP event callback (lower priority with order=10)
-        self._invalidate_initialize_handle = timeline_event_stream.create_subscription_to_pop_by_type(
-            int(omni.timeline.TimelineEventType.STOP),
-            lambda event, obj_ref=obj_ref: safe_callback("_invalidate_initialize_callback", event, obj_ref),
-            order=10,
-        )
-        # register prim deletion callback
-        self._prim_deletion_callback_id = SimulationManager.register_callback(
-            lambda event, obj_ref=obj_ref: safe_callback("_on_prim_deletion", event, obj_ref),
-            event=IsaacEvents.PRIM_DELETION,
-        )
-=======
         # # the order is set to 10 which is arbitrary but should be lower priority than the default order of 0
         NewtonManager.add_on_start_callback(lambda: safe_callback("_initialize_callback", None, obj_ref))
         # # register timeline STOP event callback (lower priority with order=10)
@@ -112,7 +97,6 @@
         #     lambda event, obj_ref=obj_ref: safe_callback("_on_prim_deletion", event, obj_ref),
         #     event=IsaacEvents.PRIM_DELETION,
         # )
->>>>>>> 076081ae
 
         # add handle for debug visualization (this is set to a valid handle inside set_debug_vis)
         self._debug_vis_handle = None
