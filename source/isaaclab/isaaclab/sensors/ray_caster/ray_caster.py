--- conflicted
+++ resolved
@@ -152,11 +152,7 @@
                 f"Failed to find a prim at path expression: {self.cfg.prim_path}. Available prims: {available_prims}"
             )
 
-<<<<<<< HEAD
         self._view, self._offset = self._obtain_trackable_prim_view(self.cfg.prim_path)
-=======
-        self._view, self._offset = self._get_trackable_prim_view(self.cfg.prim_path)
->>>>>>> d4d8f702
 
         # load the meshes by parsing the stage
         self._initialize_warp_meshes()
