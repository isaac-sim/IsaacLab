--- conflicted
+++ resolved
@@ -12,13 +12,7 @@
 from collections.abc import Sequence
 from typing import TYPE_CHECKING, ClassVar
 
-<<<<<<< HEAD
-import isaacsim.core.utils.stage as stage_utils
-import omni.log
-=======
 import omni
-import omni.physics.tensors.impl.api as physx
->>>>>>> 9cbf024e
 import warp as wp
 from isaacsim.core.prims import XFormPrim
 from isaacsim.core.simulation_manager import SimulationManager
@@ -26,6 +20,7 @@
 
 import isaaclab.sim as sim_utils
 import isaaclab.utils.math as math_utils
+import isaaclab.sim.utils.stage as stage_utils
 from isaaclab.markers import VisualizationMarkers
 from isaaclab.terrains.trimesh.utils import make_plane
 from isaaclab.utils.math import quat_apply, quat_apply_yaw
@@ -152,30 +147,12 @@
         self._physics_sim_view = SimulationManager.get_physics_sim_view()
         prim = sim_utils.find_first_matching_prim(self.cfg.prim_path)
         if prim is None:
-<<<<<<< HEAD
             available_prims = ",".join([str(p.GetPath()) for p in stage_utils.get_current_stage().Traverse()])
             raise RuntimeError(
                 f"Failed to find a prim at path expression: {self.cfg.prim_path}. Available prims: {available_prims}"
             )
 
         self._view, self._offset = self._get_trackable_prim_view(self.cfg.prim_path)
-=======
-            raise RuntimeError(f"Failed to find a prim at path expression: {self.cfg.prim_path}")
-        # create view based on the type of prim
-        if prim.HasAPI(UsdPhysics.ArticulationRootAPI):
-            self._view = self._physics_sim_view.create_articulation_view(self.cfg.prim_path.replace(".*", "*"))
-            found_supported_prim_class = True
-        elif prim.HasAPI(UsdPhysics.RigidBodyAPI):
-            self._view = self._physics_sim_view.create_rigid_body_view(self.cfg.prim_path.replace(".*", "*"))
-            found_supported_prim_class = True
-        else:
-            self._view = XFormPrim(self.cfg.prim_path, reset_xform_properties=False)
-            found_supported_prim_class = True
-            logger.warning(f"The prim at path {prim.GetPath().pathString} is not a physics prim! Using XFormPrim.")
-        # check if prim view class is found
-        if not found_supported_prim_class:
-            raise RuntimeError(f"Failed to find a valid prim view class for the prim paths: {self.cfg.prim_path}")
->>>>>>> 9cbf024e
 
         # load the meshes by parsing the stage
         self._initialize_warp_meshes()
@@ -368,12 +345,12 @@
         while prim_view is None:
             if current_prim.HasAPI(UsdPhysics.ArticulationRootAPI):
                 prim_view = self._physics_sim_view.create_articulation_view(current_path_expr.replace(".*", "*"))
-                omni.log.info(f"Created articulation view for mesh prim at path: {target_prim_path}")
+                logger.info(f"Created articulation view for mesh prim at path: {target_prim_path}")
                 break
 
             if current_prim.HasAPI(UsdPhysics.RigidBodyAPI):
                 prim_view = self._physics_sim_view.create_rigid_body_view(current_path_expr.replace(".*", "*"))
-                omni.log.info(f"Created rigid body view for mesh prim at path: {target_prim_path}")
+                logger.info(f"Created rigid body view for mesh prim at path: {target_prim_path}")
                 break
 
             new_root_prim = current_prim.GetParent()
@@ -381,7 +358,7 @@
             if not new_root_prim.IsValid():
                 prim_view = XFormPrim(target_prim_path, reset_xform_properties=False)
                 current_path_expr = target_prim_path
-                omni.log.warn(
+                logger.warning(
                     f"The prim at path {target_prim_path} which is used for raycasting is not a physics prim."
                     " Defaulting to XFormPrim. \n The pose of the mesh will most likely not"
                     " be updated correctly when running in headless mode and position lookups will be much slower. \n"
