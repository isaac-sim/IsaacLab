# Copyright (c) 2022-2025, The Isaac Lab Project Developers (https://github.com/isaac-sim/IsaacLab/blob/main/CONTRIBUTORS.md).
# All rights reserved.
#
# SPDX-License-Identifier: BSD-3-Clause

from __future__ import annotations

import numpy as np
import re
import torch
from collections.abc import Sequence
from typing import TYPE_CHECKING, ClassVar

import isaacsim.core.utils.stage as stage_utils
import omni.log
import warp as wp
from isaacsim.core.prims import XFormPrim
from isaacsim.core.simulation_manager import SimulationManager
from pxr import UsdGeom, UsdPhysics

import isaaclab.sim as sim_utils
import isaaclab.utils.math as math_utils
from isaaclab.markers import VisualizationMarkers
from isaaclab.terrains.trimesh.utils import make_plane
from isaaclab.utils.math import quat_apply, quat_apply_yaw
from isaaclab.utils.warp import convert_to_warp_mesh, raycast_mesh

from ..sensor_base import SensorBase
from .prim_utils import obtain_world_pose_from_view
from .ray_caster_data import RayCasterData

if TYPE_CHECKING:
    from .ray_caster_cfg import RayCasterCfg


class RayCaster(SensorBase):
    """A ray-casting sensor.

    The ray-caster uses a set of rays to detect collisions with meshes in the scene. The rays are
    defined in the sensor's local coordinate frame. The sensor can be configured to ray-cast against
    a set of meshes with a given ray pattern.

    The meshes are parsed from the list of primitive paths provided in the configuration. These are then
    converted to warp meshes and stored in the `warp_meshes` list. The ray-caster then ray-casts against
    these warp meshes using the ray pattern provided in the configuration.

    .. note::
        Currently, only static meshes are supported. Extending the warp mesh to support dynamic meshes
        is a work in progress.
    """

    cfg: RayCasterCfg
    """The configuration parameters."""

<<<<<<< HEAD
    # Class variables to share meshes and mesh_views across instances
=======
    # Class variables to share meshes across instances
>>>>>>> c3dcb2b2
    meshes: ClassVar[dict[str, wp.Mesh]] = {}
    """A dictionary to store warp meshes for raycasting, shared across all instances.

    The keys correspond to the prim path for the meshes, and values are the corresponding warp Mesh objects."""
<<<<<<< HEAD
    mesh_views: ClassVar[dict[str, XFormPrim | physx.ArticulationView | physx.RigidBodyView]] = {}
    """A dictionary to store mesh views for raycasting, shared across all instances.

    The keys correspond to the prim path for the mesh views, and values are the corresponding view objects."""
=======
>>>>>>> c3dcb2b2
    _instance_count: ClassVar[int] = 0
    """A counter to track the number of RayCaster instances, used to manage class variable lifecycle."""

    def __init__(self, cfg: RayCasterCfg):
        """Initializes the ray-caster object.

        Args:
            cfg: The configuration parameters.
        """
        RayCaster._instance_count += 1
        # check if sensor path is valid
        # note: currently we do not handle environment indices if there is a regex pattern in the leaf
        #   For example, if the prim path is "/World/Sensor_[1,2]".
        sensor_path = cfg.prim_path.split("/")[-1]
        sensor_path_is_regex = re.match(r"^[a-zA-Z0-9/_]+$", sensor_path) is None
        if sensor_path_is_regex:
            raise RuntimeError(
                f"Invalid prim path for the ray-caster sensor: {cfg.prim_path}."
                "\n\tHint: Please ensure that the prim path does not contain any regex patterns in the leaf."
            )
        # Initialize base class
        super().__init__(cfg)
        # Create empty variables for storing output data
        self._data = RayCasterData()

    def __str__(self) -> str:
        """Returns: A string containing information about the instance."""
        return (
            f"Ray-caster @ '{self.cfg.prim_path}': \n"
            f"\tview type            : {self._view.__class__}\n"
            f"\tupdate period (s)    : {self.cfg.update_period}\n"
            f"\tnumber of meshes     : {len(RayCaster.meshes)}\n"
            f"\tnumber of sensors    : {self._view.count}\n"
            f"\tnumber of rays/sensor: {self.num_rays}\n"
            f"\ttotal number of rays : {self.num_rays * self._view.count}"
        )

    """
    Properties
    """

    @property
    def num_instances(self) -> int:
        return self._view.count

    @property
    def data(self) -> RayCasterData:
        # update sensors if needed
        self._update_outdated_buffers()
        # return the data
        return self._data

    """
    Operations.
    """

    def reset(self, env_ids: Sequence[int] | None = None):
        # reset the timers and counters
        super().reset(env_ids)
        # resolve None
        if env_ids is None:
            env_ids = slice(None)
            num_envs_ids = self._view.count
        else:
            num_envs_ids = len(env_ids)
        # resample the drift
        r = torch.empty(num_envs_ids, 3, device=self.device)
        self.drift[env_ids] = r.uniform_(*self.cfg.drift_range)
        # resample the height drift
        range_list = [self.cfg.ray_cast_drift_range.get(key, (0.0, 0.0)) for key in ["x", "y", "z"]]
        ranges = torch.tensor(range_list, device=self.device)
        self.ray_cast_drift[env_ids] = math_utils.sample_uniform(
            ranges[:, 0], ranges[:, 1], (num_envs_ids, 3), device=self.device
        )

    """
    Implementation.
    """

    def _initialize_impl(self):
        super()._initialize_impl()
        # obtain global simulation view

        self._physics_sim_view = SimulationManager.get_physics_sim_view()
        prim = sim_utils.find_first_matching_prim(self.cfg.prim_path)
        if prim is None:
            available_prims = ",".join([str(p.GetPath()) for p in stage_utils.get_current_stage().Traverse()])
            raise RuntimeError(
                f"Failed to find a prim at path expression: {self.cfg.prim_path}. Available prims: {available_prims}"
            )

        self._view, self._offset = self._get_trackable_prim_view(self.cfg.prim_path)

        # load the meshes by parsing the stage
        self._initialize_warp_meshes()
        # initialize the ray start and directions
        self._initialize_rays_impl()

    def _initialize_warp_meshes(self):
        # check number of mesh prims provided
        if len(self.cfg.mesh_prim_paths) != 1:
            raise NotImplementedError(
                f"RayCaster currently only supports one mesh prim. Received: {len(self.cfg.mesh_prim_paths)}"
            )

        # read prims to ray-cast
        for mesh_prim_path in self.cfg.mesh_prim_paths:
            # check if mesh already casted into warp mesh
            if mesh_prim_path in RayCaster.meshes:
                continue

            # check if the prim is a plane - handle PhysX plane as a special case
            # if a plane exists then we need to create an infinite mesh that is a plane
            mesh_prim = sim_utils.get_first_matching_child_prim(
                mesh_prim_path, lambda prim: prim.GetTypeName() == "Plane"
            )
            # if we did not find a plane then we need to read the mesh
            if mesh_prim is None:
                # obtain the mesh prim
                mesh_prim = sim_utils.get_first_matching_child_prim(
                    mesh_prim_path, lambda prim: prim.GetTypeName() == "Mesh"
                )
                # check if valid
                if mesh_prim is None or not mesh_prim.IsValid():
                    raise RuntimeError(f"Invalid mesh prim path: {mesh_prim_path}")
                # cast into UsdGeomMesh
                mesh_prim = UsdGeom.Mesh(mesh_prim)
                # read the vertices and faces
                points = np.asarray(mesh_prim.GetPointsAttr().Get())
                transform_matrix = np.array(omni.usd.get_world_transform_matrix(mesh_prim)).T
                points = np.matmul(points, transform_matrix[:3, :3].T)
                points += transform_matrix[:3, 3]
                indices = np.asarray(mesh_prim.GetFaceVertexIndicesAttr().Get())
                wp_mesh = convert_to_warp_mesh(points, indices, device=self.device)
                # print info
                omni.log.info(
                    f"Read mesh prim: {mesh_prim.GetPath()} with {len(points)} vertices and {len(indices)} faces."
                )
            else:
                mesh = make_plane(size=(2e6, 2e6), height=0.0, center_zero=True)
                wp_mesh = convert_to_warp_mesh(mesh.vertices, mesh.faces, device=self.device)
                # print info
                omni.log.info(f"Created infinite plane mesh prim: {mesh_prim.GetPath()}.")
            # add the warp mesh to the list
            RayCaster.meshes[mesh_prim_path] = wp_mesh

        # throw an error if no meshes are found
        if all([mesh_prim_path not in RayCaster.meshes for mesh_prim_path in self.cfg.mesh_prim_paths]):
            raise RuntimeError(
                f"No meshes found for ray-casting! Please check the mesh prim paths: {self.cfg.mesh_prim_paths}"
            )

    def _initialize_rays_impl(self):
        # compute ray stars and directions
        self.ray_starts, self.ray_directions = self.cfg.pattern_cfg.func(self.cfg.pattern_cfg, self._device)
        self.num_rays = len(self.ray_directions)
        # apply offset transformation to the rays
        offset_pos = torch.tensor(list(self.cfg.offset.pos), device=self._device)
        offset_quat = torch.tensor(list(self.cfg.offset.rot), device=self._device)
        self.ray_directions = quat_apply(offset_quat.repeat(len(self.ray_directions), 1), self.ray_directions)
        self.ray_starts += offset_pos
        # repeat the rays for each sensor
        self.ray_starts = self.ray_starts.repeat(self._view.count, 1, 1)
        self.ray_directions = self.ray_directions.repeat(self._view.count, 1, 1)
        # prepare drift
        self.drift = torch.zeros(self._view.count, 3, device=self.device)
        self.ray_cast_drift = torch.zeros(self._view.count, 3, device=self.device)
        # fill the data buffer
        self._data.pos_w = torch.zeros(self._view.count, 3, device=self.device)
        self._data.quat_w = torch.zeros(self._view.count, 4, device=self.device)
        self._data.ray_hits_w = torch.zeros(self._view.count, self.num_rays, 3, device=self.device)
        self._ray_starts_w = torch.zeros(self._view.count, self.num_rays, 3, device=self.device)
        self._ray_directions_w = torch.zeros(self._view.count, self.num_rays, 3, device=self.device)

    def _update_ray_infos(self, env_ids: Sequence[int]):
        """Updates the ray information buffers."""

<<<<<<< HEAD
        pos_w, quat_w = sim_utils.obtain_world_pose_from_view(self._view, env_ids)
=======
        pos_w, quat_w = obtain_world_pose_from_view(self._view, env_ids)
>>>>>>> c3dcb2b2
        pos_w, quat_w = math_utils.combine_frame_transforms(
            pos_w, quat_w, self._offset[0][env_ids], self._offset[1][env_ids]
        )
        # apply drift to ray starting position in world frame
        pos_w += self.drift[env_ids]
        # store the poses
        self._data.pos_w[env_ids] = pos_w
        self._data.quat_w[env_ids] = quat_w

        # check if user provided attach_yaw_only flag
        if self.cfg.attach_yaw_only is not None:
            msg = (
                "Raycaster attribute 'attach_yaw_only' property will be deprecated in a future release."
                " Please use the parameter 'ray_alignment' instead."
            )
            # set ray alignment to yaw
            if self.cfg.attach_yaw_only:
                self.cfg.ray_alignment = "yaw"
                msg += " Setting ray_alignment to 'yaw'."
            else:
                self.cfg.ray_alignment = "base"
                msg += " Setting ray_alignment to 'base'."
            # log the warning
            omni.log.warn(msg)
        # ray cast based on the sensor poses
        if self.cfg.ray_alignment == "world":
            # apply horizontal drift to ray starting position in ray caster frame
            pos_w[:, 0:2] += self.ray_cast_drift[env_ids, 0:2]
            # no rotation is considered and directions are not rotated
            ray_starts_w = self.ray_starts[env_ids]
            ray_starts_w += pos_w.unsqueeze(1)
            ray_directions_w = self.ray_directions[env_ids]
        elif self.cfg.ray_alignment == "yaw":
            # apply horizontal drift to ray starting position in ray caster frame
            pos_w[:, 0:2] += quat_apply_yaw(quat_w, self.ray_cast_drift[env_ids])[:, 0:2]
            # only yaw orientation is considered and directions are not rotated
            ray_starts_w = quat_apply_yaw(quat_w.repeat(1, self.num_rays), self.ray_starts[env_ids])
            ray_starts_w += pos_w.unsqueeze(1)
            ray_directions_w = self.ray_directions[env_ids]
        elif self.cfg.ray_alignment == "base":
            # apply horizontal drift to ray starting position in ray caster frame
            pos_w[:, 0:2] += quat_apply(quat_w, self.ray_cast_drift[env_ids])[:, 0:2]
            # full orientation is considered
            ray_starts_w = quat_apply(quat_w.repeat(1, self.num_rays), self.ray_starts[env_ids])
            ray_starts_w += pos_w.unsqueeze(1)
            ray_directions_w = quat_apply(quat_w.repeat(1, self.num_rays), self.ray_directions[env_ids])
        else:
            raise RuntimeError(f"Unsupported ray_alignment type: {self.cfg.ray_alignment}.")

        self._ray_starts_w[env_ids] = ray_starts_w
        self._ray_directions_w[env_ids] = ray_directions_w

    def _update_buffers_impl(self, env_ids: Sequence[int]):
        """Fills the buffers of the sensor data."""
        self._update_ray_infos(env_ids)

        # ray cast and store the hits
        # TODO: Make this work for multiple meshes?
        self._data.ray_hits_w[env_ids] = raycast_mesh(
            self._ray_starts_w[env_ids],
            self._ray_directions_w[env_ids],
            max_dist=self.cfg.max_distance,
            mesh=RayCaster.meshes[self.cfg.mesh_prim_paths[0]],
        )[0]

        # apply vertical drift to ray starting position in ray caster frame
        self._data.ray_hits_w[env_ids, :, 2] += self.ray_cast_drift[env_ids, 2].unsqueeze(-1)

    def _set_debug_vis_impl(self, debug_vis: bool):
        # set visibility of markers
        # note: parent only deals with callbacks. not their visibility
        if debug_vis:
            if not hasattr(self, "ray_visualizer"):
                self.ray_visualizer = VisualizationMarkers(self.cfg.visualizer_cfg)
            # set their visibility to true
            self.ray_visualizer.set_visibility(True)
        else:
            if hasattr(self, "ray_visualizer"):
                self.ray_visualizer.set_visibility(False)

    def _debug_vis_callback(self, event):
        if self._data.ray_hits_w is None:
            return
        # remove possible inf values
        viz_points = self._data.ray_hits_w.reshape(-1, 3)
        viz_points = viz_points[~torch.any(torch.isinf(viz_points), dim=1)]

        self.ray_visualizer.visualize(viz_points)

    def _get_trackable_prim_view(
        self, target_prim_path: str
    ) -> tuple[XFormPrim | any, tuple[torch.Tensor, torch.Tensor]]:
        """Get a prim view that can be used to track the pose of the mesh prims. Additionally, it resolves the
        relative pose between the mesh and its corresponding physics prim. This is especially useful if the
        mesh is not directly parented to the physics prim.
        """

        mesh_prim = sim_utils.find_first_matching_prim(target_prim_path)
        current_prim = mesh_prim
        current_path_expr = target_prim_path

        prim_view = None

        while prim_view is None:
            if current_prim.HasAPI(UsdPhysics.ArticulationRootAPI):
                prim_view = self._physics_sim_view.create_articulation_view(current_path_expr.replace(".*", "*"))
                omni.log.info(f"Created articulation view for mesh prim at path: {target_prim_path}")
                break

            if current_prim.HasAPI(UsdPhysics.RigidBodyAPI):
                prim_view = self._physics_sim_view.create_rigid_body_view(current_path_expr.replace(".*", "*"))
                omni.log.info(f"Created rigid body view for mesh prim at path: {target_prim_path}")
                break

            new_root_prim = current_prim.GetParent()
            current_path_expr = current_path_expr.rsplit("/", 1)[0]
            if not new_root_prim.IsValid():
                prim_view = XFormPrim(target_prim_path, reset_xform_properties=False)
                current_path_expr = target_prim_path
                omni.log.warn(
                    f"The prim at path {target_prim_path} which is used for raycasting is not a physics prim."
                    " Defaulting to XFormPrim. \n The pose of the mesh will most likely not"
                    " be updated correctly when running in headless mode and position lookups will be much slower. \n"
                    " If possible, ensure that the mesh or its parent is a physics prim (rigid body or articulation)."
                )
                break
            current_prim = new_root_prim

        mesh_prims = sim_utils.find_matching_prims(target_prim_path)
        target_prims = sim_utils.find_matching_prims(current_path_expr)
        if len(mesh_prims) != len(target_prims):
            raise RuntimeError(
                f"The number of mesh prims ({len(mesh_prims)}) does not match the number of physics prims"
                f" ({len(target_prims)})Please specify the correct mesh and physics prim paths more"
                " specifically in your target expressions."
            )
        positions = []
        quaternions = []
        for mesh, target in zip(mesh_prims, target_prims):
            pos, orientation = sim_utils.resolve_prim_pose(mesh, target)
            positions.append(torch.tensor(pos, dtype=torch.float32, device=self.device))
            quaternions.append(torch.tensor(orientation, dtype=torch.float32, device=self.device))

        positions = torch.stack(positions).to(device=self.device, dtype=torch.float32)
        quaternions = torch.stack(quaternions).to(device=self.device, dtype=torch.float32)
        return prim_view, (positions, quaternions)

    """
    Internal simulation callbacks.
    """

    def _invalidate_initialize_callback(self, event):
        """Invalidates the scene elements."""
        # call parent
        super()._invalidate_initialize_callback(event)
        # set all existing views to None to invalidate them
        self._view = None

    def __del__(self):
        RayCaster._instance_count -= 1
        if RayCaster._instance_count == 0:
<<<<<<< HEAD
            RayCaster.meshes.clear()
            RayCaster.mesh_views.clear()
=======
            RayCaster.meshes.clear()
>>>>>>> c3dcb2b2
<|MERGE_RESOLUTION|>--- conflicted
+++ resolved
@@ -52,22 +52,11 @@
     cfg: RayCasterCfg
     """The configuration parameters."""
 
-<<<<<<< HEAD
-    # Class variables to share meshes and mesh_views across instances
-=======
     # Class variables to share meshes across instances
->>>>>>> c3dcb2b2
     meshes: ClassVar[dict[str, wp.Mesh]] = {}
     """A dictionary to store warp meshes for raycasting, shared across all instances.
 
     The keys correspond to the prim path for the meshes, and values are the corresponding warp Mesh objects."""
-<<<<<<< HEAD
-    mesh_views: ClassVar[dict[str, XFormPrim | physx.ArticulationView | physx.RigidBodyView]] = {}
-    """A dictionary to store mesh views for raycasting, shared across all instances.
-
-    The keys correspond to the prim path for the mesh views, and values are the corresponding view objects."""
-=======
->>>>>>> c3dcb2b2
     _instance_count: ClassVar[int] = 0
     """A counter to track the number of RayCaster instances, used to manage class variable lifecycle."""
 
@@ -245,11 +234,7 @@
     def _update_ray_infos(self, env_ids: Sequence[int]):
         """Updates the ray information buffers."""
 
-<<<<<<< HEAD
-        pos_w, quat_w = sim_utils.obtain_world_pose_from_view(self._view, env_ids)
-=======
         pos_w, quat_w = obtain_world_pose_from_view(self._view, env_ids)
->>>>>>> c3dcb2b2
         pos_w, quat_w = math_utils.combine_frame_transforms(
             pos_w, quat_w, self._offset[0][env_ids], self._offset[1][env_ids]
         )
@@ -411,9 +396,4 @@
     def __del__(self):
         RayCaster._instance_count -= 1
         if RayCaster._instance_count == 0:
-<<<<<<< HEAD
-            RayCaster.meshes.clear()
-            RayCaster.mesh_views.clear()
-=======
-            RayCaster.meshes.clear()
->>>>>>> c3dcb2b2
+            RayCaster.meshes.clear()