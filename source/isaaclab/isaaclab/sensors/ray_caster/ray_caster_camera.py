# Copyright (c) 2022-2025, The Isaac Lab Project Developers (https://github.com/isaac-sim/IsaacLab/blob/main/CONTRIBUTORS.md).
# All rights reserved.
#
# SPDX-License-Identifier: BSD-3-Clause

from __future__ import annotations

import torch
from collections.abc import Sequence
from typing import TYPE_CHECKING, ClassVar, Literal

import isaacsim.core.utils.stage as stage_utils
import omni.log

import isaaclab.sim as sim_utils
import isaaclab.utils.math as math_utils
from isaaclab.sensors.camera import CameraData
from isaaclab.utils.warp import raycast_mesh

from .prim_utils import obtain_world_pose_from_view
from .ray_caster import RayCaster

if TYPE_CHECKING:
    from .ray_caster_camera_cfg import RayCasterCameraCfg


class RayCasterCamera(RayCaster):
    """A ray-casting camera sensor.

    The ray-caster camera uses a set of rays to get the distances to meshes in the scene. The rays are
    defined in the sensor's local coordinate frame. The sensor has the same interface as the
    :class:`isaaclab.sensors.Camera` that implements the camera class through USD camera prims.
    However, this class provides a faster image generation. The sensor converts meshes from the list of
    primitive paths provided in the configuration to Warp meshes. The camera then ray-casts against these
    Warp meshes only.

    Currently, only the following annotators are supported:

    - ``"distance_to_camera"``: An image containing the distance to camera optical center.
    - ``"distance_to_image_plane"``: An image containing distances of 3D points from camera plane along camera's z-axis.
    - ``"normals"``: An image containing the local surface normal vectors at each pixel.

    .. note::
        Currently, only static meshes are supported. Extending the warp mesh to support dynamic meshes
        is a work in progress.
    """

    cfg: RayCasterCameraCfg
    """The configuration parameters."""
    UNSUPPORTED_TYPES: ClassVar[set[str]] = {
        "rgb",
        "instance_id_segmentation",
        "instance_id_segmentation_fast",
        "instance_segmentation",
        "instance_segmentation_fast",
        "semantic_segmentation",
        "skeleton_data",
        "motion_vectors",
        "bounding_box_2d_tight",
        "bounding_box_2d_tight_fast",
        "bounding_box_2d_loose",
        "bounding_box_2d_loose_fast",
        "bounding_box_3d",
        "bounding_box_3d_fast",
    }
    """A set of sensor types that are not supported by the ray-caster camera."""

    def __init__(self, cfg: RayCasterCameraCfg):
        """Initializes the camera object.

        Args:
            cfg: The configuration parameters.

        Raises:
            ValueError: If the provided data types are not supported by the ray-caster camera.
        """
        # perform check on supported data types
        self._check_supported_data_types(cfg)
        # initialize base class
        super().__init__(cfg)
        # create empty variables for storing output data
        self._data = CameraData()

    def __str__(self) -> str:
        """Returns: A string containing information about the instance."""
        return (
            f"Ray-Caster-Camera @ '{self.cfg.prim_path}': \n"
            f"\tview type            : {self._view.__class__}\n"
            f"\tupdate period (s)    : {self.cfg.update_period}\n"
            f"\tnumber of meshes     : {len(RayCaster.meshes)}\n"
            f"\tnumber of sensors    : {self._view.count}\n"
            f"\tnumber of rays/sensor: {self.num_rays}\n"
            f"\ttotal number of rays : {self.num_rays * self._view.count}\n"
            f"\timage shape          : {self.image_shape}"
        )

    """
    Properties
    """

    @property
    def data(self) -> CameraData:
        # update sensors if needed
        self._update_outdated_buffers()
        # return the data
        return self._data

    @property
    def image_shape(self) -> tuple[int, int]:
        """A tuple containing (height, width) of the camera sensor."""
        return (self.cfg.pattern_cfg.height, self.cfg.pattern_cfg.width)

    @property
    def frame(self) -> torch.tensor:
        """Frame number when the measurement took place."""
        return self._frame

    """
    Operations.
    """

    def set_intrinsic_matrices(
        self, matrices: torch.Tensor, focal_length: float = 1.0, env_ids: Sequence[int] | None = None
    ):
        """Set the intrinsic matrix of the camera.

        Args:
            matrices: The intrinsic matrices for the camera. Shape is (N, 3, 3).
            focal_length: Focal length to use when computing aperture values (in cm). Defaults to 1.0.
            env_ids: A sensor ids to manipulate. Defaults to None, which means all sensor indices.
        """
        # resolve env_ids
        if env_ids is None:
            env_ids = slice(None)
        # save new intrinsic matrices and focal length
        self._data.intrinsic_matrices[env_ids] = matrices.to(self._device)
        self._focal_length = focal_length
        # recompute ray directions
        self.ray_starts[env_ids], self.ray_directions[env_ids] = self.cfg.pattern_cfg.func(
            self.cfg.pattern_cfg, self._data.intrinsic_matrices[env_ids], self._device
        )

    def reset(self, env_ids: Sequence[int] | None = None):
        # reset the timestamps
        super().reset(env_ids)
        # resolve None
        if env_ids is None or isinstance(env_ids, slice):
            env_ids = self._ALL_INDICES
        # reset the data
        # note: this recomputation is useful if one performs events such as randomizations on the camera poses.
<<<<<<< HEAD
        pos_w, quat_w = sim_utils.obtain_world_pose_from_view(self._view, env_ids, clone=True)
=======
        pos_w, quat_w = obtain_world_pose_from_view(self._view, env_ids, clone=True)
>>>>>>> c3dcb2b2
        pos_w, quat_w = math_utils.combine_frame_transforms(
            pos_w, quat_w, self._offset_pos[env_ids], self._offset_quat[env_ids]
        )
        self._data.pos_w[env_ids] = pos_w
        self._data.quat_w_world[env_ids] = quat_w
        # Reset the frame count
        self._frame[env_ids] = 0

    def set_world_poses(
        self,
        positions: torch.Tensor | None = None,
        orientations: torch.Tensor | None = None,
        env_ids: Sequence[int] | None = None,
        convention: Literal["opengl", "ros", "world"] = "ros",
    ):
        """Set the pose of the camera w.r.t. the world frame using specified convention.

        Since different fields use different conventions for camera orientations, the method allows users to
        set the camera poses in the specified convention. Possible conventions are:

        - :obj:`"opengl"` - forward axis: -Z - up axis +Y - Offset is applied in the OpenGL (Usd.Camera) convention
        - :obj:`"ros"`    - forward axis: +Z - up axis -Y - Offset is applied in the ROS convention
        - :obj:`"world"`  - forward axis: +X - up axis +Z - Offset is applied in the World Frame convention

        See :meth:`isaaclab.utils.maths.convert_camera_frame_orientation_convention` for more details
        on the conventions.

        Args:
            positions: The cartesian coordinates (in meters). Shape is (N, 3).
                Defaults to None, in which case the camera position in not changed.
            orientations: The quaternion orientation in (w, x, y, z). Shape is (N, 4).
                Defaults to None, in which case the camera orientation in not changed.
            env_ids: A sensor ids to manipulate. Defaults to None, which means all sensor indices.
            convention: The convention in which the poses are fed. Defaults to "ros".

        Raises:
            RuntimeError: If the camera prim is not set. Need to call :meth:`initialize` method first.
        """
        # resolve env_ids
        if env_ids is None or isinstance(env_ids, slice):
            env_ids = self._ALL_INDICES

        # get current positions
<<<<<<< HEAD
        pos_w, quat_w = sim_utils.obtain_world_pose_from_view(self._view, env_ids)
=======
        pos_w, quat_w = obtain_world_pose_from_view(self._view, env_ids)
>>>>>>> c3dcb2b2
        if positions is not None:
            # transform to camera frame
            pos_offset_world_frame = positions - pos_w
            self._offset_pos[env_ids] = math_utils.quat_apply(math_utils.quat_inv(quat_w), pos_offset_world_frame)
        if orientations is not None:
            # convert rotation matrix from input convention to world
            quat_w_set = math_utils.convert_camera_frame_orientation_convention(
                orientations, origin=convention, target="world"
            )
            self._offset_quat[env_ids] = math_utils.quat_mul(math_utils.quat_inv(quat_w), quat_w_set)

        # update the data
<<<<<<< HEAD
        pos_w, quat_w = sim_utils.obtain_world_pose_from_view(self._view, env_ids, clone=True)
=======
        pos_w, quat_w = obtain_world_pose_from_view(self._view, env_ids, clone=True)
>>>>>>> c3dcb2b2
        pos_w, quat_w = math_utils.combine_frame_transforms(
            pos_w, quat_w, self._offset_pos[env_ids], self._offset_quat[env_ids]
        )
        self._data.pos_w[env_ids] = pos_w
        self._data.quat_w_world[env_ids] = quat_w

    def set_world_poses_from_view(
        self, eyes: torch.Tensor, targets: torch.Tensor, env_ids: Sequence[int] | None = None
    ):
        """Set the poses of the camera from the eye position and look-at target position.

        Args:
            eyes: The positions of the camera's eye. Shape is N, 3).
            targets: The target locations to look at. Shape is (N, 3).
            env_ids: A sensor ids to manipulate. Defaults to None, which means all sensor indices.

        Raises:
            RuntimeError: If the camera prim is not set. Need to call :meth:`initialize` method first.
            NotImplementedError: If the stage up-axis is not "Y" or "Z".
        """
        # get up axis of current stage
        up_axis = stage_utils.get_stage_up_axis()
        # camera position and rotation in opengl convention
        orientations = math_utils.quat_from_matrix(
            math_utils.create_rotation_matrix_from_view(eyes, targets, up_axis=up_axis, device=self._device)
        )
        self.set_world_poses(eyes, orientations, env_ids, convention="opengl")

    """
    Implementation.
    """

    def _initialize_rays_impl(self):
        # Create all indices buffer
        self._ALL_INDICES = torch.arange(self._view.count, device=self._device, dtype=torch.long)
        # Create frame count buffer
        self._frame = torch.zeros(self._view.count, device=self._device, dtype=torch.long)
        # create buffers
        self._create_buffers()
        # compute intrinsic matrices
        self._compute_intrinsic_matrices()
        # compute ray stars and directions
        self.ray_starts, self.ray_directions = self.cfg.pattern_cfg.func(
            self.cfg.pattern_cfg, self._data.intrinsic_matrices, self._device
        )
        self.num_rays = self.ray_directions.shape[1]
        # create buffer to store ray hits
        self.ray_hits_w = torch.zeros(self._view.count, self.num_rays, 3, device=self._device)
        # set offsets
        quat_w = math_utils.convert_camera_frame_orientation_convention(
            torch.tensor([self.cfg.offset.rot], device=self._device), origin=self.cfg.offset.convention, target="world"
        )
        self._offset_quat = quat_w.repeat(self._view.count, 1)
        self._offset_pos = torch.tensor(list(self.cfg.offset.pos), device=self._device).repeat(self._view.count, 1)

    def _update_buffers_impl(self, env_ids: Sequence[int]):
        """Fills the buffers of the sensor data."""
        # increment frame count
        self._frame[env_ids] += 1

        # compute poses from current view
<<<<<<< HEAD
        pos_w, quat_w = sim_utils.obtain_world_pose_from_view(self._view, env_ids, clone=True)
=======
        pos_w, quat_w = obtain_world_pose_from_view(self._view, env_ids, clone=True)
>>>>>>> c3dcb2b2
        pos_w, quat_w = math_utils.combine_frame_transforms(
            pos_w, quat_w, self._offset_pos[env_ids], self._offset_quat[env_ids]
        )
        # update the data
        self._data.pos_w[env_ids] = pos_w
        self._data.quat_w_world[env_ids] = quat_w

        # note: full orientation is considered
        ray_starts_w = math_utils.quat_apply(quat_w.repeat(1, self.num_rays), self.ray_starts[env_ids])
        ray_starts_w += pos_w.unsqueeze(1)
        ray_directions_w = math_utils.quat_apply(quat_w.repeat(1, self.num_rays), self.ray_directions[env_ids])

        # ray cast and store the hits
        # note: we set max distance to 1e6 during the ray-casting. THis is because we clip the distance
        # to the image plane and distance to the camera to the maximum distance afterwards in-order to
        # match the USD camera behavior.

        # TODO: Make ray-casting work for multiple meshes?
        # necessary for regular dictionaries.
        self.ray_hits_w, ray_depth, ray_normal, _ = raycast_mesh(
            ray_starts_w,
            ray_directions_w,
            mesh=RayCaster.meshes[self.cfg.mesh_prim_paths[0]],
            max_dist=1e6,
            return_distance=any(
                [name in self.cfg.data_types for name in ["distance_to_image_plane", "distance_to_camera"]]
            ),
            return_normal="normals" in self.cfg.data_types,
        )
        # update output buffers
        if "distance_to_image_plane" in self.cfg.data_types:
            # note: data is in camera frame so we only take the first component (z-axis of camera frame)
            distance_to_image_plane = (
                math_utils.quat_apply(
                    math_utils.quat_inv(quat_w).repeat(1, self.num_rays),
                    (ray_depth[:, :, None] * ray_directions_w),
                )
            )[:, :, 0]
            # apply the maximum distance after the transformation
            if self.cfg.depth_clipping_behavior == "max":
                distance_to_image_plane = torch.clip(distance_to_image_plane, max=self.cfg.max_distance)
                distance_to_image_plane[torch.isnan(distance_to_image_plane)] = self.cfg.max_distance
            elif self.cfg.depth_clipping_behavior == "zero":
                distance_to_image_plane[distance_to_image_plane > self.cfg.max_distance] = 0.0
                distance_to_image_plane[torch.isnan(distance_to_image_plane)] = 0.0
            self._data.output["distance_to_image_plane"][env_ids] = distance_to_image_plane.view(
                -1, *self.image_shape, 1
            )

        if "distance_to_camera" in self.cfg.data_types:
            if self.cfg.depth_clipping_behavior == "max":
                ray_depth = torch.clip(ray_depth, max=self.cfg.max_distance)
            elif self.cfg.depth_clipping_behavior == "zero":
                ray_depth[ray_depth > self.cfg.max_distance] = 0.0
            self._data.output["distance_to_camera"][env_ids] = ray_depth.view(-1, *self.image_shape, 1)

        if "normals" in self.cfg.data_types:
            self._data.output["normals"][env_ids] = ray_normal.view(-1, *self.image_shape, 3)

    def _debug_vis_callback(self, event):
        # in case it crashes be safe
        if not hasattr(self, "ray_hits_w"):
            return
        # show ray hit positions
        self.ray_visualizer.visualize(self.ray_hits_w.view(-1, 3))

    """
    Private Helpers
    """

    def _check_supported_data_types(self, cfg: RayCasterCameraCfg):
        """Checks if the data types are supported by the ray-caster camera."""
        # check if there is any intersection in unsupported types
        # reason: we cannot obtain this data from simplified warp-based ray caster
        common_elements = set(cfg.data_types) & RayCasterCamera.UNSUPPORTED_TYPES
        if common_elements:
            raise ValueError(
                f"RayCasterCamera class does not support the following sensor types: {common_elements}."
                "\n\tThis is because these sensor types cannot be obtained in a fast way using ''warp''."
                "\n\tHint: If you need to work with these sensor types, we recommend using the USD camera"
                " interface from the isaaclab.sensors.camera module."
            )

    def _create_buffers(self):
        """Create buffers for storing data."""
        # prepare drift
        self.drift = torch.zeros(self._view.count, 3, device=self.device)
        self.ray_cast_drift = torch.zeros(self._view.count, 3, device=self.device)
        # create the data object
        # -- pose of the cameras
        self._data.pos_w = torch.zeros((self._view.count, 3), device=self._device)
        self._data.quat_w_world = torch.zeros((self._view.count, 4), device=self._device)
        # -- intrinsic matrix
        self._data.intrinsic_matrices = torch.zeros((self._view.count, 3, 3), device=self._device)
        self._data.intrinsic_matrices[:, 2, 2] = 1.0
        self._data.image_shape = self.image_shape
        # -- output data
        # create the buffers to store the annotator data.
        self._data.output = {}
        self._data.info = [{name: None for name in self.cfg.data_types}] * self._view.count
        for name in self.cfg.data_types:
            if name in ["distance_to_image_plane", "distance_to_camera"]:
                shape = (self.cfg.pattern_cfg.height, self.cfg.pattern_cfg.width, 1)
            elif name in ["normals"]:
                shape = (self.cfg.pattern_cfg.height, self.cfg.pattern_cfg.width, 3)
            else:
                raise ValueError(f"Received unknown data type: {name}. Please check the configuration.")
            # allocate tensor to store the data
            self._data.output[name] = torch.zeros((self._view.count, *shape), device=self._device)

    def _compute_intrinsic_matrices(self):
        """Computes the intrinsic matrices for the camera based on the config provided."""
        # get the sensor properties
        pattern_cfg = self.cfg.pattern_cfg

        # check if vertical aperture is provided
        # if not then it is auto-computed based on the aspect ratio to preserve squared pixels
        if pattern_cfg.vertical_aperture is None:
            pattern_cfg.vertical_aperture = pattern_cfg.horizontal_aperture * pattern_cfg.height / pattern_cfg.width

        # compute the intrinsic matrix
        f_x = pattern_cfg.width * pattern_cfg.focal_length / pattern_cfg.horizontal_aperture
        f_y = pattern_cfg.height * pattern_cfg.focal_length / pattern_cfg.vertical_aperture
        c_x = pattern_cfg.horizontal_aperture_offset * f_x + pattern_cfg.width / 2
        c_y = pattern_cfg.vertical_aperture_offset * f_y + pattern_cfg.height / 2
        # allocate the intrinsic matrices
        self._data.intrinsic_matrices[:, 0, 0] = f_x
        self._data.intrinsic_matrices[:, 0, 2] = c_x
        self._data.intrinsic_matrices[:, 1, 1] = f_y
        self._data.intrinsic_matrices[:, 1, 2] = c_y

        # save focal length
        self._focal_length = pattern_cfg.focal_length

    def _compute_view_world_poses(self, env_ids: Sequence[int]) -> tuple[torch.Tensor, torch.Tensor]:
        """Obtains the pose of the view the camera is attached to in the world frame.

        .. deprecated v2.3.0:
<<<<<<< HEAD
            This function will be removed in a future release in favor of implementation :meth:`sim_utils.obtain_world_pose_from_view`.
=======
            This function will be removed in a future release in favor of implementation :meth:`obtain_world_pose_from_view`.
>>>>>>> c3dcb2b2

        Returns:
            A tuple of the position (in meters) and quaternion (w, x, y, z).


        """
        # deprecation
        omni.log.warn(
            "The function '_compute_view_world_poses' will be deprecated in favor of the util method"
<<<<<<< HEAD
            " 'sim_utils.obtain_world_pose_from_view'. Please use 'sim_utils.obtain_world_pose_from_view' instead...."
        )

        return sim_utils.obtain_world_pose_from_view(self._view, env_ids, clone=True)
=======
            " 'obtain_world_pose_from_view'. Please use 'obtain_world_pose_from_view' instead...."
        )

        return obtain_world_pose_from_view(self._view, env_ids, clone=True)
>>>>>>> c3dcb2b2

    def _compute_camera_world_poses(self, env_ids: Sequence[int]) -> tuple[torch.Tensor, torch.Tensor]:
        """Computes the pose of the camera in the world frame.

        This function applies the offset pose to the pose of the view the camera is attached to.

        .. deprecated v2.3.0:
            This function will be removed in a future release. Instead, use the code block below:

            .. code-block:: python

<<<<<<< HEAD
                pos_w, quat_w = sim_utils.obtain_world_pose_from_view(self._view, env_ids, clone=True)
=======
                pos_w, quat_w = obtain_world_pose_from_view(self._view, env_ids, clone=True)
>>>>>>> c3dcb2b2
                pos_w, quat_w = math_utils.combine_frame_transforms(pos_w, quat_w, self._offset_pos[env_ids],  self._offset_quat[env_ids])

        Returns:
            A tuple of the position (in meters) and quaternion (w, x, y, z) in "world" convention.
        """

        # deprecation
        omni.log.warn(
            "The function '_compute_camera_world_poses' will be deprecated in favor of the combination of methods"
<<<<<<< HEAD
            " 'sim_utils.obtain_world_pose_from_view' and 'math_utils.combine_frame_transforms'. Please use"
            " 'sim_utils.obtain_world_pose_from_view' and 'math_utils.combine_frame_transforms' instead...."
        )

        # get the pose of the view the camera is attached to
        pos_w, quat_w = sim_utils.obtain_world_pose_from_view(self._view, env_ids, clone=True)
=======
            " 'obtain_world_pose_from_view' and 'math_utils.combine_frame_transforms'. Please use"
            " 'obtain_world_pose_from_view' and 'math_utils.combine_frame_transforms' instead...."
        )

        # get the pose of the view the camera is attached to
        pos_w, quat_w = obtain_world_pose_from_view(self._view, env_ids, clone=True)
>>>>>>> c3dcb2b2
        return math_utils.combine_frame_transforms(pos_w, quat_w, self._offset_pos[env_ids], self._offset_quat[env_ids])<|MERGE_RESOLUTION|>--- conflicted
+++ resolved
@@ -12,7 +12,6 @@
 import isaacsim.core.utils.stage as stage_utils
 import omni.log
 
-import isaaclab.sim as sim_utils
 import isaaclab.utils.math as math_utils
 from isaaclab.sensors.camera import CameraData
 from isaaclab.utils.warp import raycast_mesh
@@ -148,11 +147,7 @@
             env_ids = self._ALL_INDICES
         # reset the data
         # note: this recomputation is useful if one performs events such as randomizations on the camera poses.
-<<<<<<< HEAD
-        pos_w, quat_w = sim_utils.obtain_world_pose_from_view(self._view, env_ids, clone=True)
-=======
         pos_w, quat_w = obtain_world_pose_from_view(self._view, env_ids, clone=True)
->>>>>>> c3dcb2b2
         pos_w, quat_w = math_utils.combine_frame_transforms(
             pos_w, quat_w, self._offset_pos[env_ids], self._offset_quat[env_ids]
         )
@@ -196,11 +191,7 @@
             env_ids = self._ALL_INDICES
 
         # get current positions
-<<<<<<< HEAD
-        pos_w, quat_w = sim_utils.obtain_world_pose_from_view(self._view, env_ids)
-=======
         pos_w, quat_w = obtain_world_pose_from_view(self._view, env_ids)
->>>>>>> c3dcb2b2
         if positions is not None:
             # transform to camera frame
             pos_offset_world_frame = positions - pos_w
@@ -213,11 +204,7 @@
             self._offset_quat[env_ids] = math_utils.quat_mul(math_utils.quat_inv(quat_w), quat_w_set)
 
         # update the data
-<<<<<<< HEAD
-        pos_w, quat_w = sim_utils.obtain_world_pose_from_view(self._view, env_ids, clone=True)
-=======
         pos_w, quat_w = obtain_world_pose_from_view(self._view, env_ids, clone=True)
->>>>>>> c3dcb2b2
         pos_w, quat_w = math_utils.combine_frame_transforms(
             pos_w, quat_w, self._offset_pos[env_ids], self._offset_quat[env_ids]
         )
@@ -279,11 +266,7 @@
         self._frame[env_ids] += 1
 
         # compute poses from current view
-<<<<<<< HEAD
-        pos_w, quat_w = sim_utils.obtain_world_pose_from_view(self._view, env_ids, clone=True)
-=======
         pos_w, quat_w = obtain_world_pose_from_view(self._view, env_ids, clone=True)
->>>>>>> c3dcb2b2
         pos_w, quat_w = math_utils.combine_frame_transforms(
             pos_w, quat_w, self._offset_pos[env_ids], self._offset_quat[env_ids]
         )
@@ -422,11 +405,7 @@
         """Obtains the pose of the view the camera is attached to in the world frame.
 
         .. deprecated v2.3.0:
-<<<<<<< HEAD
-            This function will be removed in a future release in favor of implementation :meth:`sim_utils.obtain_world_pose_from_view`.
-=======
             This function will be removed in a future release in favor of implementation :meth:`obtain_world_pose_from_view`.
->>>>>>> c3dcb2b2
 
         Returns:
             A tuple of the position (in meters) and quaternion (w, x, y, z).
@@ -436,17 +415,10 @@
         # deprecation
         omni.log.warn(
             "The function '_compute_view_world_poses' will be deprecated in favor of the util method"
-<<<<<<< HEAD
-            " 'sim_utils.obtain_world_pose_from_view'. Please use 'sim_utils.obtain_world_pose_from_view' instead...."
-        )
-
-        return sim_utils.obtain_world_pose_from_view(self._view, env_ids, clone=True)
-=======
             " 'obtain_world_pose_from_view'. Please use 'obtain_world_pose_from_view' instead...."
         )
 
         return obtain_world_pose_from_view(self._view, env_ids, clone=True)
->>>>>>> c3dcb2b2
 
     def _compute_camera_world_poses(self, env_ids: Sequence[int]) -> tuple[torch.Tensor, torch.Tensor]:
         """Computes the pose of the camera in the world frame.
@@ -458,11 +430,7 @@
 
             .. code-block:: python
 
-<<<<<<< HEAD
-                pos_w, quat_w = sim_utils.obtain_world_pose_from_view(self._view, env_ids, clone=True)
-=======
                 pos_w, quat_w = obtain_world_pose_from_view(self._view, env_ids, clone=True)
->>>>>>> c3dcb2b2
                 pos_w, quat_w = math_utils.combine_frame_transforms(pos_w, quat_w, self._offset_pos[env_ids],  self._offset_quat[env_ids])
 
         Returns:
@@ -472,19 +440,10 @@
         # deprecation
         omni.log.warn(
             "The function '_compute_camera_world_poses' will be deprecated in favor of the combination of methods"
-<<<<<<< HEAD
-            " 'sim_utils.obtain_world_pose_from_view' and 'math_utils.combine_frame_transforms'. Please use"
-            " 'sim_utils.obtain_world_pose_from_view' and 'math_utils.combine_frame_transforms' instead...."
-        )
-
-        # get the pose of the view the camera is attached to
-        pos_w, quat_w = sim_utils.obtain_world_pose_from_view(self._view, env_ids, clone=True)
-=======
             " 'obtain_world_pose_from_view' and 'math_utils.combine_frame_transforms'. Please use"
             " 'obtain_world_pose_from_view' and 'math_utils.combine_frame_transforms' instead...."
         )
 
         # get the pose of the view the camera is attached to
         pos_w, quat_w = obtain_world_pose_from_view(self._view, env_ids, clone=True)
->>>>>>> c3dcb2b2
         return math_utils.combine_frame_transforms(pos_w, quat_w, self._offset_pos[env_ids], self._offset_quat[env_ids])