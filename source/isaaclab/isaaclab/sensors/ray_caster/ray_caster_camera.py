--- conflicted
+++ resolved
@@ -10,13 +10,10 @@
 from collections.abc import Sequence
 from typing import TYPE_CHECKING, ClassVar, Literal
 
-<<<<<<< HEAD
-=======
 import omni.physics.tensors.impl.api as physx
 from isaacsim.core.prims import XFormPrim
 
 import isaaclab.sim.utils.stage as stage_utils
->>>>>>> aec36d94
 import isaaclab.utils.math as math_utils
 from isaaclab.sensors.camera import CameraData
 from isaaclab.utils.warp import raycast_mesh
