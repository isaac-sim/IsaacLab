--- conflicted
+++ resolved
@@ -5,17 +5,10 @@
 
 from __future__ import annotations
 
+import logging
 import torch
 from collections.abc import Sequence
 from typing import TYPE_CHECKING, ClassVar, Literal
-
-<<<<<<< HEAD
-import isaacsim.core.utils.stage as stage_utils
-import omni.log
-=======
-import omni.physics.tensors.impl.api as physx
-from isaacsim.core.prims import XFormPrim
->>>>>>> 9cbf024e
 
 import isaaclab.utils.math as math_utils
 from isaaclab.sensors.camera import CameraData
@@ -27,6 +20,9 @@
 
 if TYPE_CHECKING:
     from .ray_caster_camera_cfg import RayCasterCameraCfg
+
+# import logger
+logger = logging.getLogger(__name__)
 
 
 class RayCasterCamera(RayCaster):
@@ -419,7 +415,7 @@
 
         """
         # deprecation
-        omni.log.warn(
+        logger.warning(
             "The function '_compute_view_world_poses' will be deprecated in favor of the util method"
             " 'obtain_world_pose_from_view'. Please use 'obtain_world_pose_from_view' instead...."
         )
@@ -444,7 +440,7 @@
         """
 
         # deprecation
-        omni.log.warn(
+        logger.warning(
             "The function '_compute_camera_world_poses' will be deprecated in favor of the combination of methods"
             " 'obtain_world_pose_from_view' and 'math_utils.combine_frame_transforms'. Please use"
             " 'obtain_world_pose_from_view' and 'math_utils.combine_frame_transforms' instead...."
