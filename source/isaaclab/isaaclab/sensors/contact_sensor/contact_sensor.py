# Copyright (c) 2022-2025, The Isaac Lab Project Developers (https://github.com/isaac-sim/IsaacLab/blob/main/CONTRIBUTORS.md).
# All rights reserved.
#
# SPDX-License-Identifier: BSD-3-Clause

# Ignore optional memory usage warning globally
# pyright: reportOptionalSubscript=false

from __future__ import annotations

from typing import TYPE_CHECKING

<<<<<<< HEAD
import warp as wp
from newton.sensors import ContactSensor as NewtonContactSensor
from newton.sensors import MatchKind
=======
from isaaclab.utils.backend_utils import FactoryBase
>>>>>>> 5efe0cf0

from .base_contact_sensor import BaseContactSensor
from .base_contact_sensor_data import BaseContactSensorData

if TYPE_CHECKING:
    from isaaclab_newton.sensors.contact_sensor import ContactSensor as NewtonContactSensor
    from isaaclab_newton.sensors.contact_sensor import ContactSensorData as NewtonContactSensorData


class ContactSensor(FactoryBase):
    """Factory for creating contact sensor instances."""

    data: BaseContactSensorData | NewtonContactSensorData

    def __new__(cls, *args, **kwargs) -> BaseContactSensor | NewtonContactSensor:
        """Create a new instance of a contact sensor based on the backend."""
        # The `FactoryBase` __new__ method will handle the logic and return
        # an instance of the correct backend-specific contact sensor class,
        # which is guaranteed to be a subclass of `BaseContactSensor` by convention.
        return super().__new__(cls, *args, **kwargs)<|MERGE_RESOLUTION|>--- conflicted
+++ resolved
@@ -10,13 +10,7 @@
 
 from typing import TYPE_CHECKING
 
-<<<<<<< HEAD
-import warp as wp
-from newton.sensors import ContactSensor as NewtonContactSensor
-from newton.sensors import MatchKind
-=======
 from isaaclab.utils.backend_utils import FactoryBase
->>>>>>> 5efe0cf0
 
 from .base_contact_sensor import BaseContactSensor
 from .base_contact_sensor_data import BaseContactSensorData
