# Copyright (c) 2022-2025, The Isaac Lab Project Developers (https://github.com/isaac-sim/IsaacLab/blob/main/CONTRIBUTORS.md).
# All rights reserved.
#
# SPDX-License-Identifier: BSD-3-Clause
"""Recorder manager for recording data produced from the given world."""

from __future__ import annotations

import enum
import os
import torch
from collections.abc import Sequence
from prettytable import PrettyTable
from typing import TYPE_CHECKING

from isaaclab.utils import configclass
from isaaclab.utils.datasets import EpisodeData, HDF5DatasetFileHandler

from .manager_base import ManagerBase, ManagerTermBase
from .manager_term_cfg import RecorderTermCfg

if TYPE_CHECKING:
    from isaaclab.envs import ManagerBasedEnv


class DatasetExportMode(enum.IntEnum):
    """The mode to handle episode exports."""

    EXPORT_NONE = 0  # Export none of the episodes
    EXPORT_ALL = 1  # Export all episodes to a single dataset file
    EXPORT_SUCCEEDED_FAILED_IN_SEPARATE_FILES = 2  # Export succeeded and failed episodes in separate files
    EXPORT_SUCCEEDED_ONLY = 3  # Export only succeeded episodes to a single dataset file


@configclass
class RecorderManagerBaseCfg:
    """Base class for configuring recorder manager terms."""

    dataset_file_handler_class_type: type = HDF5DatasetFileHandler

    dataset_export_dir_path: str = "/tmp/isaaclab/logs"
    """The directory path where the recorded datasets are exported."""

    dataset_filename: str = "dataset"
    """Dataset file name without file extension."""

    dataset_export_mode: DatasetExportMode = DatasetExportMode.EXPORT_ALL
    """The mode to handle episode exports."""

    export_in_record_pre_reset: bool = True
    """Whether to export episodes in the record_pre_reset call."""

    export_in_close: bool = False
    """Whether to export episodes in the close call."""


class RecorderTerm(ManagerTermBase):
    """Base class for recorder terms.

    The recorder term is responsible for recording data at various stages of the environment's lifecycle.
    A recorder term is comprised of four user-defined callbacks to record data in the corresponding stages:

    * Pre-reset recording: This callback is invoked at the beginning of `env.reset()` before the reset is effective.
    * Post-reset recording: This callback is invoked at the end of `env.reset()`.
    * Pre-step recording: This callback is invoked at the beginning of `env.step()`, after the step action is processed
          and before the action is applied by the action manager.
    * Post-step recording: This callback is invoked at the end of `env.step()` when all the managers are processed.
    """

    def __init__(self, cfg: RecorderTermCfg, env: ManagerBasedEnv):
        """Initialize the recorder term.

        Args:
            cfg: The configuration object.
            env: The environment instance.
        """
        # call the base class constructor
        super().__init__(cfg, env)

    """
    User-defined callbacks.
    """

    def record_pre_reset(self, env_ids: Sequence[int] | None) -> tuple[str | None, torch.Tensor | dict | None]:
        """Record data at the beginning of env.reset() before reset is effective.

        Args:
            env_ids: The environment ids. All environments should be considered when set to None.

        Returns:
            A tuple of key and value to be recorded.
            The key can contain nested keys separated by '/'. For example, "obs/joint_pos" would add the given
            value under ['obs']['policy'] in the underlying dictionary in the recorded episode data.
            The value can be a tensor or a nested dictionary of tensors. The shape of a tensor in the value
            is (env_ids, ...).
        """
        return None, None

    def record_post_reset(self, env_ids: Sequence[int] | None) -> tuple[str | None, torch.Tensor | dict | None]:
        """Record data at the end of env.reset().

        Args:
            env_ids: The environment ids. All environments should be considered when set to None.

        Returns:
            A tuple of key and value to be recorded.
            Please refer to the `record_pre_reset` function for more details.
        """
        return None, None

    def record_pre_step(self) -> tuple[str | None, torch.Tensor | dict | None]:
        """Record data in the beginning of env.step() after action is cached/processed in the ActionManager.

        Returns:
            A tuple of key and value to be recorded.
            Please refer to the `record_pre_reset` function for more details.
        """
        return None, None

    def record_post_step(self) -> tuple[str | None, torch.Tensor | dict | None]:
        """Record data at the end of env.step() when all the managers are processed.

        Returns:
            A tuple of key and value to be recorded.
            Please refer to the `record_pre_reset` function for more details.
        """
        return None, None

<<<<<<< HEAD
    def close(self, file_path: str):
        """Finalize and "clean up" the recorder term.

        This can include tasks such as appending metadata (e.g. labels) to a file
        and properly closing any associated file handles or resources.

        Args:
            file_path: the absolute path to the file
        """
        pass
=======
    def record_post_physics_decimation_step(self) -> tuple[str | None, torch.Tensor | dict | None]:
        """Record data after the physics step is executed in the decimation loop.

        Returns:
            A tuple of key and value to be recorded.
            Please refer to the `record_pre_reset` function for more details.
        """
        return None, None
>>>>>>> 73aa877d


class RecorderManager(ManagerBase):
    """Manager for recording data from recorder terms."""

    def __init__(self, cfg: object, env: ManagerBasedEnv):
        """Initialize the recorder manager.

        Args:
            cfg: The configuration object or dictionary (``dict[str, RecorderTermCfg]``).
            env: The environment instance.
        """
        self._term_names: list[str] = list()
        self._terms: dict[str, RecorderTerm] = dict()

        # Do nothing if cfg is None or an empty dict
        if not cfg:
            return

        super().__init__(cfg, env)

        # Do nothing if no active recorder terms are provided
        if len(self.active_terms) == 0:
            return

        if not isinstance(cfg, RecorderManagerBaseCfg):
            raise TypeError("Configuration for the recorder manager is not of type RecorderManagerBaseCfg.")

        # create episode data buffer indexed by environment id
        self._episodes: dict[int, EpisodeData] = dict()
        for env_id in range(env.num_envs):
            self._episodes[env_id] = EpisodeData()

        env_name = getattr(env.cfg, "env_name", None)

        self._dataset_file_handler = None
        if cfg.dataset_export_mode != DatasetExportMode.EXPORT_NONE:
            self._dataset_file_handler = cfg.dataset_file_handler_class_type()
            self._dataset_file_handler.create(
                os.path.join(cfg.dataset_export_dir_path, cfg.dataset_filename), env_name=env_name
            )

        self._failed_episode_dataset_file_handler = None
        if cfg.dataset_export_mode == DatasetExportMode.EXPORT_SUCCEEDED_FAILED_IN_SEPARATE_FILES:
            self._failed_episode_dataset_file_handler = cfg.dataset_file_handler_class_type()
            self._failed_episode_dataset_file_handler.create(
                os.path.join(cfg.dataset_export_dir_path, f"{cfg.dataset_filename}_failed"), env_name=env_name
            )

        self._exported_successful_episode_count = {}
        self._exported_failed_episode_count = {}

    def __str__(self) -> str:
        """Returns: A string representation for recorder manager."""
        msg = f"<RecorderManager> contains {len(self._term_names)} active terms.\n"
        # create table for term information
        table = PrettyTable()
        table.title = "Active Recorder Terms"
        table.field_names = ["Index", "Name"]
        # set alignment of table columns
        table.align["Name"] = "l"
        # add info on each term
        for index, name in enumerate(self._term_names):
            table.add_row([index, name])
        # convert table to string
        msg += table.get_string()
        msg += "\n"
        return msg

    def __del__(self):
        """Destructor for recorder."""
        self.close()

    """
    Properties.
    """

    @property
    def active_terms(self) -> list[str]:
        """Name of active recorder terms."""
        return self._term_names

    @property
    def exported_successful_episode_count(self, env_id=None) -> int:
        """Number of successful episodes.

        Args:
            env_id: The environment id. Defaults to None, in which case all environments are considered.

        Returns:
            The number of successful episodes.
        """
        if not hasattr(self, "_exported_successful_episode_count"):
            return 0
        if env_id is not None:
            return self._exported_successful_episode_count.get(env_id, 0)
        return sum(self._exported_successful_episode_count.values())

    @property
    def exported_failed_episode_count(self, env_id=None) -> int:
        """Number of failed episodes.

        Args:
            env_id: The environment id. Defaults to None, in which case all environments are considered.

        Returns:
            The number of failed episodes.
        """
        if not hasattr(self, "_exported_failed_episode_count"):
            return 0
        if env_id is not None:
            return self._exported_failed_episode_count.get(env_id, 0)
        return sum(self._exported_failed_episode_count.values())

    """
    Operations.
    """

    def reset(self, env_ids: Sequence[int] | None = None) -> dict[str, torch.Tensor]:
        """Resets the recorder data.

        Args:
            env_ids: The environment ids. Defaults to None, in which case
                all environments are considered.

        Returns:
            An empty dictionary.
        """
        # Do nothing if no active recorder terms are provided
        if len(self.active_terms) == 0:
            return {}

        # resolve environment ids
        if env_ids is None:
            env_ids = list(range(self._env.num_envs))
        if isinstance(env_ids, torch.Tensor):
            env_ids = env_ids.tolist()

        for term in self._terms.values():
            term.reset(env_ids=env_ids)

        for env_id in env_ids:
            self._episodes[env_id] = EpisodeData()

        # nothing to log here
        return {}

    def get_episode(self, env_id: int) -> EpisodeData:
        """Returns the episode data for the given environment id.

        Args:
            env_id: The environment id.

        Returns:
            The episode data for the given environment id.
        """
        return self._episodes.get(env_id, EpisodeData())

    def add_to_episodes(self, key: str, value: torch.Tensor | dict, env_ids: Sequence[int] | None = None):
        """Adds the given key-value pair to the episodes for the given environment ids.

        Args:
            key: The key of the given value to be added to the episodes. The key can contain nested keys
                separated by '/'. For example, "obs/joint_pos" would add the given value under ['obs']['policy']
                in the underlying dictionary in the episode data.
            value: The value to be added to the episodes. The value can be a tensor or a nested dictionary of tensors.
                The shape of a tensor in the value is (env_ids, ...).
            env_ids: The environment ids. Defaults to None, in which case all environments are considered.
        """
        # Do nothing if no active recorder terms are provided
        if len(self.active_terms) == 0:
            return

        # resolve environment ids
        if key is None:
            return
        if env_ids is None:
            env_ids = list(range(self._env.num_envs))
        if isinstance(env_ids, torch.Tensor):
            env_ids = env_ids.tolist()

        if isinstance(value, dict):
            for sub_key, sub_value in value.items():
                self.add_to_episodes(f"{key}/{sub_key}", sub_value, env_ids)
            return

        for value_index, env_id in enumerate(env_ids):
            if env_id not in self._episodes:
                self._episodes[env_id] = EpisodeData()
                self._episodes[env_id].env_id = env_id
            self._episodes[env_id].add(key, value[value_index])

    def set_success_to_episodes(self, env_ids: Sequence[int] | None, success_values: torch.Tensor):
        """Sets the task success values to the episodes for the given environment ids.

        Args:
            env_ids: The environment ids. Defaults to None, in which case all environments are considered.
            success_values: The task success values to be set to the episodes. The shape of the tensor is (env_ids, 1).
        """
        # Do nothing if no active recorder terms are provided
        if len(self.active_terms) == 0:
            return

        # resolve environment ids
        if env_ids is None:
            env_ids = list(range(self._env.num_envs))
        if isinstance(env_ids, torch.Tensor):
            env_ids = env_ids.tolist()

        for value_index, env_id in enumerate(env_ids):
            self._episodes[env_id].success = success_values[value_index].item()

    def record_pre_step(self) -> None:
        """Trigger recorder terms for pre-step functions."""
        # Do nothing if no active recorder terms are provided
        if len(self.active_terms) == 0:
            return

        for term in self._terms.values():
            key, value = term.record_pre_step()
            self.add_to_episodes(key, value)

    def record_post_step(self) -> None:
        """Trigger recorder terms for post-step functions."""
        # Do nothing if no active recorder terms are provided
        if len(self.active_terms) == 0:
            return

        for term in self._terms.values():
            key, value = term.record_post_step()
            self.add_to_episodes(key, value)

    def record_post_physics_decimation_step(self) -> None:
        """Trigger recorder terms for post-physics step functions in the decimation loop."""
        # Do nothing if no active recorder terms are provided
        if len(self.active_terms) == 0:
            return

        for term in self._terms.values():
            key, value = term.record_post_physics_decimation_step()
            self.add_to_episodes(key, value)

    def record_pre_reset(self, env_ids: Sequence[int] | None, force_export_or_skip=None) -> None:
        """Trigger recorder terms for pre-reset functions.

        Args:
            env_ids: The environment ids in which a reset is triggered.
        """
        # Do nothing if no active recorder terms are provided
        if len(self.active_terms) == 0:
            return

        if env_ids is None:
            env_ids = list(range(self._env.num_envs))
        if isinstance(env_ids, torch.Tensor):
            env_ids = env_ids.tolist()

        for term in self._terms.values():
            key, value = term.record_pre_reset(env_ids)
            self.add_to_episodes(key, value, env_ids)

        # Set task success values for the relevant episodes
        success_results = torch.zeros(len(env_ids), dtype=bool, device=self._env.device)
        # Check success indicator from termination terms
        if hasattr(self._env, "termination_manager"):
            if "success" in self._env.termination_manager.active_terms:
                success_results |= self._env.termination_manager.get_term("success")[env_ids]
        self.set_success_to_episodes(env_ids, success_results)

        if force_export_or_skip or (force_export_or_skip is None and self.cfg.export_in_record_pre_reset):
            self.export_episodes(env_ids)

    def record_post_reset(self, env_ids: Sequence[int] | None) -> None:
        """Trigger recorder terms for post-reset functions.

        Args:
            env_ids: The environment ids in which a reset is triggered.
        """
        # Do nothing if no active recorder terms are provided
        if len(self.active_terms) == 0:
            return

        for term in self._terms.values():
            key, value = term.record_post_reset(env_ids)
            self.add_to_episodes(key, value, env_ids)

    def get_ep_meta(self) -> dict:
        """Get the episode metadata."""
        if not hasattr(self._env.cfg, "get_ep_meta"):
            # Add basic episode metadata
            ep_meta = dict()
            ep_meta["sim_args"] = {
                "dt": self._env.cfg.sim.dt,
                "decimation": self._env.cfg.decimation,
                "render_interval": self._env.cfg.sim.render_interval,
                "num_envs": self._env.cfg.scene.num_envs,
            }
            return ep_meta

        # Add custom episode metadata if available
        ep_meta = self._env.cfg.get_ep_meta()
        return ep_meta

    def export_episodes(self, env_ids: Sequence[int] | None = None) -> None:
        """Concludes and exports the episodes for the given environment ids.

        Args:
            env_ids: The environment ids. Defaults to None, in which case
                all environments are considered.
        """
        # Do nothing if no active recorder terms are provided
        if len(self.active_terms) == 0:
            return

        if env_ids is None:
            env_ids = list(range(self._env.num_envs))
        if isinstance(env_ids, torch.Tensor):
            env_ids = env_ids.tolist()

        # Export episode data through dataset exporter
        need_to_flush = False

        if any(env_id in self._episodes and not self._episodes[env_id].is_empty() for env_id in env_ids):
            ep_meta = self.get_ep_meta()
            if self._dataset_file_handler is not None:
                self._dataset_file_handler.add_env_args(ep_meta)
            if self._failed_episode_dataset_file_handler is not None:
                self._failed_episode_dataset_file_handler.add_env_args(ep_meta)

        for env_id in env_ids:
            if env_id in self._episodes and not self._episodes[env_id].is_empty():
                self._episodes[env_id].pre_export()

                episode_succeeded = self._episodes[env_id].success
                target_dataset_file_handler = None
                if (self.cfg.dataset_export_mode == DatasetExportMode.EXPORT_ALL) or (
                    self.cfg.dataset_export_mode == DatasetExportMode.EXPORT_SUCCEEDED_ONLY and episode_succeeded
                ):
                    target_dataset_file_handler = self._dataset_file_handler
                elif self.cfg.dataset_export_mode == DatasetExportMode.EXPORT_SUCCEEDED_FAILED_IN_SEPARATE_FILES:
                    if episode_succeeded:
                        target_dataset_file_handler = self._dataset_file_handler
                    else:
                        target_dataset_file_handler = self._failed_episode_dataset_file_handler
                if target_dataset_file_handler is not None:
                    target_dataset_file_handler.write_episode(self._episodes[env_id])
                    need_to_flush = True
                # Update episode count
                if episode_succeeded:
                    self._exported_successful_episode_count[env_id] = (
                        self._exported_successful_episode_count.get(env_id, 0) + 1
                    )
                else:
                    self._exported_failed_episode_count[env_id] = self._exported_failed_episode_count.get(env_id, 0) + 1
            # Reset the episode buffer for the given environment after export
            self._episodes[env_id] = EpisodeData()

        if need_to_flush:
            if self._dataset_file_handler is not None:
                self._dataset_file_handler.flush()
            if self._failed_episode_dataset_file_handler is not None:
                self._failed_episode_dataset_file_handler.flush()

    def close(self):
        """Closes the recorder manager by exporting any remaining data to file as well as properly closes the recorder terms."""
        # Do nothing if no active recorder terms are provided
        if len(self.active_terms) == 0:
            return
        if self._dataset_file_handler is not None:
            if self.cfg.export_in_close:
                self.export_episodes()
            self._dataset_file_handler.close()
        if self._failed_episode_dataset_file_handler is not None:
            self._failed_episode_dataset_file_handler.close()
        for term in self._terms.values():
            term.close(os.path.join(self.cfg.dataset_export_dir_path, self.cfg.dataset_filename))

    """
    Helper functions.
    """

    def _prepare_terms(self):
        """Prepares a list of recorder terms."""
        # check if config is dict already
        if isinstance(self.cfg, dict):
            cfg_items = self.cfg.items()
        else:
            cfg_items = self.cfg.__dict__.items()
        for term_name, term_cfg in cfg_items:
            # skip non-term settings
            if term_name in [
                "dataset_file_handler_class_type",
                "dataset_filename",
                "dataset_export_dir_path",
                "dataset_export_mode",
                "export_in_record_pre_reset",
            ]:
                continue
            # check if term config is None
            if term_cfg is None:
                continue
            # check valid type
            if not isinstance(term_cfg, RecorderTermCfg):
                raise TypeError(
                    f"Configuration for the term '{term_name}' is not of type RecorderTermCfg."
                    f" Received: '{type(term_cfg)}'."
                )
            # create the recorder term
            term = term_cfg.class_type(term_cfg, self._env)
            # sanity check if term is valid type
            if not isinstance(term, RecorderTerm):
                raise TypeError(f"Returned object for the term '{term_name}' is not of type RecorderTerm.")
            # add term name and parameters
            self._term_names.append(term_name)
            self._terms[term_name] = term<|MERGE_RESOLUTION|>--- conflicted
+++ resolved
@@ -126,7 +126,15 @@
         """
         return None, None
 
-<<<<<<< HEAD
+    def record_post_physics_decimation_step(self) -> tuple[str | None, torch.Tensor | dict | None]:
+        """Record data after the physics step is executed in the decimation loop.
+
+        Returns:
+            A tuple of key and value to be recorded.
+            Please refer to the `record_pre_reset` function for more details.
+        """
+        return None, None
+      
     def close(self, file_path: str):
         """Finalize and "clean up" the recorder term.
 
@@ -137,16 +145,6 @@
             file_path: the absolute path to the file
         """
         pass
-=======
-    def record_post_physics_decimation_step(self) -> tuple[str | None, torch.Tensor | dict | None]:
-        """Record data after the physics step is executed in the decimation loop.
-
-        Returns:
-            A tuple of key and value to be recorded.
-            Please refer to the `record_pre_reset` function for more details.
-        """
-        return None, None
->>>>>>> 73aa877d
 
 
 class RecorderManager(ManagerBase):
