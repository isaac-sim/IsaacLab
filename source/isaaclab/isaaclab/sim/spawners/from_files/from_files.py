--- conflicted
+++ resolved
@@ -19,19 +19,8 @@
     from pxr import Semantics
 
 from isaaclab.sim import converters, schemas
-<<<<<<< HEAD
-from isaaclab.sim.spawners.materials.physics_materials_cfg import RigidBodyMaterialCfg
-from isaaclab.sim.utils import (
-    bind_physics_material,
-    bind_visual_material,
-    clone,
-    is_current_stage_in_memory,
-    select_usd_variants,
-)
-=======
 from isaaclab.sim.utils import bind_physics_material, bind_visual_material, clone, select_usd_variants
 from isaaclab.sim.utils.stage import get_current_stage, is_current_stage_in_memory
->>>>>>> 18c7c58d
 from isaaclab.utils.assets import check_usd_path_with_timeout
 
 if TYPE_CHECKING:
