# Copyright (c) 2022-2025, The Isaac Lab Project Developers (https://github.com/isaac-sim/IsaacLab/blob/main/CONTRIBUTORS.md).
# All rights reserved.
#
# SPDX-License-Identifier: BSD-3-Clause

import builtins
import enum
import logging
import numpy as np
import os
import toml
import torch
import traceback
import weakref
from collections.abc import Iterator
from contextlib import contextmanager
from typing import Any

# Import settings manager for both Omniverse and standalone modes
from isaaclab.app.settings_manager import get_settings_manager
import flatdict
<<<<<<< HEAD
import isaacsim.core.utils.stage as stage_utils
=======
>>>>>>> 86102b5a
import omni.physx
import omni.usd
from isaacsim.core.api.simulation_context import SimulationContext as _SimulationContext
from isaacsim.core.simulation_manager import SimulationManager
from isaacsim.core.utils.viewports import set_camera_view
from isaacsim.core.version import get_version
from omni.physics.stageupdate import get_physics_stage_update_node_interface
from pxr import Usd

import isaaclab.sim.utils.stage as stage_utils
from isaaclab.sim._impl.newton_manager import NewtonManager
from isaaclab.sim.utils import create_new_stage_in_memory, use_stage
from isaaclab.visualizers import NewtonVisualizerCfg, OVVisualizerCfg, RerunVisualizerCfg, Visualizer

from .scene_data_provider import SceneDataProvider
from .simulation_cfg import SimulationCfg
from .spawners import DomeLightCfg, GroundPlaneCfg
from .utils import bind_physics_material

# import logger
logger = logging.getLogger(__name__)


class SimulationContext(_SimulationContext):
    """A class to control simulation-related events such as physics stepping and rendering.

    The simulation context helps control various simulation aspects. This includes:

    * configure the simulator with different settings such as the physics time-step, the number of physics substeps,
      and the physics solver parameters (for more information, see :class:`isaaclab.sim.SimulationCfg`)
    * playing, pausing, stepping and stopping the simulation
    * adding and removing callbacks to different simulation events such as physics stepping, rendering, etc.

    This class inherits from the :class:`isaacsim.core.api.simulation_context.SimulationContext` class and
    adds additional functionalities such as setting up the simulation context with a configuration object,
    exposing other commonly used simulator-related functions, and performing version checks of Isaac Sim
    to ensure compatibility between releases.

    The simulation context is a singleton object. This means that there can only be one instance
    of the simulation context at any given time. This is enforced by the parent class. Therefore, it is
    not possible to create multiple instances of the simulation context. Instead, the simulation context
    can be accessed using the ``instance()`` method.

    .. attention::
        Since we only support the `PyTorch <https://pytorch.org/>`_ backend for simulation, the
        simulation context is configured to use the ``torch`` backend by default. This means that
        all the data structures used in the simulation are ``torch.Tensor`` objects.

    The simulation context can be used in two different modes of operations:

    1. **Standalone python script**: In this mode, the user has full control over the simulation and
       can trigger stepping events synchronously (i.e. as a blocking call). In this case the user
       has to manually call :meth:`step` step the physics simulation and :meth:`render` to
       render the scene.
    2. **Omniverse extension**: In this mode, the user has limited control over the simulation stepping
       and all the simulation events are triggered asynchronously (i.e. as a non-blocking call). In this
       case, the user can only trigger the simulation to start, pause, and stop. The simulation takes
       care of stepping the physics simulation and rendering the scene.

    Based on above, for most functions in this class there is an equivalent function that is suffixed
    with ``_async``. The ``_async`` functions are used in the Omniverse extension mode and
    the non-``_async`` functions are used in the standalone python script mode.
    """

    class RenderMode(enum.IntEnum):
        """Different rendering modes for the simulation.

        Render modes correspond to how the viewport and other UI elements (such as listeners to keyboard or mouse
        events) are updated. There are three main components that can be updated when the simulation is rendered:

        1. **UI elements and other extensions**: These are UI elements (such as buttons, sliders, etc.) and other
           extensions that are running in the background that need to be updated when the simulation is running.
        2. **Cameras**: These are typically based on Hydra textures and are used to render the scene from different
           viewpoints. They can be attached to a viewport or be used independently to render the scene.
        3. **Viewports**: These are windows where you can see the rendered scene.

        Updating each of the above components has a different overhead. For example, updating the viewports is
        computationally expensive compared to updating the UI elements. Therefore, it is useful to be able to
        control what is updated when the simulation is rendered. This is where the render mode comes in. There are
        four different render modes:

        * :attr:`NO_GUI_OR_RENDERING`: The simulation is running without a GUI and off-screen rendering flag is disabled,
          so none of the above are updated.
        * :attr:`NO_RENDERING`: No rendering, where only 1 is updated at a lower rate.
        * :attr:`PARTIAL_RENDERING`: Partial rendering, where only 1 and 2 are updated.
        * :attr:`FULL_RENDERING`: Full rendering, where everything (1, 2, 3) is updated.

        .. _Viewports: https://docs.omniverse.nvidia.com/extensions/latest/ext_viewport.html
        """

        NO_GUI_OR_RENDERING = -1
        """The simulation is running without a GUI and off-screen rendering is disabled."""
        NO_RENDERING = 0
        """No rendering, where only other UI elements are updated at a lower rate."""
        PARTIAL_RENDERING = 1
        """Partial rendering, where the simulation cameras and UI elements are updated."""
        FULL_RENDERING = 2
        """Full rendering, where all the simulation viewports, cameras and UI elements are updated."""

    def __init__(self, cfg: SimulationCfg | None = None):
        """Creates a simulation context to control the simulator.

        Args:
            cfg: The configuration of the simulation. Defaults to None,
                in which case the default configuration is used.
        """
        # store input
        if cfg is None:
            cfg = SimulationCfg()
        # check that the config is valid
        cfg.validate()
        self.cfg = cfg
        # check that simulation is running
        if stage_utils.get_current_stage() is None:
            raise RuntimeError("The stage has not been created. Did you run the simulator?")

        # create stage in memory if requested
        if self.cfg.create_stage_in_memory:
            self._initial_stage = create_new_stage_in_memory()
        else:
            self._initial_stage = omni.usd.get_context().get_stage()

        # acquire settings interface
        # Use settings manager (works in both Omniverse and standalone modes)
        self.settings = get_settings_manager()

        # apply carb physics settings
        SimulationManager._clear()
        self._apply_physics_settings()

        # note: we read this once since it is not expected to change during runtime
        # read flag for whether a local GUI is enabled
        self._local_gui = (
            self.settings.get("/app/window/enabled")
            if self.settings.get("/app/window/enabled") is not None
            else False
        )
        # read flag for whether livestreaming GUI is enabled
        self._livestream_gui = (
            self.settings.get("/app/livestream/enabled")
            if self.settings.get("/app/livestream/enabled") is not None
            else False
        )
        # read flag for whether XR GUI is enabled
        self._xr_gui = (
            self.settings.get("/app/xr/enabled")
            if self.settings.get("/app/xr/enabled") is not None
            else False
        )

        # read flag for whether the Isaac Lab viewport capture pipeline will be used,
        # casting None to False if the flag doesn't exist
        # this flag is set from the AppLauncher class
        self._offscreen_render = bool(self.settings.get("/isaaclab/render/offscreen"))
        # read flag for whether the default viewport should be enabled
        self._render_viewport = bool(self.settings.get("/isaaclab/render/active_viewport"))
        # flag for whether any GUI will be rendered (local, livestreamed or viewport)
        self._has_gui = self._local_gui or self._livestream_gui or self._xr_gui

        # apply render settings from render config
        self._apply_render_settings_from_cfg()

        # store the default render mode
        if not self._has_gui and not self._offscreen_render:
            # set default render mode
            # note: this is the terminal state: cannot exit from this render mode
            self.render_mode = self.RenderMode.NO_GUI_OR_RENDERING
            # set viewport context to None
            self._viewport_context = None
            self._viewport_window = None
        elif not self._has_gui and self._offscreen_render:
            # set default render mode
            # note: this is the terminal state: cannot exit from this render mode
            self.render_mode = self.RenderMode.PARTIAL_RENDERING
            # set viewport context to None
            self._viewport_context = None
            self._viewport_window = None
        else:
            # note: need to import here in case the UI is not available (ex. headless mode)
            import omni.ui as ui
            from omni.kit.viewport.utility import get_active_viewport

            # set default render mode
            # note: this can be changed by calling the `set_render_mode` function
            self.render_mode = self.RenderMode.FULL_RENDERING
            # acquire viewport context
            self._viewport_context = get_active_viewport()
            self._viewport_context.updates_enabled = True  # pyright: ignore [reportOptionalMemberAccess]
            # acquire viewport window
            # TODO @mayank: Why not just use get_active_viewport_and_window() directly?
            self._viewport_window = ui.Workspace.get_window("Viewport")
            # counter for periodic rendering
            self._render_throttle_counter = 0
            # rendering frequency in terms of number of render calls
            self._render_throttle_period = 5

        # check the case where we don't need to render the viewport
        # since render_viewport can only be False in headless mode, we only need to check for offscreen_render
        if not self._render_viewport and self._offscreen_render:
            # disable the viewport if offscreen_render is enabled
            from omni.kit.viewport.utility import get_active_viewport

            get_active_viewport().updates_enabled = False

        # override enable scene querying if rendering is enabled
        # this is needed for some GUI features
        if self._has_gui:
            self.cfg.enable_scene_query_support = True
        # set up flatcache/fabric interface (default is None)
        # this is needed to flush the flatcache data into Hydra manually when calling `render()`
        # ref: https://docs.omniverse.nvidia.com/prod_extensions/prod_extensions/ext_physics.html
        # note: need to do this here because super().__init__ calls render and this variable is needed
        self._fabric_iface = None
        # read isaac sim version (this includes build tag, release tag etc.)
        # note: we do it once here because it reads the VERSION file from disk and is not expected to change.
        self._isaacsim_version = get_version()

        # create a tensor for gravity
        # note: this line is needed to create a "tensor" in the device to avoid issues with torch 2.1 onwards.
        #   the issue is with some heap memory corruption when torch tensor is created inside the asset class.
        #   you can reproduce the issue by commenting out this line and running the test `test_articulation.py`.
        self._gravity_tensor = torch.tensor(self.cfg.gravity, dtype=torch.float32, device=self.cfg.device)

        # define a global variable to store the exceptions raised in the callback stack
        builtins.ISAACLAB_CALLBACK_EXCEPTION = None

        # add callback to deal the simulation app when simulation is stopped.
        # this is needed because physics views go invalid once we stop the simulation
        if not builtins.ISAAC_LAUNCHED_FROM_TERMINAL:
            timeline_event_stream = omni.timeline.get_timeline_interface().get_timeline_event_stream()
            self._app_control_on_stop_handle = timeline_event_stream.create_subscription_to_pop_by_type(
                int(omni.timeline.TimelineEventType.STOP),
                lambda *args, obj=weakref.proxy(self): obj._app_control_on_stop_handle_fn(*args),
                order=15,
            )
        else:
            self._app_control_on_stop_handle = None
        self._disable_app_control_on_stop_handle = False

        # initialize visualizers and scene data provider
        self._visualizers: list[Visualizer] = []
        self._visualizer_step_counter = 0
        self._scene_data_provider: SceneDataProvider | None = None
        # flag for skipping prim deletion callback
        # when stage in memory is attached
        self._skip_next_prim_deletion_callback_fn = False

        # flatten out the simulation dictionary
        sim_params = self.cfg.to_dict()
        if sim_params is not None:
            if "newton_cfg" in sim_params:
                newton_params = sim_params.pop("newton_cfg")

        # create a simulation context to control the simulator
        if float(".".join(self._isaacsim_version[2])) < 5:
            # stage arg is not supported before isaac sim 5.0
            super().__init__(
                stage_units_in_meters=1.0,
                physics_dt=self.cfg.dt,
                rendering_dt=self.cfg.dt * self.cfg.render_interval,
                backend="torch",
                sim_params=sim_params,
                physics_prim_path=self.cfg.physics_prim_path,
                device=self.cfg.device,
            )
        else:
            super().__init__(
                stage_units_in_meters=1.0,
                physics_dt=self.cfg.dt,
                rendering_dt=self.cfg.dt * self.cfg.render_interval,
                backend="torch",
                sim_params=sim_params,
                physics_prim_path=self.cfg.physics_prim_path,
                device=self.cfg.device,
                stage=self._initial_stage,
            )
        self.carb_settings.set_bool("/app/player/playSimulations", False)
        NewtonManager.set_simulation_dt(self.cfg.dt)
        NewtonManager.set_solver_settings(newton_params)
        physx_sim_interface = omni.physx.get_physx_simulation_interface()
        physx_sim_interface.detach_stage()
        get_physics_stage_update_node_interface().detach_node()
        # Disable USD cloning if we are not rendering or using RTX sensors
        NewtonManager._clone_physics_only = (
            self.render_mode == self.RenderMode.NO_GUI_OR_RENDERING or self.render_mode == self.RenderMode.NO_RENDERING
        )

    def _apply_physics_settings(self):
        """Sets various carb physics settings."""
        # enable hydra scene-graph instancing
        # note: this allows rendering of instanceable assets on the GUI
<<<<<<< HEAD
        set_carb_setting(self.settings, "/persistent/omnihydra/useSceneGraphInstancing", True)
=======
        self.carb_settings.set_bool("/persistent/omnihydra/useSceneGraphInstancing", True)
>>>>>>> 86102b5a

    def _apply_render_settings_from_cfg(self):
        """Sets rtx settings specified in the RenderCfg."""

        # define mapping of user-friendly RenderCfg names to native carb names
        rendering_setting_name_mapping = {
            "enable_translucency": "/rtx/translucency/enabled",
            "enable_reflections": "/rtx/reflections/enabled",
            "enable_global_illumination": "/rtx/indirectDiffuse/enabled",
            "enable_dlssg": "/rtx-transient/dlssg/enabled",
            "enable_dl_denoiser": "/rtx-transient/dldenoiser/enabled",
            "dlss_mode": "/rtx/post/dlss/execMode",
            "enable_direct_lighting": "/rtx/directLighting/enabled",
            "samples_per_pixel": "/rtx/directLighting/sampledLighting/samplesPerPixel",
            "enable_shadows": "/rtx/shadows/enabled",
            "enable_ambient_occlusion": "/rtx/ambientOcclusion/enabled",
        }

        not_carb_settings = ["rendering_mode", "carb_settings", "antialiasing_mode"]

        # set preset settings (same behavior as the CLI arg --rendering_mode)
        rendering_mode = self.cfg.render_cfg.rendering_mode
        if rendering_mode is not None:
            # check if preset is supported
            supported_rendering_modes = ["performance", "balanced", "quality"]
            if rendering_mode not in supported_rendering_modes:
                raise ValueError(
                    f"RenderCfg rendering mode '{rendering_mode}' not in supported modes {supported_rendering_modes}."
                )

            # parse preset file
            repo_path = os.path.join(carb.tokens.get_tokens_interface().resolve("${app}"), "..")
            preset_filename = os.path.join(repo_path, f"apps/rendering_modes/{rendering_mode}.kit")
            with open(preset_filename) as file:
                preset_dict = toml.load(file)
            preset_dict = dict(flatdict.FlatDict(preset_dict, delimiter="."))

            # set presets
            for key, value in preset_dict.items():
                key = "/" + key.replace(".", "/")  # convert to carb setting format
<<<<<<< HEAD
                set_carb_setting(self.settings, key, value)
=======
                self.set_setting(key, value)
>>>>>>> 86102b5a

        # set user-friendly named settings
        for key, value in vars(self.cfg.render_cfg).items():
            if value is None or key in not_carb_settings:
                # skip unset settings and non-carb settings
                continue
            if key not in rendering_setting_name_mapping:
                raise ValueError(
                    f"'{key}' in RenderCfg not found. Note: internal 'rendering_setting_name_mapping' dictionary might"
                    " need to be updated."
                )
            key = rendering_setting_name_mapping[key]
<<<<<<< HEAD
            set_carb_setting(self.settings, key, value)
=======
            self.set_setting(key, value)
>>>>>>> 86102b5a

        # set general carb settings
        carb_settings = self.cfg.render_cfg.carb_settings
        if carb_settings is not None:
            for key, value in carb_settings.items():
                if "_" in key:
                    key = "/" + key.replace("_", "/")  # convert from python variable style string
                elif "." in key:
                    key = "/" + key.replace(".", "/")  # convert from .kit file style string
<<<<<<< HEAD
                if get_carb_setting(self.settings, key) is None:
                    raise ValueError(f"'{key}' in RenderCfg.general_parameters does not map to a carb setting.")
                set_carb_setting(self.settings, key, value)
=======
                if self.get_setting(key) is None:
                    raise ValueError(f"'{key}' in RenderCfg.general_parameters does not map to a carb setting.")
                self.set_setting(key, value)
>>>>>>> 86102b5a

        # set denoiser mode
        if self.cfg.render_cfg.antialiasing_mode is not None:
            try:
                import omni.replicator.core as rep

                rep.settings.set_render_rtx_realtime(antialiasing=self.cfg.render_cfg.antialiasing_mode)
            except Exception:
                pass

        # WAR: Ensure /rtx/renderMode RaytracedLighting is correctly cased.
<<<<<<< HEAD
        if get_carb_setting(self.settings, "/rtx/rendermode").lower() == "raytracedlighting":
            set_carb_setting(self.settings, "/rtx/rendermode", "RaytracedLighting")
=======
        if self.get_setting("/rtx/rendermode").lower() == "raytracedlighting":
            self.set_setting("/rtx/rendermode", "RaytracedLighting")
>>>>>>> 86102b5a

    """
    Operations - New.
    """

    def has_gui(self) -> bool:
        """Returns whether the simulation has a GUI enabled.

        True if the simulation has a GUI enabled either locally or live-streamed.
        """
        return self._has_gui

    def has_rtx_sensors(self) -> bool:
        """Returns whether the simulation has any RTX-rendering related sensors.

        This function returns the value of the simulation parameter ``"/isaaclab/render/rtx_sensors"``.
        The parameter is set to True when instances of RTX-related sensors (cameras or LiDARs) are
        created using Isaac Lab's sensor classes.

        True if the simulation has RTX sensors (such as USD Cameras or LiDARs).

        For more information, please check `NVIDIA RTX documentation`_.

        .. _NVIDIA RTX documentation: https://developer.nvidia.com/rendering-technologies
        """
        return self._settings.get_as_bool("/isaaclab/render/rtx_sensors")

    def is_fabric_enabled(self) -> bool:
        """Returns whether the fabric interface is enabled.

        When fabric interface is enabled, USD read/write operations are disabled. Instead all applications
        read and write the simulation state directly from the fabric interface. This reduces a lot of overhead
        that occurs during USD read/write operations.

        For more information, please check `Fabric documentation`_.

        .. _Fabric documentation: https://docs.omniverse.nvidia.com/kit/docs/usdrt/latest/docs/usd_fabric_usdrt.html
        """
        return self._fabric_iface is not None

    def get_version(self) -> tuple[int, int, int]:
        """Returns the version of the simulator.

        This is a wrapper around the ``isaacsim.core.version.get_version()`` function.

        The returned tuple contains the following information:

        * Major version (int): This is the year of the release (e.g. 2022).
        * Minor version (int): This is the half-year of the release (e.g. 1 or 2).
        * Patch version (int): This is the patch number of the release (e.g. 0).
        """
        return int(self._isaacsim_version[2]), int(self._isaacsim_version[3]), int(self._isaacsim_version[4])

    """
    Operations - New utilities.
    """

    def set_camera_view(
        self,
        eye: tuple[float, float, float],
        target: tuple[float, float, float],
        camera_prim_path: str = "/OmniverseKit_Persp",
    ):
        """Set the location and target of the viewport camera in the stage.

        Note:
            This is a wrapper around the :math:`isaacsim.core.utils.viewports.set_camera_view` function.
            It is provided here for convenience to reduce the amount of imports needed.

        Args:
            eye: The location of the camera eye.
            target: The location of the camera target.
            camera_prim_path: The path to the camera primitive in the stage. Defaults to
                "/OmniverseKit_Persp".
        """
        # safe call only if we have a GUI or viewport rendering enabled
        if self._has_gui or self._offscreen_render or self._render_viewport:
            set_camera_view(eye, target, camera_prim_path)

    def set_render_mode(self, mode: RenderMode):
        """Change the current render mode of the simulation.

        Please see :class:`RenderMode` for more information on the different render modes.

        .. note::
            When no GUI is available (locally or livestreamed), we do not need to choose whether the viewport
            needs to render or not (since there is no GUI). Thus, in this case, calling the function will not
            change the render mode.

        Args:
            mode (RenderMode): The rendering mode. If different than SimulationContext's rendering mode,
            SimulationContext's mode is changed to the new mode.

        Raises:
            ValueError: If the input mode is not supported.
        """
        # check if mode change is possible -- not possible when no GUI is available
        if not self._has_gui:
            logger.warning(
                f"Cannot change render mode when GUI is disabled. Using the default render mode: {self.render_mode}."
            )
            return
        # check if there is a mode change
        # note: this is mostly needed for GUI when we want to switch between full rendering and no rendering.
        if mode != self.render_mode:
            if mode == self.RenderMode.FULL_RENDERING:
                # display the viewport and enable updates
                self._viewport_context.updates_enabled = True  # pyright: ignore [reportOptionalMemberAccess]
                self._viewport_window.visible = True  # pyright: ignore [reportOptionalMemberAccess]
            elif mode == self.RenderMode.PARTIAL_RENDERING:
                # hide the viewport and disable updates
                self._viewport_context.updates_enabled = False  # pyright: ignore [reportOptionalMemberAccess]
                self._viewport_window.visible = False  # pyright: ignore [reportOptionalMemberAccess]
            elif mode == self.RenderMode.NO_RENDERING:
                # hide the viewport and disable updates
                if self._viewport_context is not None:
                    self._viewport_context.updates_enabled = False  # pyright: ignore [reportOptionalMemberAccess]
                    self._viewport_window.visible = False  # pyright: ignore [reportOptionalMemberAccess]
                # reset the throttle counter
                self._render_throttle_counter = 0
            else:
                raise ValueError(f"Unsupported render mode: {mode}! Please check `RenderMode` for details.")
            # update render mode
            self.render_mode = mode

    def set_setting(self, name: str, value: Any):
        """Set simulation settings using the Carbonite SDK.
        .. note::
            If the input setting name does not exist, it will be created. If it does exist, the value will be
            overwritten. Please make sure to use the correct setting name.
            To understand the settings interface, please refer to the
            `Carbonite SDK <https://docs.omniverse.nvidia.com/dev-guide/latest/programmer_ref/settings.html>`_
            documentation.
        Args:
            name: The name of the setting.
            value: The value of the setting.
        """
        # Route through typed setters for correctness and consistency for common scalar types.
        if isinstance(value, bool):
            self.carb_settings.set_bool(name, value)
        elif isinstance(value, int):
            self.carb_settings.set_int(name, value)
        elif isinstance(value, float):
            self.carb_settings.set_float(name, value)
        elif isinstance(value, str):
            self.carb_settings.set_string(name, value)
        elif isinstance(value, (list, tuple)):
            self.carb_settings.set(name, value)
        else:
            raise ValueError(f"Unsupported value type for setting '{name}': {type(value)}")

    def get_setting(self, name: str) -> Any:
        """Read the simulation setting using the Carbonite SDK.

        Args:
            name: The name of the setting.

        Returns:
            The value of the setting.
        """
        return self.carb_settings.get(name)

    def forward(self) -> None:
        """Updates articulation kinematics and scene data for rendering."""
        NewtonManager.forward_kinematics()
        # Update scene data provider (syncs fabric transforms if needed)
        if self._scene_data_provider:
            self._scene_data_provider.update()

    def _create_default_visualizer_configs(self, requested_visualizers: list[str]) -> list:
        """Create default visualizer configurations for requested visualizer types.

        This method creates minimal default configurations for visualizers when none are defined
        in the simulation config. Each visualizer is created with all default parameters.

        Args:
            requested_visualizers: List of visualizer type names (e.g., ['newton', 'rerun', 'omniverse']).

        Returns:
            List of default visualizer config instances.
        """
        default_configs = []

        for viz_type in requested_visualizers:
            try:
                if viz_type == "newton":
                    # Create default Newton visualizer config
                    default_configs.append(NewtonVisualizerCfg())
                elif viz_type == "rerun":
                    # Create default Rerun visualizer config
                    default_configs.append(RerunVisualizerCfg())
                elif viz_type == "omniverse":
                    # Create default Omniverse visualizer config
                    default_configs.append(OVVisualizerCfg())
                else:
                    logger.warning(
                        f"[SimulationContext] Unknown visualizer type '{viz_type}' requested. "
                        "Valid types: 'newton', 'rerun', 'omniverse'. Skipping."
                    )
            except Exception as e:
                logger.error(f"[SimulationContext] Failed to create default config for visualizer '{viz_type}': {e}")

        return default_configs

    def initialize_visualizers(self) -> None:
        """Initialize visualizers based on the --visualizer command-line flag.

        This method creates and initializes visualizers only when explicitly requested via
        the --visualizer flag. It supports:
        - Single visualizer: --visualizer rerun
        - Multiple visualizers: --visualizer rerun newton omniverse
        - No visualizers: omit the --visualizer flag (default behavior)

        If visualizer configs are defined in SimulationCfg.visualizer_cfgs, they will be used.
        Otherwise, default configs with all default parameters will be automatically created.

        Note:
            - If --headless is specified, NO visualizers will be initialized (headless takes precedence).
            - If --visualizer is not specified, NO visualizers will be initialized.
            - If --visualizer is specified but no configs exist, default configs are created automatically.
            - Only visualizers specified via --visualizer will be initialized, even if
              multiple visualizer configs are present in the simulation config.
        """
<<<<<<< HEAD

        # Check if specific visualizers were requested via command-line flag
        settings_manager = get_settings_manager()
        requested_visualizers_str = settings_manager.get("/isaaclab/visualizer")
=======
        # Check if specific visualizers were requested via command-line flag
        carb_settings_iface = carb.settings.get_settings()
        requested_visualizers_str = carb_settings_iface.get("/isaaclab/visualizer")
>>>>>>> 86102b5a
        if requested_visualizers_str is None:
            requested_visualizers_str = ""

        # Parse comma-separated visualizer list
        requested_visualizers = [v.strip() for v in requested_visualizers_str.split(",") if v.strip()]

        # If no visualizers were requested via --visualizer flag, skip initialization
        if not requested_visualizers:
            # Skip if no GUI and no offscreen rendering (true headless mode)
            if not self._has_gui and not self._offscreen_render:
                return
<<<<<<< HEAD

=======
>>>>>>> 86102b5a
            logger.info(
                "[SimulationContext] No visualizers specified via --visualizer flag. "
                "Skipping visualizer initialization. Use --visualizer <type> to enable visualizers."
            )
            return

        # If in true headless mode (no GUI, no offscreen rendering) but visualizers were requested,
        # filter out visualizers that require GUI (like omniverse)
        if not self._has_gui and not self._offscreen_render:
            # Only non-GUI visualizers (rerun, newton) can run in headless mode
            non_gui_visualizers = [v for v in requested_visualizers if v in ["rerun", "newton"]]
            if not non_gui_visualizers:
                logger.warning(
                    "[SimulationContext] Headless mode enabled but only GUI-dependent visualizers "
                    f"(like 'omniverse') were requested: {requested_visualizers}. "
                    "Skipping all visualizer initialization."
                )
                return
            if len(non_gui_visualizers) < len(requested_visualizers):
                logger.info(
                    "[SimulationContext] Headless mode enabled. Filtering visualizers from "
                    f"{requested_visualizers} to {non_gui_visualizers} (excluding GUI-dependent visualizers)."
                )
            requested_visualizers = non_gui_visualizers

        # Handle different input formats
        visualizer_cfgs = []
        if self.cfg.visualizer_cfgs is not None:
            if isinstance(self.cfg.visualizer_cfgs, list):
                visualizer_cfgs = self.cfg.visualizer_cfgs
            else:
                visualizer_cfgs = [self.cfg.visualizer_cfgs]

        # If no visualizer configs are defined but visualizers were requested, create default configs
        if len(visualizer_cfgs) == 0:
            logger.info(
                "[SimulationContext] No visualizer configs found in simulation config. "
                f"Creating default configs for requested visualizers: {requested_visualizers}"
            )
            visualizer_cfgs = self._create_default_visualizer_configs(requested_visualizers)
        else:
            # Filter visualizers based on --visualizer flag
            original_count = len(visualizer_cfgs)

            # Filter to only requested visualizers
            visualizer_cfgs = [cfg for cfg in visualizer_cfgs if cfg.visualizer_type in requested_visualizers]

            if len(visualizer_cfgs) == 0:
                available_types = [
                    cfg.visualizer_type
                    for cfg in (
                        self.cfg.visualizer_cfgs
                        if isinstance(self.cfg.visualizer_cfgs, list)
                        else [self.cfg.visualizer_cfgs]
                    )
                    if cfg.visualizer_type is not None
                ]
                logger.warning(
                    f"[SimulationContext] Visualizer(s) {requested_visualizers} requested via --visualizer flag, "
                    "but no matching visualizer configs were found in simulation config. "
                    f"Available visualizer types: {available_types}"
                )
                return
            elif len(visualizer_cfgs) < original_count:
                logger.info(
                    f"[SimulationContext] Visualizer(s) {requested_visualizers} specified via --visualizer flag. "
                    f"Filtering {original_count} configs to {len(visualizer_cfgs)} matching visualizer(s)."
                )

        # Create scene data provider with visualizer configs
        # Provider will determine which backends are active
        if visualizer_cfgs:
            self._scene_data_provider = SceneDataProvider(visualizer_cfgs)

        # Create and initialize each visualizer
        for viz_cfg in visualizer_cfgs:
            try:
                visualizer = viz_cfg.create_visualizer()

                # Build scene data dict with only what this visualizer needs
                scene_data = {}

                # Newton and Rerun visualizers only need scene_data_provider
                if viz_cfg.visualizer_type in ("newton", "rerun"):
                    scene_data["scene_data_provider"] = self._scene_data_provider

                # OV visualizer needs USD stage and simulation context
                elif viz_cfg.visualizer_type == "omniverse":
                    scene_data["usd_stage"] = self.stage
                    scene_data["simulation_context"] = self

                # Initialize visualizer with minimal required data
                visualizer.initialize(scene_data)
                self._visualizers.append(visualizer)
                logger.info(f"Initialized visualizer: {type(visualizer).__name__} (type: {viz_cfg.visualizer_type})")

            except Exception as e:
                logger.error(
                    f"Failed to initialize visualizer '{viz_cfg.visualizer_type}' ({type(viz_cfg).__name__}): {e}"
                )

    def step_visualizers(self, dt: float) -> None:
        """Update all active visualizers.

        This method steps all initialized visualizers and updates their state.
        It also handles visualizer pause states and removes closed visualizers.

        Args:
            dt: Time step in seconds.
        """
        if not self._visualizers:
            return

        self._visualizer_step_counter += 1

        # Update visualizers and check if any should be removed
        visualizers_to_remove = []

        for visualizer in self._visualizers:
            try:
                # Check if visualizer is still running
                if not visualizer.is_running():
                    visualizers_to_remove.append(visualizer)
                    continue

                # Handle training pause - block until resumed
                while visualizer.is_training_paused() and visualizer.is_running():
                    # Visualizers fetch backend-specific state themselves
                    visualizer.step(0.0, state=None)

                # Always call step to process events, even if rendering is paused
                # The visualizer's step() method handles pause state internally
                visualizer.step(dt, state=None)

            except Exception as e:
                logger.error(f"Error stepping visualizer '{type(visualizer).__name__}': {e}")
                visualizers_to_remove.append(visualizer)

        # Remove closed visualizers
        for visualizer in visualizers_to_remove:
            try:
                visualizer.close()
                self._visualizers.remove(visualizer)
                logger.info(f"Removed visualizer: {type(visualizer).__name__}")
            except Exception as e:
                logger.error(f"Error closing visualizer: {e}")

    def close_visualizers(self) -> None:
        """Close all active visualizers and clean up resources."""
        for visualizer in self._visualizers:
            try:
                visualizer.close()
            except Exception as e:
                logger.error(f"Error closing visualizer '{type(visualizer).__name__}': {e}")

        self._visualizers.clear()
        logger.info("All visualizers closed")

    def get_initial_stage(self) -> Usd.Stage:
        """Returns stage handle used during scene creation.

        Returns:
            The stage used during scene creation.
        """
        return self._initial_stage

    """
    Operations - Override (standalone)
    """

    def reset(self, soft: bool = False):
        self.carb_settings.set_bool("/app/player/playSimulations", False)
        self._disable_app_control_on_stop_handle = True
        # check if we need to raise an exception that was raised in a callback
        if builtins.ISAACLAB_CALLBACK_EXCEPTION is not None:
            exception_to_raise = builtins.ISAACLAB_CALLBACK_EXCEPTION
            builtins.ISAACLAB_CALLBACK_EXCEPTION = None
            raise exception_to_raise

        if not soft:
            if not self.is_stopped():
                self.stop()
            NewtonManager.start_simulation()
            self.play()
            NewtonManager.initialize_solver()

        # app.update() may be changing the cuda device in reset, so we force it back to our desired device here
        if "cuda" in self.device:
            torch.cuda.set_device(self.device)
        # enable kinematic rendering with fabric
        if self.physics_sim_view:
            self.physics_sim_view._backend.initialize_kinematic_bodies()
        # perform additional rendering steps to warm up replicator buffers
        # this is only needed for the first time we set the simulation
        if not soft:
            for _ in range(2):
                self.render()

        # Initialize visualizers after simulation is set up (only on first reset)
        if not soft and not self._visualizers:
            self.initialize_visualizers()

        self._disable_app_control_on_stop_handle = False

    def step(self, render: bool = True):
        """Steps the simulation.

        .. note::
            This function blocks if the timeline is paused. It only returns when the timeline is playing.

        Args:
            render: Whether to render the scene after stepping the physics simulation.
                    If set to False, the scene is not rendered and only the physics simulation is stepped.
        """
        # check if we need to raise an exception that was raised in a callback
        if builtins.ISAACLAB_CALLBACK_EXCEPTION is not None:
            exception_to_raise = builtins.ISAACLAB_CALLBACK_EXCEPTION
            builtins.ISAACLAB_CALLBACK_EXCEPTION = None
            raise exception_to_raise

        # check if the simulation timeline is paused. in that case keep stepping until it is playing
        if not self.is_playing():
            # step the simulator (but not the physics) to have UI still active
            while not self.is_playing():
                self.render()
                # meantime if someone stops, break out of the loop
                if self.is_stopped():
                    break
            # need to do one step to refresh the app
            # reason: physics has to parse the scene again and inform other extensions like hydra-delegate.
            #   without this the app becomes unresponsive.
            # FIXME: This steps physics as well, which we is not good in general.
            self.app.update()

        # step the simulation
        if self.stage is None:
            raise Exception("There is no stage currently opened, init_stage needed before calling this func")

        if render:
            # physics dt is zero, no need to step physics, just render
            if self.is_playing():
                NewtonManager.step()
            if self.get_physics_dt() == 0:  # noqa: SIM114
                SimulationContext.render(self)
            # rendering dt is zero, but physics is not, call step and then render
            elif self.get_rendering_dt() == 0 and self.get_physics_dt() != 0:  # noqa: SIM114
                SimulationContext.render(self)
            else:
                self._app.update()
        else:
            if self.is_playing():
                NewtonManager.step()

        # Update visualizers
        self.step_visualizers(self.cfg.dt)

        # app.update() may be changing the cuda device in step, so we force it back to our desired device here
        if "cuda" in self.device:
            torch.cuda.set_device(self.device)

    def render(self, mode: RenderMode | None = None):
        """Refreshes the rendering components including UI elements and view-ports depending on the render mode.

        This function is used to refresh the rendering components of the simulation. This includes updating the
        view-ports, UI elements, and other extensions (besides physics simulation) that are running in the
        background. The rendering components are refreshed based on the render mode.

        Please see :class:`RenderMode` for more information on the different render modes.

        Args:
            mode: The rendering mode. Defaults to None, in which case the current rendering mode is used.
        """
        # check if we need to raise an exception that was raised in a callback
        if builtins.ISAACLAB_CALLBACK_EXCEPTION is not None:
            exception_to_raise = builtins.ISAACLAB_CALLBACK_EXCEPTION
            builtins.ISAACLAB_CALLBACK_EXCEPTION = None
            raise exception_to_raise
        # check if we need to change the render mode
        if mode is not None:
            self.set_render_mode(mode)
        # render based on the render mode
        if self.render_mode == self.RenderMode.NO_GUI_OR_RENDERING:
            # we never want to render anything here (this is for complete headless mode)
            pass
        elif self.render_mode == self.RenderMode.NO_RENDERING:
            # throttle the rendering frequency to keep the UI responsive
            self._render_throttle_counter += 1
            if self._render_throttle_counter % self._render_throttle_period == 0:
                self._render_throttle_counter = 0
                # here we don't render viewport so don't need to flush fabric data
                # note: we don't call super().render() anymore because they do flush the fabric data
                self.carb_settings.set_bool("/app/player/playSimulations", False)
                self._app.update()
        else:
            # manually flush the fabric data to update Hydra textures
            self.forward()
            # render the simulation
            # note: we don't call super().render() anymore because they do above operation inside
            #  and we don't want to do it twice. We may remove it once we drop support for Isaac Sim 2022.2.
            self.carb_settings.set_bool("/app/player/playSimulations", False)
            self._app.update()

        # app.update() may be changing the cuda device, so we force it back to our desired device here
        if "cuda" in self.device:
            torch.cuda.set_device(self.device)

    """
    Operations - Override (extension)
    """

    async def reset_async(self, soft: bool = False):
        # need to load all "physics" information from the USD file
        if not soft:
            omni.physx.acquire_physx_interface().force_load_physics_from_usd()
        # play the simulation
        await super().reset_async(soft=soft)

    """
    Initialization/Destruction - Override.
    """

    def _init_stage(self, *args, **kwargs) -> Usd.Stage:
        _ = super()._init_stage(*args, **kwargs)
        with use_stage(self.get_initial_stage()):
            # a stage update here is needed for the case when physics_dt != rendering_dt, otherwise the app crashes
            # when in headless mode
            self.carb_settings.set_bool("/app/player/playSimulations", False)
            self._app.update()
            self.carb_settings.set_bool("/app/player/playSimulations", True)
            # set additional physx parameters and bind material
            self._set_additional_physics_params()
            # load flatcache/fabric interface
            # self._load_fabric_interface()
            # return the stage
            return self.stage

    async def _initialize_stage_async(self, *args, **kwargs) -> Usd.Stage:
        await super()._initialize_stage_async(*args, **kwargs)
        # set additional physx parameters and bind material
        self._set_additional_physics_params()
        # load flatcache/fabric interface
        # self._load_fabric_interface()
        # return the stage
        return self.stage

    @classmethod
    def clear_instance(cls):
        # clear the callback
        if cls._instance is not None:
            if cls._instance._app_control_on_stop_handle is not None:
                cls._instance._app_control_on_stop_handle.unsubscribe()
                cls._instance._app_control_on_stop_handle = None
            # close all visualizers
            if hasattr(cls._instance, "_visualizers"):
                cls._instance.close_visualizers()
        # call parent to clear the instance
        super().clear_instance()
        NewtonManager.clear()

    """
    Helper Functions
    """

    def _set_additional_physics_params(self):
        """Sets additional physical parameters that are not directly supported by the parent class."""
        # -- Gravity
        gravity = np.asarray(self.cfg.gravity)

        # Avoid division by zero
        gravity_direction = gravity

        NewtonManager._gravity_vector = gravity_direction

        # create the default physics material
        # this material is used when no material is specified for a primitive
        # check: https://docs.omniverse.nvidia.com/extensions/latest/ext_physics/simulation-control/physics-settings.html#physics-materials
        material_path = f"{self.cfg.physics_prim_path}/defaultMaterial"
        self.cfg.physics_material.func(material_path, self.cfg.physics_material)
        # bind the physics material to the scene
        bind_physics_material(self.cfg.physics_prim_path, material_path)

    def _load_fabric_interface(self):
        """Loads the fabric interface if enabled."""
        if self.cfg.use_fabric:
            from omni.physxfabric import get_physx_fabric_interface

            # acquire fabric interface
            self._fabric_iface = get_physx_fabric_interface()
            if hasattr(self._fabric_iface, "force_update"):
                # The update method in the fabric interface only performs an update if a physics step has occurred.
                # However, for rendering, we need to force an update since any element of the scene might have been
                # modified in a reset (which occurs after the physics step) and we want the renderer to be aware of
                # these changes.
                self._update_fabric = self._fabric_iface.force_update
            else:
                # Needed for backward compatibility with older Isaac Sim versions
                self._update_fabric = self._fabric_iface.update

    """
    Callbacks.
    """

    def _app_control_on_stop_handle_fn(self, event: carb.events.IEvent):
        """Callback to deal with the app when the simulation is stopped.

        Once the simulation is stopped, the physics handles go invalid. After that, it is not possible to
        resume the simulation from the last state. This leaves the app in an inconsistent state, where
        two possible actions can be taken:

        1. **Keep the app rendering**: In this case, the simulation is kept running and the app is not shutdown.
           However, the physics is not updated and the script cannot be resumed from the last state. The
           user has to manually close the app to stop the simulation.
        2. **Shutdown the app**: This is the default behavior. In this case, the app is shutdown and
           the simulation is stopped.

        Note:
            This callback is used only when running the simulation in a standalone python script. In an extension,
            it is expected that the user handles the extension shutdown.
        """
        if not self._disable_app_control_on_stop_handle:
            while not omni.timeline.get_timeline_interface().is_playing():
                self.render()
        return


@contextmanager
def build_simulation_context(
    create_new_stage: bool = True,
    gravity_enabled: bool = True,
    device: str = "cuda:0",
    dt: float = 0.01,
    sim_cfg: SimulationCfg | None = None,
    add_ground_plane: bool = False,
    add_lighting: bool = False,
    auto_add_lighting: bool = False,
) -> Iterator[SimulationContext]:
    """Context manager to build a simulation context with the provided settings.

    This function facilitates the creation of a simulation context and provides flexibility in configuring various
    aspects of the simulation, such as time step, gravity, device, and scene elements like ground plane and
    lighting.

    If :attr:`sim_cfg` is None, then an instance of :class:`SimulationCfg` is created with default settings, with parameters
    overwritten based on arguments to the function.

    An example usage of the context manager function:

    ..  code-block:: python

        with build_simulation_context() as sim:
             # Design the scene

             # Play the simulation
             sim.reset()
             while sim.is_playing():
                 sim.step()

    Args:
        create_new_stage: Whether to create a new stage. Defaults to True.
        gravity_enabled: Whether to enable gravity in the simulation. Defaults to True.
        device: Device to run the simulation on. Defaults to "cuda:0".
        dt: Time step for the simulation: Defaults to 0.01.
        sim_cfg: :class:`isaaclab.sim.SimulationCfg` to use for the simulation. Defaults to None.
        add_ground_plane: Whether to add a ground plane to the simulation. Defaults to False.
        add_lighting: Whether to add a dome light to the simulation. Defaults to False.
        auto_add_lighting: Whether to automatically add a dome light to the simulation if the simulation has a GUI.
            Defaults to False. This is useful for debugging tests in the GUI.

    Yields:
        The simulation context to use for the simulation.

    """
    try:
        if create_new_stage:
            stage_utils.create_new_stage()

        if sim_cfg is None:
            # Construct one and overwrite the dt, gravity, and device
            sim_cfg = SimulationCfg(dt=dt)

            # Set up gravity
            if gravity_enabled:
                sim_cfg.gravity = (0.0, 0.0, -9.81)
                NewtonManager._gravity_vector = (0.0, 0.0, -9.81)
            else:
                sim_cfg.gravity = (0.0, 0.0, 0.0)
                NewtonManager._gravity_vector = (0.0, 0.0, 0.0)

            # Set device
            sim_cfg.device = device

        # Construct simulation context
        sim = SimulationContext(sim_cfg)

        if add_ground_plane:
            # Ground-plane
            cfg = GroundPlaneCfg()
            cfg.func("/World/defaultGroundPlane", cfg)

        if add_lighting or (auto_add_lighting and sim.has_gui()):
            # Lighting
            cfg = DomeLightCfg(
                color=(0.1, 0.1, 0.1),
                enable_color_temperature=True,
                color_temperature=5500,
                intensity=10000,
            )
            # Dome light named specifically to avoid conflicts
            cfg.func(prim_path="/World/defaultDomeLight", cfg=cfg, translation=(0.0, 0.0, 10.0))

        yield sim

    except Exception:
        logger.error(traceback.format_exc())
        raise
    finally:
        if not sim.has_gui():
            # Stop simulation only if we aren't rendering otherwise the app will hang indefinitely
            sim.stop()

        # Clear the stage
        sim.clear_all_callbacks()
        sim.clear_instance()
        # check if we need to raise an exception that was raised in a callback
        if builtins.ISAACLAB_CALLBACK_EXCEPTION is not None:
            exception_to_raise = builtins.ISAACLAB_CALLBACK_EXCEPTION
            builtins.ISAACLAB_CALLBACK_EXCEPTION = None
            raise exception_to_raise<|MERGE_RESOLUTION|>--- conflicted
+++ resolved
@@ -19,10 +19,6 @@
 # Import settings manager for both Omniverse and standalone modes
 from isaaclab.app.settings_manager import get_settings_manager
 import flatdict
-<<<<<<< HEAD
-import isaacsim.core.utils.stage as stage_utils
-=======
->>>>>>> 86102b5a
 import omni.physx
 import omni.usd
 from isaacsim.core.api.simulation_context import SimulationContext as _SimulationContext
@@ -299,7 +295,7 @@
                 device=self.cfg.device,
                 stage=self._initial_stage,
             )
-        self.carb_settings.set_bool("/app/player/playSimulations", False)
+        self.settings.set_bool("/app/player/playSimulations", False)
         NewtonManager.set_simulation_dt(self.cfg.dt)
         NewtonManager.set_solver_settings(newton_params)
         physx_sim_interface = omni.physx.get_physx_simulation_interface()
@@ -314,11 +310,7 @@
         """Sets various carb physics settings."""
         # enable hydra scene-graph instancing
         # note: this allows rendering of instanceable assets on the GUI
-<<<<<<< HEAD
-        set_carb_setting(self.settings, "/persistent/omnihydra/useSceneGraphInstancing", True)
-=======
-        self.carb_settings.set_bool("/persistent/omnihydra/useSceneGraphInstancing", True)
->>>>>>> 86102b5a
+        self.settings.set("/persistent/omnihydra/useSceneGraphInstancing", True)
 
     def _apply_render_settings_from_cfg(self):
         """Sets rtx settings specified in the RenderCfg."""
@@ -359,11 +351,7 @@
             # set presets
             for key, value in preset_dict.items():
                 key = "/" + key.replace(".", "/")  # convert to carb setting format
-<<<<<<< HEAD
-                set_carb_setting(self.settings, key, value)
-=======
-                self.set_setting(key, value)
->>>>>>> 86102b5a
+                self.settings.set(key, value)
 
         # set user-friendly named settings
         for key, value in vars(self.cfg.render_cfg).items():
@@ -376,11 +364,7 @@
                     " need to be updated."
                 )
             key = rendering_setting_name_mapping[key]
-<<<<<<< HEAD
-            set_carb_setting(self.settings, key, value)
-=======
-            self.set_setting(key, value)
->>>>>>> 86102b5a
+            self.settings.set(key, value)
 
         # set general carb settings
         carb_settings = self.cfg.render_cfg.carb_settings
@@ -390,15 +374,9 @@
                     key = "/" + key.replace("_", "/")  # convert from python variable style string
                 elif "." in key:
                     key = "/" + key.replace(".", "/")  # convert from .kit file style string
-<<<<<<< HEAD
-                if get_carb_setting(self.settings, key) is None:
+                if self.settings.get(key) is None:
                     raise ValueError(f"'{key}' in RenderCfg.general_parameters does not map to a carb setting.")
-                set_carb_setting(self.settings, key, value)
-=======
-                if self.get_setting(key) is None:
-                    raise ValueError(f"'{key}' in RenderCfg.general_parameters does not map to a carb setting.")
-                self.set_setting(key, value)
->>>>>>> 86102b5a
+                self.settings.set(key, value)
 
         # set denoiser mode
         if self.cfg.render_cfg.antialiasing_mode is not None:
@@ -410,13 +388,8 @@
                 pass
 
         # WAR: Ensure /rtx/renderMode RaytracedLighting is correctly cased.
-<<<<<<< HEAD
-        if get_carb_setting(self.settings, "/rtx/rendermode").lower() == "raytracedlighting":
-            set_carb_setting(self.settings, "/rtx/rendermode", "RaytracedLighting")
-=======
-        if self.get_setting("/rtx/rendermode").lower() == "raytracedlighting":
-            self.set_setting("/rtx/rendermode", "RaytracedLighting")
->>>>>>> 86102b5a
+        if self.settings.get("/rtx/rendermode").lower() == "raytracedlighting":
+            self.settings.set("/rtx/rendermode", "RaytracedLighting")
 
     """
     Operations - New.
@@ -556,15 +529,15 @@
         """
         # Route through typed setters for correctness and consistency for common scalar types.
         if isinstance(value, bool):
-            self.carb_settings.set_bool(name, value)
+            self.settings.set_bool(name, value)
         elif isinstance(value, int):
-            self.carb_settings.set_int(name, value)
+            self.settings.set_int(name, value)
         elif isinstance(value, float):
-            self.carb_settings.set_float(name, value)
+            self.settings.set_float(name, value)
         elif isinstance(value, str):
-            self.carb_settings.set_string(name, value)
+            self.settings.set_string(name, value)
         elif isinstance(value, (list, tuple)):
-            self.carb_settings.set(name, value)
+            self.settings.set(name, value)
         else:
             raise ValueError(f"Unsupported value type for setting '{name}': {type(value)}")
 
@@ -577,7 +550,7 @@
         Returns:
             The value of the setting.
         """
-        return self.carb_settings.get(name)
+        return self.settings.get(name)
 
     def forward(self) -> None:
         """Updates articulation kinematics and scene data for rendering."""
@@ -640,16 +613,10 @@
             - Only visualizers specified via --visualizer will be initialized, even if
               multiple visualizer configs are present in the simulation config.
         """
-<<<<<<< HEAD
 
         # Check if specific visualizers were requested via command-line flag
         settings_manager = get_settings_manager()
         requested_visualizers_str = settings_manager.get("/isaaclab/visualizer")
-=======
-        # Check if specific visualizers were requested via command-line flag
-        carb_settings_iface = carb.settings.get_settings()
-        requested_visualizers_str = carb_settings_iface.get("/isaaclab/visualizer")
->>>>>>> 86102b5a
         if requested_visualizers_str is None:
             requested_visualizers_str = ""
 
@@ -661,10 +628,6 @@
             # Skip if no GUI and no offscreen rendering (true headless mode)
             if not self._has_gui and not self._offscreen_render:
                 return
-<<<<<<< HEAD
-
-=======
->>>>>>> 86102b5a
             logger.info(
                 "[SimulationContext] No visualizers specified via --visualizer flag. "
                 "Skipping visualizer initialization. Use --visualizer <type> to enable visualizers."
@@ -836,7 +799,7 @@
     """
 
     def reset(self, soft: bool = False):
-        self.carb_settings.set_bool("/app/player/playSimulations", False)
+        self.settings.set_bool("/app/player/playSimulations", False)
         self._disable_app_control_on_stop_handle = True
         # check if we need to raise an exception that was raised in a callback
         if builtins.ISAACLAB_CALLBACK_EXCEPTION is not None:
@@ -956,7 +919,7 @@
                 self._render_throttle_counter = 0
                 # here we don't render viewport so don't need to flush fabric data
                 # note: we don't call super().render() anymore because they do flush the fabric data
-                self.carb_settings.set_bool("/app/player/playSimulations", False)
+                self.settings.set_bool("/app/player/playSimulations", False)
                 self._app.update()
         else:
             # manually flush the fabric data to update Hydra textures
@@ -964,7 +927,7 @@
             # render the simulation
             # note: we don't call super().render() anymore because they do above operation inside
             #  and we don't want to do it twice. We may remove it once we drop support for Isaac Sim 2022.2.
-            self.carb_settings.set_bool("/app/player/playSimulations", False)
+            self.settings.set_bool("/app/player/playSimulations", False)
             self._app.update()
 
         # app.update() may be changing the cuda device, so we force it back to our desired device here
@@ -991,9 +954,9 @@
         with use_stage(self.get_initial_stage()):
             # a stage update here is needed for the case when physics_dt != rendering_dt, otherwise the app crashes
             # when in headless mode
-            self.carb_settings.set_bool("/app/player/playSimulations", False)
+            self.settings.set_bool("/app/player/playSimulations", False)
             self._app.update()
-            self.carb_settings.set_bool("/app/player/playSimulations", True)
+            self.settings.set_bool("/app/player/playSimulations", True)
             # set additional physx parameters and bind material
             self._set_additional_physics_params()
             # load flatcache/fabric interface
