# Copyright (c) 2022-2025, The Isaac Lab Project Developers (https://github.com/isaac-sim/IsaacLab/blob/main/CONTRIBUTORS.md).
# All rights reserved.
#
# SPDX-License-Identifier: BSD-3-Clause

import builtins
import enum
import glob
import numpy as np
import os
import re
import time
import toml
import torch
import traceback
import weakref
from collections.abc import Iterator
from contextlib import contextmanager
from datetime import datetime
from typing import Any

import carb
import flatdict
import isaacsim.core.utils.stage as stage_utils
import omni.log
import omni.physx
import omni.usd
from isaacsim.core.api.simulation_context import SimulationContext as _SimulationContext
from isaacsim.core.simulation_manager import SimulationManager
from isaacsim.core.utils.carb import get_carb_setting, set_carb_setting
from isaacsim.core.utils.viewports import set_camera_view
from isaacsim.core.version import get_version
from pxr import Gf, PhysxSchema, Sdf, Usd, UsdPhysics

from isaaclab.sim.utils import create_new_stage_in_memory, use_stage

from .simulation_cfg import SimulationCfg
from .spawners import DomeLightCfg, GroundPlaneCfg
from .utils import bind_physics_material


class SimulationContext(_SimulationContext):
    """A class to control simulation-related events such as physics stepping and rendering.

    The simulation context helps control various simulation aspects. This includes:

    * configure the simulator with different settings such as the physics time-step, the number of physics substeps,
      and the physics solver parameters (for more information, see :class:`isaaclab.sim.SimulationCfg`)
    * playing, pausing, stepping and stopping the simulation
    * adding and removing callbacks to different simulation events such as physics stepping, rendering, etc.

    This class inherits from the :class:`isaacsim.core.api.simulation_context.SimulationContext` class and
    adds additional functionalities such as setting up the simulation context with a configuration object,
    exposing other commonly used simulator-related functions, and performing version checks of Isaac Sim
    to ensure compatibility between releases.

    The simulation context is a singleton object. This means that there can only be one instance
    of the simulation context at any given time. This is enforced by the parent class. Therefore, it is
    not possible to create multiple instances of the simulation context. Instead, the simulation context
    can be accessed using the ``instance()`` method.

    .. attention::
        Since we only support the `PyTorch <https://pytorch.org/>`_ backend for simulation, the
        simulation context is configured to use the ``torch`` backend by default. This means that
        all the data structures used in the simulation are ``torch.Tensor`` objects.

    The simulation context can be used in two different modes of operations:

    1. **Standalone python script**: In this mode, the user has full control over the simulation and
       can trigger stepping events synchronously (i.e. as a blocking call). In this case the user
       has to manually call :meth:`step` step the physics simulation and :meth:`render` to
       render the scene.
    2. **Omniverse extension**: In this mode, the user has limited control over the simulation stepping
       and all the simulation events are triggered asynchronously (i.e. as a non-blocking call). In this
       case, the user can only trigger the simulation to start, pause, and stop. The simulation takes
       care of stepping the physics simulation and rendering the scene.

    Based on above, for most functions in this class there is an equivalent function that is suffixed
    with ``_async``. The ``_async`` functions are used in the Omniverse extension mode and
    the non-``_async`` functions are used in the standalone python script mode.
    """

    class RenderMode(enum.IntEnum):
        """Different rendering modes for the simulation.

        Render modes correspond to how the viewport and other UI elements (such as listeners to keyboard or mouse
        events) are updated. There are three main components that can be updated when the simulation is rendered:

        1. **UI elements and other extensions**: These are UI elements (such as buttons, sliders, etc.) and other
           extensions that are running in the background that need to be updated when the simulation is running.
        2. **Cameras**: These are typically based on Hydra textures and are used to render the scene from different
           viewpoints. They can be attached to a viewport or be used independently to render the scene.
        3. **Viewports**: These are windows where you can see the rendered scene.

        Updating each of the above components has a different overhead. For example, updating the viewports is
        computationally expensive compared to updating the UI elements. Therefore, it is useful to be able to
        control what is updated when the simulation is rendered. This is where the render mode comes in. There are
        four different render modes:

        * :attr:`NO_GUI_OR_RENDERING`: The simulation is running without a GUI and off-screen rendering flag is disabled,
          so none of the above are updated.
        * :attr:`NO_RENDERING`: No rendering, where only 1 is updated at a lower rate.
        * :attr:`PARTIAL_RENDERING`: Partial rendering, where only 1 and 2 are updated.
        * :attr:`FULL_RENDERING`: Full rendering, where everything (1, 2, 3) is updated.

        .. _Viewports: https://docs.omniverse.nvidia.com/extensions/latest/ext_viewport.html
        """

        NO_GUI_OR_RENDERING = -1
        """The simulation is running without a GUI and off-screen rendering is disabled."""
        NO_RENDERING = 0
        """No rendering, where only other UI elements are updated at a lower rate."""
        PARTIAL_RENDERING = 1
        """Partial rendering, where the simulation cameras and UI elements are updated."""
        FULL_RENDERING = 2
        """Full rendering, where all the simulation viewports, cameras and UI elements are updated."""

    def __init__(self, cfg: SimulationCfg | None = None):
        """Creates a simulation context to control the simulator.

        Args:
            cfg: The configuration of the simulation. Defaults to None,
                in which case the default configuration is used.
        """
        # store input
        if cfg is None:
            cfg = SimulationCfg()
        # check that the config is valid
        cfg.validate()
        self.cfg = cfg
        # check that simulation is running
        if stage_utils.get_current_stage() is None:
            raise RuntimeError("The stage has not been created. Did you run the simulator?")

        # create stage in memory if requested
        if self.cfg.create_stage_in_memory:
            self._initial_stage = create_new_stage_in_memory()
        else:
            self._initial_stage = omni.usd.get_context().get_stage()

        # acquire settings interface
        self.carb_settings = carb.settings.get_settings()

        # read isaac sim version (this includes build tag, release tag etc.)
        # note: we do it once here because it reads the VERSION file from disk and is not expected to change.
        self._isaacsim_version = get_version()

        # apply carb physics settings
        self._apply_physics_settings()

        # note: we read this once since it is not expected to change during runtime
        # read flag for whether a local GUI is enabled
        self._local_gui = self.carb_settings.get("/app/window/enabled")
        # read flag for whether livestreaming GUI is enabled
        self._livestream_gui = self.carb_settings.get("/app/livestream/enabled")
        # read flag for whether XR GUI is enabled
        self._xr_gui = self.carb_settings.get("/app/xr/enabled")

        # read flags anim recording config and init timestamps
        self._setup_anim_recording()

        # read flag for whether the Isaac Lab viewport capture pipeline will be used,
        # casting None to False if the flag doesn't exist
        # this flag is set from the AppLauncher class
        self._offscreen_render = bool(self.carb_settings.get("/isaaclab/render/offscreen"))
        # read flag for whether the default viewport should be enabled
        self._render_viewport = bool(self.carb_settings.get("/isaaclab/render/active_viewport"))
        # flag for whether any GUI will be rendered (local, livestreamed or viewport)
        self._has_gui = self._local_gui or self._livestream_gui or self._xr_gui

        # apply render settings from render config
        self._apply_render_settings_from_cfg()

        # store the default render mode
        if not self._has_gui and not self._offscreen_render:
            # set default render mode
            # note: this is the terminal state: cannot exit from this render mode
            self.render_mode = self.RenderMode.NO_GUI_OR_RENDERING
            # set viewport context to None
            self._viewport_context = None
            self._viewport_window = None
        elif not self._has_gui and self._offscreen_render:
            # set default render mode
            # note: this is the terminal state: cannot exit from this render mode
            self.render_mode = self.RenderMode.PARTIAL_RENDERING
            # set viewport context to None
            self._viewport_context = None
            self._viewport_window = None
        else:
            # note: need to import here in case the UI is not available (ex. headless mode)
            import omni.ui as ui
            from omni.kit.viewport.utility import get_active_viewport

            # set default render mode
            # note: this can be changed by calling the `set_render_mode` function
            self.render_mode = self.RenderMode.FULL_RENDERING
            # acquire viewport context
            self._viewport_context = get_active_viewport()
            self._viewport_context.updates_enabled = True  # pyright: ignore [reportOptionalMemberAccess]
            # acquire viewport window
            # TODO @mayank: Why not just use get_active_viewport_and_window() directly?
            self._viewport_window = ui.Workspace.get_window("Viewport")
            # counter for periodic rendering
            self._render_throttle_counter = 0
            # rendering frequency in terms of number of render calls
            self._render_throttle_period = 5

        # check the case where we don't need to render the viewport
        # since render_viewport can only be False in headless mode, we only need to check for offscreen_render
        if not self._render_viewport and self._offscreen_render:
            # disable the viewport if offscreen_render is enabled
            from omni.kit.viewport.utility import get_active_viewport

            get_active_viewport().updates_enabled = False

        # override enable scene querying if rendering is enabled
        # this is needed for some GUI features
        if self._has_gui:
            self.cfg.enable_scene_query_support = True
        # set up flatcache/fabric interface (default is None)
        # this is needed to flush the flatcache data into Hydra manually when calling `render()`
        # ref: https://docs.omniverse.nvidia.com/prod_extensions/prod_extensions/ext_physics.html
        # note: need to do this here because super().__init__ calls render and this variable is needed
        self._fabric_iface = None

        # create a tensor for gravity
        # note: this line is needed to create a "tensor" in the device to avoid issues with torch 2.1 onwards.
        #   the issue is with some heap memory corruption when torch tensor is created inside the asset class.
        #   you can reproduce the issue by commenting out this line and running the test `test_articulation.py`.
        self._gravity_tensor = torch.tensor(self.cfg.gravity, dtype=torch.float32, device=self.cfg.device)

        # define a global variable to store the exceptions raised in the callback stack
        builtins.ISAACLAB_CALLBACK_EXCEPTION = None

        # add callback to deal the simulation app when simulation is stopped.
        # this is needed because physics views go invalid once we stop the simulation
        if not builtins.ISAAC_LAUNCHED_FROM_TERMINAL:
            timeline_event_stream = omni.timeline.get_timeline_interface().get_timeline_event_stream()
            self._app_control_on_stop_handle = timeline_event_stream.create_subscription_to_pop_by_type(
                int(omni.timeline.TimelineEventType.STOP),
                lambda *args, obj=weakref.proxy(self): obj._app_control_on_stop_handle_fn(*args),
                order=15,
            )
        else:
            self._app_control_on_stop_handle = None
        self._disable_app_control_on_stop_handle = False

        # flatten out the simulation dictionary
        sim_params = self.cfg.to_dict()
        if sim_params is not None:
            if "physx" in sim_params:
                physx_params = sim_params.pop("physx")
                sim_params.update(physx_params)

        # add warning about enabling stabilization for large step sizes
        if not self.cfg.physx.enable_stabilization and (self.cfg.dt > 0.0333):
            omni.log.warn(
                "Large simulation step size (> 0.0333 seconds) is not recommended without enabling stabilization."
                " Consider setting the `enable_stabilization` flag to True in the PhysxCfg, or reducing the"
                " simulation step size if you run into physics issues."
            )

        # set simulation device
        # note: Although Isaac Sim sets the physics device in the init function,
        #   it does a render call which gets the wrong device.
        SimulationManager.set_physics_sim_device(self.cfg.device)

        # obtain the parsed device
        # This device should be the same as "self.cfg.device". However, for cases, where users specify the device
        # as "cuda" and not "cuda:X", then it fetches the current device from SimulationManager.
        # Note: Since we fix the device from the configuration and don't expect users to change it at runtime,
        #   we can obtain the device once from the SimulationManager.get_physics_sim_device() function.
        #   This reduces the overhead of calling the function.
        self._physics_device = SimulationManager.get_physics_sim_device()

        # create a simulation context to control the simulator
        if float(".".join(self._isaacsim_version[2])) < 5:
            # stage arg is not supported before isaac sim 5.0
            super().__init__(
                stage_units_in_meters=1.0,
                physics_dt=self.cfg.dt,
                rendering_dt=self.cfg.dt * self.cfg.render_interval,
                backend="torch",
                sim_params=sim_params,
                physics_prim_path=self.cfg.physics_prim_path,
                device=self.cfg.device,
            )
        else:
            super().__init__(
                stage_units_in_meters=1.0,
                physics_dt=self.cfg.dt,
                rendering_dt=self.cfg.dt * self.cfg.render_interval,
                backend="torch",
                sim_params=sim_params,
                physics_prim_path=self.cfg.physics_prim_path,
                device=self.cfg.device,
                stage=self._initial_stage,
            )

<<<<<<< HEAD
    def _apply_physics_settings(self):
        """Sets various carb physics settings."""
        # enable hydra scene-graph instancing
        # note: this allows rendering of instanceable assets on the GUI
        set_carb_setting(self.carb_settings, "/persistent/omnihydra/useSceneGraphInstancing", True)
        # change dispatcher to use the default dispatcher in PhysX SDK instead of carb tasking
        # note: dispatcher handles how threads are launched for multi-threaded physics
        set_carb_setting(self.carb_settings, "/physics/physxDispatcher", True)
        # disable contact processing in omni.physx
        # note: we disable it by default to avoid the overhead of contact processing when it isn't needed.
        #   The physics flag gets enabled when a contact sensor is created.
        if hasattr(self.cfg, "disable_contact_processing"):
            omni.log.warn(
                "The `disable_contact_processing` attribute is deprecated and always set to True"
                " to avoid unnecessary overhead. Contact processing is automatically enabled when"
                " a contact sensor is created, so manual configuration is no longer required."
            )
        # FIXME: From investigation, it seems this flag only affects CPU physics. For GPU physics, contacts
        #  are always processed. The issue is reported to the PhysX team by @mmittal.
        set_carb_setting(self.carb_settings, "/physics/disableContactProcessing", True)
        # disable custom geometry for cylinder and cone collision shapes to allow contact reporting for them
        # reason: cylinders and cones aren't natively supported by PhysX so we need to use custom geometry flags
        # reference: https://nvidia-omniverse.github.io/PhysX/physx/5.4.1/docs/Geometry.html?highlight=capsule#geometry
        set_carb_setting(self.carb_settings, "/physics/collisionConeCustomGeometry", False)
        set_carb_setting(self.carb_settings, "/physics/collisionCylinderCustomGeometry", False)
        # hide the Simulation Settings window
        set_carb_setting(self.carb_settings, "/physics/autoPopupSimulationOutputWindow", False)

    def _apply_render_settings_from_cfg(self):
        """Sets rtx settings specified in the RenderCfg."""

        # define mapping of user-friendly RenderCfg names to native carb names
        rendering_setting_name_mapping = {
            "enable_translucency": "/rtx/translucency/enabled",
            "enable_reflections": "/rtx/reflections/enabled",
            "enable_global_illumination": "/rtx/indirectDiffuse/enabled",
            "enable_dlssg": "/rtx-transient/dlssg/enabled",
            "enable_dl_denoiser": "/rtx-transient/dldenoiser/enabled",
            "dlss_mode": "/rtx/post/dlss/execMode",
            "enable_direct_lighting": "/rtx/directLighting/enabled",
            "samples_per_pixel": "/rtx/directLighting/sampledLighting/samplesPerPixel",
            "enable_shadows": "/rtx/shadows/enabled",
            "enable_ambient_occlusion": "/rtx/ambientOcclusion/enabled",
            "dome_light_upper_lower_strategy": "/rtx/domeLight/upperLowerStrategy",
        }

        not_carb_settings = ["rendering_mode", "carb_settings", "antialiasing_mode"]

        # grab the rendering mode using the following priority:
        # 1. command line argument --rendering_mode, if provided
        # 2. rendering_mode from Render Config, if set
        # 3. lastly, default to "balanced" mode, if neither is specified
        rendering_mode = get_carb_setting(self.carb_settings, "/isaaclab/rendering/rendering_mode")
        if not rendering_mode:
            rendering_mode = self.cfg.render.rendering_mode
        if not rendering_mode:
            rendering_mode = "balanced"

        # set preset settings (same behavior as the CLI arg --rendering_mode)
        if rendering_mode is not None:
            # check if preset is supported
            supported_rendering_modes = ["performance", "balanced", "quality"]
            if rendering_mode not in supported_rendering_modes:
                raise ValueError(
                    f"RenderCfg rendering mode '{rendering_mode}' not in supported modes {supported_rendering_modes}."
                )

            # grab isaac lab apps path
            isaaclab_app_exp_path = os.path.join(os.path.dirname(os.path.abspath(__file__)), *[".."] * 4, "apps")
            # for Isaac Sim 4.5 compatibility, we use the 4.5 rendering mode app files in a different folder
            if float(".".join(self._isaacsim_version[2])) < 5:
                isaaclab_app_exp_path = os.path.join(isaaclab_app_exp_path, "isaacsim_4_5")

            # grab preset settings
            preset_filename = os.path.join(isaaclab_app_exp_path, f"rendering_modes/{rendering_mode}.kit")
            with open(preset_filename) as file:
                preset_dict = toml.load(file)
            preset_dict = dict(flatdict.FlatDict(preset_dict, delimiter="."))

            # set presets
            for key, value in preset_dict.items():
                key = "/" + key.replace(".", "/")  # convert to carb setting format
                set_carb_setting(self.carb_settings, key, value)

        # set user-friendly named settings
        for key, value in vars(self.cfg.render).items():
            if value is None or key in not_carb_settings:
                # skip unset settings and non-carb settings
                continue
            if key not in rendering_setting_name_mapping:
                raise ValueError(
                    f"'{key}' in RenderCfg not found. Note: internal 'rendering_setting_name_mapping' dictionary might"
                    " need to be updated."
                )
            key = rendering_setting_name_mapping[key]
            set_carb_setting(self.carb_settings, key, value)

        # set general carb settings
        carb_settings = self.cfg.render.carb_settings
        if carb_settings is not None:
            for key, value in carb_settings.items():
                if "_" in key:
                    key = "/" + key.replace("_", "/")  # convert from python variable style string
                elif "." in key:
                    key = "/" + key.replace(".", "/")  # convert from .kit file style string
                if get_carb_setting(self.carb_settings, key) is None:
                    raise ValueError(f"'{key}' in RenderCfg.general_parameters does not map to a carb setting.")
                set_carb_setting(self.carb_settings, key, value)
=======
    """
    Properties - Override.
    """
>>>>>>> d7e4ab02

    @property
    def device(self) -> str:
        """Device used by the simulation.

        Note:
            In Omniverse, it is possible to configure multiple GPUs for rendering, while physics engine
            operates on a single GPU. This function returns the device that is used for physics simulation.
        """
        return self._physics_device

    """
    Operations - New.
    """

    def has_gui(self) -> bool:
        """Returns whether the simulation has a GUI enabled.

        True if the simulation has a GUI enabled either locally or live-streamed.
        """
        return self._has_gui

    def has_rtx_sensors(self) -> bool:
        """Returns whether the simulation has any RTX-rendering related sensors.

        This function returns the value of the simulation parameter ``"/isaaclab/render/rtx_sensors"``.
        The parameter is set to True when instances of RTX-related sensors (cameras or LiDARs) are
        created using Isaac Lab's sensor classes.

        True if the simulation has RTX sensors (such as USD Cameras or LiDARs).

        For more information, please check `NVIDIA RTX documentation`_.

        .. _NVIDIA RTX documentation: https://developer.nvidia.com/rendering-technologies
        """
        return self._settings.get_as_bool("/isaaclab/render/rtx_sensors")

    def is_fabric_enabled(self) -> bool:
        """Returns whether the fabric interface is enabled.

        When fabric interface is enabled, USD read/write operations are disabled. Instead all applications
        read and write the simulation state directly from the fabric interface. This reduces a lot of overhead
        that occurs during USD read/write operations.

        For more information, please check `Fabric documentation`_.

        .. _Fabric documentation: https://docs.omniverse.nvidia.com/kit/docs/usdrt/latest/docs/usd_fabric_usdrt.html
        """
        return self._fabric_iface is not None

    def get_version(self) -> tuple[int, int, int]:
        """Returns the version of the simulator.

        This is a wrapper around the ``isaacsim.core.version.get_version()`` function.

        The returned tuple contains the following information:

        * Major version (int): This is the year of the release (e.g. 2022).
        * Minor version (int): This is the half-year of the release (e.g. 1 or 2).
        * Patch version (int): This is the patch number of the release (e.g. 0).
        """
        return int(self._isaacsim_version[2]), int(self._isaacsim_version[3]), int(self._isaacsim_version[4])

    """
    Operations - New utilities.
    """

    def set_camera_view(
        self,
        eye: tuple[float, float, float],
        target: tuple[float, float, float],
        camera_prim_path: str = "/OmniverseKit_Persp",
    ):
        """Set the location and target of the viewport camera in the stage.

        Note:
            This is a wrapper around the :math:`isaacsim.core.utils.viewports.set_camera_view` function.
            It is provided here for convenience to reduce the amount of imports needed.

        Args:
            eye: The location of the camera eye.
            target: The location of the camera target.
            camera_prim_path: The path to the camera primitive in the stage. Defaults to
                "/OmniverseKit_Persp".
        """
        # safe call only if we have a GUI or viewport rendering enabled
        if self._has_gui or self._offscreen_render or self._render_viewport:
            set_camera_view(eye, target, camera_prim_path)

    def set_render_mode(self, mode: RenderMode):
        """Change the current render mode of the simulation.

        Please see :class:`RenderMode` for more information on the different render modes.

        .. note::
            When no GUI is available (locally or livestreamed), we do not need to choose whether the viewport
            needs to render or not (since there is no GUI). Thus, in this case, calling the function will not
            change the render mode.

        Args:
            mode (RenderMode): The rendering mode. If different than SimulationContext's rendering mode,
            SimulationContext's mode is changed to the new mode.

        Raises:
            ValueError: If the input mode is not supported.
        """
        # check if mode change is possible -- not possible when no GUI is available
        if not self._has_gui:
            omni.log.warn(
                f"Cannot change render mode when GUI is disabled. Using the default render mode: {self.render_mode}."
            )
            return
        # check if there is a mode change
        # note: this is mostly needed for GUI when we want to switch between full rendering and no rendering.
        if mode != self.render_mode:
            if mode == self.RenderMode.FULL_RENDERING:
                # display the viewport and enable updates
                self._viewport_context.updates_enabled = True  # pyright: ignore [reportOptionalMemberAccess]
                self._viewport_window.visible = True  # pyright: ignore [reportOptionalMemberAccess]
            elif mode == self.RenderMode.PARTIAL_RENDERING:
                # hide the viewport and disable updates
                self._viewport_context.updates_enabled = False  # pyright: ignore [reportOptionalMemberAccess]
                self._viewport_window.visible = False  # pyright: ignore [reportOptionalMemberAccess]
            elif mode == self.RenderMode.NO_RENDERING:
                # hide the viewport and disable updates
                if self._viewport_context is not None:
                    self._viewport_context.updates_enabled = False  # pyright: ignore [reportOptionalMemberAccess]
                    self._viewport_window.visible = False  # pyright: ignore [reportOptionalMemberAccess]
                # reset the throttle counter
                self._render_throttle_counter = 0
            else:
                raise ValueError(f"Unsupported render mode: {mode}! Please check `RenderMode` for details.")
            # update render mode
            self.render_mode = mode

    def set_setting(self, name: str, value: Any):
        """Set simulation settings using the Carbonite SDK.

        .. note::
            If the input setting name does not exist, it will be created. If it does exist, the value will be
            overwritten. Please make sure to use the correct setting name.

            To understand the settings interface, please refer to the
            `Carbonite SDK <https://docs.omniverse.nvidia.com/dev-guide/latest/programmer_ref/settings.html>`_
            documentation.

        Args:
            name: The name of the setting.
            value: The value of the setting.
        """
        self._settings.set(name, value)

    def get_setting(self, name: str) -> Any:
        """Read the simulation setting using the Carbonite SDK.

        Args:
            name: The name of the setting.

        Returns:
            The value of the setting.
        """
        return self._settings.get(name)

    def forward(self) -> None:
        """Updates articulation kinematics and fabric for rendering."""
        if self._fabric_iface is not None:
            if self.physics_sim_view is not None and self.is_playing():
                # Update the articulations' link's poses before rendering
                self.physics_sim_view.update_articulations_kinematic()
            self._update_fabric(0.0, 0.0)

    def get_initial_stage(self) -> Usd.Stage:
        """Returns stage handle used during scene creation.

        Returns:
            The stage used during scene creation.
        """
        return self._initial_stage

    """
    Operations - Override (standalone)
    """

    def reset(self, soft: bool = False):
        self._disable_app_control_on_stop_handle = True
        # check if we need to raise an exception that was raised in a callback
        if builtins.ISAACLAB_CALLBACK_EXCEPTION is not None:
            exception_to_raise = builtins.ISAACLAB_CALLBACK_EXCEPTION
            builtins.ISAACLAB_CALLBACK_EXCEPTION = None
            raise exception_to_raise
        super().reset(soft=soft)
        # app.update() may be changing the cuda device in reset, so we force it back to our desired device here
        if "cuda" in self.device:
            torch.cuda.set_device(self.device)
        # enable kinematic rendering with fabric
        if self.physics_sim_view:
            self.physics_sim_view._backend.initialize_kinematic_bodies()
        # perform additional rendering steps to warm up replicator buffers
        # this is only needed for the first time we set the simulation
        if not soft:
            for _ in range(2):
                self.render()
        self._disable_app_control_on_stop_handle = False

    def step(self, render: bool = True):
        """Steps the simulation.

        .. note::
            This function blocks if the timeline is paused. It only returns when the timeline is playing.

        Args:
            render: Whether to render the scene after stepping the physics simulation.
                    If set to False, the scene is not rendered and only the physics simulation is stepped.
        """
        # check if we need to raise an exception that was raised in a callback
        if builtins.ISAACLAB_CALLBACK_EXCEPTION is not None:
            exception_to_raise = builtins.ISAACLAB_CALLBACK_EXCEPTION
            builtins.ISAACLAB_CALLBACK_EXCEPTION = None
            raise exception_to_raise

        # update anim recording if needed
        if self._anim_recording_enabled:
            is_anim_recording_finished = self._update_anim_recording()
            if is_anim_recording_finished:
                carb.log_warn("[INFO][SimulationContext]: Animation recording finished. Closing app.")
                self._app.shutdown()

        # check if the simulation timeline is paused. in that case keep stepping until it is playing
        if not self.is_playing():
            # step the simulator (but not the physics) to have UI still active
            while not self.is_playing():
                self.render()
                # meantime if someone stops, break out of the loop
                if self.is_stopped():
                    break
            # need to do one step to refresh the app
            # reason: physics has to parse the scene again and inform other extensions like hydra-delegate.
            #   without this the app becomes unresponsive.
            # FIXME: This steps physics as well, which we is not good in general.
            self.app.update()

        # step the simulation
        super().step(render=render)

        # app.update() may be changing the cuda device in step, so we force it back to our desired device here
        if "cuda" in self.device:
            torch.cuda.set_device(self.device)

    def render(self, mode: RenderMode | None = None):
        """Refreshes the rendering components including UI elements and view-ports depending on the render mode.

        This function is used to refresh the rendering components of the simulation. This includes updating the
        view-ports, UI elements, and other extensions (besides physics simulation) that are running in the
        background. The rendering components are refreshed based on the render mode.

        Please see :class:`RenderMode` for more information on the different render modes.

        Args:
            mode: The rendering mode. Defaults to None, in which case the current rendering mode is used.
        """
        # check if we need to raise an exception that was raised in a callback
        if builtins.ISAACLAB_CALLBACK_EXCEPTION is not None:
            exception_to_raise = builtins.ISAACLAB_CALLBACK_EXCEPTION
            builtins.ISAACLAB_CALLBACK_EXCEPTION = None
            raise exception_to_raise
        # check if we need to change the render mode
        if mode is not None:
            self.set_render_mode(mode)
        # render based on the render mode
        if self.render_mode == self.RenderMode.NO_GUI_OR_RENDERING:
            # we never want to render anything here (this is for complete headless mode)
            pass
        elif self.render_mode == self.RenderMode.NO_RENDERING:
            # throttle the rendering frequency to keep the UI responsive
            self._render_throttle_counter += 1
            if self._render_throttle_counter % self._render_throttle_period == 0:
                self._render_throttle_counter = 0
                # here we don't render viewport so don't need to flush fabric data
                # note: we don't call super().render() anymore because they do flush the fabric data
                self.set_setting("/app/player/playSimulations", False)
                self._app.update()
                self.set_setting("/app/player/playSimulations", True)
        else:
            # manually flush the fabric data to update Hydra textures
            self.forward()
            # render the simulation
            # note: we don't call super().render() anymore because they do above operation inside
            #  and we don't want to do it twice. We may remove it once we drop support for Isaac Sim 2022.2.
            self.set_setting("/app/player/playSimulations", False)
            self._app.update()
            self.set_setting("/app/player/playSimulations", True)

        # app.update() may be changing the cuda device, so we force it back to our desired device here
        if "cuda" in self.device:
            torch.cuda.set_device(self.device)

    """
    Operations - Override (extension)
    """

    async def reset_async(self, soft: bool = False):
        # need to load all "physics" information from the USD file
        if not soft:
            omni.physx.acquire_physx_interface().force_load_physics_from_usd()
        # play the simulation
        await super().reset_async(soft=soft)

    """
    Initialization/Destruction - Override.
    """

    def _init_stage(self, *args, **kwargs) -> Usd.Stage:
        _ = super()._init_stage(*args, **kwargs)
        with use_stage(self.get_initial_stage()):
            # a stage update here is needed for the case when physics_dt != rendering_dt, otherwise the app crashes
            # when in headless mode
            self.set_setting("/app/player/playSimulations", False)
            self._app.update()
            self.set_setting("/app/player/playSimulations", True)
            # set additional physx parameters and bind material
            self._set_additional_physx_params()
            # load flatcache/fabric interface
            self._load_fabric_interface()
            # return the stage
            return self.stage

    async def _initialize_stage_async(self, *args, **kwargs) -> Usd.Stage:
        await super()._initialize_stage_async(*args, **kwargs)
        # set additional physx parameters and bind material
        self._set_additional_physx_params()
        # load flatcache/fabric interface
        self._load_fabric_interface()
        # return the stage
        return self.stage

    @classmethod
    def clear_instance(cls):
        # clear the callback
        if cls._instance is not None:
            if cls._instance._app_control_on_stop_handle is not None:
                cls._instance._app_control_on_stop_handle.unsubscribe()
                cls._instance._app_control_on_stop_handle = None
        # call parent to clear the instance
        super().clear_instance()

    """
    Helper Functions
    """

    def _apply_physics_settings(self):
        """Sets various carb physics settings."""
        # enable hydra scene-graph instancing
        # note: this allows rendering of instanceable assets on the GUI
        set_carb_setting(self.carb_settings, "/persistent/omnihydra/useSceneGraphInstancing", True)
        # change dispatcher to use the default dispatcher in PhysX SDK instead of carb tasking
        # note: dispatcher handles how threads are launched for multi-threaded physics
        set_carb_setting(self.carb_settings, "/physics/physxDispatcher", True)
        # disable contact processing in omni.physx
        # note: we disable it by default to avoid the overhead of contact processing when it isn't needed.
        #   The physics flag gets enabled when a contact sensor is created.
        if hasattr(self.cfg, "disable_contact_processing"):
            omni.log.warn(
                "The `disable_contact_processing` attribute is deprecated and always set to True"
                " to avoid unnecessary overhead. Contact processing is automatically enabled when"
                " a contact sensor is created, so manual configuration is no longer required."
            )
        # FIXME: From investigation, it seems this flag only affects CPU physics. For GPU physics, contacts
        #  are always processed. The issue is reported to the PhysX team by @mmittal.
        set_carb_setting(self.carb_settings, "/physics/disableContactProcessing", True)
        # disable custom geometry for cylinder and cone collision shapes to allow contact reporting for them
        # reason: cylinders and cones aren't natively supported by PhysX so we need to use custom geometry flags
        # reference: https://nvidia-omniverse.github.io/PhysX/physx/5.4.1/docs/Geometry.html?highlight=capsule#geometry
        set_carb_setting(self.carb_settings, "/physics/collisionConeCustomGeometry", False)
        set_carb_setting(self.carb_settings, "/physics/collisionCylinderCustomGeometry", False)
        # hide the Simulation Settings window
        set_carb_setting(self.carb_settings, "/physics/autoPopupSimulationOutputWindow", False)

    def _apply_render_settings_from_cfg(self):
        """Sets rtx settings specified in the RenderCfg."""

        # define mapping of user-friendly RenderCfg names to native carb names
        rendering_setting_name_mapping = {
            "enable_translucency": "/rtx/translucency/enabled",
            "enable_reflections": "/rtx/reflections/enabled",
            "enable_global_illumination": "/rtx/indirectDiffuse/enabled",
            "enable_dlssg": "/rtx-transient/dlssg/enabled",
            "enable_dl_denoiser": "/rtx-transient/dldenoiser/enabled",
            "dlss_mode": "/rtx/post/dlss/execMode",
            "enable_direct_lighting": "/rtx/directLighting/enabled",
            "samples_per_pixel": "/rtx/directLighting/sampledLighting/samplesPerPixel",
            "enable_shadows": "/rtx/shadows/enabled",
            "enable_ambient_occlusion": "/rtx/ambientOcclusion/enabled",
        }

        not_carb_settings = ["rendering_mode", "carb_settings", "antialiasing_mode"]

        # grab the rendering mode using the following priority:
        # 1. command line argument --rendering_mode, if provided
        # 2. rendering_mode from Render Config, if set
        # 3. lastly, default to "balanced" mode, if neither is specified
        rendering_mode = get_carb_setting(self.carb_settings, "/isaaclab/rendering/rendering_mode")
        if not rendering_mode:
            rendering_mode = self.cfg.render.rendering_mode
        if not rendering_mode:
            rendering_mode = "balanced"

        # set preset settings (same behavior as the CLI arg --rendering_mode)
        if rendering_mode is not None:
            # check if preset is supported
            supported_rendering_modes = ["performance", "balanced", "quality"]
            if rendering_mode not in supported_rendering_modes:
                raise ValueError(
                    f"RenderCfg rendering mode '{rendering_mode}' not in supported modes {supported_rendering_modes}."
                )

            # grab isaac lab apps path
            isaaclab_app_exp_path = os.path.join(os.path.dirname(os.path.abspath(__file__)), *[".."] * 4, "apps")
            # for Isaac Sim 4.5 compatibility, we use the 4.5 rendering mode app files in a different folder
            if float(".".join(self._isaacsim_version[2])) < 5:
                isaaclab_app_exp_path = os.path.join(isaaclab_app_exp_path, "isaacsim_4_5")

            # grab preset settings
            preset_filename = os.path.join(isaaclab_app_exp_path, f"rendering_modes/{rendering_mode}.kit")
            with open(preset_filename) as file:
                preset_dict = toml.load(file)
            preset_dict = dict(flatdict.FlatDict(preset_dict, delimiter="."))

            # set presets
            for key, value in preset_dict.items():
                key = "/" + key.replace(".", "/")  # convert to carb setting format
                set_carb_setting(self.carb_settings, key, value)

        # set user-friendly named settings
        for key, value in vars(self.cfg.render).items():
            if value is None or key in not_carb_settings:
                # skip unset settings and non-carb settings
                continue
            if key not in rendering_setting_name_mapping:
                raise ValueError(
                    f"'{key}' in RenderCfg not found. Note: internal 'rendering_setting_name_mapping' dictionary might"
                    " need to be updated."
                )
            key = rendering_setting_name_mapping[key]
            set_carb_setting(self.carb_settings, key, value)

        # set general carb settings
        carb_settings = self.cfg.render.carb_settings
        if carb_settings is not None:
            for key, value in carb_settings.items():
                if "_" in key:
                    key = "/" + key.replace("_", "/")  # convert from python variable style string
                elif "." in key:
                    key = "/" + key.replace(".", "/")  # convert from .kit file style string
                if get_carb_setting(self.carb_settings, key) is None:
                    raise ValueError(f"'{key}' in RenderCfg.general_parameters does not map to a carb setting.")
                set_carb_setting(self.carb_settings, key, value)

        # set denoiser mode
        if self.cfg.render.antialiasing_mode is not None:
            try:
                import omni.replicator.core as rep

                rep.settings.set_render_rtx_realtime(antialiasing=self.cfg.render.antialiasing_mode)
            except Exception:
                pass

        # WAR: Ensure /rtx/renderMode RaytracedLighting is correctly cased.
        if get_carb_setting(self.carb_settings, "/rtx/rendermode").lower() == "raytracedlighting":
            set_carb_setting(self.carb_settings, "/rtx/rendermode", "RaytracedLighting")

    def _set_additional_physx_params(self):
        """Sets additional PhysX parameters that are not directly supported by the parent class."""
        # obtain the physics scene api
        physics_scene: UsdPhysics.Scene = self._physics_context._physics_scene
        physx_scene_api: PhysxSchema.PhysxSceneAPI = self._physics_context._physx_scene_api
        # assert that scene api is not None
        if physx_scene_api is None:
            raise RuntimeError("Physics scene API is None! Please create the scene first.")
        # set parameters not directly supported by the constructor
        # -- Continuous Collision Detection (CCD)
        # ref: https://nvidia-omniverse.github.io/PhysX/physx/5.4.1/docs/AdvancedCollisionDetection.html?highlight=ccd#continuous-collision-detection
        self._physics_context.enable_ccd(self.cfg.physx.enable_ccd)
        # -- GPU collision stack size
        physx_scene_api.CreateGpuCollisionStackSizeAttr(self.cfg.physx.gpu_collision_stack_size)
        # -- Improved determinism by PhysX
        physx_scene_api.CreateEnableEnhancedDeterminismAttr(self.cfg.physx.enable_enhanced_determinism)
        # -- Set solve_articulation_contact_last by add attribute to the PhysxScene prim, and add attribute there.
        physx_prim = physx_scene_api.GetPrim()
        physx_prim.CreateAttribute("physxScene:solveArticulationContactLast", Sdf.ValueTypeNames.Bool).Set(
            self.cfg.physx.solve_articulation_contact_last
        )

        # -- Gravity
        # note: Isaac sim only takes the "up-axis" as the gravity direction. But physics allows any direction so we
        #  need to convert the gravity vector to a direction and magnitude pair explicitly.
        gravity = np.asarray(self.cfg.gravity)
        gravity_magnitude = np.linalg.norm(gravity)

        # Avoid division by zero
        if gravity_magnitude != 0.0:
            gravity_direction = gravity / gravity_magnitude
        else:
            gravity_direction = gravity

        physics_scene.CreateGravityDirectionAttr(Gf.Vec3f(*gravity_direction))
        physics_scene.CreateGravityMagnitudeAttr(gravity_magnitude)

        # position iteration count
        physx_scene_api.CreateMinPositionIterationCountAttr(self.cfg.physx.min_position_iteration_count)
        physx_scene_api.CreateMaxPositionIterationCountAttr(self.cfg.physx.max_position_iteration_count)
        # velocity iteration count
        physx_scene_api.CreateMinVelocityIterationCountAttr(self.cfg.physx.min_velocity_iteration_count)
        physx_scene_api.CreateMaxVelocityIterationCountAttr(self.cfg.physx.max_velocity_iteration_count)

        # create the default physics material
        # this material is used when no material is specified for a primitive
        # check: https://isaac-sim.github.io/IsaacLab/main/source/api/lab/isaaclab.sim.html#isaaclab.sim.SimulationCfg.physics_material
        material_path = f"{self.cfg.physics_prim_path}/defaultMaterial"
        self.cfg.physics_material.func(material_path, self.cfg.physics_material)
        # bind the physics material to the scene
        bind_physics_material(self.cfg.physics_prim_path, material_path)

    def _load_fabric_interface(self):
        """Loads the fabric interface if enabled."""
        if self.cfg.use_fabric:
            from omni.physxfabric import get_physx_fabric_interface

            # acquire fabric interface
            self._fabric_iface = get_physx_fabric_interface()
            if hasattr(self._fabric_iface, "force_update"):
                # The update method in the fabric interface only performs an update if a physics step has occurred.
                # However, for rendering, we need to force an update since any element of the scene might have been
                # modified in a reset (which occurs after the physics step) and we want the renderer to be aware of
                # these changes.
                self._update_fabric = self._fabric_iface.force_update
            else:
                # Needed for backward compatibility with older Isaac Sim versions
                self._update_fabric = self._fabric_iface.update

    def _update_anim_recording(self):
        """Tracks anim recording timestamps and triggers finish animation recording if the total time has elapsed."""
        if self._anim_recording_started_timestamp is None:
            self._anim_recording_started_timestamp = time.time()

        if self._anim_recording_started_timestamp is not None:
            anim_recording_total_time = time.time() - self._anim_recording_started_timestamp
            if anim_recording_total_time > self._anim_recording_stop_time:
                self._finish_anim_recording()
                return True
        return False

    def _setup_anim_recording(self):
        """Sets up anim recording settings and initializes the recording."""

        self._anim_recording_enabled = bool(self.carb_settings.get("/isaaclab/anim_recording/enabled"))
        if not self._anim_recording_enabled:
            return

        # Import omni.physx.pvd.bindings here since it is not available by default
        from omni.physxpvd.bindings import _physxPvd

        # Init anim recording settings
        self._anim_recording_start_time = self.carb_settings.get("/isaaclab/anim_recording/start_time")
        self._anim_recording_stop_time = self.carb_settings.get("/isaaclab/anim_recording/stop_time")
        self._anim_recording_first_step_timestamp = None
        self._anim_recording_started_timestamp = None

        # Make output path relative to repo path
        repo_path = os.path.join(carb.tokens.get_tokens_interface().resolve("${app}"), "..")
        self._anim_recording_timestamp = datetime.now().strftime("%Y_%m_%d_%H%M%S")
        self._anim_recording_output_dir = (
            os.path.join(repo_path, "anim_recordings", self._anim_recording_timestamp).replace("\\", "/").rstrip("/")
            + "/"
        )
        os.makedirs(self._anim_recording_output_dir, exist_ok=True)

        # Acquire physx pvd interface and set output directory
        self._physxPvdInterface = _physxPvd.acquire_physx_pvd_interface()

        # Set carb settings for the output path and enabling pvd recording
        set_carb_setting(
            self.carb_settings, "/persistent/physics/omniPvdOvdRecordingDirectory", self._anim_recording_output_dir
        )
        set_carb_setting(self.carb_settings, "/physics/omniPvdOutputEnabled", True)

    def _update_usda_start_time(self, file_path, start_time):
        """Updates the start time of the USDA baked anim recordingfile."""

        # Read the USDA file
        with open(file_path) as file:
            content = file.read()

        # Extract the timeCodesPerSecond value
        time_code_match = re.search(r"timeCodesPerSecond\s*=\s*(\d+)", content)
        if not time_code_match:
            raise ValueError("timeCodesPerSecond not found in the file.")
        time_codes_per_second = int(time_code_match.group(1))

        # Compute the new start time code
        new_start_time_code = int(start_time * time_codes_per_second)

        # Replace the startTimeCode in the file
        content = re.sub(r"startTimeCode\s*=\s*\d+", f"startTimeCode = {new_start_time_code}", content)

        # Write the updated content back to the file
        with open(file_path, "w") as file:
            file.write(content)

    def _finish_anim_recording(self):
        """Finishes the animation recording and outputs the baked animation recording."""

        carb.log_warn(
            "[INFO][SimulationContext]: Finishing animation recording. Stage must be saved. Might take a few minutes."
        )

        # Detaching the stage will also close it and force the serialization of the OVD file
        physx = omni.physx.get_physx_simulation_interface()
        physx.detach_stage()

        # Save stage to disk
        stage_path = os.path.join(self._anim_recording_output_dir, "stage_simulation.usdc")
        stage_utils.save_stage(stage_path, save_and_reload_in_place=False)

        # Find the latest ovd file not named tmp.ovd
        ovd_files = [
            f for f in glob.glob(os.path.join(self._anim_recording_output_dir, "*.ovd")) if not f.endswith("tmp.ovd")
        ]
        input_ovd_path = max(ovd_files, key=os.path.getctime)

        # Invoke pvd interface to create recording
        stage_filename = "baked_animation_recording.usda"
        result = self._physxPvdInterface.ovd_to_usd_over_with_layer_creation(
            input_ovd_path,
            stage_path,
            self._anim_recording_output_dir,
            stage_filename,
            self._anim_recording_start_time,
            self._anim_recording_stop_time,
            True,  # True: ASCII layers / False : USDC layers
            False,  # True: verify over layer
        )

        # Workaround for manually setting the truncated start time in the baked animation recording
        self._update_usda_start_time(
            os.path.join(self._anim_recording_output_dir, stage_filename), self._anim_recording_start_time
        )

        # Disable recording
        set_carb_setting(self.carb_settings, "/physics/omniPvdOutputEnabled", False)

        return result

    """
    Callbacks.
    """

    def _app_control_on_stop_handle_fn(self, event: carb.events.IEvent):
        """Callback to deal with the app when the simulation is stopped.

        Once the simulation is stopped, the physics handles go invalid. After that, it is not possible to
        resume the simulation from the last state. This leaves the app in an inconsistent state, where
        two possible actions can be taken:

        1. **Keep the app rendering**: In this case, the simulation is kept running and the app is not shutdown.
           However, the physics is not updated and the script cannot be resumed from the last state. The
           user has to manually close the app to stop the simulation.
        2. **Shutdown the app**: This is the default behavior. In this case, the app is shutdown and
           the simulation is stopped.

        Note:
            This callback is used only when running the simulation in a standalone python script. In an extension,
            it is expected that the user handles the extension shutdown.
        """
        if not self._disable_app_control_on_stop_handle:
            while not omni.timeline.get_timeline_interface().is_playing():
                self.render()
        return


@contextmanager
def build_simulation_context(
    create_new_stage: bool = True,
    gravity_enabled: bool = True,
    device: str = "cuda:0",
    dt: float = 0.01,
    sim_cfg: SimulationCfg | None = None,
    add_ground_plane: bool = False,
    add_lighting: bool = False,
    auto_add_lighting: bool = False,
) -> Iterator[SimulationContext]:
    """Context manager to build a simulation context with the provided settings.

    This function facilitates the creation of a simulation context and provides flexibility in configuring various
    aspects of the simulation, such as time step, gravity, device, and scene elements like ground plane and
    lighting.

    If :attr:`sim_cfg` is None, then an instance of :class:`SimulationCfg` is created with default settings, with parameters
    overwritten based on arguments to the function.

    An example usage of the context manager function:

    ..  code-block:: python

        with build_simulation_context() as sim:
             # Design the scene

             # Play the simulation
             sim.reset()
             while sim.is_playing():
                 sim.step()

    Args:
        create_new_stage: Whether to create a new stage. Defaults to True.
        gravity_enabled: Whether to enable gravity in the simulation. Defaults to True.
        device: Device to run the simulation on. Defaults to "cuda:0".
        dt: Time step for the simulation: Defaults to 0.01.
        sim_cfg: :class:`isaaclab.sim.SimulationCfg` to use for the simulation. Defaults to None.
        add_ground_plane: Whether to add a ground plane to the simulation. Defaults to False.
        add_lighting: Whether to add a dome light to the simulation. Defaults to False.
        auto_add_lighting: Whether to automatically add a dome light to the simulation if the simulation has a GUI.
            Defaults to False. This is useful for debugging tests in the GUI.

    Yields:
        The simulation context to use for the simulation.

    """
    try:
        if create_new_stage:
            stage_utils.create_new_stage()

        if sim_cfg is None:
            # Construct one and overwrite the dt, gravity, and device
            sim_cfg = SimulationCfg(dt=dt)

            # Set up gravity
            if gravity_enabled:
                sim_cfg.gravity = (0.0, 0.0, -9.81)
            else:
                sim_cfg.gravity = (0.0, 0.0, 0.0)

            # Set device
            sim_cfg.device = device

        # Construct simulation context
        sim = SimulationContext(sim_cfg)

        if add_ground_plane:
            # Ground-plane
            cfg = GroundPlaneCfg()
            cfg.func("/World/defaultGroundPlane", cfg)

        if add_lighting or (auto_add_lighting and sim.has_gui()):
            # Lighting
            cfg = DomeLightCfg(
                color=(0.1, 0.1, 0.1),
                enable_color_temperature=True,
                color_temperature=5500,
                intensity=10000,
            )
            # Dome light named specifically to avoid conflicts
            cfg.func(prim_path="/World/defaultDomeLight", cfg=cfg, translation=(0.0, 0.0, 10.0))

        yield sim

    except Exception:
        omni.log.error(traceback.format_exc())
        raise
    finally:
        if not sim.has_gui():
            # Stop simulation only if we aren't rendering otherwise the app will hang indefinitely
            sim.stop()

        # Clear the stage
        sim.clear_all_callbacks()
        sim.clear_instance()
        # check if we need to raise an exception that was raised in a callback
        if builtins.ISAACLAB_CALLBACK_EXCEPTION is not None:
            exception_to_raise = builtins.ISAACLAB_CALLBACK_EXCEPTION
            builtins.ISAACLAB_CALLBACK_EXCEPTION = None
            raise exception_to_raise<|MERGE_RESOLUTION|>--- conflicted
+++ resolved
@@ -297,120 +297,9 @@
                 stage=self._initial_stage,
             )
 
-<<<<<<< HEAD
-    def _apply_physics_settings(self):
-        """Sets various carb physics settings."""
-        # enable hydra scene-graph instancing
-        # note: this allows rendering of instanceable assets on the GUI
-        set_carb_setting(self.carb_settings, "/persistent/omnihydra/useSceneGraphInstancing", True)
-        # change dispatcher to use the default dispatcher in PhysX SDK instead of carb tasking
-        # note: dispatcher handles how threads are launched for multi-threaded physics
-        set_carb_setting(self.carb_settings, "/physics/physxDispatcher", True)
-        # disable contact processing in omni.physx
-        # note: we disable it by default to avoid the overhead of contact processing when it isn't needed.
-        #   The physics flag gets enabled when a contact sensor is created.
-        if hasattr(self.cfg, "disable_contact_processing"):
-            omni.log.warn(
-                "The `disable_contact_processing` attribute is deprecated and always set to True"
-                " to avoid unnecessary overhead. Contact processing is automatically enabled when"
-                " a contact sensor is created, so manual configuration is no longer required."
-            )
-        # FIXME: From investigation, it seems this flag only affects CPU physics. For GPU physics, contacts
-        #  are always processed. The issue is reported to the PhysX team by @mmittal.
-        set_carb_setting(self.carb_settings, "/physics/disableContactProcessing", True)
-        # disable custom geometry for cylinder and cone collision shapes to allow contact reporting for them
-        # reason: cylinders and cones aren't natively supported by PhysX so we need to use custom geometry flags
-        # reference: https://nvidia-omniverse.github.io/PhysX/physx/5.4.1/docs/Geometry.html?highlight=capsule#geometry
-        set_carb_setting(self.carb_settings, "/physics/collisionConeCustomGeometry", False)
-        set_carb_setting(self.carb_settings, "/physics/collisionCylinderCustomGeometry", False)
-        # hide the Simulation Settings window
-        set_carb_setting(self.carb_settings, "/physics/autoPopupSimulationOutputWindow", False)
-
-    def _apply_render_settings_from_cfg(self):
-        """Sets rtx settings specified in the RenderCfg."""
-
-        # define mapping of user-friendly RenderCfg names to native carb names
-        rendering_setting_name_mapping = {
-            "enable_translucency": "/rtx/translucency/enabled",
-            "enable_reflections": "/rtx/reflections/enabled",
-            "enable_global_illumination": "/rtx/indirectDiffuse/enabled",
-            "enable_dlssg": "/rtx-transient/dlssg/enabled",
-            "enable_dl_denoiser": "/rtx-transient/dldenoiser/enabled",
-            "dlss_mode": "/rtx/post/dlss/execMode",
-            "enable_direct_lighting": "/rtx/directLighting/enabled",
-            "samples_per_pixel": "/rtx/directLighting/sampledLighting/samplesPerPixel",
-            "enable_shadows": "/rtx/shadows/enabled",
-            "enable_ambient_occlusion": "/rtx/ambientOcclusion/enabled",
-            "dome_light_upper_lower_strategy": "/rtx/domeLight/upperLowerStrategy",
-        }
-
-        not_carb_settings = ["rendering_mode", "carb_settings", "antialiasing_mode"]
-
-        # grab the rendering mode using the following priority:
-        # 1. command line argument --rendering_mode, if provided
-        # 2. rendering_mode from Render Config, if set
-        # 3. lastly, default to "balanced" mode, if neither is specified
-        rendering_mode = get_carb_setting(self.carb_settings, "/isaaclab/rendering/rendering_mode")
-        if not rendering_mode:
-            rendering_mode = self.cfg.render.rendering_mode
-        if not rendering_mode:
-            rendering_mode = "balanced"
-
-        # set preset settings (same behavior as the CLI arg --rendering_mode)
-        if rendering_mode is not None:
-            # check if preset is supported
-            supported_rendering_modes = ["performance", "balanced", "quality"]
-            if rendering_mode not in supported_rendering_modes:
-                raise ValueError(
-                    f"RenderCfg rendering mode '{rendering_mode}' not in supported modes {supported_rendering_modes}."
-                )
-
-            # grab isaac lab apps path
-            isaaclab_app_exp_path = os.path.join(os.path.dirname(os.path.abspath(__file__)), *[".."] * 4, "apps")
-            # for Isaac Sim 4.5 compatibility, we use the 4.5 rendering mode app files in a different folder
-            if float(".".join(self._isaacsim_version[2])) < 5:
-                isaaclab_app_exp_path = os.path.join(isaaclab_app_exp_path, "isaacsim_4_5")
-
-            # grab preset settings
-            preset_filename = os.path.join(isaaclab_app_exp_path, f"rendering_modes/{rendering_mode}.kit")
-            with open(preset_filename) as file:
-                preset_dict = toml.load(file)
-            preset_dict = dict(flatdict.FlatDict(preset_dict, delimiter="."))
-
-            # set presets
-            for key, value in preset_dict.items():
-                key = "/" + key.replace(".", "/")  # convert to carb setting format
-                set_carb_setting(self.carb_settings, key, value)
-
-        # set user-friendly named settings
-        for key, value in vars(self.cfg.render).items():
-            if value is None or key in not_carb_settings:
-                # skip unset settings and non-carb settings
-                continue
-            if key not in rendering_setting_name_mapping:
-                raise ValueError(
-                    f"'{key}' in RenderCfg not found. Note: internal 'rendering_setting_name_mapping' dictionary might"
-                    " need to be updated."
-                )
-            key = rendering_setting_name_mapping[key]
-            set_carb_setting(self.carb_settings, key, value)
-
-        # set general carb settings
-        carb_settings = self.cfg.render.carb_settings
-        if carb_settings is not None:
-            for key, value in carb_settings.items():
-                if "_" in key:
-                    key = "/" + key.replace("_", "/")  # convert from python variable style string
-                elif "." in key:
-                    key = "/" + key.replace(".", "/")  # convert from .kit file style string
-                if get_carb_setting(self.carb_settings, key) is None:
-                    raise ValueError(f"'{key}' in RenderCfg.general_parameters does not map to a carb setting.")
-                set_carb_setting(self.carb_settings, key, value)
-=======
     """
     Properties - Override.
     """
->>>>>>> d7e4ab02
 
     @property
     def device(self) -> str:
@@ -803,6 +692,7 @@
             "samples_per_pixel": "/rtx/directLighting/sampledLighting/samplesPerPixel",
             "enable_shadows": "/rtx/shadows/enabled",
             "enable_ambient_occlusion": "/rtx/ambientOcclusion/enabled",
+            "dome_light_upper_lower_strategy": "/rtx/domeLight/upperLowerStrategy",
         }
 
         not_carb_settings = ["rendering_mode", "carb_settings", "antialiasing_mode"]
