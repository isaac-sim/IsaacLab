# Copyright (c) 2022-2025, The Isaac Lab Project Developers (https://github.com/isaac-sim/IsaacLab/blob/main/CONTRIBUTORS.md).
# All rights reserved.
#
# SPDX-License-Identifier: BSD-3-Clause

import builtins
import enum
import glob
import logging
import numpy as np
import os
import re
import sys
import tempfile
import time
import toml
import torch
import traceback
import weakref
from collections.abc import Iterator
from contextlib import contextmanager
from datetime import datetime
from typing import Any

import carb
import flatdict
import omni.physx
import omni.usd
from isaacsim.core.api.simulation_context import SimulationContext as _SimulationContext
from isaacsim.core.simulation_manager import SimulationManager
from isaacsim.core.utils.viewports import set_camera_view
from isaacsim.core.version import get_version
from pxr import Gf, PhysxSchema, Sdf, Usd, UsdPhysics

from isaaclab.sim.utils import stage as stage_utils

from .simulation_cfg import SimulationCfg
from .spawners import DomeLightCfg, GroundPlaneCfg
from .utils import ColoredFormatter, RateLimitFilter, bind_physics_material


class SimulationContext(_SimulationContext):
    """A class to control simulation-related events such as physics stepping and rendering.

    The simulation context helps control various simulation aspects. This includes:

    * configure the simulator with different settings such as the physics time-step, the number of physics substeps,
      and the physics solver parameters (for more information, see :class:`isaaclab.sim.SimulationCfg`)
    * playing, pausing, stepping and stopping the simulation
    * adding and removing callbacks to different simulation events such as physics stepping, rendering, etc.

    This class inherits from the :class:`isaacsim.core.api.simulation_context.SimulationContext` class and
    adds additional functionalities such as setting up the simulation context with a configuration object,
    exposing other commonly used simulator-related functions, and performing version checks of Isaac Sim
    to ensure compatibility between releases.

    The simulation context is a singleton object. This means that there can only be one instance
    of the simulation context at any given time. This is enforced by the parent class. Therefore, it is
    not possible to create multiple instances of the simulation context. Instead, the simulation context
    can be accessed using the ``instance()`` method.

    .. attention::
        Since we only support the `PyTorch <https://pytorch.org/>`_ backend for simulation, the
        simulation context is configured to use the ``torch`` backend by default. This means that
        all the data structures used in the simulation are ``torch.Tensor`` objects.

    The simulation context can be used in two different modes of operations:

    1. **Standalone python script**: In this mode, the user has full control over the simulation and
       can trigger stepping events synchronously (i.e. as a blocking call). In this case the user
       has to manually call :meth:`step` step the physics simulation and :meth:`render` to
       render the scene.
    2. **Omniverse extension**: In this mode, the user has limited control over the simulation stepping
       and all the simulation events are triggered asynchronously (i.e. as a non-blocking call). In this
       case, the user can only trigger the simulation to start, pause, and stop. The simulation takes
       care of stepping the physics simulation and rendering the scene.

    Based on above, for most functions in this class there is an equivalent function that is suffixed
    with ``_async``. The ``_async`` functions are used in the Omniverse extension mode and
    the non-``_async`` functions are used in the standalone python script mode.
    """

    class RenderMode(enum.IntEnum):
        """Different rendering modes for the simulation.

        Render modes correspond to how the viewport and other UI elements (such as listeners to keyboard or mouse
        events) are updated. There are three main components that can be updated when the simulation is rendered:

        1. **UI elements and other extensions**: These are UI elements (such as buttons, sliders, etc.) and other
           extensions that are running in the background that need to be updated when the simulation is running.
        2. **Cameras**: These are typically based on Hydra textures and are used to render the scene from different
           viewpoints. They can be attached to a viewport or be used independently to render the scene.
        3. **Viewports**: These are windows where you can see the rendered scene.

        Updating each of the above components has a different overhead. For example, updating the viewports is
        computationally expensive compared to updating the UI elements. Therefore, it is useful to be able to
        control what is updated when the simulation is rendered. This is where the render mode comes in. There are
        four different render modes:

        * :attr:`NO_GUI_OR_RENDERING`: The simulation is running without a GUI and off-screen rendering flag is disabled,
          so none of the above are updated.
        * :attr:`NO_RENDERING`: No rendering, where only 1 is updated at a lower rate.
        * :attr:`PARTIAL_RENDERING`: Partial rendering, where only 1 and 2 are updated.
        * :attr:`FULL_RENDERING`: Full rendering, where everything (1, 2, 3) is updated.

        .. _Viewports: https://docs.omniverse.nvidia.com/extensions/latest/ext_viewport.html
        """

        NO_GUI_OR_RENDERING = -1
        """The simulation is running without a GUI and off-screen rendering is disabled."""
        NO_RENDERING = 0
        """No rendering, where only other UI elements are updated at a lower rate."""
        PARTIAL_RENDERING = 1
        """Partial rendering, where the simulation cameras and UI elements are updated."""
        FULL_RENDERING = 2
        """Full rendering, where all the simulation viewports, cameras and UI elements are updated."""

    def __init__(self, cfg: SimulationCfg | None = None):
        """Creates a simulation context to control the simulator.

        Args:
            cfg: The configuration of the simulation. Defaults to None,
                in which case the default configuration is used.
        """
        # store input
        if cfg is None:
            cfg = SimulationCfg()
        # check that the config is valid
        cfg.validate()
        self.cfg = cfg
        # check that simulation is running
        if stage_utils.get_current_stage() is None:
            raise RuntimeError("The stage has not been created. Did you run the simulator?")

        # setup logger
        self.logger = self._setup_logger()

        # create stage in memory if requested
        if self.cfg.create_stage_in_memory:
            self._initial_stage = stage_utils.create_new_stage_in_memory()
        else:
            self._initial_stage = omni.usd.get_context().get_stage()

        # acquire settings interface
        self.carb_settings = carb.settings.get_settings()

        # read isaac sim version (this includes build tag, release tag etc.)
        # note: we do it once here because it reads the VERSION file from disk and is not expected to change.
        self._isaacsim_version = get_version()

        # apply carb physics settings
        self._apply_physics_settings()

        # note: we read this once since it is not expected to change during runtime
        # read flag for whether a local GUI is enabled
        self._local_gui = self.carb_settings.get("/app/window/enabled")
        # read flag for whether livestreaming GUI is enabled
        self._livestream_gui = self.carb_settings.get("/app/livestream/enabled")
        # read flag for whether XR GUI is enabled
        self._xr_gui = self.carb_settings.get("/app/xr/enabled")

        # read flags anim recording config and init timestamps
        self._setup_anim_recording()

        # read flag for whether the Isaac Lab viewport capture pipeline will be used,
        # casting None to False if the flag doesn't exist
        # this flag is set from the AppLauncher class
        self._offscreen_render = bool(self.carb_settings.get("/isaaclab/render/offscreen"))
        # read flag for whether the default viewport should be enabled
        self._render_viewport = bool(self.carb_settings.get("/isaaclab/render/active_viewport"))
        # flag for whether any GUI will be rendered (local, livestreamed or viewport)
        self._has_gui = self._local_gui or self._livestream_gui or self._xr_gui

        # apply render settings from render config
        self._apply_render_settings_from_cfg()

        # store the default render mode
        if not self._has_gui and not self._offscreen_render:
            # set default render mode
            # note: this is the terminal state: cannot exit from this render mode
            self.render_mode = self.RenderMode.NO_GUI_OR_RENDERING
            # set viewport context to None
            self._viewport_context = None
            self._viewport_window = None
        elif not self._has_gui and self._offscreen_render:
            # set default render mode
            # note: this is the terminal state: cannot exit from this render mode
            self.render_mode = self.RenderMode.PARTIAL_RENDERING
            # set viewport context to None
            self._viewport_context = None
            self._viewport_window = None
        else:
            # note: need to import here in case the UI is not available (ex. headless mode)
            import omni.ui as ui
            from omni.kit.viewport.utility import get_active_viewport

            # set default render mode
            # note: this can be changed by calling the `set_render_mode` function
            self.render_mode = self.RenderMode.FULL_RENDERING
            # acquire viewport context
            self._viewport_context = get_active_viewport()
            self._viewport_context.updates_enabled = True  # pyright: ignore [reportOptionalMemberAccess]
            # acquire viewport window
            # TODO @mayank: Why not just use get_active_viewport_and_window() directly?
            self._viewport_window = ui.Workspace.get_window("Viewport")
            # counter for periodic rendering
            self._render_throttle_counter = 0
            # rendering frequency in terms of number of render calls
            self._render_throttle_period = 5

        # check the case where we don't need to render the viewport
        # since render_viewport can only be False in headless mode, we only need to check for offscreen_render
        if not self._render_viewport and self._offscreen_render:
            # disable the viewport if offscreen_render is enabled
            from omni.kit.viewport.utility import get_active_viewport

            get_active_viewport().updates_enabled = False

        # override enable scene querying if rendering is enabled
        # this is needed for some GUI features
        if self._has_gui:
            self.cfg.enable_scene_query_support = True
        # set up flatcache/fabric interface (default is None)
        # this is needed to flush the flatcache data into Hydra manually when calling `render()`
        # ref: https://docs.omniverse.nvidia.com/prod_extensions/prod_extensions/ext_physics.html
        # note: need to do this here because super().__init__ calls render and this variable is needed
        self._fabric_iface = None

        # create a tensor for gravity
        # note: this line is needed to create a "tensor" in the device to avoid issues with torch 2.1 onwards.
        #   the issue is with some heap memory corruption when torch tensor is created inside the asset class.
        #   you can reproduce the issue by commenting out this line and running the test `test_articulation.py`.
        self._gravity_tensor = torch.tensor(self.cfg.gravity, dtype=torch.float32, device=self.cfg.device)

        # define a global variable to store the exceptions raised in the callback stack
        builtins.ISAACLAB_CALLBACK_EXCEPTION = None

        # add callback to deal the simulation app when simulation is stopped.
        # this is needed because physics views go invalid once we stop the simulation
        if not builtins.ISAAC_LAUNCHED_FROM_TERMINAL:
            timeline_event_stream = omni.timeline.get_timeline_interface().get_timeline_event_stream()
            self._app_control_on_stop_handle = timeline_event_stream.create_subscription_to_pop_by_type(
                int(omni.timeline.TimelineEventType.STOP),
                lambda *args, obj=weakref.proxy(self): obj._app_control_on_stop_handle_fn(*args),
                order=15,
            )
        else:
            self._app_control_on_stop_handle = None
        self._disable_app_control_on_stop_handle = False

        # flatten out the simulation dictionary
        sim_params = self.cfg.to_dict()
        if sim_params is not None:
            if "physx" in sim_params:
                physx_params = sim_params.pop("physx")
                sim_params.update(physx_params)

        # add warning about enabling stabilization for large step sizes
        if not self.cfg.physx.enable_stabilization and (self.cfg.dt > 0.0333):
            self.logger.warning(
                "Large simulation step size (> 0.0333 seconds) is not recommended without enabling stabilization."
                " Consider setting the `enable_stabilization` flag to True in the PhysxCfg, or reducing the"
                " simulation step size if you run into physics issues."
            )

        # set simulation device
        # note: Although Isaac Sim sets the physics device in the init function,
        #   it does a render call which gets the wrong device.
        SimulationManager.set_physics_sim_device(self.cfg.device)

        # obtain the parsed device
        # This device should be the same as "self.cfg.device". However, for cases, where users specify the device
        # as "cuda" and not "cuda:X", then it fetches the current device from SimulationManager.
        # Note: Since we fix the device from the configuration and don't expect users to change it at runtime,
        #   we can obtain the device once from the SimulationManager.get_physics_sim_device() function.
        #   This reduces the overhead of calling the function.
        self._physics_device = SimulationManager.get_physics_sim_device()

        # create a simulation context to control the simulator
        if float(".".join(self._isaacsim_version[2])) < 5:
            # stage arg is not supported before isaac sim 5.0
            super().__init__(
                stage_units_in_meters=1.0,
                physics_dt=self.cfg.dt,
                rendering_dt=self.cfg.dt * self.cfg.render_interval,
                backend="torch",
                sim_params=sim_params,
                physics_prim_path=self.cfg.physics_prim_path,
                device=self.cfg.device,
            )
        else:
            super().__init__(
                stage_units_in_meters=1.0,
                physics_dt=self.cfg.dt,
                rendering_dt=self.cfg.dt * self.cfg.render_interval,
                backend="torch",
                sim_params=sim_params,
                physics_prim_path=self.cfg.physics_prim_path,
                device=self.cfg.device,
                stage=self._initial_stage,
            )

    """
    Properties - Override.
    """

    @property
    def device(self) -> str:
        """Device used by the simulation.

        Note:
            In Omniverse, it is possible to configure multiple GPUs for rendering, while physics engine
            operates on a single GPU. This function returns the device that is used for physics simulation.
        """
        return self._physics_device

    """
    Operations - New.
    """

    def has_gui(self) -> bool:
        """Returns whether the simulation has a GUI enabled.

        True if the simulation has a GUI enabled either locally or live-streamed.
        """
        return self._has_gui

    def has_rtx_sensors(self) -> bool:
        """Returns whether the simulation has any RTX-rendering related sensors.

        This function returns the value of the simulation parameter ``"/isaaclab/render/rtx_sensors"``.
        The parameter is set to True when instances of RTX-related sensors (cameras or LiDARs) are
        created using Isaac Lab's sensor classes.

        True if the simulation has RTX sensors (such as USD Cameras or LiDARs).

        For more information, please check `NVIDIA RTX documentation`_.

        .. _NVIDIA RTX documentation: https://developer.nvidia.com/rendering-technologies
        """
        return self._settings.get_as_bool("/isaaclab/render/rtx_sensors")

    def is_fabric_enabled(self) -> bool:
        """Returns whether the fabric interface is enabled.

        When fabric interface is enabled, USD read/write operations are disabled. Instead all applications
        read and write the simulation state directly from the fabric interface. This reduces a lot of overhead
        that occurs during USD read/write operations.

        For more information, please check `Fabric documentation`_.

        .. _Fabric documentation: https://docs.omniverse.nvidia.com/kit/docs/usdrt/latest/docs/usd_fabric_usdrt.html
        """
        return self._fabric_iface is not None

    def get_version(self) -> tuple[int, int, int]:
        """Returns the version of the simulator.

        This is a wrapper around the ``isaacsim.core.version.get_version()`` function.

        The returned tuple contains the following information:

        * Major version (int): This is the year of the release (e.g. 2022).
        * Minor version (int): This is the half-year of the release (e.g. 1 or 2).
        * Patch version (int): This is the patch number of the release (e.g. 0).
        """
        return int(self._isaacsim_version[2]), int(self._isaacsim_version[3]), int(self._isaacsim_version[4])

    """
    Operations - New utilities.
    """

    def set_camera_view(
        self,
        eye: tuple[float, float, float],
        target: tuple[float, float, float],
        camera_prim_path: str = "/OmniverseKit_Persp",
    ):
        """Set the location and target of the viewport camera in the stage.

        Note:
            This is a wrapper around the :math:`isaacsim.core.utils.viewports.set_camera_view` function.
            It is provided here for convenience to reduce the amount of imports needed.

        Args:
            eye: The location of the camera eye.
            target: The location of the camera target.
            camera_prim_path: The path to the camera primitive in the stage. Defaults to
                "/OmniverseKit_Persp".
        """
        # safe call only if we have a GUI or viewport rendering enabled
        if self._has_gui or self._offscreen_render or self._render_viewport:
            set_camera_view(eye, target, camera_prim_path)

    def set_render_mode(self, mode: RenderMode):
        """Change the current render mode of the simulation.

        Please see :class:`RenderMode` for more information on the different render modes.

        .. note::
            When no GUI is available (locally or livestreamed), we do not need to choose whether the viewport
            needs to render or not (since there is no GUI). Thus, in this case, calling the function will not
            change the render mode.

        Args:
            mode (RenderMode): The rendering mode. If different than SimulationContext's rendering mode,
            SimulationContext's mode is changed to the new mode.

        Raises:
            ValueError: If the input mode is not supported.
        """
        # check if mode change is possible -- not possible when no GUI is available
        if not self._has_gui:
            self.logger.warning(
                f"Cannot change render mode when GUI is disabled. Using the default render mode: {self.render_mode}."
            )
            return
        # check if there is a mode change
        # note: this is mostly needed for GUI when we want to switch between full rendering and no rendering.
        if mode != self.render_mode:
            if mode == self.RenderMode.FULL_RENDERING:
                # display the viewport and enable updates
                self._viewport_context.updates_enabled = True  # pyright: ignore [reportOptionalMemberAccess]
                self._viewport_window.visible = True  # pyright: ignore [reportOptionalMemberAccess]
            elif mode == self.RenderMode.PARTIAL_RENDERING:
                # hide the viewport and disable updates
                self._viewport_context.updates_enabled = False  # pyright: ignore [reportOptionalMemberAccess]
                self._viewport_window.visible = False  # pyright: ignore [reportOptionalMemberAccess]
            elif mode == self.RenderMode.NO_RENDERING:
                # hide the viewport and disable updates
                if self._viewport_context is not None:
                    self._viewport_context.updates_enabled = False  # pyright: ignore [reportOptionalMemberAccess]
                    self._viewport_window.visible = False  # pyright: ignore [reportOptionalMemberAccess]
                # reset the throttle counter
                self._render_throttle_counter = 0
            else:
                raise ValueError(f"Unsupported render mode: {mode}! Please check `RenderMode` for details.")
            # update render mode
            self.render_mode = mode

    def set_setting(self, name: str, value: Any):
        """Set simulation settings using the Carbonite SDK.

        .. note::
            If the input setting name does not exist, it will be created. If it does exist, the value will be
            overwritten. Please make sure to use the correct setting name.

            To understand the settings interface, please refer to the
            `Carbonite SDK <https://docs.omniverse.nvidia.com/dev-guide/latest/programmer_ref/settings.html>`_
            documentation.

        Args:
            name: The name of the setting.
            value: The value of the setting.
        """
        # Route through typed setters for correctness and consistency for common scalar types.
        if isinstance(value, bool):
            self.carb_settings.set_bool(name, value)
        elif isinstance(value, int):
            self.carb_settings.set_int(name, value)
        elif isinstance(value, float):
            self.carb_settings.set_float(name, value)
        elif isinstance(value, str):
            self.carb_settings.set_string(name, value)
        elif isinstance(value, (list, tuple)):
            self.carb_settings.set(name, value)
        else:
            raise ValueError(f"Unsupported value type for setting '{name}': {type(value)}")

    def get_setting(self, name: str) -> Any:
        """Read the simulation setting using the Carbonite SDK.

        Args:
            name: The name of the setting.

        Returns:
            The value of the setting.
        """
        return self.carb_settings.get(name)

    def forward(self) -> None:
        """Updates articulation kinematics and fabric for rendering."""
        if self._fabric_iface is not None:
            if self.physics_sim_view is not None and self.is_playing():
                # Update the articulations' link's poses before rendering
                self.physics_sim_view.update_articulations_kinematic()
            self._update_fabric(0.0, 0.0)

    def get_initial_stage(self) -> Usd.Stage:
        """Returns stage handle used during scene creation.

        Returns:
            The stage used during scene creation.
        """
        return self._initial_stage

    """
    Operations - Override (standalone)
    """

    def reset(self, soft: bool = False):
        self._disable_app_control_on_stop_handle = True
        # check if we need to raise an exception that was raised in a callback
        if builtins.ISAACLAB_CALLBACK_EXCEPTION is not None:
            exception_to_raise = builtins.ISAACLAB_CALLBACK_EXCEPTION
            builtins.ISAACLAB_CALLBACK_EXCEPTION = None
            raise exception_to_raise
        super().reset(soft=soft)
        # app.update() may be changing the cuda device in reset, so we force it back to our desired device here
        if "cuda" in self.device:
            torch.cuda.set_device(self.device)
        # enable kinematic rendering with fabric
        if self.physics_sim_view:
            self.physics_sim_view._backend.initialize_kinematic_bodies()
        # perform additional rendering steps to warm up replicator buffers
        # this is only needed for the first time we set the simulation
        if not soft:
            for _ in range(2):
                self.render()
        self._disable_app_control_on_stop_handle = False

    def step(self, render: bool = True):
        """Steps the simulation.

        .. note::
            This function blocks if the timeline is paused. It only returns when the timeline is playing.

        Args:
            render: Whether to render the scene after stepping the physics simulation.
                    If set to False, the scene is not rendered and only the physics simulation is stepped.
        """
        # check if we need to raise an exception that was raised in a callback
        if builtins.ISAACLAB_CALLBACK_EXCEPTION is not None:
            exception_to_raise = builtins.ISAACLAB_CALLBACK_EXCEPTION
            builtins.ISAACLAB_CALLBACK_EXCEPTION = None
            raise exception_to_raise

        # update anim recording if needed
        if self._anim_recording_enabled:
            is_anim_recording_finished = self._update_anim_recording()
            if is_anim_recording_finished:
                carb.log_warn("[INFO][SimulationContext]: Animation recording finished. Closing app.")
                self._app.shutdown()

        # check if the simulation timeline is paused. in that case keep stepping until it is playing
        if not self.is_playing():
            # step the simulator (but not the physics) to have UI still active
            while not self.is_playing():
                self.render()
                # meantime if someone stops, break out of the loop
                if self.is_stopped():
                    break
            # need to do one step to refresh the app
            # reason: physics has to parse the scene again and inform other extensions like hydra-delegate.
            #   without this the app becomes unresponsive.
            # FIXME: This steps physics as well, which we is not good in general.
            self.app.update()

        # step the simulation
        super().step(render=render)

        # app.update() may be changing the cuda device in step, so we force it back to our desired device here
        if "cuda" in self.device:
            torch.cuda.set_device(self.device)

    def render(self, mode: RenderMode | None = None):
        """Refreshes the rendering components including UI elements and view-ports depending on the render mode.

        This function is used to refresh the rendering components of the simulation. This includes updating the
        view-ports, UI elements, and other extensions (besides physics simulation) that are running in the
        background. The rendering components are refreshed based on the render mode.

        Please see :class:`RenderMode` for more information on the different render modes.

        Args:
            mode: The rendering mode. Defaults to None, in which case the current rendering mode is used.
        """
        # check if we need to raise an exception that was raised in a callback
        if builtins.ISAACLAB_CALLBACK_EXCEPTION is not None:
            exception_to_raise = builtins.ISAACLAB_CALLBACK_EXCEPTION
            builtins.ISAACLAB_CALLBACK_EXCEPTION = None
            raise exception_to_raise
        # check if we need to change the render mode
        if mode is not None:
            self.set_render_mode(mode)
        # render based on the render mode
        if self.render_mode == self.RenderMode.NO_GUI_OR_RENDERING:
            # we never want to render anything here (this is for complete headless mode)
            pass
        elif self.render_mode == self.RenderMode.NO_RENDERING:
            # throttle the rendering frequency to keep the UI responsive
            self._render_throttle_counter += 1
            if self._render_throttle_counter % self._render_throttle_period == 0:
                self._render_throttle_counter = 0
                # here we don't render viewport so don't need to flush fabric data
                # note: we don't call super().render() anymore because they do flush the fabric data
                self.set_setting("/app/player/playSimulations", False)
                self._app.update()
                self.set_setting("/app/player/playSimulations", True)
        else:
            # manually flush the fabric data to update Hydra textures
            self.forward()
            # render the simulation
            # note: we don't call super().render() anymore because they do above operation inside
            #  and we don't want to do it twice. We may remove it once we drop support for Isaac Sim 2022.2.
            self.set_setting("/app/player/playSimulations", False)
            self._app.update()
            self.set_setting("/app/player/playSimulations", True)

        # app.update() may be changing the cuda device, so we force it back to our desired device here
        if "cuda" in self.device:
            torch.cuda.set_device(self.device)

    """
    Operations - Override (extension)
    """

    async def reset_async(self, soft: bool = False):
        # need to load all "physics" information from the USD file
        if not soft:
            omni.physx.acquire_physx_interface().force_load_physics_from_usd()
        # play the simulation
        await super().reset_async(soft=soft)

    """
    Initialization/Destruction - Override.
    """

    def _init_stage(self, *args, **kwargs) -> Usd.Stage:
<<<<<<< HEAD
        with use_stage(self.get_initial_stage()):
            _ = super()._init_stage(*args, **kwargs)
=======
        _ = super()._init_stage(*args, **kwargs)
        with stage_utils.use_stage(self.get_initial_stage()):
>>>>>>> 10cf4c15
            # a stage update here is needed for the case when physics_dt != rendering_dt, otherwise the app crashes
            # when in headless mode
            self.set_setting("/app/player/playSimulations", False)
            self._app.update()
            self.set_setting("/app/player/playSimulations", True)
            # set additional physx parameters and bind material
            self._set_additional_physx_params()
            # load flatcache/fabric interface
            self._load_fabric_interface()
            # return the stage
            return self.stage

    async def _initialize_stage_async(self, *args, **kwargs) -> Usd.Stage:
        await super()._initialize_stage_async(*args, **kwargs)
        # set additional physx parameters and bind material
        self._set_additional_physx_params()
        # load flatcache/fabric interface
        self._load_fabric_interface()
        # return the stage
        return self.stage

    @classmethod
    def clear_instance(cls):
        # clear the callback
        if cls._instance is not None:
            if cls._instance._app_control_on_stop_handle is not None:
                cls._instance._app_control_on_stop_handle.unsubscribe()
                cls._instance._app_control_on_stop_handle = None
        # call parent to clear the instance
        super().clear_instance()

    """
    Helper Functions
    """

    def _apply_physics_settings(self):
        """Sets various carb physics settings."""
        # enable hydra scene-graph instancing
        # note: this allows rendering of instanceable assets on the GUI
        self.carb_settings.set_bool("/persistent/omnihydra/useSceneGraphInstancing", True)
        # change dispatcher to use the default dispatcher in PhysX SDK instead of carb tasking
        # note: dispatcher handles how threads are launched for multi-threaded physics
        self.carb_settings.set_bool("/physics/physxDispatcher", True)
        # disable contact processing in omni.physx
        # note: we disable it by default to avoid the overhead of contact processing when it isn't needed.
        #   The physics flag gets enabled when a contact sensor is created.
        if hasattr(self.cfg, "disable_contact_processing"):
            self.logger.warning(
                "The `disable_contact_processing` attribute is deprecated and always set to True"
                " to avoid unnecessary overhead. Contact processing is automatically enabled when"
                " a contact sensor is created, so manual configuration is no longer required."
            )
        # FIXME: From investigation, it seems this flag only affects CPU physics. For GPU physics, contacts
        #  are always processed. The issue is reported to the PhysX team by @mmittal.
        self.carb_settings.set_bool("/physics/disableContactProcessing", True)
        # disable custom geometry for cylinder and cone collision shapes to allow contact reporting for them
        # reason: cylinders and cones aren't natively supported by PhysX so we need to use custom geometry flags
        # reference: https://nvidia-omniverse.github.io/PhysX/physx/5.4.1/docs/Geometry.html?highlight=capsule#geometry
        self.carb_settings.set_bool("/physics/collisionConeCustomGeometry", False)
        self.carb_settings.set_bool("/physics/collisionCylinderCustomGeometry", False)
        # hide the Simulation Settings window
        self.carb_settings.set_bool("/physics/autoPopupSimulationOutputWindow", False)

    def _apply_render_settings_from_cfg(self):  # noqa: C901
        """Sets rtx settings specified in the RenderCfg."""

        # define mapping of user-friendly RenderCfg names to native carb names
        rendering_setting_name_mapping = {
            "enable_translucency": "/rtx/translucency/enabled",
            "enable_reflections": "/rtx/reflections/enabled",
            "enable_global_illumination": "/rtx/indirectDiffuse/enabled",
            "enable_dlssg": "/rtx-transient/dlssg/enabled",
            "enable_dl_denoiser": "/rtx-transient/dldenoiser/enabled",
            "dlss_mode": "/rtx/post/dlss/execMode",
            "enable_direct_lighting": "/rtx/directLighting/enabled",
            "samples_per_pixel": "/rtx/directLighting/sampledLighting/samplesPerPixel",
            "enable_shadows": "/rtx/shadows/enabled",
            "enable_ambient_occlusion": "/rtx/ambientOcclusion/enabled",
            "dome_light_upper_lower_strategy": "/rtx/domeLight/upperLowerStrategy",
        }

        not_carb_settings = ["rendering_mode", "carb_settings", "antialiasing_mode"]

        # grab the rendering mode using the following priority:
        # 1. command line argument --rendering_mode, if provided
        # 2. rendering_mode from Render Config, if set
        # 3. lastly, default to "balanced" mode, if neither is specified
        rendering_mode = self.carb_settings.get("/isaaclab/rendering/rendering_mode")
        if not rendering_mode:
            rendering_mode = self.cfg.render.rendering_mode
        if not rendering_mode:
            rendering_mode = "balanced"

        # set preset settings (same behavior as the CLI arg --rendering_mode)
        if rendering_mode is not None:
            # check if preset is supported
            supported_rendering_modes = ["performance", "balanced", "quality"]
            if rendering_mode not in supported_rendering_modes:
                raise ValueError(
                    f"RenderCfg rendering mode '{rendering_mode}' not in supported modes {supported_rendering_modes}."
                )

            # grab isaac lab apps path
            isaaclab_app_exp_path = os.path.join(os.path.dirname(os.path.abspath(__file__)), *[".."] * 4, "apps")
            # for Isaac Sim 4.5 compatibility, we use the 4.5 rendering mode app files in a different folder
            if float(".".join(self._isaacsim_version[2])) < 5:
                isaaclab_app_exp_path = os.path.join(isaaclab_app_exp_path, "isaacsim_4_5")

            # grab preset settings
            preset_filename = os.path.join(isaaclab_app_exp_path, f"rendering_modes/{rendering_mode}.kit")
            with open(preset_filename) as file:
                preset_dict = toml.load(file)
            preset_dict = dict(flatdict.FlatDict(preset_dict, delimiter="."))

            # set presets
            for key, value in preset_dict.items():
                key = "/" + key.replace(".", "/")  # convert to carb setting format
                self.set_setting(key, value)

        # set user-friendly named settings
        for key, value in vars(self.cfg.render).items():
            if value is None or key in not_carb_settings:
                # skip unset settings and non-carb settings
                continue
            if key not in rendering_setting_name_mapping:
                raise ValueError(
                    f"'{key}' in RenderCfg not found. Note: internal 'rendering_setting_name_mapping' dictionary might"
                    " need to be updated."
                )
            key = rendering_setting_name_mapping[key]
            self.set_setting(key, value)

        # set general carb settings
        carb_settings = self.cfg.render.carb_settings
        if carb_settings is not None:
            for key, value in carb_settings.items():
                if "_" in key:
                    key = "/" + key.replace("_", "/")  # convert from python variable style string
                elif "." in key:
                    key = "/" + key.replace(".", "/")  # convert from .kit file style string
                if self.get_setting(key) is None:
                    raise ValueError(f"'{key}' in RenderCfg.general_parameters does not map to a carb setting.")
                self.set_setting(key, value)

        # set denoiser mode
        if self.cfg.render.antialiasing_mode is not None:
            try:
                import omni.replicator.core as rep

                rep.settings.set_render_rtx_realtime(antialiasing=self.cfg.render.antialiasing_mode)
            except Exception:
                pass

        # WAR: Ensure /rtx/renderMode RaytracedLighting is correctly cased.
        if self.carb_settings.get("/rtx/rendermode").lower() == "raytracedlighting":
            self.carb_settings.set_string("/rtx/rendermode", "RaytracedLighting")

    def _set_additional_physx_params(self):
        """Sets additional PhysX parameters that are not directly supported by the parent class."""
        # obtain the physics scene api
        physics_scene: UsdPhysics.Scene = self._physics_context._physics_scene
        physx_scene_api: PhysxSchema.PhysxSceneAPI = self._physics_context._physx_scene_api
        # assert that scene api is not None
        if physx_scene_api is None:
            raise RuntimeError("Physics scene API is None! Please create the scene first.")
        # set parameters not directly supported by the constructor
        # -- Continuous Collision Detection (CCD)
        # ref: https://nvidia-omniverse.github.io/PhysX/physx/5.4.1/docs/AdvancedCollisionDetection.html?highlight=ccd#continuous-collision-detection
        self._physics_context.enable_ccd(self.cfg.physx.enable_ccd)
        # -- GPU collision stack size
        physx_scene_api.CreateGpuCollisionStackSizeAttr(self.cfg.physx.gpu_collision_stack_size)
        # -- Improved determinism by PhysX
        physx_scene_api.CreateEnableEnhancedDeterminismAttr(self.cfg.physx.enable_enhanced_determinism)
        # -- Set solve_articulation_contact_last by add attribute to the PhysxScene prim, and add attribute there.
        physx_prim = physx_scene_api.GetPrim()
        physx_prim.CreateAttribute("physxScene:solveArticulationContactLast", Sdf.ValueTypeNames.Bool).Set(
            self.cfg.physx.solve_articulation_contact_last
        )

        # -- Gravity
        # note: Isaac sim only takes the "up-axis" as the gravity direction. But physics allows any direction so we
        #  need to convert the gravity vector to a direction and magnitude pair explicitly.
        gravity = np.asarray(self.cfg.gravity)
        gravity_magnitude = np.linalg.norm(gravity)

        # Avoid division by zero
        if gravity_magnitude != 0.0:
            gravity_direction = gravity / gravity_magnitude
        else:
            gravity_direction = gravity

        physics_scene.CreateGravityDirectionAttr(Gf.Vec3f(*gravity_direction))
        physics_scene.CreateGravityMagnitudeAttr(gravity_magnitude)

        # position iteration count
        physx_scene_api.CreateMinPositionIterationCountAttr(self.cfg.physx.min_position_iteration_count)
        physx_scene_api.CreateMaxPositionIterationCountAttr(self.cfg.physx.max_position_iteration_count)
        # velocity iteration count
        physx_scene_api.CreateMinVelocityIterationCountAttr(self.cfg.physx.min_velocity_iteration_count)
        physx_scene_api.CreateMaxVelocityIterationCountAttr(self.cfg.physx.max_velocity_iteration_count)

        # create the default physics material
        # this material is used when no material is specified for a primitive
        # check: https://isaac-sim.github.io/IsaacLab/main/source/api/lab/isaaclab.sim.html#isaaclab.sim.SimulationCfg.physics_material
        material_path = f"{self.cfg.physics_prim_path}/defaultMaterial"
        self.cfg.physics_material.func(material_path, self.cfg.physics_material)
        # bind the physics material to the scene
        bind_physics_material(self.cfg.physics_prim_path, material_path)

    def _load_fabric_interface(self):
        """Loads the fabric interface if enabled."""
        if self.cfg.use_fabric:
            from omni.physxfabric import get_physx_fabric_interface

            # acquire fabric interface
            self._fabric_iface = get_physx_fabric_interface()
            if hasattr(self._fabric_iface, "force_update"):
                # The update method in the fabric interface only performs an update if a physics step has occurred.
                # However, for rendering, we need to force an update since any element of the scene might have been
                # modified in a reset (which occurs after the physics step) and we want the renderer to be aware of
                # these changes.
                self._update_fabric = self._fabric_iface.force_update
            else:
                # Needed for backward compatibility with older Isaac Sim versions
                self._update_fabric = self._fabric_iface.update

    def _update_anim_recording(self):
        """Tracks anim recording timestamps and triggers finish animation recording if the total time has elapsed."""
        if self._anim_recording_started_timestamp is None:
            self._anim_recording_started_timestamp = time.time()

        if self._anim_recording_started_timestamp is not None:
            anim_recording_total_time = time.time() - self._anim_recording_started_timestamp
            if anim_recording_total_time > self._anim_recording_stop_time:
                self._finish_anim_recording()
                return True
        return False

    def _setup_anim_recording(self):
        """Sets up anim recording settings and initializes the recording."""

        self._anim_recording_enabled = bool(self.carb_settings.get("/isaaclab/anim_recording/enabled"))
        if not self._anim_recording_enabled:
            return

        # Import omni.physx.pvd.bindings here since it is not available by default
        from omni.physxpvd.bindings import _physxPvd

        # Init anim recording settings
        self._anim_recording_start_time = self.carb_settings.get("/isaaclab/anim_recording/start_time")
        self._anim_recording_stop_time = self.carb_settings.get("/isaaclab/anim_recording/stop_time")
        self._anim_recording_first_step_timestamp = None
        self._anim_recording_started_timestamp = None

        # Make output path relative to repo path
        repo_path = os.path.join(carb.tokens.get_tokens_interface().resolve("${app}"), "..")
        self._anim_recording_timestamp = datetime.now().strftime("%Y_%m_%d_%H%M%S")
        self._anim_recording_output_dir = (
            os.path.join(repo_path, "anim_recordings", self._anim_recording_timestamp).replace("\\", "/").rstrip("/")
            + "/"
        )
        os.makedirs(self._anim_recording_output_dir, exist_ok=True)

        # Acquire physx pvd interface and set output directory
        self._physxPvdInterface = _physxPvd.acquire_physx_pvd_interface()

        # Set carb settings for the output path and enabling pvd recording
        self.carb_settings.set_string(
            "/persistent/physics/omniPvdOvdRecordingDirectory", self._anim_recording_output_dir
        )
        self.carb_settings.set_bool("/physics/omniPvdOutputEnabled", True)

    def _update_usda_start_time(self, file_path, start_time):
        """Updates the start time of the USDA baked anim recordingfile."""

        # Read the USDA file
        with open(file_path) as file:
            content = file.read()

        # Extract the timeCodesPerSecond value
        time_code_match = re.search(r"timeCodesPerSecond\s*=\s*(\d+)", content)
        if not time_code_match:
            raise ValueError("timeCodesPerSecond not found in the file.")
        time_codes_per_second = int(time_code_match.group(1))

        # Compute the new start time code
        new_start_time_code = int(start_time * time_codes_per_second)

        # Replace the startTimeCode in the file
        content = re.sub(r"startTimeCode\s*=\s*\d+", f"startTimeCode = {new_start_time_code}", content)

        # Write the updated content back to the file
        with open(file_path, "w") as file:
            file.write(content)

    def _finish_anim_recording(self):
        """Finishes the animation recording and outputs the baked animation recording."""

        carb.log_warn(
            "[INFO][SimulationContext]: Finishing animation recording. Stage must be saved. Might take a few minutes."
        )

        # Detaching the stage will also close it and force the serialization of the OVD file
        physx = omni.physx.get_physx_simulation_interface()
        physx.detach_stage()

        # Save stage to disk
        stage_path = os.path.join(self._anim_recording_output_dir, "stage_simulation.usdc")
        stage_utils.save_stage(stage_path, save_and_reload_in_place=False)

        # Find the latest ovd file not named tmp.ovd
        ovd_files = [
            f for f in glob.glob(os.path.join(self._anim_recording_output_dir, "*.ovd")) if not f.endswith("tmp.ovd")
        ]
        input_ovd_path = max(ovd_files, key=os.path.getctime)

        # Invoke pvd interface to create recording
        stage_filename = "baked_animation_recording.usda"
        result = self._physxPvdInterface.ovd_to_usd_over_with_layer_creation(
            input_ovd_path,
            stage_path,
            self._anim_recording_output_dir,
            stage_filename,
            self._anim_recording_start_time,
            self._anim_recording_stop_time,
            True,  # True: ASCII layers / False : USDC layers
            False,  # True: verify over layer
        )

        # Workaround for manually setting the truncated start time in the baked animation recording
        self._update_usda_start_time(
            os.path.join(self._anim_recording_output_dir, stage_filename), self._anim_recording_start_time
        )

        # Disable recording
        self.carb_settings.set_bool("/physics/omniPvdOutputEnabled", False)

        return result

    """
    Callbacks.
    """

    def _app_control_on_stop_handle_fn(self, event: carb.events.IEvent):
        """Callback to deal with the app when the simulation is stopped.

        Once the simulation is stopped, the physics handles go invalid. After that, it is not possible to
        resume the simulation from the last state. This leaves the app in an inconsistent state, where
        two possible actions can be taken:

        1. **Keep the app rendering**: In this case, the simulation is kept running and the app is not shutdown.
           However, the physics is not updated and the script cannot be resumed from the last state. The
           user has to manually close the app to stop the simulation.
        2. **Shutdown the app**: This is the default behavior. In this case, the app is shutdown and
           the simulation is stopped.

        Note:
            This callback is used only when running the simulation in a standalone python script. In an extension,
            it is expected that the user handles the extension shutdown.
        """
        if not self._disable_app_control_on_stop_handle:
            while not omni.timeline.get_timeline_interface().is_playing():
                self.render()
        return

    """
    Logger.
    """

    def _setup_logger(self):
        """Sets up the logger."""
        root_logger = logging.getLogger()
        root_logger.setLevel(self.cfg.logging_level)

        # remove existing handlers
        if root_logger.hasHandlers():
            for handler in root_logger.handlers:
                root_logger.removeHandler(handler)

        handler = logging.StreamHandler(sys.stdout)
        handler.setLevel(self.cfg.logging_level)

        formatter = ColoredFormatter(fmt="%(asctime)s [%(filename)s] %(levelname)s: %(message)s", datefmt="%H:%M:%S")
        handler.setFormatter(formatter)
        handler.addFilter(RateLimitFilter(interval_seconds=5))
        root_logger.addHandler(handler)

        # --- File handler (optional) ---
        if self.cfg.save_logs_to_file:
            temp_dir = tempfile.gettempdir()
            log_file_path = os.path.join(temp_dir, f"isaaclab_{datetime.now().strftime('%Y-%m-%d_%H-%M-%S')}.log")

            file_handler = logging.FileHandler(log_file_path, mode="w", encoding="utf-8")
            file_handler.setLevel(logging.DEBUG)
            file_formatter = logging.Formatter(
                fmt="%(asctime)s [%(filename)s:%(lineno)d] %(levelname)s: %(message)s", datefmt="%Y-%m-%d %H:%M:%S"
            )
            file_handler.setFormatter(file_formatter)
            root_logger.addHandler(file_handler)

            # Print the log file path once at startup
            print(f"[INFO] IsaacLab logging to file: {log_file_path}")

        return root_logger


@contextmanager
def build_simulation_context(
    create_new_stage: bool = True,
    gravity_enabled: bool = True,
    device: str = "cuda:0",
    dt: float = 0.01,
    sim_cfg: SimulationCfg | None = None,
    add_ground_plane: bool = False,
    add_lighting: bool = False,
    auto_add_lighting: bool = False,
) -> Iterator[SimulationContext]:
    """Context manager to build a simulation context with the provided settings.

    This function facilitates the creation of a simulation context and provides flexibility in configuring various
    aspects of the simulation, such as time step, gravity, device, and scene elements like ground plane and
    lighting.

    If :attr:`sim_cfg` is None, then an instance of :class:`SimulationCfg` is created with default settings, with parameters
    overwritten based on arguments to the function.

    An example usage of the context manager function:

    ..  code-block:: python

        with build_simulation_context() as sim:
             # Design the scene

             # Play the simulation
             sim.reset()
             while sim.is_playing():
                 sim.step()

    Args:
        create_new_stage: Whether to create a new stage. Defaults to True.
        gravity_enabled: Whether to enable gravity in the simulation. Defaults to True.
        device: Device to run the simulation on. Defaults to "cuda:0".
        dt: Time step for the simulation: Defaults to 0.01.
        sim_cfg: :class:`isaaclab.sim.SimulationCfg` to use for the simulation. Defaults to None.
        add_ground_plane: Whether to add a ground plane to the simulation. Defaults to False.
        add_lighting: Whether to add a dome light to the simulation. Defaults to False.
        auto_add_lighting: Whether to automatically add a dome light to the simulation if the simulation has a GUI.
            Defaults to False. This is useful for debugging tests in the GUI.

    Yields:
        The simulation context to use for the simulation.

    """
    try:
        if create_new_stage:
            stage_utils.create_new_stage()

        if sim_cfg is None:
            # Construct one and overwrite the dt, gravity, and device
            sim_cfg = SimulationCfg(dt=dt)

            # Set up gravity
            if gravity_enabled:
                sim_cfg.gravity = (0.0, 0.0, -9.81)
            else:
                sim_cfg.gravity = (0.0, 0.0, 0.0)

            # Set device
            sim_cfg.device = device

        # Construct simulation context
        sim = SimulationContext(sim_cfg)

        if add_ground_plane:
            # Ground-plane
            cfg = GroundPlaneCfg()
            cfg.func("/World/defaultGroundPlane", cfg)

        if add_lighting or (auto_add_lighting and sim.has_gui()):
            # Lighting
            cfg = DomeLightCfg(
                color=(0.1, 0.1, 0.1),
                enable_color_temperature=True,
                color_temperature=5500,
                intensity=10000,
            )
            # Dome light named specifically to avoid conflicts
            cfg.func(prim_path="/World/defaultDomeLight", cfg=cfg, translation=(0.0, 0.0, 10.0))

        yield sim

    except Exception:
        sim.logger.error(traceback.format_exc())
        raise
    finally:
        if not sim.has_gui():
            # Stop simulation only if we aren't rendering otherwise the app will hang indefinitely
            sim.stop()

        # Clear the stage
        sim.clear_all_callbacks()
        sim.clear_instance()
        # check if we need to raise an exception that was raised in a callback
        if builtins.ISAACLAB_CALLBACK_EXCEPTION is not None:
            exception_to_raise = builtins.ISAACLAB_CALLBACK_EXCEPTION
            builtins.ISAACLAB_CALLBACK_EXCEPTION = None
            raise exception_to_raise<|MERGE_RESOLUTION|>--- conflicted
+++ resolved
@@ -627,13 +627,8 @@
     """
 
     def _init_stage(self, *args, **kwargs) -> Usd.Stage:
-<<<<<<< HEAD
-        with use_stage(self.get_initial_stage()):
+        with stage_utils.use_stage(self.get_initial_stage()):
             _ = super()._init_stage(*args, **kwargs)
-=======
-        _ = super()._init_stage(*args, **kwargs)
-        with stage_utils.use_stage(self.get_initial_stage()):
->>>>>>> 10cf4c15
             # a stage update here is needed for the case when physics_dt != rendering_dt, otherwise the app crashes
             # when in headless mode
             self.set_setting("/app/player/playSimulations", False)
