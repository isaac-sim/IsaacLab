# Copyright (c) 2022-2025, The Isaac Lab Project Developers (https://github.com/isaac-sim/IsaacLab/blob/main/CONTRIBUTORS.md).
# All rights reserved.
#
# SPDX-License-Identifier: BSD-3-Clause

import builtins
import enum
import glob
import numpy as np
import os
import re
import time
import toml
import torch
import traceback
import weakref
from collections.abc import Iterator
from contextlib import contextmanager
from datetime import datetime
from typing import Any

import carb
import flatdict
import isaacsim.core.utils.stage as stage_utils
import omni.log
import omni.physx
import omni.usd
from isaacsim.core.api.simulation_context import SimulationContext as _SimulationContext
from isaacsim.core.simulation_manager import SimulationManager
from isaacsim.core.utils.carb import get_carb_setting, set_carb_setting
from isaacsim.core.utils.viewports import set_camera_view
from isaacsim.core.version import get_version
from isaaclab.sim._impl.newton_manager import NewtonManager
from pxr import Gf, PhysxSchema, Usd, UsdPhysics

from isaaclab.sim.utils import create_new_stage_in_memory, use_stage

from .simulation_cfg import SimulationCfg
from .spawners import DomeLightCfg, GroundPlaneCfg
from .utils import bind_physics_material


class SimulationContext(_SimulationContext):
    """A class to control simulation-related events such as physics stepping and rendering.

    The simulation context helps control various simulation aspects. This includes:

    * configure the simulator with different settings such as the physics time-step, the number of physics substeps,
      and the physics solver parameters (for more information, see :class:`isaaclab.sim.SimulationCfg`)
    * playing, pausing, stepping and stopping the simulation
    * adding and removing callbacks to different simulation events such as physics stepping, rendering, etc.

    This class inherits from the :class:`isaacsim.core.api.simulation_context.SimulationContext` class and
    adds additional functionalities such as setting up the simulation context with a configuration object,
    exposing other commonly used simulator-related functions, and performing version checks of Isaac Sim
    to ensure compatibility between releases.

    The simulation context is a singleton object. This means that there can only be one instance
    of the simulation context at any given time. This is enforced by the parent class. Therefore, it is
    not possible to create multiple instances of the simulation context. Instead, the simulation context
    can be accessed using the ``instance()`` method.

    .. attention::
        Since we only support the `PyTorch <https://pytorch.org/>`_ backend for simulation, the
        simulation context is configured to use the ``torch`` backend by default. This means that
        all the data structures used in the simulation are ``torch.Tensor`` objects.

    The simulation context can be used in two different modes of operations:

    1. **Standalone python script**: In this mode, the user has full control over the simulation and
       can trigger stepping events synchronously (i.e. as a blocking call). In this case the user
       has to manually call :meth:`step` step the physics simulation and :meth:`render` to
       render the scene.
    2. **Omniverse extension**: In this mode, the user has limited control over the simulation stepping
       and all the simulation events are triggered asynchronously (i.e. as a non-blocking call). In this
       case, the user can only trigger the simulation to start, pause, and stop. The simulation takes
       care of stepping the physics simulation and rendering the scene.

    Based on above, for most functions in this class there is an equivalent function that is suffixed
    with ``_async``. The ``_async`` functions are used in the Omniverse extension mode and
    the non-``_async`` functions are used in the standalone python script mode.
    """

    class RenderMode(enum.IntEnum):
        """Different rendering modes for the simulation.

        Render modes correspond to how the viewport and other UI elements (such as listeners to keyboard or mouse
        events) are updated. There are three main components that can be updated when the simulation is rendered:

        1. **UI elements and other extensions**: These are UI elements (such as buttons, sliders, etc.) and other
           extensions that are running in the background that need to be updated when the simulation is running.
        2. **Cameras**: These are typically based on Hydra textures and are used to render the scene from different
           viewpoints. They can be attached to a viewport or be used independently to render the scene.
        3. **Viewports**: These are windows where you can see the rendered scene.

        Updating each of the above components has a different overhead. For example, updating the viewports is
        computationally expensive compared to updating the UI elements. Therefore, it is useful to be able to
        control what is updated when the simulation is rendered. This is where the render mode comes in. There are
        four different render modes:

        * :attr:`NO_GUI_OR_RENDERING`: The simulation is running without a GUI and off-screen rendering flag is disabled,
          so none of the above are updated.
        * :attr:`NO_RENDERING`: No rendering, where only 1 is updated at a lower rate.
        * :attr:`PARTIAL_RENDERING`: Partial rendering, where only 1 and 2 are updated.
        * :attr:`FULL_RENDERING`: Full rendering, where everything (1, 2, 3) is updated.

        .. _Viewports: https://docs.omniverse.nvidia.com/extensions/latest/ext_viewport.html
        """

        NO_GUI_OR_RENDERING = -1
        """The simulation is running without a GUI and off-screen rendering is disabled."""
        NO_RENDERING = 0
        """No rendering, where only other UI elements are updated at a lower rate."""
        PARTIAL_RENDERING = 1
        """Partial rendering, where the simulation cameras and UI elements are updated."""
        FULL_RENDERING = 2
        """Full rendering, where all the simulation viewports, cameras and UI elements are updated."""

    def __init__(self, cfg: SimulationCfg | None = None):
        """Creates a simulation context to control the simulator.

        Args:
            cfg: The configuration of the simulation. Defaults to None,
                in which case the default configuration is used.
        """
        # store input
        if cfg is None:
            cfg = SimulationCfg()
        # check that the config is valid
        cfg.validate()
        self.cfg = cfg
        # check that simulation is running
        if stage_utils.get_current_stage() is None:
            raise RuntimeError("The stage has not been created. Did you run the simulator?")

        # create stage in memory if requested
        if self.cfg.create_stage_in_memory:
            self._initial_stage = create_new_stage_in_memory()
        else:
            self._initial_stage = omni.usd.get_context().get_stage()

        # acquire settings interface
        self.carb_settings = carb.settings.get_settings()

        # apply carb physics settings
        SimulationManager._clear()
        self._apply_physics_settings()

        # note: we read this once since it is not expected to change during runtime
        # read flag for whether a local GUI is enabled
        self._local_gui = self.carb_settings.get("/app/window/enabled")
        # read flag for whether livestreaming GUI is enabled
        self._livestream_gui = self.carb_settings.get("/app/livestream/enabled")
        # read flag for whether XR GUI is enabled
        self._xr_gui = self.carb_settings.get("/app/xr/enabled")

        # read flags anim recording config and init timestamps
        self._setup_anim_recording()

        # read flag for whether the Isaac Lab viewport capture pipeline will be used,
        # casting None to False if the flag doesn't exist
        # this flag is set from the AppLauncher class
        self._offscreen_render = bool(self.carb_settings.get("/isaaclab/render/offscreen"))
        # read flag for whether the default viewport should be enabled
        self._render_viewport = bool(self.carb_settings.get("/isaaclab/render/active_viewport"))
        # flag for whether any GUI will be rendered (local, livestreamed or viewport)
        self._has_gui = self._local_gui or self._livestream_gui or self._xr_gui

        # apply render settings from render config
        self._apply_render_settings_from_cfg()

        # store the default render mode
        if not self._has_gui and not self._offscreen_render:
            # set default render mode
            # note: this is the terminal state: cannot exit from this render mode
            self.render_mode = self.RenderMode.NO_GUI_OR_RENDERING
            # set viewport context to None
            self._viewport_context = None
            self._viewport_window = None
        elif not self._has_gui and self._offscreen_render:
            # set default render mode
            # note: this is the terminal state: cannot exit from this render mode
            self.render_mode = self.RenderMode.PARTIAL_RENDERING
            # set viewport context to None
            self._viewport_context = None
            self._viewport_window = None
        else:
            # note: need to import here in case the UI is not available (ex. headless mode)
            import omni.ui as ui
            from omni.kit.viewport.utility import get_active_viewport

            # set default render mode
            # note: this can be changed by calling the `set_render_mode` function
            self.render_mode = self.RenderMode.FULL_RENDERING
            # acquire viewport context
            self._viewport_context = get_active_viewport()
            self._viewport_context.updates_enabled = True  # pyright: ignore [reportOptionalMemberAccess]
            # acquire viewport window
            # TODO @mayank: Why not just use get_active_viewport_and_window() directly?
            self._viewport_window = ui.Workspace.get_window("Viewport")
            # counter for periodic rendering
            self._render_throttle_counter = 0
            # rendering frequency in terms of number of render calls
            self._render_throttle_period = 5

        # check the case where we don't need to render the viewport
        # since render_viewport can only be False in headless mode, we only need to check for offscreen_render
        if not self._render_viewport and self._offscreen_render:
            # disable the viewport if offscreen_render is enabled
            from omni.kit.viewport.utility import get_active_viewport

            get_active_viewport().updates_enabled = False

        # override enable scene querying if rendering is enabled
        # this is needed for some GUI features
        if self._has_gui:
            self.cfg.enable_scene_query_support = True
        # set up flatcache/fabric interface (default is None)
        # this is needed to flush the flatcache data into Hydra manually when calling `render()`
        # ref: https://docs.omniverse.nvidia.com/prod_extensions/prod_extensions/ext_physics.html
        # note: need to do this here because super().__init__ calls render and this variable is needed
        self._fabric_iface = None
        # read isaac sim version (this includes build tag, release tag etc.)
        # note: we do it once here because it reads the VERSION file from disk and is not expected to change.
        self._isaacsim_version = get_version()

        # create a tensor for gravity
        # note: this line is needed to create a "tensor" in the device to avoid issues with torch 2.1 onwards.
        #   the issue is with some heap memory corruption when torch tensor is created inside the asset class.
        #   you can reproduce the issue by commenting out this line and running the test `test_articulation.py`.
        self._gravity_tensor = torch.tensor(self.cfg.gravity, dtype=torch.float32, device=self.cfg.device)

        # define a global variable to store the exceptions raised in the callback stack
        builtins.ISAACLAB_CALLBACK_EXCEPTION = None

        # add callback to deal the simulation app when simulation is stopped.
        # this is needed because physics views go invalid once we stop the simulation
        if not builtins.ISAAC_LAUNCHED_FROM_TERMINAL:
            timeline_event_stream = omni.timeline.get_timeline_interface().get_timeline_event_stream()
            self._app_control_on_stop_handle = timeline_event_stream.create_subscription_to_pop_by_type(
                int(omni.timeline.TimelineEventType.STOP),
                lambda *args, obj=weakref.proxy(self): obj._app_control_on_stop_handle_fn(*args),
                order=15,
            )
        else:
            self._app_control_on_stop_handle = None
        self._disable_app_control_on_stop_handle = False

        # flag for skipping prim deletion callback
        # when stage in memory is attached
        self._skip_next_prim_deletion_callback_fn = False

        # flatten out the simulation dictionary
        sim_params = self.cfg.to_dict()
        if sim_params is not None:
            if "physx" in sim_params:
                physx_params = sim_params.pop("physx")
                sim_params.update(physx_params)

        # add warning about enabling stabilization for large step sizes
        if not self.cfg.physx.enable_stabilization and (self.cfg.dt > 0.0333):
            omni.log.warn(
                "Large simulation step size (> 0.0333 seconds) is not recommended without enabling stabilization."
                " Consider setting the `enable_stabilization` flag to True in the PhysxCfg, or reducing the"
                " simulation step size if you run into physics issues."
            )

        # create a simulation context to control the simulator
<<<<<<< HEAD
        super().__init__(
            stage_units_in_meters=1.0,
            physics_dt=self.cfg.dt,
            rendering_dt=self.cfg.dt * self.cfg.render_interval,
            backend="torch",
            sim_params=sim_params,
            physics_prim_path=self.cfg.physics_prim_path,
            device=self.cfg.device,
        )
        self.set_setting("/app/player/playSimulations", False)
        NewtonManager.set_simulation_dt(self.cfg.dt, None)
=======
        if float(".".join(self._isaacsim_version[2])) < 5:
            # stage arg is not supported before isaac sim 5.0
            super().__init__(
                stage_units_in_meters=1.0,
                physics_dt=self.cfg.dt,
                rendering_dt=self.cfg.dt * self.cfg.render_interval,
                backend="torch",
                sim_params=sim_params,
                physics_prim_path=self.cfg.physics_prim_path,
                device=self.cfg.device,
            )
        else:
            super().__init__(
                stage_units_in_meters=1.0,
                physics_dt=self.cfg.dt,
                rendering_dt=self.cfg.dt * self.cfg.render_interval,
                backend="torch",
                sim_params=sim_params,
                physics_prim_path=self.cfg.physics_prim_path,
                device=self.cfg.device,
                stage=self._initial_stage,
            )
>>>>>>> 95e37603

    def _apply_physics_settings(self):
        """Sets various carb physics settings."""
        # enable hydra scene-graph instancing
        # note: this allows rendering of instanceable assets on the GUI
        set_carb_setting(self.carb_settings, "/persistent/omnihydra/useSceneGraphInstancing", True)
        # change dispatcher to use the default dispatcher in PhysX SDK instead of carb tasking
        # note: dispatcher handles how threads are launched for multi-threaded physics
        set_carb_setting(self.carb_settings, "/physics/physxDispatcher", True)
        # disable contact processing in omni.physx
        # note: we disable it by default to avoid the overhead of contact processing when it isn't needed.
        #   The physics flag gets enabled when a contact sensor is created.
        if hasattr(self.cfg, "disable_contact_processing"):
            omni.log.warn(
                "The `disable_contact_processing` attribute is deprecated and always set to True"
                " to avoid unnecessary overhead. Contact processing is automatically enabled when"
                " a contact sensor is created, so manual configuration is no longer required."
            )
        # FIXME: From investigation, it seems this flag only affects CPU physics. For GPU physics, contacts
        #  are always processed. The issue is reported to the PhysX team by @mmittal.
        set_carb_setting(self.carb_settings, "/physics/disableContactProcessing", True)
        # disable custom geometry for cylinder and cone collision shapes to allow contact reporting for them
        # reason: cylinders and cones aren't natively supported by PhysX so we need to use custom geometry flags
        # reference: https://nvidia-omniverse.github.io/PhysX/physx/5.4.1/docs/Geometry.html?highlight=capsule#geometry
        set_carb_setting(self.carb_settings, "/physics/collisionConeCustomGeometry", False)
        set_carb_setting(self.carb_settings, "/physics/collisionCylinderCustomGeometry", False)
        # hide the Simulation Settings window
        set_carb_setting(self.carb_settings, "/physics/autoPopupSimulationOutputWindow", False)

    def _apply_render_settings_from_cfg(self):
        """Sets rtx settings specified in the RenderCfg."""

        # define mapping of user-friendly RenderCfg names to native carb names
        rendering_setting_name_mapping = {
            "enable_translucency": "/rtx/translucency/enabled",
            "enable_reflections": "/rtx/reflections/enabled",
            "enable_global_illumination": "/rtx/indirectDiffuse/enabled",
            "enable_dlssg": "/rtx-transient/dlssg/enabled",
            "enable_dl_denoiser": "/rtx-transient/dldenoiser/enabled",
            "dlss_mode": "/rtx/post/dlss/execMode",
            "enable_direct_lighting": "/rtx/directLighting/enabled",
            "samples_per_pixel": "/rtx/directLighting/sampledLighting/samplesPerPixel",
            "enable_shadows": "/rtx/shadows/enabled",
            "enable_ambient_occlusion": "/rtx/ambientOcclusion/enabled",
        }

        not_carb_settings = ["rendering_mode", "carb_settings", "antialiasing_mode"]

        # set preset settings (same behavior as the CLI arg --rendering_mode)
        rendering_mode = self.cfg.render.rendering_mode
        if rendering_mode is not None:
            # check if preset is supported
            supported_rendering_modes = ["performance", "balanced", "quality"]
            if rendering_mode not in supported_rendering_modes:
                raise ValueError(
                    f"RenderCfg rendering mode '{rendering_mode}' not in supported modes {supported_rendering_modes}."
                )

            # parse preset file
            repo_path = os.path.join(carb.tokens.get_tokens_interface().resolve("${app}"), "..")
            preset_filename = os.path.join(repo_path, f"apps/rendering_modes/{rendering_mode}.kit")
            with open(preset_filename) as file:
                preset_dict = toml.load(file)
            preset_dict = dict(flatdict.FlatDict(preset_dict, delimiter="."))

            # set presets
            for key, value in preset_dict.items():
                key = "/" + key.replace(".", "/")  # convert to carb setting format
                set_carb_setting(self.carb_settings, key, value)

        # set user-friendly named settings
        for key, value in vars(self.cfg.render).items():
            if value is None or key in not_carb_settings:
                # skip unset settings and non-carb settings
                continue
            if key not in rendering_setting_name_mapping:
                raise ValueError(
                    f"'{key}' in RenderCfg not found. Note: internal 'rendering_setting_name_mapping' dictionary might"
                    " need to be updated."
                )
            key = rendering_setting_name_mapping[key]
            set_carb_setting(self.carb_settings, key, value)

        # set general carb settings
        carb_settings = self.cfg.render.carb_settings
        if carb_settings is not None:
            for key, value in carb_settings.items():
                if "_" in key:
                    key = "/" + key.replace("_", "/")  # convert from python variable style string
                elif "." in key:
                    key = "/" + key.replace(".", "/")  # convert from .kit file style string
                if get_carb_setting(self.carb_settings, key) is None:
                    raise ValueError(f"'{key}' in RenderCfg.general_parameters does not map to a carb setting.")
                set_carb_setting(self.carb_settings, key, value)

        # set denoiser mode
        if self.cfg.render.antialiasing_mode is not None:
            try:
                import omni.replicator.core as rep

                rep.settings.set_render_rtx_realtime(antialiasing=self.cfg.render.antialiasing_mode)
            except Exception:
                pass

        # WAR: Ensure /rtx/renderMode RaytracedLighting is correctly cased.
        if get_carb_setting(self.carb_settings, "/rtx/rendermode").lower() == "raytracedlighting":
            set_carb_setting(self.carb_settings, "/rtx/rendermode", "RaytracedLighting")

    """
    Operations - New.
    """

    def has_gui(self) -> bool:
        """Returns whether the simulation has a GUI enabled.

        True if the simulation has a GUI enabled either locally or live-streamed.
        """
        return self._has_gui

    def has_rtx_sensors(self) -> bool:
        """Returns whether the simulation has any RTX-rendering related sensors.

        This function returns the value of the simulation parameter ``"/isaaclab/render/rtx_sensors"``.
        The parameter is set to True when instances of RTX-related sensors (cameras or LiDARs) are
        created using Isaac Lab's sensor classes.

        True if the simulation has RTX sensors (such as USD Cameras or LiDARs).

        For more information, please check `NVIDIA RTX documentation`_.

        .. _NVIDIA RTX documentation: https://developer.nvidia.com/rendering-technologies
        """
        return self._settings.get_as_bool("/isaaclab/render/rtx_sensors")

    def is_fabric_enabled(self) -> bool:
        """Returns whether the fabric interface is enabled.

        When fabric interface is enabled, USD read/write operations are disabled. Instead all applications
        read and write the simulation state directly from the fabric interface. This reduces a lot of overhead
        that occurs during USD read/write operations.

        For more information, please check `Fabric documentation`_.

        .. _Fabric documentation: https://docs.omniverse.nvidia.com/kit/docs/usdrt/latest/docs/usd_fabric_usdrt.html
        """
        return self._fabric_iface is not None

    def get_version(self) -> tuple[int, int, int]:
        """Returns the version of the simulator.

        This is a wrapper around the ``isaacsim.core.version.get_version()`` function.

        The returned tuple contains the following information:

        * Major version (int): This is the year of the release (e.g. 2022).
        * Minor version (int): This is the half-year of the release (e.g. 1 or 2).
        * Patch version (int): This is the patch number of the release (e.g. 0).
        """
        return int(self._isaacsim_version[2]), int(self._isaacsim_version[3]), int(self._isaacsim_version[4])

    """
    Operations - New utilities.
    """

    def set_camera_view(
        self,
        eye: tuple[float, float, float],
        target: tuple[float, float, float],
        camera_prim_path: str = "/OmniverseKit_Persp",
    ):
        """Set the location and target of the viewport camera in the stage.

        Note:
            This is a wrapper around the :math:`isaacsim.core.utils.viewports.set_camera_view` function.
            It is provided here for convenience to reduce the amount of imports needed.

        Args:
            eye: The location of the camera eye.
            target: The location of the camera target.
            camera_prim_path: The path to the camera primitive in the stage. Defaults to
                "/OmniverseKit_Persp".
        """
        # safe call only if we have a GUI or viewport rendering enabled
        if self._has_gui or self._offscreen_render or self._render_viewport:
            set_camera_view(eye, target, camera_prim_path)

    def set_render_mode(self, mode: RenderMode):
        """Change the current render mode of the simulation.

        Please see :class:`RenderMode` for more information on the different render modes.

        .. note::
            When no GUI is available (locally or livestreamed), we do not need to choose whether the viewport
            needs to render or not (since there is no GUI). Thus, in this case, calling the function will not
            change the render mode.

        Args:
            mode (RenderMode): The rendering mode. If different than SimulationContext's rendering mode,
            SimulationContext's mode is changed to the new mode.

        Raises:
            ValueError: If the input mode is not supported.
        """
        # check if mode change is possible -- not possible when no GUI is available
        if not self._has_gui:
            omni.log.warn(
                f"Cannot change render mode when GUI is disabled. Using the default render mode: {self.render_mode}."
            )
            return
        # check if there is a mode change
        # note: this is mostly needed for GUI when we want to switch between full rendering and no rendering.
        if mode != self.render_mode:
            if mode == self.RenderMode.FULL_RENDERING:
                # display the viewport and enable updates
                self._viewport_context.updates_enabled = True  # pyright: ignore [reportOptionalMemberAccess]
                self._viewport_window.visible = True  # pyright: ignore [reportOptionalMemberAccess]
            elif mode == self.RenderMode.PARTIAL_RENDERING:
                # hide the viewport and disable updates
                self._viewport_context.updates_enabled = False  # pyright: ignore [reportOptionalMemberAccess]
                self._viewport_window.visible = False  # pyright: ignore [reportOptionalMemberAccess]
            elif mode == self.RenderMode.NO_RENDERING:
                # hide the viewport and disable updates
                if self._viewport_context is not None:
                    self._viewport_context.updates_enabled = False  # pyright: ignore [reportOptionalMemberAccess]
                    self._viewport_window.visible = False  # pyright: ignore [reportOptionalMemberAccess]
                # reset the throttle counter
                self._render_throttle_counter = 0
            else:
                raise ValueError(f"Unsupported render mode: {mode}! Please check `RenderMode` for details.")
            # update render mode
            self.render_mode = mode

    def set_setting(self, name: str, value: Any):
        """Set simulation settings using the Carbonite SDK.

        .. note::
            If the input setting name does not exist, it will be created. If it does exist, the value will be
            overwritten. Please make sure to use the correct setting name.

            To understand the settings interface, please refer to the
            `Carbonite SDK <https://docs.omniverse.nvidia.com/dev-guide/latest/programmer_ref/settings.html>`_
            documentation.

        Args:
            name: The name of the setting.
            value: The value of the setting.
        """
        self._settings.set(name, value)

    def get_setting(self, name: str) -> Any:
        """Read the simulation setting using the Carbonite SDK.

        Args:
            name: The name of the setting.

        Returns:
            The value of the setting.
        """
        return self._settings.get(name)

    def forward(self) -> None:
        """Updates articulation kinematics and fabric for rendering."""
        # if self._fabric_iface is not None:
        #     if self.physics_sim_view is not None and self.is_playing():
        #         # Update the articulations' link's poses before rendering
        #         self.physics_sim_view.update_articulations_kinematic()
        #     self._update_fabric(0.0, 0.0)
        NewtonManager.sync_fabric_transforms()

    def get_initial_stage(self) -> Usd.Stage:
        """Returns stage handle used during scene creation.

        Returns:
            The stage used during scene creation.
        """
        return self._initial_stage

    """
    Operations - Override (standalone)
    """

    def reset(self, soft: bool = False):
        self.set_setting("/app/player/playSimulations", False)
        self._disable_app_control_on_stop_handle = True
<<<<<<< HEAD
        if not soft:
            if not self.is_stopped():
                self.stop()
            NewtonManager.start_simulation()
            self.play()
            NewtonManager.initialize_solver()
            
=======
        # check if we need to raise an exception that was raised in a callback
        if builtins.ISAACLAB_CALLBACK_EXCEPTION is not None:
            exception_to_raise = builtins.ISAACLAB_CALLBACK_EXCEPTION
            builtins.ISAACLAB_CALLBACK_EXCEPTION = None
            raise exception_to_raise
        super().reset(soft=soft)
>>>>>>> 95e37603
        # app.update() may be changing the cuda device in reset, so we force it back to our desired device here
        if "cuda" in self.device:
            torch.cuda.set_device(self.device)
        # enable kinematic rendering with fabric
        if self.physics_sim_view:
            self.physics_sim_view._backend.initialize_kinematic_bodies()
        # perform additional rendering steps to warm up replicator buffers
        # this is only needed for the first time we set the simulation
        if not soft:
            for _ in range(2):
                self.render()
        self._disable_app_control_on_stop_handle = False

    def step(self, render: bool = True):
        """Steps the simulation.

        .. note::
            This function blocks if the timeline is paused. It only returns when the timeline is playing.

        Args:
            render: Whether to render the scene after stepping the physics simulation.
                    If set to False, the scene is not rendered and only the physics simulation is stepped.
        """
        # check if we need to raise an exception that was raised in a callback
        if builtins.ISAACLAB_CALLBACK_EXCEPTION is not None:
            exception_to_raise = builtins.ISAACLAB_CALLBACK_EXCEPTION
            builtins.ISAACLAB_CALLBACK_EXCEPTION = None
            raise exception_to_raise

        # update anim recording if needed
        if self._anim_recording_enabled:
            is_anim_recording_finished = self._update_anim_recording()
            if is_anim_recording_finished:
                carb.log_warn("[INFO][SimulationContext]: Animation recording finished. Closing app.")
                self._app.shutdown()

        # check if the simulation timeline is paused. in that case keep stepping until it is playing
        if not self.is_playing():
            # step the simulator (but not the physics) to have UI still active
            while not self.is_playing():
                self.render()
                # meantime if someone stops, break out of the loop
                if self.is_stopped():
                    break
            # need to do one step to refresh the app
            # reason: physics has to parse the scene again and inform other extensions like hydra-delegate.
            #   without this the app becomes unresponsive.
            # FIXME: This steps physics as well, which we is not good in general.
            self.app.update()

        # step the simulation
        if self.stage is None:
            raise Exception("There is no stage currently opened, init_stage needed before calling this func")
        if render:
            # physics dt is zero, no need to step physics, just render
            if self.get_physics_dt() == 0:
                SimulationContext.render(self)
            # rendering dt is zero, but physics is not, call step and then render
            elif self.get_rendering_dt() == 0 and self.get_physics_dt() != 0:
                # if self.is_playing():
                    # self._physics_context._step(current_time=self.current_time)
                SimulationContext.render(self)
            else:
                self._app.update()
        else:
            if self.is_playing():
                # self._physics_context._step(current_time=self.current_time)
                NewtonManager.step()

        # app.update() may be changing the cuda device in step, so we force it back to our desired device here
        if "cuda" in self.device:
            torch.cuda.set_device(self.device)

    def render(self, mode: RenderMode | None = None):
        """Refreshes the rendering components including UI elements and view-ports depending on the render mode.

        This function is used to refresh the rendering components of the simulation. This includes updating the
        view-ports, UI elements, and other extensions (besides physics simulation) that are running in the
        background. The rendering components are refreshed based on the render mode.

        Please see :class:`RenderMode` for more information on the different render modes.

        Args:
            mode: The rendering mode. Defaults to None, in which case the current rendering mode is used.
        """
        # check if we need to raise an exception that was raised in a callback
        if builtins.ISAACLAB_CALLBACK_EXCEPTION is not None:
            exception_to_raise = builtins.ISAACLAB_CALLBACK_EXCEPTION
            builtins.ISAACLAB_CALLBACK_EXCEPTION = None
            raise exception_to_raise
        # check if we need to change the render mode
        if mode is not None:
            self.set_render_mode(mode)
        # render based on the render mode
        if self.render_mode == self.RenderMode.NO_GUI_OR_RENDERING:
            # we never want to render anything here (this is for complete headless mode)
            pass
        elif self.render_mode == self.RenderMode.NO_RENDERING:
            # throttle the rendering frequency to keep the UI responsive
            self._render_throttle_counter += 1
            if self._render_throttle_counter % self._render_throttle_period == 0:
                self._render_throttle_counter = 0
                # here we don't render viewport so don't need to flush fabric data
                # note: we don't call super().render() anymore because they do flush the fabric data
                self.set_setting("/app/player/playSimulations", False)
                self._app.update()
        else:
            # manually flush the fabric data to update Hydra textures
            self.forward()
            # NewtonManager.render()
            # render the simulation
            # note: we don't call super().render() anymore because they do above operation inside
            #  and we don't want to do it twice. We may remove it once we drop support for Isaac Sim 2022.2.
            self.set_setting("/app/player/playSimulations", False)
            self._app.update()
            #NewtonManager.render()

        # app.update() may be changing the cuda device, so we force it back to our desired device here
        if "cuda" in self.device:
            torch.cuda.set_device(self.device)

    """
    Operations - Override (extension)
    """

    async def reset_async(self, soft: bool = False):
        # need to load all "physics" information from the USD file
        if not soft:
            omni.physx.acquire_physx_interface().force_load_physics_from_usd()
        # play the simulation
        await super().reset_async(soft=soft)

    """
    Initialization/Destruction - Override.
    """

    def _init_stage(self, *args, **kwargs) -> Usd.Stage:
        _ = super()._init_stage(*args, **kwargs)
<<<<<<< HEAD
        # a stage update here is needed for the case when physics_dt != rendering_dt, otherwise the app crashes
        # when in headless mode
        self.set_setting("/app/player/playSimulations", False)
        self._app.update()
        self.set_setting("/app/player/playSimulations", True)
        # set additional physx parameters and bind material
        self._set_additional_physx_params()
        # load flatcache/fabric interface
        # self._load_fabric_interface()
        # return the stage
        return self.stage
=======
        with use_stage(self.get_initial_stage()):
            # a stage update here is needed for the case when physics_dt != rendering_dt, otherwise the app crashes
            # when in headless mode
            self.set_setting("/app/player/playSimulations", False)
            self._app.update()
            self.set_setting("/app/player/playSimulations", True)
            # set additional physx parameters and bind material
            self._set_additional_physx_params()
            # load flatcache/fabric interface
            self._load_fabric_interface()
            # return the stage
            return self.stage
>>>>>>> 95e37603

    async def _initialize_stage_async(self, *args, **kwargs) -> Usd.Stage:
        await super()._initialize_stage_async(*args, **kwargs)
        # set additional physx parameters and bind material
        self._set_additional_physx_params()
        # load flatcache/fabric interface
        # self._load_fabric_interface()
        # return the stage
        return self.stage

    @classmethod
    def clear_instance(cls):
        # clear the callback
        if cls._instance is not None:
            if cls._instance._app_control_on_stop_handle is not None:
                cls._instance._app_control_on_stop_handle.unsubscribe()
                cls._instance._app_control_on_stop_handle = None
        # call parent to clear the instance
        super().clear_instance()

    """
    Helper Functions
    """

    def _set_additional_physx_params(self):
        """Sets additional PhysX parameters that are not directly supported by the parent class."""
        # obtain the physics scene api
        physics_scene: UsdPhysics.Scene = self._physics_context._physics_scene
        physx_scene_api: PhysxSchema.PhysxSceneAPI = self._physics_context._physx_scene_api
        # assert that scene api is not None
        if physx_scene_api is None:
            raise RuntimeError("Physics scene API is None! Please create the scene first.")
        # set parameters not directly supported by the constructor
        # -- Continuous Collision Detection (CCD)
        # ref: https://nvidia-omniverse.github.io/PhysX/physx/5.4.1/docs/AdvancedCollisionDetection.html?highlight=ccd#continuous-collision-detection
        self._physics_context.enable_ccd(self.cfg.physx.enable_ccd)
        # -- GPU collision stack size
        physx_scene_api.CreateGpuCollisionStackSizeAttr(self.cfg.physx.gpu_collision_stack_size)
        # -- Improved determinism by PhysX
        physx_scene_api.CreateEnableEnhancedDeterminismAttr(self.cfg.physx.enable_enhanced_determinism)

        # -- Gravity
        # note: Isaac sim only takes the "up-axis" as the gravity direction. But physics allows any direction so we
        #  need to convert the gravity vector to a direction and magnitude pair explicitly.
        gravity = np.asarray(self.cfg.gravity)
        gravity_magnitude = np.linalg.norm(gravity)

        # Avoid division by zero
        if gravity_magnitude != 0.0:
            gravity_direction = gravity / gravity_magnitude
        else:
            gravity_direction = gravity

        physics_scene.CreateGravityDirectionAttr(Gf.Vec3f(*gravity_direction))
        physics_scene.CreateGravityMagnitudeAttr(gravity_magnitude)

        # position iteration count
        physx_scene_api.CreateMinPositionIterationCountAttr(self.cfg.physx.min_position_iteration_count)
        physx_scene_api.CreateMaxPositionIterationCountAttr(self.cfg.physx.max_position_iteration_count)
        # velocity iteration count
        physx_scene_api.CreateMinVelocityIterationCountAttr(self.cfg.physx.min_velocity_iteration_count)
        physx_scene_api.CreateMaxVelocityIterationCountAttr(self.cfg.physx.max_velocity_iteration_count)

        # create the default physics material
        # this material is used when no material is specified for a primitive
        # check: https://docs.omniverse.nvidia.com/extensions/latest/ext_physics/simulation-control/physics-settings.html#physics-materials
        material_path = f"{self.cfg.physics_prim_path}/defaultMaterial"
        self.cfg.physics_material.func(material_path, self.cfg.physics_material)
        # bind the physics material to the scene
        bind_physics_material(self.cfg.physics_prim_path, material_path)

    def _load_fabric_interface(self):
        """Loads the fabric interface if enabled."""
        if self.cfg.use_fabric:
            from omni.physxfabric import get_physx_fabric_interface

            # acquire fabric interface
            self._fabric_iface = get_physx_fabric_interface()
            if hasattr(self._fabric_iface, "force_update"):
                # The update method in the fabric interface only performs an update if a physics step has occurred.
                # However, for rendering, we need to force an update since any element of the scene might have been
                # modified in a reset (which occurs after the physics step) and we want the renderer to be aware of
                # these changes.
                self._update_fabric = self._fabric_iface.force_update
            else:
                # Needed for backward compatibility with older Isaac Sim versions
                self._update_fabric = self._fabric_iface.update

    def _update_anim_recording(self):
        """Tracks anim recording timestamps and triggers finish animation recording if the total time has elapsed."""
        if self._anim_recording_started_timestamp is None:
            self._anim_recording_started_timestamp = time.time()

        if self._anim_recording_started_timestamp is not None:
            anim_recording_total_time = time.time() - self._anim_recording_started_timestamp
            if anim_recording_total_time > self._anim_recording_stop_time:
                self._finish_anim_recording()
                return True
        return False

    def _setup_anim_recording(self):
        """Sets up anim recording settings and initializes the recording."""

        self._anim_recording_enabled = bool(self.carb_settings.get("/isaaclab/anim_recording/enabled"))
        if not self._anim_recording_enabled:
            return

        # Import omni.physx.pvd.bindings here since it is not available by default
        from omni.physxpvd.bindings import _physxPvd

        # Init anim recording settings
        self._anim_recording_start_time = self.carb_settings.get("/isaaclab/anim_recording/start_time")
        self._anim_recording_stop_time = self.carb_settings.get("/isaaclab/anim_recording/stop_time")
        self._anim_recording_first_step_timestamp = None
        self._anim_recording_started_timestamp = None

        # Make output path relative to repo path
        repo_path = os.path.join(carb.tokens.get_tokens_interface().resolve("${app}"), "..")
        self._anim_recording_timestamp = datetime.now().strftime("%Y_%m_%d_%H%M%S")
        self._anim_recording_output_dir = (
            os.path.join(repo_path, "anim_recordings", self._anim_recording_timestamp).replace("\\", "/").rstrip("/")
            + "/"
        )
        os.makedirs(self._anim_recording_output_dir, exist_ok=True)

        # Acquire physx pvd interface and set output directory
        self._physxPvdInterface = _physxPvd.acquire_physx_pvd_interface()

        # Set carb settings for the output path and enabling pvd recording
        set_carb_setting(
            self.carb_settings, "/persistent/physics/omniPvdOvdRecordingDirectory", self._anim_recording_output_dir
        )
        set_carb_setting(self.carb_settings, "/physics/omniPvdOutputEnabled", True)

    def _update_usda_start_time(self, file_path, start_time):
        """Updates the start time of the USDA baked anim recordingfile."""

        # Read the USDA file
        with open(file_path) as file:
            content = file.read()

        # Extract the timeCodesPerSecond value
        time_code_match = re.search(r"timeCodesPerSecond\s*=\s*(\d+)", content)
        if not time_code_match:
            raise ValueError("timeCodesPerSecond not found in the file.")
        time_codes_per_second = int(time_code_match.group(1))

        # Compute the new start time code
        new_start_time_code = int(start_time * time_codes_per_second)

        # Replace the startTimeCode in the file
        content = re.sub(r"startTimeCode\s*=\s*\d+", f"startTimeCode = {new_start_time_code}", content)

        # Write the updated content back to the file
        with open(file_path, "w") as file:
            file.write(content)

    def _finish_anim_recording(self):
        """Finishes the animation recording and outputs the baked animation recording."""

        carb.log_warn(
            "[INFO][SimulationContext]: Finishing animation recording. Stage must be saved. Might take a few minutes."
        )

        # Detaching the stage will also close it and force the serialization of the OVD file
        physx = omni.physx.get_physx_simulation_interface()
        physx.detach_stage()

        # Save stage to disk
        stage_path = os.path.join(self._anim_recording_output_dir, "stage_simulation.usdc")
        stage_utils.save_stage(stage_path, save_and_reload_in_place=False)

        # Find the latest ovd file not named tmp.ovd
        ovd_files = [
            f for f in glob.glob(os.path.join(self._anim_recording_output_dir, "*.ovd")) if not f.endswith("tmp.ovd")
        ]
        input_ovd_path = max(ovd_files, key=os.path.getctime)

        # Invoke pvd interface to create recording
        stage_filename = "baked_animation_recording.usda"
        result = self._physxPvdInterface.ovd_to_usd_over_with_layer_creation(
            input_ovd_path,
            stage_path,
            self._anim_recording_output_dir,
            stage_filename,
            self._anim_recording_start_time,
            self._anim_recording_stop_time,
            True,  # True: ASCII layers / False : USDC layers
            False,  # True: verify over layer
        )

        # Workaround for manually setting the truncated start time in the baked animation recording
        self._update_usda_start_time(
            os.path.join(self._anim_recording_output_dir, stage_filename), self._anim_recording_start_time
        )

        # Disable recording
        set_carb_setting(self.carb_settings, "/physics/omniPvdOutputEnabled", False)

        return result

    """
    Callbacks.
    """

    def _app_control_on_stop_handle_fn(self, event: carb.events.IEvent):
        """Callback to deal with the app when the simulation is stopped.

        Once the simulation is stopped, the physics handles go invalid. After that, it is not possible to
        resume the simulation from the last state. This leaves the app in an inconsistent state, where
        two possible actions can be taken:

        1. **Keep the app rendering**: In this case, the simulation is kept running and the app is not shutdown.
           However, the physics is not updated and the script cannot be resumed from the last state. The
           user has to manually close the app to stop the simulation.
        2. **Shutdown the app**: This is the default behavior. In this case, the app is shutdown and
           the simulation is stopped.

        Note:
            This callback is used only when running the simulation in a standalone python script. In an extension,
            it is expected that the user handles the extension shutdown.
        """
        if not self._disable_app_control_on_stop_handle:
            while not omni.timeline.get_timeline_interface().is_playing():
                self.render()
        return


@contextmanager
def build_simulation_context(
    create_new_stage: bool = True,
    gravity_enabled: bool = True,
    device: str = "cuda:0",
    dt: float = 0.01,
    sim_cfg: SimulationCfg | None = None,
    add_ground_plane: bool = False,
    add_lighting: bool = False,
    auto_add_lighting: bool = False,
) -> Iterator[SimulationContext]:
    """Context manager to build a simulation context with the provided settings.

    This function facilitates the creation of a simulation context and provides flexibility in configuring various
    aspects of the simulation, such as time step, gravity, device, and scene elements like ground plane and
    lighting.

    If :attr:`sim_cfg` is None, then an instance of :class:`SimulationCfg` is created with default settings, with parameters
    overwritten based on arguments to the function.

    An example usage of the context manager function:

    ..  code-block:: python

        with build_simulation_context() as sim:
             # Design the scene

             # Play the simulation
             sim.reset()
             while sim.is_playing():
                 sim.step()

    Args:
        create_new_stage: Whether to create a new stage. Defaults to True.
        gravity_enabled: Whether to enable gravity in the simulation. Defaults to True.
        device: Device to run the simulation on. Defaults to "cuda:0".
        dt: Time step for the simulation: Defaults to 0.01.
        sim_cfg: :class:`isaaclab.sim.SimulationCfg` to use for the simulation. Defaults to None.
        add_ground_plane: Whether to add a ground plane to the simulation. Defaults to False.
        add_lighting: Whether to add a dome light to the simulation. Defaults to False.
        auto_add_lighting: Whether to automatically add a dome light to the simulation if the simulation has a GUI.
            Defaults to False. This is useful for debugging tests in the GUI.

    Yields:
        The simulation context to use for the simulation.

    """
    try:
        if create_new_stage:
            stage_utils.create_new_stage()

        if sim_cfg is None:
            # Construct one and overwrite the dt, gravity, and device
            sim_cfg = SimulationCfg(dt=dt)

            # Set up gravity
            if gravity_enabled:
                sim_cfg.gravity = (0.0, 0.0, -9.81)
            else:
                sim_cfg.gravity = (0.0, 0.0, 0.0)

            # Set device
            sim_cfg.device = device

        # Construct simulation context
        sim = SimulationContext(sim_cfg)

        if add_ground_plane:
            # Ground-plane
            cfg = GroundPlaneCfg()
            cfg.func("/World/defaultGroundPlane", cfg)

        if add_lighting or (auto_add_lighting and sim.has_gui()):
            # Lighting
            cfg = DomeLightCfg(
                color=(0.1, 0.1, 0.1),
                enable_color_temperature=True,
                color_temperature=5500,
                intensity=10000,
            )
            # Dome light named specifically to avoid conflicts
            cfg.func(prim_path="/World/defaultDomeLight", cfg=cfg, translation=(0.0, 0.0, 10.0))

        yield sim

    except Exception:
        omni.log.error(traceback.format_exc())
        raise
    finally:
        if not sim.has_gui():
            # Stop simulation only if we aren't rendering otherwise the app will hang indefinitely
            sim.stop()

        # Clear the stage
        sim.clear_all_callbacks()
        sim.clear_instance()
        # check if we need to raise an exception that was raised in a callback
        if builtins.ISAACLAB_CALLBACK_EXCEPTION is not None:
            exception_to_raise = builtins.ISAACLAB_CALLBACK_EXCEPTION
            builtins.ISAACLAB_CALLBACK_EXCEPTION = None
            raise exception_to_raise<|MERGE_RESOLUTION|>--- conflicted
+++ resolved
@@ -266,19 +266,6 @@
             )
 
         # create a simulation context to control the simulator
-<<<<<<< HEAD
-        super().__init__(
-            stage_units_in_meters=1.0,
-            physics_dt=self.cfg.dt,
-            rendering_dt=self.cfg.dt * self.cfg.render_interval,
-            backend="torch",
-            sim_params=sim_params,
-            physics_prim_path=self.cfg.physics_prim_path,
-            device=self.cfg.device,
-        )
-        self.set_setting("/app/player/playSimulations", False)
-        NewtonManager.set_simulation_dt(self.cfg.dt, None)
-=======
         if float(".".join(self._isaacsim_version[2])) < 5:
             # stage arg is not supported before isaac sim 5.0
             super().__init__(
@@ -301,7 +288,8 @@
                 device=self.cfg.device,
                 stage=self._initial_stage,
             )
->>>>>>> 95e37603
+        self.set_setting("/app/player/playSimulations", False)
+        NewtonManager.set_simulation_dt(self.cfg.dt, None)
 
     def _apply_physics_settings(self):
         """Sets various carb physics settings."""
@@ -579,6 +567,14 @@
         """
         return self._initial_stage
 
+    def get_initial_stage(self) -> Usd.Stage:
+        """Returns stage handle used during scene creation.
+
+        Returns:
+            The stage used during scene creation.
+        """
+        return self._initial_stage
+
     """
     Operations - Override (standalone)
     """
@@ -586,7 +582,12 @@
     def reset(self, soft: bool = False):
         self.set_setting("/app/player/playSimulations", False)
         self._disable_app_control_on_stop_handle = True
-<<<<<<< HEAD
+        # check if we need to raise an exception that was raised in a callback
+        if builtins.ISAACLAB_CALLBACK_EXCEPTION is not None:
+            exception_to_raise = builtins.ISAACLAB_CALLBACK_EXCEPTION
+            builtins.ISAACLAB_CALLBACK_EXCEPTION = None
+            raise exception_to_raise
+
         if not soft:
             if not self.is_stopped():
                 self.stop()
@@ -594,14 +595,6 @@
             self.play()
             NewtonManager.initialize_solver()
             
-=======
-        # check if we need to raise an exception that was raised in a callback
-        if builtins.ISAACLAB_CALLBACK_EXCEPTION is not None:
-            exception_to_raise = builtins.ISAACLAB_CALLBACK_EXCEPTION
-            builtins.ISAACLAB_CALLBACK_EXCEPTION = None
-            raise exception_to_raise
-        super().reset(soft=soft)
->>>>>>> 95e37603
         # app.update() may be changing the cuda device in reset, so we force it back to our desired device here
         if "cuda" in self.device:
             torch.cuda.set_device(self.device)
@@ -740,19 +733,6 @@
 
     def _init_stage(self, *args, **kwargs) -> Usd.Stage:
         _ = super()._init_stage(*args, **kwargs)
-<<<<<<< HEAD
-        # a stage update here is needed for the case when physics_dt != rendering_dt, otherwise the app crashes
-        # when in headless mode
-        self.set_setting("/app/player/playSimulations", False)
-        self._app.update()
-        self.set_setting("/app/player/playSimulations", True)
-        # set additional physx parameters and bind material
-        self._set_additional_physx_params()
-        # load flatcache/fabric interface
-        # self._load_fabric_interface()
-        # return the stage
-        return self.stage
-=======
         with use_stage(self.get_initial_stage()):
             # a stage update here is needed for the case when physics_dt != rendering_dt, otherwise the app crashes
             # when in headless mode
@@ -762,10 +742,9 @@
             # set additional physx parameters and bind material
             self._set_additional_physx_params()
             # load flatcache/fabric interface
-            self._load_fabric_interface()
+            #self._load_fabric_interface()
             # return the stage
             return self.stage
->>>>>>> 95e37603
 
     async def _initialize_stage_async(self, *args, **kwargs) -> Usd.Stage:
         await super()._initialize_stage_async(*args, **kwargs)
