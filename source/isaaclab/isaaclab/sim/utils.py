--- conflicted
+++ resolved
@@ -19,16 +19,11 @@
 import omni
 import omni.kit.commands
 import omni.log
-<<<<<<< HEAD
-from isaaclab.cloner import Cloner
-from pxr import PhysxSchema, Sdf, Usd, UsdGeom, UsdPhysics, UsdShade
-=======
 from isaacsim.core.cloner import Cloner
 from isaacsim.core.utils.carb import get_carb_setting
 from isaacsim.core.utils.stage import get_current_stage
 from isaacsim.core.version import get_version
 from pxr import PhysxSchema, Sdf, Usd, UsdGeom, UsdPhysics, UsdShade, UsdUtils
->>>>>>> 95e37603
 
 # from Isaac Sim 4.2 onwards, pxr.Semantics is deprecated
 try:
