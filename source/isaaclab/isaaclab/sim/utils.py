# Copyright (c) 2022-2025, The Isaac Lab Project Developers (https://github.com/isaac-sim/IsaacLab/blob/main/CONTRIBUTORS.md).
# All rights reserved.
#
# SPDX-License-Identifier: BSD-3-Clause

"""Sub-module with USD-related utilities."""

from __future__ import annotations

import contextlib
import functools
import inspect
import re
import torch
from collections.abc import Callable, Generator
from typing import TYPE_CHECKING, Any

import carb
import isaacsim.core.utils.stage as stage_utils
import omni
import omni.kit.commands
import omni.log
import omni.physics.tensors.impl.api as physx
from isaacsim.core.cloner import Cloner
from isaacsim.core.prims import XFormPrim
from isaacsim.core.utils.carb import get_carb_setting
from isaacsim.core.utils.stage import get_current_stage
from isaacsim.core.version import get_version
from pxr import PhysxSchema, Sdf, Usd, UsdGeom, UsdPhysics, UsdShade, UsdUtils

from isaaclab.utils.math import convert_quat

# from Isaac Sim 4.2 onwards, pxr.Semantics is deprecated
try:
    import Semantics
except ModuleNotFoundError:
    from pxr import Semantics

from isaaclab.utils.string import to_camel_case

from . import schemas

if TYPE_CHECKING:
    from .spawners.spawner_cfg import SpawnerCfg

"""
Attribute - Setters.
"""


def safe_set_attribute_on_usd_schema(schema_api: Usd.APISchemaBase, name: str, value: Any, camel_case: bool):
    """Set the value of an attribute on its USD schema if it exists.

    A USD API schema serves as an interface or API for authoring and extracting a set of attributes.
    They typically derive from the :class:`pxr.Usd.SchemaBase` class. This function checks if the
    attribute exists on the schema and sets the value of the attribute if it exists.

    Args:
        schema_api: The USD schema to set the attribute on.
        name: The name of the attribute.
        value: The value to set the attribute to.
        camel_case: Whether to convert the attribute name to camel case.

    Raises:
        TypeError: When the input attribute name does not exist on the provided schema API.
    """
    # if value is None, do nothing
    if value is None:
        return
    # convert attribute name to camel case
    if camel_case:
        attr_name = to_camel_case(name, to="CC")
    else:
        attr_name = name
    # retrieve the attribute
    # reference: https://openusd.org/dev/api/_usd__page__common_idioms.html#Usd_Create_Or_Get_Property
    attr = getattr(schema_api, f"Create{attr_name}Attr", None)
    # check if attribute exists
    if attr is not None:
        attr().Set(value)
    else:
        # think: do we ever need to create the attribute if it doesn't exist?
        #   currently, we are not doing this since the schemas are already created with some defaults.
        omni.log.error(f"Attribute '{attr_name}' does not exist on prim '{schema_api.GetPath()}'.")
        raise TypeError(f"Attribute '{attr_name}' does not exist on prim '{schema_api.GetPath()}'.")


def safe_set_attribute_on_usd_prim(prim: Usd.Prim, attr_name: str, value: Any, camel_case: bool):
    """Set the value of a attribute on its USD prim.

    The function creates a new attribute if it does not exist on the prim. This is because in some cases (such
    as with shaders), their attributes are not exposed as USD prim properties that can be altered. This function
    allows us to set the value of the attributes in these cases.

    Args:
        prim: The USD prim to set the attribute on.
        attr_name: The name of the attribute.
        value: The value to set the attribute to.
        camel_case: Whether to convert the attribute name to camel case.
    """
    # if value is None, do nothing
    if value is None:
        return
    # convert attribute name to camel case
    if camel_case:
        attr_name = to_camel_case(attr_name, to="cC")
    # resolve sdf type based on value
    if isinstance(value, bool):
        sdf_type = Sdf.ValueTypeNames.Bool
    elif isinstance(value, int):
        sdf_type = Sdf.ValueTypeNames.Int
    elif isinstance(value, float):
        sdf_type = Sdf.ValueTypeNames.Float
    elif isinstance(value, (tuple, list)) and len(value) == 3 and any(isinstance(v, float) for v in value):
        sdf_type = Sdf.ValueTypeNames.Float3
    elif isinstance(value, (tuple, list)) and len(value) == 2 and any(isinstance(v, float) for v in value):
        sdf_type = Sdf.ValueTypeNames.Float2
    else:
        raise NotImplementedError(
            f"Cannot set attribute '{attr_name}' with value '{value}'. Please modify the code to support this type."
        )

    # early attach stage to usd context if stage is in memory
    # since stage in memory is not supported by the "ChangePropertyCommand" kit command
    attach_stage_to_usd_context(attaching_early=True)

    # change property
    omni.kit.commands.execute(
        "ChangePropertyCommand",
        prop_path=Sdf.Path(f"{prim.GetPath()}.{attr_name}"),
        value=value,
        prev=None,
        type_to_create_if_not_exist=sdf_type,
        usd_context_name=prim.GetStage(),
    )


"""
Decorators.
"""


def apply_nested(func: Callable) -> Callable:
    """Decorator to apply a function to all prims under a specified prim-path.

    The function iterates over the provided prim path and all its children to apply input function
    to all prims under the specified prim path.

    If the function succeeds to apply to a prim, it will not look at the children of that prim.
    This is based on the physics behavior that nested schemas are not allowed. For example, a parent prim
    and its child prim cannot both have a rigid-body schema applied on them, or it is not possible to
    have nested articulations.

    While traversing the prims under the specified prim path, the function will throw a warning if it
    does not succeed to apply the function to any prim. This is because the user may have intended to
    apply the function to a prim that does not have valid attributes, or the prim may be an instanced prim.

    Args:
        func: The function to apply to all prims under a specified prim-path. The function
            must take the prim-path and other arguments. It should return a boolean indicating whether
            the function succeeded or not.

    Returns:
        The wrapped function that applies the function to all prims under a specified prim-path.

    Raises:
        ValueError: If the prim-path does not exist on the stage.
    """

    @functools.wraps(func)
    def wrapper(prim_path: str | Sdf.Path, *args, **kwargs):
        # map args and kwargs to function signature so we can get the stage
        # note: we do this to check if stage is given in arg or kwarg
        sig = inspect.signature(func)
        bound_args = sig.bind(prim_path, *args, **kwargs)
        # get current stage
        stage = bound_args.arguments.get("stage")
        if stage is None:
            stage = get_current_stage()

        # get USD prim
        prim: Usd.Prim = stage.GetPrimAtPath(prim_path)
        # check if prim is valid
        if not prim.IsValid():
            raise ValueError(f"Prim at path '{prim_path}' is not valid.")
        # add iterable to check if property was applied on any of the prims
        count_success = 0
        instanced_prim_paths = []
        # iterate over all prims under prim-path
        all_prims = [prim]
        while len(all_prims) > 0:
            # get current prim
            child_prim = all_prims.pop(0)
            child_prim_path = child_prim.GetPath().pathString  # type: ignore
            # check if prim is a prototype
            if child_prim.IsInstance():
                instanced_prim_paths.append(child_prim_path)
                continue
            # set properties
            success = func(child_prim_path, *args, **kwargs)
            # if successful, do not look at children
            # this is based on the physics behavior that nested schemas are not allowed
            if not success:
                all_prims += child_prim.GetChildren()
            else:
                count_success += 1
        # check if we were successful in applying the function to any prim
        if count_success == 0:
            omni.log.warn(
                f"Could not perform '{func.__name__}' on any prims under: '{prim_path}'."
                " This might be because of the following reasons:"
                "\n\t(1) The desired attribute does not exist on any of the prims."
                "\n\t(2) The desired attribute exists on an instanced prim."
                f"\n\t\tDiscovered list of instanced prim paths: {instanced_prim_paths}"
            )

    return wrapper


def clone(func: Callable) -> Callable:
    """Decorator for cloning a prim based on matching prim paths of the prim's parent.

    The decorator checks if the parent prim path matches any prim paths in the stage. If so, it clones the
    spawned prim at each matching prim path. For example, if the input prim path is: ``/World/Table_[0-9]/Bottle``,
    the decorator will clone the prim at each matching prim path of the parent prim: ``/World/Table_0/Bottle``,
    ``/World/Table_1/Bottle``, etc.

    Note:
        For matching prim paths, the decorator assumes that valid prims exist for all matching prim paths.
        In case no matching prim paths are found, the decorator raises a ``RuntimeError``.

    Args:
        func: The function to decorate.

    Returns:
        The decorated function that spawns the prim and clones it at each matching prim path.
        It returns the spawned source prim, i.e., the first prim in the list of matching prim paths.
    """

    @functools.wraps(func)
    def wrapper(prim_path: str | Sdf.Path, cfg: SpawnerCfg, *args, **kwargs):
        # get stage handle
        stage = get_current_stage()

        # cast prim_path to str type in case its an Sdf.Path
        prim_path = str(prim_path)
        # check prim path is global
        if not prim_path.startswith("/"):
            raise ValueError(f"Prim path '{prim_path}' is not global. It must start with '/'.")
        # resolve: {SPAWN_NS}/AssetName
        # note: this assumes that the spawn namespace already exists in the stage
        root_path, asset_path = prim_path.rsplit("/", 1)
        # check if input is a regex expression
        # note: a valid prim path can only contain alphanumeric characters, underscores, and forward slashes
        is_regex_expression = re.match(r"^[a-zA-Z0-9/_]+$", root_path) is None

        # resolve matching prims for source prim path expression
        if is_regex_expression and root_path != "":
            source_prim_paths = find_matching_prim_paths(root_path)
            # if no matching prims are found, raise an error
            if len(source_prim_paths) == 0:
                raise RuntimeError(
                    f"Unable to find source prim path: '{root_path}'. Please create the prim before spawning."
                )
        else:
            source_prim_paths = [root_path]

        # resolve prim paths for spawning and cloning
        prim_paths = [f"{source_prim_path}/{asset_path}" for source_prim_path in source_prim_paths]
        # spawn single instance
        prim = func(prim_paths[0], cfg, *args, **kwargs)
        # set the prim visibility
        if hasattr(cfg, "visible"):
            imageable = UsdGeom.Imageable(prim)
            if cfg.visible:
                imageable.MakeVisible()
            else:
                imageable.MakeInvisible()
        # set the semantic annotations
        if hasattr(cfg, "semantic_tags") and cfg.semantic_tags is not None:
            # note: taken from replicator scripts.utils.utils.py
            for semantic_type, semantic_value in cfg.semantic_tags:
                # deal with spaces by replacing them with underscores
                semantic_type_sanitized = semantic_type.replace(" ", "_")
                semantic_value_sanitized = semantic_value.replace(" ", "_")
                # set the semantic API for the instance
                instance_name = f"{semantic_type_sanitized}_{semantic_value_sanitized}"
                sem = Semantics.SemanticsAPI.Apply(prim, instance_name)
                # create semantic type and data attributes
                sem.CreateSemanticTypeAttr()
                sem.CreateSemanticDataAttr()
                sem.GetSemanticTypeAttr().Set(semantic_type)
                sem.GetSemanticDataAttr().Set(semantic_value)
        # activate rigid body contact sensors
        if hasattr(cfg, "activate_contact_sensors") and cfg.activate_contact_sensors:
            schemas.activate_contact_sensors(prim_paths[0], cfg.activate_contact_sensors)
        # clone asset using cloner API
        if len(prim_paths) > 1:
            cloner = Cloner(stage=stage)
            # check version of Isaac Sim to determine whether clone_in_fabric is valid
            isaac_sim_version = float(".".join(get_version()[2]))
            if isaac_sim_version < 5:
                # clone the prim
                cloner.clone(
                    prim_paths[0], prim_paths[1:], replicate_physics=False, copy_from_source=cfg.copy_from_source
                )
            else:
                # clone the prim
                clone_in_fabric = kwargs.get("clone_in_fabric", False)
                replicate_physics = kwargs.get("replicate_physics", False)
                cloner.clone(
                    prim_paths[0],
                    prim_paths[1:],
                    replicate_physics=replicate_physics,
                    copy_from_source=cfg.copy_from_source,
                    clone_in_fabric=clone_in_fabric,
                )
        # return the source prim
        return prim

    return wrapper


"""
Material bindings.
"""


@apply_nested
def bind_visual_material(
    prim_path: str | Sdf.Path,
    material_path: str | Sdf.Path,
    stage: Usd.Stage | None = None,
    stronger_than_descendants: bool = True,
):
    """Bind a visual material to a prim.

    This function is a wrapper around the USD command `BindMaterialCommand`_.

    .. note::
        The function is decorated with :meth:`apply_nested` to allow applying the function to a prim path
        and all its descendants.

    .. _BindMaterialCommand: https://docs.omniverse.nvidia.com/kit/docs/omni.usd/latest/omni.usd.commands/omni.usd.commands.BindMaterialCommand.html

    Args:
        prim_path: The prim path where to apply the material.
        material_path: The prim path of the material to apply.
        stage: The stage where the prim and material exist.
            Defaults to None, in which case the current stage is used.
        stronger_than_descendants: Whether the material should override the material of its descendants.
            Defaults to True.

    Raises:
        ValueError: If the provided prim paths do not exist on stage.
    """
    # get stage handle
    if stage is None:
        stage = get_current_stage()

    # check if prim and material exists
    if not stage.GetPrimAtPath(prim_path).IsValid():
        raise ValueError(f"Target prim '{material_path}' does not exist.")
    if not stage.GetPrimAtPath(material_path).IsValid():
        raise ValueError(f"Visual material '{material_path}' does not exist.")

    # resolve token for weaker than descendants
    if stronger_than_descendants:
        binding_strength = "strongerThanDescendants"
    else:
        binding_strength = "weakerThanDescendants"
    # obtain material binding API
    # note: we prefer using the command here as it is more robust than the USD API
    success, _ = omni.kit.commands.execute(
        "BindMaterialCommand",
        prim_path=prim_path,
        material_path=material_path,
        strength=binding_strength,
        stage=stage,
    )
    # return success
    return success


@apply_nested
def bind_physics_material(
    prim_path: str | Sdf.Path,
    material_path: str | Sdf.Path,
    stage: Usd.Stage | None = None,
    stronger_than_descendants: bool = True,
):
    """Bind a physics material to a prim.

    `Physics material`_ can be applied only to a prim with physics-enabled on them. This includes having
    collision APIs, or deformable body APIs, or being a particle system. In case the prim does not have
    any of these APIs, the function will not apply the material and return False.

    .. note::
        The function is decorated with :meth:`apply_nested` to allow applying the function to a prim path
        and all its descendants.

    .. _Physics material: https://isaac-sim.github.io/IsaacLab/main/source/api/lab/isaaclab.sim.html#isaaclab.sim.SimulationCfg.physics_material

    Args:
        prim_path: The prim path where to apply the material.
        material_path: The prim path of the material to apply.
        stage: The stage where the prim and material exist.
            Defaults to None, in which case the current stage is used.
        stronger_than_descendants: Whether the material should override the material of its descendants.
            Defaults to True.

    Raises:
        ValueError: If the provided prim paths do not exist on stage.
    """
    # get stage handle
    if stage is None:
        stage = get_current_stage()

    # check if prim and material exists
    if not stage.GetPrimAtPath(prim_path).IsValid():
        raise ValueError(f"Target prim '{material_path}' does not exist.")
    if not stage.GetPrimAtPath(material_path).IsValid():
        raise ValueError(f"Physics material '{material_path}' does not exist.")
    # get USD prim
    prim = stage.GetPrimAtPath(prim_path)
    # check if prim has collision applied on it
    has_physics_scene_api = prim.HasAPI(PhysxSchema.PhysxSceneAPI)
    has_collider = prim.HasAPI(UsdPhysics.CollisionAPI)
    has_deformable_body = prim.HasAPI(PhysxSchema.PhysxDeformableBodyAPI)
    has_particle_system = prim.IsA(PhysxSchema.PhysxParticleSystem)
    if not (has_physics_scene_api or has_collider or has_deformable_body or has_particle_system):
        omni.log.verbose(
            f"Cannot apply physics material '{material_path}' on prim '{prim_path}'. It is neither a"
            " PhysX scene, collider, a deformable body, nor a particle system."
        )
        return False

    # obtain material binding API
    if prim.HasAPI(UsdShade.MaterialBindingAPI):
        material_binding_api = UsdShade.MaterialBindingAPI(prim)
    else:
        material_binding_api = UsdShade.MaterialBindingAPI.Apply(prim)
    # obtain the material prim

    material = UsdShade.Material(stage.GetPrimAtPath(material_path))
    # resolve token for weaker than descendants
    if stronger_than_descendants:
        binding_strength = UsdShade.Tokens.strongerThanDescendants
    else:
        binding_strength = UsdShade.Tokens.weakerThanDescendants
    # apply the material
    material_binding_api.Bind(material, bindingStrength=binding_strength, materialPurpose="physics")  # type: ignore
    # return success
    return True


"""
Exporting.
"""


def export_prim_to_file(
    path: str | Sdf.Path,
    source_prim_path: str | Sdf.Path,
    target_prim_path: str | Sdf.Path | None = None,
    stage: Usd.Stage | None = None,
):
    """Exports a prim from a given stage to a USD file.

    The function creates a new layer at the provided path and copies the prim to the layer.
    It sets the copied prim as the default prim in the target layer. Additionally, it updates
    the stage up-axis and meters-per-unit to match the current stage.

    Args:
        path: The filepath path to export the prim to.
        source_prim_path: The prim path to export.
        target_prim_path: The prim path to set as the default prim in the target layer.
            Defaults to None, in which case the source prim path is used.
        stage: The stage where the prim exists. Defaults to None, in which case the
            current stage is used.

    Raises:
        ValueError: If the prim paths are not global (i.e: do not start with '/').
    """
    # get stage handle
    if stage is None:
        stage = get_current_stage()

    # automatically casting to str in case args
    # are path types
    path = str(path)
    source_prim_path = str(source_prim_path)
    if target_prim_path is not None:
        target_prim_path = str(target_prim_path)

    if not source_prim_path.startswith("/"):
        raise ValueError(f"Source prim path '{source_prim_path}' is not global. It must start with '/'.")
    if target_prim_path is not None and not target_prim_path.startswith("/"):
        raise ValueError(f"Target prim path '{target_prim_path}' is not global. It must start with '/'.")

    # get root layer
    source_layer = stage.GetRootLayer()

    # only create a new layer if it doesn't exist already
    target_layer = Sdf.Find(path)
    if target_layer is None:
        target_layer = Sdf.Layer.CreateNew(path)
    # open the target stage
    target_stage = Usd.Stage.Open(target_layer)

    # update stage data
    UsdGeom.SetStageUpAxis(target_stage, UsdGeom.GetStageUpAxis(stage))
    UsdGeom.SetStageMetersPerUnit(target_stage, UsdGeom.GetStageMetersPerUnit(stage))

    # specify the prim to copy
    source_prim_path = Sdf.Path(source_prim_path)
    if target_prim_path is None:
        target_prim_path = source_prim_path

    # copy the prim
    Sdf.CreatePrimInLayer(target_layer, target_prim_path)
    Sdf.CopySpec(source_layer, source_prim_path, target_layer, target_prim_path)
    # set the default prim
    target_layer.defaultPrim = Sdf.Path(target_prim_path).name
    # resolve all paths relative to layer path
    omni.usd.resolve_paths(source_layer.identifier, target_layer.identifier)
    # save the stage
    target_layer.Save()


"""
USD Prim properties.
"""


def make_uninstanceable(prim_path: str | Sdf.Path, stage: Usd.Stage | None = None):
    """Check if a prim and its descendants are instanced and make them uninstanceable.

    This function checks if the prim at the specified prim path and its descendants are instanced.
    If so, it makes the respective prim uninstanceable by disabling instancing on the prim.

    This is useful when we want to modify the properties of a prim that is instanced. For example, if we
    want to apply a different material on an instanced prim, we need to make the prim uninstanceable first.

    Args:
        prim_path: The prim path to check.
        stage: The stage where the prim exists. Defaults to None, in which case the current stage is used.

    Raises:
        ValueError: If the prim path is not global (i.e: does not start with '/').
    """
    # get stage handle
    if stage is None:
        stage = get_current_stage()

    # make paths str type if they aren't already
    prim_path = str(prim_path)
    # check if prim path is global
    if not prim_path.startswith("/"):
        raise ValueError(f"Prim path '{prim_path}' is not global. It must start with '/'.")
    # get prim
    prim: Usd.Prim = stage.GetPrimAtPath(prim_path)
    # check if prim is valid
    if not prim.IsValid():
        raise ValueError(f"Prim at path '{prim_path}' is not valid.")
    # iterate over all prims under prim-path
    all_prims = [prim]
    while len(all_prims) > 0:
        # get current prim
        child_prim = all_prims.pop(0)
        # check if prim is instanced
        if child_prim.IsInstance():
            # make the prim uninstanceable
            child_prim.SetInstanceable(False)
        # add children to list
        all_prims += child_prim.GetFilteredChildren(Usd.TraverseInstanceProxies())
<<<<<<< HEAD


def resolve_prim_pose(
    prim: Usd.Prim, ref_prim: Usd.Prim | None = None
) -> tuple[tuple[float, float, float], tuple[float, float, float, float]]:
    """Resolve the pose of a prim with respect to another prim.

    Note:
        This function ignores scale and skew by orthonormalizing the transformation
        matrix at the final step. However, if any ancestor prim in the hierarchy
        has non-uniform scale, that scale will still affect the resulting position
        and orientation of the prim (because it's baked into the transform before
        scale removal).

        In other words: scale **is not removed hierarchically**. If you need
        completely scale-free poses, you must walk the transform chain and strip
        scale at each level. Please open an issue if you need this functionality.

    Args:
        prim: The USD prim to resolve the pose for.
        ref_prim: The USD prim to compute the pose with respect to.
            Defaults to None, in which case the world frame is used.

    Returns:
        A tuple containing the position (as a 3D vector) and the quaternion orientation
        in the (w, x, y, z) format.

    Raises:
        ValueError: If the prim or ref prim is not valid.
    """
    # check if prim is valid
    if not prim.IsValid():
        raise ValueError(f"Prim at path '{prim.GetPath().pathString}' is not valid.")
    # get prim xform
    xform = UsdGeom.Xformable(prim)
    prim_tf = xform.ComputeLocalToWorldTransform(Usd.TimeCode.Default())
    # sanitize quaternion
    # this is needed, otherwise the quaternion might be non-normalized
    prim_tf = prim_tf.GetOrthonormalized()

    if ref_prim is not None:
        # check if ref prim is valid
        if not ref_prim.IsValid():
            raise ValueError(f"Ref prim at path '{ref_prim.GetPath().pathString}' is not valid.")
        # get ref prim xform
        ref_xform = UsdGeom.Xformable(ref_prim)
        ref_tf = ref_xform.ComputeLocalToWorldTransform(Usd.TimeCode.Default())
        # make sure ref tf is orthonormal
        ref_tf = ref_tf.GetOrthonormalized()
        # compute relative transform to get prim in ref frame
        prim_tf = prim_tf * ref_tf.GetInverse()

    # extract position and orientation
    prim_pos = [*prim_tf.ExtractTranslation()]
    prim_quat = [prim_tf.ExtractRotationQuat().real, *prim_tf.ExtractRotationQuat().imaginary]
    return tuple(prim_pos), tuple(prim_quat)


def resolve_prim_scale(prim: Usd.Prim) -> tuple[float, float, float]:
    """Resolve the scale of a prim in the world frame.

    At an attribute level, a USD prim's scale is a scaling transformation applied to the prim with
    respect to its parent prim. This function resolves the scale of the prim in the world frame,
    by computing the local to world transform of the prim. This is equivalent to traversing up
    the prim hierarchy and accounting for the rotations and scales of the prims.

    For instance, if a prim has a scale of (1, 2, 3) and it is a child of a prim with a scale of (4, 5, 6),
    then the scale of the prim in the world frame is (4, 10, 18).

    Args:
        prim: The USD prim to resolve the scale for.

    Returns:
        The scale of the prim in the x, y, and z directions in the world frame.

    Raises:
        ValueError: If the prim is not valid.
    """
    # check if prim is valid
    if not prim.IsValid():
        raise ValueError(f"Prim at path '{prim.GetPath().pathString}' is not valid.")
    # compute local to world transform
    xform = UsdGeom.Xformable(prim)
    world_transform = xform.ComputeLocalToWorldTransform(Usd.TimeCode.Default())
    # extract scale
    return tuple([*(v.GetLength() for v in world_transform.ExtractRotationMatrix())])
=======
>>>>>>> bd547aa6


"""
USD Stage traversal.
"""


def get_first_matching_child_prim(
    prim_path: str | Sdf.Path,
    predicate: Callable[[Usd.Prim], bool],
    stage: Usd.Stage | None = None,
    traverse_instance_prims: bool = True,
) -> Usd.Prim | None:
    """Recursively get the first USD Prim at the path string that passes the predicate function.

    This function performs a depth-first traversal of the prim hierarchy starting from
    :attr:`prim_path`, returning the first prim that satisfies the provided :attr:`predicate`.
    It optionally supports traversal through instance prims, which are normally skipped in standard USD
    traversals.

    USD instance prims are lightweight copies of prototype scene structures and are not included
    in default traversals unless explicitly handled. This function allows traversing into instances
    when :attr:`traverse_instance_prims` is set to :attr:`True`.

    .. versionchanged:: 2.3.0

        Added :attr:`traverse_instance_prims` to control whether to traverse instance prims.
        By default, instance prims are now traversed.

    Args:
        prim_path: The path of the prim in the stage.
        predicate: The function to test the prims against. It takes a prim as input and returns a boolean.
        stage: The stage where the prim exists. Defaults to None, in which case the current stage is used.
        traverse_instance_prims: Whether to traverse instance prims. Defaults to True.

    Returns:
        The first prim on the path that passes the predicate. If no prim passes the predicate, it returns None.

    Raises:
        ValueError: If the prim path is not global (i.e: does not start with '/').
    """
    # get stage handle
    if stage is None:
        stage = get_current_stage()

    # make paths str type if they aren't already
    prim_path = str(prim_path)
    # check if prim path is global
    if not prim_path.startswith("/"):
        raise ValueError(f"Prim path '{prim_path}' is not global. It must start with '/'.")
    # get prim
    prim = stage.GetPrimAtPath(prim_path)
    # check if prim is valid
    if not prim.IsValid():
        raise ValueError(f"Prim at path '{prim_path}' is not valid.")
    # iterate over all prims under prim-path
    all_prims = [prim]
    while len(all_prims) > 0:
        # get current prim
        child_prim = all_prims.pop(0)
        # check if prim passes predicate
        if predicate(child_prim):
            return child_prim
        # add children to list
<<<<<<< HEAD
        all_prims += child_prim.GetFilteredChildren(Usd.TraverseInstanceProxies())
=======
        if traverse_instance_prims:
            all_prims += child_prim.GetFilteredChildren(Usd.TraverseInstanceProxies())
        else:
            all_prims += child_prim.GetChildren()
>>>>>>> bd547aa6
    return None


def get_all_matching_child_prims(
    prim_path: str | Sdf.Path,
    predicate: Callable[[Usd.Prim], bool] = lambda _: True,
    depth: int | None = None,
    stage: Usd.Stage | None = None,
    traverse_instance_prims: bool = True,
) -> list[Usd.Prim]:
    """Performs a search starting from the root and returns all the prims matching the predicate.

    This function performs a depth-first traversal of the prim hierarchy starting from
    :attr:`prim_path`, returning all prims that satisfy the provided :attr:`predicate`. It optionally
    supports traversal through instance prims, which are normally skipped in standard USD traversals.

    USD instance prims are lightweight copies of prototype scene structures and are not included
    in default traversals unless explicitly handled. This function allows traversing into instances
    when :attr:`traverse_instance_prims` is set to :attr:`True`.

    .. versionchanged:: 2.3.0

        Added :attr:`traverse_instance_prims` to control whether to traverse instance prims.
        By default, instance prims are now traversed.

    Args:
        prim_path: The root prim path to start the search from.
        predicate: The predicate that checks if the prim matches the desired criteria. It takes a prim as input
            and returns a boolean. Defaults to a function that always returns True.
        depth: The maximum depth for traversal, should be bigger than zero if specified.
            Defaults to None (i.e: traversal happens till the end of the tree).
        stage: The stage where the prim exists. Defaults to None, in which case the current stage is used.
        traverse_instance_prims: Whether to traverse instance prims. Defaults to True.

    Returns:
        A list containing all the prims matching the predicate.

    Raises:
        ValueError: If the prim path is not global (i.e: does not start with '/').
    """
    # get stage handle
    if stage is None:
        stage = get_current_stage()

    # make paths str type if they aren't already
    prim_path = str(prim_path)
    # check if prim path is global
    if not prim_path.startswith("/"):
        raise ValueError(f"Prim path '{prim_path}' is not global. It must start with '/'.")
    # get prim
    prim = stage.GetPrimAtPath(prim_path)
    # check if prim is valid
    if not prim.IsValid():
        raise ValueError(f"Prim at path '{prim_path}' is not valid.")
    # check if depth is valid
    if depth is not None and depth <= 0:
        raise ValueError(f"Depth must be bigger than zero, got {depth}.")

    # iterate over all prims under prim-path
    # list of tuples (prim, current_depth)
    all_prims_queue = [(prim, 0)]
    output_prims = []
    while len(all_prims_queue) > 0:
        # get current prim
        child_prim, current_depth = all_prims_queue.pop(0)
        # check if prim passes predicate
        if predicate(child_prim):
            output_prims.append(child_prim)
        # add children to list
        if depth is None or current_depth < depth:
<<<<<<< HEAD
            all_prims_queue += [
                (child, current_depth + 1) for child in child_prim.GetFilteredChildren(Usd.TraverseInstanceProxies())
            ]
=======
            # resolve prims under the current prim
            if traverse_instance_prims:
                children = child_prim.GetFilteredChildren(Usd.TraverseInstanceProxies())
            else:
                children = child_prim.GetChildren()
            # add children to list
            all_prims_queue += [(child, current_depth + 1) for child in children]
>>>>>>> bd547aa6

    return output_prims


def find_first_matching_prim(prim_path_regex: str, stage: Usd.Stage | None = None) -> Usd.Prim | None:
    """Find the first matching prim in the stage based on input regex expression.

    Args:
        prim_path_regex: The regex expression for prim path.
        stage: The stage where the prim exists. Defaults to None, in which case the current stage is used.

    Returns:
        The first prim that matches input expression. If no prim matches, returns None.

    Raises:
        ValueError: If the prim path is not global (i.e: does not start with '/').
    """
    # get stage handle
    if stage is None:
        stage = get_current_stage()

    # check prim path is global
    if not prim_path_regex.startswith("/"):
        raise ValueError(f"Prim path '{prim_path_regex}' is not global. It must start with '/'.")
    # need to wrap the token patterns in '^' and '$' to prevent matching anywhere in the string
    pattern = f"^{prim_path_regex}$"
    compiled_pattern = re.compile(pattern)
    # obtain matching prim (depth-first search)
    for prim in stage.Traverse():
        # check if prim passes predicate
        if compiled_pattern.match(prim.GetPath().pathString) is not None:
            return prim
    return None


def find_matching_prims(prim_path_regex: str, stage: Usd.Stage | None = None) -> list[Usd.Prim]:
    """Find all the matching prims in the stage based on input regex expression.

    Args:
        prim_path_regex: The regex expression for prim path.
        stage: The stage where the prim exists. Defaults to None, in which case the current stage is used.

    Returns:
        A list of prims that match input expression.

    Raises:
        ValueError: If the prim path is not global (i.e: does not start with '/').
    """
    # get stage handle
    if stage is None:
        stage = get_current_stage()

    # check prim path is global
    if not prim_path_regex.startswith("/"):
        raise ValueError(f"Prim path '{prim_path_regex}' is not global. It must start with '/'.")
    # need to wrap the token patterns in '^' and '$' to prevent matching anywhere in the string
    tokens = prim_path_regex.split("/")[1:]
    tokens = [f"^{token}$" for token in tokens]
    # iterate over all prims in stage (breath-first search)
    all_prims = [stage.GetPseudoRoot()]
    output_prims = []
    for index, token in enumerate(tokens):
        token_compiled = re.compile(token)
        for prim in all_prims:
            for child in prim.GetAllChildren():
                if token_compiled.match(child.GetName()) is not None:
                    output_prims.append(child)
        if index < len(tokens) - 1:
            all_prims = output_prims
            output_prims = []
    return output_prims


def find_matching_prim_paths(prim_path_regex: str, stage: Usd.Stage | None = None) -> list[str]:
    """Find all the matching prim paths in the stage based on input regex expression.

    Args:
        prim_path_regex: The regex expression for prim path.
        stage: The stage where the prim exists. Defaults to None, in which case the current stage is used.

    Returns:
        A list of prim paths that match input expression.

    Raises:
        ValueError: If the prim path is not global (i.e: does not start with '/').
    """
    # obtain matching prims
    output_prims = find_matching_prims(prim_path_regex, stage)
    # convert prims to prim paths
    output_prim_paths = []
    for prim in output_prims:
        output_prim_paths.append(prim.GetPath().pathString)
    return output_prim_paths


def find_global_fixed_joint_prim(
    prim_path: str | Sdf.Path, check_enabled_only: bool = False, stage: Usd.Stage | None = None
) -> UsdPhysics.Joint | None:
    """Find the fixed joint prim under the specified prim path that connects the target to the simulation world.

    A joint is a connection between two bodies. A fixed joint is a joint that does not allow relative motion
    between the two bodies. When a fixed joint has only one target body, it is considered to attach the body
    to the simulation world.

    This function finds the fixed joint prim that has only one target under the specified prim path. If no such
    fixed joint prim exists, it returns None.

    Args:
        prim_path: The prim path to search for the fixed joint prim.
        check_enabled_only: Whether to consider only enabled fixed joints. Defaults to False.
            If False, then all joints (enabled or disabled) are considered.
        stage: The stage where the prim exists. Defaults to None, in which case the current stage is used.

    Returns:
        The fixed joint prim that has only one target. If no such fixed joint prim exists, it returns None.

    Raises:
        ValueError: If the prim path is not global (i.e: does not start with '/').
        ValueError: If the prim path does not exist on the stage.
    """
    # get stage handle
    if stage is None:
        stage = get_current_stage()

    # check prim path is global
    if not prim_path.startswith("/"):
        raise ValueError(f"Prim path '{prim_path}' is not global. It must start with '/'.")

    # check if prim exists
    prim = stage.GetPrimAtPath(prim_path)
    if not prim.IsValid():
        raise ValueError(f"Prim at path '{prim_path}' is not valid.")

    fixed_joint_prim = None
    # we check all joints under the root prim and classify the asset as fixed base if there exists
    # a fixed joint that has only one target (i.e. the root link).
    for prim in Usd.PrimRange(prim):
        # note: ideally checking if it is FixedJoint would have been enough, but some assets use "Joint" as the
        # schema name which makes it difficult to distinguish between the two.
        joint_prim = UsdPhysics.Joint(prim)
        if joint_prim:
            # if check_enabled_only is True, we only consider enabled joints
            if check_enabled_only and not joint_prim.GetJointEnabledAttr().Get():
                continue
            # check body 0 and body 1 exist
            body_0_exist = joint_prim.GetBody0Rel().GetTargets() != []
            body_1_exist = joint_prim.GetBody1Rel().GetTargets() != []
            # if either body 0 or body 1 does not exist, we have a fixed joint that connects to the world
            if not (body_0_exist and body_1_exist):
                fixed_joint_prim = joint_prim
                break

    return fixed_joint_prim


"""
USD Variants.
"""


def select_usd_variants(prim_path: str, variants: object | dict[str, str], stage: Usd.Stage | None = None):
    """Sets the variant selections from the specified variant sets on a USD prim.

    `USD Variants`_ are a very powerful tool in USD composition that allows prims to have different options on
    a single asset. This can be done by modifying variations of the same prim parameters per variant option in a set.
    This function acts as a script-based utility to set the variant selections for the specified variant sets on a
    USD prim.

    The function takes a dictionary or a config class mapping variant set names to variant selections. For instance,
    if we have a prim at ``"/World/Table"`` with two variant sets: "color" and "size", we can set the variant
    selections as follows:

    .. code-block:: python

        select_usd_variants(
            prim_path="/World/Table",
            variants={
                "color": "red",
                "size": "large",
            },
        )

    Alternatively, we can use a config class to define the variant selections:

    .. code-block:: python

        @configclass
        class TableVariants:
            color: Literal["blue", "red"] = "red"
            size: Literal["small", "large"] = "large"

        select_usd_variants(
            prim_path="/World/Table",
            variants=TableVariants(),
        )

    Args:
        prim_path: The path of the USD prim.
        variants: A dictionary or config class mapping variant set names to variant selections.
        stage: The USD stage. Defaults to None, in which case, the current stage is used.

    Raises:
        ValueError: If the prim at the specified path is not valid.

    .. _USD Variants: https://graphics.pixar.com/usd/docs/USD-Glossary.html#USDGlossary-Variant
    """
    # get stage handle
    if stage is None:
        stage = get_current_stage()

    # Obtain prim
    prim = stage.GetPrimAtPath(prim_path)
    if not prim.IsValid():
        raise ValueError(f"Prim at path '{prim_path}' is not valid.")
    # Convert to dict if we have a configclass object.
    if not isinstance(variants, dict):
        variants = variants.to_dict()

    existing_variant_sets = prim.GetVariantSets()
    for variant_set_name, variant_selection in variants.items():
        # Check if the variant set exists on the prim.
        if not existing_variant_sets.HasVariantSet(variant_set_name):
            omni.log.warn(f"Variant set '{variant_set_name}' does not exist on prim '{prim_path}'.")
            continue

        variant_set = existing_variant_sets.GetVariantSet(variant_set_name)
        # Only set the variant selection if it is different from the current selection.
        if variant_set.GetVariantSelection() != variant_selection:
            variant_set.SetVariantSelection(variant_selection)
            omni.log.info(
                f"Setting variant selection '{variant_selection}' for variant set '{variant_set_name}' on"
                f" prim '{prim_path}'."
            )


"""
Stage management.
"""


def attach_stage_to_usd_context(attaching_early: bool = False):
    """Attaches the current USD stage in memory to the USD context.

    This function should be called during or after scene is created and before stage is simulated or rendered.

    Note:
        If the stage is not in memory or rendering is not enabled, this function will return without attaching.

    Args:
        attaching_early: Whether to attach the stage to the usd context before stage is created. Defaults to False.
    """

    from isaacsim.core.simulation_manager import SimulationManager

    from isaaclab.sim.simulation_context import SimulationContext

    # if Isaac Sim version is less than 5.0, stage in memory is not supported
    isaac_sim_version = float(".".join(get_version()[2]))
    if isaac_sim_version < 5:
        return

    # if stage is not in memory, we can return early
    if not is_current_stage_in_memory():
        return

    # attach stage to physx
    stage_id = get_current_stage_id()
    physx_sim_interface = omni.physx.get_physx_simulation_interface()
    physx_sim_interface.attach_stage(stage_id)

    # this carb flag is equivalent to if rendering is enabled
    carb_setting = carb.settings.get_settings()
    is_rendering_enabled = get_carb_setting(carb_setting, "/physics/fabricUpdateTransformations")

    # if rendering is not enabled, we don't need to attach it
    if not is_rendering_enabled:
        return

    # early attach warning msg
    if attaching_early:
        omni.log.warn(
            "Attaching stage in memory to USD context early to support an operation which doesn't support stage in"
            " memory."
        )

    # skip this callback to avoid wiping the stage after attachment
    SimulationContext.instance().skip_next_stage_open_callback()

    # disable stage open callback to avoid clearing callbacks
    SimulationManager.enable_stage_open_callback(False)

    # enable physics fabric
    SimulationContext.instance()._physics_context.enable_fabric(True)

    # attach stage to usd context
    omni.usd.get_context().attach_stage_with_callback(stage_id)

    # attach stage to physx
    physx_sim_interface = omni.physx.get_physx_simulation_interface()
    physx_sim_interface.attach_stage(stage_id)

    # re-enable stage open callback
    SimulationManager.enable_stage_open_callback(True)


def is_current_stage_in_memory() -> bool:
    """Checks if the current stage is in memory.

    This function compares the stage id of the current USD stage with the stage id of the USD context stage.

    Returns:
        Whether the current stage is in memory.
    """

    # grab current stage id
    stage_id = get_current_stage_id()

    # grab context stage id
    context_stage = omni.usd.get_context().get_stage()
    with use_stage(context_stage):
        context_stage_id = get_current_stage_id()

    # check if stage ids are the same
    return stage_id != context_stage_id


@contextlib.contextmanager
def use_stage(stage: Usd.Stage) -> Generator[None, None, None]:
    """Context manager that sets a thread-local stage, if supported.

    In Isaac Sim < 5.0, this is a no-op to maintain compatibility.

    Args:
        stage: The stage to set temporarily.

    Yields:
        None
    """
    isaac_sim_version = float(".".join(get_version()[2]))
    if isaac_sim_version < 5:
        omni.log.warn("[Compat] Isaac Sim < 5.0 does not support thread-local stage contexts. Skipping use_stage().")
        yield  # no-op
    else:
        with stage_utils.use_stage(stage):
            yield


def create_new_stage_in_memory() -> Usd.Stage:
    """Creates a new stage in memory, if supported.

    Returns:
        The new stage in memory.
    """
    isaac_sim_version = float(".".join(get_version()[2]))
    if isaac_sim_version < 5:
        omni.log.warn(
            "[Compat] Isaac Sim < 5.0 does not support creating a new stage in memory. Falling back to creating a new"
            " stage attached to USD context."
        )
        return stage_utils.create_new_stage()
    else:
        return stage_utils.create_new_stage_in_memory()


def get_current_stage_id() -> int:
    """Gets the current open stage id.

    This function is a reimplementation of :meth:`isaacsim.core.utils.stage.get_current_stage_id` for
    backwards compatibility to Isaac Sim < 5.0.

    Returns:
        The current open stage id.
    """
    stage = get_current_stage()
    stage_cache = UsdUtils.StageCache.Get()
    stage_id = stage_cache.GetId(stage).ToLongInt()
    if stage_id < 0:
        stage_id = stage_cache.Insert(stage).ToLongInt()
    return stage_id


"""
PhysX prim views utils.
"""


def obtain_world_pose_from_view(
    physx_view: XFormPrim | physx.ArticulationView | physx.RigidBodyView,
    env_ids: torch.Tensor,
    clone: bool = False,
) -> tuple[torch.Tensor, torch.Tensor]:
    """Get the world poses of the prim referenced by the prim view.

    Args:
        physx_view: The prim view to get the world poses from.
        env_ids: The environment ids of the prims to get the world poses for.

    Returns:
        A tuple containing the world positions and orientations of the prims. Orientation is in wxyz format.

    Raises:
        NotImplementedError: If the prim view is not of the correct type.
    """
    if isinstance(physx_view, XFormPrim):
        pos_w, quat_w = physx_view.get_world_poses(env_ids)
    elif isinstance(physx_view, physx.ArticulationView):
        pos_w, quat_w = physx_view.get_root_transforms()[env_ids].split([3, 4], dim=-1)
        quat_w = convert_quat(quat_w, to="wxyz")
    elif isinstance(physx_view, physx.RigidBodyView):
        pos_w, quat_w = physx_view.get_transforms()[env_ids].split([3, 4], dim=-1)
        quat_w = convert_quat(quat_w, to="wxyz")
    else:
        raise NotImplementedError(f"Cannot get world poses for prim view of type '{type(physx_view)}'.")

    if clone:
        return pos_w.clone(), quat_w.clone()
    else:
        return pos_w, quat_w<|MERGE_RESOLUTION|>--- conflicted
+++ resolved
@@ -574,7 +574,6 @@
             child_prim.SetInstanceable(False)
         # add children to list
         all_prims += child_prim.GetFilteredChildren(Usd.TraverseInstanceProxies())
-<<<<<<< HEAD
 
 
 def resolve_prim_pose(
@@ -661,8 +660,6 @@
     world_transform = xform.ComputeLocalToWorldTransform(Usd.TimeCode.Default())
     # extract scale
     return tuple([*(v.GetLength() for v in world_transform.ExtractRotationMatrix())])
-=======
->>>>>>> bd547aa6
 
 
 """
@@ -727,14 +724,10 @@
         if predicate(child_prim):
             return child_prim
         # add children to list
-<<<<<<< HEAD
-        all_prims += child_prim.GetFilteredChildren(Usd.TraverseInstanceProxies())
-=======
         if traverse_instance_prims:
             all_prims += child_prim.GetFilteredChildren(Usd.TraverseInstanceProxies())
         else:
             all_prims += child_prim.GetChildren()
->>>>>>> bd547aa6
     return None
 
 
@@ -805,11 +798,6 @@
             output_prims.append(child_prim)
         # add children to list
         if depth is None or current_depth < depth:
-<<<<<<< HEAD
-            all_prims_queue += [
-                (child, current_depth + 1) for child in child_prim.GetFilteredChildren(Usd.TraverseInstanceProxies())
-            ]
-=======
             # resolve prims under the current prim
             if traverse_instance_prims:
                 children = child_prim.GetFilteredChildren(Usd.TraverseInstanceProxies())
@@ -817,7 +805,6 @@
                 children = child_prim.GetChildren()
             # add children to list
             all_prims_queue += [(child, current_depth + 1) for child in children]
->>>>>>> bd547aa6
 
     return output_prims
 
