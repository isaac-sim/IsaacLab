# Copyright (c) 2022-2025, The Isaac Lab Project Developers (https://github.com/isaac-sim/IsaacLab/blob/main/CONTRIBUTORS.md).
# All rights reserved.
#
# SPDX-License-Identifier: BSD-3-Clause

from isaaclab.sim.converters.asset_converter_base_cfg import AssetConverterBaseCfg
from isaaclab.sim.schemas import schemas_cfg
from isaaclab.utils import configclass


@configclass
class MeshConverterCfg(AssetConverterBaseCfg):
    """The configuration class for MeshConverter."""

    mass_props: schemas_cfg.MassPropertiesCfg = None
    """Mass properties to apply to the USD. Defaults to None.

    Note:
        If None, then no mass properties will be added.
    """

    rigid_props: schemas_cfg.RigidBodyPropertiesCfg = None
    """Rigid body properties to apply to the USD. Defaults to None.

    Note:
        If None, then no rigid body properties will be added.
    """

    collision_props: schemas_cfg.CollisionPropertiesCfg = None
    """Collision properties to apply to the USD. Defaults to None.

    Note:
        If None, then no collision properties will be added.
    """
<<<<<<< HEAD

=======
>>>>>>> 2d455acc
    mesh_collision_props: schemas_cfg.MeshCollisionPropertiesCfg = None
    """Mesh approximation properties to apply to all collision meshes in the USD.
    Note:
        If None, then no mesh approximation properties will be added.
<<<<<<< HEAD
    """

    collision_approximation: str = "convexDecomposition"
    """Collision approximation method to use. Defaults to "convexDecomposition".

    Valid options are:
    "convexDecomposition", "convexHull", "boundingCube",
    "boundingSphere", "meshSimplification", or "none"

    "none" causes no collision mesh to be added.
=======
>>>>>>> 2d455acc
    """

    translation: tuple[float, float, float] = (0.0, 0.0, 0.0)
    """The translation of the mesh to the origin. Defaults to (0.0, 0.0, 0.0)."""

    rotation: tuple[float, float, float, float] = (1.0, 0.0, 0.0, 0.0)
    """The rotation of the mesh in quaternion format (w, x, y, z). Defaults to (1.0, 0.0, 0.0, 0.0)."""

    scale: tuple[float, float, float] = (1.0, 1.0, 1.0)
    """The scale of the mesh. Defaults to (1.0, 1.0, 1.0)."""<|MERGE_RESOLUTION|>--- conflicted
+++ resolved
@@ -32,27 +32,10 @@
     Note:
         If None, then no collision properties will be added.
     """
-<<<<<<< HEAD
-
-=======
->>>>>>> 2d455acc
     mesh_collision_props: schemas_cfg.MeshCollisionPropertiesCfg = None
     """Mesh approximation properties to apply to all collision meshes in the USD.
     Note:
         If None, then no mesh approximation properties will be added.
-<<<<<<< HEAD
-    """
-
-    collision_approximation: str = "convexDecomposition"
-    """Collision approximation method to use. Defaults to "convexDecomposition".
-
-    Valid options are:
-    "convexDecomposition", "convexHull", "boundingCube",
-    "boundingSphere", "meshSimplification", or "none"
-
-    "none" causes no collision mesh to be added.
-=======
->>>>>>> 2d455acc
     """
 
     translation: tuple[float, float, float] = (0.0, 0.0, 0.0)
