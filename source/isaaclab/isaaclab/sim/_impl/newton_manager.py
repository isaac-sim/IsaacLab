# Copyright (c) 2022-2025, The Isaac Lab Project Developers (https://github.com/isaac-sim/IsaacLab/blob/main/CONTRIBUTORS.md).
# All rights reserved.
#
# SPDX-License-Identifier: BSD-3-Clause

import numpy as np
import re

import usdrt
import warp as wp
from newton import Axis, Contacts, Control, Model, ModelBuilder, State, eval_fk
from newton.sensors import ContactSensor as NewtonContactSensor
from newton.sensors import populate_contacts
from newton.solvers import SolverBase, SolverFeatherstone, SolverMuJoCo, SolverNotifyFlags, SolverXPBD

from isaaclab.sim._impl.newton_manager_cfg import NewtonCfg
from isaaclab.sim.utils.stage import get_current_stage
from isaaclab.utils.timer import Timer


def flipped_match(x: str, y: str) -> re.Match | None:
    """Flipped match function.

    This function is used to match the contact partners' body/shape names with the body/shape names in the simulation.

    Args:
        x: The body/shape name in the simulation.
        y: The body/shape name in the contact view.

    Returns:
        The match object if the body/shape name is found in the contact view, otherwise None.
    """
    return re.match(y, x)


class NewtonManager:
    _builder: ModelBuilder = None
    _model: Model = None
    _device: str = "cuda:0"
    _dt: float = 1.0 / 200.0
    _solver_dt: float = 1.0 / 200.0
    _num_substeps: int = 1
    _solver = None
    _state_0: State = None
    _state_1: State = None
    _state_temp: State = None
    _control: Control = None
    _on_init_callbacks: list = []
    _on_start_callbacks: list = []
    _contacts: Contacts = None
    _newton_contact_sensor: NewtonContactSensor = None  # TODO: allow several contact sensors
    _report_contacts: bool = False
    _graph = None
    _newton_stage_path = None
    _sim_time = 0.0
    _usdrt_stage = None
    _newton_index_attr = "newton:index"
    _clone_physics_only = False
    _cfg: NewtonCfg = NewtonCfg()
    _solver_type: str = "mujoco_warp"
    _gravity_vector: tuple[float, float, float] = (0.0, 0.0, -9.81)
    _up_axis: str = "Z"
    _num_envs: int = None
<<<<<<< HEAD
    _visualizer_update_counter: int = 0
    _visualizer_update_frequency: int = 1  # Configurable frequency for all rendering updates
    _visualizer_train_mode: bool = True  # Whether visualizer is in training mode
    _visualizer_disabled: bool = False  # Whether visualizer has been disabled by user
    _model_changes: set[int] = set()
=======
>>>>>>> 86102b5a

    @classmethod
    def clear(cls):
        NewtonManager._builder = None
        NewtonManager._model = None
        NewtonManager._solver = None
        NewtonManager._state_0 = None
        NewtonManager._state_1 = None
        NewtonManager._state_temp = None
        NewtonManager._control = None
        NewtonManager._contacts = None
        NewtonManager._newton_contact_sensor = None
        NewtonManager._report_contacts = False
        NewtonManager._graph = None
        NewtonManager._newton_stage_path = None
        NewtonManager._sim_time = 0.0
        NewtonManager._on_init_callbacks = []
        NewtonManager._on_start_callbacks = []
        NewtonManager._usdrt_stage = None
        NewtonManager._cfg = NewtonCfg()
        NewtonManager._up_axis = "Z"
        NewtonManager._first_call = True
<<<<<<< HEAD
        NewtonManager._visualizer_update_counter = 0
        NewtonManager._visualizer_disabled = False
        NewtonManager._visualizer_update_frequency = NewtonManager._cfg.newton_viewer_update_frequency
        NewtonManager._model_changes = set()
=======
>>>>>>> 86102b5a

    @classmethod
    def set_builder(cls, builder):
        NewtonManager._builder = builder

    @classmethod
    def add_on_init_callback(cls, callback) -> None:
        NewtonManager._on_init_callbacks.append(callback)

    @classmethod
    def add_on_start_callback(cls, callback) -> None:
        NewtonManager._on_start_callbacks.append(callback)

    @classmethod
    def add_model_change(cls, change: SolverNotifyFlags) -> None:
        NewtonManager._model_changes.add(change)

    @classmethod
    def start_simulation(cls) -> None:
        """Starts the simulation.

        This function finalizes the model and initializes the simulation state.
        """

        print(f"[INFO] Builder: {NewtonManager._builder}")
        if NewtonManager._builder is None:
            NewtonManager.instantiate_builder_from_stage()
        print("[INFO] Running on init callbacks")
        for callback in NewtonManager._on_init_callbacks:
            callback()
        print(f"[INFO] Finalizing model on device: {NewtonManager._device}")
        NewtonManager._builder.gravity = np.array(NewtonManager._gravity_vector)[-1]
        NewtonManager._builder.up_axis = Axis.from_string(NewtonManager._up_axis)
        with Timer(name="newton_finalize_builder", msg="Finalize builder took:", enable=True, format="ms"):
            NewtonManager._model = NewtonManager._builder.finalize(device=NewtonManager._device)
            NewtonManager._model.num_envs = NewtonManager._num_envs
        NewtonManager._state_0 = NewtonManager._model.state()
        NewtonManager._state_1 = NewtonManager._model.state()
        NewtonManager._state_temp = NewtonManager._model.state()
        NewtonManager._control = NewtonManager._model.control()
        NewtonManager._contacts = Contacts(0, 0)
        NewtonManager.forward_kinematics()
        print("[INFO] Running on start callbacks")
        for callback in NewtonManager._on_start_callbacks:
            callback()
        if not NewtonManager._clone_physics_only:
            NewtonManager._usdrt_stage = get_current_stage(fabric=True)
            for i, prim_path in enumerate(NewtonManager._model.body_key):
                prim = NewtonManager._usdrt_stage.GetPrimAtPath(prim_path)
                prim.CreateAttribute(NewtonManager._newton_index_attr, usdrt.Sdf.ValueTypeNames.UInt, True)
                prim.GetAttribute(NewtonManager._newton_index_attr).Set(i)
                xformable_prim = usdrt.Rt.Xformable(prim)
                if not xformable_prim.HasWorldXform():
                    xformable_prim.SetWorldXformFromUsd()

    @classmethod
    def instantiate_builder_from_stage(cls):
        import omni.usd
        from pxr import UsdGeom

        stage = omni.usd.get_context().get_stage()
        up_axis = UsdGeom.GetStageUpAxis(stage)
        builder = ModelBuilder(up_axis=up_axis)
        builder.add_usd(stage)
        NewtonManager.set_builder(builder)

    @classmethod
    def set_solver_settings(cls, newton_params: dict):
        NewtonManager._cfg = NewtonCfg(**newton_params)

    @classmethod
    def initialize_solver(cls):
        """Initializes the solver.

        This function initializes the solver based on the specified solver type. Currently, only XPBD and MuJoCoWarp
        are supported. The graphing of the simulation is performed in this function if the simulation is ran using
        a CUDA enabled device.

        .. warning::
            When using a CUDA enabled device, the simulation will be graphed. This means that this function steps the
            simulation once to capture the graph. Hence, this function should only be called after everything else in
            the simulation is initialized.
        """
        with Timer(name="newton_initialize_solver", msg="Initialize solver took:", enable=True, format="ms"):
            NewtonManager._num_substeps = NewtonManager._cfg.num_substeps
            NewtonManager._solver_dt = NewtonManager._dt / NewtonManager._num_substeps
            print(NewtonManager._model.gravity)
            NewtonManager._solver = NewtonManager._get_solver(NewtonManager._model, NewtonManager._cfg.solver_cfg)

        # Ensure we are using a CUDA enabled device
        assert NewtonManager._device.startswith("cuda"), "NewtonManager only supports CUDA enabled devices"

        # Capture the graph if CUDA is enabled
        with Timer(name="newton_cuda_graph", msg="CUDA graph took:", enable=True, format="ms"):
            if NewtonManager._cfg.use_cuda_graph:
                with wp.ScopedCapture() as capture:
                    NewtonManager.simulate()
                NewtonManager._graph = capture.graph

    @classmethod
    def simulate(cls) -> None:
        """Simulates the simulation.

        Performs one simulation step with the specified number of substeps. Depending on the solver type, this function
        may need to explicitly compute the collisions. This function also aggregates the contacts and evaluates the
        contact sensors. Finally, it performs the state swapping for Newton.
        """
        state_0_dict = NewtonManager._state_0.__dict__
        state_1_dict = NewtonManager._state_1.__dict__
        state_temp_dict = NewtonManager._state_temp.__dict__
        contacts = None

        # MJWarp computes its own collisions.
        if NewtonManager._solver_type != "mujoco_warp":
            contacts = NewtonManager._model.collide(NewtonManager._state_0)

        if NewtonManager._num_substeps % 2 == 0:
            for i in range(NewtonManager._num_substeps):
                NewtonManager._solver.step(
                    NewtonManager._state_0,
                    NewtonManager._state_1,
                    NewtonManager._control,
                    contacts,
                    NewtonManager._solver_dt,
                )
                NewtonManager._state_0, NewtonManager._state_1 = NewtonManager._state_1, NewtonManager._state_0
                NewtonManager._state_0.clear_forces()
        else:
            for i in range(NewtonManager._num_substeps):
                NewtonManager._solver.step(
                    NewtonManager._state_0,
                    NewtonManager._state_1,
                    NewtonManager._control,
                    contacts,
                    NewtonManager._solver_dt,
                )

                # FIXME: Ask Lukasz help to deal with non-even number of substeps. This should not be needed.
                if i < NewtonManager._num_substeps - 1 or not NewtonManager._cfg.use_cuda_graph:
                    # we can just swap the state references
                    NewtonManager._state_0, NewtonManager._state_1 = NewtonManager._state_1, NewtonManager._state_0
                elif NewtonManager._cfg.use_cuda_graph:
                    # swap states by actually copying the state arrays to make sure the graph capture works
                    for key, value in state_0_dict.items():
                        if isinstance(value, wp.array):
                            if key not in state_temp_dict:
                                state_temp_dict[key] = wp.empty_like(value)
                            state_temp_dict[key].assign(value)
                            state_0_dict[key].assign(state_1_dict[key])
                            state_1_dict[key].assign(state_temp_dict[key])
                NewtonManager._state_0.clear_forces()

        if NewtonManager._report_contacts:
            populate_contacts(NewtonManager._contacts, NewtonManager._solver)
            NewtonManager._newton_contact_sensor.eval(NewtonManager._contacts)

    @classmethod
    def set_device(cls, device: str) -> None:
        """Sets the device to use for the Newton simulation.

        Args:
            device (str): The device to use for the Newton simulation.
        """
        NewtonManager._device = device

    @classmethod
    def step(cls) -> None:
        """Steps the simulation.

        This function steps the simulation by the specified time step in the simulation configuration.
        """
        if NewtonManager._model_changes:
            for change in NewtonManager._model_changes:
                NewtonManager._solver.notify_model_changed(change)
            NewtonManager._model_changes = set()

        if NewtonManager._cfg.use_cuda_graph:
            wp.capture_launch(NewtonManager._graph)
        else:
            NewtonManager.simulate()

        if NewtonManager._cfg.debug_mode:
            convergence_data = NewtonManager.get_solver_convergence_steps()
            print(f"solver niter: {convergence_data}")
            if convergence_data["max"] == NewtonManager._solver.mjw_model.opt.iterations:
                print("solver didn't converge!", convergence_data["max"])

        NewtonManager._sim_time += NewtonManager._solver_dt * NewtonManager._num_substeps

    @classmethod
    def get_solver_convergence_steps(cls) -> dict[str, float | int]:
        niter = NewtonManager._solver.mjw_data.solver_niter.numpy()
        max_niter = np.max(niter)
        mean_niter = np.mean(niter)
        min_niter = np.min(niter)
        std_niter = np.std(niter)
        return {"max": max_niter, "mean": mean_niter, "min": min_niter, "std": std_niter}

    @classmethod
    def set_simulation_dt(cls, dt: float) -> None:
        """Sets the simulation time step and the number of substeps.

        Args:
            dt (float): The simulation time step.
        """
        NewtonManager._dt = dt

    @classmethod
    def get_model(cls):
        return NewtonManager._model

    @classmethod
    def get_state_0(cls):
        return NewtonManager._state_0

    @classmethod
    def get_state_1(cls):
        return NewtonManager._state_1

    @classmethod
    def get_control(cls):
        return NewtonManager._control

    @classmethod
    def get_dt(cls):
        return NewtonManager._dt

    @classmethod
    def get_solver_dt(cls):
        return NewtonManager._solver_dt

    @classmethod
    def forward_kinematics(cls, mask: wp.array | None = None) -> None:
        """Evaluates the forward kinematics for the selected articulations.

        This function evaluates the forward kinematics for the selected articulations.
        """
        eval_fk(
            NewtonManager._model,
            NewtonManager._state_0.joint_q,
            NewtonManager._state_0.joint_qd,
            NewtonManager._state_0,
            None,
        )

    @classmethod
    def _get_solver(cls, model: Model, solver_cfg: dict) -> SolverBase:
        NewtonManager._solver_type = solver_cfg.pop("solver_type")

        if NewtonManager._solver_type == "mujoco_warp":
            return SolverMuJoCo(model, **solver_cfg)
        elif NewtonManager._solver_type == "xpbd":
            return SolverXPBD(model, **solver_cfg)
        elif NewtonManager._solver_type == "featherstone":
            return SolverFeatherstone(model, **solver_cfg)
        else:
            raise ValueError(f"Invalid solver type: {NewtonManager._solver_type}")

    @classmethod
    def add_contact_sensor(
        cls,
        body_names_expr: str | list[str] | None = None,
        shape_names_expr: str | list[str] | None = None,
        contact_partners_body_expr: str | list[str] | None = None,
        contact_partners_shape_expr: str | list[str] | None = None,
        prune_noncolliding: bool = False,
        verbose: bool = False,
    ):
        """Adds a contact view.

        Adds a contact view to the simulation allowing to report contacts between the specified bodies/shapes and the
        contact partners. As of now, only one body/shape name expression can be provided. Similarly, only one contact
        partner body/shape expression can be provided. If no contact partner expression is provided, the contact view
        will report contacts with all bodies/shapes.

        Note that we make an explicit difference between a body and a shape. A body is a rigid body, while a shape
        is a collision shape. A body can have multiple shapes. The shape option allows a more fine-grained control
        over the contact reporting.

        Args:
            body_names_expr (str | None): The expression for the body names.
            shape_names_expr (str | None): The expression for the shape names.
            contact_partners_body_expr (str | None): The expression for the contact partners' body names.
            contact_partners_shape_expr (str | None): The expression for the contact partners' shape names.
            prune_noncolliding (bool): Make the force matrix sparse using the collision pairs in the model.
            verbose (bool): Whether to print verbose information.
        """
        if body_names_expr is None and shape_names_expr is None:
            raise ValueError("At least one of body_names_expr or shape_names_expr must be provided")
        if body_names_expr is not None and shape_names_expr is not None:
            raise ValueError("Only one of body_names_expr or shape_names_expr must be provided")
        if contact_partners_body_expr is not None and contact_partners_shape_expr is not None:
            raise ValueError("Only one of contact_partners_body_expr or contact_partners_shape_expr must be provided")
        if contact_partners_body_expr is None and contact_partners_shape_expr is None:
            print(f"[INFO] Adding contact view for {body_names_expr}. It will report contacts with all bodies/shapes.")
        else:
            if body_names_expr is not None:
                if contact_partners_body_expr is not None:
                    print(f"[INFO] Adding contact view for {body_names_expr} with filter {contact_partners_body_expr}.")
                else:
                    print(f"[INFO] Adding contact view for {body_names_expr} with filter {shape_names_expr}.")
            else:
                if contact_partners_body_expr is not None:
                    print(
                        f"[INFO] Adding contact view for {shape_names_expr} with filter {contact_partners_body_expr}."
                    )
                else:
                    print(
                        f"[INFO] Adding contact view for {shape_names_expr} with filter {contact_partners_shape_expr}."
                    )

        NewtonManager._newton_contact_sensor = NewtonContactSensor(
            NewtonManager._model,
            sensing_obj_bodies=body_names_expr,
            sensing_obj_shapes=shape_names_expr,
            counterpart_bodies=contact_partners_body_expr,
            counterpart_shapes=contact_partners_shape_expr,
            match_fn=flipped_match,
            include_total=True,
            prune_noncolliding=prune_noncolliding,
            verbose=verbose,
        )
        NewtonManager._report_contacts = True<|MERGE_RESOLUTION|>--- conflicted
+++ resolved
@@ -61,14 +61,7 @@
     _gravity_vector: tuple[float, float, float] = (0.0, 0.0, -9.81)
     _up_axis: str = "Z"
     _num_envs: int = None
-<<<<<<< HEAD
-    _visualizer_update_counter: int = 0
-    _visualizer_update_frequency: int = 1  # Configurable frequency for all rendering updates
-    _visualizer_train_mode: bool = True  # Whether visualizer is in training mode
-    _visualizer_disabled: bool = False  # Whether visualizer has been disabled by user
     _model_changes: set[int] = set()
-=======
->>>>>>> 86102b5a
 
     @classmethod
     def clear(cls):
@@ -91,13 +84,7 @@
         NewtonManager._cfg = NewtonCfg()
         NewtonManager._up_axis = "Z"
         NewtonManager._first_call = True
-<<<<<<< HEAD
-        NewtonManager._visualizer_update_counter = 0
-        NewtonManager._visualizer_disabled = False
-        NewtonManager._visualizer_update_frequency = NewtonManager._cfg.newton_viewer_update_frequency
         NewtonManager._model_changes = set()
-=======
->>>>>>> 86102b5a
 
     @classmethod
     def set_builder(cls, builder):
