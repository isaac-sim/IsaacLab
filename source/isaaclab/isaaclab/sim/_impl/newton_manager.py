# Copyright (c) 2022-2025, The Isaac Lab Project Developers (https://github.com/isaac-sim/IsaacLab/blob/main/CONTRIBUTORS.md).
# All rights reserved.
#
# SPDX-License-Identifier: BSD-3-Clause

import numpy as np
import re

import warp as wp
from newton import Axis, Contacts, Control, Model, ModelBuilder, State, eval_fk
from newton.examples import create_collision_pipeline
from newton.sensors import ContactSensor as NewtonContactSensor
from newton.sensors import populate_contacts
from newton.solvers import SolverBase, SolverFeatherstone, SolverMuJoCo, SolverNotifyFlags, SolverXPBD

from isaaclab.sim._impl.newton_manager_cfg import NewtonCfg
from isaaclab.sim.utils.stage import get_current_stage
from isaaclab.utils.timer import Timer


def flipped_match(x: str, y: str) -> re.Match | None:
    """Flipped match function.

    This function is used to match the contact partners' body/shape names with the body/shape names in the simulation.

    Args:
        x: The body/shape name in the simulation.
        y: The body/shape name in the contact view.

    Returns:
        The match object if the body/shape name is found in the contact view, otherwise None.
    """
    return re.match(y, x)


class NewtonManager:
    _builder: ModelBuilder = None
    _model: Model = None
    _device: str = "cuda:0"
    _dt: float = 1.0 / 200.0
    _solver_dt: float = 1.0 / 200.0
    _num_substeps: int = 1
    _solver = None
    _state_0: State = None
    _state_1: State = None
    _state_temp: State = None
    _control: Control = None
    _on_init_callbacks: dict = {}
    _on_start_callbacks: dict = {}
    _contacts: Contacts = None
    _needs_collision_pipeline: bool = False
    _collision_pipeline = None
    _newton_contact_sensor: NewtonContactSensor = None  # TODO: allow several contact sensors
    _report_contacts: bool = False
    _graph = None
    _newton_stage_path = None
    _sim_time = 0.0
    _usdrt_stage = None
    _newton_index_attr = "newton:index"
    _clone_physics_only = False
    _cfg: NewtonCfg = NewtonCfg()
    _solver_type: str = "mujoco_warp"
    _gravity_vector: tuple[float, float, float] = (0.0, 0.0, -9.81)
    _up_axis: str = "Z"
    _num_envs: int = None
<<<<<<< HEAD
    _visualizer_update_counter: int = 0
    _visualizer_update_frequency: int = 1  # Configurable frequency for all rendering updates
    _views: list[str] = []
=======
    _model_changes: set[int] = set()
>>>>>>> 076081ae

    @classmethod
    def clear(cls):
        NewtonManager._builder = None
        NewtonManager._model = None
        NewtonManager._solver = None
        NewtonManager._state_0 = None
        NewtonManager._state_1 = None
        NewtonManager._state_temp = None
        NewtonManager._control = None
        NewtonManager._contacts = None
        NewtonManager._needs_collision_pipeline = False
        NewtonManager._collision_pipeline = None
        NewtonManager._newton_contact_sensor = None
        NewtonManager._report_contacts = False
        NewtonManager._graph = None
        NewtonManager._newton_stage_path = None
        NewtonManager._sim_time = 0.0
        NewtonManager._on_init_callbacks = {}
        NewtonManager._on_start_callbacks = {}
        NewtonManager._usdrt_stage = None
        # Only create new config if not during Python shutdown
        try:
            NewtonManager._cfg = NewtonCfg()
        except (ImportError, AttributeError, TypeError):
            NewtonManager._cfg = None
        NewtonManager._up_axis = "Z"
        NewtonManager._first_call = True
<<<<<<< HEAD
        NewtonManager._visualizer_update_counter = 0
        NewtonManager._visualizer_update_frequency = NewtonManager._cfg.newton_viewer_update_frequency
        NewtonManager._views = []
=======
        NewtonManager._model_changes = set()
>>>>>>> 076081ae

    @classmethod
    def set_builder(cls, builder):
        NewtonManager._builder = builder

    @classmethod
    def add_on_init_callback(cls, callback, priority: int = 0) -> None:
        if priority not in NewtonManager._on_init_callbacks:
            NewtonManager._on_init_callbacks[priority] = []
        NewtonManager._on_init_callbacks[priority].append(callback)

    @classmethod
    def add_on_start_callback(cls, callback, priority: int = 0) -> None:
        if priority not in NewtonManager._on_start_callbacks:
            NewtonManager._on_start_callbacks[priority] = []
        NewtonManager._on_start_callbacks[priority].append(callback)

    @classmethod
    def add_view(cls, view) -> None:
        NewtonManager._views.append(view)

    @classmethod
    def get_views(cls) -> list:
        return NewtonManager._views

    @classmethod
    def add_model_change(cls, change: SolverNotifyFlags) -> None:
        NewtonManager._model_changes.add(change)

    @classmethod
    def start_simulation(cls) -> None:
        """Starts the simulation.

        This function finalizes the model and initializes the simulation state.
        """

        print(f"[INFO] Builder: {NewtonManager._builder}")
        if NewtonManager._builder is None:
            NewtonManager.instantiate_builder_from_stage()
        print("[INFO] Running on init callbacks")
        for priority in sorted(NewtonManager._on_init_callbacks.keys()):
            for callback in NewtonManager._on_init_callbacks[priority]:
                callback()
        print(f"[INFO] Finalizing model on device: {NewtonManager._device}")
        NewtonManager._builder.gravity = np.array(NewtonManager._gravity_vector)[-1]
        NewtonManager._builder.up_axis = Axis.from_string(NewtonManager._up_axis)
        with Timer(name="newton_finalize_builder", msg="Finalize builder took:", enable=True, format="ms"):
            NewtonManager._model = NewtonManager._builder.finalize(device=NewtonManager._device)
            NewtonManager._model.num_envs = NewtonManager._num_envs
        NewtonManager._state_0 = NewtonManager._model.state()
        NewtonManager._state_1 = NewtonManager._model.state()
        NewtonManager._state_temp = NewtonManager._model.state()
        NewtonManager._control = NewtonManager._model.control()
        NewtonManager.forward_kinematics()
        if NewtonManager._needs_collision_pipeline:
            NewtonManager._collision_pipeline = create_collision_pipeline(NewtonManager._model)
            NewtonManager._contacts = NewtonManager._model.collide(
                NewtonManager._state_0, collision_pipeline=NewtonManager._collision_pipeline
            )
        else:
            NewtonManager._contacts = Contacts(0, 0)
        print("[INFO] Running on start callbacks")
        for priority in sorted(NewtonManager._on_start_callbacks.keys()):
            for callback in NewtonManager._on_start_callbacks[priority]:
                callback()
        if not NewtonManager._clone_physics_only:
            import usdrt

            NewtonManager._usdrt_stage = get_current_stage(fabric=True)
            for i, prim_path in enumerate(NewtonManager._model.body_key):
                prim = NewtonManager._usdrt_stage.GetPrimAtPath(prim_path)
                prim.CreateAttribute(NewtonManager._newton_index_attr, usdrt.Sdf.ValueTypeNames.UInt, True)
                prim.GetAttribute(NewtonManager._newton_index_attr).Set(i)
                xformable_prim = usdrt.Rt.Xformable(prim)
                if not xformable_prim.HasWorldXform():
                    xformable_prim.SetWorldXformFromUsd()

    @classmethod
    def instantiate_builder_from_stage(cls):
        from pxr import UsdGeom

        stage = get_current_stage()
        up_axis = UsdGeom.GetStageUpAxis(stage)
        builder = ModelBuilder(up_axis=up_axis)
        builder.add_usd(stage)
        NewtonManager.set_builder(builder)

    @classmethod
    def set_solver_settings(cls, newton_params: dict):
        NewtonManager._cfg = NewtonCfg(**newton_params)

    @classmethod
    def initialize_solver(cls):
        """Initializes the solver.

        This function initializes the solver based on the specified solver type. Currently, only XPBD and MuJoCoWarp
        are supported. The graphing of the simulation is performed in this function if the simulation is ran using
        a CUDA enabled device.

        .. warning::
            When using a CUDA enabled device, the simulation will be graphed. This means that this function steps the
            simulation once to capture the graph. Hence, this function should only be called after everything else in
            the simulation is initialized.
        """
        with Timer(name="newton_initialize_solver", msg="Initialize solver took:", enable=True, format="ms"):
            NewtonManager._num_substeps = NewtonManager._cfg.num_substeps
            NewtonManager._solver_dt = NewtonManager._dt / NewtonManager._num_substeps
            print(NewtonManager._model.gravity)
            NewtonManager._solver = NewtonManager._get_solver(NewtonManager._model, NewtonManager._cfg.solver_cfg)
            if isinstance(NewtonManager._solver, SolverMuJoCo):
                NewtonManager._needs_collision_pipeline = not NewtonManager._cfg.solver_cfg.get(
                    "use_mujoco_contacts", False
                )
            else:
                NewtonManager._needs_collision_pipeline = True

        # Ensure we are using a CUDA enabled device
        assert NewtonManager._device.startswith("cuda"), "NewtonManager only supports CUDA enabled devices"

        # Capture the graph if CUDA is enabled
        with Timer(name="newton_cuda_graph", msg="CUDA graph took:", enable=True, format="ms"):
            if NewtonManager._cfg.use_cuda_graph:
                with wp.ScopedCapture() as capture:
                    NewtonManager.simulate()
                NewtonManager._graph = capture.graph

    @classmethod
    def simulate(cls) -> None:
        """Simulates the simulation.

        Performs one simulation step with the specified number of substeps. Depending on the solver type, this function
        may need to explicitly compute the collisions. This function also aggregates the contacts and evaluates the
        contact sensors. Finally, it performs the state swapping for Newton.
        """
        state_0_dict = NewtonManager._state_0.__dict__
        state_1_dict = NewtonManager._state_1.__dict__
        state_temp_dict = NewtonManager._state_temp.__dict__
        contacts = None

        # MJWarp computes its own collisions.
        if NewtonManager._needs_collision_pipeline:
            contacts = NewtonManager._model.collide(
                NewtonManager._state_0, collision_pipeline=NewtonManager._collision_pipeline
            )

        if NewtonManager._num_substeps % 2 == 0:
            for i in range(NewtonManager._num_substeps):
                NewtonManager._solver.step(
                    NewtonManager._state_0,
                    NewtonManager._state_1,
                    NewtonManager._control,
                    contacts,
                    NewtonManager._solver_dt,
                )
                NewtonManager._state_0, NewtonManager._state_1 = NewtonManager._state_1, NewtonManager._state_0
                NewtonManager._state_0.clear_forces()
        else:
            for i in range(NewtonManager._num_substeps):
                NewtonManager._solver.step(
                    NewtonManager._state_0,
                    NewtonManager._state_1,
                    NewtonManager._control,
                    contacts,
                    NewtonManager._solver_dt,
                )

                # FIXME: Ask Lukasz help to deal with non-even number of substeps. This should not be needed.
                if i < NewtonManager._num_substeps - 1 or not NewtonManager._cfg.use_cuda_graph:
                    # we can just swap the state references
                    NewtonManager._state_0, NewtonManager._state_1 = NewtonManager._state_1, NewtonManager._state_0
                elif NewtonManager._cfg.use_cuda_graph:
                    # swap states by actually copying the state arrays to make sure the graph capture works
                    for key, value in state_0_dict.items():
                        if isinstance(value, wp.array):
                            if key not in state_temp_dict:
                                state_temp_dict[key] = wp.empty_like(value)
                            state_temp_dict[key].assign(value)
                            state_0_dict[key].assign(state_1_dict[key])
                            state_1_dict[key].assign(state_temp_dict[key])
                NewtonManager._state_0.clear_forces()

        if NewtonManager._report_contacts:
            populate_contacts(NewtonManager._contacts, NewtonManager._solver)
            NewtonManager._newton_contact_sensor.eval(NewtonManager._contacts)

    @classmethod
    def set_device(cls, device: str) -> None:
        """Sets the device to use for the Newton simulation.

        Args:
            device (str): The device to use for the Newton simulation.
        """
        NewtonManager._device = device

    @classmethod
    def step(cls) -> None:
        """Steps the simulation.

        This function steps the simulation by the specified time step in the simulation configuration.
        """
        if NewtonManager._model_changes:
            for change in NewtonManager._model_changes:
                NewtonManager._solver.notify_model_changed(change)
            NewtonManager._model_changes = set()

        if NewtonManager._cfg.use_cuda_graph:
            wp.capture_launch(NewtonManager._graph)
        else:
            NewtonManager.simulate()

        if NewtonManager._cfg.debug_mode:
            convergence_data = NewtonManager.get_solver_convergence_steps()
            # print(f"solver niter: {convergence_data}")
            if convergence_data["max"] == NewtonManager._solver.mjw_model.opt.iterations:
                print("solver didn't converge!", convergence_data["max"])

        NewtonManager._sim_time += NewtonManager._solver_dt * NewtonManager._num_substeps

    @classmethod
    def get_solver_convergence_steps(cls) -> dict[str, float | int]:
        niter = NewtonManager._solver.mjw_data.solver_niter.numpy()
        max_niter = np.max(niter)
        mean_niter = np.mean(niter)
        min_niter = np.min(niter)
        std_niter = np.std(niter)
        return {"max": max_niter, "mean": mean_niter, "min": min_niter, "std": std_niter}

    @classmethod
    def set_simulation_dt(cls, dt: float) -> None:
        """Sets the simulation time step and the number of substeps.

        Args:
            dt (float): The simulation time step.
        """
        NewtonManager._dt = dt

    @classmethod
    def get_model(cls):
        return NewtonManager._model

    @classmethod
    def get_state_0(cls):
        return NewtonManager._state_0

    @classmethod
    def get_state_1(cls):
        return NewtonManager._state_1

    @classmethod
    def get_control(cls):
        return NewtonManager._control

    @classmethod
    def get_dt(cls):
        return NewtonManager._dt

    @classmethod
    def get_solver_dt(cls):
        return NewtonManager._solver_dt

    @classmethod
    def forward_kinematics(cls, mask: wp.array | None = None) -> None:
        """Evaluates the forward kinematics for the selected articulations.

        This function evaluates the forward kinematics for the selected articulations.
        """
        eval_fk(
            NewtonManager._model,
            NewtonManager._state_0.joint_q,
            NewtonManager._state_0.joint_qd,
            NewtonManager._state_0,
            None,
        )

    @classmethod
    def _get_solver(cls, model: Model, solver_cfg: dict) -> SolverBase:
        NewtonManager._solver_type = solver_cfg.pop("solver_type")

        if NewtonManager._solver_type == "mujoco_warp":
            return SolverMuJoCo(model, **solver_cfg)
        elif NewtonManager._solver_type == "xpbd":
            return SolverXPBD(model, **solver_cfg)
        elif NewtonManager._solver_type == "featherstone":
            return SolverFeatherstone(model, **solver_cfg)
        else:
            raise ValueError(f"Invalid solver type: {NewtonManager._solver_type}")

    @classmethod
    def add_contact_sensor(
        cls,
        body_names_expr: str | list[str] | None = None,
        shape_names_expr: str | list[str] | None = None,
        contact_partners_body_expr: str | list[str] | None = None,
        contact_partners_shape_expr: str | list[str] | None = None,
        prune_noncolliding: bool = False,
        verbose: bool = False,
    ):
        """Adds a contact view.

        Adds a contact view to the simulation allowing to report contacts between the specified bodies/shapes and the
        contact partners. As of now, only one body/shape name expression can be provided. Similarly, only one contact
        partner body/shape expression can be provided. If no contact partner expression is provided, the contact view
        will report contacts with all bodies/shapes.

        Note that we make an explicit difference between a body and a shape. A body is a rigid body, while a shape
        is a collision shape. A body can have multiple shapes. The shape option allows a more fine-grained control
        over the contact reporting.

        Args:
            body_names_expr (str | None): The expression for the body names.
            shape_names_expr (str | None): The expression for the shape names.
            contact_partners_body_expr (str | None): The expression for the contact partners' body names.
            contact_partners_shape_expr (str | None): The expression for the contact partners' shape names.
            prune_noncolliding (bool): Make the force matrix sparse using the collision pairs in the model.
            verbose (bool): Whether to print verbose information.
        """
        if body_names_expr is None and shape_names_expr is None:
            raise ValueError("At least one of body_names_expr or shape_names_expr must be provided")
        if body_names_expr is not None and shape_names_expr is not None:
            raise ValueError("Only one of body_names_expr or shape_names_expr must be provided")
        if contact_partners_body_expr is not None and contact_partners_shape_expr is not None:
            raise ValueError("Only one of contact_partners_body_expr or contact_partners_shape_expr must be provided")
        if contact_partners_body_expr is None and contact_partners_shape_expr is None:
            print(f"[INFO] Adding contact view for {body_names_expr}. It will report contacts with all bodies/shapes.")
        else:
            if body_names_expr is not None:
                if contact_partners_body_expr is not None:
                    print(f"[INFO] Adding contact view for {body_names_expr} with filter {contact_partners_body_expr}.")
                else:
                    print(f"[INFO] Adding contact view for {body_names_expr} with filter {shape_names_expr}.")
            else:
                if contact_partners_body_expr is not None:
                    print(
                        f"[INFO] Adding contact view for {shape_names_expr} with filter {contact_partners_body_expr}."
                    )
                else:
                    print(
                        f"[INFO] Adding contact view for {shape_names_expr} with filter {contact_partners_shape_expr}."
                    )

        NewtonManager._newton_contact_sensor = NewtonContactSensor(
            NewtonManager._model,
            sensing_obj_bodies=body_names_expr,
            sensing_obj_shapes=shape_names_expr,
            counterpart_bodies=contact_partners_body_expr,
            counterpart_shapes=contact_partners_shape_expr,
            match_fn=flipped_match,
            include_total=True,
            prune_noncolliding=prune_noncolliding,
            verbose=verbose,
        )
        NewtonManager._report_contacts = True<|MERGE_RESOLUTION|>--- conflicted
+++ resolved
@@ -63,13 +63,8 @@
     _gravity_vector: tuple[float, float, float] = (0.0, 0.0, -9.81)
     _up_axis: str = "Z"
     _num_envs: int = None
-<<<<<<< HEAD
-    _visualizer_update_counter: int = 0
-    _visualizer_update_frequency: int = 1  # Configurable frequency for all rendering updates
+    _model_changes: set[int] = set()
     _views: list[str] = []
-=======
-    _model_changes: set[int] = set()
->>>>>>> 076081ae
 
     @classmethod
     def clear(cls):
@@ -98,13 +93,8 @@
             NewtonManager._cfg = None
         NewtonManager._up_axis = "Z"
         NewtonManager._first_call = True
-<<<<<<< HEAD
-        NewtonManager._visualizer_update_counter = 0
-        NewtonManager._visualizer_update_frequency = NewtonManager._cfg.newton_viewer_update_frequency
+        NewtonManager._model_changes = set()
         NewtonManager._views = []
-=======
-        NewtonManager._model_changes = set()
->>>>>>> 076081ae
 
     @classmethod
     def set_builder(cls, builder):
