# Copyright (c) 2022-2025, The Isaac Lab Project Developers (https://github.com/isaac-sim/IsaacLab/blob/main/CONTRIBUTORS.md).
# All rights reserved.
#
# SPDX-License-Identifier: BSD-3-Clause

# needed to import for allowing type-hinting: Usd.Stage | None
from __future__ import annotations

import logging
import math

import omni.physx.scripts.utils as physx_utils
from omni.physx.scripts import deformableUtils as deformable_utils
from pxr import Usd, UsdPhysics

from isaaclab.sim.utils.stage import get_current_stage
from isaaclab.utils.string import to_camel_case

from ..utils import (
    apply_nested,
    find_global_fixed_joint_prim,
    get_all_matching_child_prims,
    safe_set_attribute_on_usd_prim,
    safe_set_attribute_on_usd_schema,
)
from . import schemas_cfg

"""
Articulation root properties.
"""

logger = logging.getLogger(__name__)


def define_articulation_root_properties(
    prim_path: str, cfg: schemas_cfg.ArticulationRootPropertiesCfg, stage: Usd.Stage | None = None
):
    """Apply the articulation root schema on the input prim and set its properties.

    See :func:`modify_articulation_root_properties` for more details on how the properties are set.

    Args:
        prim_path: The prim path where to apply the articulation root schema.
        cfg: The configuration for the articulation root.
        stage: The stage where to find the prim. Defaults to None, in which case the
            current stage is used.

    Raises:
        ValueError: When the prim path is not valid.
        TypeError: When the prim already has conflicting API schemas.
    """
    # get stage handle
    if stage is None:
        stage = get_current_stage()

    # get articulation USD prim
    prim = stage.GetPrimAtPath(prim_path)
    # check if prim path is valid
    if not prim.IsValid():
        raise ValueError(f"Prim path '{prim_path}' is not valid.")
    # check if prim has articulation applied on it
    if not UsdPhysics.ArticulationRootAPI(prim):
        UsdPhysics.ArticulationRootAPI.Apply(prim)
    # set articulation root properties
    modify_articulation_root_properties(prim_path, cfg, stage)


@apply_nested
def modify_articulation_root_properties(
    prim_path: str, cfg: schemas_cfg.ArticulationRootPropertiesCfg, stage: Usd.Stage | None = None
) -> bool:
    """Modify PhysX parameters for an articulation root prim.

    The `articulation root`_ marks the root of an articulation tree. For floating articulations, this should be on
    the root body. For fixed articulations, this API can be on a direct or indirect parent of the root joint
    which is fixed to the world.

    The schema comprises of attributes that belong to the `ArticulationRootAPI`_ and `PhysxArticulationAPI`_.
    schemas. The latter contains the PhysX parameters for the articulation root.

    The properties are applied to the articulation root prim. The common properties (such as solver position
    and velocity iteration counts, sleep threshold, stabilization threshold) take precedence over those specified
    in the rigid body schemas for all the rigid bodies in the articulation.

    .. caution::
        When the attribute :attr:`schemas_cfg.ArticulationRootPropertiesCfg.fix_root_link` is set to True,
        a fixed joint is created between the root link and the world frame (if it does not already exist). However,
        to deal with physics parser limitations, the articulation root schema needs to be applied to the parent of
        the root link.

    .. note::
        This function is decorated with :func:`apply_nested` that set the properties to all the prims
        (that have the schema applied on them) under the input prim path.

    .. _articulation root: https://nvidia-omniverse.github.io/PhysX/physx/5.4.1/docs/Articulations.html
    .. _ArticulationRootAPI: https://openusd.org/dev/api/class_usd_physics_articulation_root_a_p_i.html
    .. _PhysxArticulationAPI: https://docs.omniverse.nvidia.com/kit/docs/omni_usd_schema_physics/104.2/class_physx_schema_physx_articulation_a_p_i.html

    Args:
        prim_path: The prim path to the articulation root.
        cfg: The configuration for the articulation root.
        stage: The stage where to find the prim. Defaults to None, in which case the
            current stage is used.

    Returns:
        True if the properties were successfully set, False otherwise.

    Raises:
        NotImplementedError: When the root prim is not a rigid body and a fixed joint is to be created.
    """
    # get stage handle
    if stage is None:
        stage = get_current_stage()

    # get articulation USD prim
    articulation_prim = stage.GetPrimAtPath(prim_path)
    # check if prim has articulation applied on it
    if not UsdPhysics.ArticulationRootAPI(articulation_prim):
        return False
    # retrieve the articulation api

    applied_schemas = articulation_prim.GetAppliedSchemas()
    if "PhysxArticulationAPI" not in applied_schemas:
        articulation_prim.AddAppliedSchema("PhysxArticulationAPI")

    # convert to dict
    cfg = cfg.to_dict()
    # extract non-USD properties
    fix_root_link = cfg.pop("fix_root_link", None)

    # set into physx api
    for attr_name, value in cfg.items():
        # safe_set_attribute_on_usd_schema(physx_articulation_api, attr_name, value, camel_case=True)
        safe_set_attribute_on_usd_prim(
            articulation_prim, f"physxArticulation:{to_camel_case(attr_name)}", value, camel_case=True
        )

    # fix root link based on input
    # we do the fixed joint processing later to not interfere with setting other properties
    if fix_root_link is not None:
        # check if a global fixed joint exists under the root prim
        existing_fixed_joint_prim = find_global_fixed_joint_prim(prim_path)

        # if we found a fixed joint, enable/disable it based on the input
        # otherwise, create a fixed joint between the world and the root link
        if existing_fixed_joint_prim is not None:
            logger.info(
                f"Found an existing fixed joint for the articulation: '{prim_path}'. Setting it to: {fix_root_link}."
            )
            existing_fixed_joint_prim.GetJointEnabledAttr().Set(fix_root_link)
        elif fix_root_link:
            logger.info(f"Creating a fixed joint for the articulation: '{prim_path}'.")

            # note: we have to assume that the root prim is a rigid body,
            #   i.e. we don't handle the case where the root prim is not a rigid body but has articulation api on it
            # Currently, there is no obvious way to get first rigid body link identified by the PhysX parser
            if not articulation_prim.HasAPI(UsdPhysics.RigidBodyAPI):
                raise NotImplementedError(
                    f"The articulation prim '{prim_path}' does not have the RigidBodyAPI applied."
                    " To create a fixed joint, we need to determine the first rigid body link in"
                    " the articulation tree. However, this is not implemented yet."
                )

            # create a fixed joint between the root link and the world frame
            physx_utils.createJoint(stage=stage, joint_type="Fixed", from_prim=None, to_prim=articulation_prim)

            # Having a fixed joint on a rigid body is not treated as "fixed base articulation".
            # instead, it is treated as a part of the maximal coordinate tree.
            # Moving the articulation root to the parent solves this issue. This is a limitation of the PhysX parser.
            # get parent prim
            parent_prim = articulation_prim.GetParent()
            # apply api to parent
            UsdPhysics.ArticulationRootAPI.Apply(parent_prim)
            parent_applied_schemas = parent_prim.GetAppliedSchemas()
            if "PhysxArticulationAPI" not in parent_applied_schemas:
                parent_prim.AddAppliedSchema("PhysxArticulationAPI")

            # copy the attributes
            # -- usd attributes
            usd_articulation_api = UsdPhysics.ArticulationRootAPI(articulation_prim)
            for attr_name in usd_articulation_api.GetSchemaAttributeNames():
                attr = articulation_prim.GetAttribute(attr_name)
                parent_attr = parent_prim.GetAttribute(attr_name)
                if not parent_attr:
                    parent_attr = parent_prim.CreateAttribute(attr_name, attr.GetTypeName())
                parent_attr.Set(attr.Get())
            # -- physx attributes
            for attr_name, value in cfg.items():
                safe_set_attribute_on_usd_prim(
                    parent_prim, f"physxArticulation:{to_camel_case(attr_name)}", value, camel_case=True
                )

            # remove api from root
            articulation_prim.RemoveAPI(UsdPhysics.ArticulationRootAPI)
            articulation_prim.RemoveAppliedSchema("PhysxArticulationAPI")

    # success
    return True


"""
Rigid body properties.
"""


def define_rigid_body_properties(
    prim_path: str, cfg: schemas_cfg.RigidBodyPropertiesCfg, stage: Usd.Stage | None = None
):
    """Apply the rigid body schema on the input prim and set its properties.

    See :func:`modify_rigid_body_properties` for more details on how the properties are set.

    Args:
        prim_path: The prim path where to apply the rigid body schema.
        cfg: The configuration for the rigid body.
        stage: The stage where to find the prim. Defaults to None, in which case the
            current stage is used.

    Raises:
        ValueError: When the prim path is not valid.
        TypeError: When the prim already has conflicting API schemas.
    """
    # get stage handle
    if stage is None:
        stage = get_current_stage()

    # get USD prim
    prim = stage.GetPrimAtPath(prim_path)
    # check if prim path is valid
    if not prim.IsValid():
        raise ValueError(f"Prim path '{prim_path}' is not valid.")
    # check if prim has rigid body applied on it
    if not UsdPhysics.RigidBodyAPI(prim):
        UsdPhysics.RigidBodyAPI.Apply(prim)
    # set rigid body properties
    modify_rigid_body_properties(prim_path, cfg, stage)


@apply_nested
def modify_rigid_body_properties(
    prim_path: str, cfg: schemas_cfg.RigidBodyPropertiesCfg, stage: Usd.Stage | None = None
) -> bool:
    """Modify PhysX parameters for a rigid body prim.

    A `rigid body`_ is a single body that can be simulated by PhysX. It can be either dynamic or kinematic.
    A dynamic body responds to forces and collisions. A `kinematic body`_ can be moved by the user, but does not
    respond to forces. They are similar to having static bodies that can be moved around.

    The schema comprises of attributes that belong to the `RigidBodyAPI`_ and `PhysxRigidBodyAPI`_.
    schemas. The latter contains the PhysX parameters for the rigid body.

    .. note::
        This function is decorated with :func:`apply_nested` that sets the properties to all the prims
        (that have the schema applied on them) under the input prim path.

    .. _rigid body: https://nvidia-omniverse.github.io/PhysX/physx/5.4.1/docs/RigidBodyOverview.html
    .. _kinematic body: https://openusd.org/release/wp_rigid_body_physics.html#kinematic-bodies
    .. _RigidBodyAPI: https://openusd.org/dev/api/class_usd_physics_rigid_body_a_p_i.html
    .. _PhysxRigidBodyAPI: https://docs.omniverse.nvidia.com/kit/docs/omni_usd_schema_physics/104.2/class_physx_schema_physx_rigid_body_a_p_i.html

    Args:
        prim_path: The prim path to the rigid body.
        cfg: The configuration for the rigid body.
        stage: The stage where to find the prim. Defaults to None, in which case the
            current stage is used.

    Returns:
        True if the properties were successfully set, False otherwise.
    """
    # get stage handle
    if stage is None:
        stage = get_current_stage()

    # get rigid-body USD prim
    rigid_body_prim = stage.GetPrimAtPath(prim_path)
    # check if prim has rigid-body applied on it
    if not UsdPhysics.RigidBodyAPI(rigid_body_prim):
        return False
    # retrieve the USD rigid-body api
    usd_rigid_body_api = UsdPhysics.RigidBodyAPI(rigid_body_prim)
    # retrieve the physx rigid-body api
    applied_schemas = rigid_body_prim.GetAppliedSchemas()
    if "PhysxRigidBodyAPI" not in applied_schemas:
        rigid_body_prim.AddAppliedSchema("PhysxRigidBodyAPI")

    # convert to dict
    cfg = cfg.to_dict()
    # set into USD API
    for attr_name in ["rigid_body_enabled", "kinematic_enabled"]:
        value = cfg.pop(attr_name, None)
        safe_set_attribute_on_usd_schema(usd_rigid_body_api, attr_name, value, camel_case=True)
    # set into PhysX API
    for attr_name, value in cfg.items():
        safe_set_attribute_on_usd_prim(
            rigid_body_prim, f"physxRigidBody:{to_camel_case(attr_name)}", value, camel_case=True
        )
    # success
    return True


"""
Collision properties.
"""


def define_collision_properties(
    prim_path: str, cfg: schemas_cfg.CollisionPropertiesCfg, stage: Usd.Stage | None = None
):
    """Apply the collision schema on the input prim and set its properties.

    See :func:`modify_collision_properties` for more details on how the properties are set.

    Args:
        prim_path: The prim path where to apply the rigid body schema.
        cfg: The configuration for the collider.
        stage: The stage where to find the prim. Defaults to None, in which case the
            current stage is used.

    Raises:
        ValueError: When the prim path is not valid.
    """
    # get stage handle
    if stage is None:
        stage = get_current_stage()

    # get USD prim
    prim = stage.GetPrimAtPath(prim_path)
    # check if prim path is valid
    if not prim.IsValid():
        raise ValueError(f"Prim path '{prim_path}' is not valid.")
    # check if prim has collision applied on it
    if not UsdPhysics.CollisionAPI(prim):
        UsdPhysics.CollisionAPI.Apply(prim)
    # set collision properties
    modify_collision_properties(prim_path, cfg, stage)


@apply_nested
def modify_collision_properties(
    prim_path: str, cfg: schemas_cfg.CollisionPropertiesCfg, stage: Usd.Stage | None = None
) -> bool:
    """Modify PhysX properties of collider prim.

    These properties are based on the `UsdPhysics.CollisionAPI`_ and `PhysxSchema.PhysxCollisionAPI`_ schemas.
    For more information on the properties, please refer to the official documentation.

    Tuning these parameters influence the contact behavior of the rigid body. For more information on
    tune them and their effect on the simulation, please refer to the
    `PhysX documentation <https://nvidia-omniverse.github.io/PhysX/physx/5.4.1/docs/AdvancedCollisionDetection.html>`__.

    .. note::
        This function is decorated with :func:`apply_nested` that sets the properties to all the prims
        (that have the schema applied on them) under the input prim path.

    .. _UsdPhysics.CollisionAPI: https://openusd.org/dev/api/class_usd_physics_collision_a_p_i.html
    .. _PhysxSchema.PhysxCollisionAPI: https://docs.omniverse.nvidia.com/kit/docs/omni_usd_schema_physics/104.2/class_physx_schema_physx_collision_a_p_i.html

    Args:
        prim_path: The prim path of parent.
        cfg: The configuration for the collider.
        stage: The stage where to find the prim. Defaults to None, in which case the
            current stage is used.

    Returns:
        True if the properties were successfully set, False otherwise.
    """
    # get stage handle
    if stage is None:
        stage = get_current_stage()

    # get USD prim
    collider_prim = stage.GetPrimAtPath(prim_path)
    # check if prim has collision applied on it
    if not UsdPhysics.CollisionAPI(collider_prim):
        return False
    # retrieve the USD collision api
    usd_collision_api = UsdPhysics.CollisionAPI(collider_prim)
    # retrieve the mesh collision api
    usd_mesh_collision_api = UsdPhysics.MeshCollisionAPI(collider_prim)
    # retrieve the collision api
    applied_schemas = collider_prim.GetAppliedSchemas()
    if "PhysxCollisionAPI" not in applied_schemas:
        collider_prim.AddAppliedSchema("PhysxCollisionAPI")

    # convert to dict
    cfg = cfg.to_dict()
    # set into USD API
    for attr_name in ["collision_enabled"]:
        value = cfg.pop(attr_name, None)
        safe_set_attribute_on_usd_schema(usd_collision_api, attr_name, value, camel_case=True)
    for attr_name in ["approximation"]:
        value = cfg.pop(attr_name, None)
        safe_set_attribute_on_usd_schema(usd_mesh_collision_api, attr_name, value, camel_case=True)
    # set into PhysX API
    for attr_name, value in cfg.items():
        safe_set_attribute_on_usd_prim(
            collider_prim, f"physxCollision:{to_camel_case(attr_name)}", value, camel_case=True
        )
    # success
    return True


"""
Mass properties.
"""


def define_mass_properties(prim_path: str, cfg: schemas_cfg.MassPropertiesCfg, stage: Usd.Stage | None = None):
    """Apply the mass schema on the input prim and set its properties.

    See :func:`modify_mass_properties` for more details on how the properties are set.

    Args:
        prim_path: The prim path where to apply the rigid body schema.
        cfg: The configuration for the mass properties.
        stage: The stage where to find the prim. Defaults to None, in which case the
            current stage is used.

    Raises:
        ValueError: When the prim path is not valid.
    """
    # get stage handle
    if stage is None:
        stage = get_current_stage()

    # get USD prim
    prim = stage.GetPrimAtPath(prim_path)
    # check if prim path is valid
    if not prim.IsValid():
        raise ValueError(f"Prim path '{prim_path}' is not valid.")
    # check if prim has mass applied on it
    if not UsdPhysics.MassAPI(prim):
        UsdPhysics.MassAPI.Apply(prim)
    # set mass properties
    modify_mass_properties(prim_path, cfg, stage)


@apply_nested
def modify_mass_properties(prim_path: str, cfg: schemas_cfg.MassPropertiesCfg, stage: Usd.Stage | None = None) -> bool:
    """Set properties for the mass of a rigid body prim.

    These properties are based on the `UsdPhysics.MassAPI` schema. If the mass is not defined, the density is used
    to compute the mass. However, in that case, a collision approximation of the rigid body is used to
    compute the density. For more information on the properties, please refer to the
    `documentation <https://openusd.org/release/wp_rigid_body_physics.html#body-mass-properties>`__.

    .. caution::

        The mass of an object can be specified in multiple ways and have several conflicting settings
        that are resolved based on precedence. Please make sure to understand the precedence rules
        before using this property.

    .. note::
        This function is decorated with :func:`apply_nested` that sets the properties to all the prims
        (that have the schema applied on them) under the input prim path.

    .. UsdPhysics.MassAPI: https://openusd.org/dev/api/class_usd_physics_mass_a_p_i.html

    Args:
        prim_path: The prim path of the rigid body.
        cfg: The configuration for the mass properties.
        stage: The stage where to find the prim. Defaults to None, in which case the
            current stage is used.

    Returns:
        True if the properties were successfully set, False otherwise.
    """
    # get stage handle
    if stage is None:
        stage = get_current_stage()

    # get USD prim
    rigid_prim = stage.GetPrimAtPath(prim_path)
    # check if prim has mass API applied on it
    if not UsdPhysics.MassAPI(rigid_prim):
        return False
    # retrieve the USD mass api
    usd_physics_mass_api = UsdPhysics.MassAPI(rigid_prim)

    # convert to dict
    cfg = cfg.to_dict()
    # set into USD API
    for attr_name in ["mass", "density"]:
        value = cfg.pop(attr_name, None)
        safe_set_attribute_on_usd_schema(usd_physics_mass_api, attr_name, value, camel_case=True)
    # success
    return True


"""
Contact sensor.
"""


def activate_contact_sensors(prim_path: str, threshold: float = 0.0, stage: Usd.Stage = None):
    """Activate the contact sensor on all rigid bodies under a specified prim path.

    This function adds the PhysX contact report API to all rigid bodies under the specified prim path.
    It also sets the force threshold beyond which the contact sensor reports the contact. The contact
    reporting API can only be added to rigid bodies.

    Args:
        prim_path: The prim path under which to search and prepare contact sensors.
        threshold: The threshold for the contact sensor. Defaults to 0.0.
        stage: The stage where to find the prim. Defaults to None, in which case the
            current stage is used.

    Raises:
        ValueError: If the input prim path is not valid.
        ValueError: If there are no rigid bodies under the prim path.
    """
    # get stage handle
    if stage is None:
        stage = get_current_stage()

    # get prim
    prim: Usd.Prim = stage.GetPrimAtPath(prim_path)
    # check if prim is valid
    if not prim.IsValid():
        raise ValueError(f"Prim path '{prim_path}' is not valid.")
    # iterate over all children
    num_contact_sensors = 0
    all_prims = [prim]
    while len(all_prims) > 0:
        # get current prim
        child_prim = all_prims.pop(0)
        # check if prim is a rigid body
        # nested rigid bodies are not allowed by SDK so we can safely assume that
        # if a prim has a rigid body API, it is a rigid body and we don't need to
        # check its children
        if child_prim.HasAPI(UsdPhysics.RigidBodyAPI):
            # set sleep threshold to zero
            applied_schemas = child_prim.GetAppliedSchemas()
            if "PhysxRigidBodyAPI" not in applied_schemas:
                child_prim.AddAppliedSchema("PhysxRigidBodyAPI")
            safe_set_attribute_on_usd_prim(child_prim, "PhysxRigidBodyAPI:sleep_threshold", 0.0, camel_case=True)
            # add contact report API with threshold of zero
<<<<<<< HEAD
            if "PhysxContactReportAPI" not in applied_schemas:
                omni.log.verbose(f"Adding contact report API to prim: '{child_prim.GetPrimPath()}'")
                child_prim.AddAppliedSchema("PhysxContactReportAPI")
            else:
                omni.log.verbose(f"Contact report API already exists on prim: '{child_prim.GetPrimPath()}'")
=======
            if not child_prim.HasAPI(PhysxSchema.PhysxContactReportAPI):
                logger.debug(f"Adding contact report API to prim: '{child_prim.GetPrimPath()}'")
                cr_api = PhysxSchema.PhysxContactReportAPI.Apply(child_prim)
            else:
                logger.debug(f"Contact report API already exists on prim: '{child_prim.GetPrimPath()}'")
                cr_api = PhysxSchema.PhysxContactReportAPI.Get(stage, child_prim.GetPrimPath())
>>>>>>> c063da6d
            # set threshold to zero
            safe_set_attribute_on_usd_prim(child_prim, "physxContactReport:threshold", threshold, camel_case=True)
            # increment number of contact sensors
            num_contact_sensors += 1
        else:
            # add all children to tree
            all_prims += child_prim.GetChildren()
    # check if no contact sensors were found
    if num_contact_sensors == 0:
        raise ValueError(
            f"No contact sensors added to the prim: '{prim_path}'. This means that no rigid bodies"
            " are present under this prim. Please check the prim path."
        )
    # success
    return True


"""
Joint drive properties.
"""


@apply_nested
def modify_joint_drive_properties(
    prim_path: str, cfg: schemas_cfg.JointDrivePropertiesCfg, stage: Usd.Stage | None = None
) -> bool:
    """Modify PhysX parameters for a joint prim.

    This function checks if the input prim is a prismatic or revolute joint and applies the joint drive schema
    on it. If the joint is a tendon (i.e., it has the `PhysxTendonAxisAPI`_ schema applied on it), then the joint
    drive schema is not applied.

    Based on the configuration, this method modifies the properties of the joint drive. These properties are
    based on the `UsdPhysics.DriveAPI`_ schema. For more information on the properties, please refer to the
    official documentation.

    .. caution::

        We highly recommend modifying joint properties of articulations through the functionalities in the
        :mod:`isaaclab.actuators` module. The methods here are for setting simulation low-level
        properties only.

    .. _UsdPhysics.DriveAPI: https://openusd.org/dev/api/class_usd_physics_drive_a_p_i.html
    .. _PhysxTendonAxisAPI: https://docs.omniverse.nvidia.com/kit/docs/omni_usd_schema_physics/104.2/class_physx_schema_physx_tendon_axis_a_p_i.html

    Args:
        prim_path: The prim path where to apply the joint drive schema.
        cfg: The configuration for the joint drive.
        stage: The stage where to find the prim. Defaults to None, in which case the
            current stage is used.

    Returns:
        True if the properties were successfully set, False otherwise.

    Raises:
        ValueError: If the input prim path is not valid.
    """
    # get stage handle
    if stage is None:
        stage = get_current_stage()

    # get USD prim
    prim = stage.GetPrimAtPath(prim_path)
    # check if prim path is valid
    if not prim.IsValid():
        raise ValueError(f"Prim path '{prim_path}' is not valid.")

    # check if prim has joint drive applied on it
    if prim.IsA(UsdPhysics.RevoluteJoint):
        drive_api_name = "angular"
    elif prim.IsA(UsdPhysics.PrismaticJoint):
        drive_api_name = "linear"
    else:
        return False
    # check that prim is not a tendon child prim
    # note: root prim is what "controls" the tendon so we still want to apply the drive to it
    applied_schemas = prim.GetAppliedSchemas()
    has_tendon_axis = "PhysxTendonAxisAPI" in applied_schemas
    has_tendon_axis_root = "PhysxTendonAxisRootAPI" in applied_schemas
    if has_tendon_axis and not has_tendon_axis_root:
        return False

    # check if prim has joint drive applied on it
    usd_drive_api = UsdPhysics.DriveAPI(prim, drive_api_name)
    if not usd_drive_api:
        usd_drive_api = UsdPhysics.DriveAPI.Apply(prim, drive_api_name)
    # check if prim has Physx joint drive applied on it
    if "PhysxJointAPI" not in applied_schemas:
        prim.AddAppliedSchema("PhysxJointAPI")

    # mapping from configuration name to USD attribute name
    cfg_to_usd_map = {
        "max_velocity": "max_joint_velocity",
        "max_effort": "max_force",
        "drive_type": "type",
    }
    # convert to dict
    cfg = cfg.to_dict()

    # check if linear drive
    is_linear_drive = prim.IsA(UsdPhysics.PrismaticJoint)
    # convert values for angular drives from radians to degrees units
    if not is_linear_drive:
        if cfg["max_velocity"] is not None:
            # rad / s --> deg / s
            cfg["max_velocity"] = cfg["max_velocity"] * 180.0 / math.pi
        if cfg["stiffness"] is not None:
            # N-m/rad --> N-m/deg
            cfg["stiffness"] = cfg["stiffness"] * math.pi / 180.0
        if cfg["damping"] is not None:
            # N-m-s/rad --> N-m-s/deg
            cfg["damping"] = cfg["damping"] * math.pi / 180.0

    # set into PhysX API
    for attr_name in ["max_velocity"]:
        value = cfg.pop(attr_name, None)
        attr_name = cfg_to_usd_map[attr_name]
        safe_set_attribute_on_usd_prim(prim, f"physxJoint:{to_camel_case(attr_name)}", value, camel_case=True)
    # set into USD API
    for attr_name, attr_value in cfg.items():
        attr_name = cfg_to_usd_map.get(attr_name, attr_name)
        safe_set_attribute_on_usd_schema(usd_drive_api, attr_name, attr_value, camel_case=True)

    return True


"""
Fixed tendon properties.
"""


@apply_nested
def modify_fixed_tendon_properties(
    prim_path: str, cfg: schemas_cfg.FixedTendonPropertiesCfg, stage: Usd.Stage | None = None
) -> bool:
    """Modify PhysX parameters for a fixed tendon attachment prim.

    A `fixed tendon`_ can be used to link multiple degrees of freedom of articulation joints
    through length and limit constraints. For instance, it can be used to set up an equality constraint
    between a driven and passive revolute joints.

    The schema comprises of attributes that belong to the `PhysxTendonAxisRootAPI`_ schema.

    .. note::
        This function is decorated with :func:`apply_nested` that sets the properties to all the prims
        (that have the schema applied on them) under the input prim path.

    .. _fixed tendon: https://nvidia-omniverse.github.io/PhysX/physx/5.4.1/_api_build/classPxArticulationFixedTendon.html
    .. _PhysxTendonAxisRootAPI: https://docs.omniverse.nvidia.com/kit/docs/omni_usd_schema_physics/104.2/class_physx_schema_physx_tendon_axis_root_a_p_i.html

    Args:
        prim_path: The prim path to the tendon attachment.
        cfg: The configuration for the tendon attachment.
        stage: The stage where to find the prim. Defaults to None, in which case the
            current stage is used.

    Returns:
        True if the properties were successfully set, False otherwise.

    Raises:
        ValueError: If the input prim path is not valid.
    """
    # get stage handle
    if stage is None:
        stage = get_current_stage()

    # get USD prim
    tendon_prim = stage.GetPrimAtPath(prim_path)
    # check if prim has fixed tendon applied on it
    applied_schemas = tendon_prim.GetAppliedSchemas()
    has_root_fixed_tendon = "PhysxTendonAxisRootAPI" in applied_schemas
    if not has_root_fixed_tendon:
        return False

    cfg = cfg.to_dict()
    # resolve all available instances of the schema since it is multi-instance
    for schema_name in applied_schemas:
        # only consider the fixed tendon schema
        if "PhysxTendonAxisRootAPI" not in schema_name:
            continue
        # set into PhysX API
        for attr_name, value in cfg.items():
            safe_set_attribute_on_usd_prim(
                tendon_prim, f"{schema_name}:{to_camel_case(attr_name)}", value, camel_case=True
            )
    # success
    return True


"""
Spatial tendon properties.
"""


@apply_nested
def modify_spatial_tendon_properties(
    prim_path: str, cfg: schemas_cfg.SpatialTendonPropertiesCfg, stage: Usd.Stage | None = None
) -> bool:
    """Modify PhysX parameters for a spatial tendon attachment prim.

    A `spatial tendon`_ can be used to link multiple degrees of freedom of articulation joints
    through length and limit constraints. For instance, it can be used to set up an equality constraint
    between a driven and passive revolute joints.

    The schema comprises of attributes that belong to the `PhysxTendonAxisRootAPI`_ schema.

    .. note::
        This function is decorated with :func:`apply_nested` that sets the properties to all the prims
        (that have the schema applied on them) under the input prim path.

    .. _spatial tendon: https://nvidia-omniverse.github.io/PhysX/physx/5.4.1/_api_build/classPxArticulationSpatialTendon.html
    .. _PhysxTendonAxisRootAPI: https://docs.omniverse.nvidia.com/kit/docs/omni_usd_schema_physics/104.2/class_physx_schema_physx_tendon_axis_root_a_p_i.html
    .. _PhysxTendonAttachmentRootAPI: https://docs.omniverse.nvidia.com/kit/docs/omni_usd_schema_physics/104.2/class_physx_schema_physx_tendon_attachment_root_a_p_i.html
    .. _PhysxTendonAttachmentLeafAPI: https://docs.omniverse.nvidia.com/kit/docs/omni_usd_schema_physics/104.2/class_physx_schema_physx_tendon_attachment_leaf_a_p_i.html

    Args:
        prim_path: The prim path to the tendon attachment.
        cfg: The configuration for the tendon attachment.
        stage: The stage where to find the prim. Defaults to None, in which case the
            current stage is used.

    Returns:
        True if the properties were successfully set, False otherwise.

    Raises:
        ValueError: If the input prim path is not valid.
    """
    # obtain stage
    if stage is None:
        stage = get_current_stage()
    # get USD prim
    tendon_prim = stage.GetPrimAtPath(prim_path)
    # check if prim has spatial tendon applied on it
    applied_schemas = tendon_prim.GetAppliedSchemas()
    has_spatial_tendon = ("PhysxTendonAttachmentRootAPI" in applied_schemas) or (
        "PhysxTendonAttachmentLeafAPI" in applied_schemas
    )
    if not has_spatial_tendon:
        return False

    cfg = cfg.to_dict()
    # resolve all available instances of the schema since it is multi-instance
    for schema_name in applied_schemas:
        # only consider the spatial tendon schema
        if "PhysxTendonAttachmentRootAPI" not in schema_name and "PhysxTendonAttachmentLeafAPI" not in schema_name:
            continue
        # set into PhysX API
        for attr_name, value in cfg.items():
            safe_set_attribute_on_usd_prim(
                tendon_prim, f"{schema_name}:{to_camel_case(attr_name)}", value, camel_case=True
            )
    # success
    return True


"""
Deformable body properties.
"""


def define_deformable_body_properties(
    prim_path: str, cfg: schemas_cfg.DeformableBodyPropertiesCfg, stage: Usd.Stage | None = None
):
    """Apply the deformable body schema on the input prim and set its properties.

    See :func:`modify_deformable_body_properties` for more details on how the properties are set.

    .. note::
        If the input prim is not a mesh, this function will traverse the prim and find the first mesh
        under it. If no mesh or multiple meshes are found, an error is raised. This is because the deformable
        body schema can only be applied to a single mesh.

    Args:
        prim_path: The prim path where to apply the deformable body schema.
        cfg: The configuration for the deformable body.
        stage: The stage where to find the prim. Defaults to None, in which case the
            current stage is used.

    Raises:
        ValueError: When the prim path is not valid.
        ValueError: When the prim has no mesh or multiple meshes.
    """
    # get stage handle
    if stage is None:
        stage = get_current_stage()

    # get USD prim
    prim = stage.GetPrimAtPath(prim_path)
    # check if prim path is valid
    if not prim.IsValid():
        raise ValueError(f"Prim path '{prim_path}' is not valid.")

    # traverse the prim and get the mesh
    matching_prims = get_all_matching_child_prims(prim_path, lambda p: p.GetTypeName() == "Mesh")
    # check if the mesh is valid
    if len(matching_prims) == 0:
        raise ValueError(f"Could not find any mesh in '{prim_path}'. Please check asset.")
    if len(matching_prims) > 1:
        # get list of all meshes found
        mesh_paths = [p.GetPrimPath() for p in matching_prims]
        raise ValueError(
            f"Found multiple meshes in '{prim_path}': {mesh_paths}."
            " Deformable body schema can only be applied to one mesh."
        )

    # get deformable-body USD prim
    mesh_prim = matching_prims[0]
    # check if prim has deformable-body applied on it
    applied_schemas = mesh_prim.GetAppliedSchemas()
    if "PhysxDeformableBodyAPI" not in applied_schemas:
        mesh_prim.AddAppliedSchema("PhysxDeformableBodyAPI")
    # set deformable body properties
    modify_deformable_body_properties(mesh_prim.GetPrimPath(), cfg, stage)


@apply_nested
def modify_deformable_body_properties(
    prim_path: str, cfg: schemas_cfg.DeformableBodyPropertiesCfg, stage: Usd.Stage | None = None
):
    """Modify PhysX parameters for a deformable body prim.

    A `deformable body`_ is a single body that can be simulated by PhysX. Unlike rigid bodies, deformable bodies
    support relative motion of the nodes in the mesh. Consequently, they can be used to simulate deformations
    under applied forces.

    PhysX soft body simulation employs Finite Element Analysis (FEA) to simulate the deformations of the mesh.
    It uses two tetrahedral meshes to represent the deformable body:

    1. **Simulation mesh**: This mesh is used for the simulation and is the one that is deformed by the solver.
    2. **Collision mesh**: This mesh only needs to match the surface of the simulation mesh and is used for
       collision detection.

    For most applications, we assume that the above two meshes are computed from the "render mesh" of the deformable
    body. The render mesh is the mesh that is visible in the scene and is used for rendering purposes. It is composed
    of triangles and is the one that is used to compute the above meshes based on PhysX cookings.

    The schema comprises of attributes that belong to the `PhysxDeformableBodyAPI`_. schemas containing the PhysX
    parameters for the deformable body.

    .. caution::
        The deformable body schema is still under development by the Omniverse team. The current implementation
        works with the PhysX schemas shipped with Isaac Sim 4.0.0 onwards. It may change in future releases.

    .. note::
        This function is decorated with :func:`apply_nested` that sets the properties to all the prims
        (that have the schema applied on them) under the input prim path.

    .. _deformable body: https://nvidia-omniverse.github.io/PhysX/physx/5.4.1/docs/SoftBodies.html
    .. _PhysxDeformableBodyAPI: https://docs.omniverse.nvidia.com/kit/docs/omni_usd_schema_physics/104.2/class_physx_schema_physx_deformable_a_p_i.html

    Args:
        prim_path: The prim path to the deformable body.
        cfg: The configuration for the deformable body.
        stage: The stage where to find the prim. Defaults to None, in which case the
            current stage is used.

    Returns:
        True if the properties were successfully set, False otherwise.
    """
    # get stage handle
    if stage is None:
        stage = get_current_stage()

    # get deformable-body USD prim
    deformable_body_prim = stage.GetPrimAtPath(prim_path)

    # check if the prim is valid and has the deformable-body API
    applied_schemas = deformable_body_prim.GetAppliedSchemas()
    if not deformable_body_prim.IsValid() or "PhysxDeformableBodyAPI" not in applied_schemas:
        return False

    # convert to dict
    cfg = cfg.to_dict()
    # set into deformable body API
    attr_kwargs = {
        attr_name: cfg.pop(attr_name)
        for attr_name in [
            "kinematic_enabled",
            "collision_simplification",
            "collision_simplification_remeshing",
            "collision_simplification_remeshing_resolution",
            "collision_simplification_target_triangle_count",
            "collision_simplification_force_conforming",
            "simulation_hexahedral_resolution",
            "solver_position_iteration_count",
            "vertex_velocity_damping",
            "sleep_damping",
            "sleep_threshold",
            "settling_threshold",
            "self_collision",
            "self_collision_filter_distance",
        ]
    }
    status = deformable_utils.add_physx_deformable_body(stage, prim_path=prim_path, **attr_kwargs)
    # check if the deformable body was successfully added
    if not status:
        return False

    applied_schemas = deformable_body_prim.GetAppliedSchemas()
    if "PhysxCollisionAPI" not in applied_schemas:
        deformable_body_prim.AddAppliedSchema("PhysxCollisionAPI")
    if "PhysxDeformableAPI" not in applied_schemas:
        deformable_body_prim.AddAppliedSchema("PhysxDeformableAPI")

    # set into PhysX API
    for attr_name, value in cfg.items():
        if attr_name in ["rest_offset", "contact_offset"]:
            safe_set_attribute_on_usd_prim(
                deformable_body_prim, f"physxCollision:{to_camel_case(attr_name)}", value, camel_case=True
            )
        else:
            safe_set_attribute_on_usd_prim(
                deformable_body_prim, f"physxDeformable:{to_camel_case(attr_name)}", value, camel_case=True
            )

    # success
    return True<|MERGE_RESOLUTION|>--- conflicted
+++ resolved
@@ -535,20 +535,11 @@
                 child_prim.AddAppliedSchema("PhysxRigidBodyAPI")
             safe_set_attribute_on_usd_prim(child_prim, "PhysxRigidBodyAPI:sleep_threshold", 0.0, camel_case=True)
             # add contact report API with threshold of zero
-<<<<<<< HEAD
             if "PhysxContactReportAPI" not in applied_schemas:
-                omni.log.verbose(f"Adding contact report API to prim: '{child_prim.GetPrimPath()}'")
+                logger.debug(f"Adding contact report API to prim: '{child_prim.GetPrimPath()}'")
                 child_prim.AddAppliedSchema("PhysxContactReportAPI")
             else:
-                omni.log.verbose(f"Contact report API already exists on prim: '{child_prim.GetPrimPath()}'")
-=======
-            if not child_prim.HasAPI(PhysxSchema.PhysxContactReportAPI):
-                logger.debug(f"Adding contact report API to prim: '{child_prim.GetPrimPath()}'")
-                cr_api = PhysxSchema.PhysxContactReportAPI.Apply(child_prim)
-            else:
                 logger.debug(f"Contact report API already exists on prim: '{child_prim.GetPrimPath()}'")
-                cr_api = PhysxSchema.PhysxContactReportAPI.Get(stage, child_prim.GetPrimPath())
->>>>>>> c063da6d
             # set threshold to zero
             safe_set_attribute_on_usd_prim(child_prim, "physxContactReport:threshold", threshold, camel_case=True)
             # increment number of contact sensors
