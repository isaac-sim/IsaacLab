# Copyright (c) 2022-2025, The Isaac Lab Project Developers (https://github.com/isaac-sim/IsaacLab/blob/main/CONTRIBUTORS.md).
# All rights reserved.
#
# SPDX-License-Identifier: BSD-3-Clause

"""Custom kernels for warp."""

from typing import Any

import warp as wp


@wp.kernel(enable_backward=False)
def raycast_mesh_kernel(
    mesh: wp.uint64,
    ray_starts: wp.array(dtype=wp.vec3),
    ray_directions: wp.array(dtype=wp.vec3),
    ray_hits: wp.array(dtype=wp.vec3),
    ray_distance: wp.array(dtype=wp.float32),
    ray_normal: wp.array(dtype=wp.vec3),
    ray_face_id: wp.array(dtype=wp.int32),
    max_dist: float = 1e6,
    return_distance: int = False,
    return_normal: int = False,
    return_face_id: int = False,
):
    """Performs ray-casting against a mesh.

    This function performs ray-casting against the given mesh using the provided ray start positions
    and directions. The resulting ray hit positions are stored in the :obj:`ray_hits` array.

    Note that the `ray_starts`, `ray_directions`, and `ray_hits` arrays should have compatible shapes
    and data types to ensure proper execution. Additionally, they all must be in the same frame.

    The function utilizes the `mesh_query_ray` method from the `wp` module to perform the actual ray-casting
    operation. The maximum ray-cast distance is set to `1e6` units.

    Args:
        mesh: The input mesh. The ray-casting is performed against this mesh on the device specified by the
            `mesh`'s `device` attribute.
        ray_starts: The input ray start positions. Shape is (N, 3).
        ray_directions: The input ray directions. Shape is (N, 3).
        ray_hits: The output ray hit positions. Shape is (N, 3).
        ray_distance: The output ray hit distances. Shape is (N,), if `return_distance` is True. Otherwise,
            this array is not used.
        ray_normal: The output ray hit normals. Shape is (N, 3), if `return_normal` is True. Otherwise,
            this array is not used.
        ray_face_id: The output ray hit face ids. Shape is (N,), if `return_face_id` is True. Otherwise,
            this array is not used.
        max_dist: The maximum ray-cast distance. Defaults to 1e6.
        return_distance: Whether to return the ray hit distances. Defaults to False.
        return_normal: Whether to return the ray hit normals. Defaults to False`.
        return_face_id: Whether to return the ray hit face ids. Defaults to False.
    """
    # get the thread id
    tid = wp.tid()

    t = float(0.0)  # hit distance along ray
    u = float(0.0)  # hit face barycentric u
    v = float(0.0)  # hit face barycentric v
    sign = float(0.0)  # hit face sign
    n = wp.vec3()  # hit face normal
    f = int(0)  # hit face index

    # ray cast against the mesh and store the hit position
    hit_success = wp.mesh_query_ray(mesh, ray_starts[tid], ray_directions[tid], max_dist, t, u, v, sign, n, f)
    # if the ray hit, store the hit data
    if hit_success:
        ray_hits[tid] = ray_starts[tid] + t * ray_directions[tid]
        if return_distance == 1:
            ray_distance[tid] = t
        if return_normal == 1:
            ray_normal[tid] = n
        if return_face_id == 1:
            ray_face_id[tid] = f


@wp.kernel(enable_backward=False)
def raycast_static_meshes_kernel(
    mesh: wp.array2d(dtype=wp.uint64),
    ray_starts: wp.array2d(dtype=wp.vec3),
    ray_directions: wp.array2d(dtype=wp.vec3),
    ray_hits: wp.array2d(dtype=wp.vec3),
    ray_distance: wp.array2d(dtype=wp.float32),
    ray_normal: wp.array2d(dtype=wp.vec3),
    ray_face_id: wp.array2d(dtype=wp.int32),
    ray_mesh_id: wp.array2d(dtype=wp.int16),
    max_dist: float = 1e6,
    return_normal: int = False,
    return_face_id: int = False,
    return_mesh_id: int = False,
):
    """Performs ray-casting against multiple static meshes.

    This function performs ray-casting against the given meshes using the provided ray start positions
    and directions. The resulting ray hit positions are stored in the :obj:`ray_hits` array.

    The function utilizes the ``mesh_query_ray`` method from the ``wp`` module to perform the actual ray-casting
    operation. The maximum ray-cast distance is set to ``1e6`` units.

    .. note::
        That the ``ray_starts``, ``ray_directions``, and ``ray_hits`` arrays should have compatible shapes
        and data types to ensure proper execution. Additionally, they all must be in the same frame.

        This kernel differs from the :meth:`raycast_dynamic_meshes_kernel` in that it does not take into
        account the mesh's position and rotation. This kernel is useful for ray-casting against static meshes
        that are not expected to move.

    Args:
        mesh: The input mesh. The ray-casting is performed against this mesh on the device specified by the
            `mesh`'s `device` attribute.
        ray_starts: The input ray start positions. Shape is (B, N, 3).
        ray_directions: The input ray directions. Shape is (B, N, 3).
        ray_hits: The output ray hit positions. Shape is (B, N, 3).
        ray_distance: The output ray hit distances. Shape is (B, N,), if ``return_distance`` is True. Otherwise,
            this array is not used.
        ray_normal: The output ray hit normals. Shape is (B, N, 3), if ``return_normal`` is True. Otherwise,
            this array is not used.
        ray_face_id: The output ray hit face ids. Shape is (B, N,), if ``return_face_id`` is True. Otherwise,
            this array is not used.
        ray_mesh_id: The output ray hit mesh ids. Shape is (B, N,), if ``return_mesh_id`` is True. Otherwise,
            this array is not used.
        max_dist: The maximum ray-cast distance. Defaults to 1e6.
        return_normal: Whether to return the ray hit normals. Defaults to False`.
        return_face_id: Whether to return the ray hit face ids. Defaults to False.
        return_mesh_id: Whether to return the mesh id. Defaults to False.
    """
    # get the thread id
    tid_mesh_id, tid_env, tid_ray = wp.tid()

    direction = ray_directions[tid_env, tid_ray]
    start_pos = ray_starts[tid_env, tid_ray]

    # ray cast against the mesh and store the hit position
    mesh_query_ray_t = wp.mesh_query_ray(mesh[tid_env, tid_mesh_id], start_pos, direction, max_dist)

    # if the ray hit, store the hit data
    if mesh_query_ray_t.result:

<<<<<<< HEAD
        # check if hit distance is less than the current hit distance, only then update the memory
        if mesh_query_ray_t.t < ray_distance[tid_env, tid_ray]:

            # convert back to world space and update the hit data
            ray_hits[tid_env, tid_ray] = start_pos + mesh_query_ray_t.t * direction

            # update the hit distance
            ray_distance[tid_env, tid_ray] = mesh_query_ray_t.t

=======
        wp.atomic_min(ray_distance, tid_env, tid_ray, mesh_query_ray_t.t)
        # check if hit distance is less than the current hit distance, only then update the memory
        # TODO, in theory we could use the output of atomic_min to avoid the non-thread safe next comparison
        # however, warp atomic_min is returning the wrong values on gpu currently.
        # FIXME https://github.com/NVIDIA/warp/issues/1058
        if mesh_query_ray_t.t == ray_distance[tid_env, tid_ray]:
            # convert back to world space and update the hit data
            ray_hits[tid_env, tid_ray] = start_pos + mesh_query_ray_t.t * direction

>>>>>>> c3dcb2b2
            # update the normal and face id if requested
            if return_normal == 1:
                ray_normal[tid_env, tid_ray] = mesh_query_ray_t.normal
            if return_face_id == 1:
                ray_face_id[tid_env, tid_ray] = mesh_query_ray_t.face
            if return_mesh_id == 1:
                ray_mesh_id[tid_env, tid_ray] = wp.int16(tid_mesh_id)


<<<<<<< HEAD
@wp.kernel
=======
@wp.kernel(enable_backward=False)
>>>>>>> c3dcb2b2
def raycast_dynamic_meshes_kernel(
    mesh: wp.array2d(dtype=wp.uint64),
    ray_starts: wp.array2d(dtype=wp.vec3),
    ray_directions: wp.array2d(dtype=wp.vec3),
    ray_hits: wp.array2d(dtype=wp.vec3),
    ray_distance: wp.array2d(dtype=wp.float32),
    ray_normal: wp.array2d(dtype=wp.vec3),
    ray_face_id: wp.array2d(dtype=wp.int32),
    ray_mesh_id: wp.array2d(dtype=wp.int16),
    mesh_positions: wp.array2d(dtype=wp.vec3),
    mesh_rotations: wp.array2d(dtype=wp.quat),
    max_dist: float = 1e6,
    return_normal: int = False,
    return_face_id: int = False,
    return_mesh_id: int = False,
):
    """Performs ray-casting against multiple meshes.

    This function performs ray-casting against the given meshes using the provided ray start positions
    and directions. The resulting ray hit positions are stored in the :obj:`ray_hits` array.

    The function utilizes the ``mesh_query_ray`` method from the ``wp`` module to perform the actual ray-casting
    operation. The maximum ray-cast distance is set to ``1e6`` units.


    Note:
        That the ``ray_starts``, ``ray_directions``, and ``ray_hits`` arrays should have compatible shapes
        and data types to ensure proper execution. Additionally, they all must be in the same frame.

        All arguments are expected to be batched with the first dimension (B, batch) being the number of envs
        and the second dimension (N, num_rays) being the number of rays. For Meshes, W is the number of meshes.

    Args:
        mesh: The input mesh. The ray-casting is performed against this mesh on the device specified by the
            `mesh`'s `device` attribute.
        ray_starts: The input ray start positions. Shape is (B, N, 3).
        ray_directions: The input ray directions. Shape is (B, N, 3).
        ray_hits: The output ray hit positions. Shape is (B, N, 3).
        ray_distance: The output ray hit distances. Shape is (B, N,), if ``return_distance`` is True. Otherwise,
            this array is not used.
        ray_normal: The output ray hit normals. Shape is (B, N, 3), if ``return_normal`` is True. Otherwise,
            this array is not used.
        ray_face_id: The output ray hit face ids. Shape is (B, N,), if ``return_face_id`` is True. Otherwise,
            this array is not used.
        ray_mesh_id: The output ray hit mesh ids. Shape is (B, N,), if ``return_mesh_id`` is True. Otherwise,
            this array is not used.
        mesh_positions: The input mesh positions in world frame. Shape is (W, 3).
<<<<<<< HEAD
        mesh_rotations: The input mesh rotations in world frame. Shape is (W, 3, 3).
=======
        mesh_rotations: The input mesh rotations in world frame. Shape is (W, 4).
>>>>>>> c3dcb2b2
        max_dist: The maximum ray-cast distance. Defaults to 1e6.
        return_normal: Whether to return the ray hit normals. Defaults to False`.
        return_face_id: Whether to return the ray hit face ids. Defaults to False.
        return_mesh_id: Whether to return the mesh id. Defaults to False.
    """
    # get the thread id
    tid_mesh_id, tid_env, tid_ray = wp.tid()

    mesh_pose = wp.transform(mesh_positions[tid_env, tid_mesh_id], mesh_rotations[tid_env, tid_mesh_id])
    mesh_pose_inv = wp.transform_inverse(mesh_pose)
    direction = wp.transform_vector(mesh_pose_inv, ray_directions[tid_env, tid_ray])
    start_pos = wp.transform_point(mesh_pose_inv, ray_starts[tid_env, tid_ray])

    # ray cast against the mesh and store the hit position
    mesh_query_ray_t = wp.mesh_query_ray(mesh[tid_env, tid_mesh_id], start_pos, direction, max_dist)
    # if the ray hit, store the hit data
    if mesh_query_ray_t.result:

<<<<<<< HEAD
        # check if hit distance is less than the current hit distance, only then update the memory
        if mesh_query_ray_t.t < ray_distance[tid_env, tid_ray]:

=======
        wp.atomic_min(ray_distance, tid_env, tid_ray, mesh_query_ray_t.t)
        # check if hit distance is less than the current hit distance, only then update the memory
        # TODO, in theory we could use the output of atomic_min to avoid the non-thread safe next comparison
        # however, warp atomic_min is returning the wrong values on gpu currently.
        # FIXME https://github.com/NVIDIA/warp/issues/1058
        if mesh_query_ray_t.t == ray_distance[tid_env, tid_ray]:
>>>>>>> c3dcb2b2
            # convert back to world space and update the hit data
            hit_pos = start_pos + mesh_query_ray_t.t * direction
            ray_hits[tid_env, tid_ray] = wp.transform_point(mesh_pose, hit_pos)

<<<<<<< HEAD
            # update the hit distance
            ray_distance[tid_env, tid_ray] = mesh_query_ray_t.t

=======
>>>>>>> c3dcb2b2
            # update the normal and face id if requested
            if return_normal == 1:
                n = wp.transform_vector(mesh_pose, mesh_query_ray_t.normal)
                ray_normal[tid_env, tid_ray] = n
            if return_face_id == 1:
                ray_face_id[tid_env, tid_ray] = mesh_query_ray_t.face
            if return_mesh_id == 1:
                ray_mesh_id[tid_env, tid_ray] = wp.int16(tid_mesh_id)


@wp.kernel(enable_backward=False)
def reshape_tiled_image(
    tiled_image_buffer: Any,
    batched_image: Any,
    image_height: int,
    image_width: int,
    num_channels: int,
    num_tiles_x: int,
):
    """Reshapes a tiled image into a batch of images.

    This function reshapes the input tiled image buffer into a batch of images. The input image buffer
    is assumed to be tiled in the x and y directions. The output image is a batch of images with the
    specified height, width, and number of channels.

    Args:
        tiled_image_buffer: The input image buffer. Shape is (height * width * num_channels * num_cameras,).
        batched_image: The output image. Shape is (num_cameras, height, width, num_channels).
        image_width: The width of the image.
        image_height: The height of the image.
        num_channels: The number of channels in the image.
        num_tiles_x: The number of tiles in x-direction.
    """
    # get the thread id
    camera_id, height_id, width_id = wp.tid()

    # resolve the tile indices
    tile_x_id = camera_id % num_tiles_x
    tile_y_id = camera_id // num_tiles_x
    # compute the start index of the pixel in the tiled image buffer
    pixel_start = (
        num_channels * num_tiles_x * image_width * (image_height * tile_y_id + height_id)
        + num_channels * tile_x_id * image_width
        + num_channels * width_id
    )

    # copy the pixel values into the batched image
    for i in range(num_channels):
        batched_image[camera_id, height_id, width_id, i] = batched_image.dtype(tiled_image_buffer[pixel_start + i])


# uint32 -> int32 conversion is required for non-colored segmentation annotators
wp.overload(
    reshape_tiled_image,
    {"tiled_image_buffer": wp.array(dtype=wp.uint32), "batched_image": wp.array(dtype=wp.uint32, ndim=4)},
)
# uint8 is used for 4 channel annotators
wp.overload(
    reshape_tiled_image,
    {"tiled_image_buffer": wp.array(dtype=wp.uint8), "batched_image": wp.array(dtype=wp.uint8, ndim=4)},
)
# float32 is used for single channel annotators
wp.overload(
    reshape_tiled_image,
    {"tiled_image_buffer": wp.array(dtype=wp.float32), "batched_image": wp.array(dtype=wp.float32, ndim=4)},
)<|MERGE_RESOLUTION|>--- conflicted
+++ resolved
@@ -137,17 +137,6 @@
     # if the ray hit, store the hit data
     if mesh_query_ray_t.result:
 
-<<<<<<< HEAD
-        # check if hit distance is less than the current hit distance, only then update the memory
-        if mesh_query_ray_t.t < ray_distance[tid_env, tid_ray]:
-
-            # convert back to world space and update the hit data
-            ray_hits[tid_env, tid_ray] = start_pos + mesh_query_ray_t.t * direction
-
-            # update the hit distance
-            ray_distance[tid_env, tid_ray] = mesh_query_ray_t.t
-
-=======
         wp.atomic_min(ray_distance, tid_env, tid_ray, mesh_query_ray_t.t)
         # check if hit distance is less than the current hit distance, only then update the memory
         # TODO, in theory we could use the output of atomic_min to avoid the non-thread safe next comparison
@@ -157,7 +146,6 @@
             # convert back to world space and update the hit data
             ray_hits[tid_env, tid_ray] = start_pos + mesh_query_ray_t.t * direction
 
->>>>>>> c3dcb2b2
             # update the normal and face id if requested
             if return_normal == 1:
                 ray_normal[tid_env, tid_ray] = mesh_query_ray_t.normal
@@ -167,11 +155,7 @@
                 ray_mesh_id[tid_env, tid_ray] = wp.int16(tid_mesh_id)
 
 
-<<<<<<< HEAD
-@wp.kernel
-=======
 @wp.kernel(enable_backward=False)
->>>>>>> c3dcb2b2
 def raycast_dynamic_meshes_kernel(
     mesh: wp.array2d(dtype=wp.uint64),
     ray_starts: wp.array2d(dtype=wp.vec3),
@@ -219,11 +203,7 @@
         ray_mesh_id: The output ray hit mesh ids. Shape is (B, N,), if ``return_mesh_id`` is True. Otherwise,
             this array is not used.
         mesh_positions: The input mesh positions in world frame. Shape is (W, 3).
-<<<<<<< HEAD
-        mesh_rotations: The input mesh rotations in world frame. Shape is (W, 3, 3).
-=======
         mesh_rotations: The input mesh rotations in world frame. Shape is (W, 4).
->>>>>>> c3dcb2b2
         max_dist: The maximum ray-cast distance. Defaults to 1e6.
         return_normal: Whether to return the ray hit normals. Defaults to False`.
         return_face_id: Whether to return the ray hit face ids. Defaults to False.
@@ -242,28 +222,16 @@
     # if the ray hit, store the hit data
     if mesh_query_ray_t.result:
 
-<<<<<<< HEAD
-        # check if hit distance is less than the current hit distance, only then update the memory
-        if mesh_query_ray_t.t < ray_distance[tid_env, tid_ray]:
-
-=======
         wp.atomic_min(ray_distance, tid_env, tid_ray, mesh_query_ray_t.t)
         # check if hit distance is less than the current hit distance, only then update the memory
         # TODO, in theory we could use the output of atomic_min to avoid the non-thread safe next comparison
         # however, warp atomic_min is returning the wrong values on gpu currently.
         # FIXME https://github.com/NVIDIA/warp/issues/1058
         if mesh_query_ray_t.t == ray_distance[tid_env, tid_ray]:
->>>>>>> c3dcb2b2
             # convert back to world space and update the hit data
             hit_pos = start_pos + mesh_query_ray_t.t * direction
             ray_hits[tid_env, tid_ray] = wp.transform_point(mesh_pose, hit_pos)
 
-<<<<<<< HEAD
-            # update the hit distance
-            ray_distance[tid_env, tid_ray] = mesh_query_ray_t.t
-
-=======
->>>>>>> c3dcb2b2
             # update the normal and face id if requested
             if return_normal == 1:
                 n = wp.transform_vector(mesh_pose, mesh_query_ray_t.normal)
