# Copyright (c) 2022-2025, The Isaac Lab Project Developers (https://github.com/isaac-sim/IsaacLab/blob/main/CONTRIBUTORS.md).
# All rights reserved.
#
# SPDX-License-Identifier: BSD-3-Clause

"""Wrapping around warp kernels for compatibility with torch tensors."""

# needed to import for allowing type-hinting: torch.Tensor | None
from __future__ import annotations

import numpy as np
import torch

import warp as wp

# disable warp module initialization messages
wp.config.quiet = True
# initialize the warp module
wp.init()

from isaaclab.utils.math import convert_quat

from . import kernels


def raycast_mesh(
    ray_starts: torch.Tensor,
    ray_directions: torch.Tensor,
    mesh: wp.Mesh,
    max_dist: float = 1e6,
    return_distance: bool = False,
    return_normal: bool = False,
    return_face_id: bool = False,
) -> tuple[torch.Tensor, torch.Tensor | None, torch.Tensor | None, torch.Tensor | None]:
    """Performs ray-casting against a mesh.

    Note that the `ray_starts` and `ray_directions`, and `ray_hits` should have compatible shapes
    and data types to ensure proper execution. Additionally, they all must be in the same frame.

    Args:
        ray_starts: The starting position of the rays. Shape (N, 3).
        ray_directions: The ray directions for each ray. Shape (N, 3).
        mesh: The warp mesh to ray-cast against.
        max_dist: The maximum distance to ray-cast. Defaults to 1e6.
        return_distance: Whether to return the distance of the ray until it hits the mesh. Defaults to False.
        return_normal: Whether to return the normal of the mesh face the ray hits. Defaults to False.
        return_face_id: Whether to return the face id of the mesh face the ray hits. Defaults to False.

    Returns:
        The ray hit position. Shape (N, 3).
            The returned tensor contains :obj:`float('inf')` for missed hits.
        The ray hit distance. Shape (N,).
            Will only return if :attr:`return_distance` is True, else returns None.
            The returned tensor contains :obj:`float('inf')` for missed hits.
        The ray hit normal. Shape (N, 3).
            Will only return if :attr:`return_normal` is True else returns None.
            The returned tensor contains :obj:`float('inf')` for missed hits.
        The ray hit face id. Shape (N,).
            Will only return if :attr:`return_face_id` is True else returns None.
            The returned tensor contains :obj:`int(-1)` for missed hits.
    """
    # extract device and shape information
    shape = ray_starts.shape
    device = ray_starts.device
    # device of the mesh
    torch_device = wp.device_to_torch(mesh.device)
    # reshape the tensors
    ray_starts = ray_starts.to(torch_device).view(-1, 3).contiguous()
    ray_directions = ray_directions.to(torch_device).view(-1, 3).contiguous()
    num_rays = ray_starts.shape[0]
    # create output tensor for the ray hits
    ray_hits = torch.full((num_rays, 3), float("inf"), device=torch_device).contiguous()

    # map the memory to warp arrays
    ray_starts_wp = wp.from_torch(ray_starts, dtype=wp.vec3)
    ray_directions_wp = wp.from_torch(ray_directions, dtype=wp.vec3)
    ray_hits_wp = wp.from_torch(ray_hits, dtype=wp.vec3)

    if return_distance:
        ray_distance = torch.full((num_rays,), float("inf"), device=torch_device).contiguous()
        ray_distance_wp = wp.from_torch(ray_distance, dtype=wp.float32)
    else:
        ray_distance = None
        ray_distance_wp = wp.empty((1,), dtype=wp.float32, device=torch_device)

    if return_normal:
        ray_normal = torch.full((num_rays, 3), float("inf"), device=torch_device).contiguous()
        ray_normal_wp = wp.from_torch(ray_normal, dtype=wp.vec3)
    else:
        ray_normal = None
        ray_normal_wp = wp.empty((1,), dtype=wp.vec3, device=torch_device)

    if return_face_id:
        ray_face_id = torch.ones((num_rays,), dtype=torch.int32, device=torch_device).contiguous() * (-1)
        ray_face_id_wp = wp.from_torch(ray_face_id, dtype=wp.int32)
    else:
        ray_face_id = None
        ray_face_id_wp = wp.empty((1,), dtype=wp.int32, device=torch_device)

    # launch the warp kernel
    wp.launch(
        kernel=kernels.raycast_mesh_kernel,
        dim=num_rays,
        inputs=[
            mesh.id,
            ray_starts_wp,
            ray_directions_wp,
            ray_hits_wp,
            ray_distance_wp,
            ray_normal_wp,
            ray_face_id_wp,
            float(max_dist),
            int(return_distance),
            int(return_normal),
            int(return_face_id),
        ],
        device=mesh.device,
    )
    # NOTE: Synchronize is not needed anymore, but we keep it for now. Check with @dhoeller.
    wp.synchronize()

    if return_distance:
        ray_distance = ray_distance.to(device).view(shape[0], shape[1])
    if return_normal:
        ray_normal = ray_normal.to(device).view(shape)
    if return_face_id:
        ray_face_id = ray_face_id.to(device).view(shape[0], shape[1])

    return ray_hits.to(device).view(shape), ray_distance, ray_normal, ray_face_id


def raycast_single_mesh(
    ray_starts: torch.Tensor,
    ray_directions: torch.Tensor,
    mesh_id: int,
    max_dist: float = 1e6,
    return_distance: bool = False,
    return_normal: bool = False,
    return_face_id: bool = False,
) -> tuple[torch.Tensor, torch.Tensor | None, torch.Tensor | None, torch.Tensor | None]:
    """Performs ray-casting against a mesh.

    Note that the :attr:`ray_starts` and :attr:`ray_directions`, and :attr:`ray_hits` should have compatible shapes
    and data types to ensure proper execution. Additionally, they all must be in the same frame.

    Args:
        ray_starts: The starting position of the rays. Shape (B, N, 3).
        ray_directions: The ray directions for each ray. Shape (B, N, 3).
        mesh_id: The warp mesh id to ray-cast against.
        max_dist: The maximum distance to ray-cast. Defaults to 1e6.
        return_distance: Whether to return the distance of the ray until it hits the mesh. Defaults to False.
        return_normal: Whether to return the normal of the mesh face the ray hits. Defaults to False.
        return_face_id: Whether to return the face id of the mesh face the ray hits. Defaults to False.

    Returns:
        The ray hit position. Shape (B, N, 3).
            The returned tensor contains :obj:`float('inf')` for missed hits.
        The ray hit distance. Shape (B, N,).
            Will only return if :attr:`return_distance` is True, else returns None.
            The returned tensor contains :obj:`float('inf')` for missed hits.
        The ray hit normal. Shape (B, N, 3).
            Will only return if :attr:`return_normal` is True else returns None.
            The returned tensor contains :obj:`float('inf')` for missed hits.
        The ray hit face id. Shape (B, N,).
            Will only return if :attr:`return_face_id` is True else returns None.
            The returned tensor contains :obj:`int(-1)` for missed hits.
    """
    # cast mesh id into array
    mesh_ids = wp.array2d(
<<<<<<< HEAD
        [[mesh_id] * ray_starts.shape[0]], dtype=wp.uint64, device=wp.device_from_torch(ray_starts.device)
=======
        [[mesh_id] for _ in range(ray_starts.shape[0])], dtype=wp.uint64, device=wp.device_from_torch(ray_starts.device)
>>>>>>> c3dcb2b2
    )
    ray_hits, ray_distance, ray_normal, ray_face_id, ray_mesh_id = raycast_dynamic_meshes(
        ray_starts=ray_starts,
        ray_directions=ray_directions,
        mesh_ids_wp=mesh_ids,
        max_dist=max_dist,
        return_distance=return_distance,
        return_normal=return_normal,
        return_face_id=return_face_id,
    )

    return ray_hits, ray_distance, ray_normal, ray_face_id


def raycast_dynamic_meshes(
    ray_starts: torch.Tensor,
    ray_directions: torch.Tensor,
    mesh_ids_wp: wp.Array,
    mesh_positions_w: torch.Tensor | None = None,
    mesh_orientations_w: torch.Tensor | None = None,
    max_dist: float = 1e6,
    return_distance: bool = False,
    return_normal: bool = False,
    return_face_id: bool = False,
    return_mesh_id: bool = False,
) -> tuple[torch.Tensor, torch.Tensor | None, torch.Tensor | None, torch.Tensor | None, torch.Tensor | None]:
    """Performs ray-casting against multiple, dynamic meshes.

    Note that the :attr:`ray_starts` and :attr:`ray_directions`, and :attr:`ray_hits` should have compatible shapes
    and data types to ensure proper execution. Additionally, they all must be in the same frame.

    If mesh positions and rotations are provided, they need to have to have the same shape as the
    number of meshes.

    Args:
        ray_starts: The starting position of the rays. Shape (B, N, 3).
        ray_directions: The ray directions for each ray. Shape (B, N, 3).
        mesh_ids_wp: The warp mesh ids to ray-cast against. Length (B, M).
        mesh_positions_w: The world positions of the meshes. Shape (B, M, 3).
        mesh_orientations_w: The world orientation as quaternion (wxyz) format. Shape (B, M, 4).
        max_dist: The maximum distance to ray-cast. Defaults to 1e6.
        return_distance: Whether to return the distance of the ray until it hits the mesh. Defaults to False.
        return_normal: Whether to return the normal of the mesh face the ray hits. Defaults to False.
        return_face_id: Whether to return the face id of the mesh face the ray hits. Defaults to False.
        return_mesh_id: Whether to return the mesh id of the mesh face the ray hits. Defaults to False.
                        NOTE: the type of the returned tensor is torch.int16, so you can't have more than 32767 meshes.

    Returns:
        The ray hit position. Shape (B, N, 3).
            The returned tensor contains :obj:`float('inf')` for missed hits.
        The ray hit distance. Shape (B, N,).
            Will only return if :attr:`return_distance` is True, else returns None.
            The returned tensor contains :obj:`float('inf')` for missed hits.
        The ray hit normal. Shape (B, N, 3).
            Will only return if :attr:`return_normal` is True else returns None.
            The returned tensor contains :obj:`float('inf')` for missed hits.
        The ray hit face id. Shape (B, N,).
            Will only return if :attr:`return_face_id` is True else returns None.
            The returned tensor contains :obj:`int(-1)` for missed hits.
        The ray hit mesh id. Shape (B, N,).
            Will only return if :attr:`return_mesh_id` is True else returns None.
<<<<<<< HEAD
            The returned tensor contains :obj:`0` for missed hits.
=======
            The returned tensor contains :obj:`-1` for missed hits.
>>>>>>> c3dcb2b2
    """
    # extract device and shape information
    shape = ray_starts.shape
    device = ray_starts.device

    # device of the mesh
    torch_device = wp.device_to_torch(mesh_ids_wp.device)
    n_meshes = mesh_ids_wp.shape[1]

    n_envs = ray_starts.shape[0]
    n_rays_per_env = ray_starts.shape[1]

    # reshape the tensors
    ray_starts = ray_starts.to(torch_device).view(n_envs, n_rays_per_env, 3).contiguous()
    ray_directions = ray_directions.to(torch_device).view(n_envs, n_rays_per_env, 3).contiguous()

    # create output tensor for the ray hits
    ray_hits = torch.full((n_envs, n_rays_per_env, 3), float("inf"), device=torch_device).contiguous()

    # map the memory to warp arrays
    ray_starts_wp = wp.from_torch(ray_starts, dtype=wp.vec3)
    ray_directions_wp = wp.from_torch(ray_directions, dtype=wp.vec3)
    ray_hits_wp = wp.from_torch(ray_hits, dtype=wp.vec3)
    # required to check if a closer hit is reported, returned only if return_distance is true
    ray_distance = torch.full(
        (
            n_envs,
            n_rays_per_env,
        ),
        float("inf"),
        device=torch_device,
    ).contiguous()
    ray_distance_wp = wp.from_torch(ray_distance, dtype=wp.float32)

    if return_normal:
        ray_normal = torch.full((n_envs, n_rays_per_env, 3), float("inf"), device=torch_device).contiguous()
        ray_normal_wp = wp.from_torch(ray_normal, dtype=wp.vec3)
    else:
        ray_normal = None
        ray_normal_wp = wp.empty((1, 1), dtype=wp.vec3, device=torch_device)

    if return_face_id:
        ray_face_id = torch.ones(
            (
                n_envs,
                n_rays_per_env,
            ),
            dtype=torch.int32,
            device=torch_device,
        ).contiguous() * (-1)
        ray_face_id_wp = wp.from_torch(ray_face_id, dtype=wp.int32)
    else:
        ray_face_id = None
        ray_face_id_wp = wp.empty((1, 1), dtype=wp.int32, device=torch_device)

    if return_mesh_id:
        ray_mesh_id = -torch.ones((n_envs, n_rays_per_env), dtype=torch.int16, device=torch_device).contiguous()
        ray_mesh_id_wp = wp.from_torch(ray_mesh_id, dtype=wp.int16)
    else:
        ray_mesh_id = None
        ray_mesh_id_wp = wp.empty((1, 1), dtype=wp.int16, device=torch_device)

    ##
    # Call the warp kernels
    ###
    if mesh_positions_w is None and mesh_orientations_w is None:
        # Static mesh case, no need to pass in positions and rotations.
        # launch the warp kernel
        wp.launch(
            kernel=kernels.raycast_static_meshes_kernel,
            dim=[n_meshes, n_envs, n_rays_per_env],
            inputs=[
                mesh_ids_wp,
                ray_starts_wp,
                ray_directions_wp,
                ray_hits_wp,
                ray_distance_wp,
                ray_normal_wp,
                ray_face_id_wp,
                ray_mesh_id_wp,
                float(max_dist),
                int(return_normal),
                int(return_face_id),
                int(return_mesh_id),
            ],
            device=torch_device,
        )
    else:
        # dynamic mesh case
        if mesh_positions_w is None:
            mesh_positions_wp_w = wp.zeros((n_envs, n_meshes), dtype=wp.vec3, device=torch_device)
        else:
            mesh_positions_w = mesh_positions_w.to(torch_device).view(n_envs, n_meshes, 3).contiguous()
            mesh_positions_wp_w = wp.from_torch(mesh_positions_w, dtype=wp.vec3)

        if mesh_orientations_w is None:
            # Note (zrene): This is a little bit ugly, since it requires to initialize torch memory first
            # But I couldn't find a better way to initialize a quaternion identity in warp
            # wp.zeros(1, dtype=wp.quat, device=torch_device) gives all zero quaternion
            quat_identity = torch.tensor([0, 0, 0, 1], dtype=torch.float32, device=torch_device).repeat(
                n_envs, n_meshes, 1
            )
            mesh_quat_wp_w = wp.from_torch(quat_identity, dtype=wp.quat)
        else:
            mesh_orientations_w = convert_quat(
                mesh_orientations_w.to(dtype=torch.float32, device=torch_device), "xyzw"
            ).contiguous()
            mesh_quat_wp_w = wp.from_torch(mesh_orientations_w, dtype=wp.quat)

        # launch the warp kernel
        wp.launch(
            kernel=kernels.raycast_dynamic_meshes_kernel,
            dim=[n_meshes, n_envs, n_rays_per_env],
            inputs=[
                mesh_ids_wp,
                ray_starts_wp,
                ray_directions_wp,
                ray_hits_wp,
                ray_distance_wp,
                ray_normal_wp,
                ray_face_id_wp,
                ray_mesh_id_wp,
                mesh_positions_wp_w,
                mesh_quat_wp_w,
                float(max_dist),
                int(return_normal),
                int(return_face_id),
                int(return_mesh_id),
            ],
            device=torch_device,
        )
    ##
    # Cleanup and convert back to torch tensors
    ##

    # NOTE: Synchronize is not needed anymore, but we keep it for now. Check with @dhoeller.
    wp.synchronize()

    if return_distance:
        ray_distance = ray_distance.to(device).view(shape[:2])
    if return_normal:
        ray_normal = ray_normal.to(device).view(shape)
    if return_face_id:
        ray_face_id = ray_face_id.to(device).view(shape[:2])
    if return_mesh_id:
        ray_mesh_id = ray_mesh_id.to(device).view(shape[:2])

    return ray_hits.to(device).view(shape), ray_distance, ray_normal, ray_face_id, ray_mesh_id


def convert_to_warp_mesh(points: np.ndarray, indices: np.ndarray, device: str) -> wp.Mesh:
    """Create a warp mesh object with a mesh defined from vertices and triangles.

    Args:
        points: The vertices of the mesh. Shape is (N, 3), where N is the number of vertices.
        indices: The triangles of the mesh as references to vertices for each triangle.
            Shape is (M, 3), where M is the number of triangles / faces.
        device: The device to use for the mesh.

    Returns:
        The warp mesh object.
    """
    return wp.Mesh(
        points=wp.array(points.astype(np.float32), dtype=wp.vec3, device=device),
        indices=wp.array(indices.astype(np.int32).flatten(), dtype=wp.int32, device=device),
    )<|MERGE_RESOLUTION|>--- conflicted
+++ resolved
@@ -167,11 +167,7 @@
     """
     # cast mesh id into array
     mesh_ids = wp.array2d(
-<<<<<<< HEAD
-        [[mesh_id] * ray_starts.shape[0]], dtype=wp.uint64, device=wp.device_from_torch(ray_starts.device)
-=======
         [[mesh_id] for _ in range(ray_starts.shape[0])], dtype=wp.uint64, device=wp.device_from_torch(ray_starts.device)
->>>>>>> c3dcb2b2
     )
     ray_hits, ray_distance, ray_normal, ray_face_id, ray_mesh_id = raycast_dynamic_meshes(
         ray_starts=ray_starts,
@@ -233,11 +229,7 @@
             The returned tensor contains :obj:`int(-1)` for missed hits.
         The ray hit mesh id. Shape (B, N,).
             Will only return if :attr:`return_mesh_id` is True else returns None.
-<<<<<<< HEAD
-            The returned tensor contains :obj:`0` for missed hits.
-=======
             The returned tensor contains :obj:`-1` for missed hits.
->>>>>>> c3dcb2b2
     """
     # extract device and shape information
     shape = ray_starts.shape
