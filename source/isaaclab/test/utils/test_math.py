--- conflicted
+++ resolved
@@ -517,288 +517,35 @@
         )
         result_pos, result_quat = math_utils.unmake_pose(interpolated_poses)
 
-<<<<<<< HEAD
         # Assert that the result is almost equal to the expected quaternion
         np.testing.assert_array_almost_equal(result_quat, expected_quat, decimal=DECIMAL_PRECISION)
         np.testing.assert_array_almost_equal(result_pos, expected_pos, decimal=DECIMAL_PRECISION)
-=======
-    def test_wrap_to_pi(self):
-        """Test wrap_to_pi method."""
-        # Define test cases
-        # Each tuple contains: angle, expected wrapped angle
-        test_cases = [
-            # No wrapping needed
-            (torch.Tensor([0.0]), torch.Tensor([0.0])),
-            # Positive angle
-            (torch.Tensor([PI]), torch.Tensor([PI])),
-            # Negative angle
-            (torch.Tensor([-PI]), torch.Tensor([-PI])),
-            # Multiple angles
-            (torch.Tensor([3 * PI, -3 * PI, 4 * PI, -4 * PI]), torch.Tensor([PI, -PI, 0.0, 0.0])),
-            # Multiple angles from MATLAB docs
-            # fmt: off
-            (
-                torch.Tensor([-2 * PI, - PI - 0.1, -PI, -2.8, 3.1, PI, PI + 0.001, PI + 1, 2 * PI, 2 * PI + 0.1]),
-                torch.Tensor([0.0, PI - 0.1, -PI, -2.8, 3.1 , PI, -PI + 0.001, -PI + 1 , 0.0, 0.1])
-            ),
-            # fmt: on
-        ]
-
-        # Iterate over test cases
-        for device in ["cpu", "cuda:0"]:
-            for angle, expected_angle in test_cases:
-                with self.subTest(angle=angle, device=device):
-                    # move to the device
-                    angle = angle.to(device)
-                    expected_angle = expected_angle.to(device)
-                    # Compute the wrapped angle
-                    wrapped_angle = math_utils.wrap_to_pi(angle)
-                    # Check that the wrapped angle is close to the expected value
-                    torch.testing.assert_close(wrapped_angle, expected_angle)
-
-    def test_yaw_quat(self):
-        """
-        Test for yaw_quat methods.
-        """
-        # 90-degree (n/2 radians) rotations about the Y-axis
-        quat_input = torch.Tensor([0.7071, 0, 0.7071, 0])
-        cloned_quat_input = quat_input.clone()
-
-        # Calculated output that the function should return
-        expected_output = torch.Tensor([1, 0, 0, 0])
-
-        # Compute the result using the existing implementation
-        result = math_utils.yaw_quat(quat_input)
-
-        # Verify original quat is not being modified
-        torch.testing.assert_close(quat_input, cloned_quat_input)
-
-        # check that the output is equivalent to the expected output
-        torch.testing.assert_close(result, expected_output)
-
-    def test_quat_rotate_and_quat_rotate_inverse(self):
-        """Test for quat_rotate and quat_rotate_inverse methods.
-
-        The new implementation uses :meth:`torch.einsum` instead of `torch.bmm` which allows
-        for more flexibility in the input dimensions and is faster than `torch.bmm`.
-        """
-
-        # define old implementation for quat_rotate and quat_rotate_inverse
-        # Based on commit: cdfa954fcc4394ca8daf432f61994e25a7b8e9e2
-
-        @torch.jit.script
-        def old_quat_rotate(q: torch.Tensor, v: torch.Tensor) -> torch.Tensor:
-            shape = q.shape
-            q_w = q[:, 0]
-            q_vec = q[:, 1:]
-            a = v * (2.0 * q_w**2 - 1.0).unsqueeze(-1)
-            b = torch.cross(q_vec, v, dim=-1) * q_w.unsqueeze(-1) * 2.0
-            c = q_vec * torch.bmm(q_vec.view(shape[0], 1, 3), v.view(shape[0], 3, 1)).squeeze(-1) * 2.0
-            return a + b + c
-
-        @torch.jit.script
-        def old_quat_rotate_inverse(q: torch.Tensor, v: torch.Tensor) -> torch.Tensor:
-            shape = q.shape
-            q_w = q[:, 0]
-            q_vec = q[:, 1:]
-            a = v * (2.0 * q_w**2 - 1.0).unsqueeze(-1)
-            b = torch.cross(q_vec, v, dim=-1) * q_w.unsqueeze(-1) * 2.0
-            c = q_vec * torch.bmm(q_vec.view(shape[0], 1, 3), v.view(shape[0], 3, 1)).squeeze(-1) * 2.0
-            return a - b + c
-
-        # check that implementation produces the same result as the new implementation
-        for device in ["cpu", "cuda:0"]:
-            # prepare random quaternions and vectors
-            q_rand = math_utils.random_orientation(num=1024, device=device)
-            v_rand = math_utils.sample_uniform(-1000, 1000, (1024, 3), device=device)
-
-            # compute the result using the old implementation
-            old_result = old_quat_rotate(q_rand, v_rand)
-            old_result_inv = old_quat_rotate_inverse(q_rand, v_rand)
-
-            # compute the result using the new implementation
-            new_result = math_utils.quat_rotate(q_rand, v_rand)
-            new_result_inv = math_utils.quat_rotate_inverse(q_rand, v_rand)
-
-            # check that the result is close to the expected value
-            torch.testing.assert_close(old_result, new_result)
-            torch.testing.assert_close(old_result_inv, new_result_inv)
-
-        # check the performance of the new implementation
-        for device in ["cpu", "cuda:0"]:
-            # prepare random quaternions and vectors
-            # new implementation supports batched inputs
-            q_shape = (1024, 2, 5, 4)
-            v_shape = (1024, 2, 5, 3)
-            # sample random quaternions and vectors
-            num_quats = math.prod(q_shape[:-1])
-            q_rand = math_utils.random_orientation(num=num_quats, device=device).reshape(q_shape)
-            v_rand = math_utils.sample_uniform(-1000, 1000, v_shape, device=device)
-
-            # create functions to test
-            def iter_quat_rotate(q: torch.Tensor, v: torch.Tensor) -> torch.Tensor:
-                """Iterative implementation of new quat_rotate."""
-                out = torch.empty_like(v)
-                for i in range(q.shape[1]):
-                    for j in range(q.shape[2]):
-                        out[:, i, j] = math_utils.quat_rotate(q_rand[:, i, j], v_rand[:, i, j])
-                return out
-
-            def iter_quat_rotate_inverse(q: torch.Tensor, v: torch.Tensor) -> torch.Tensor:
-                """Iterative implementation of new quat_rotate_inverse."""
-                out = torch.empty_like(v)
-                for i in range(q.shape[1]):
-                    for j in range(q.shape[2]):
-                        out[:, i, j] = math_utils.quat_rotate_inverse(q_rand[:, i, j], v_rand[:, i, j])
-                return out
-
-            def iter_old_quat_rotate(q: torch.Tensor, v: torch.Tensor) -> torch.Tensor:
-                """Iterative implementation of old quat_rotate."""
-                out = torch.empty_like(v)
-                for i in range(q.shape[1]):
-                    for j in range(q.shape[2]):
-                        out[:, i, j] = old_quat_rotate(q_rand[:, i, j], v_rand[:, i, j])
-                return out
-
-            def iter_old_quat_rotate_inverse(q: torch.Tensor, v: torch.Tensor) -> torch.Tensor:
-                """Iterative implementation of old quat_rotate_inverse."""
-                out = torch.empty_like(v)
-                for i in range(q.shape[1]):
-                    for j in range(q.shape[2]):
-                        out[:, i, j] = old_quat_rotate_inverse(q_rand[:, i, j], v_rand[:, i, j])
-                return out
-
-            # create benchmark
-            timer_iter_quat_rotate = benchmark.Timer(
-                stmt="iter_quat_rotate(q_rand, v_rand)",
-                globals={"iter_quat_rotate": iter_quat_rotate, "q_rand": q_rand, "v_rand": v_rand},
-            )
-            timer_iter_quat_rotate_inverse = benchmark.Timer(
-                stmt="iter_quat_rotate_inverse(q_rand, v_rand)",
-                globals={"iter_quat_rotate_inverse": iter_quat_rotate_inverse, "q_rand": q_rand, "v_rand": v_rand},
-            )
-
-            timer_iter_old_quat_rotate = benchmark.Timer(
-                stmt="iter_old_quat_rotate(q_rand, v_rand)",
-                globals={"iter_old_quat_rotate": iter_old_quat_rotate, "q_rand": q_rand, "v_rand": v_rand},
-            )
-            timer_iter_old_quat_rotate_inverse = benchmark.Timer(
-                stmt="iter_old_quat_rotate_inverse(q_rand, v_rand)",
-                globals={
-                    "iter_old_quat_rotate_inverse": iter_old_quat_rotate_inverse,
-                    "q_rand": q_rand,
-                    "v_rand": v_rand,
-                },
-            )
-
-            timer_quat_rotate = benchmark.Timer(
-                stmt="math_utils.quat_rotate(q_rand, v_rand)",
-                globals={"math_utils": math_utils, "q_rand": q_rand, "v_rand": v_rand},
-            )
-            timer_quat_rotate_inverse = benchmark.Timer(
-                stmt="math_utils.quat_rotate_inverse(q_rand, v_rand)",
-                globals={"math_utils": math_utils, "q_rand": q_rand, "v_rand": v_rand},
-            )
-
-            # run the benchmark
-            print("--------------------------------")
-            print(f"Device: {device}")
-            print("Time for quat_rotate:", timer_quat_rotate.timeit(number=1000))
-            print("Time for iter_quat_rotate:", timer_iter_quat_rotate.timeit(number=1000))
-            print("Time for iter_old_quat_rotate:", timer_iter_old_quat_rotate.timeit(number=1000))
-            print("--------------------------------")
-            print("Time for quat_rotate_inverse:", timer_quat_rotate_inverse.timeit(number=1000))
-            print("Time for iter_quat_rotate_inverse:", timer_iter_quat_rotate_inverse.timeit(number=1000))
-            print("Time for iter_old_quat_rotate_inverse:", timer_iter_old_quat_rotate_inverse.timeit(number=1000))
-            print("--------------------------------")
-
-            # check output values are the same
-            torch.testing.assert_close(math_utils.quat_rotate(q_rand, v_rand), iter_quat_rotate(q_rand, v_rand))
-            torch.testing.assert_close(math_utils.quat_rotate(q_rand, v_rand), iter_old_quat_rotate(q_rand, v_rand))
-            torch.testing.assert_close(
-                math_utils.quat_rotate_inverse(q_rand, v_rand), iter_quat_rotate_inverse(q_rand, v_rand)
-            )
-            torch.testing.assert_close(
-                math_utils.quat_rotate_inverse(q_rand, v_rand),
-                iter_old_quat_rotate_inverse(q_rand, v_rand),
-            )
-
-    def test_orthogonalize_perspective_depth(self):
-        """Test for converting perspective depth to orthogonal depth."""
-        for device in ["cpu", "cuda:0"]:
-            # Create a sample perspective depth image (N, H, W)
-            perspective_depth = torch.tensor(
-                [[[10.0, 0.0, 100.0], [0.0, 3000.0, 0.0], [100.0, 0.0, 100.0]]], device=device
-            )
-
-            # Create sample intrinsic matrix (3, 3)
-            intrinsics = torch.tensor([[500.0, 0.0, 5.0], [0.0, 500.0, 5.0], [0.0, 0.0, 1.0]], device=device)
-
-            # Convert perspective depth to orthogonal depth
-            orthogonal_depth = math_utils.orthogonalize_perspective_depth(perspective_depth, intrinsics)
-
-            # Manually compute expected orthogonal depth based on the formula for comparison
-            expected_orthogonal_depth = torch.tensor(
-                [[[9.9990, 0.0000, 99.9932], [0.0000, 2999.8079, 0.0000], [99.9932, 0.0000, 99.9964]]], device=device
-            )
-
-            # Assert that the output is close to the expected result
-            torch.testing.assert_close(orthogonal_depth, expected_orthogonal_depth)
-
-    def test_combine_frame_transform(self):
-        """Test combine_frame_transforms function."""
-        for device in ["cpu", "cuda:0"]:
-            # create random poses
-            pose01 = torch.rand(1, 7, device=device)
-            pose01[:, 3:7] = torch.nn.functional.normalize(pose01[..., 3:7], dim=-1)
-
-            pose12 = torch.rand(1, 7, device=device)
-            pose12[:, 3:7] = torch.nn.functional.normalize(pose12[..., 3:7], dim=-1)
-
-            # apply combination of poses
-            pos02, quat02 = math_utils.combine_frame_transforms(
-                pose01[..., :3], pose01[..., 3:7], pose12[:, :3], pose12[:, 3:7]
-            )
-            # apply combination of poses w.r.t. inverse to get original frame
-            pos01, quat01 = math_utils.combine_frame_transforms(
-                pos02,
-                quat02,
-                math_utils.quat_rotate(math_utils.quat_inv(pose12[:, 3:7]), -pose12[:, :3]),
-                math_utils.quat_inv(pose12[:, 3:7]),
-            )
-
-            torch.testing.assert_close(pose01, torch.cat((pos01, quat01), dim=-1))
-
-    def test_pose_inv(self):
-        """Test pose_inv function.
-
-        This test checks the output from the :meth:`~isaaclab.utils.math_utils.pose_inv` function against
-        the output from :func:`np.linalg.inv`. Two test cases are performed:
-
-        1. Checking the inverse of a random transformation matrix matches Numpy's built-in inverse.
-        2. Checking the inverse of a batch of random transformation matrices matches Numpy's built-in inverse.
-        """
-        # Check against a single matrix
-        for _ in range(100):
-            test_mat = math_utils.generate_random_transformation_matrix(pos_boundary=10, rot_boundary=(2 * np.pi))
-            result = np.array(math_utils.pose_inv(test_mat))
-            expected = np.linalg.inv(np.array(test_mat))
-            np.testing.assert_array_almost_equal(result, expected, decimal=DECIMAL_PRECISION)
-
-        # Check against a batch of matrices
-        test_mats = torch.stack([
-            math_utils.generate_random_transformation_matrix(pos_boundary=10, rot_boundary=(2 * math.pi))
-            for _ in range(100)
-        ])
-        result = np.array(math_utils.pose_inv(test_mats))
-        expected = np.linalg.inv(np.array(test_mats))
-        np.testing.assert_array_almost_equal(result, expected, decimal=DECIMAL_PRECISION)
->>>>>>> b1cd175f
-
-
-@pytest.mark.parametrize("device", ["cpu", "cuda:0"])
-def test_pose_inv(device):
-    """Test pose_inv function.
+
+
+@pytest.mark.parametrize("device", ["cpu", "cuda:0"])
+def test_yaw_quat(self):
+    """
+    Test for yaw_quat methods.
+    """
+    # 90-degree (n/2 radians) rotations about the Y-axis
+    quat_input = torch.Tensor([0.7071, 0, 0.7071, 0], device=device)
+    cloned_quat_input = quat_input.clone()
+
+    # Calculated output that the function should return
+    expected_output = torch.Tensor([1, 0, 0, 0])
+
+    # Compute the result using the existing implementation
+    result = math_utils.yaw_quat(quat_input)
+
+    # Verify original quat is not being modified
+    torch.testing.assert_close(quat_input, cloned_quat_input)
+
+    # check that the output is equivalent to the expected output
+    torch.testing.assert_close(result, expected_output)
+
+
+def test_quat_rotate_and_quat_rotate_inverse(self):
+    """Test for quat_rotate and quat_rotate_inverse methods.
 
     This test checks the output from the :meth:`~isaaclab.utils.math_utils.pose_inv` function against
     the output from :func:`np.linalg.inv`. Two test cases are performed:
