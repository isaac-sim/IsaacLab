--- conflicted
+++ resolved
@@ -45,15 +45,6 @@
 import os
 import random
 
-<<<<<<< HEAD
-try:
-    import isaacsim.storage.native as nucleus_utils
-except ModuleNotFoundError:
-    import isaacsim.core.utils.nucleus as nucleus_utils
-
-=======
-import isaacsim.core.utils.prims as prim_utils
->>>>>>> c32db68e
 import omni.replicator.core as rep
 from isaacsim.core.api.world import World
 from isaacsim.core.prims import Articulation, RigidPrim, SingleGeometryPrim, SingleRigidPrim
@@ -61,11 +52,8 @@
 from PIL import Image, ImageChops
 from pxr import Gf, UsdGeom
 
-<<<<<<< HEAD
 import isaaclab.sim.utils.prims as prim_utils
-=======
 import isaaclab.sim.utils.nucleus as nucleus_utils
->>>>>>> c32db68e
 
 # check nucleus connection
 if nucleus_utils.get_assets_root_path() is None:
