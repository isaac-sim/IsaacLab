# Copyright (c) 2022-2025, The Isaac Lab Project Developers (https://github.com/isaac-sim/IsaacLab/blob/main/CONTRIBUTORS.md).
# All rights reserved.
#
# SPDX-License-Identifier: BSD-3-Clause

"""
This script demonstrates how to use the cloner API from Isaac Sim.

Reference: https://docs.omniverse.nvidia.com/app_isaacsim/app_isaacsim/tutorial_gym_cloner.html
"""

"""Launch Isaac Sim Simulator first."""


import argparse
import contextlib

with contextlib.suppress(ModuleNotFoundError):
    import isaacsim  # noqa: F401

from isaacsim import SimulationApp

# add argparse arguments
parser = argparse.ArgumentParser(
    description="This script shows the issue in Isaac Sim with GPU simulation of floating robots."
)
parser.add_argument("--num_robots", type=int, default=128, help="Number of robots to spawn.")
parser.add_argument(
    "--asset",
    type=str,
    default="isaaclab",
    help="The asset source location for the robot. Can be: isaaclab, oige, custom asset path.",
)
parser.add_argument("--headless", action="store_true", help="Run in headless mode.")
# parse the arguments
args_cli = parser.parse_args()

# launch omniverse app
simulation_app = SimulationApp({"headless": args_cli.headless})

"""Rest everything follows."""

import logging
import os
import torch

<<<<<<< HEAD
import omni.log

try:
    import isaacsim.storage.native as nucleus_utils
except ModuleNotFoundError:
    import isaacsim.core.utils.nucleus as nucleus_utils

=======
import isaacsim.core.utils.prims as prim_utils
>>>>>>> c32db68e
from isaacsim.core.api.world import World
from isaacsim.core.cloner import GridCloner
from isaacsim.core.prims import Articulation
from isaacsim.core.utils.viewports import set_camera_view

<<<<<<< HEAD
import isaaclab.sim.utils.prims as prim_utils
=======
# import logger
logger = logging.getLogger(__name__)
import isaaclab.sim.utils.nucleus as nucleus_utils
>>>>>>> c32db68e

# check nucleus connection
if nucleus_utils.get_assets_root_path() is None:
    msg = (
        "Unable to perform Nucleus login on Omniverse. Assets root path is not set.\n"
        "\tPlease check: https://docs.omniverse.nvidia.com/app_isaacsim/app_isaacsim/overview.html#omniverse-nucleus"
    )
    logger.error(msg)
    raise RuntimeError(msg)


ISAAC_NUCLEUS_DIR = f"{nucleus_utils.get_assets_root_path()}/Isaac"
"""Path to the `Isaac` directory on the NVIDIA Nucleus Server."""

ISAACLAB_NUCLEUS_DIR = f"{ISAAC_NUCLEUS_DIR}/IsaacLab"
"""Path to the `Isaac/IsaacLab` directory on the NVIDIA Nucleus Server."""


"""
Main
"""


def main():
    """Spawns the ANYmal robot and clones it using Isaac Sim Cloner API."""

    # Load kit helper
    world = World(physics_dt=0.005, rendering_dt=0.005, backend="torch", device="cuda:0")
    # Set main camera
    set_camera_view([2.5, 2.5, 2.5], [0.0, 0.0, 0.0])

    # Enable hydra scene-graph instancing
    # this is needed to visualize the scene when flatcache is enabled
    world._settings.set_bool("/persistent/omnihydra/useSceneGraphInstancing", True)

    # Create interface to clone the scene
    cloner = GridCloner(spacing=2.0)
    cloner.define_base_env("/World/envs")
    # Everything under the namespace "/World/envs/env_0" will be cloned
    prim_utils.define_prim("/World/envs/env_0")

    # Spawn things into stage
    # Ground-plane
    world.scene.add_default_ground_plane(prim_path="/World/defaultGroundPlane", z_position=0.0)
    # Lights-1
    prim_utils.create_prim("/World/Light/GreySphere", "SphereLight", translation=(4.5, 3.5, 10.0))
    # Lights-2
    prim_utils.create_prim("/World/Light/WhiteSphere", "SphereLight", translation=(-4.5, 3.5, 10.0))
    # -- Robot
    # resolve asset
    if args_cli.asset == "isaaclab":
        usd_path = f"{ISAACLAB_NUCLEUS_DIR}/Robots/ANYbotics/ANYmal-C/anymal_c.usd"
        root_prim_path = "/World/envs/env_.*/Robot/base"
    elif args_cli.asset == "oige":
        usd_path = f"{ISAAC_NUCLEUS_DIR}/Robots/ANYbotics/anymal_c/anymal_c.usd"
        root_prim_path = "/World/envs/env_.*/Robot"
    elif os.path.exists(args_cli.asset):
        usd_path = args_cli.asset
    else:
        raise ValueError(f"Invalid asset: {args_cli.asset}. Must be one of: isaaclab, oige.")
    # add asset
    print("Loading robot from: ", usd_path)
    prim_utils.create_prim(
        "/World/envs/env_0/Robot",
        usd_path=usd_path,
        translation=(0.0, 0.0, 0.6),
    )

    # Clone the scene
    num_envs = args_cli.num_robots
    cloner.define_base_env("/World/envs")
    envs_prim_paths = cloner.generate_paths("/World/envs/env", num_paths=num_envs)
    envs_positions = cloner.clone(
        source_prim_path="/World/envs/env_0", prim_paths=envs_prim_paths, replicate_physics=True
    )
    # convert environment positions to torch tensor
    envs_positions = torch.tensor(envs_positions, dtype=torch.float, device=world.device)
    # filter collisions within each environment instance
    physics_scene_path = world.get_physics_context().prim_path
    cloner.filter_collisions(
        physics_scene_path, "/World/collisions", envs_prim_paths, global_paths=["/World/defaultGroundPlane"]
    )

    # Resolve robot prim paths
    if args_cli.asset == "isaaclab":
        root_prim_path = "/World/envs/env_.*/Robot/base"
    elif args_cli.asset == "oige":
        root_prim_path = "/World/envs/env_.*/Robot"
    elif os.path.exists(args_cli.asset):
        usd_path = args_cli.asset
        root_prim_path = "/World/envs/env_.*/Robot"
    else:
        raise ValueError(f"Invalid asset: {args_cli.asset}. Must be one of: isaaclab, oige.")
    # Setup robot
    robot_view = Articulation(root_prim_path, name="ANYMAL")
    world.scene.add(robot_view)
    # Play the simulator
    world.reset()

    # Now we are ready!
    print("[INFO]: Setup complete...")

    # dummy actions
    # actions = torch.zeros(robot.count, robot.num_actions, device=robot.device)

    # Define simulation stepping
    sim_dt = world.get_physics_dt()
    # episode counter
    sim_time = 0.0
    # Simulate physics
    while simulation_app.is_running():
        # If simulation is stopped, then exit.
        if world.is_stopped():
            break
        # If simulation is paused, then skip.
        if not world.is_playing():
            world.step(render=False)
            continue
        # perform step
        world.step()
        # update sim-time
        sim_time += sim_dt


if __name__ == "__main__":
    # run the main function
    main()
    # close sim app
    simulation_app.close()<|MERGE_RESOLUTION|>--- conflicted
+++ resolved
@@ -44,29 +44,16 @@
 import os
 import torch
 
-<<<<<<< HEAD
-import omni.log
-
-try:
-    import isaacsim.storage.native as nucleus_utils
-except ModuleNotFoundError:
-    import isaacsim.core.utils.nucleus as nucleus_utils
-
-=======
-import isaacsim.core.utils.prims as prim_utils
->>>>>>> c32db68e
 from isaacsim.core.api.world import World
 from isaacsim.core.cloner import GridCloner
 from isaacsim.core.prims import Articulation
 from isaacsim.core.utils.viewports import set_camera_view
 
-<<<<<<< HEAD
 import isaaclab.sim.utils.prims as prim_utils
-=======
+import isaaclab.sim.utils.nucleus as nucleus_utils
+
 # import logger
 logger = logging.getLogger(__name__)
-import isaaclab.sim.utils.nucleus as nucleus_utils
->>>>>>> c32db68e
 
 # check nucleus connection
 if nucleus_utils.get_assets_root_path() is None:
