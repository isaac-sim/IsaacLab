--- conflicted
+++ resolved
@@ -54,13 +54,10 @@
 from isaacsim.core.prims import Articulation
 from isaacsim.core.utils.viewports import set_camera_view
 
-<<<<<<< HEAD
-import isaaclab.sim.utils.prims as prim_utils
-=======
 # import logger
 logger = logging.getLogger(__name__)
 
->>>>>>> e93496ce
+import isaaclab.sim.utils.prims as prim_utils
 
 # check nucleus connection
 if nucleus_utils.get_assets_root_path() is None:
