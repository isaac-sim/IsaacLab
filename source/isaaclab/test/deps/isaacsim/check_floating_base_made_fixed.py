--- conflicted
+++ resolved
@@ -33,11 +33,6 @@
 import logging
 import torch
 
-<<<<<<< HEAD
-import isaacsim.core.utils.stage as stage_utils
-=======
-import isaacsim.core.utils.prims as prim_utils
->>>>>>> 9cbf024e
 import omni.kit.commands
 import omni.physx
 from isaacsim.core.api.world import World
@@ -47,14 +42,11 @@
 
 import isaaclab.sim.utils.nucleus as nucleus_utils
 import isaaclab.sim.utils.prims as prim_utils
+import isaaclab.sim.utils.stage as stage_utils
 
 # import logger
 logger = logging.getLogger(__name__)
-<<<<<<< HEAD
-=======
-import isaaclab.sim.utils.nucleus as nucleus_utils
-import isaaclab.sim.utils.stage as stage_utils
->>>>>>> 9cbf024e
+
 
 # check nucleus connection
 if nucleus_utils.get_assets_root_path() is None:
