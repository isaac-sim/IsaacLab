--- conflicted
+++ resolved
@@ -667,41 +667,42 @@
     assert torch.min(obs_critic["term_4"]) >= -0.5
     assert torch.max(obs_critic["term_4"]) <= 0.5
 
-    def test_serialize(self):
-        """Test serialize call for ManagerTermBase terms."""
-
-        serialize_data = {"test": 0}
-
-        class test_serialize_term(ManagerTermBase):
-
-            def __init__(self, cfg: RewardTermCfg, env: ManagerBasedEnv):
-                super().__init__(cfg, env)
-
-            def __call__(self, env: ManagerBasedEnv) -> torch.Tensor:
-                return grilled_chicken(env)
-
-            def serialize(self) -> dict:
-                return serialize_data
-
-        @configclass
-        class MyObservationManagerCfg:
-            """Test config class for observation manager."""
-
-            @configclass
-            class PolicyCfg(ObservationGroupCfg):
-                """Test config class for policy observation group."""
-
-                concatenate_terms = False
-                term_1 = ObservationTermCfg(func=test_serialize_term)
-
-            policy: ObservationGroupCfg = PolicyCfg()
-
-        # create observation manager
-        cfg = MyObservationManagerCfg()
-        self.obs_man = ObservationManager(cfg, self.env)
-
-        # check expected output
-        self.assertEqual(self.obs_man.serialize(), {"policy": {"term_1": serialize_data}})
+def test_serialize(setup_env):
+    """Test serialize call for ManagerTermBase terms."""
+    env = setup_env
+
+    serialize_data = {"test": 0}
+
+    class test_serialize_term(ManagerTermBase):
+
+        def __init__(self, cfg: RewardTermCfg, env: ManagerBasedEnv):
+            super().__init__(cfg, env)
+
+        def __call__(self, env: ManagerBasedEnv) -> torch.Tensor:
+            return grilled_chicken(env)
+
+        def serialize(self) -> dict:
+            return serialize_data
+
+    @configclass
+    class MyObservationManagerCfg:
+        """Test config class for observation manager."""
+
+        @configclass
+        class PolicyCfg(ObservationGroupCfg):
+            """Test config class for policy observation group."""
+
+            concatenate_terms = False
+            term_1 = ObservationTermCfg(func=test_serialize_term)
+
+        policy: ObservationGroupCfg = PolicyCfg()
+
+    # create observation manager
+    cfg = MyObservationManagerCfg()
+    obs_man = ObservationManager(cfg, env)
+
+    # check expected output
+    assert obs_man.serialize() == {"policy": {"term_1": serialize_data}}
 
 
 def test_modifier_invalid_config(setup_env):
@@ -723,77 +724,75 @@
 
         policy: ObservationGroupCfg = PolicyCfg()
 
-<<<<<<< HEAD
-    def test_concatenate_dim(self):
-        """Test concatenation of observations along different dimensions."""
-
-        @configclass
-        class MyObservationManagerCfg:
-            """Test config class for observation manager."""
-
-            @configclass
-            class PolicyCfg(ObservationGroupCfg):
-                """Test config class for policy observation group."""
-
-                concatenate_terms = True
-                concatenate_dim = 1  # Concatenate along dimension 1
-                term_1 = ObservationTermCfg(func=grilled_chicken_image, scale=1.0, params={"bland": 1.0, "channel": 1})
-                term_2 = ObservationTermCfg(func=grilled_chicken_image, scale=1.0, params={"bland": 1.0, "channel": 1})
-
-            @configclass
-            class CriticCfg(ObservationGroupCfg):
-                """Test config class for critic observation group."""
-
-                concatenate_terms = True
-                concatenate_dim = 2  # Concatenate along dimension 2
-                term_1 = ObservationTermCfg(func=grilled_chicken_image, scale=1.0, params={"bland": 1.0, "channel": 1})
-                term_2 = ObservationTermCfg(func=grilled_chicken_image, scale=1.0, params={"bland": 1.0, "channel": 1})
-
-            @configclass
-            class CriticCfg_neg_dim(ObservationGroupCfg):
-                """Test config class for critic observation group."""
-
-                concatenate_terms = True
-                concatenate_dim = -1  # Concatenate along last dimension
-                term_1 = ObservationTermCfg(func=grilled_chicken_image, scale=1.0, params={"bland": 1.0, "channel": 1})
-                term_2 = ObservationTermCfg(func=grilled_chicken_image, scale=1.0, params={"bland": 1.0, "channel": 1})
-
-            policy: ObservationGroupCfg = PolicyCfg()
-            critic: ObservationGroupCfg = CriticCfg()
-            critic_neg_dim: ObservationGroupCfg = CriticCfg_neg_dim()
-
-        # create observation manager
-        cfg = MyObservationManagerCfg()
-        self.obs_man = ObservationManager(cfg, self.env)
-        # compute observation using manager
-        observations = self.obs_man.compute()
-
-        # obtain the group observations
-        obs_policy: torch.Tensor = observations["policy"]
-        obs_critic: torch.Tensor = observations["critic"]
-        obs_critic_neg_dim: torch.Tensor = observations["critic_neg_dim"]
-
-        # check the observation shapes
-        # For policy: concatenated along dim 1, so width should be doubled
-        self.assertEqual((self.env.num_envs, 128, 512, 1), obs_policy.shape)
-        # For critic: concatenated along last dim, so channels should be doubled
-        self.assertEqual((self.env.num_envs, 128, 256, 2), obs_critic.shape)
-        # For critic_neg_dim: concatenated along last dim, so channels should be doubled
-        self.assertEqual((self.env.num_envs, 128, 256, 2), obs_critic_neg_dim.shape)
-
-        # verify the data is concatenated correctly
-        # For policy: check that the second half matches the first half
-        torch.testing.assert_close(obs_policy[:, :, :256, :], obs_policy[:, :, 256:, :])
-        # For critic: check that the second channel matches the first channel
-        torch.testing.assert_close(obs_critic[:, :, :, 0], obs_critic[:, :, :, 1])
-
-        # For critic_neg_dim: check that it is the same as critic
-        torch.testing.assert_close(obs_critic_neg_dim, obs_critic)
-
-=======
-    # create observation manager
-    cfg = MyObservationManagerCfg()
->>>>>>> e992592a
+    # create observation manager
+    cfg = MyObservationManagerCfg()
 
     with pytest.raises(ValueError):
-        ObservationManager(cfg, env)+        ObservationManager(cfg, env)
+
+def test_concatenate_dim(setup_env):
+    """Test concatenation of observations along different dimensions."""
+    env = setup_env
+
+    @configclass
+    class MyObservationManagerCfg:
+        """Test config class for observation manager."""
+
+        @configclass
+        class PolicyCfg(ObservationGroupCfg):
+            """Test config class for policy observation group."""
+
+            concatenate_terms = True
+            concatenate_dim = 1  # Concatenate along dimension 1
+            term_1 = ObservationTermCfg(func=grilled_chicken_image, scale=1.0, params={"bland": 1.0, "channel": 1})
+            term_2 = ObservationTermCfg(func=grilled_chicken_image, scale=1.0, params={"bland": 1.0, "channel": 1})
+
+        @configclass
+        class CriticCfg(ObservationGroupCfg):
+            """Test config class for critic observation group."""
+
+            concatenate_terms = True
+            concatenate_dim = 2  # Concatenate along dimension 2
+            term_1 = ObservationTermCfg(func=grilled_chicken_image, scale=1.0, params={"bland": 1.0, "channel": 1})
+            term_2 = ObservationTermCfg(func=grilled_chicken_image, scale=1.0, params={"bland": 1.0, "channel": 1})
+
+        @configclass
+        class CriticCfg_neg_dim(ObservationGroupCfg):
+            """Test config class for critic observation group."""
+
+            concatenate_terms = True
+            concatenate_dim = -1  # Concatenate along last dimension
+            term_1 = ObservationTermCfg(func=grilled_chicken_image, scale=1.0, params={"bland": 1.0, "channel": 1})
+            term_2 = ObservationTermCfg(func=grilled_chicken_image, scale=1.0, params={"bland": 1.0, "channel": 1})
+
+        policy: ObservationGroupCfg = PolicyCfg()
+        critic: ObservationGroupCfg = CriticCfg()
+        critic_neg_dim: ObservationGroupCfg = CriticCfg_neg_dim()
+
+    # create observation manager
+    cfg = MyObservationManagerCfg()
+    obs_man = ObservationManager(cfg, env)
+    # compute observation using manager
+    observations = obs_man.compute()
+
+    # obtain the group observations
+    obs_policy: torch.Tensor = observations["policy"]
+    obs_critic: torch.Tensor = observations["critic"]
+    obs_critic_neg_dim: torch.Tensor = observations["critic_neg_dim"]
+
+    # check the observation shapes
+    # For policy: concatenated along dim 1, so width should be doubled
+    assert obs_policy.shape == (env.num_envs, 128, 512, 1)
+    # For critic: concatenated along last dim, so channels should be doubled
+    assert obs_critic.shape == (env.num_envs, 128, 256, 2)
+    # For critic_neg_dim: concatenated along last dim, so channels should be doubled
+    assert obs_critic_neg_dim.shape == (env.num_envs, 128, 256, 2)
+
+    # verify the data is concatenated correctly
+    # For policy: check that the second half matches the first half
+    torch.testing.assert_close(obs_policy[:, :, :256, :], obs_policy[:, :, 256:, :])
+    # For critic: check that the second channel matches the first channel
+    torch.testing.assert_close(obs_critic[:, :, :, 0], obs_critic[:, :, :, 1])
+
+    # For critic_neg_dim: check that it is the same as critic
+    torch.testing.assert_close(obs_critic_neg_dim, obs_critic)