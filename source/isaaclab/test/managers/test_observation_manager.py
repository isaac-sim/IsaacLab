# Copyright (c) 2022-2025, The Isaac Lab Project Developers.
# All rights reserved.
#
# SPDX-License-Identifier: BSD-3-Clause

# needed to import for allowing type-hinting: torch.Tensor | None
from __future__ import annotations

"""Launch Isaac Sim Simulator first."""

from isaaclab.app import AppLauncher

# launch omniverse app
if not AppLauncher.instance():
    simulation_app = AppLauncher(headless=True).app

"""Rest everything follows."""

import torch
from collections import namedtuple

<<<<<<< HEAD
import pytest

=======
import isaaclab.sim as sim_utils
>>>>>>> 9be0de5f
from isaaclab.managers import ManagerTermBase, ObservationGroupCfg, ObservationManager, ObservationTermCfg
from isaaclab.utils import configclass, modifiers


def grilled_chicken(env):
    return torch.ones(env.num_envs, 4, device=env.device)


def grilled_chicken_with_bbq(env, bbq: bool):
    return bbq * torch.ones(env.num_envs, 1, device=env.device)


def grilled_chicken_with_curry(env, hot: bool):
    return hot * 2 * torch.ones(env.num_envs, 1, device=env.device)


def grilled_chicken_with_yoghurt(env, hot: bool, bland: float):
    return hot * bland * torch.ones(env.num_envs, 5, device=env.device)


def grilled_chicken_with_yoghurt_and_bbq(env, hot: bool, bland: float, bbq: bool = False):
    return hot * bland * bbq * torch.ones(env.num_envs, 3, device=env.device)


def grilled_chicken_image(env, bland: float, channel: int = 1):
    return bland * torch.ones(env.num_envs, 128, 256, channel, device=env.device)


class complex_function_class(ManagerTermBase):
    def __init__(self, cfg: ObservationTermCfg, env: object):
        self.cfg = cfg
        self.env = env
        # define some variables
        self._time_passed = torch.zeros(env.num_envs, device=env.device)

    def reset(self, env_ids: torch.Tensor | None = None):
        if env_ids is None:
            env_ids = slice(None)
        self._time_passed[env_ids] = 0.0

    def __call__(self, env: object, interval: float) -> torch.Tensor:
        self._time_passed += interval
        return self._time_passed.clone().unsqueeze(-1)


class non_callable_complex_function_class(ManagerTermBase):
    def __init__(self, cfg: ObservationTermCfg, env: object):
        self.cfg = cfg
        self.env = env
        # define some variables
        self._cost = 2 * self.env.num_envs

    def call_me(self, env: object) -> torch.Tensor:
        return torch.ones(env.num_envs, 2, device=env.device) * self._cost


class MyDataClass:

    def __init__(self, num_envs: int, device: str):
        self.pos_w = torch.rand((num_envs, 3), device=device)
        self.lin_vel_w = torch.rand((num_envs, 3), device=device)


def pos_w_data(env) -> torch.Tensor:
    return env.data.pos_w


def lin_vel_w_data(env) -> torch.Tensor:
    return env.data.lin_vel_w


@pytest.fixture(autouse=True)
def setup_env():
    dt = 0.01
    num_envs = 20
    device = "cuda:0"
    env = namedtuple("ManagerBasedEnv", ["num_envs", "device", "data", "dt"])(
        num_envs, device, MyDataClass(num_envs, device), dt
    )
    return env


<<<<<<< HEAD
def test_str(setup_env):
    env = setup_env
    """Test the string representation of the observation manager."""
=======
    def setUp(self) -> None:
        # set up the environment
        self.dt = 0.01
        self.num_envs = 20
        self.device = "cuda:0"
        # set up sim
        sim_cfg = sim_utils.SimulationCfg(dt=self.dt, device=self.device)
        sim = sim_utils.SimulationContext(sim_cfg)
        # create dummy environment
        self.env = namedtuple("ManagerBasedEnv", ["num_envs", "device", "data", "dt", "sim"])(
            self.num_envs, self.device, MyDataClass(self.num_envs, self.device), self.dt, sim
        )
        # let the simulation play (we need this for observation manager to compute obs dims)
        self.env.sim._app_control_on_stop_handle = None
        self.env.sim.reset()
>>>>>>> 9be0de5f

    @configclass
    class MyObservationManagerCfg:
        """Test config class for observation manager."""

        @configclass
        class SampleGroupCfg(ObservationGroupCfg):
            """Test config class for policy observation group."""

            term_1 = ObservationTermCfg(func=grilled_chicken, scale=10)
            term_2 = ObservationTermCfg(func=grilled_chicken, scale=2)
            term_3 = ObservationTermCfg(func=grilled_chicken_with_bbq, scale=5, params={"bbq": True})
            term_4 = ObservationTermCfg(
                func=grilled_chicken_with_yoghurt, scale=1.0, params={"hot": False, "bland": 2.0}
            )
            term_5 = ObservationTermCfg(
                func=grilled_chicken_with_yoghurt_and_bbq, scale=1.0, params={"hot": False, "bland": 2.0}
            )

        policy: ObservationGroupCfg = SampleGroupCfg()

    # create observation manager
    cfg = MyObservationManagerCfg()
    obs_man = ObservationManager(cfg, env)
    assert len(obs_man.active_terms["policy"]) == 5
    # print the expected string
    obs_man_str = str(obs_man)
    print()
    print(obs_man_str)
    obs_man_str_split = obs_man_str.split("|")
    term_1_str_index = obs_man_str_split.index(" term_1           ")
    term_1_str_shape = obs_man_str_split[term_1_str_index + 1].strip()
    assert term_1_str_shape == "(4,)"


def test_str_with_history(setup_env):
    env = setup_env
    """Test the string representation of the observation manager with history terms."""

    TERM_1_HISTORY = 5

    @configclass
    class MyObservationManagerCfg:
        """Test config class for observation manager."""

        @configclass
        class SampleGroupCfg(ObservationGroupCfg):
            """Test config class for policy observation group."""

            term_1 = ObservationTermCfg(func=grilled_chicken, scale=10, history_length=TERM_1_HISTORY)
            term_2 = ObservationTermCfg(func=grilled_chicken, scale=2)
            term_3 = ObservationTermCfg(func=grilled_chicken_with_bbq, scale=5, params={"bbq": True})
            term_4 = ObservationTermCfg(
                func=grilled_chicken_with_yoghurt, scale=1.0, params={"hot": False, "bland": 2.0}
            )
            term_5 = ObservationTermCfg(
                func=grilled_chicken_with_yoghurt_and_bbq, scale=1.0, params={"hot": False, "bland": 2.0}
            )

        policy: ObservationGroupCfg = SampleGroupCfg()

    # create observation manager
    cfg = MyObservationManagerCfg()
    obs_man = ObservationManager(cfg, env)
    assert len(obs_man.active_terms["policy"]) == 5
    # print the expected string
    obs_man_str = str(obs_man)
    print()
    print(obs_man_str)
    obs_man_str_split = obs_man_str.split("|")
    term_1_str_index = obs_man_str_split.index(" term_1           ")
    term_1_str_shape = obs_man_str_split[term_1_str_index + 1].strip()
    assert term_1_str_shape == "(20,)"


def test_config_equivalence(setup_env):
    env = setup_env
    """Test the equivalence of observation manager created from different config types."""

    # create from config class
    @configclass
    class MyObservationManagerCfg:
        """Test config class for observation manager."""

        @configclass
        class SampleGroupCfg(ObservationGroupCfg):
            """Test config class for policy observation group."""

            your_term = ObservationTermCfg(func=grilled_chicken, scale=10)
            his_term = ObservationTermCfg(func=grilled_chicken, scale=2)
            my_term = ObservationTermCfg(func=grilled_chicken_with_bbq, scale=5, params={"bbq": True})
            her_term = ObservationTermCfg(
                func=grilled_chicken_with_yoghurt, scale=1.0, params={"hot": False, "bland": 2.0}
            )

        policy = SampleGroupCfg()
        critic = SampleGroupCfg(concatenate_terms=False, her_term=None)

    cfg = MyObservationManagerCfg()
    obs_man_from_cfg = ObservationManager(cfg, env)

    # create from config class
    @configclass
    class MyObservationManagerAnnotatedCfg:
        """Test config class for observation manager with annotations on terms."""

        @configclass
        class SampleGroupCfg(ObservationGroupCfg):
            """Test config class for policy observation group."""

            your_term: ObservationTermCfg = ObservationTermCfg(func=grilled_chicken, scale=10)
            his_term: ObservationTermCfg = ObservationTermCfg(func=grilled_chicken, scale=2)
            my_term: ObservationTermCfg = ObservationTermCfg(
                func=grilled_chicken_with_bbq, scale=5, params={"bbq": True}
            )
            her_term: ObservationTermCfg = ObservationTermCfg(
                func=grilled_chicken_with_yoghurt, scale=1.0, params={"hot": False, "bland": 2.0}
            )

        policy: ObservationGroupCfg = SampleGroupCfg()
        critic: ObservationGroupCfg = SampleGroupCfg(concatenate_terms=False, her_term=None)

    cfg = MyObservationManagerAnnotatedCfg()
    obs_man_from_annotated_cfg = ObservationManager(cfg, env)

    # check equivalence
    # parsed terms
    assert obs_man_from_cfg.active_terms == obs_man_from_annotated_cfg.active_terms
    assert obs_man_from_cfg.group_obs_term_dim == obs_man_from_annotated_cfg.group_obs_term_dim
    assert obs_man_from_cfg.group_obs_dim == obs_man_from_annotated_cfg.group_obs_dim
    # parsed term configs
    assert obs_man_from_cfg._group_obs_term_cfgs == obs_man_from_annotated_cfg._group_obs_term_cfgs
    assert obs_man_from_cfg._group_obs_concatenate == obs_man_from_annotated_cfg._group_obs_concatenate


def test_config_terms(setup_env):
    env = setup_env
    """Test the number of terms in the observation manager."""

    @configclass
    class MyObservationManagerCfg:
        """Test config class for observation manager."""

        @configclass
        class SampleGroupCfg(ObservationGroupCfg):
            """Test config class for policy observation group."""

            term_1 = ObservationTermCfg(func=grilled_chicken, scale=10)
            term_2 = ObservationTermCfg(func=grilled_chicken_with_curry, scale=0.0, params={"hot": False})

        @configclass
        class SampleMixedGroupCfg(ObservationGroupCfg):
            """Test config class for policy observation group with a mix of vector and matrix terms."""

            concatenate_terms = False
            term_1 = ObservationTermCfg(func=grilled_chicken, scale=2.0)
            term_2 = ObservationTermCfg(func=grilled_chicken_image, scale=1.5, params={"bland": 0.5})

        @configclass
        class SampleImageGroupCfg(ObservationGroupCfg):

            term_1 = ObservationTermCfg(func=grilled_chicken_image, scale=1.5, params={"bland": 0.5, "channel": 1})
            term_2 = ObservationTermCfg(func=grilled_chicken_image, scale=0.5, params={"bland": 0.1, "channel": 3})

        policy: ObservationGroupCfg = SampleGroupCfg()
        critic: ObservationGroupCfg = SampleGroupCfg(term_2=None)
        mixed: ObservationGroupCfg = SampleMixedGroupCfg()
        image: ObservationGroupCfg = SampleImageGroupCfg()

    # create observation manager
    cfg = MyObservationManagerCfg()
    obs_man = ObservationManager(cfg, env)

    assert len(obs_man.active_terms["policy"]) == 2
    assert len(obs_man.active_terms["critic"]) == 1
    assert len(obs_man.active_terms["mixed"]) == 2
    assert len(obs_man.active_terms["image"]) == 2

    # create a new obs manager but where mixed group has invalid config
    cfg = MyObservationManagerCfg()
    cfg.mixed.concatenate_terms = True

    with pytest.raises(RuntimeError):
        ObservationManager(cfg, env)


def test_compute(setup_env):
    env = setup_env
    """Test the observation computation."""

    pos_scale_tuple = (2.0, 3.0, 1.0)

    @configclass
    class MyObservationManagerCfg:
        """Test config class for observation manager."""

        @configclass
        class PolicyCfg(ObservationGroupCfg):
            """Test config class for policy observation group."""

            term_1 = ObservationTermCfg(func=grilled_chicken, scale=10)
            term_2 = ObservationTermCfg(func=grilled_chicken_with_curry, scale=0.0, params={"hot": False})
            term_3 = ObservationTermCfg(func=pos_w_data, scale=pos_scale_tuple)
            term_4 = ObservationTermCfg(func=lin_vel_w_data, scale=1.5)

        @configclass
        class CriticCfg(ObservationGroupCfg):
            term_1 = ObservationTermCfg(func=pos_w_data, scale=pos_scale_tuple)
            term_2 = ObservationTermCfg(func=lin_vel_w_data, scale=1.5)
            term_3 = ObservationTermCfg(func=pos_w_data, scale=pos_scale_tuple)
            term_4 = ObservationTermCfg(func=lin_vel_w_data, scale=1.5)

        @configclass
        class ImageCfg(ObservationGroupCfg):

            term_1 = ObservationTermCfg(func=grilled_chicken_image, scale=1.5, params={"bland": 0.5, "channel": 1})
            term_2 = ObservationTermCfg(func=grilled_chicken_image, scale=0.5, params={"bland": 0.1, "channel": 3})

        policy: ObservationGroupCfg = PolicyCfg()
        critic: ObservationGroupCfg = CriticCfg()
        image: ObservationGroupCfg = ImageCfg()

    # create observation manager
    cfg = MyObservationManagerCfg()
    obs_man = ObservationManager(cfg, env)
    # compute observation using manager
    observations = obs_man.compute()

    # obtain the group observations
    obs_policy: torch.Tensor = observations["policy"]
    obs_critic: torch.Tensor = observations["critic"]
    obs_image: torch.Tensor = observations["image"]

    # check the observation shape
    assert obs_policy.shape == (env.num_envs, 11)
    assert obs_critic.shape == (env.num_envs, 12)
    assert obs_image.shape == (env.num_envs, 128, 256, 4)
    # check that the scales are applied correctly
    assert torch.equal(env.data.pos_w * torch.tensor(pos_scale_tuple, device=env.device), obs_critic[:, :3])
    assert torch.equal(env.data.lin_vel_w * 1.5, obs_critic[:, 3:6])
    # make sure that the data are the same for same terms
    # -- within group
    assert torch.equal(obs_critic[:, 0:3], obs_critic[:, 6:9])
    assert torch.equal(obs_critic[:, 3:6], obs_critic[:, 9:12])
    # -- between groups
    assert torch.equal(obs_policy[:, 5:8], obs_critic[:, 0:3])
    assert torch.equal(obs_policy[:, 8:11], obs_critic[:, 3:6])


def test_compute_with_history(setup_env):
    env = setup_env
    """Test the observation computation with history buffers."""
    HISTORY_LENGTH = 5

    @configclass
    class MyObservationManagerCfg:
        """Test config class for observation manager."""

        @configclass
<<<<<<< HEAD
        class PolicyCfg(ObservationGroupCfg):
            """Test config class for policy observation group."""

            term_1 = ObservationTermCfg(func=grilled_chicken, history_length=HISTORY_LENGTH)
            # total observation size: term_dim (4) * history_len (5) = 20
            term_2 = ObservationTermCfg(func=lin_vel_w_data)
            # total observation size: term_dim (3) = 3

        policy: ObservationGroupCfg = PolicyCfg()

    # create observation manager
    cfg = MyObservationManagerCfg()
    obs_man = ObservationManager(cfg, env)
    # compute observation using manager
    observations = obs_man.compute()
    # obtain the group observations
    obs_policy: torch.Tensor = observations["policy"]
    # check the observation shape
    assert obs_policy.shape == (env.num_envs, 23)
    # check the observation data
    expected_obs_term_1_data = torch.ones(env.num_envs, 4 * HISTORY_LENGTH, device=env.device)
    expected_obs_term_2_data = lin_vel_w_data(env)
    expected_obs_data_t0 = torch.concat((expected_obs_term_1_data, expected_obs_term_2_data), dim=-1)
    assert torch.equal(expected_obs_data_t0, obs_policy)
    # test that the history buffer holds previous data
    for _ in range(HISTORY_LENGTH):
        observations = obs_man.compute()
        obs_policy = observations["policy"]
    expected_obs_term_1_data = torch.ones(env.num_envs, 4 * HISTORY_LENGTH, device=env.device)
    expected_obs_data_t5 = torch.concat((expected_obs_term_1_data, expected_obs_term_2_data), dim=-1)
    assert torch.equal(expected_obs_data_t5, obs_policy)
    # test reset
    obs_man.reset()
    observations = obs_man.compute()
    obs_policy = observations["policy"]
    assert torch.equal(expected_obs_data_t0, obs_policy)
    # test reset of specific env ids
    reset_env_ids = [2, 4, 16]
    obs_man.reset(reset_env_ids)
    assert torch.equal(expected_obs_data_t0[reset_env_ids], obs_policy[reset_env_ids])


def test_compute_with_2d_history(setup_env):
    env = setup_env
    """Test the observation computation with history buffers for 2D observations."""
    HISTORY_LENGTH = 5

    @configclass
    class MyObservationManagerCfg:
        """Test config class for observation manager."""
=======
        class MyObservationManagerCfg:
            """Test config class for observation manager."""

            @configclass
            class PolicyCfg(ObservationGroupCfg):
                """Test config class for policy observation group."""

                term_1 = ObservationTermCfg(func=grilled_chicken, history_length=HISTORY_LENGTH)
                # total observation size: term_dim (4) * history_len (5) = 20
                term_2 = ObservationTermCfg(func=lin_vel_w_data)
                # total observation size: term_dim (3) = 3

            policy: ObservationGroupCfg = PolicyCfg()

        # create observation manager
        cfg = MyObservationManagerCfg()
        self.obs_man = ObservationManager(cfg, self.env)
        # compute observation using manager
        observations = self.obs_man.compute()
        # obtain the group observations
        obs_policy: torch.Tensor = observations["policy"]
        # check the observation shape
        self.assertEqual((self.env.num_envs, 23), obs_policy.shape)
        # check the observation data
        expected_obs_term_1_data = torch.ones(self.env.num_envs, 4 * HISTORY_LENGTH, device=self.env.device)
        expected_obs_term_2_data = lin_vel_w_data(self.env)
        expected_obs_data_t0 = torch.concat((expected_obs_term_1_data, expected_obs_term_2_data), dim=-1)
        torch.testing.assert_close(expected_obs_data_t0, obs_policy)

        # test that the history buffer holds previous data
        for _ in range(HISTORY_LENGTH):
            observations = self.obs_man.compute()
            obs_policy = observations["policy"]
        expected_obs_term_1_data = torch.ones(self.env.num_envs, 4 * HISTORY_LENGTH, device=self.env.device)
        expected_obs_data_t5 = torch.concat((expected_obs_term_1_data, expected_obs_term_2_data), dim=-1)
        torch.testing.assert_close(expected_obs_data_t5, obs_policy)

        # test reset
        self.obs_man.reset()
        observations = self.obs_man.compute()
        obs_policy = observations["policy"]
        torch.testing.assert_close(expected_obs_data_t0, obs_policy)
        # test reset of specific env ids
        reset_env_ids = [2, 4, 16]
        self.obs_man.reset(reset_env_ids)
        torch.testing.assert_close(expected_obs_data_t0[reset_env_ids], obs_policy[reset_env_ids])
>>>>>>> 9be0de5f

        @configclass
        class FlattenedPolicyCfg(ObservationGroupCfg):
            """Test config class for policy observation group."""

            term_1 = ObservationTermCfg(
                func=grilled_chicken_image, params={"bland": 1.0, "channel": 1}, history_length=HISTORY_LENGTH
            )
            # total observation size: term_dim (128, 256) * history_len (5) = 163840

        @configclass
        class PolicyCfg(ObservationGroupCfg):
            """Test config class for policy observation group."""

            term_1 = ObservationTermCfg(
                func=grilled_chicken_image,
                params={"bland": 1.0, "channel": 1},
                history_length=HISTORY_LENGTH,
                flatten_history_dim=False,
            )
            # total observation size: (5, 128, 256, 1)

        flat_obs_policy: ObservationGroupCfg = FlattenedPolicyCfg()
        policy: ObservationGroupCfg = PolicyCfg()

    # create observation manager
    cfg = MyObservationManagerCfg()
    obs_man = ObservationManager(cfg, env)
    # compute observation using manager
    observations = obs_man.compute()
    # obtain the group observations
    obs_policy_flat: torch.Tensor = observations["flat_obs_policy"]
    obs_policy: torch.Tensor = observations["policy"]
    # check the observation shapes
    assert obs_policy_flat.shape == (env.num_envs, 163840)
    assert obs_policy.shape == (env.num_envs, HISTORY_LENGTH, 128, 256, 1)


def test_compute_with_group_history(setup_env):
    env = setup_env
    """Test the observation computation with group level history buffer configuration."""
    TERM_HISTORY_LENGTH = 5
    GROUP_HISTORY_LENGTH = 10

    @configclass
    class MyObservationManagerCfg:
        """Test config class for observation manager."""

        @configclass
<<<<<<< HEAD
        class PolicyCfg(ObservationGroupCfg):
            """Test config class for policy observation group."""

            history_length = GROUP_HISTORY_LENGTH
            # group level history length will override all terms
            term_1 = ObservationTermCfg(func=grilled_chicken, history_length=TERM_HISTORY_LENGTH)
            # total observation size: term_dim (4) * history_len (5) = 20
            # with override total obs size: term_dim (4) * history_len (10) = 40
            term_2 = ObservationTermCfg(func=lin_vel_w_data)
            # total observation size: term_dim (3) = 3
            # with override total obs size: term_dim (3) * history_len (10) = 30

        policy: ObservationGroupCfg = PolicyCfg()

    # create observation manager
    cfg = MyObservationManagerCfg()
    obs_man = ObservationManager(cfg, env)
    # compute observation using manager
    observations = obs_man.compute()
    # obtain the group observations
    obs_policy: torch.Tensor = observations["policy"]
    # check the total observation shape
    assert obs_policy.shape == (env.num_envs, 70)
    # check the observation data is initialized properly
    expected_obs_term_1_data = torch.ones(env.num_envs, 4 * GROUP_HISTORY_LENGTH, device=env.device)
    expected_obs_term_2_data = lin_vel_w_data(env).repeat(1, GROUP_HISTORY_LENGTH)
    expected_obs_data_t0 = torch.concat((expected_obs_term_1_data, expected_obs_term_2_data), dim=-1)
    assert torch.equal(expected_obs_data_t0, obs_policy)
    # test that the history buffer holds previous data
    for _ in range(GROUP_HISTORY_LENGTH):
        observations = obs_man.compute()
        obs_policy = observations["policy"]
    expected_obs_term_1_data = torch.ones(env.num_envs, 4 * GROUP_HISTORY_LENGTH, device=env.device)
    expected_obs_term_2_data = lin_vel_w_data(env).repeat(1, GROUP_HISTORY_LENGTH)
    expected_obs_data_t10 = torch.concat((expected_obs_term_1_data, expected_obs_term_2_data), dim=-1)
    assert torch.equal(expected_obs_data_t10, obs_policy)
    # test reset
    obs_man.reset()
    observations = obs_man.compute()
    obs_policy = observations["policy"]
    assert torch.equal(expected_obs_data_t0, obs_policy)
    # test reset of specific env ids
    reset_env_ids = [2, 4, 16]
    obs_man.reset(reset_env_ids)
    assert torch.equal(expected_obs_data_t0[reset_env_ids], obs_policy[reset_env_ids])


def test_invalid_observation_config(setup_env):
    env = setup_env
    """Test the invalid observation config."""

    @configclass
    class MyObservationManagerCfg:
        """Test config class for observation manager."""
=======
        class MyObservationManagerCfg:
            """Test config class for observation manager."""

            @configclass
            class PolicyCfg(ObservationGroupCfg):
                """Test config class for policy observation group."""

                history_length = GROUP_HISTORY_LENGTH
                # group level history length will override all terms
                term_1 = ObservationTermCfg(func=grilled_chicken, history_length=TERM_HISTORY_LENGTH)
                # total observation size: term_dim (4) * history_len (5) = 20
                # with override total obs size: term_dim (4) * history_len (10) = 40
                term_2 = ObservationTermCfg(func=lin_vel_w_data)
                # total observation size: term_dim (3) = 3
                # with override total obs size: term_dim (3) * history_len (10) = 30

            policy: ObservationGroupCfg = PolicyCfg()

        # create observation manager
        cfg = MyObservationManagerCfg()
        self.obs_man = ObservationManager(cfg, self.env)
        # compute observation using manager
        observations = self.obs_man.compute()
        # obtain the group observations
        obs_policy: torch.Tensor = observations["policy"]
        # check the total observation shape
        self.assertEqual((self.env.num_envs, 70), obs_policy.shape)
        # check the observation data is initialized properly
        expected_obs_term_1_data = torch.ones(self.env.num_envs, 4 * GROUP_HISTORY_LENGTH, device=self.env.device)
        expected_obs_term_2_data = lin_vel_w_data(self.env).repeat(1, GROUP_HISTORY_LENGTH)
        expected_obs_data_t0 = torch.concat((expected_obs_term_1_data, expected_obs_term_2_data), dim=-1)
        torch.testing.assert_close(expected_obs_data_t0, obs_policy)
        # test that the history buffer holds previous data
        for _ in range(GROUP_HISTORY_LENGTH):
            observations = self.obs_man.compute()
            obs_policy = observations["policy"]
        expected_obs_term_1_data = torch.ones(self.env.num_envs, 4 * GROUP_HISTORY_LENGTH, device=self.env.device)
        expected_obs_term_2_data = lin_vel_w_data(self.env).repeat(1, GROUP_HISTORY_LENGTH)
        expected_obs_data_t10 = torch.concat((expected_obs_term_1_data, expected_obs_term_2_data), dim=-1)
        torch.testing.assert_close(expected_obs_data_t10, obs_policy)
        # test reset
        self.obs_man.reset()
        observations = self.obs_man.compute()
        obs_policy = observations["policy"]
        torch.testing.assert_close(expected_obs_data_t0, obs_policy)
        # test reset of specific env ids
        reset_env_ids = [2, 4, 16]
        self.obs_man.reset(reset_env_ids)
        torch.testing.assert_close(expected_obs_data_t0[reset_env_ids], obs_policy[reset_env_ids])

    def test_invalid_observation_config(self):
        """Test the invalid observation config."""
>>>>>>> 9be0de5f

        @configclass
        class PolicyCfg(ObservationGroupCfg):
            """Test config class for policy observation group."""

            term_1 = ObservationTermCfg(func=grilled_chicken_with_bbq, scale=0.1, params={"hot": False})
            term_2 = ObservationTermCfg(func=grilled_chicken_with_yoghurt, scale=2.0, params={"hot": False})

        policy: ObservationGroupCfg = PolicyCfg()

    # create observation manager
    cfg = MyObservationManagerCfg()
    # check the invalid config
    with pytest.raises(ValueError):
        ObservationManager(cfg, env)


def test_callable_class_term(setup_env):
    env = setup_env
    """Test the observation computation with callable class term."""

    @configclass
    class MyObservationManagerCfg:
        """Test config class for observation manager."""

        @configclass
        class PolicyCfg(ObservationGroupCfg):
            """Test config class for policy observation group."""

            term_1 = ObservationTermCfg(func=grilled_chicken, scale=10)
            term_2 = ObservationTermCfg(func=complex_function_class, scale=0.2, params={"interval": 0.5})

        policy: ObservationGroupCfg = PolicyCfg()

    # create observation manager
    cfg = MyObservationManagerCfg()
    obs_man = ObservationManager(cfg, env)
    # compute observation using manager
    observations = obs_man.compute()
    # check the observation
    assert observations["policy"].shape == (env.num_envs, 5)
    assert observations["policy"][0, -1].item() == pytest.approx(0.2 * 0.5)

    # check memory in term
    num_exec_count = 10
    for _ in range(num_exec_count):
        observations = obs_man.compute()
    assert observations["policy"][0, -1].item() == pytest.approx(0.2 * 0.5 * (num_exec_count + 1))

    # check reset works
    obs_man.reset(env_ids=[0, 4, 9, 14, 19])
    observations = obs_man.compute()
    assert observations["policy"][0, -1].item() == pytest.approx(0.2 * 0.5)
    assert observations["policy"][1, -1].item() == pytest.approx(0.2 * 0.5 * (num_exec_count + 2))


def test_non_callable_class_term(setup_env):
    env = setup_env
    """Test the observation computation with non-callable class term."""

    @configclass
    class MyObservationManagerCfg:
        """Test config class for observation manager."""

        @configclass
        class PolicyCfg(ObservationGroupCfg):
            """Test config class for policy observation group."""

            term_1 = ObservationTermCfg(func=grilled_chicken, scale=10)
            term_2 = ObservationTermCfg(func=non_callable_complex_function_class, scale=0.2)

        policy: ObservationGroupCfg = PolicyCfg()

    # create observation manager config
    cfg = MyObservationManagerCfg()
    # create observation manager
    with pytest.raises(NotImplementedError):
        ObservationManager(cfg, env)


def test_modifier_compute(setup_env):
    env = setup_env
    """Test the observation computation with modifiers."""

    modifier_1 = modifiers.ModifierCfg(func=modifiers.bias, params={"value": 1.0})
    modifier_2 = modifiers.ModifierCfg(func=modifiers.scale, params={"multiplier": 2.0})
    modifier_3 = modifiers.ModifierCfg(func=modifiers.clip, params={"bounds": (-0.5, 0.5)})
    modifier_4 = modifiers.IntegratorCfg(dt=env.dt)

    @configclass
    class MyObservationManagerCfg:
        """Test config class for observation manager."""

        @configclass
        class PolicyCfg(ObservationGroupCfg):
            """Test config class for policy observation group."""

            concatenate_terms = False
            term_1 = ObservationTermCfg(func=pos_w_data, modifiers=[])
            term_2 = ObservationTermCfg(func=pos_w_data, modifiers=[modifier_1])
            term_3 = ObservationTermCfg(func=pos_w_data, modifiers=[modifier_1, modifier_4])

        @configclass
        class CriticCfg(ObservationGroupCfg):
            """Test config class for critic observation group"""

            concatenate_terms = False
            term_1 = ObservationTermCfg(func=pos_w_data, modifiers=[])
            term_2 = ObservationTermCfg(func=pos_w_data, modifiers=[modifier_1])
            term_3 = ObservationTermCfg(func=pos_w_data, modifiers=[modifier_1, modifier_2])
            term_4 = ObservationTermCfg(func=pos_w_data, modifiers=[modifier_1, modifier_2, modifier_3])

        policy: ObservationGroupCfg = PolicyCfg()
        critic: ObservationGroupCfg = CriticCfg()

    # create observation manager
    cfg = MyObservationManagerCfg()
    obs_man = ObservationManager(cfg, env)
    # compute observation using manager
    observations = obs_man.compute()

    # obtain the group observations
    obs_policy: dict[str, torch.Tensor] = observations["policy"]
    obs_critic: dict[str, torch.Tensor] = observations["critic"]

    # check correct application of modifications
    assert torch.equal(obs_policy["term_1"] + 1.0, obs_policy["term_2"])
    assert torch.equal(obs_critic["term_1"] + 1.0, obs_critic["term_2"])
    assert torch.equal(2.0 * (obs_critic["term_1"] + 1.0), obs_critic["term_3"])
    assert torch.min(obs_critic["term_4"]) >= -0.5
    assert torch.max(obs_critic["term_4"]) <= 0.5


def test_modifier_invalid_config(setup_env):
    env = setup_env
    """Test modifier initialization with invalid config."""

    modifier = modifiers.ModifierCfg(func=modifiers.clip, params={"min": -0.5, "max": 0.5})

    @configclass
    class MyObservationManagerCfg:
        """Test config class for observation manager."""

        @configclass
        class PolicyCfg(ObservationGroupCfg):
            """Test config class for policy observation group."""

            concatenate_terms = False
            term_1 = ObservationTermCfg(func=pos_w_data, modifiers=[modifier])

        policy: ObservationGroupCfg = PolicyCfg()

    # create observation manager
    cfg = MyObservationManagerCfg()

    with pytest.raises(ValueError):
        ObservationManager(cfg, env)<|MERGE_RESOLUTION|>--- conflicted
+++ resolved
@@ -19,12 +19,9 @@
 import torch
 from collections import namedtuple
 
-<<<<<<< HEAD
 import pytest
 
-=======
 import isaaclab.sim as sim_utils
->>>>>>> 9be0de5f
 from isaaclab.managers import ManagerTermBase, ObservationGroupCfg, ObservationManager, ObservationTermCfg
 from isaaclab.utils import configclass, modifiers
 
@@ -101,33 +98,22 @@
     dt = 0.01
     num_envs = 20
     device = "cuda:0"
-    env = namedtuple("ManagerBasedEnv", ["num_envs", "device", "data", "dt"])(
-        num_envs, device, MyDataClass(num_envs, device), dt
+    # set up sim
+    sim_cfg = sim_utils.SimulationCfg(dt=dt, device=device)
+    sim = sim_utils.SimulationContext(sim_cfg)
+    # create dummy environment
+    env = namedtuple("ManagerBasedEnv", ["num_envs", "device", "data", "dt", "sim"])(
+        num_envs, device, MyDataClass(num_envs, device), dt, sim
     )
+    # let the simulation play (we need this for observation manager to compute obs dims)
+    env.sim._app_control_on_stop_handle = None
+    env.sim.reset()
     return env
 
 
-<<<<<<< HEAD
 def test_str(setup_env):
     env = setup_env
     """Test the string representation of the observation manager."""
-=======
-    def setUp(self) -> None:
-        # set up the environment
-        self.dt = 0.01
-        self.num_envs = 20
-        self.device = "cuda:0"
-        # set up sim
-        sim_cfg = sim_utils.SimulationCfg(dt=self.dt, device=self.device)
-        sim = sim_utils.SimulationContext(sim_cfg)
-        # create dummy environment
-        self.env = namedtuple("ManagerBasedEnv", ["num_envs", "device", "data", "dt", "sim"])(
-            self.num_envs, self.device, MyDataClass(self.num_envs, self.device), self.dt, sim
-        )
-        # let the simulation play (we need this for observation manager to compute obs dims)
-        self.env.sim._app_control_on_stop_handle = None
-        self.env.sim.reset()
->>>>>>> 9be0de5f
 
     @configclass
     class MyObservationManagerCfg:
@@ -387,7 +373,6 @@
         """Test config class for observation manager."""
 
         @configclass
-<<<<<<< HEAD
         class PolicyCfg(ObservationGroupCfg):
             """Test config class for policy observation group."""
 
@@ -411,7 +396,7 @@
     expected_obs_term_1_data = torch.ones(env.num_envs, 4 * HISTORY_LENGTH, device=env.device)
     expected_obs_term_2_data = lin_vel_w_data(env)
     expected_obs_data_t0 = torch.concat((expected_obs_term_1_data, expected_obs_term_2_data), dim=-1)
-    assert torch.equal(expected_obs_data_t0, obs_policy)
+    torch.testing.assert_close(expected_obs_data_t0, obs_policy)
     # test that the history buffer holds previous data
     for _ in range(HISTORY_LENGTH):
         observations = obs_man.compute()
@@ -423,11 +408,11 @@
     obs_man.reset()
     observations = obs_man.compute()
     obs_policy = observations["policy"]
-    assert torch.equal(expected_obs_data_t0, obs_policy)
+    torch.testing.assert_close(expected_obs_data_t0, obs_policy)
     # test reset of specific env ids
     reset_env_ids = [2, 4, 16]
     obs_man.reset(reset_env_ids)
-    assert torch.equal(expected_obs_data_t0[reset_env_ids], obs_policy[reset_env_ids])
+    torch.testing.assert_close(expected_obs_data_t0[reset_env_ids], obs_policy[reset_env_ids])
 
 
 def test_compute_with_2d_history(setup_env):
@@ -438,54 +423,6 @@
     @configclass
     class MyObservationManagerCfg:
         """Test config class for observation manager."""
-=======
-        class MyObservationManagerCfg:
-            """Test config class for observation manager."""
-
-            @configclass
-            class PolicyCfg(ObservationGroupCfg):
-                """Test config class for policy observation group."""
-
-                term_1 = ObservationTermCfg(func=grilled_chicken, history_length=HISTORY_LENGTH)
-                # total observation size: term_dim (4) * history_len (5) = 20
-                term_2 = ObservationTermCfg(func=lin_vel_w_data)
-                # total observation size: term_dim (3) = 3
-
-            policy: ObservationGroupCfg = PolicyCfg()
-
-        # create observation manager
-        cfg = MyObservationManagerCfg()
-        self.obs_man = ObservationManager(cfg, self.env)
-        # compute observation using manager
-        observations = self.obs_man.compute()
-        # obtain the group observations
-        obs_policy: torch.Tensor = observations["policy"]
-        # check the observation shape
-        self.assertEqual((self.env.num_envs, 23), obs_policy.shape)
-        # check the observation data
-        expected_obs_term_1_data = torch.ones(self.env.num_envs, 4 * HISTORY_LENGTH, device=self.env.device)
-        expected_obs_term_2_data = lin_vel_w_data(self.env)
-        expected_obs_data_t0 = torch.concat((expected_obs_term_1_data, expected_obs_term_2_data), dim=-1)
-        torch.testing.assert_close(expected_obs_data_t0, obs_policy)
-
-        # test that the history buffer holds previous data
-        for _ in range(HISTORY_LENGTH):
-            observations = self.obs_man.compute()
-            obs_policy = observations["policy"]
-        expected_obs_term_1_data = torch.ones(self.env.num_envs, 4 * HISTORY_LENGTH, device=self.env.device)
-        expected_obs_data_t5 = torch.concat((expected_obs_term_1_data, expected_obs_term_2_data), dim=-1)
-        torch.testing.assert_close(expected_obs_data_t5, obs_policy)
-
-        # test reset
-        self.obs_man.reset()
-        observations = self.obs_man.compute()
-        obs_policy = observations["policy"]
-        torch.testing.assert_close(expected_obs_data_t0, obs_policy)
-        # test reset of specific env ids
-        reset_env_ids = [2, 4, 16]
-        self.obs_man.reset(reset_env_ids)
-        torch.testing.assert_close(expected_obs_data_t0[reset_env_ids], obs_policy[reset_env_ids])
->>>>>>> 9be0de5f
 
         @configclass
         class FlattenedPolicyCfg(ObservationGroupCfg):
@@ -535,7 +472,6 @@
         """Test config class for observation manager."""
 
         @configclass
-<<<<<<< HEAD
         class PolicyCfg(ObservationGroupCfg):
             """Test config class for policy observation group."""
 
@@ -563,7 +499,7 @@
     expected_obs_term_1_data = torch.ones(env.num_envs, 4 * GROUP_HISTORY_LENGTH, device=env.device)
     expected_obs_term_2_data = lin_vel_w_data(env).repeat(1, GROUP_HISTORY_LENGTH)
     expected_obs_data_t0 = torch.concat((expected_obs_term_1_data, expected_obs_term_2_data), dim=-1)
-    assert torch.equal(expected_obs_data_t0, obs_policy)
+    torch.testing.assert_close(expected_obs_data_t0, obs_policy)
     # test that the history buffer holds previous data
     for _ in range(GROUP_HISTORY_LENGTH):
         observations = obs_man.compute()
@@ -571,16 +507,16 @@
     expected_obs_term_1_data = torch.ones(env.num_envs, 4 * GROUP_HISTORY_LENGTH, device=env.device)
     expected_obs_term_2_data = lin_vel_w_data(env).repeat(1, GROUP_HISTORY_LENGTH)
     expected_obs_data_t10 = torch.concat((expected_obs_term_1_data, expected_obs_term_2_data), dim=-1)
-    assert torch.equal(expected_obs_data_t10, obs_policy)
+    torch.testing.assert_close(expected_obs_data_t10, obs_policy)
     # test reset
     obs_man.reset()
     observations = obs_man.compute()
     obs_policy = observations["policy"]
-    assert torch.equal(expected_obs_data_t0, obs_policy)
+    torch.testing.assert_close(expected_obs_data_t0, obs_policy)
     # test reset of specific env ids
     reset_env_ids = [2, 4, 16]
     obs_man.reset(reset_env_ids)
-    assert torch.equal(expected_obs_data_t0[reset_env_ids], obs_policy[reset_env_ids])
+    torch.testing.assert_close(expected_obs_data_t0[reset_env_ids], obs_policy[reset_env_ids])
 
 
 def test_invalid_observation_config(setup_env):
@@ -590,60 +526,6 @@
     @configclass
     class MyObservationManagerCfg:
         """Test config class for observation manager."""
-=======
-        class MyObservationManagerCfg:
-            """Test config class for observation manager."""
-
-            @configclass
-            class PolicyCfg(ObservationGroupCfg):
-                """Test config class for policy observation group."""
-
-                history_length = GROUP_HISTORY_LENGTH
-                # group level history length will override all terms
-                term_1 = ObservationTermCfg(func=grilled_chicken, history_length=TERM_HISTORY_LENGTH)
-                # total observation size: term_dim (4) * history_len (5) = 20
-                # with override total obs size: term_dim (4) * history_len (10) = 40
-                term_2 = ObservationTermCfg(func=lin_vel_w_data)
-                # total observation size: term_dim (3) = 3
-                # with override total obs size: term_dim (3) * history_len (10) = 30
-
-            policy: ObservationGroupCfg = PolicyCfg()
-
-        # create observation manager
-        cfg = MyObservationManagerCfg()
-        self.obs_man = ObservationManager(cfg, self.env)
-        # compute observation using manager
-        observations = self.obs_man.compute()
-        # obtain the group observations
-        obs_policy: torch.Tensor = observations["policy"]
-        # check the total observation shape
-        self.assertEqual((self.env.num_envs, 70), obs_policy.shape)
-        # check the observation data is initialized properly
-        expected_obs_term_1_data = torch.ones(self.env.num_envs, 4 * GROUP_HISTORY_LENGTH, device=self.env.device)
-        expected_obs_term_2_data = lin_vel_w_data(self.env).repeat(1, GROUP_HISTORY_LENGTH)
-        expected_obs_data_t0 = torch.concat((expected_obs_term_1_data, expected_obs_term_2_data), dim=-1)
-        torch.testing.assert_close(expected_obs_data_t0, obs_policy)
-        # test that the history buffer holds previous data
-        for _ in range(GROUP_HISTORY_LENGTH):
-            observations = self.obs_man.compute()
-            obs_policy = observations["policy"]
-        expected_obs_term_1_data = torch.ones(self.env.num_envs, 4 * GROUP_HISTORY_LENGTH, device=self.env.device)
-        expected_obs_term_2_data = lin_vel_w_data(self.env).repeat(1, GROUP_HISTORY_LENGTH)
-        expected_obs_data_t10 = torch.concat((expected_obs_term_1_data, expected_obs_term_2_data), dim=-1)
-        torch.testing.assert_close(expected_obs_data_t10, obs_policy)
-        # test reset
-        self.obs_man.reset()
-        observations = self.obs_man.compute()
-        obs_policy = observations["policy"]
-        torch.testing.assert_close(expected_obs_data_t0, obs_policy)
-        # test reset of specific env ids
-        reset_env_ids = [2, 4, 16]
-        self.obs_man.reset(reset_env_ids)
-        torch.testing.assert_close(expected_obs_data_t0[reset_env_ids], obs_policy[reset_env_ids])
-
-    def test_invalid_observation_config(self):
-        """Test the invalid observation config."""
->>>>>>> 9be0de5f
 
         @configclass
         class PolicyCfg(ObservationGroupCfg):
