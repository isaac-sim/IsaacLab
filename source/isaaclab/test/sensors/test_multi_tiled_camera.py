--- conflicted
+++ resolved
@@ -20,11 +20,6 @@
 import random
 import torch
 
-<<<<<<< HEAD
-import isaacsim.core.utils.stage as stage_utils
-=======
-import isaacsim.core.utils.prims as prim_utils
->>>>>>> 9cbf024e
 import omni.replicator.core as rep
 import pytest
 from flaky import flaky
@@ -33,8 +28,8 @@
 
 import isaaclab.sim as sim_utils
 import isaaclab.sim.utils.prims as prim_utils
+import isaaclab.sim.utils.stage as stage_utils
 from isaaclab.sensors.camera import TiledCamera, TiledCameraCfg
-from isaaclab.sim.utils import stage as stage_utils
 
 
 @pytest.fixture()
