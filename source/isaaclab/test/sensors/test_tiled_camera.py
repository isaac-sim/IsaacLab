--- conflicted
+++ resolved
@@ -1195,524 +1195,6 @@
             elif data_type in ["motion_vectors"]:
                 assert im_data.shape == (num_cameras, camera_cfg.height, camera_cfg.width, 2)
                 for i in range(num_cameras):
-<<<<<<< HEAD
-                    self.assertGreater(im_data[i].to(dtype=float).mean().item(), 0.0)
-        # Check data type of image and info
-        self.assertEqual(camera.data.output["instance_id_segmentation_fast"].dtype, torch.int32)
-        self.assertEqual(type(camera.data.info["instance_id_segmentation_fast"]), dict)
-        del camera
-
-    def test_all_annotators_camera(self):
-        """Test initialization with all supported annotators."""
-        all_annotator_types = [
-            "rgb",
-            "rgba",
-            "depth",
-            "distance_to_camera",
-            "distance_to_image_plane",
-            "normals",
-            "motion_vectors",
-            "semantic_segmentation",
-            "instance_segmentation_fast",
-            "instance_id_segmentation_fast",
-        ]
-
-        num_cameras = 9
-        for i in range(num_cameras):
-            prim_utils.create_prim(f"/World/Origin_{i}", "Xform")
-
-        # Create camera
-        camera_cfg = copy.deepcopy(self.camera_cfg)
-        camera_cfg.data_types = all_annotator_types
-        camera_cfg.prim_path = "/World/Origin_.*/CameraSensor"
-        camera = TiledCamera(camera_cfg)
-        # Check simulation parameter is set correctly
-        self.assertTrue(self.sim.has_rtx_sensors())
-        # Play sim
-        self.sim.reset()
-        # Check if camera is initialized
-        self.assertTrue(camera.is_initialized)
-        # Check if camera prim is set correctly and that it is a camera prim
-        self.assertEqual(camera._sensor_prims[1].GetPath().pathString, "/World/Origin_1/CameraSensor")
-        self.assertIsInstance(camera._sensor_prims[0], UsdGeom.Camera)
-        self.assertListEqual(sorted(camera.data.output.keys()), sorted(all_annotator_types))
-
-        # Simulate for a few steps
-        # note: This is a workaround to ensure that the textures are loaded.
-        #   Check "Known Issues" section in the documentation for more details.
-        for _ in range(5):
-            self.sim.step()
-
-        # Check buffers that exists and have correct shapes
-        self.assertEqual(camera.data.pos_w.shape, (num_cameras, 3))
-        self.assertEqual(camera.data.quat_w_ros.shape, (num_cameras, 4))
-        self.assertEqual(camera.data.quat_w_world.shape, (num_cameras, 4))
-        self.assertEqual(camera.data.quat_w_opengl.shape, (num_cameras, 4))
-        self.assertEqual(camera.data.intrinsic_matrices.shape, (num_cameras, 3, 3))
-        self.assertEqual(camera.data.image_shape, (self.camera_cfg.height, self.camera_cfg.width))
-
-        # Simulate physics
-        for _ in range(10):
-            # perform rendering
-            self.sim.step()
-            # update camera
-            camera.update(self.dt)
-            # check image data
-            for data_type, im_data in camera.data.output.items():
-                if data_type in ["rgb", "normals"]:
-                    self.assertEqual(im_data.shape, (num_cameras, self.camera_cfg.height, self.camera_cfg.width, 3))
-                elif data_type in [
-                    "rgba",
-                    "semantic_segmentation",
-                    "instance_segmentation_fast",
-                    "instance_id_segmentation_fast",
-                ]:
-                    self.assertEqual(im_data.shape, (num_cameras, self.camera_cfg.height, self.camera_cfg.width, 4))
-                    for i in range(num_cameras):
-                        self.assertGreater((im_data[i] / 255.0).mean().item(), 0.0)
-                elif data_type in ["motion_vectors"]:
-                    self.assertEqual(im_data.shape, (num_cameras, self.camera_cfg.height, self.camera_cfg.width, 2))
-                    for i in range(num_cameras):
-                        self.assertNotEqual(im_data[i].mean().item(), 0.0)
-                elif data_type in ["depth", "distance_to_camera", "distance_to_image_plane"]:
-                    self.assertEqual(im_data.shape, (num_cameras, self.camera_cfg.height, self.camera_cfg.width, 1))
-                    for i in range(num_cameras):
-                        self.assertGreater(im_data[i].mean().item(), 0.0)
-
-        # access image data and compare dtype
-        output = camera.data.output
-        info = camera.data.info
-        self.assertEqual(output["rgb"].dtype, torch.uint8)
-        self.assertEqual(output["rgba"].dtype, torch.uint8)
-        self.assertEqual(output["depth"].dtype, torch.float)
-        self.assertEqual(output["distance_to_camera"].dtype, torch.float)
-        self.assertEqual(output["distance_to_image_plane"].dtype, torch.float)
-        self.assertEqual(output["normals"].dtype, torch.float)
-        self.assertEqual(output["motion_vectors"].dtype, torch.float)
-        self.assertEqual(output["semantic_segmentation"].dtype, torch.uint8)
-        self.assertEqual(output["instance_segmentation_fast"].dtype, torch.uint8)
-        self.assertEqual(output["instance_id_segmentation_fast"].dtype, torch.uint8)
-        self.assertEqual(type(info["semantic_segmentation"]), dict)
-        self.assertEqual(type(info["instance_segmentation_fast"]), dict)
-        self.assertEqual(type(info["instance_id_segmentation_fast"]), dict)
-
-        del camera
-
-    def test_all_annotators_low_resolution_camera(self):
-        """Test initialization with all supported annotators."""
-        all_annotator_types = [
-            "rgb",
-            "rgba",
-            "depth",
-            "distance_to_camera",
-            "distance_to_image_plane",
-            "normals",
-            "motion_vectors",
-            "semantic_segmentation",
-            "instance_segmentation_fast",
-            "instance_id_segmentation_fast",
-        ]
-
-        num_cameras = 2
-        for i in range(num_cameras):
-            prim_utils.create_prim(f"/World/Origin_{i}", "Xform")
-
-        # Create camera
-        camera_cfg = copy.deepcopy(self.camera_cfg)
-        camera_cfg.height = 40
-        camera_cfg.width = 40
-        camera_cfg.data_types = all_annotator_types
-        camera_cfg.prim_path = "/World/Origin_.*/CameraSensor"
-        camera = TiledCamera(camera_cfg)
-        # Check simulation parameter is set correctly
-        self.assertTrue(self.sim.has_rtx_sensors())
-        # Play sim
-        self.sim.reset()
-        # Check if camera is initialized
-        self.assertTrue(camera.is_initialized)
-        # Check if camera prim is set correctly and that it is a camera prim
-        self.assertEqual(camera._sensor_prims[1].GetPath().pathString, "/World/Origin_1/CameraSensor")
-        self.assertIsInstance(camera._sensor_prims[0], UsdGeom.Camera)
-        self.assertListEqual(sorted(camera.data.output.keys()), sorted(all_annotator_types))
-
-        # Simulate for a few steps
-        # note: This is a workaround to ensure that the textures are loaded.
-        #   Check "Known Issues" section in the documentation for more details.
-        for _ in range(5):
-            self.sim.step()
-
-        # Check buffers that exists and have correct shapes
-        self.assertEqual(camera.data.pos_w.shape, (num_cameras, 3))
-        self.assertEqual(camera.data.quat_w_ros.shape, (num_cameras, 4))
-        self.assertEqual(camera.data.quat_w_world.shape, (num_cameras, 4))
-        self.assertEqual(camera.data.quat_w_opengl.shape, (num_cameras, 4))
-        self.assertEqual(camera.data.intrinsic_matrices.shape, (num_cameras, 3, 3))
-        self.assertEqual(camera.data.image_shape, (camera_cfg.height, camera_cfg.width))
-
-        # Simulate physics
-        for _ in range(10):
-            # perform rendering
-            self.sim.step()
-            # update camera
-            camera.update(self.dt)
-            # check image data
-            for data_type, im_data in camera.data.output.items():
-                if data_type in ["rgb", "normals"]:
-                    self.assertEqual(im_data.shape, (num_cameras, camera_cfg.height, camera_cfg.width, 3))
-                elif data_type in [
-                    "rgba",
-                    "semantic_segmentation",
-                    "instance_segmentation_fast",
-                    "instance_id_segmentation_fast",
-                ]:
-                    self.assertEqual(im_data.shape, (num_cameras, camera_cfg.height, camera_cfg.width, 4))
-                    for i in range(num_cameras):
-                        self.assertGreater((im_data[i] / 255.0).mean().item(), 0.0)
-                elif data_type in ["motion_vectors"]:
-                    self.assertEqual(im_data.shape, (num_cameras, camera_cfg.height, camera_cfg.width, 2))
-                    for i in range(num_cameras):
-                        self.assertNotEqual(im_data[i].mean().item(), 0.0)
-                elif data_type in ["depth", "distance_to_camera", "distance_to_image_plane"]:
-                    self.assertEqual(im_data.shape, (num_cameras, camera_cfg.height, camera_cfg.width, 1))
-                    for i in range(num_cameras):
-                        self.assertGreater(im_data[i].mean().item(), 0.0)
-
-        # access image data and compare dtype
-        output = camera.data.output
-        info = camera.data.info
-        self.assertEqual(output["rgb"].dtype, torch.uint8)
-        self.assertEqual(output["rgba"].dtype, torch.uint8)
-        self.assertEqual(output["depth"].dtype, torch.float)
-        self.assertEqual(output["distance_to_camera"].dtype, torch.float)
-        self.assertEqual(output["distance_to_image_plane"].dtype, torch.float)
-        self.assertEqual(output["normals"].dtype, torch.float)
-        self.assertEqual(output["motion_vectors"].dtype, torch.float)
-        self.assertEqual(output["semantic_segmentation"].dtype, torch.uint8)
-        self.assertEqual(output["instance_segmentation_fast"].dtype, torch.uint8)
-        self.assertEqual(output["instance_id_segmentation_fast"].dtype, torch.uint8)
-        self.assertEqual(type(info["semantic_segmentation"]), dict)
-        self.assertEqual(type(info["instance_segmentation_fast"]), dict)
-        self.assertEqual(type(info["instance_id_segmentation_fast"]), dict)
-
-        del camera
-
-    def test_all_annotators_non_perfect_square_number_camera(self):
-        """Test initialization with all supported annotators."""
-        all_annotator_types = [
-            "rgb",
-            "rgba",
-            "depth",
-            "distance_to_camera",
-            "distance_to_image_plane",
-            "normals",
-            "motion_vectors",
-            "semantic_segmentation",
-            "instance_segmentation_fast",
-            "instance_id_segmentation_fast",
-        ]
-
-        num_cameras = 11
-        for i in range(num_cameras):
-            prim_utils.create_prim(f"/World/Origin_{i}", "Xform")
-
-        # Create camera
-        camera_cfg = copy.deepcopy(self.camera_cfg)
-        camera_cfg.data_types = all_annotator_types
-        camera_cfg.prim_path = "/World/Origin_.*/CameraSensor"
-        camera = TiledCamera(camera_cfg)
-        # Check simulation parameter is set correctly
-        self.assertTrue(self.sim.has_rtx_sensors())
-        # Play sim
-        self.sim.reset()
-        # Check if camera is initialized
-        self.assertTrue(camera.is_initialized)
-        # Check if camera prim is set correctly and that it is a camera prim
-        self.assertEqual(camera._sensor_prims[1].GetPath().pathString, "/World/Origin_1/CameraSensor")
-        self.assertIsInstance(camera._sensor_prims[0], UsdGeom.Camera)
-        self.assertListEqual(sorted(camera.data.output.keys()), sorted(all_annotator_types))
-
-        # Simulate for a few steps
-        # note: This is a workaround to ensure that the textures are loaded.
-        #   Check "Known Issues" section in the documentation for more details.
-        for _ in range(5):
-            self.sim.step()
-
-        # Check buffers that exists and have correct shapes
-        self.assertEqual(camera.data.pos_w.shape, (num_cameras, 3))
-        self.assertEqual(camera.data.quat_w_ros.shape, (num_cameras, 4))
-        self.assertEqual(camera.data.quat_w_world.shape, (num_cameras, 4))
-        self.assertEqual(camera.data.quat_w_opengl.shape, (num_cameras, 4))
-        self.assertEqual(camera.data.intrinsic_matrices.shape, (num_cameras, 3, 3))
-        self.assertEqual(camera.data.image_shape, (self.camera_cfg.height, self.camera_cfg.width))
-
-        # Simulate physics
-        for _ in range(10):
-            # perform rendering
-            self.sim.step()
-            # update camera
-            camera.update(self.dt)
-            # check image data
-            for data_type, im_data in camera.data.output.items():
-                if data_type in ["rgb", "normals"]:
-                    self.assertEqual(im_data.shape, (num_cameras, self.camera_cfg.height, self.camera_cfg.width, 3))
-                elif data_type in [
-                    "rgba",
-                    "semantic_segmentation",
-                    "instance_segmentation_fast",
-                    "instance_id_segmentation_fast",
-                ]:
-                    self.assertEqual(im_data.shape, (num_cameras, self.camera_cfg.height, self.camera_cfg.width, 4))
-                    for i in range(num_cameras):
-                        self.assertGreater((im_data[i] / 255.0).mean().item(), 0.0)
-                elif data_type in ["motion_vectors"]:
-                    self.assertEqual(im_data.shape, (num_cameras, self.camera_cfg.height, self.camera_cfg.width, 2))
-                    for i in range(num_cameras):
-                        self.assertNotEqual(im_data[i].mean().item(), 0.0)
-                elif data_type in ["depth", "distance_to_camera", "distance_to_image_plane"]:
-                    self.assertEqual(im_data.shape, (num_cameras, self.camera_cfg.height, self.camera_cfg.width, 1))
-                    for i in range(num_cameras):
-                        self.assertGreater(im_data[i].mean().item(), 0.0)
-
-        # access image data and compare dtype
-        output = camera.data.output
-        info = camera.data.info
-        self.assertEqual(output["rgb"].dtype, torch.uint8)
-        self.assertEqual(output["rgba"].dtype, torch.uint8)
-        self.assertEqual(output["depth"].dtype, torch.float)
-        self.assertEqual(output["distance_to_camera"].dtype, torch.float)
-        self.assertEqual(output["distance_to_image_plane"].dtype, torch.float)
-        self.assertEqual(output["normals"].dtype, torch.float)
-        self.assertEqual(output["motion_vectors"].dtype, torch.float)
-        self.assertEqual(output["semantic_segmentation"].dtype, torch.uint8)
-        self.assertEqual(output["instance_segmentation_fast"].dtype, torch.uint8)
-        self.assertEqual(output["instance_id_segmentation_fast"].dtype, torch.uint8)
-        self.assertEqual(type(info["semantic_segmentation"]), dict)
-        self.assertEqual(type(info["instance_segmentation_fast"]), dict)
-        self.assertEqual(type(info["instance_id_segmentation_fast"]), dict)
-
-        del camera
-
-    def test_all_annotators_instanceable(self):
-        """Test initialization with all supported annotators on instanceable assets."""
-        all_annotator_types = [
-            "rgb",
-            "rgba",
-            "depth",
-            "distance_to_camera",
-            "distance_to_image_plane",
-            "normals",
-            "motion_vectors",
-            "semantic_segmentation",
-            "instance_segmentation_fast",
-            "instance_id_segmentation_fast",
-        ]
-
-        num_cameras = 10
-        for i in range(num_cameras):
-            prim_utils.create_prim(f"/World/Origin_{i}", "Xform", translation=(0.0, i, 0.0))
-
-        # Create a stage with 10 instanceable cubes, where each camera points to one cube
-        stage = stage_utils.get_current_stage()
-        for i in range(10):
-            # Remove objects added to stage by default
-            stage.RemovePrim(f"/World/Objects/Obj_{i:02d}")
-            # Add instanceable cubes
-            prim_utils.create_prim(
-                f"/World/Cube_{i}",
-                "Xform",
-                usd_path=f"{ISAAC_NUCLEUS_DIR}/Props/Blocks/DexCube/dex_cube_instanceable.usd",
-                translation=(0.0, i, 5.0),
-                orientation=(1.0, 0.0, 0.0, 0.0),
-                scale=(5.0, 5.0, 5.0),
-            )
-            prim = stage.GetPrimAtPath(f"/World/Cube_{i}")
-            sem = Semantics.SemanticsAPI.Apply(prim, "Semantics")
-            sem.CreateSemanticTypeAttr()
-            sem.CreateSemanticDataAttr()
-            sem.GetSemanticTypeAttr().Set("class")
-            sem.GetSemanticDataAttr().Set("cube")
-
-        # Create camera
-        camera_cfg = copy.deepcopy(self.camera_cfg)
-        camera_cfg.height = 120
-        camera_cfg.width = 80
-        camera_cfg.data_types = all_annotator_types
-        camera_cfg.prim_path = "/World/Origin_.*/CameraSensor"
-        camera_cfg.offset.pos = (0.0, 0.0, 5.5)
-        camera = TiledCamera(camera_cfg)
-        # Check simulation parameter is set correctly
-        self.assertTrue(self.sim.has_rtx_sensors())
-        # Play sim
-        self.sim.reset()
-        # Check if camera is initialized
-        self.assertTrue(camera.is_initialized)
-        # Check if camera prim is set correctly and that it is a camera prim
-        self.assertEqual(camera._sensor_prims[1].GetPath().pathString, "/World/Origin_1/CameraSensor")
-        self.assertIsInstance(camera._sensor_prims[0], UsdGeom.Camera)
-        self.assertListEqual(sorted(camera.data.output.keys()), sorted(all_annotator_types))
-
-        # Check buffers that exists and have correct shapes
-        self.assertEqual(camera.data.pos_w.shape, (num_cameras, 3))
-        self.assertEqual(camera.data.quat_w_ros.shape, (num_cameras, 4))
-        self.assertEqual(camera.data.quat_w_world.shape, (num_cameras, 4))
-        self.assertEqual(camera.data.quat_w_opengl.shape, (num_cameras, 4))
-        self.assertEqual(camera.data.intrinsic_matrices.shape, (num_cameras, 3, 3))
-        self.assertEqual(camera.data.image_shape, (camera_cfg.height, camera_cfg.width))
-
-        # Simulate for a few steps
-        # note: This is a workaround to ensure that the textures are loaded.
-        #   Check "Known Issues" section in the documentation for more details.
-        for _ in range(5):
-            self.sim.step()
-
-        # Simulate physics
-        for _ in range(2):
-            # perform rendering
-            self.sim.step()
-            # update camera
-            camera.update(self.dt)
-            # check image data
-            for data_type, im_data in camera.data.output.items():
-                if data_type in ["rgb", "normals"]:
-                    self.assertEqual(im_data.shape, (num_cameras, camera_cfg.height, camera_cfg.width, 3))
-                elif data_type in [
-                    "rgba",
-                    "semantic_segmentation",
-                    "instance_segmentation_fast",
-                    "instance_id_segmentation_fast",
-                ]:
-                    self.assertEqual(im_data.shape, (num_cameras, camera_cfg.height, camera_cfg.width, 4))
-                    # semantic_segmentation has mean 0.43
-                    # rgba has mean 0.38
-                    # instance_segmentation_fast has mean 0.42
-                    # instance_id_segmentation_fast has mean 0.55-0.62
-                    for i in range(num_cameras):
-                        self.assertGreater((im_data[i] / 255.0).mean().item(), 0.25)
-                elif data_type in ["motion_vectors"]:
-                    # motion vectors have mean 0.2
-                    self.assertEqual(im_data.shape, (num_cameras, camera_cfg.height, camera_cfg.width, 2))
-                    for i in range(num_cameras):
-                        self.assertGreater(im_data[i].abs().mean().item(), 0.15)
-                elif data_type in ["depth", "distance_to_camera", "distance_to_image_plane"]:
-                    # depth has mean 2.7
-                    # distance_to_image_plane has mean 3.1
-                    self.assertEqual(im_data.shape, (num_cameras, camera_cfg.height, camera_cfg.width, 1))
-                    for i in range(num_cameras):
-                        self.assertGreater(im_data[i].mean().item(), 2.5)
-
-        # access image data and compare dtype
-        output = camera.data.output
-        info = camera.data.info
-        self.assertEqual(output["rgb"].dtype, torch.uint8)
-        self.assertEqual(output["rgba"].dtype, torch.uint8)
-        self.assertEqual(output["depth"].dtype, torch.float)
-        self.assertEqual(output["distance_to_camera"].dtype, torch.float)
-        self.assertEqual(output["distance_to_image_plane"].dtype, torch.float)
-        self.assertEqual(output["normals"].dtype, torch.float)
-        self.assertEqual(output["motion_vectors"].dtype, torch.float)
-        self.assertEqual(output["semantic_segmentation"].dtype, torch.uint8)
-        self.assertEqual(output["instance_segmentation_fast"].dtype, torch.uint8)
-        self.assertEqual(output["instance_id_segmentation_fast"].dtype, torch.uint8)
-        self.assertEqual(type(info["semantic_segmentation"]), dict)
-        self.assertEqual(type(info["instance_segmentation_fast"]), dict)
-        self.assertEqual(type(info["instance_id_segmentation_fast"]), dict)
-
-        del camera
-
-    def test_throughput(self):
-        """Test tiled camera throughput."""
-
-        # create camera
-        camera_cfg = copy.deepcopy(self.camera_cfg)
-        camera_cfg.height = 480
-        camera_cfg.width = 640
-        camera = TiledCamera(camera_cfg)
-
-        # Play simulator
-        self.sim.reset()
-
-        # Simulate for a few steps
-        # note: This is a workaround to ensure that the textures are loaded.
-        #   Check "Known Issues" section in the documentation for more details.
-        for _ in range(5):
-            self.sim.step()
-
-        # Simulate physics
-        for _ in range(5):
-            # perform rendering
-            self.sim.step()
-            # update camera
-            with Timer(f"Time taken for updating camera with shape {camera.image_shape}"):
-                camera.update(self.dt)
-            # Check image data
-            for im_type, im_data in camera.data.output.items():
-                if im_type == "rgb":
-                    self.assertEqual(im_data.shape, (1, camera_cfg.height, camera_cfg.width, 3))
-                    self.assertGreater((im_data / 255.0).mean().item(), 0.0)
-                elif im_type == "distance_to_camera":
-                    self.assertEqual(im_data.shape, (1, camera_cfg.height, camera_cfg.width, 1))
-                    self.assertGreater(im_data.mean().item(), 0.0)
-        del camera
-
-    def test_output_equal_to_usd_camera_intrinsics(self):
-        """
-        Test that the output of the ray caster camera and the usd camera are the same when both are
-        initialized with the same intrinsic matrix.
-        """
-
-        # create cameras
-        offset_rot = (-0.1251, 0.3617, 0.8731, -0.3020)
-        offset_pos = (2.5, 2.5, 4.0)
-        intrinsics = [380.08, 0.0, 467.79, 0.0, 380.08, 262.05, 0.0, 0.0, 1.0]
-        # get camera cfgs
-        # TODO: add clipping range back, once correctly supported by tiled camera
-        camera_tiled_cfg = TiledCameraCfg(
-            prim_path="/World/Camera_tiled",
-            offset=TiledCameraCfg.OffsetCfg(pos=offset_pos, rot=offset_rot, convention="ros"),
-            spawn=sim_utils.PinholeCameraCfg.from_intrinsic_matrix(
-                intrinsic_matrix=intrinsics,
-                height=540,
-                width=960,
-                focal_length=38.0,
-                # clipping_range=(0.01, 20),
-            ),
-            height=540,
-            width=960,
-            data_types=["depth"],
-        )
-        camera_usd_cfg = CameraCfg(
-            prim_path="/World/Camera_usd",
-            offset=CameraCfg.OffsetCfg(pos=offset_pos, rot=offset_rot, convention="ros"),
-            spawn=sim_utils.PinholeCameraCfg.from_intrinsic_matrix(
-                intrinsic_matrix=intrinsics,
-                height=540,
-                width=960,
-                focal_length=38.0,
-                # clipping_range=(0.01, 20),
-            ),
-            height=540,
-            width=960,
-            data_types=["distance_to_image_plane"],
-        )
-
-        # set aperture offsets to 0, as currently not supported for usd/ tiled camera
-        camera_tiled_cfg.spawn.horizontal_aperture_offset = 0
-        camera_tiled_cfg.spawn.vertical_aperture_offset = 0
-        camera_usd_cfg.spawn.horizontal_aperture_offset = 0
-        camera_usd_cfg.spawn.vertical_aperture_offset = 0
-        # init cameras
-        camera_tiled = TiledCamera(camera_tiled_cfg)
-        camera_usd = Camera(camera_usd_cfg)
-
-        # play sim
-        self.sim.reset()
-        self.sim.play()
-
-        # perform steps
-        for _ in range(5):
-            self.sim.step()
-
-=======
                     assert im_data[i].mean() != 0.0
             elif data_type in ["depth", "distance_to_camera", "distance_to_image_plane"]:
                 assert im_data.shape == (num_cameras, camera_cfg.height, camera_cfg.width, 1)
@@ -1793,7 +1275,6 @@
     for _ in range(10):
         # perform rendering
         sim.step()
->>>>>>> 95e37603
         # update camera
         camera.update(dt)
         # check image data
@@ -1917,63 +1398,6 @@
         # perform rendering
         sim.step()
         # update camera
-<<<<<<< HEAD
-        tiled_camera.update(self.dt)
-
-        # make sure the image is different
-        image_after = tiled_camera.data.output["rgb"].clone() / 255.0
-
-        # check difference is above threshold
-        self.assertGreater(
-            torch.abs(image_after - image_before).mean(), 0.01
-        )  # images of same color should be below 0.001
-
-    def test_frame_offset_large_resolution(self):
-        """Test frame offset issue with large resolution camera."""
-        # Create sensor
-        camera_cfg = copy.deepcopy(self.camera_cfg)
-        camera_cfg.height = 480
-        camera_cfg.width = 480
-        tiled_camera = TiledCamera(camera_cfg)
-
-        # modify scene to be less stochastic
-        stage = stage_utils.get_current_stage()
-        for i in range(10):
-            prim = stage.GetPrimAtPath(f"/World/Objects/Obj_{i:02d}")
-            color = Gf.Vec3f(1, 1, 1)
-            UsdGeom.Gprim(prim).GetDisplayColorAttr().Set([color])
-
-        # play sim
-        self.sim.reset()
-        # simulate some steps first to make sure objects are settled
-        for i in range(100):
-            # step simulation
-            self.sim.step()
-            # update camera
-            tiled_camera.update(self.dt)
-        # collect image data
-        image_before = tiled_camera.data.output["rgb"].clone() / 255.0
-
-        # update scene
-        for i in range(10):
-            prim = stage.GetPrimAtPath(f"/World/Objects/Obj_{i:02d}")
-            color = Gf.Vec3f(0, 0, 0)
-            UsdGeom.Gprim(prim).GetDisplayColorAttr().Set([color])
-
-        # update rendering
-        self.sim.step()
-        # update camera
-        tiled_camera.update(self.dt)
-
-        # make sure the image is different
-        image_after = tiled_camera.data.output["rgb"].clone() / 255.0
-
-        # check difference is above threshold
-        self.assertGreater(
-            torch.abs(image_after - image_before).mean(), 0.01
-        )  # images of same color should be below 0.001
-
-=======
         camera.update(dt)
         # check image data
         for data_type, im_data in camera.data.output.items():
@@ -2061,53 +1485,10 @@
 
 
 def test_output_equal_to_usd_camera_intrinsics(setup_camera):
->>>>>>> 95e37603
     """
     Test that the output of the ray caster camera and the usd camera are the same when both are
     initialized with the same intrinsic matrix.
     """
-<<<<<<< HEAD
-
-    @staticmethod
-    def _populate_scene():
-        """Add prims to the scene."""
-        # Ground-plane
-        # TODO: why is this causing a hang in the tests?
-        # cfg = sim_utils.GroundPlaneCfg()
-        # cfg.func("/World/defaultGroundPlane", cfg)
-        # Lights
-        cfg = sim_utils.SphereLightCfg()
-        cfg.func("/World/Light/GreySphere", cfg, translation=(4.5, 3.5, 10.0))
-        cfg.func("/World/Light/WhiteSphere", cfg, translation=(-4.5, 3.5, 10.0))
-        # Random objects
-        random.seed(0)
-        for i in range(10):
-            # sample random position
-            position = np.random.rand(3) - np.asarray([0.05, 0.05, -1.0])
-            position *= np.asarray([1.5, 1.5, 0.5])
-            # create prim
-            prim_type = random.choice(["Cube", "Sphere", "Cylinder"])
-            prim = prim_utils.create_prim(
-                f"/World/Objects/Obj_{i:02d}",
-                prim_type,
-                translation=position,
-                scale=(0.25, 0.25, 0.25),
-                semantic_label=prim_type,
-            )
-            # cast to geom prim
-            geom_prim = getattr(UsdGeom, prim_type)(prim)
-            # set random color
-            color = Gf.Vec3f(random.random(), random.random(), random.random())
-            geom_prim.CreateDisplayColorAttr()
-            geom_prim.GetDisplayColorAttr().Set([color])
-            # add rigid properties
-            SingleGeometryPrim(f"/World/Objects/Obj_{i:02d}", collision=True)
-            SingleRigidPrim(f"/World/Objects/Obj_{i:02d}", mass=5.0)
-
-
-if __name__ == "__main__":
-    run_tests()
-=======
     sim, _, dt = setup_camera
     # create cameras
     offset_rot = (-0.1251, 0.3617, 0.8731, -0.3020)
@@ -2332,5 +1713,4 @@
         geom_prim.GetDisplayColorAttr().Set([color])
         # add rigid properties
         SingleGeometryPrim(f"/World/Objects/Obj_{i:02d}", collision=True)
-        SingleRigidPrim(f"/World/Objects/Obj_{i:02d}", mass=5.0)
->>>>>>> 95e37603
+        SingleRigidPrim(f"/World/Objects/Obj_{i:02d}", mass=5.0)