--- conflicted
+++ resolved
@@ -126,388 +126,8 @@
         sim.step()
         camera.update(dt)
         # check image data
-<<<<<<< HEAD
         for im_data in camera.data.output.values():
             assert im_data.shape == (1, camera_cfg.pattern_cfg.height, camera_cfg.pattern_cfg.width, 1)
-=======
-        torch.testing.assert_close(
-            camera_1.data.output["distance_to_image_plane"],
-            camera_2.data.output["distance_to_image_plane"],
-        )
-        # check that both intrinsic matrices are the same
-        torch.testing.assert_close(
-            camera_1.data.intrinsic_matrices[0],
-            camera_2.data.intrinsic_matrices[0],
-        )
-
-    def test_multi_camera_init(self):
-        """Test multi-camera initialization."""
-        # create two cameras with different prim paths
-        # -- camera 1
-        cam_cfg_1 = copy.deepcopy(self.camera_cfg)
-        cam_cfg_1.prim_path = "/World/Camera_1"
-        prim_utils.create_prim("/World/Camera_1", "Xform")
-        # Create camera
-        cam_1 = RayCasterCamera(cam_cfg_1)
-        # -- camera 2
-        cam_cfg_2 = copy.deepcopy(self.camera_cfg)
-        cam_cfg_2.prim_path = "/World/Camera_2"
-        prim_utils.create_prim("/World/Camera_2", "Xform")
-        cam_2 = RayCasterCamera(cam_cfg_2)
-
-        # check that the loaded meshes are equal
-        self.assertTrue(cam_1.meshes == cam_2.meshes)
-
-        # play sim
-        self.sim.reset()
-
-        # Simulate for a few steps
-        # note: This is a workaround to ensure that the textures are loaded.
-        #   Check "Known Issues" section in the documentation for more details.
-        for _ in range(5):
-            self.sim.step()
-        # Simulate physics
-        for _ in range(10):
-            # perform rendering
-            self.sim.step()
-            # update camera
-            cam_1.update(self.dt)
-            cam_2.update(self.dt)
-            # check image data
-            for cam in [cam_1, cam_2]:
-                for im_data in cam.data.output.values():
-                    self.assertEqual(
-                        im_data.shape, (1, self.camera_cfg.pattern_cfg.height, self.camera_cfg.pattern_cfg.width, 1)
-                    )
-
-    def test_camera_set_world_poses(self):
-        """Test camera function to set specific world pose."""
-        camera = RayCasterCamera(self.camera_cfg)
-        # play sim
-        self.sim.reset()
-
-        # convert to torch tensors
-        position = torch.tensor([POSITION], dtype=torch.float32, device=camera.device)
-        orientation = torch.tensor([QUAT_WORLD], dtype=torch.float32, device=camera.device)
-        # set new pose
-        camera.set_world_poses(position.clone(), orientation.clone(), convention="world")
-
-        # check if transform correctly set in output
-        torch.testing.assert_close(camera.data.pos_w, position)
-        torch.testing.assert_close(camera.data.quat_w_world, orientation)
-
-    def test_camera_set_world_poses_from_view(self):
-        """Test camera function to set specific world pose from view."""
-        camera = RayCasterCamera(self.camera_cfg)
-        # play sim
-        self.sim.reset()
-
-        # convert to torch tensors
-        eyes = torch.tensor([POSITION], dtype=torch.float32, device=camera.device)
-        targets = torch.tensor([[0.0, 0.0, 0.0]], dtype=torch.float32, device=camera.device)
-        quat_ros_gt = torch.tensor([QUAT_ROS], dtype=torch.float32, device=camera.device)
-        # set new pose
-        camera.set_world_poses_from_view(eyes.clone(), targets.clone())
-
-        # check if transform correctly set in output
-        torch.testing.assert_close(camera.data.pos_w, eyes)
-        torch.testing.assert_close(camera.data.quat_w_ros, quat_ros_gt)
-
-    def test_intrinsic_matrix(self):
-        """Checks that the camera's set and retrieve methods work for intrinsic matrix."""
-        camera_cfg = copy.deepcopy(self.camera_cfg)
-        camera_cfg.pattern_cfg.height = 240
-        camera_cfg.pattern_cfg.width = 320
-        camera = RayCasterCamera(camera_cfg)
-        # play sim
-        self.sim.reset()
-        # Desired properties (obtained from realsense camera at 320x240 resolution)
-        rs_intrinsic_matrix = [229.31640625, 0.0, 164.810546875, 0.0, 229.826171875, 122.1650390625, 0.0, 0.0, 1.0]
-        rs_intrinsic_matrix = torch.tensor(rs_intrinsic_matrix, device=camera.device).reshape(3, 3).unsqueeze(0)
-        # Set matrix into simulator
-        camera.set_intrinsic_matrices(rs_intrinsic_matrix.clone())
-        # Simulate for a few steps
-        # note: This is a workaround to ensure that the textures are loaded.
-        #   Check "Known Issues" section in the documentation for more details.
-        for _ in range(5):
-            self.sim.step()
-        # Simulate physics
-        for _ in range(10):
-            # perform rendering
-            self.sim.step()
-            # update camera
-            camera.update(self.dt)
-            # Check that matrix is correct
-            torch.testing.assert_close(rs_intrinsic_matrix, camera.data.intrinsic_matrices)
-
-    def test_throughput(self):
-        """Checks that the single camera gets created properly with a rig."""
-        # Create directory temp dir to dump the results
-        file_dir = os.path.dirname(os.path.realpath(__file__))
-        temp_dir = os.path.join(file_dir, "output", "camera", "throughput")
-        os.makedirs(temp_dir, exist_ok=True)
-        # Create replicator writer
-        rep_writer = rep.BasicWriter(output_dir=temp_dir, frame_padding=3)
-        # create camera
-        camera_cfg = copy.deepcopy(self.camera_cfg)
-        camera_cfg.pattern_cfg.height = 480
-        camera_cfg.pattern_cfg.width = 640
-        camera = RayCasterCamera(camera_cfg)
-
-        # Play simulator
-        self.sim.reset()
-
-        # Set camera pose
-        eyes = torch.tensor([[2.5, 2.5, 2.5]], dtype=torch.float32, device=camera.device)
-        targets = torch.tensor([[0.0, 0.0, 0.0]], dtype=torch.float32, device=camera.device)
-        camera.set_world_poses_from_view(eyes, targets)
-
-        # Simulate for a few steps
-        # note: This is a workaround to ensure that the textures are loaded.
-        #   Check "Known Issues" section in the documentation for more details.
-        for _ in range(5):
-            self.sim.step()
-        # Simulate physics
-        for _ in range(5):
-            # perform rendering
-            self.sim.step()
-            # update camera
-            with Timer(f"Time taken for updating camera with shape {camera.image_shape}"):
-                camera.update(self.dt)
-            # Save images
-            with Timer(f"Time taken for writing data with shape {camera.image_shape}   "):
-                # Pack data back into replicator format to save them using its writer
-                rep_output = {"annotators": {}}
-                camera_data = convert_dict_to_backend({k: v[0] for k, v in camera.data.output.items()}, backend="numpy")
-                for key, data, info in zip(camera_data.keys(), camera_data.values(), camera.data.info[0].values()):
-                    if info is not None:
-                        rep_output["annotators"][key] = {"render_product": {"data": data, **info}}
-                    else:
-                        rep_output["annotators"][key] = {"render_product": {"data": data}}
-                # Save images
-                rep_output["trigger_outputs"] = {"on_time": camera.frame[0]}
-                rep_writer.write(rep_output)
-            print("----------------------------------------")
-            # Check image data
-            for im_data in camera.data.output.values():
-                self.assertEqual(im_data.shape, (1, camera_cfg.pattern_cfg.height, camera_cfg.pattern_cfg.width, 1))
-
-    def test_output_equal_to_usdcamera(self):
-        camera_pattern_cfg = patterns.PinholeCameraPatternCfg(
-            focal_length=24.0,
-            horizontal_aperture=20.955,
-            height=240,
-            width=320,
-        )
-        prim_utils.create_prim("/World/Camera_warp", "Xform")
-        camera_cfg_warp = RayCasterCameraCfg(
-            prim_path="/World/Camera",
-            mesh_prim_paths=["/World/defaultGroundPlane"],
-            update_period=0,
-            offset=RayCasterCameraCfg.OffsetCfg(pos=(0.0, 0.0, 0.0), rot=(1.0, 0.0, 0.0, 0.0)),
-            debug_vis=False,
-            pattern_cfg=camera_pattern_cfg,
-            data_types=["distance_to_image_plane", "distance_to_camera", "normals"],
-        )
-
-        camera_warp = RayCasterCamera(camera_cfg_warp)
-
-        # create usd camera
-        camera_cfg_usd = CameraCfg(
-            height=240,
-            width=320,
-            prim_path="/World/Camera_usd",
-            update_period=0,
-            data_types=["distance_to_image_plane", "distance_to_camera", "normals"],
-            spawn=PinholeCameraCfg(
-                focal_length=24.0, focus_distance=400.0, horizontal_aperture=20.955, clipping_range=(1e-4, 1.0e5)
-            ),
-        )
-        camera_usd = Camera(camera_cfg_usd)
-
-        # play sim
-        self.sim.reset()
-        self.sim.play()
-
-        # convert to torch tensors
-        eyes = torch.tensor([[2.5, 2.5, 4.5]], dtype=torch.float32, device=camera_warp.device)
-        targets = torch.tensor([[0.0, 0.0, 0.0]], dtype=torch.float32, device=camera_warp.device)
-        # set views
-        camera_warp.set_world_poses_from_view(eyes, targets)
-        camera_usd.set_world_poses_from_view(eyes, targets)
-
-        # perform steps
-        for _ in range(5):
-            self.sim.step()
-
-        # update camera
-        camera_usd.update(self.dt)
-        camera_warp.update(self.dt)
-
-        # check the intrinsic matrices
-        torch.testing.assert_close(
-            camera_usd.data.intrinsic_matrices,
-            camera_warp.data.intrinsic_matrices,
-        )
-
-        # check the apertures
-        torch.testing.assert_close(
-            camera_usd._sensor_prims[0].GetHorizontalApertureAttr().Get(),
-            camera_cfg_warp.pattern_cfg.horizontal_aperture,
-        )
-        torch.testing.assert_close(
-            camera_usd._sensor_prims[0].GetVerticalApertureAttr().Get(),
-            (
-                camera_cfg_warp.pattern_cfg.horizontal_aperture
-                * camera_cfg_warp.pattern_cfg.height
-                / camera_cfg_warp.pattern_cfg.width
-            ),
-        )
-
-        # check image data
-        torch.testing.assert_close(
-            camera_usd.data.output["distance_to_image_plane"],
-            camera_warp.data.output["distance_to_image_plane"],
-        )
-        torch.testing.assert_close(
-            camera_usd.data.output["distance_to_camera"],
-            camera_warp.data.output["distance_to_camera"],
-            atol=5e-5,
-            rtol=5e-6,
-        )
-
-        # check normals
-        # NOTE: floating point issues of ~1e-5, so using atol and rtol in this case
-        torch.testing.assert_close(
-            camera_usd.data.output["normals"][..., :3],
-            camera_warp.data.output["normals"],
-            rtol=1e-5,
-            atol=1e-4,
-        )
-
-    def test_output_equal_to_usdcamera_offset(self):
-        offset_rot = [-0.1251, 0.3617, 0.8731, -0.3020]
-
-        camera_pattern_cfg = patterns.PinholeCameraPatternCfg(
-            focal_length=24.0,
-            horizontal_aperture=20.955,
-            height=240,
-            width=320,
-        )
-        prim_utils.create_prim("/World/Camera_warp", "Xform")
-        camera_cfg_warp = RayCasterCameraCfg(
-            prim_path="/World/Camera",
-            mesh_prim_paths=["/World/defaultGroundPlane"],
-            update_period=0,
-            offset=RayCasterCameraCfg.OffsetCfg(pos=(2.5, 2.5, 4.0), rot=offset_rot, convention="ros"),
-            debug_vis=False,
-            pattern_cfg=camera_pattern_cfg,
-            data_types=["distance_to_image_plane", "distance_to_camera", "normals"],
-        )
-
-        camera_warp = RayCasterCamera(camera_cfg_warp)
-
-        # create usd camera
-        camera_cfg_usd = CameraCfg(
-            height=240,
-            width=320,
-            prim_path="/World/Camera_usd",
-            update_period=0,
-            data_types=["distance_to_image_plane", "distance_to_camera", "normals"],
-            spawn=PinholeCameraCfg(
-                focal_length=24.0, focus_distance=400.0, horizontal_aperture=20.955, clipping_range=(1e-6, 1.0e5)
-            ),
-            offset=CameraCfg.OffsetCfg(pos=(2.5, 2.5, 4.0), rot=offset_rot, convention="ros"),
-        )
-        camera_usd = Camera(camera_cfg_usd)
-
-        # play sim
-        self.sim.reset()
-        self.sim.play()
-
-        # perform steps
-        for _ in range(5):
-            self.sim.step()
-
-        # update camera
-        camera_usd.update(self.dt)
-        camera_warp.update(self.dt)
-
-        # check image data
-        torch.testing.assert_close(
-            camera_usd.data.output["distance_to_image_plane"],
-            camera_warp.data.output["distance_to_image_plane"],
-            rtol=1e-3,
-            atol=1e-5,
-        )
-        torch.testing.assert_close(
-            camera_usd.data.output["distance_to_camera"],
-            camera_warp.data.output["distance_to_camera"],
-            rtol=1e-3,
-            atol=1e-5,
-        )
-
-        # check normals
-        # NOTE: floating point issues of ~1e-5, so using atol and rtol in this case
-        torch.testing.assert_close(
-            camera_usd.data.output["normals"][..., :3],
-            camera_warp.data.output["normals"],
-            rtol=1e-5,
-            atol=1e-4,
-        )
-
-    def test_output_equal_to_usdcamera_prim_offset(self):
-        """Test that the output of the ray caster camera is equal to the output of the usd camera when both are placed
-        under an XForm prim that is translated and rotated from the world origin
-        ."""
-        offset_rot = [-0.1251, 0.3617, 0.8731, -0.3020]
-
-        # gf quat
-        gf_quatf = Gf.Quatd()
-        gf_quatf.SetReal(QUAT_OPENGL[0])
-        gf_quatf.SetImaginary(tuple(QUAT_OPENGL[1:]))
-
-        camera_pattern_cfg = patterns.PinholeCameraPatternCfg(
-            focal_length=24.0,
-            horizontal_aperture=20.955,
-            height=240,
-            width=320,
-        )
-        prim_raycast_cam = prim_utils.create_prim("/World/Camera_warp", "Xform")
-        prim_raycast_cam.GetAttribute("xformOp:translate").Set(tuple(POSITION))
-        prim_raycast_cam.GetAttribute("xformOp:orient").Set(gf_quatf)
-
-        camera_cfg_warp = RayCasterCameraCfg(
-            prim_path="/World/Camera_warp",
-            mesh_prim_paths=["/World/defaultGroundPlane"],
-            update_period=0,
-            offset=RayCasterCameraCfg.OffsetCfg(pos=(0, 0, 2.0), rot=offset_rot, convention="ros"),
-            debug_vis=False,
-            pattern_cfg=camera_pattern_cfg,
-            data_types=["distance_to_image_plane", "distance_to_camera", "normals"],
-        )
-
-        camera_warp = RayCasterCamera(camera_cfg_warp)
-
-        # create usd camera
-        camera_cfg_usd = CameraCfg(
-            height=240,
-            width=320,
-            prim_path="/World/Camera_usd/camera",
-            update_period=0,
-            data_types=["distance_to_image_plane", "distance_to_camera", "normals"],
-            spawn=PinholeCameraCfg(
-                focal_length=24.0, focus_distance=400.0, horizontal_aperture=20.955, clipping_range=(1e-6, 1.0e5)
-            ),
-            offset=CameraCfg.OffsetCfg(pos=(0, 0, 2.0), rot=offset_rot, convention="ros"),
-            update_latest_camera_pose=True,
-        )
-        prim_usd = prim_utils.create_prim("/World/Camera_usd", "Xform")
-        prim_usd.GetAttribute("xformOp:translate").Set(tuple(POSITION))
-        prim_usd.GetAttribute("xformOp:orient").Set(gf_quatf)
-
-        camera_usd = Camera(camera_cfg_usd)
->>>>>>> 9be0de5f
 
 
 def test_camera_resolution(setup_sim):
@@ -1043,7 +663,7 @@
     under an XForm prim that is translated and rotated from the world origin
     ."""
     sim, camera_cfg, dt = setup_sim
-    offset_rot = [-0.1251, 0.3617, 0.8731, -0.3020]
+    offset_rot = (-0.1251, 0.3617, 0.8731, -0.3020)
 
     # gf quat
     gf_quatf = Gf.Quatd()
@@ -1064,9 +684,7 @@
         prim_path="/World/Camera_warp",
         mesh_prim_paths=["/World/defaultGroundPlane"],
         update_period=0,
-        offset=RayCasterCameraCfg.OffsetCfg(
-            pos=(0, 0, 2.0), rot=(offset_rot[0], offset_rot[1], offset_rot[2], offset_rot[3]), convention="ros"
-        ),
+        offset=RayCasterCameraCfg.OffsetCfg(pos=(0, 0, 2.0), rot=offset_rot, convention="ros"),
         debug_vis=False,
         pattern_cfg=camera_pattern_cfg,
         data_types=["distance_to_image_plane", "distance_to_camera", "normals"],
@@ -1084,9 +702,8 @@
         spawn=PinholeCameraCfg(
             focal_length=24.0, focus_distance=400.0, horizontal_aperture=20.955, clipping_range=(1e-6, 1.0e5)
         ),
-        offset=CameraCfg.OffsetCfg(
-            pos=(0, 0, 2.0), rot=(offset_rot[0], offset_rot[1], offset_rot[2], offset_rot[3]), convention="ros"
-        ),
+        offset=CameraCfg.OffsetCfg(pos=(0, 0, 2.0), rot=offset_rot, convention="ros"),
+        update_latest_camera_pose=True,
     )
     prim_usd = prim_utils.create_prim("/World/Camera_usd", "Xform")
     prim_usd.GetAttribute("xformOp:translate").Set(tuple(POSITION))
@@ -1143,7 +760,7 @@
 
     sim, camera_cfg, dt = setup_sim
     # create cameras
-    offset_rot = [-0.1251, 0.3617, 0.8731, -0.3020]
+    offset_rot = (-0.1251, 0.3617, 0.8731, -0.3020)
     offset_pos = (2.5, 2.5, 4.0)
     intrinsics = [380.0831, 0.0, 480.0, 0.0, 380.0831, 270.0, 0.0, 0.0, 1.0]
     prim_utils.create_prim("/World/Camera_warp", "Xform")
@@ -1151,7 +768,7 @@
     camera_warp_cfg = RayCasterCameraCfg(
         prim_path="/World/Camera_warp",
         mesh_prim_paths=["/World/defaultGroundPlane"],
-        offset=RayCasterCameraCfg.OffsetCfg(pos=offset_pos, rot=tuple(offset_rot), convention="ros"),
+        offset=RayCasterCameraCfg.OffsetCfg(pos=offset_pos, rot=offset_rot, convention="ros"),
         debug_vis=False,
         pattern_cfg=patterns.PinholeCameraPatternCfg.from_intrinsic_matrix(
             intrinsic_matrix=intrinsics,
@@ -1165,7 +782,7 @@
     )
     camera_usd_cfg = CameraCfg(
         prim_path="/World/Camera_usd",
-        offset=CameraCfg.OffsetCfg(pos=offset_pos, rot=tuple(offset_rot), convention="ros"),
+        offset=CameraCfg.OffsetCfg(pos=offset_pos, rot=offset_rot, convention="ros"),
         spawn=PinholeCameraCfg.from_intrinsic_matrix(
             intrinsic_matrix=intrinsics,
             height=540,
