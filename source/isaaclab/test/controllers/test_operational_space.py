# Copyright (c) 2022-2025, The Isaac Lab Project Developers.
# All rights reserved.
#
# SPDX-License-Identifier: BSD-3-Clause

"""Launch Isaac Sim Simulator first."""

from isaaclab.app import AppLauncher

# launch omniverse app
simulation_app = AppLauncher(headless=True).app

"""Rest everything follows."""

import torch

import isaacsim.core.utils.prims as prim_utils
import isaacsim.core.utils.stage as stage_utils
import pytest
from isaacsim.core.cloner import GridCloner

import isaaclab.sim as sim_utils
from isaaclab.assets import Articulation
from isaaclab.controllers import OperationalSpaceController, OperationalSpaceControllerCfg
from isaaclab.markers import VisualizationMarkers
from isaaclab.markers.config import FRAME_MARKER_CFG
from isaaclab.sensors import ContactSensor, ContactSensorCfg
from isaaclab.utils.math import (
    apply_delta_pose,
    combine_frame_transforms,
    compute_pose_error,
    matrix_from_quat,
    quat_apply_inverse,
    quat_inv,
    subtract_frame_transforms,
)

##
# Pre-defined configs
##
from isaaclab_assets import FRANKA_PANDA_CFG  # isort:skip


@pytest.fixture
def sim():
    """Create a simulation context for testing."""
    # Wait for spawning
    stage_utils.create_new_stage()
    # Constants
    num_envs = 16
    # Load kit helper
    sim_cfg = sim_utils.SimulationCfg(dt=0.01)
    sim = sim_utils.SimulationContext(sim_cfg)
    # TODO: Remove this once we have a better way to handle this.
    sim._app_control_on_stop_handle = None

    # Create a ground plane
    cfg = sim_utils.GroundPlaneCfg()
    cfg.func("/World/GroundPlane", cfg)

    # Markers
    frame_marker_cfg = FRAME_MARKER_CFG.copy()
    frame_marker_cfg.markers["frame"].scale = (0.1, 0.1, 0.1)
    ee_marker = VisualizationMarkers(frame_marker_cfg.replace(prim_path="/Visuals/ee_current"))
    goal_marker = VisualizationMarkers(frame_marker_cfg.replace(prim_path="/Visuals/ee_goal"))

    light_cfg = sim_utils.DistantLightCfg(intensity=5.0, exposure=10.0)
    light_cfg.func(
        "/Light",
        light_cfg,
        translation=[0, 0, 1],
    )

    # Create interface to clone the scene
    cloner = GridCloner(spacing=2.0)
    cloner.define_base_env("/World/envs")
    env_prim_paths = cloner.generate_paths("/World/envs/env", num_envs)
    # create source prim
    prim_utils.define_prim(env_prim_paths[0], "Xform")
    # clone the env xform
    cloner.clone(
        source_prim_path=env_prim_paths[0],
        prim_paths=env_prim_paths,
        replicate_physics=True,
    )

    robot_cfg = FRANKA_PANDA_CFG.replace(prim_path="/World/envs/env_.*/Robot")
    robot_cfg.actuators["panda_shoulder"].stiffness = 0.0
    robot_cfg.actuators["panda_shoulder"].damping = 0.0
    robot_cfg.actuators["panda_forearm"].stiffness = 0.0
    robot_cfg.actuators["panda_forearm"].damping = 0.0
    robot_cfg.spawn.rigid_props.disable_gravity = True

    # Define the ContactSensor
    contact_forces = None

    # Define the target sets
    ee_goal_abs_pos_set_b = torch.tensor(
        [
            [0.5, 0.5, 0.7],
            [0.5, -0.4, 0.6],
            [0.5, 0, 0.5],
        ],
        device=sim.device,
    )
    ee_goal_abs_quad_set_b = torch.tensor(
        [
            [0.707, 0.0, 0.707, 0.0],
            [0.707, 0.707, 0.0, 0.0],
            [0.0, 1.0, 0.0, 0.0],
        ],
        device=sim.device,
    )
    ee_goal_rel_pos_set = torch.tensor(
        [
            [0.2, 0.0, 0.0],
            [0.2, 0.2, 0.0],
            [0.2, 0.2, -0.2],
        ],
        device=sim.device,
    )
    ee_goal_rel_axisangle_set = torch.tensor(
        [
            [0.0, torch.pi / 2, 0.0],  # for [0.707, 0, 0.707, 0]
            [torch.pi / 2, 0.0, 0.0],  # for [0.707, 0.707, 0, 0]
            [torch.pi, 0.0, 0.0],  # for [0.0, 1.0, 0, 0]
        ],
        device=sim.device,
    )
    ee_goal_abs_wrench_set_b = torch.tensor(
        [
            [0.0, 0.0, 10.0, 0.0, -1.0, 0.0],
            [0.0, 10.0, 0.0, 0.0, 0.0, 0.0],
            [10.0, 0.0, 0.0, 0.0, 0.0, 0.0],
        ],
        device=sim.device,
    )
    kp_set = torch.tensor(
        [
            [200.0, 200.0, 200.0, 200.0, 200.0, 200.0],
            [240.0, 240.0, 240.0, 240.0, 240.0, 240.0],
            [160.0, 160.0, 160.0, 160.0, 160.0, 160.0],
        ],
        device=sim.device,
    )
    d_ratio_set = torch.tensor(
        [
            [1.0, 1.0, 1.0, 1.0, 1.0, 1.0],
            [1.1, 1.1, 1.1, 1.1, 1.1, 1.1],
            [0.9, 0.9, 0.9, 0.9, 0.9, 0.9],
        ],
        device=sim.device,
    )
    ee_goal_hybrid_set_b = torch.tensor(
        [
            [0.6, 0.2, 0.5, 0.0, 0.707, 0.0, 0.707, 10.0, 0.0, 0.0, 0.0, 0.0, 0.0],
            [0.6, -0.29, 0.6, 0.0, 0.707, 0.0, 0.707, 10.0, 0.0, 0.0, 0.0, 0.0, 0.0],
            [0.6, 0.1, 0.8, 0.0, 0.5774, 0.0, 0.8165, 4.0, 0.0, 0.0, 0.0, 0.0, 0.0],
        ],
        device=sim.device,
    )
    ee_goal_pose_set_tilted_b = torch.tensor(
        [
            [0.6, 0.15, 0.3, 0.0, 0.92387953, 0.0, 0.38268343],
            [0.6, -0.3, 0.3, 0.0, 0.92387953, 0.0, 0.38268343],
            [0.8, 0.0, 0.5, 0.0, 0.92387953, 0.0, 0.38268343],
        ],
        device=sim.device,
    )
    ee_goal_wrench_set_tilted_task = torch.tensor(
        [
            [0.0, 0.0, 10.0, 0.0, 0.0, 0.0],
            [0.0, 0.0, 10.0, 0.0, 0.0, 0.0],
            [0.0, 0.0, 10.0, 0.0, 0.0, 0.0],
        ],
        device=sim.device,
    )

    # Define goals for the arm [xyz]
    target_abs_pos_set_b = ee_goal_abs_pos_set_b.clone()
    # Define goals for the arm [xyz + quat_wxyz]
    target_abs_pose_set_b = torch.cat([ee_goal_abs_pos_set_b, ee_goal_abs_quad_set_b], dim=-1)
    # Define goals for the arm [xyz]
    target_rel_pos_set = ee_goal_rel_pos_set.clone()
    # Define goals for the arm [xyz + axis-angle]
    target_rel_pose_set_b = torch.cat([ee_goal_rel_pos_set, ee_goal_rel_axisangle_set], dim=-1)
    # Define goals for the arm [force_xyz + torque_xyz]
    target_abs_wrench_set = ee_goal_abs_wrench_set_b.clone()
    # Define goals for the arm [xyz + quat_wxyz] and variable kp [kp_xyz + kp_rot_xyz]
    target_abs_pose_variable_kp_set = torch.cat([target_abs_pose_set_b, kp_set], dim=-1)
    # Define goals for the arm [xyz + quat_wxyz] and the variable imp. [kp_xyz + kp_rot_xyz + d_xyz + d_rot_xyz]
    target_abs_pose_variable_set = torch.cat([target_abs_pose_set_b, kp_set, d_ratio_set], dim=-1)
    # Define goals for the arm pose [xyz + quat_wxyz] and wrench [force_xyz + torque_xyz]
    target_hybrid_set_b = ee_goal_hybrid_set_b.clone()
    # Define goals for the arm pose, and wrench, and kp
    target_hybrid_variable_kp_set = torch.cat([target_hybrid_set_b, kp_set], dim=-1)
    # Define goals for the arm pose [xyz + quat_wxyz] in root and and wrench [force_xyz + torque_xyz] in task frame
    target_hybrid_set_tilted = torch.cat([ee_goal_pose_set_tilted_b, ee_goal_wrench_set_tilted_task], dim=-1)

    # Reference frame for targets
    frame = "root"

    yield sim, num_envs, robot_cfg, ee_marker, goal_marker, contact_forces, target_abs_pos_set_b, target_abs_pose_set_b, target_rel_pos_set, target_rel_pose_set_b, target_abs_wrench_set, target_abs_pose_variable_kp_set, target_abs_pose_variable_set, target_hybrid_set_b, target_hybrid_variable_kp_set, target_hybrid_set_tilted, frame

    # Cleanup
    sim.stop()
    sim.clear()
    sim.clear_all_callbacks()
    sim.clear_instance()


def test_franka_pose_abs_without_inertial_decoupling(sim):
    """Test absolute pose control with fixed impedance and without inertial dynamics decoupling."""
    (
        sim_context,
        num_envs,
        robot_cfg,
        ee_marker,
        goal_marker,
        contact_forces,
        _,
        target_abs_pose_set_b,
        _,
        _,
        _,
        _,
        _,
        _,
        _,
        _,
        frame,
    ) = sim

    robot = Articulation(cfg=robot_cfg)
    osc_cfg = OperationalSpaceControllerCfg(
        target_types=["pose_abs"],
        impedance_mode="fixed",
        inertial_dynamics_decoupling=False,
        gravity_compensation=False,
        motion_stiffness_task=[400.0, 400.0, 400.0, 100.0, 100.0, 100.0],
        motion_damping_ratio_task=[5.0, 5.0, 5.0, 0.001, 0.001, 0.001],
    )
    osc = OperationalSpaceController(osc_cfg, num_envs=num_envs, device=sim_context.device)

    _run_op_space_controller(
        robot,
        osc,
        "panda_hand",
        ["panda_joint.*"],
        target_abs_pose_set_b,
        sim_context,
        num_envs,
        ee_marker,
        goal_marker,
        contact_forces,
        frame,
    )


def test_franka_pose_abs_with_partial_inertial_decoupling(sim):
    """Test absolute pose control with fixed impedance and partial inertial dynamics decoupling."""
    (
        sim_context,
        num_envs,
        robot_cfg,
        ee_marker,
        goal_marker,
        contact_forces,
        _,
        target_abs_pose_set_b,
        _,
        _,
        _,
        _,
        _,
        _,
        _,
        _,
        frame,
    ) = sim

    robot = Articulation(cfg=robot_cfg)
    osc_cfg = OperationalSpaceControllerCfg(
        target_types=["pose_abs"],
        impedance_mode="fixed",
        inertial_dynamics_decoupling=True,
        partial_inertial_dynamics_decoupling=True,
        gravity_compensation=False,
        motion_stiffness_task=1000.0,
        motion_damping_ratio_task=1.0,
    )
    osc = OperationalSpaceController(osc_cfg, num_envs=num_envs, device=sim_context.device)

    _run_op_space_controller(
        robot,
        osc,
        "panda_hand",
        ["panda_joint.*"],
        target_abs_pose_set_b,
        sim_context,
        num_envs,
        ee_marker,
        goal_marker,
        contact_forces,
        frame,
    )


def test_franka_pose_abs_fixed_impedance_with_gravity_compensation(sim):
    """Test absolute pose control with fixed impedance, gravity compensation, and inertial dynamics decoupling."""
    (
        sim_context,
        num_envs,
        robot_cfg,
        ee_marker,
        goal_marker,
        contact_forces,
        _,
        target_abs_pose_set_b,
        _,
        _,
        _,
        _,
        _,
        _,
        _,
        _,
        frame,
    ) = sim

    robot_cfg.spawn.rigid_props.disable_gravity = False
    robot = Articulation(cfg=robot_cfg)
    osc_cfg = OperationalSpaceControllerCfg(
        target_types=["pose_abs"],
        impedance_mode="fixed",
        inertial_dynamics_decoupling=True,
        partial_inertial_dynamics_decoupling=False,
        gravity_compensation=True,
        motion_stiffness_task=500.0,
        motion_damping_ratio_task=1.0,
    )
    osc = OperationalSpaceController(osc_cfg, num_envs=num_envs, device=sim_context.device)

    _run_op_space_controller(
        robot,
        osc,
        "panda_hand",
        ["panda_joint.*"],
        target_abs_pose_set_b,
        sim_context,
        num_envs,
        ee_marker,
        goal_marker,
        contact_forces,
        frame,
    )


def test_franka_pose_abs(sim):
    """Test absolute pose control with fixed impedance and inertial dynamics decoupling."""
    (
        sim_context,
        num_envs,
        robot_cfg,
        ee_marker,
        goal_marker,
        contact_forces,
        _,
        target_abs_pose_set_b,
        _,
        _,
        _,
        _,
        _,
        _,
        _,
        _,
        frame,
    ) = sim

    robot = Articulation(cfg=robot_cfg)
    osc_cfg = OperationalSpaceControllerCfg(
        target_types=["pose_abs"],
        impedance_mode="fixed",
        inertial_dynamics_decoupling=True,
        partial_inertial_dynamics_decoupling=False,
        gravity_compensation=False,
        motion_stiffness_task=500.0,
        motion_damping_ratio_task=1.0,
    )
    osc = OperationalSpaceController(osc_cfg, num_envs=num_envs, device=sim_context.device)

    _run_op_space_controller(
        robot,
        osc,
        "panda_hand",
        ["panda_joint.*"],
        target_abs_pose_set_b,
        sim_context,
        num_envs,
        ee_marker,
        goal_marker,
        contact_forces,
        frame,
    )


def test_franka_pose_rel(sim):
    """Test relative pose control with fixed impedance and inertial dynamics decoupling."""
    (
        sim_context,
        num_envs,
        robot_cfg,
        ee_marker,
        goal_marker,
        contact_forces,
        _,
        _,
        _,
        target_rel_pose_set_b,
        _,
        _,
        _,
        _,
        _,
        _,
        frame,
    ) = sim

    robot = Articulation(cfg=robot_cfg)
    osc_cfg = OperationalSpaceControllerCfg(
        target_types=["pose_rel"],
        impedance_mode="fixed",
        inertial_dynamics_decoupling=True,
        partial_inertial_dynamics_decoupling=False,
        gravity_compensation=False,
        motion_stiffness_task=500.0,
        motion_damping_ratio_task=1.0,
    )
    osc = OperationalSpaceController(osc_cfg, num_envs=num_envs, device=sim_context.device)

    _run_op_space_controller(
        robot,
        osc,
        "panda_hand",
        ["panda_joint.*"],
        target_rel_pose_set_b,
        sim_context,
        num_envs,
        ee_marker,
        goal_marker,
        contact_forces,
        frame,
    )


def test_franka_pose_abs_variable_impedance(sim):
    """Test absolute pose control with variable impedance and inertial dynamics decoupling."""
    (
        sim_context,
        num_envs,
        robot_cfg,
        ee_marker,
        goal_marker,
        contact_forces,
        _,
        _,
        _,
        _,
        _,
        _,
        target_abs_pose_variable_set,
        _,
        _,
        _,
        frame,
    ) = sim

    robot = Articulation(cfg=robot_cfg)
    osc_cfg = OperationalSpaceControllerCfg(
        target_types=["pose_abs"],
        impedance_mode="variable",
        inertial_dynamics_decoupling=True,
        partial_inertial_dynamics_decoupling=False,
        gravity_compensation=False,
    )
    osc = OperationalSpaceController(osc_cfg, num_envs=num_envs, device=sim_context.device)

    _run_op_space_controller(
        robot,
        osc,
        "panda_hand",
        ["panda_joint.*"],
        target_abs_pose_variable_set,
        sim_context,
        num_envs,
        ee_marker,
        goal_marker,
        contact_forces,
        frame,
    )


def test_franka_wrench_abs_open_loop(sim):
    """Test open loop absolute force control."""
    (
        sim_context,
        num_envs,
        robot_cfg,
        ee_marker,
        goal_marker,
        contact_forces,
        _,
        _,
        _,
        _,
        target_abs_wrench_set,
        _,
        _,
        _,
        _,
        _,
        frame,
    ) = sim

    robot = Articulation(cfg=robot_cfg)

    obstacle_spawn_cfg = sim_utils.CuboidCfg(
        size=(0.7, 0.7, 0.01),
        collision_props=sim_utils.CollisionPropertiesCfg(),
        visual_material=sim_utils.PreviewSurfaceCfg(diffuse_color=(1.0, 0.0, 0.0), opacity=0.1),
        rigid_props=sim_utils.RigidBodyPropertiesCfg(kinematic_enabled=True),
        activate_contact_sensors=True,
    )
    obstacle_spawn_cfg.func(
        "/World/envs/env_.*/obstacle1",
        obstacle_spawn_cfg,
        translation=(0.2, 0.0, 0.93),
        orientation=(0.9848, 0.0, -0.1736, 0.0),
    )
    obstacle_spawn_cfg.func(
        "/World/envs/env_.*/obstacle2",
        obstacle_spawn_cfg,
        translation=(0.2, 0.35, 0.7),
        orientation=(0.707, 0.707, 0.0, 0.0),
    )
    obstacle_spawn_cfg.func(
        "/World/envs/env_.*/obstacle3",
        obstacle_spawn_cfg,
        translation=(0.55, 0.0, 0.7),
        orientation=(0.707, 0.0, 0.707, 0.0),
    )
    contact_forces_cfg = ContactSensorCfg(
        prim_path="/World/envs/env_.*/obstacle.*",
        update_period=0.0,
        history_length=50,
        debug_vis=False,
        force_threshold=0.1,
    )
    contact_forces = ContactSensor(contact_forces_cfg)

    osc_cfg = OperationalSpaceControllerCfg(
        target_types=["wrench_abs"],
        motion_control_axes_task=[0, 0, 0, 0, 0, 0],
        contact_wrench_control_axes_task=[1, 1, 1, 1, 1, 1],
    )
    osc = OperationalSpaceController(osc_cfg, num_envs=num_envs, device=sim_context.device)

    _run_op_space_controller(
        robot,
        osc,
        "panda_hand",
        ["panda_joint.*"],
        target_abs_wrench_set,
        sim_context,
        num_envs,
        ee_marker,
        goal_marker,
        contact_forces,
        frame,
    )


def test_franka_wrench_abs_closed_loop(sim):
    """Test closed loop absolute force control."""
    (
        sim_context,
        num_envs,
        robot_cfg,
        ee_marker,
        goal_marker,
        contact_forces,
        _,
        _,
        _,
        _,
        target_abs_wrench_set,
        _,
        _,
        _,
        _,
        _,
        frame,
    ) = sim

    robot = Articulation(cfg=robot_cfg)

    obstacle_spawn_cfg = sim_utils.CuboidCfg(
        size=(0.7, 0.7, 0.01),
        collision_props=sim_utils.CollisionPropertiesCfg(),
        visual_material=sim_utils.PreviewSurfaceCfg(diffuse_color=(1.0, 0.0, 0.0), opacity=0.1),
        rigid_props=sim_utils.RigidBodyPropertiesCfg(kinematic_enabled=True),
        activate_contact_sensors=True,
    )
    obstacle_spawn_cfg.func(
        "/World/envs/env_.*/obstacle1",
        obstacle_spawn_cfg,
        translation=(0.2, 0.0, 0.93),
        orientation=(0.9848, 0.0, -0.1736, 0.0),
    )
    obstacle_spawn_cfg.func(
        "/World/envs/env_.*/obstacle2",
        obstacle_spawn_cfg,
        translation=(0.2, 0.35, 0.7),
        orientation=(0.707, 0.707, 0.0, 0.0),
    )
    obstacle_spawn_cfg.func(
        "/World/envs/env_.*/obstacle3",
        obstacle_spawn_cfg,
        translation=(0.55, 0.0, 0.7),
        orientation=(0.707, 0.0, 0.707, 0.0),
    )
    contact_forces_cfg = ContactSensorCfg(
        prim_path="/World/envs/env_.*/obstacle.*",
        update_period=0.0,
        history_length=2,
        debug_vis=False,
        force_threshold=0.1,
    )
    contact_forces = ContactSensor(contact_forces_cfg)

    osc_cfg = OperationalSpaceControllerCfg(
        target_types=["wrench_abs"],
        contact_wrench_stiffness_task=[
            0.2,
            0.2,
            0.2,
            0.0,
            0.0,
            0.0,
        ],  # Zero torque feedback as we cannot contact torque
        motion_control_axes_task=[0, 0, 0, 0, 0, 0],
        contact_wrench_control_axes_task=[1, 1, 1, 1, 1, 1],
    )
    osc = OperationalSpaceController(osc_cfg, num_envs=num_envs, device=sim_context.device)

    _run_op_space_controller(
        robot,
        osc,
        "panda_hand",
        ["panda_joint.*"],
        target_abs_wrench_set,
        sim_context,
        num_envs,
        ee_marker,
        goal_marker,
        contact_forces,
        frame,
    )


def test_franka_hybrid_decoupled_motion(sim):
    """Test hybrid control with fixed impedance and partial inertial dynamics decoupling."""
    (
        sim_context,
        num_envs,
        robot_cfg,
        ee_marker,
        goal_marker,
        contact_forces,
        _,
        _,
        _,
        _,
        _,
        _,
        _,
        target_hybrid_set_b,
        _,
        _,
        frame,
    ) = sim

    robot = Articulation(cfg=robot_cfg)

    obstacle_spawn_cfg = sim_utils.CuboidCfg(
        size=(1.0, 1.0, 0.01),
        collision_props=sim_utils.CollisionPropertiesCfg(),
        visual_material=sim_utils.PreviewSurfaceCfg(diffuse_color=(1.0, 0.0, 0.0), opacity=0.1),
        rigid_props=sim_utils.RigidBodyPropertiesCfg(kinematic_enabled=True),
        activate_contact_sensors=True,
    )
    obstacle_spawn_cfg.func(
        "/World/envs/env_.*/obstacle1",
        obstacle_spawn_cfg,
        translation=(target_hybrid_set_b[0, 0] + 0.05, 0.0, 0.7),
        orientation=(0.707, 0.0, 0.707, 0.0),
    )
    contact_forces_cfg = ContactSensorCfg(
        prim_path="/World/envs/env_.*/obstacle.*",
        update_period=0.0,
        history_length=2,
        debug_vis=False,
        force_threshold=0.1,
    )
    contact_forces = ContactSensor(contact_forces_cfg)

    osc_cfg = OperationalSpaceControllerCfg(
        target_types=["pose_abs", "wrench_abs"],
        impedance_mode="fixed",
        inertial_dynamics_decoupling=True,
        partial_inertial_dynamics_decoupling=True,
        gravity_compensation=False,
        motion_stiffness_task=300.0,
        motion_damping_ratio_task=1.0,
        contact_wrench_stiffness_task=[0.1, 0.0, 0.0, 0.0, 0.0, 0.0],
        motion_control_axes_task=[0, 1, 1, 1, 1, 1],
        contact_wrench_control_axes_task=[1, 0, 0, 0, 0, 0],
    )
    osc = OperationalSpaceController(osc_cfg, num_envs=num_envs, device=sim_context.device)

    _run_op_space_controller(
        robot,
        osc,
        "panda_leftfinger",
        ["panda_joint.*"],
        target_hybrid_set_b,
        sim_context,
        num_envs,
        ee_marker,
        goal_marker,
        contact_forces,
        frame,
    )


def test_franka_hybrid_variable_kp_impedance(sim):
    """Test hybrid control with variable kp impedance and inertial dynamics decoupling."""
    (
        sim_context,
        num_envs,
        robot_cfg,
        ee_marker,
        goal_marker,
        contact_forces,
        _,
        _,
        _,
        _,
        _,
        _,
        _,
        target_hybrid_set_b,
        target_hybrid_variable_kp_set,
        _,
        frame,
    ) = sim

    robot = Articulation(cfg=robot_cfg)

    obstacle_spawn_cfg = sim_utils.CuboidCfg(
        size=(1.0, 1.0, 0.01),
        collision_props=sim_utils.CollisionPropertiesCfg(),
        visual_material=sim_utils.PreviewSurfaceCfg(diffuse_color=(1.0, 0.0, 0.0), opacity=0.1),
        rigid_props=sim_utils.RigidBodyPropertiesCfg(kinematic_enabled=True),
        activate_contact_sensors=True,
    )
    obstacle_spawn_cfg.func(
        "/World/envs/env_.*/obstacle1",
        obstacle_spawn_cfg,
        translation=(target_hybrid_set_b[0, 0] + 0.05, 0.0, 0.7),
        orientation=(0.707, 0.0, 0.707, 0.0),
    )
    contact_forces_cfg = ContactSensorCfg(
        prim_path="/World/envs/env_.*/obstacle.*",
        update_period=0.0,
        history_length=2,
        debug_vis=False,
        force_threshold=0.1,
    )
    contact_forces = ContactSensor(contact_forces_cfg)

    osc_cfg = OperationalSpaceControllerCfg(
        target_types=["pose_abs", "wrench_abs"],
        impedance_mode="variable_kp",
        inertial_dynamics_decoupling=True,
        partial_inertial_dynamics_decoupling=False,
        gravity_compensation=False,
        motion_damping_ratio_task=0.8,
        contact_wrench_stiffness_task=[0.1, 0.0, 0.0, 0.0, 0.0, 0.0],
        motion_control_axes_task=[0, 1, 1, 1, 1, 1],
        contact_wrench_control_axes_task=[1, 0, 0, 0, 0, 0],
    )
    osc = OperationalSpaceController(osc_cfg, num_envs=num_envs, device=sim_context.device)

    _run_op_space_controller(
        robot,
        osc,
        "panda_leftfinger",
        ["panda_joint.*"],
        target_hybrid_variable_kp_set,
        sim_context,
        num_envs,
        ee_marker,
        goal_marker,
        contact_forces,
        frame,
    )


def test_franka_taskframe_pose_abs(sim):
    """Test absolute pose control in task frame with fixed impedance and inertial dynamics decoupling."""
    (
        sim_context,
        num_envs,
        robot_cfg,
        ee_marker,
        goal_marker,
        contact_forces,
        _,
        target_abs_pose_set_b,
        _,
        _,
        _,
        _,
        _,
        _,
        _,
        _,
        frame,
    ) = sim

    robot = Articulation(cfg=robot_cfg)
    frame = "task"
    osc_cfg = OperationalSpaceControllerCfg(
        target_types=["pose_abs"],
        impedance_mode="fixed",
        inertial_dynamics_decoupling=True,
        partial_inertial_dynamics_decoupling=False,
        gravity_compensation=False,
        motion_stiffness_task=500.0,
        motion_damping_ratio_task=1.0,
    )
    osc = OperationalSpaceController(osc_cfg, num_envs=num_envs, device=sim_context.device)

    _run_op_space_controller(
        robot,
        osc,
        "panda_hand",
        ["panda_joint.*"],
        target_abs_pose_set_b,
        sim_context,
        num_envs,
        ee_marker,
        goal_marker,
        contact_forces,
        frame,
    )


def test_franka_taskframe_pose_rel(sim):
    """Test relative pose control in task frame with fixed impedance and inertial dynamics decoupling."""
    (
        sim_context,
        num_envs,
        robot_cfg,
        ee_marker,
        goal_marker,
        contact_forces,
        _,
        _,
        _,
        target_rel_pose_set_b,
        _,
        _,
        _,
        _,
        _,
        _,
        frame,
    ) = sim

    robot = Articulation(cfg=robot_cfg)
    frame = "task"
    osc_cfg = OperationalSpaceControllerCfg(
        target_types=["pose_rel"],
        impedance_mode="fixed",
        inertial_dynamics_decoupling=True,
        partial_inertial_dynamics_decoupling=False,
        gravity_compensation=False,
        motion_stiffness_task=500.0,
        motion_damping_ratio_task=1.0,
    )
    osc = OperationalSpaceController(osc_cfg, num_envs=num_envs, device=sim_context.device)

    _run_op_space_controller(
        robot,
        osc,
        "panda_hand",
        ["panda_joint.*"],
        target_rel_pose_set_b,
        sim_context,
        num_envs,
        ee_marker,
        goal_marker,
        contact_forces,
        frame,
    )


def test_franka_taskframe_hybrid(sim):
    """Test hybrid control in task frame with fixed impedance and inertial dynamics decoupling."""
    (
        sim_context,
        num_envs,
        robot_cfg,
        ee_marker,
        goal_marker,
        contact_forces,
        _,
        _,
        _,
        _,
        _,
        _,
        _,
        _,
        _,
        target_hybrid_set_tilted,
        frame,
    ) = sim

    robot = Articulation(cfg=robot_cfg)
    frame = "task"

    obstacle_spawn_cfg = sim_utils.CuboidCfg(
        size=(2.0, 1.5, 0.01),
        collision_props=sim_utils.CollisionPropertiesCfg(),
        visual_material=sim_utils.PreviewSurfaceCfg(diffuse_color=(1.0, 0.0, 0.0), opacity=0.1),
        rigid_props=sim_utils.RigidBodyPropertiesCfg(kinematic_enabled=True),
        activate_contact_sensors=True,
    )
    obstacle_spawn_cfg.func(
        "/World/envs/env_.*/obstacle1",
        obstacle_spawn_cfg,
        translation=(target_hybrid_set_tilted[0, 0] + 0.085, 0.0, 0.3),
        orientation=(0.9238795325, 0.0, -0.3826834324, 0.0),
    )
    contact_forces_cfg = ContactSensorCfg(
        prim_path="/World/envs/env_.*/obstacle.*",
        update_period=0.0,
        history_length=2,
        debug_vis=False,
        force_threshold=0.1,
    )
    contact_forces = ContactSensor(contact_forces_cfg)

    osc_cfg = OperationalSpaceControllerCfg(
        target_types=["pose_abs", "wrench_abs"],
        impedance_mode="fixed",
        inertial_dynamics_decoupling=True,
        partial_inertial_dynamics_decoupling=False,
        gravity_compensation=False,
        motion_stiffness_task=400.0,
        motion_damping_ratio_task=1.0,
        contact_wrench_stiffness_task=[0.0, 0.0, 0.1, 0.0, 0.0, 0.0],
        motion_control_axes_task=[1, 1, 0, 1, 1, 1],
        contact_wrench_control_axes_task=[0, 0, 1, 0, 0, 0],
    )
    osc = OperationalSpaceController(osc_cfg, num_envs=num_envs, device=sim_context.device)

    _run_op_space_controller(
        robot,
        osc,
        "panda_leftfinger",
        ["panda_joint.*"],
        target_hybrid_set_tilted,
        sim_context,
        num_envs,
        ee_marker,
        goal_marker,
        contact_forces,
        frame,
    )


def test_franka_pose_abs_without_inertial_decoupling_with_nullspace_centering(sim):
    """Test absolute pose control with fixed impedance and nullspace centerin but without inertial decoupling."""
    (
        sim_context,
        num_envs,
        robot_cfg,
        ee_marker,
        goal_marker,
        contact_forces,
        _,
        target_abs_pose_set_b,
        _,
        _,
        _,
        _,
        _,
        _,
        _,
        _,
        frame,
    ) = sim

    robot = Articulation(cfg=robot_cfg)
    osc_cfg = OperationalSpaceControllerCfg(
        target_types=["pose_abs"],
        impedance_mode="fixed",
        inertial_dynamics_decoupling=False,
        gravity_compensation=False,
        motion_stiffness_task=[400.0, 400.0, 400.0, 100.0, 100.0, 100.0],
        motion_damping_ratio_task=[5.0, 5.0, 5.0, 0.001, 0.001, 0.001],
        nullspace_control="position",
    )
    osc = OperationalSpaceController(osc_cfg, num_envs=num_envs, device=sim_context.device)

    _run_op_space_controller(
        robot,
        osc,
        "panda_hand",
        ["panda_joint.*"],
        target_abs_pose_set_b,
        sim_context,
        num_envs,
        ee_marker,
        goal_marker,
        contact_forces,
        frame,
    )


def test_franka_pose_abs_with_partial_inertial_decoupling_nullspace_centering(sim):
    """Test absolute pose control with fixed impedance, partial inertial decoupling and nullspace centering."""
    (
        sim_context,
        num_envs,
        robot_cfg,
        ee_marker,
        goal_marker,
        contact_forces,
        _,
        target_abs_pose_set_b,
        _,
        _,
        _,
        _,
        _,
        _,
        _,
        _,
        frame,
    ) = sim

    robot = Articulation(cfg=robot_cfg)
    osc_cfg = OperationalSpaceControllerCfg(
        target_types=["pose_abs"],
        impedance_mode="fixed",
        inertial_dynamics_decoupling=True,
        partial_inertial_dynamics_decoupling=True,
        gravity_compensation=False,
        motion_stiffness_task=1000.0,
        motion_damping_ratio_task=1.0,
        nullspace_control="position",
    )
    osc = OperationalSpaceController(osc_cfg, num_envs=num_envs, device=sim_context.device)

    _run_op_space_controller(
        robot,
        osc,
        "panda_hand",
        ["panda_joint.*"],
        target_abs_pose_set_b,
        sim_context,
        num_envs,
        ee_marker,
        goal_marker,
        contact_forces,
        frame,
    )


def test_franka_pose_abs_with_nullspace_centering(sim):
    """Test absolute pose control with fixed impedance, inertial decoupling and nullspace centering."""
    (
        sim_context,
        num_envs,
        robot_cfg,
        ee_marker,
        goal_marker,
        contact_forces,
        _,
        target_abs_pose_set_b,
        _,
        _,
        _,
        _,
        _,
        _,
        _,
        _,
        frame,
    ) = sim

    robot = Articulation(cfg=robot_cfg)
    osc_cfg = OperationalSpaceControllerCfg(
        target_types=["pose_abs"],
        impedance_mode="fixed",
        inertial_dynamics_decoupling=True,
        partial_inertial_dynamics_decoupling=False,
        gravity_compensation=False,
        motion_stiffness_task=500.0,
        motion_damping_ratio_task=1.0,
        nullspace_control="position",
    )
    osc = OperationalSpaceController(osc_cfg, num_envs=num_envs, device=sim_context.device)

    _run_op_space_controller(
        robot,
        osc,
        "panda_hand",
        ["panda_joint.*"],
        target_abs_pose_set_b,
        sim_context,
        num_envs,
        ee_marker,
        goal_marker,
        contact_forces,
        frame,
    )


def test_franka_taskframe_hybrid_with_nullspace_centering(sim):
    """Test hybrid control in task frame with fixed impedance, inertial decoupling and nullspace centering."""
    (
        sim_context,
        num_envs,
        robot_cfg,
        ee_marker,
        goal_marker,
        contact_forces,
        _,
        _,
        _,
        _,
        _,
        _,
        _,
        _,
        _,
        target_hybrid_set_tilted,
        frame,
    ) = sim

    robot = Articulation(cfg=robot_cfg)
    frame = "task"

    obstacle_spawn_cfg = sim_utils.CuboidCfg(
        size=(2.0, 1.5, 0.01),
        collision_props=sim_utils.CollisionPropertiesCfg(),
        visual_material=sim_utils.PreviewSurfaceCfg(diffuse_color=(1.0, 0.0, 0.0), opacity=0.1),
        rigid_props=sim_utils.RigidBodyPropertiesCfg(kinematic_enabled=True),
        activate_contact_sensors=True,
    )
    obstacle_spawn_cfg.func(
        "/World/envs/env_.*/obstacle1",
        obstacle_spawn_cfg,
        translation=(target_hybrid_set_tilted[0, 0] + 0.085, 0.0, 0.3),
        orientation=(0.9238795325, 0.0, -0.3826834324, 0.0),
    )
    contact_forces_cfg = ContactSensorCfg(
        prim_path="/World/envs/env_.*/obstacle.*",
        update_period=0.0,
        history_length=2,
        debug_vis=False,
        force_threshold=0.1,
    )
    contact_forces = ContactSensor(contact_forces_cfg)

    osc_cfg = OperationalSpaceControllerCfg(
        target_types=["pose_abs", "wrench_abs"],
        impedance_mode="fixed",
        inertial_dynamics_decoupling=True,
        partial_inertial_dynamics_decoupling=False,
        gravity_compensation=False,
        motion_stiffness_task=400.0,
        motion_damping_ratio_task=1.0,
        contact_wrench_stiffness_task=[0.0, 0.0, 0.1, 0.0, 0.0, 0.0],
        motion_control_axes_task=[1, 1, 0, 1, 1, 1],
        contact_wrench_control_axes_task=[0, 0, 1, 0, 0, 0],
        nullspace_control="position",
    )
    osc = OperationalSpaceController(osc_cfg, num_envs=num_envs, device=sim_context.device)

    _run_op_space_controller(
        robot,
        osc,
        "panda_leftfinger",
        ["panda_joint.*"],
        target_hybrid_set_tilted,
        sim_context,
        num_envs,
        ee_marker,
        goal_marker,
        contact_forces,
        frame,
    )


def _run_op_space_controller(
    robot: Articulation,
    osc: OperationalSpaceController,
    ee_frame_name: str,
    arm_joint_names: list[str],
    target_set: torch.tensor,
    sim: sim_utils.SimulationContext,
    num_envs: int,
    ee_marker: VisualizationMarkers,
    goal_marker: VisualizationMarkers,
    contact_forces: ContactSensor | None,
    frame: str,
):
    """Run the operational space controller with the given parameters.

    Args:
        robot (Articulation): The robot to control.
        osc (OperationalSpaceController): The operational space controller.
        ee_frame_name (str): The name of the end-effector frame.
        arm_joint_names (list[str]): The names of the arm joints.
        target_set (torch.tensor): The target set to track.
        sim (sim_utils.SimulationContext): The simulation context.
        num_envs (int): The number of environments.
        ee_marker (VisualizationMarkers): The end-effector marker.
        goal_marker (VisualizationMarkers): The goal marker.
        contact_forces (ContactSensor | None): The contact forces sensor.
        frame (str): The reference frame for targets.
    """
    # Initialize the masks for evaluating target convergence according to selection matrices
    pos_mask = torch.tensor(osc.cfg.motion_control_axes_task[:3], device=sim.device).view(1, 3)
    rot_mask = torch.tensor(osc.cfg.motion_control_axes_task[3:], device=sim.device).view(1, 3)
    wrench_mask = torch.tensor(osc.cfg.contact_wrench_control_axes_task, device=sim.device).view(1, 6)
    force_mask = wrench_mask[:, 0:3]  # Take only the force components as we can measure only these

    # Define simulation stepping
    sim_dt = sim.get_physics_dt()
    # Play the simulator
    sim.reset()

    # Obtain the frame index of the end-effector
    ee_frame_idx = robot.find_bodies(ee_frame_name)[0][0]
    # Obtain joint indices
    arm_joint_ids = robot.find_joints(arm_joint_names)[0]

    # Update existing buffers
    # Note: We need to update buffers before the first step for the controller.
    robot.update(dt=sim_dt)

    # Get the center of the robot soft joint limits
    joint_centers = torch.mean(robot.data.soft_joint_pos_limits[:, arm_joint_ids, :], dim=-1)

    # get the updated states
    (
        jacobian_b,
        mass_matrix,
        gravity,
        ee_pose_b,
        ee_vel_b,
        root_pose_w,
        ee_pose_w,
        ee_force_b,
        joint_pos,
        joint_vel,
    ) = _update_states(robot, ee_frame_idx, arm_joint_ids, sim, contact_forces, num_envs)

    # Track the given target command
    current_goal_idx = 0  # Current goal index for the arm
    command = torch.zeros(
        num_envs, osc.action_dim, device=sim.device
    )  # Generic target command, which can be pose, position, force, etc.
    ee_target_pose_b = torch.zeros(num_envs, 7, device=sim.device)  # Target pose in the body frame
    ee_target_pose_w = torch.zeros(num_envs, 7, device=sim.device)  # Target pose in the world frame (for marker)

    # Set joint efforts to zero
    zero_joint_efforts = torch.zeros(num_envs, robot.num_joints, device=sim.device)
    joint_efforts = torch.zeros(num_envs, len(arm_joint_ids), device=sim.device)

    # Now we are ready!
    for count in range(1501):
        # reset every 500 steps
        if count % 500 == 0:
            # check that we converged to the goal
            if count > 0:
                _check_convergence(
                    osc, ee_pose_b, ee_target_pose_b, ee_force_b, command, pos_mask, rot_mask, force_mask, frame
                )
            # reset joint state to default
            default_joint_pos = robot.data.default_joint_pos.clone()
            default_joint_vel = robot.data.default_joint_vel.clone()
            robot.write_joint_state_to_sim(default_joint_pos, default_joint_vel)
            robot.set_joint_effort_target(zero_joint_efforts)  # Set zero torques in the initial step
            robot.write_data_to_sim()
            robot.reset()
            # reset contact sensor
            if contact_forces is not None:
                contact_forces.reset()
            # reset target pose
            robot.update(sim_dt)
            _, _, _, ee_pose_b, _, _, _, _, _, _ = _update_states(
                robot, ee_frame_idx, arm_joint_ids, sim, contact_forces, num_envs
            )  # at reset, the jacobians are not updated to the latest state
            command, ee_target_pose_b, ee_target_pose_w, current_goal_idx = _update_target(
                osc, root_pose_w, ee_pose_b, target_set, current_goal_idx
            )
            # set the osc command
            osc.reset()
            command, task_frame_pose_b = _convert_to_task_frame(
                osc, command=command, ee_target_pose_b=ee_target_pose_b, frame=frame
            )
            osc.set_command(command=command, current_ee_pose_b=ee_pose_b, current_task_frame_pose_b=task_frame_pose_b)
        else:
            # get the updated states
            (
                jacobian_b,
                mass_matrix,
                gravity,
                ee_pose_b,
                ee_vel_b,
                root_pose_w,
                ee_pose_w,
                ee_force_b,
                joint_pos,
                joint_vel,
            ) = _update_states(robot, ee_frame_idx, arm_joint_ids, sim, contact_forces, num_envs)
            # compute the joint commands
            joint_efforts = osc.compute(
                jacobian_b=jacobian_b,
                current_ee_pose_b=ee_pose_b,
                current_ee_vel_b=ee_vel_b,
                current_ee_force_b=ee_force_b,
                mass_matrix=mass_matrix,
                gravity=gravity,
                current_joint_pos=joint_pos,
                current_joint_vel=joint_vel,
                nullspace_joint_pos_target=joint_centers,
            )
            robot.set_joint_effort_target(joint_efforts, joint_ids=arm_joint_ids)
            robot.write_data_to_sim()

        # update marker positions
        ee_marker.visualize(ee_pose_w[:, 0:3], ee_pose_w[:, 3:7])
        goal_marker.visualize(ee_target_pose_w[:, 0:3], ee_target_pose_w[:, 3:7])

        # perform step
        sim.step(render=False)
        # update buffers
        robot.update(sim_dt)


def _update_states(
    robot: Articulation,
    ee_frame_idx: int,
    arm_joint_ids: list[int],
    sim: sim_utils.SimulationContext,
    contact_forces: ContactSensor | None,
    num_envs: int,
):
    """Update the states of the robot and obtain the relevant quantities for the operational space controller.

    Args:
        robot (Articulation): The robot to control.
        ee_frame_idx (int): The index of the end-effector frame.
        arm_joint_ids (list[int]): The indices of the arm joints.
        sim (sim_utils.SimulationContext): The simulation context.
        contact_forces (ContactSensor | None): The contact forces sensor.
        num_envs (int): Number of environments.

    Returns:
        jacobian_b (torch.tensor): The Jacobian in the root frame.
        mass_matrix (torch.tensor): The mass matrix.
        gravity (torch.tensor): The gravity vector.
        ee_pose_b (torch.tensor): The end-effector pose in the root frame.
        ee_vel_b (torch.tensor): The end-effector velocity in the root frame.
        root_pose_w (torch.tensor): The root pose in the world frame.
        ee_pose_w (torch.tensor): The end-effector pose in the world frame.
        ee_force_b (torch.tensor): The end-effector force in the root frame.
        joint_pos (torch.tensor): The joint positions.
        joint_vel (torch.tensor): The joint velocities.
    """
    # obtain dynamics related quantities from simulation
    ee_jacobi_idx = ee_frame_idx - 1
    jacobian_w = robot.root_physx_view.get_jacobians()[:, ee_jacobi_idx, :, arm_joint_ids]
    mass_matrix = robot.root_physx_view.get_generalized_mass_matrices()[:, arm_joint_ids, :][:, :, arm_joint_ids]
    gravity = robot.root_physx_view.get_gravity_compensation_forces()[:, arm_joint_ids]
    # Convert the Jacobian from world to root frame
    jacobian_b = jacobian_w.clone()
    root_rot_matrix = matrix_from_quat(quat_inv(robot.data.root_quat_w))
    jacobian_b[:, :3, :] = torch.bmm(root_rot_matrix, jacobian_b[:, :3, :])
    jacobian_b[:, 3:, :] = torch.bmm(root_rot_matrix, jacobian_b[:, 3:, :])

    # Compute current pose of the end-effector
    root_pose_w = robot.data.root_state_w[:, 0:7]
    ee_pose_w = robot.data.body_state_w[:, ee_frame_idx, 0:7]
    ee_pos_b, ee_quat_b = subtract_frame_transforms(
        root_pose_w[:, 0:3], root_pose_w[:, 3:7], ee_pose_w[:, 0:3], ee_pose_w[:, 3:7]
    )
    ee_pose_b = torch.cat([ee_pos_b, ee_quat_b], dim=-1)

    # Compute the current velocity of the end-effector
    ee_vel_w = robot.data.body_vel_w[:, ee_frame_idx, :]  # Extract end-effector velocity in the world frame
    root_vel_w = robot.data.root_vel_w  # Extract root velocity in the world frame
    relative_vel_w = ee_vel_w - root_vel_w  # Compute the relative velocity in the world frame
    ee_lin_vel_b = quat_rotate_inverse(robot.data.root_quat_w, relative_vel_w[:, 0:3])  # From world to root frame
    ee_ang_vel_b = quat_rotate_inverse(robot.data.root_quat_w, relative_vel_w[:, 3:6])
    ee_vel_b = torch.cat([ee_lin_vel_b, ee_ang_vel_b], dim=-1)

    # Calculate the contact force
    ee_force_w = torch.zeros(num_envs, 3, device=sim.device)
    if contact_forces is not None:  # Only modify if it exist
        sim_dt = sim.get_physics_dt()
        contact_forces.update(sim_dt)  # update contact sensor
        # Calculate the contact force by averaging over last four time steps (i.e., to smoothen) and
        # taking the max of three surfaces as only one should be the contact of interest
        ee_force_w, _ = torch.max(torch.mean(contact_forces.data.net_forces_w_history, dim=1), dim=1)

    # This is a simplification, only for the sake of testing.
    ee_force_b = ee_force_w

    # Get joint positions and velocities
    joint_pos = robot.data.joint_pos[:, arm_joint_ids]
    joint_vel = robot.data.joint_vel[:, arm_joint_ids]

    return (
        jacobian_b,
        mass_matrix,
        gravity,
        ee_pose_b,
        ee_vel_b,
        root_pose_w,
        ee_pose_w,
        ee_force_b,
        joint_pos,
        joint_vel,
    )


def _update_target(
    osc: OperationalSpaceController,
    root_pose_w: torch.tensor,
    ee_pose_b: torch.tensor,
    target_set: torch.tensor,
    current_goal_idx: int,
):
    """Update the target for the operational space controller.

    Args:
        osc (OperationalSpaceController): The operational space controller.
        root_pose_w (torch.tensor): The root pose in the world frame.
        ee_pose_b (torch.tensor): The end-effector pose in the body frame.
        target_set (torch.tensor): The target set to track.
        current_goal_idx (int): The current goal index.

    Returns:
        command (torch.tensor): The target command.
        ee_target_pose_b (torch.tensor): The end-effector target pose in the body frame.
        ee_target_pose_w (torch.tensor): The end-effector target pose in the world frame.
        next_goal_idx (int): The next goal index.

    Raises:
        ValueError: If the target type is undefined.
    """
    # update the ee desired command
    command = torch.zeros(osc.num_envs, osc.action_dim, device=osc._device)
    command[:] = target_set[current_goal_idx]

    # update the ee desired pose
    ee_target_pose_b = torch.zeros(osc.num_envs, 7, device=osc._device)
    for target_type in osc.cfg.target_types:
        if target_type == "pose_abs":
            ee_target_pose_b[:] = command[:, :7]
        elif target_type == "pose_rel":
            ee_target_pose_b[:, 0:3], ee_target_pose_b[:, 3:7] = apply_delta_pose(
                ee_pose_b[:, :3], ee_pose_b[:, 3:], command[:, :7]
            )
        elif target_type == "wrench_abs":
            pass  # ee_target_pose_b could stay at the root frame for force control, what matters is ee_target_b
        else:
            raise ValueError("Undefined target_type within _update_target().")

<<<<<<< HEAD
    def _update_states(
        self,
        robot: Articulation,
        ee_frame_idx: int,
        arm_joint_ids: list[int],
    ):
        """Update the states of the robot and obtain the relevant quantities for the operational space controller.

        Args:
            robot (Articulation): The robot to control.
            ee_frame_idx (int): The index of the end-effector frame.
            arm_joint_ids (list[int]): The indices of the arm joints.

        Returns:
            jacobian_b (torch.tensor): The Jacobian in the root frame.
            mass_matrix (torch.tensor): The mass matrix.
            gravity (torch.tensor): The gravity vector.
            ee_pose_b (torch.tensor): The end-effector pose in the root frame.
            ee_vel_b (torch.tensor): The end-effector velocity in the root frame.
            root_pose_w (torch.tensor): The root pose in the world frame.
            ee_pose_w (torch.tensor): The end-effector pose in the world frame.
            ee_force_b (torch.tensor): The end-effector force in the root frame.
            joint_pos (torch.tensor): The joint positions.
            joint_vel (torch.tensor): The joint velocities.
        """
        # obtain dynamics related quantities from simulation
        ee_jacobi_idx = ee_frame_idx - 1
        jacobian_w = robot.root_physx_view.get_jacobians()[:, ee_jacobi_idx, :, arm_joint_ids]
        mass_matrix = robot.root_physx_view.get_generalized_mass_matrices()[:, arm_joint_ids, :][:, :, arm_joint_ids]
        gravity = robot.root_physx_view.get_gravity_compensation_forces()[:, arm_joint_ids]
        # Convert the Jacobian from world to root frame
        jacobian_b = jacobian_w.clone()
        root_rot_matrix = matrix_from_quat(quat_inv(robot.data.root_quat_w))
        jacobian_b[:, :3, :] = torch.bmm(root_rot_matrix, jacobian_b[:, :3, :])
        jacobian_b[:, 3:, :] = torch.bmm(root_rot_matrix, jacobian_b[:, 3:, :])

        # Compute current pose of the end-effector
        root_pose_w = robot.data.root_state_w[:, 0:7]
        ee_pose_w = robot.data.body_state_w[:, ee_frame_idx, 0:7]
        ee_pos_b, ee_quat_b = subtract_frame_transforms(
            root_pose_w[:, 0:3], root_pose_w[:, 3:7], ee_pose_w[:, 0:3], ee_pose_w[:, 3:7]
        )
        ee_pose_b = torch.cat([ee_pos_b, ee_quat_b], dim=-1)

        # Compute the current velocity of the end-effector
        ee_vel_w = robot.data.body_vel_w[:, ee_frame_idx, :]  # Extract end-effector velocity in the world frame
        root_vel_w = robot.data.root_vel_w  # Extract root velocity in the world frame
        relative_vel_w = ee_vel_w - root_vel_w  # Compute the relative velocity in the world frame
        ee_lin_vel_b = quat_apply_inverse(robot.data.root_quat_w, relative_vel_w[:, 0:3])  # From world to root frame
        ee_ang_vel_b = quat_apply_inverse(robot.data.root_quat_w, relative_vel_w[:, 3:6])
        ee_vel_b = torch.cat([ee_lin_vel_b, ee_ang_vel_b], dim=-1)

        # Calculate the contact force
        ee_force_w = torch.zeros(self.num_envs, 3, device=self.sim.device)
        if self.contact_forces is not None:  # Only modify if it exist
            sim_dt = self.sim.get_physics_dt()
            self.contact_forces.update(sim_dt)  # update contact sensor
            # Calculate the contact force by averaging over last four time steps (i.e., to smoothen) and
            # taking the max of three surfaces as only one should be the contact of interest
            ee_force_w, _ = torch.max(torch.mean(self.contact_forces.data.net_forces_w_history, dim=1), dim=1)

        # This is a simplification, only for the sake of testing.
        ee_force_b = ee_force_w

        # Get joint positions and velocities
        joint_pos = robot.data.joint_pos[:, arm_joint_ids]
        joint_vel = robot.data.joint_vel[:, arm_joint_ids]

        return (
            jacobian_b,
            mass_matrix,
            gravity,
            ee_pose_b,
            ee_vel_b,
            root_pose_w,
            ee_pose_w,
            ee_force_b,
            joint_pos,
            joint_vel,
        )

    def _update_target(
        self,
        osc: OperationalSpaceController,
        root_pose_w: torch.tensor,
        ee_pose_b: torch.tensor,
        target_set: torch.tensor,
        current_goal_idx: int,
    ):
        """Update the target for the operational space controller.

        Args:
            osc (OperationalSpaceController): The operational space controller.
            root_pose_w (torch.tensor): The root pose in the world frame.
            ee_pose_b (torch.tensor): The end-effector pose in the body frame.
            target_set (torch.tensor): The target set to track.
            current_goal_idx (int): The current goal index.

        Returns:
            command (torch.tensor): The target command.
            ee_target_pose_b (torch.tensor): The end-effector target pose in the body frame.
            ee_target_pose_w (torch.tensor): The end-effector target pose in the world frame.
            next_goal_idx (int): The next goal index.

        Raises:
            ValueError: If the target type is undefined.
        """
        # update the ee desired command
        command = torch.zeros(self.num_envs, osc.action_dim, device=self.sim.device)
        command[:] = target_set[current_goal_idx]

        # update the ee desired pose
        ee_target_pose_b = torch.zeros(self.num_envs, 7, device=self.sim.device)
        for target_type in osc.cfg.target_types:
            if target_type == "pose_abs":
                ee_target_pose_b[:] = command[:, :7]
            elif target_type == "pose_rel":
                ee_target_pose_b[:, 0:3], ee_target_pose_b[:, 3:7] = apply_delta_pose(
                    ee_pose_b[:, :3], ee_pose_b[:, 3:], command[:, :7]
                )
            elif target_type == "wrench_abs":
                pass  # ee_target_pose_b could stay at the root frame for force control, what matters is ee_target_b
            else:
                raise ValueError("Undefined target_type within _update_target().")
=======
    # update the target desired pose in world frame (for marker)
    ee_target_pos_w, ee_target_quat_w = combine_frame_transforms(
        root_pose_w[:, 0:3], root_pose_w[:, 3:7], ee_target_pose_b[:, 0:3], ee_target_pose_b[:, 3:7]
    )
    ee_target_pose_w = torch.cat([ee_target_pos_w, ee_target_quat_w], dim=-1)
>>>>>>> fe6ee746

    next_goal_idx = (current_goal_idx + 1) % len(target_set)

    return command, ee_target_pose_b, ee_target_pose_w, next_goal_idx


def _convert_to_task_frame(
    osc: OperationalSpaceController, command: torch.tensor, ee_target_pose_b: torch.tensor, frame: str
):
    """Convert the target command to the task frame if required.

    Args:
        osc (OperationalSpaceController): The operational space controller.
        command (torch.tensor): The target command to convert.
        ee_target_pose_b (torch.tensor): The end-effector target pose in the body frame.
        frame (str): The reference frame for targets.

    Returns:
        command (torch.tensor): The converted target command.
        task_frame_pose_b (torch.tensor): The task frame pose in the body frame.

    Raises:
        ValueError: If the frame is invalid.
    """
    command = command.clone()
    task_frame_pose_b = None
    if frame == "root":
        # No need to transform anything if they are already in root frame
        pass
    elif frame == "task":
        # Convert target commands from base to the task frame
        command = command.clone()
        task_frame_pose_b = ee_target_pose_b.clone()

        cmd_idx = 0
        for target_type in osc.cfg.target_types:
            if target_type == "pose_abs":
                command[:, :3], command[:, 3:7] = subtract_frame_transforms(
                    task_frame_pose_b[:, :3], task_frame_pose_b[:, 3:], command[:, :3], command[:, 3:7]
                )
                cmd_idx += 7
            elif target_type == "pose_rel":
                # Compute rotation matrices
                R_task_b = matrix_from_quat(task_frame_pose_b[:, 3:])  # Task frame to base frame
                R_b_task = R_task_b.mT  # Base frame to task frame
                # Transform the delta position and orientation from base to task frame
                command[:, :3] = (R_b_task @ command[:, :3].unsqueeze(-1)).squeeze(-1)
                command[:, 3:7] = (R_b_task @ command[:, 3:7].unsqueeze(-1)).squeeze(-1)
                cmd_idx += 6
            elif target_type == "wrench_abs":
                # These are already defined in target frame for ee_goal_wrench_set_tilted_task (since it is
                # easier), so not transforming
                cmd_idx += 6
            else:
                raise ValueError("Undefined target_type within _convert_to_task_frame().")
    else:
        # Raise error for invalid frame
        raise ValueError("Invalid frame selection for target setting inside the test_operational_space.")

    return command, task_frame_pose_b


def _check_convergence(
    osc: OperationalSpaceController,
    ee_pose_b: torch.tensor,
    ee_target_pose_b: torch.tensor,
    ee_force_b: torch.tensor,
    ee_target_b: torch.tensor,
    pos_mask: torch.tensor,
    rot_mask: torch.tensor,
    force_mask: torch.tensor,
    frame: str,
):
    """Check the convergence to the target.

    Args:
        osc (OperationalSpaceController): The operational space controller.
        ee_pose_b (torch.tensor): The end-effector pose in the body frame.
        ee_target_pose_b (torch.tensor): The end-effector target pose in the body frame.
        ee_force_b (torch.tensor): The end-effector force in the body frame.
        ee_target_b (torch.tensor): The end-effector target in the body frame.
        pos_mask (torch.tensor): The position mask.
        rot_mask (torch.tensor): The rotation mask.
        force_mask (torch.tensor): The force mask.
        frame (str): The reference frame for targets.

    Raises:
        AssertionError: If the convergence is not achieved.
        ValueError: If the target type is undefined.
    """
    cmd_idx = 0
    for target_type in osc.cfg.target_types:
        if target_type == "pose_abs":
            pos_error, rot_error = compute_pose_error(
                ee_pose_b[:, 0:3], ee_pose_b[:, 3:7], ee_target_pose_b[:, 0:3], ee_target_pose_b[:, 3:7]
            )
            pos_error_norm = torch.norm(pos_error * pos_mask, dim=-1)
            rot_error_norm = torch.norm(rot_error * rot_mask, dim=-1)
            # desired error (zer)
            des_error = torch.zeros_like(pos_error_norm)
            # check convergence
            torch.testing.assert_close(pos_error_norm, des_error, rtol=0.0, atol=0.1)
            torch.testing.assert_close(rot_error_norm, des_error, rtol=0.0, atol=0.1)
            cmd_idx += 7
        elif target_type == "pose_rel":
            pos_error, rot_error = compute_pose_error(
                ee_pose_b[:, 0:3], ee_pose_b[:, 3:7], ee_target_pose_b[:, 0:3], ee_target_pose_b[:, 3:7]
            )
            pos_error_norm = torch.norm(pos_error * pos_mask, dim=-1)
            rot_error_norm = torch.norm(rot_error * rot_mask, dim=-1)
            # desired error (zer)
            des_error = torch.zeros_like(pos_error_norm)
            # check convergence
            torch.testing.assert_close(pos_error_norm, des_error, rtol=0.0, atol=0.1)
            torch.testing.assert_close(rot_error_norm, des_error, rtol=0.0, atol=0.1)
            cmd_idx += 6
        elif target_type == "wrench_abs":
            force_target_b = ee_target_b[:, cmd_idx : cmd_idx + 3].clone()
            # Convert to base frame if the target was defined in task frame
            if frame == "task":
                task_frame_pose_b = ee_target_pose_b.clone()
                R_task_b = matrix_from_quat(task_frame_pose_b[:, 3:])
                force_target_b[:] = (R_task_b @ force_target_b[:].unsqueeze(-1)).squeeze(-1)
            force_error = ee_force_b - force_target_b
            force_error_norm = torch.norm(
                force_error * force_mask, dim=-1
            )  # ignore torque part as we cannot measure it
            des_error = torch.zeros_like(force_error_norm)
            # check convergence: big threshold here as the force control is not precise when the robot moves
            torch.testing.assert_close(force_error_norm, des_error, rtol=0.0, atol=1.0)
            cmd_idx += 6
        else:
            raise ValueError("Undefined target_type within _check_convergence().")<|MERGE_RESOLUTION|>--- conflicted
+++ resolved
@@ -1422,8 +1422,8 @@
     ee_vel_w = robot.data.body_vel_w[:, ee_frame_idx, :]  # Extract end-effector velocity in the world frame
     root_vel_w = robot.data.root_vel_w  # Extract root velocity in the world frame
     relative_vel_w = ee_vel_w - root_vel_w  # Compute the relative velocity in the world frame
-    ee_lin_vel_b = quat_rotate_inverse(robot.data.root_quat_w, relative_vel_w[:, 0:3])  # From world to root frame
-    ee_ang_vel_b = quat_rotate_inverse(robot.data.root_quat_w, relative_vel_w[:, 3:6])
+    ee_lin_vel_b = quat_apply_inverse(robot.data.root_quat_w, relative_vel_w[:, 0:3])  # From world to root frame
+    ee_ang_vel_b = quat_apply_inverse(robot.data.root_quat_w, relative_vel_w[:, 3:6])
     ee_vel_b = torch.cat([ee_lin_vel_b, ee_ang_vel_b], dim=-1)
 
     # Calculate the contact force
@@ -1499,138 +1499,11 @@
         else:
             raise ValueError("Undefined target_type within _update_target().")
 
-<<<<<<< HEAD
-    def _update_states(
-        self,
-        robot: Articulation,
-        ee_frame_idx: int,
-        arm_joint_ids: list[int],
-    ):
-        """Update the states of the robot and obtain the relevant quantities for the operational space controller.
-
-        Args:
-            robot (Articulation): The robot to control.
-            ee_frame_idx (int): The index of the end-effector frame.
-            arm_joint_ids (list[int]): The indices of the arm joints.
-
-        Returns:
-            jacobian_b (torch.tensor): The Jacobian in the root frame.
-            mass_matrix (torch.tensor): The mass matrix.
-            gravity (torch.tensor): The gravity vector.
-            ee_pose_b (torch.tensor): The end-effector pose in the root frame.
-            ee_vel_b (torch.tensor): The end-effector velocity in the root frame.
-            root_pose_w (torch.tensor): The root pose in the world frame.
-            ee_pose_w (torch.tensor): The end-effector pose in the world frame.
-            ee_force_b (torch.tensor): The end-effector force in the root frame.
-            joint_pos (torch.tensor): The joint positions.
-            joint_vel (torch.tensor): The joint velocities.
-        """
-        # obtain dynamics related quantities from simulation
-        ee_jacobi_idx = ee_frame_idx - 1
-        jacobian_w = robot.root_physx_view.get_jacobians()[:, ee_jacobi_idx, :, arm_joint_ids]
-        mass_matrix = robot.root_physx_view.get_generalized_mass_matrices()[:, arm_joint_ids, :][:, :, arm_joint_ids]
-        gravity = robot.root_physx_view.get_gravity_compensation_forces()[:, arm_joint_ids]
-        # Convert the Jacobian from world to root frame
-        jacobian_b = jacobian_w.clone()
-        root_rot_matrix = matrix_from_quat(quat_inv(robot.data.root_quat_w))
-        jacobian_b[:, :3, :] = torch.bmm(root_rot_matrix, jacobian_b[:, :3, :])
-        jacobian_b[:, 3:, :] = torch.bmm(root_rot_matrix, jacobian_b[:, 3:, :])
-
-        # Compute current pose of the end-effector
-        root_pose_w = robot.data.root_state_w[:, 0:7]
-        ee_pose_w = robot.data.body_state_w[:, ee_frame_idx, 0:7]
-        ee_pos_b, ee_quat_b = subtract_frame_transforms(
-            root_pose_w[:, 0:3], root_pose_w[:, 3:7], ee_pose_w[:, 0:3], ee_pose_w[:, 3:7]
-        )
-        ee_pose_b = torch.cat([ee_pos_b, ee_quat_b], dim=-1)
-
-        # Compute the current velocity of the end-effector
-        ee_vel_w = robot.data.body_vel_w[:, ee_frame_idx, :]  # Extract end-effector velocity in the world frame
-        root_vel_w = robot.data.root_vel_w  # Extract root velocity in the world frame
-        relative_vel_w = ee_vel_w - root_vel_w  # Compute the relative velocity in the world frame
-        ee_lin_vel_b = quat_apply_inverse(robot.data.root_quat_w, relative_vel_w[:, 0:3])  # From world to root frame
-        ee_ang_vel_b = quat_apply_inverse(robot.data.root_quat_w, relative_vel_w[:, 3:6])
-        ee_vel_b = torch.cat([ee_lin_vel_b, ee_ang_vel_b], dim=-1)
-
-        # Calculate the contact force
-        ee_force_w = torch.zeros(self.num_envs, 3, device=self.sim.device)
-        if self.contact_forces is not None:  # Only modify if it exist
-            sim_dt = self.sim.get_physics_dt()
-            self.contact_forces.update(sim_dt)  # update contact sensor
-            # Calculate the contact force by averaging over last four time steps (i.e., to smoothen) and
-            # taking the max of three surfaces as only one should be the contact of interest
-            ee_force_w, _ = torch.max(torch.mean(self.contact_forces.data.net_forces_w_history, dim=1), dim=1)
-
-        # This is a simplification, only for the sake of testing.
-        ee_force_b = ee_force_w
-
-        # Get joint positions and velocities
-        joint_pos = robot.data.joint_pos[:, arm_joint_ids]
-        joint_vel = robot.data.joint_vel[:, arm_joint_ids]
-
-        return (
-            jacobian_b,
-            mass_matrix,
-            gravity,
-            ee_pose_b,
-            ee_vel_b,
-            root_pose_w,
-            ee_pose_w,
-            ee_force_b,
-            joint_pos,
-            joint_vel,
-        )
-
-    def _update_target(
-        self,
-        osc: OperationalSpaceController,
-        root_pose_w: torch.tensor,
-        ee_pose_b: torch.tensor,
-        target_set: torch.tensor,
-        current_goal_idx: int,
-    ):
-        """Update the target for the operational space controller.
-
-        Args:
-            osc (OperationalSpaceController): The operational space controller.
-            root_pose_w (torch.tensor): The root pose in the world frame.
-            ee_pose_b (torch.tensor): The end-effector pose in the body frame.
-            target_set (torch.tensor): The target set to track.
-            current_goal_idx (int): The current goal index.
-
-        Returns:
-            command (torch.tensor): The target command.
-            ee_target_pose_b (torch.tensor): The end-effector target pose in the body frame.
-            ee_target_pose_w (torch.tensor): The end-effector target pose in the world frame.
-            next_goal_idx (int): The next goal index.
-
-        Raises:
-            ValueError: If the target type is undefined.
-        """
-        # update the ee desired command
-        command = torch.zeros(self.num_envs, osc.action_dim, device=self.sim.device)
-        command[:] = target_set[current_goal_idx]
-
-        # update the ee desired pose
-        ee_target_pose_b = torch.zeros(self.num_envs, 7, device=self.sim.device)
-        for target_type in osc.cfg.target_types:
-            if target_type == "pose_abs":
-                ee_target_pose_b[:] = command[:, :7]
-            elif target_type == "pose_rel":
-                ee_target_pose_b[:, 0:3], ee_target_pose_b[:, 3:7] = apply_delta_pose(
-                    ee_pose_b[:, :3], ee_pose_b[:, 3:], command[:, :7]
-                )
-            elif target_type == "wrench_abs":
-                pass  # ee_target_pose_b could stay at the root frame for force control, what matters is ee_target_b
-            else:
-                raise ValueError("Undefined target_type within _update_target().")
-=======
     # update the target desired pose in world frame (for marker)
     ee_target_pos_w, ee_target_quat_w = combine_frame_transforms(
         root_pose_w[:, 0:3], root_pose_w[:, 3:7], ee_target_pose_b[:, 0:3], ee_target_pose_b[:, 3:7]
     )
     ee_target_pose_w = torch.cat([ee_target_pos_w, ee_target_quat_w], dim=-1)
->>>>>>> fe6ee746
 
     next_goal_idx = (current_goal_idx + 1) % len(target_set)
 
