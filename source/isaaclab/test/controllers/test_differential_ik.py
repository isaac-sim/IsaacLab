# Copyright (c) 2022-2025, The Isaac Lab Project Developers (https://github.com/isaac-sim/IsaacLab/blob/main/CONTRIBUTORS.md).
# All rights reserved.
#
# SPDX-License-Identifier: BSD-3-Clause

"""Launch Isaac Sim Simulator first."""

from isaaclab.app import AppLauncher

# launch omniverse app
simulation_app = AppLauncher(headless=True).app

"""Rest everything follows."""

import torch

import isaacsim.core.utils.prims as prim_utils
import isaacsim.core.utils.stage as stage_utils
<<<<<<< HEAD
from isaaclab.cloner import GridCloner
=======
import pytest
from isaacsim.core.cloner import GridCloner
>>>>>>> 95e37603

import isaaclab.sim as sim_utils
from isaaclab.assets import Articulation
from isaaclab.controllers import DifferentialIKController, DifferentialIKControllerCfg

from isaaclab.utils.math import (  # isort:skip
    compute_pose_error,
    matrix_from_quat,
    quat_inv,
    random_yaw_orientation,
    subtract_frame_transforms,
)

##
# Pre-defined configs
##
from isaaclab_assets import FRANKA_PANDA_HIGH_PD_CFG, UR10_CFG  # isort:skip


@pytest.fixture
def sim():
    """Create a simulation context for testing."""
    # Wait for spawning
    stage_utils.create_new_stage()
    # Constants
    num_envs = 128
    # Load kit helper
    sim_cfg = sim_utils.SimulationCfg(dt=0.01)
    sim = sim_utils.SimulationContext(sim_cfg)
    # TODO: Remove this once we have a better way to handle this.
    sim._app_control_on_stop_handle = None

    # Create a ground plane
    cfg = sim_utils.GroundPlaneCfg()
    cfg.func("/World/GroundPlane", cfg)

    # Create interface to clone the scene
    cloner = GridCloner(spacing=2.0)
    cloner.define_base_env("/World/envs")
    env_prim_paths = cloner.generate_paths("/World/envs/env", num_envs)
    # create source prim
    prim_utils.define_prim(env_prim_paths[0], "Xform")
    # clone the env xform
    cloner.clone(
        source_prim_path=env_prim_paths[0],
        prim_paths=env_prim_paths,
        replicate_physics=True,
    )

    # Define goals for the arm
    ee_goals_set = [
        [0.5, 0.5, 0.7, 0.707, 0, 0.707, 0],
        [0.5, -0.4, 0.6, 0.707, 0.707, 0.0, 0.0],
        [0.5, 0, 0.5, 0.0, 1.0, 0.0, 0.0],
    ]
    ee_pose_b_des_set = torch.tensor(ee_goals_set, device=sim.device)

    yield sim, num_envs, ee_pose_b_des_set

    # Cleanup
    sim.stop()
    sim.clear()
    sim.clear_all_callbacks()
    sim.clear_instance()


def test_franka_ik_pose_abs(sim):
    """Test IK controller for Franka arm with Franka hand."""
    sim_context, num_envs, ee_pose_b_des_set = sim

    # Create robot instance
    robot_cfg = FRANKA_PANDA_HIGH_PD_CFG.replace(prim_path="/World/envs/env_.*/Robot")
    robot = Articulation(cfg=robot_cfg)

    # Create IK controller
    diff_ik_cfg = DifferentialIKControllerCfg(command_type="pose", use_relative_mode=False, ik_method="dls")
    diff_ik_controller = DifferentialIKController(diff_ik_cfg, num_envs=num_envs, device=sim_context.device)

    # Run the controller and check that it converges to the goal
    _run_ik_controller(
        robot, diff_ik_controller, "panda_hand", ["panda_joint.*"], sim_context, num_envs, ee_pose_b_des_set
    )


def test_ur10_ik_pose_abs(sim):
    """Test IK controller for UR10 arm."""
    sim_context, num_envs, ee_pose_b_des_set = sim

    # Create robot instance
    robot_cfg = UR10_CFG.replace(prim_path="/World/envs/env_.*/Robot")
    robot_cfg.spawn.rigid_props.disable_gravity = True
    robot = Articulation(cfg=robot_cfg)

    # Create IK controller
    diff_ik_cfg = DifferentialIKControllerCfg(command_type="pose", use_relative_mode=False, ik_method="dls")
    diff_ik_controller = DifferentialIKController(diff_ik_cfg, num_envs=num_envs, device=sim_context.device)

    # Run the controller and check that it converges to the goal
    _run_ik_controller(robot, diff_ik_controller, "ee_link", [".*"], sim_context, num_envs, ee_pose_b_des_set)


def _run_ik_controller(
    robot: Articulation,
    diff_ik_controller: DifferentialIKController,
    ee_frame_name: str,
    arm_joint_names: list[str],
    sim: sim_utils.SimulationContext,
    num_envs: int,
    ee_pose_b_des_set: torch.Tensor,
):
    """Run the IK controller with the given parameters.

    Args:
        robot (Articulation): The robot to control.
        diff_ik_controller (DifferentialIKController): The differential IK controller.
        ee_frame_name (str): The name of the end-effector frame.
        arm_joint_names (list[str]): The names of the arm joints.
        sim (sim_utils.SimulationContext): The simulation context.
        num_envs (int): The number of environments.
        ee_pose_b_des_set (torch.Tensor): The set of desired end-effector poses.
    """
    # Define simulation stepping
    sim_dt = sim.get_physics_dt()
    # Play the simulator
    sim.reset()

    # Obtain the frame index of the end-effector
    ee_frame_idx = robot.find_bodies(ee_frame_name)[0][0]
    ee_jacobi_idx = ee_frame_idx - 1
    # Obtain joint indices
    arm_joint_ids = robot.find_joints(arm_joint_names)[0]
    # Update existing buffers
    # Note: We need to update buffers before the first step for the controller.
    robot.update(dt=sim_dt)

    # Track the given command
    current_goal_idx = 0
    # Current goal for the arm
    ee_pose_b_des = torch.zeros(num_envs, diff_ik_controller.action_dim, device=sim.device)
    ee_pose_b_des[:] = ee_pose_b_des_set[current_goal_idx]
    # Compute current pose of the end-effector
    ee_pose_w = robot.data.body_pose_w[:, ee_frame_idx]
    root_pose_w = robot.data.root_pose_w
    ee_pos_b, ee_quat_b = subtract_frame_transforms(
        root_pose_w[:, 0:3], root_pose_w[:, 3:7], ee_pose_w[:, 0:3], ee_pose_w[:, 3:7]
    )

    # Now we are ready!
    for count in range(1500):
        # reset every 150 steps
        if count % 250 == 0:
            # check that we converged to the goal
            if count > 0:
                pos_error, rot_error = compute_pose_error(
                    ee_pos_b, ee_quat_b, ee_pose_b_des[:, 0:3], ee_pose_b_des[:, 3:7]
                )
                pos_error_norm = torch.norm(pos_error, dim=-1)
                rot_error_norm = torch.norm(rot_error, dim=-1)
                # desired error (zer)
                des_error = torch.zeros_like(pos_error_norm)
                # check convergence
                torch.testing.assert_close(pos_error_norm, des_error, rtol=0.0, atol=1e-3)
                torch.testing.assert_close(rot_error_norm, des_error, rtol=0.0, atol=1e-3)
            # reset joint state
            joint_pos = robot.data.default_joint_pos.clone()
            joint_vel = robot.data.default_joint_vel.clone()
            # joint_pos *= sample_uniform(0.9, 1.1, joint_pos.shape, joint_pos.device)
            robot.write_joint_state_to_sim(joint_pos, joint_vel)
            robot.set_joint_position_target(joint_pos)
            robot.write_data_to_sim()
            # randomize root state yaw, ik should work regardless base rotation
            root_state = robot.data.root_state_w.clone()
            root_state[:, 3:7] = random_yaw_orientation(num_envs, sim.device)
            robot.write_root_pose_to_sim(root_state[:, :7])
            robot.write_root_velocity_to_sim(root_state[:, 7:])
            robot.reset()
            # reset actions
            ee_pose_b_des[:] = ee_pose_b_des_set[current_goal_idx]
            joint_pos_des = joint_pos[:, arm_joint_ids].clone()
            # update goal for next iteration
            current_goal_idx = (current_goal_idx + 1) % len(ee_pose_b_des_set)
            # set the controller commands
            diff_ik_controller.reset()
            diff_ik_controller.set_command(ee_pose_b_des)
        else:
            # at reset, the jacobians are not updated to the latest state
            # so we MUST skip the first step
            # obtain quantities from simulation
            jacobian = robot.root_physx_view.get_jacobians()[:, ee_jacobi_idx, :, arm_joint_ids]
            ee_pose_w = robot.data.body_pose_w[:, ee_frame_idx]
            root_pose_w = robot.data.root_pose_w
            base_rot = root_pose_w[:, 3:7]
            base_rot_matrix = matrix_from_quat(quat_inv(base_rot))
            jacobian[:, :3, :] = torch.bmm(base_rot_matrix, jacobian[:, :3, :])
            jacobian[:, 3:, :] = torch.bmm(base_rot_matrix, jacobian[:, 3:, :])
            joint_pos = robot.data.joint_pos[:, arm_joint_ids]
            # compute frame in root frame
            ee_pos_b, ee_quat_b = subtract_frame_transforms(
                root_pose_w[:, 0:3], root_pose_w[:, 3:7], ee_pose_w[:, 0:3], ee_pose_w[:, 3:7]
            )
            # compute the joint commands
            joint_pos_des = diff_ik_controller.compute(ee_pos_b, ee_quat_b, jacobian, joint_pos)

        # apply actions
        robot.set_joint_position_target(joint_pos_des, arm_joint_ids)
        robot.write_data_to_sim()
        # perform step
        sim.step(render=False)
        # update buffers
        robot.update(sim_dt)<|MERGE_RESOLUTION|>--- conflicted
+++ resolved
@@ -16,12 +16,8 @@
 
 import isaacsim.core.utils.prims as prim_utils
 import isaacsim.core.utils.stage as stage_utils
-<<<<<<< HEAD
-from isaaclab.cloner import GridCloner
-=======
 import pytest
 from isaacsim.core.cloner import GridCloner
->>>>>>> 95e37603
 
 import isaaclab.sim as sim_utils
 from isaaclab.assets import Articulation
