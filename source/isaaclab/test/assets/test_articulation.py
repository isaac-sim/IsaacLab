# Copyright (c) 2022-2025, The Isaac Lab Project Developers (https://github.com/isaac-sim/IsaacLab/blob/main/CONTRIBUTORS.md).
# All rights reserved.
#
# SPDX-License-Identifier: BSD-3-Clause

# Copyright (c) 2022-2025, The Isaac Lab Project Developers.
# All rights reserved.
#
# SPDX-License-Identifier: BSD-3-Clause

# ignore private usage of variables warning
# pyright: reportPrivateUsage=none

"""Launch Isaac Sim Simulator first."""

from isaaclab.app import AppLauncher

HEADLESS = True

# launch omniverse app
simulation_app = AppLauncher(headless=True).app

"""Rest everything follows."""

import ctypes
import torch

import isaacsim.core.utils.prims as prim_utils
import pytest

import isaaclab.sim as sim_utils
import isaaclab.utils.math as math_utils
import isaaclab.utils.string as string_utils
from isaaclab.actuators import ActuatorBase, IdealPDActuatorCfg, ImplicitActuatorCfg
from isaaclab.assets import Articulation, ArticulationCfg
from isaaclab.sim import build_simulation_context
from isaaclab.utils.assets import ISAAC_NUCLEUS_DIR

##
# Pre-defined configs
##
from isaaclab_assets import ANYMAL_C_CFG, FRANKA_PANDA_CFG, SHADOW_HAND_CFG  # isort:skip


def generate_articulation_cfg(
    articulation_type: str,
    stiffness: float | None = 10.0,
    damping: float | None = 2.0,
    velocity_limit: float | None = None,
    effort_limit: float | None = None,
    velocity_limit_sim: float | None = None,
    effort_limit_sim: float | None = None,
) -> ArticulationCfg:
    """Generate an articulation configuration.

    Args:
        articulation_type: Type of articulation to generate.
            It should be one of: "humanoid", "panda", "anymal", "shadow_hand", "single_joint_implicit",
            "single_joint_explicit".
        stiffness: Stiffness value for the articulation's actuators. Only currently used for "humanoid".
            Defaults to 10.0.
        damping: Damping value for the articulation's actuators. Only currently used for "humanoid".
            Defaults to 2.0.
        velocity_limit: Velocity limit for the actuators. Only currently used for "single_joint_implicit"
            and "single_joint_explicit".
        effort_limit: Effort limit for the actuators. Only currently used for "single_joint_implicit"
            and "single_joint_explicit".
        velocity_limit_sim: Velocity limit for the actuators (set into the simulation).
            Only currently used for "single_joint_implicit" and "single_joint_explicit".
        effort_limit_sim: Effort limit for the actuators (set into the simulation).
            Only currently used for "single_joint_implicit" and "single_joint_explicit".

    Returns:
        The articulation configuration for the requested articulation type.

    """
    if articulation_type == "humanoid":
        articulation_cfg = ArticulationCfg(
            spawn=sim_utils.UsdFileCfg(usd_path=f"{ISAAC_NUCLEUS_DIR}/Robots/Humanoid/humanoid_instanceable.usd"),
            init_state=ArticulationCfg.InitialStateCfg(pos=(0.0, 0.0, 1.34)),
            actuators={"body": ImplicitActuatorCfg(joint_names_expr=[".*"], stiffness=stiffness, damping=damping)},
        )
    elif articulation_type == "panda":
        articulation_cfg = FRANKA_PANDA_CFG
    elif articulation_type == "anymal":
        articulation_cfg = ANYMAL_C_CFG
    elif articulation_type == "shadow_hand":
        articulation_cfg = SHADOW_HAND_CFG
    elif articulation_type == "single_joint_implicit":
        articulation_cfg = ArticulationCfg(
            # we set 80.0 default for max force because default in USD is 10e10 which makes testing annoying.
            spawn=sim_utils.UsdFileCfg(
                usd_path=f"{ISAAC_NUCLEUS_DIR}/Robots/Simple/revolute_articulation.usd",
                joint_drive_props=sim_utils.JointDrivePropertiesCfg(max_effort=80.0, max_velocity=5.0),
            ),
            actuators={
                "joint": ImplicitActuatorCfg(
                    joint_names_expr=[".*"],
                    effort_limit_sim=effort_limit_sim,
                    velocity_limit_sim=velocity_limit_sim,
                    effort_limit=effort_limit,
                    velocity_limit=velocity_limit,
                    stiffness=2000.0,
                    damping=100.0,
                ),
            },
            init_state=ArticulationCfg.InitialStateCfg(
                pos=(0.0, 0.0, 0.0),
                joint_pos=({"RevoluteJoint": 1.5708}),
                rot=(0.7071055, 0.7071081, 0, 0),
            ),
        )
    elif articulation_type == "single_joint_explicit":
        # we set 80.0 default for max force because default in USD is 10e10 which makes testing annoying.
        articulation_cfg = ArticulationCfg(
            spawn=sim_utils.UsdFileCfg(
                usd_path=f"{ISAAC_NUCLEUS_DIR}/Robots/Simple/revolute_articulation.usd",
                joint_drive_props=sim_utils.JointDrivePropertiesCfg(max_effort=80.0, max_velocity=5.0),
            ),
            actuators={
                "joint": IdealPDActuatorCfg(
                    joint_names_expr=[".*"],
                    effort_limit_sim=effort_limit_sim,
                    velocity_limit_sim=velocity_limit_sim,
                    effort_limit=effort_limit,
                    velocity_limit=velocity_limit,
                    stiffness=0.0,
                    damping=10.0,
                ),
            },
        )
    else:
        raise ValueError(
            f"Invalid articulation type: {articulation_type}, valid options are 'humanoid', 'panda', 'anymal',"
            " 'shadow_hand', 'single_joint_implicit' or 'single_joint_explicit'."
        )

    return articulation_cfg


def generate_articulation(
    articulation_cfg: ArticulationCfg, num_articulations: int, device: str
) -> tuple[Articulation, torch.tensor]:
    """Generate an articulation from a configuration.

    Handles the creation of the articulation, the environment prims and the articulation's environment
    translations

    Args:
        articulation_cfg: Articulation configuration.
        num_articulations: Number of articulations to generate.
        device: Device to use for the tensors.

    Returns:
        The articulation and environment translations.

    """
    # Generate translations of 2.5 m in x for each articulation
    translations = torch.zeros(num_articulations, 3, device=device)
    translations[:, 0] = torch.arange(num_articulations) * 2.5

    # Create Top-level Xforms, one for each articulation
    for i in range(num_articulations):
        prim_utils.create_prim(f"/World/Env_{i}", "Xform", translation=translations[i][:3])
    articulation = Articulation(articulation_cfg.replace(prim_path="/World/Env_.*/Robot"))

    return articulation, translations


@pytest.fixture
def sim(request):
    """Create simulation context with the specified device."""
    device = request.getfixturevalue("device")
    if "gravity_enabled" in request.fixturenames:
        gravity_enabled = request.getfixturevalue("gravity_enabled")
    else:
        gravity_enabled = True  # default to gravity enabled
    if "add_ground_plane" in request.fixturenames:
        add_ground_plane = request.getfixturevalue("add_ground_plane")
    else:
        add_ground_plane = False  # default to no ground plane
    with build_simulation_context(
        device=device, auto_add_lighting=True, gravity_enabled=gravity_enabled, add_ground_plane=add_ground_plane
    ) as sim:
        sim._app_control_on_stop_handle = None
        yield sim


@pytest.mark.parametrize("num_articulations", [1, 2])
@pytest.mark.parametrize("device", ["cuda:0", "cpu"])
@pytest.mark.parametrize("add_ground_plane", [True])
def test_initialization_floating_base_non_root(sim, num_articulations, device, add_ground_plane):
    """Test initialization for a floating-base with articulation root on a rigid body.

    This test verifies that:
    1. The articulation is properly initialized
    2. The articulation is not fixed base
    3. All buffers have correct shapes
    4. The articulation can be simulated

    Args:
        sim: The simulation fixture
        num_articulations: Number of articulations to test
        device: The device to run the simulation on
    """
    articulation_cfg = generate_articulation_cfg(articulation_type="humanoid", stiffness=0.0, damping=0.0)
    articulation, _ = generate_articulation(articulation_cfg, num_articulations, device=sim.device)

    # Check that boundedness of articulation is correct
    assert ctypes.c_long.from_address(id(articulation)).value == 1

    # Play sim
    sim.reset()

    # Check if articulation is initialized
    assert articulation.is_initialized
    # Check that is fixed base
    assert not articulation.is_fixed_base
    # Check buffers that exists and have correct shapes
    assert articulation.data.root_pos_w.shape == (num_articulations, 3)
    assert articulation.data.root_quat_w.shape == (num_articulations, 4)
    assert articulation.data.joint_pos.shape == (num_articulations, 21)

    # Check some internal physx data for debugging
    # -- joint related
    assert articulation.root_physx_view.max_dofs == articulation.root_physx_view.shared_metatype.dof_count
    # -- link related
    assert articulation.root_physx_view.max_links == articulation.root_physx_view.shared_metatype.link_count
    # -- link names (check within articulation ordering is correct)
    prim_path_body_names = [path.split("/")[-1] for path in articulation.root_physx_view.link_paths[0]]
    assert prim_path_body_names == articulation.body_names
    # -- actuator type
    for actuator_name, actuator in articulation.actuators.items():
        is_implicit_model_cfg = isinstance(articulation_cfg.actuators[actuator_name], ImplicitActuatorCfg)
        assert actuator.is_implicit_model == is_implicit_model_cfg

    # Simulate physics
    for _ in range(10):
        # perform rendering
        sim.step()
        # update articulation
        articulation.update(sim.cfg.dt)


@pytest.mark.parametrize("num_articulations", [1, 2])
@pytest.mark.parametrize("device", ["cuda:0", "cpu"])
@pytest.mark.parametrize("add_ground_plane", [True])
def test_initialization_floating_base(sim, num_articulations, device, add_ground_plane):
    """Test initialization for a floating-base with articulation root on provided prim path.

    This test verifies that:
    1. The articulation is properly initialized
    2. The articulation is not fixed base
    3. All buffers have correct shapes
    4. The articulation can be simulated

    Args:
        sim: The simulation fixture
        num_articulations: Number of articulations to test
        device: The device to run the simulation on
    """
    articulation_cfg = generate_articulation_cfg(articulation_type="anymal", stiffness=0.0, damping=0.0)
    articulation, _ = generate_articulation(articulation_cfg, num_articulations, device=device)

    # Check that boundedness of articulation is correct
    assert ctypes.c_long.from_address(id(articulation)).value == 1

    # Play sim
    sim.reset()
    # Check if articulation is initialized
    assert articulation.is_initialized
    # Check that floating base
    assert not articulation.is_fixed_base
    # Check buffers that exists and have correct shapes
    assert articulation.data.root_pos_w.shape == (num_articulations, 3)
    assert articulation.data.root_quat_w.shape == (num_articulations, 4)
    assert articulation.data.joint_pos.shape == (num_articulations, 12)
    assert articulation.data.default_mass.shape == (num_articulations, articulation.num_bodies)
    assert articulation.data.default_inertia.shape == (num_articulations, articulation.num_bodies, 9)

    # Check some internal physx data for debugging
    # -- joint related
    assert articulation.root_physx_view.max_dofs == articulation.root_physx_view.shared_metatype.dof_count
    # -- link related
    assert articulation.root_physx_view.max_links == articulation.root_physx_view.shared_metatype.link_count
    # -- link names (check within articulation ordering is correct)
    prim_path_body_names = [path.split("/")[-1] for path in articulation.root_physx_view.link_paths[0]]
    assert prim_path_body_names == articulation.body_names
    # -- actuator type
    for actuator_name, actuator in articulation.actuators.items():
        is_implicit_model_cfg = isinstance(articulation_cfg.actuators[actuator_name], ImplicitActuatorCfg)
        assert actuator.is_implicit_model == is_implicit_model_cfg

    # Simulate physics
    for _ in range(10):
        # perform rendering
        sim.step()
        # update articulation
        articulation.update(sim.cfg.dt)


@pytest.mark.parametrize("num_articulations", [1, 2])
@pytest.mark.parametrize("device", ["cuda:0", "cpu"])
def test_initialization_fixed_base(sim, num_articulations, device):
    """Test initialization for fixed base.

    This test verifies that:
    1. The articulation is properly initialized
    2. The articulation is fixed base
    3. All buffers have correct shapes
    4. The articulation maintains its default state

    Args:
        sim: The simulation fixture
        num_articulations: Number of articulations to test
        device: The device to run the simulation on
    """
    articulation_cfg = generate_articulation_cfg(articulation_type="panda")
    articulation, translations = generate_articulation(articulation_cfg, num_articulations, device=device)

    # Check that boundedness of articulation is correct
    assert ctypes.c_long.from_address(id(articulation)).value == 1

    # Play sim
    sim.reset()
    # Check if articulation is initialized
    assert articulation.is_initialized
    # Check that fixed base
    assert articulation.is_fixed_base
    # Check buffers that exists and have correct shapes
    assert articulation.data.root_pos_w.shape == (num_articulations, 3)
    assert articulation.data.root_quat_w.shape == (num_articulations, 4)
    assert articulation.data.joint_pos.shape == (num_articulations, 9)
    assert articulation.data.default_mass.shape == (num_articulations, articulation.num_bodies)
    assert articulation.data.default_inertia.shape == (num_articulations, articulation.num_bodies, 9)

    # Check some internal physx data for debugging
    # -- joint related
    assert articulation.root_physx_view.max_dofs == articulation.root_physx_view.shared_metatype.dof_count
    # -- link related
    assert articulation.root_physx_view.max_links == articulation.root_physx_view.shared_metatype.link_count
    # -- link names (check within articulation ordering is correct)
    prim_path_body_names = [path.split("/")[-1] for path in articulation.root_physx_view.link_paths[0]]
    assert prim_path_body_names == articulation.body_names
    # -- actuator type
    for actuator_name, actuator in articulation.actuators.items():
        is_implicit_model_cfg = isinstance(articulation_cfg.actuators[actuator_name], ImplicitActuatorCfg)
        assert actuator.is_implicit_model == is_implicit_model_cfg

    # Simulate physics
    for _ in range(10):
        # perform rendering
        sim.step()
        # update articulation
        articulation.update(sim.cfg.dt)

        # check that the root is at the correct state - its default state as it is fixed base
        default_root_state = articulation.data.default_root_state.clone()
        default_root_state[:, :3] = default_root_state[:, :3] + translations

        torch.testing.assert_close(articulation.data.root_state_w, default_root_state)


@pytest.mark.parametrize("num_articulations", [1, 2])
@pytest.mark.parametrize("device", ["cuda:0", "cpu"])
@pytest.mark.parametrize("add_ground_plane", [True])
def test_initialization_fixed_base_single_joint(sim, num_articulations, device, add_ground_plane):
    """Test initialization for fixed base articulation with a single joint.

    This test verifies that:
    1. The articulation is properly initialized
    2. The articulation is fixed base
    3. All buffers have correct shapes
    4. The articulation maintains its default state

    Args:
        sim: The simulation fixture
        num_articulations: Number of articulations to test
        device: The device to run the simulation on
    """
    articulation_cfg = generate_articulation_cfg(articulation_type="single_joint_implicit")
    articulation, translations = generate_articulation(articulation_cfg, num_articulations, device=device)

    # Check that boundedness of articulation is correct
    assert ctypes.c_long.from_address(id(articulation)).value == 1

    # Play sim
    sim.reset()
    # Check if articulation is initialized
    assert articulation.is_initialized
    # Check that fixed base
    assert articulation.is_fixed_base
    # Check buffers that exists and have correct shapes
    assert articulation.data.root_pos_w.shape == (num_articulations, 3)
    assert articulation.data.root_quat_w.shape == (num_articulations, 4)
    assert articulation.data.joint_pos.shape == (num_articulations, 1)
    assert articulation.data.default_mass.shape == (num_articulations, articulation.num_bodies)
    assert articulation.data.default_inertia.shape == (num_articulations, articulation.num_bodies, 9)

    # Check some internal physx data for debugging
    # -- joint related
    assert articulation.root_physx_view.max_dofs == articulation.root_physx_view.shared_metatype.dof_count
    # -- link related
    assert articulation.root_physx_view.max_links == articulation.root_physx_view.shared_metatype.link_count
    # -- link names (check within articulation ordering is correct)
    prim_path_body_names = [path.split("/")[-1] for path in articulation.root_physx_view.link_paths[0]]
    assert prim_path_body_names == articulation.body_names
    # -- actuator type
    for actuator_name, actuator in articulation.actuators.items():
        is_implicit_model_cfg = isinstance(articulation_cfg.actuators[actuator_name], ImplicitActuatorCfg)
        assert actuator.is_implicit_model == is_implicit_model_cfg

    # Simulate physics
    for _ in range(10):
        # perform rendering
        sim.step()
        # update articulation
        articulation.update(sim.cfg.dt)

        # check that the root is at the correct state - its default state as it is fixed base
        default_root_state = articulation.data.default_root_state.clone()
        default_root_state[:, :3] = default_root_state[:, :3] + translations

        torch.testing.assert_close(articulation.data.root_state_w, default_root_state)


@pytest.mark.parametrize("num_articulations", [1, 2])
@pytest.mark.parametrize("device", ["cuda:0", "cpu"])
def test_initialization_hand_with_tendons(sim, num_articulations, device):
    """Test initialization for fixed base articulated hand with tendons.

    This test verifies that:
    1. The articulation is properly initialized
    2. The articulation is fixed base
    3. All buffers have correct shapes
    4. The articulation can be simulated

    Args:
        sim: The simulation fixture
        num_articulations: Number of articulations to test
        device: The device to run the simulation on
    """
    articulation_cfg = generate_articulation_cfg(articulation_type="shadow_hand")
    articulation, _ = generate_articulation(articulation_cfg, num_articulations, device=device)

    # Check that boundedness of articulation is correct
    assert ctypes.c_long.from_address(id(articulation)).value == 1

    # Play sim
    sim.reset()
    # Check if articulation is initialized
    assert articulation.is_initialized
    # Check that fixed base
    assert articulation.is_fixed_base
    # Check buffers that exists and have correct shapes
    assert articulation.data.root_pos_w.shape == (num_articulations, 3)
    assert articulation.data.root_quat_w.shape == (num_articulations, 4)
    assert articulation.data.joint_pos.shape == (num_articulations, 24)
    assert articulation.data.default_mass.shape == (num_articulations, articulation.num_bodies)
    assert articulation.data.default_inertia.shape == (num_articulations, articulation.num_bodies, 9)

    # Check some internal physx data for debugging
    # -- joint related
    assert articulation.root_physx_view.max_dofs == articulation.root_physx_view.shared_metatype.dof_count
    # -- link related
    assert articulation.root_physx_view.max_links == articulation.root_physx_view.shared_metatype.link_count
    # -- actuator type
    for actuator_name, actuator in articulation.actuators.items():
        is_implicit_model_cfg = isinstance(articulation_cfg.actuators[actuator_name], ImplicitActuatorCfg)
        assert actuator.is_implicit_model == is_implicit_model_cfg

    # Simulate physics
    for _ in range(10):
        # perform rendering
        sim.step()
        # update articulation
        articulation.update(sim.cfg.dt)


@pytest.mark.parametrize("num_articulations", [1, 2])
@pytest.mark.parametrize("device", ["cuda:0", "cpu"])
@pytest.mark.parametrize("add_ground_plane", [True])
def test_initialization_floating_base_made_fixed_base(sim, num_articulations, device, add_ground_plane):
    """Test initialization for a floating-base articulation made fixed-base using schema properties.

    This test verifies that:
    1. The articulation is properly initialized
    2. The articulation is fixed base after modification
    3. All buffers have correct shapes
    4. The articulation maintains its default state

    Args:
        sim: The simulation fixture
        num_articulations: Number of articulations to test
    """
    articulation_cfg = generate_articulation_cfg(articulation_type="anymal").copy()
    # Fix root link by making it kinematic
    articulation_cfg.spawn.articulation_props.fix_root_link = True
    articulation, translations = generate_articulation(articulation_cfg, num_articulations, device=device)

    # Check that boundedness of articulation is correct
    assert ctypes.c_long.from_address(id(articulation)).value == 1

    # Play sim
    sim.reset()
    # Check if articulation is initialized
    assert articulation.is_initialized
    # Check that is fixed base
    assert articulation.is_fixed_base
    # Check buffers that exists and have correct shapes
    assert articulation.data.root_pos_w.shape == (num_articulations, 3)
    assert articulation.data.root_quat_w.shape == (num_articulations, 4)
    assert articulation.data.joint_pos.shape == (num_articulations, 12)

    # Check some internal physx data for debugging
    # -- joint related
    assert articulation.root_physx_view.max_dofs == articulation.root_physx_view.shared_metatype.dof_count
    # -- link related
    assert articulation.root_physx_view.max_links == articulation.root_physx_view.shared_metatype.link_count
    # -- link names (check within articulation ordering is correct)
    prim_path_body_names = [path.split("/")[-1] for path in articulation.root_physx_view.link_paths[0]]
    assert prim_path_body_names == articulation.body_names

    # Simulate physics
    for _ in range(10):
        # perform rendering
        sim.step()
        # update articulation
        articulation.update(sim.cfg.dt)

        # check that the root is at the correct state - its default state as it is fixed base
        default_root_state = articulation.data.default_root_state.clone()
        default_root_state[:, :3] = default_root_state[:, :3] + translations

        torch.testing.assert_close(articulation.data.root_state_w, default_root_state)


@pytest.mark.parametrize("num_articulations", [1, 2])
@pytest.mark.parametrize("device", ["cuda:0", "cpu"])
@pytest.mark.parametrize("add_ground_plane", [True])
def test_initialization_fixed_base_made_floating_base(sim, num_articulations, device, add_ground_plane):
    """Test initialization for fixed base made floating-base using schema properties.

    This test verifies that:
    1. The articulation is properly initialized
    2. The articulation is floating base after modification
    3. All buffers have correct shapes
    4. The articulation can be simulated

    Args:
        sim: The simulation fixture
        num_articulations: Number of articulations to test
    """
    articulation_cfg = generate_articulation_cfg(articulation_type="panda")
    # Unfix root link by making it non-kinematic
    articulation_cfg.spawn.articulation_props.fix_root_link = False
    articulation, _ = generate_articulation(articulation_cfg, num_articulations, device=sim.device)

    # Check that boundedness of articulation is correct
    assert ctypes.c_long.from_address(id(articulation)).value == 1

    # Play sim
    sim.reset()
    # Check if articulation is initialized
    assert articulation.is_initialized
    # Check that is floating base
    assert not articulation.is_fixed_base
    # Check buffers that exists and have correct shapes
    assert articulation.data.root_pos_w.shape == (num_articulations, 3)
    assert articulation.data.root_quat_w.shape == (num_articulations, 4)
    assert articulation.data.joint_pos.shape == (num_articulations, 9)

    # Check some internal physx data for debugging
    # -- joint related
    assert articulation.root_physx_view.max_dofs == articulation.root_physx_view.shared_metatype.dof_count
    # -- link related
    assert articulation.root_physx_view.max_links == articulation.root_physx_view.shared_metatype.link_count
    # -- link names (check within articulation ordering is correct)
    prim_path_body_names = [path.split("/")[-1] for path in articulation.root_physx_view.link_paths[0]]
    assert prim_path_body_names == articulation.body_names

    # Simulate physics
    for _ in range(10):
        # perform rendering
        sim.step()
        # update articulation
        articulation.update(sim.cfg.dt)


@pytest.mark.parametrize("num_articulations", [1, 2])
@pytest.mark.parametrize("device", ["cuda:0", "cpu"])
@pytest.mark.parametrize("add_ground_plane", [True])
def test_out_of_range_default_joint_pos(sim, num_articulations, device, add_ground_plane):
    """Test that the default joint position from configuration is out of range.

    This test verifies that:
    1. The articulation fails to initialize when joint positions are out of range
    2. The error is properly handled

    Args:
        sim: The simulation fixture
        num_articulations: Number of articulations to test
    """
    # Create articulation
    articulation_cfg = generate_articulation_cfg(articulation_type="panda").copy()
    articulation_cfg.init_state.joint_pos = {
        "panda_joint1": 10.0,
        "panda_joint[2, 4]": -20.0,
    }

    articulation, _ = generate_articulation(articulation_cfg, num_articulations, device=device)

    # Check that boundedness of articulation is correct
    assert ctypes.c_long.from_address(id(articulation)).value == 1

    # Play sim
    with pytest.raises(ValueError):
        sim.reset()


@pytest.mark.parametrize("device", ["cuda:0", "cpu"])
def test_out_of_range_default_joint_vel(sim, device):
    """Test that the default joint velocity from configuration is out of range.

    This test verifies that:
    1. The articulation fails to initialize when joint velocities are out of range
    2. The error is properly handled
    """
    articulation_cfg = FRANKA_PANDA_CFG.replace(prim_path="/World/Robot")
    articulation_cfg.init_state.joint_vel = {
        "panda_joint1": 100.0,
        "panda_joint[2, 4]": -60.0,
    }
    articulation = Articulation(articulation_cfg)

    # Check that boundedness of articulation is correct
    assert ctypes.c_long.from_address(id(articulation)).value == 1

    # Play sim
    with pytest.raises(ValueError):
        sim.reset()


@pytest.mark.parametrize("num_articulations", [1, 2])
@pytest.mark.parametrize("device", ["cuda:0", "cpu"])
@pytest.mark.parametrize("add_ground_plane", [True])
def test_joint_pos_limits(sim, num_articulations, device, add_ground_plane):
    """Test write_joint_limits_to_sim API and when default pos falls outside of the new limits.

    This test verifies that:
    1. Joint limits can be set correctly
    2. Default positions are preserved when setting new limits
    3. Joint limits can be set with indexing
    4. Invalid joint positions are properly handled

    Args:
        sim: The simulation fixture
        num_articulations: Number of articulations to test
    """
    # Create articulation
    articulation_cfg = generate_articulation_cfg(articulation_type="panda")
    articulation, _ = generate_articulation(articulation_cfg, num_articulations, device)

    # Play sim
    sim.reset()
    # Check if articulation is initialized
    assert articulation.is_initialized

    # Get current default joint pos
    default_joint_pos = articulation._data.default_joint_pos.clone()

    # Set new joint limits
    limits = torch.zeros(num_articulations, articulation.num_joints, 2, device=device)
    limits[..., 0] = (torch.rand(num_articulations, articulation.num_joints, device=device) + 5.0) * -1.0
    limits[..., 1] = torch.rand(num_articulations, articulation.num_joints, device=device) + 5.0
    articulation.write_joint_position_limit_to_sim(limits)

    # Check new limits are in place
    torch.testing.assert_close(articulation._data.joint_pos_limits, limits)
    torch.testing.assert_close(articulation._data.default_joint_pos, default_joint_pos)

    # Set new joint limits with indexing
    env_ids = torch.arange(1, device=device)
    joint_ids = torch.arange(2, device=device)
    limits = torch.zeros(env_ids.shape[0], joint_ids.shape[0], 2, device=device)
    limits[..., 0] = (torch.rand(env_ids.shape[0], joint_ids.shape[0], device=device) + 5.0) * -1.0
    limits[..., 1] = torch.rand(env_ids.shape[0], joint_ids.shape[0], device=device) + 5.0
    articulation.write_joint_position_limit_to_sim(limits, env_ids=env_ids, joint_ids=joint_ids)

    # Check new limits are in place
    torch.testing.assert_close(articulation._data.joint_pos_limits[env_ids][:, joint_ids], limits)
    torch.testing.assert_close(articulation._data.default_joint_pos, default_joint_pos)

    # Set new joint limits that invalidate default joint pos
    limits = torch.zeros(num_articulations, articulation.num_joints, 2, device=device)
    limits[..., 0] = torch.rand(num_articulations, articulation.num_joints, device=device) * -0.1
    limits[..., 1] = torch.rand(num_articulations, articulation.num_joints, device=device) * 0.1
    articulation.write_joint_position_limit_to_sim(limits)

    # Check if all values are within the bounds
    within_bounds = (articulation._data.default_joint_pos >= limits[..., 0]) & (
        articulation._data.default_joint_pos <= limits[..., 1]
    )
    assert torch.all(within_bounds)

    # Set new joint limits that invalidate default joint pos with indexing
    limits = torch.zeros(env_ids.shape[0], joint_ids.shape[0], 2, device=device)
    limits[..., 0] = torch.rand(env_ids.shape[0], joint_ids.shape[0], device=device) * -0.1
    limits[..., 1] = torch.rand(env_ids.shape[0], joint_ids.shape[0], device=device) * 0.1
    articulation.write_joint_position_limit_to_sim(limits, env_ids=env_ids, joint_ids=joint_ids)

    # Check if all values are within the bounds
    within_bounds = (articulation._data.default_joint_pos[env_ids][:, joint_ids] >= limits[..., 0]) & (
        articulation._data.default_joint_pos[env_ids][:, joint_ids] <= limits[..., 1]
    )
    assert torch.all(within_bounds)


@pytest.mark.parametrize("num_articulations", [1, 2])
@pytest.mark.parametrize("device", ["cuda:0", "cpu"])
def test_external_force_buffer(sim, num_articulations, device):
    """Test if external force buffer correctly updates in the force value is zero case.

    This test verifies that:
    1. External forces can be applied correctly
    2. Force buffers are updated properly
    3. Zero forces are handled correctly

    Args:
        sim: The simulation fixture
        num_articulations: Number of articulations to test
    """
    articulation_cfg = generate_articulation_cfg(articulation_type="anymal")
    articulation, _ = generate_articulation(articulation_cfg, num_articulations, device=sim.device)

    # play the simulator
    sim.reset()

    # find bodies to apply the force
    body_ids, _ = articulation.find_bodies("base")

    # reset root state
    root_state = articulation.data.default_root_state.clone()
    articulation.write_root_state_to_sim(root_state)

    # reset dof state
    joint_pos, joint_vel = (
        articulation.data.default_joint_pos,
        articulation.data.default_joint_vel,
    )
    articulation.write_joint_state_to_sim(joint_pos, joint_vel)

    # reset articulation
    articulation.reset()

    # perform simulation
    for step in range(5):
        # initiate force tensor
        external_wrench_b = torch.zeros(articulation.num_instances, len(body_ids), 6, device=sim.device)

        if step == 0 or step == 3:
            # set a non-zero force
            force = 1
        else:
            # set a zero force
            force = 0

        # set force value
        external_wrench_b[:, :, 0] = force
        external_wrench_b[:, :, 3] = force

        # apply force
        articulation.set_external_force_and_torque(
            external_wrench_b[..., :3], external_wrench_b[..., 3:], body_ids=body_ids
        )

        # check if the articulation's force and torque buffers are correctly updated
        for i in range(num_articulations):
            assert articulation._external_force_b[i, 0, 0].item() == force
            assert articulation._external_torque_b[i, 0, 0].item() == force

        # apply action to the articulation
        articulation.set_joint_position_target(articulation.data.default_joint_pos.clone())
        articulation.write_data_to_sim()

        # perform step
        sim.step()

        # update buffers
        articulation.update(sim.cfg.dt)


@pytest.mark.parametrize("num_articulations", [1, 2])
@pytest.mark.parametrize("device", ["cuda:0", "cpu"])
def test_external_force_on_single_body(sim, num_articulations, device):
    """Test application of external force on the base of the articulation.

    This test verifies that:
    1. External forces can be applied to specific bodies
    2. The forces affect the articulation's motion correctly
    3. The articulation responds to the forces as expected

    Args:
        sim: The simulation fixture
        num_articulations: Number of articulations to test
    """
    articulation_cfg = generate_articulation_cfg(articulation_type="anymal")
    articulation, _ = generate_articulation(articulation_cfg, num_articulations, device=sim.device)
    # Play the simulator
    sim.reset()

    # Find bodies to apply the force
    body_ids, _ = articulation.find_bodies("base")
    # Sample a large force
    external_wrench_b = torch.zeros(articulation.num_instances, len(body_ids), 6, device=sim.device)
    external_wrench_b[..., 1] = 1000.0

    # Now we are ready!
    for _ in range(5):
        # reset root state
        root_state = articulation.data.default_root_state.clone()

        articulation.write_root_pose_to_sim(root_state[:, :7])
        articulation.write_root_velocity_to_sim(root_state[:, 7:])
        # reset dof state
        joint_pos, joint_vel = (
            articulation.data.default_joint_pos,
            articulation.data.default_joint_vel,
        )
        articulation.write_joint_state_to_sim(joint_pos, joint_vel)
        # reset articulation
        articulation.reset()
        # apply force
        articulation.set_external_force_and_torque(
            external_wrench_b[..., :3], external_wrench_b[..., 3:], body_ids=body_ids
        )
        # perform simulation
        for _ in range(100):
            # apply action to the articulation
            articulation.set_joint_position_target(articulation.data.default_joint_pos.clone())
            articulation.write_data_to_sim()
            # perform step
            sim.step()
            # update buffers
            articulation.update(sim.cfg.dt)
        # check condition that the articulations have fallen down
        for i in range(num_articulations):
            assert articulation.data.root_pos_w[i, 2].item() < 0.2


@pytest.mark.parametrize("num_articulations", [1, 2])
@pytest.mark.parametrize("device", ["cuda:0", "cpu"])
def test_external_force_on_multiple_bodies(sim, num_articulations, device):
    """Test application of external force on the legs of the articulation.

    This test verifies that:
    1. External forces can be applied to multiple bodies
    2. The forces affect the articulation's motion correctly
    3. The articulation responds to the forces as expected

    Args:
        sim: The simulation fixture
        num_articulations: Number of articulations to test
    """
    articulation_cfg = generate_articulation_cfg(articulation_type="anymal")
    articulation, _ = generate_articulation(articulation_cfg, num_articulations, device=sim.device)

    # Play the simulator
    sim.reset()

    # Find bodies to apply the force
    body_ids, _ = articulation.find_bodies(".*_SHANK")
    # Sample a large force
    external_wrench_b = torch.zeros(articulation.num_instances, len(body_ids), 6, device=sim.device)
    external_wrench_b[..., 1] = 100.0

    # Now we are ready!
    for _ in range(5):
        # reset root state
        articulation.write_root_pose_to_sim(articulation.data.default_root_state.clone()[:, :7])
        articulation.write_root_velocity_to_sim(articulation.data.default_root_state.clone()[:, 7:])
        # reset dof state
        joint_pos, joint_vel = (
            articulation.data.default_joint_pos,
            articulation.data.default_joint_vel,
        )
        articulation.write_joint_state_to_sim(joint_pos, joint_vel)
        # reset articulation
        articulation.reset()
        # apply force
        articulation.set_external_force_and_torque(
            external_wrench_b[..., :3], external_wrench_b[..., 3:], body_ids=body_ids
        )
        # perform simulation
        for _ in range(100):
            # apply action to the articulation
            articulation.set_joint_position_target(articulation.data.default_joint_pos.clone())
            articulation.write_data_to_sim()
            # perform step
            sim.step()
            # update buffers
            articulation.update(sim.cfg.dt)
        # check condition
        for i in range(num_articulations):
            # since there is a moment applied on the articulation, the articulation should rotate
            assert articulation.data.root_ang_vel_w[i, 2].item() > 0.1


@pytest.mark.parametrize("num_articulations", [1, 2])
@pytest.mark.parametrize("device", ["cuda:0", "cpu"])
def test_loading_gains_from_usd(sim, num_articulations, device):
    """Test that gains are loaded from USD file if actuator model has them as None.

    This test verifies that:
    1. Gains are loaded correctly from USD file
    2. Default gains are applied when not specified
    3. The gains match the expected values

    Args:
        sim: The simulation fixture
        num_articulations: Number of articulations to test
    """
    articulation_cfg = generate_articulation_cfg(articulation_type="humanoid", stiffness=None, damping=None)
    articulation, _ = generate_articulation(articulation_cfg, num_articulations, device=sim.device)

    # Play sim
    sim.reset()

    # Expected gains
    # -- Stiffness values
    expected_stiffness = {
        ".*_waist.*": 20.0,
        ".*_upper_arm.*": 10.0,
        "pelvis": 10.0,
        ".*_lower_arm": 2.0,
        ".*_thigh:0": 10.0,
        ".*_thigh:1": 20.0,
        ".*_thigh:2": 10.0,
        ".*_shin": 5.0,
        ".*_foot.*": 2.0,
    }
    indices_list, _, values_list = string_utils.resolve_matching_names_values(
        expected_stiffness, articulation.joint_names
    )
    expected_stiffness = torch.zeros(articulation.num_instances, articulation.num_joints, device=articulation.device)
    expected_stiffness[:, indices_list] = torch.tensor(values_list, device=articulation.device)
    # -- Damping values
    expected_damping = {
        ".*_waist.*": 5.0,
        ".*_upper_arm.*": 5.0,
        "pelvis": 5.0,
        ".*_lower_arm": 1.0,
        ".*_thigh:0": 5.0,
        ".*_thigh:1": 5.0,
        ".*_thigh:2": 5.0,
        ".*_shin": 0.1,
        ".*_foot.*": 1.0,
    }
    indices_list, _, values_list = string_utils.resolve_matching_names_values(
        expected_damping, articulation.joint_names
    )
    expected_damping = torch.zeros_like(expected_stiffness)
    expected_damping[:, indices_list] = torch.tensor(values_list, device=articulation.device)

    # Check that gains are loaded from USD file
    torch.testing.assert_close(articulation.actuators["body"].stiffness, expected_stiffness)
    torch.testing.assert_close(articulation.actuators["body"].damping, expected_damping)


@pytest.mark.parametrize("num_articulations", [1, 2])
@pytest.mark.parametrize("device", ["cuda:0", "cpu"])
@pytest.mark.parametrize("add_ground_plane", [True])
def test_setting_gains_from_cfg(sim, num_articulations, device, add_ground_plane):
    """Test that gains are loaded from the configuration correctly.

    This test verifies that:
    1. Gains are loaded correctly from configuration
    2. The gains match the expected values
    3. The gains are applied correctly to the actuators

    Args:
        sim: The simulation fixture
        num_articulations: Number of articulations to test
    """
    articulation_cfg = generate_articulation_cfg(articulation_type="humanoid")
    articulation, _ = generate_articulation(
        articulation_cfg=articulation_cfg, num_articulations=num_articulations, device=sim.device
    )

    # Play sim
    sim.reset()

    # Expected gains
    expected_stiffness = torch.full(
        (articulation.num_instances, articulation.num_joints), 10.0, device=articulation.device
    )
    expected_damping = torch.full_like(expected_stiffness, 2.0)

    # Check that gains are loaded from USD file
    torch.testing.assert_close(articulation.actuators["body"].stiffness, expected_stiffness)
    torch.testing.assert_close(articulation.actuators["body"].damping, expected_damping)


@pytest.mark.parametrize("num_articulations", [1, 2])
@pytest.mark.parametrize("device", ["cuda:0", "cpu"])
def test_setting_gains_from_cfg_dict(sim, num_articulations, device):
    """Test that gains are loaded from the configuration dictionary correctly.

    This test verifies that:
    1. Gains are loaded correctly from configuration dictionary
    2. The gains match the expected values
    3. The gains are applied correctly to the actuators

    Args:
        sim: The simulation fixture
        num_articulations: Number of articulations to test
    """
    articulation_cfg = generate_articulation_cfg(articulation_type="humanoid")
    articulation, _ = generate_articulation(
        articulation_cfg=articulation_cfg, num_articulations=num_articulations, device=sim.device
    )
    # Play sim
    sim.reset()

    # Expected gains
    expected_stiffness = torch.full(
        (articulation.num_instances, articulation.num_joints), 10.0, device=articulation.device
    )
    expected_damping = torch.full_like(expected_stiffness, 2.0)

    # Check that gains are loaded from USD file
    torch.testing.assert_close(articulation.actuators["body"].stiffness, expected_stiffness)
    torch.testing.assert_close(articulation.actuators["body"].damping, expected_damping)


@pytest.mark.parametrize("num_articulations", [1, 2])
@pytest.mark.parametrize("device", ["cuda:0", "cpu"])
@pytest.mark.parametrize("vel_limit_sim", [1e5, None])
@pytest.mark.parametrize("vel_limit", [1e2, None])
@pytest.mark.parametrize("add_ground_plane", [False])
def test_setting_velocity_limit_implicit(sim, num_articulations, device, vel_limit_sim, vel_limit, add_ground_plane):
    """Test setting of velocity limit for implicit actuators.

    This test verifies that:
    1. Velocity limits can be set correctly for implicit actuators
    2. The limits are applied correctly to the simulation
    3. The limits are handled correctly when both sim and non-sim limits are set

    Args:
        sim: The simulation fixture
        num_articulations: Number of articulations to test
        device: The device to run the simulation on
        vel_limit_sim: The velocity limit to set in simulation
        vel_limit: The velocity limit to set in actuator
    """
    # create simulation
    articulation_cfg = generate_articulation_cfg(
        articulation_type="single_joint_implicit",
        velocity_limit_sim=vel_limit_sim,
        velocity_limit=vel_limit,
    )
    articulation, _ = generate_articulation(
        articulation_cfg=articulation_cfg,
        num_articulations=num_articulations,
        device=device,
    )
    # Play sim
    if vel_limit_sim is not None and vel_limit is not None:
        with pytest.raises(ValueError):
            sim.reset()
        return
    sim.reset()

    # read the values set into the simulation
    physx_vel_limit = articulation.root_physx_view.get_dof_max_velocities().to(device)
    # check data buffer
    torch.testing.assert_close(articulation.data.joint_velocity_limits, physx_vel_limit)
    # check actuator has simulation velocity limit
    torch.testing.assert_close(articulation.actuators["joint"].velocity_limit_sim, physx_vel_limit)
    # check that both values match for velocity limit
    torch.testing.assert_close(
        articulation.actuators["joint"].velocity_limit_sim,
        articulation.actuators["joint"].velocity_limit,
    )

    if vel_limit_sim is None:
        # Case 2: both velocity limit and velocity limit sim are not set
        #  This is the case where the velocity limit keeps its USD default value
        # Case 3: velocity limit sim is not set but velocity limit is set
        #   For backwards compatibility, we do not set velocity limit to simulation
        #   Thus, both default to USD default value.
        limit = articulation_cfg.spawn.joint_drive_props.max_velocity
    else:
        # Case 4: only velocity limit sim is set
        #   In this case, the velocity limit is set to the USD value
        limit = vel_limit_sim

    # check max velocity is what we set
    expected_velocity_limit = torch.full_like(physx_vel_limit, limit)
    torch.testing.assert_close(physx_vel_limit, expected_velocity_limit)


@pytest.mark.parametrize("num_articulations", [1, 2])
@pytest.mark.parametrize("device", ["cuda:0", "cpu"])
@pytest.mark.parametrize("vel_limit_sim", [1e5, None])
@pytest.mark.parametrize("vel_limit", [1e2, None])
def test_setting_velocity_limit_explicit(sim, num_articulations, device, vel_limit_sim, vel_limit):
    """Test setting of velocity limit for explicit actuators."""
    articulation_cfg = generate_articulation_cfg(
        articulation_type="single_joint_explicit",
        velocity_limit_sim=vel_limit_sim,
        velocity_limit=vel_limit,
    )
    articulation, _ = generate_articulation(
        articulation_cfg=articulation_cfg,
        num_articulations=num_articulations,
        device=device,
    )
    # Play sim
    sim.reset()

    # collect limit init values
    physx_vel_limit = articulation.root_physx_view.get_dof_max_velocities().to(device)
    actuator_vel_limit = articulation.actuators["joint"].velocity_limit
    actuator_vel_limit_sim = articulation.actuators["joint"].velocity_limit_sim

    # check data buffer for joint_velocity_limits_sim
    torch.testing.assert_close(articulation.data.joint_velocity_limits, physx_vel_limit)
    # check actuator velocity_limit_sim is set to physx
    torch.testing.assert_close(actuator_vel_limit_sim, physx_vel_limit)

    if vel_limit is not None:
        expected_actuator_vel_limit = torch.full(
            (articulation.num_instances, articulation.num_joints),
            vel_limit,
            device=articulation.device,
        )
        # check actuator is set
        torch.testing.assert_close(actuator_vel_limit, expected_actuator_vel_limit)
        # check physx is not velocity_limit
        assert not torch.allclose(actuator_vel_limit, physx_vel_limit)
    else:
        # check actuator velocity_limit is the same as the PhysX default
        torch.testing.assert_close(actuator_vel_limit, physx_vel_limit)

    # simulation velocity limit is set to USD value unless user overrides
    if vel_limit_sim is not None:
        limit = vel_limit_sim
    else:
        limit = articulation_cfg.spawn.joint_drive_props.max_velocity
    # check physx is set to expected value
    expected_vel_limit = torch.full_like(physx_vel_limit, limit)
    torch.testing.assert_close(physx_vel_limit, expected_vel_limit)


@pytest.mark.parametrize("num_articulations", [1, 2])
@pytest.mark.parametrize("device", ["cuda:0", "cpu"])
@pytest.mark.parametrize("effort_limit_sim", [1e5, None])
@pytest.mark.parametrize("effort_limit", [1e2, None])
def test_setting_effort_limit_implicit(sim, num_articulations, device, effort_limit_sim, effort_limit):
    """Test setting of the effort limit for implicit actuators."""
    articulation_cfg = generate_articulation_cfg(
        articulation_type="single_joint_implicit",
        effort_limit_sim=effort_limit_sim,
        effort_limit=effort_limit,
    )
    articulation, _ = generate_articulation(
        articulation_cfg=articulation_cfg,
        num_articulations=num_articulations,
        device=device,
    )
    # Play sim
    if effort_limit_sim is not None and effort_limit is not None:
        with pytest.raises(ValueError):
            sim.reset()
        return
    sim.reset()

    # obtain the physx effort limits
    physx_effort_limit = articulation.root_physx_view.get_dof_max_forces().to(device=device)

    # check that the two are equivalent
    torch.testing.assert_close(
        articulation.actuators["joint"].effort_limit_sim,
        articulation.actuators["joint"].effort_limit,
    )
    torch.testing.assert_close(articulation.actuators["joint"].effort_limit_sim, physx_effort_limit)

    # decide the limit based on what is set
    if effort_limit_sim is None and effort_limit is None:
        limit = articulation_cfg.spawn.joint_drive_props.max_effort
    elif effort_limit_sim is not None and effort_limit is None:
        limit = effort_limit_sim
    elif effort_limit_sim is None and effort_limit is not None:
        limit = effort_limit

    # check that the max force is what we set
    expected_effort_limit = torch.full_like(physx_effort_limit, limit)
    torch.testing.assert_close(physx_effort_limit, expected_effort_limit)


@pytest.mark.parametrize("num_articulations", [1, 2])
@pytest.mark.parametrize("device", ["cuda:0", "cpu"])
@pytest.mark.parametrize("effort_limit_sim", [1e5, None])
@pytest.mark.parametrize("effort_limit", [1e2, None])
def test_setting_effort_limit_explicit(sim, num_articulations, device, effort_limit_sim, effort_limit):
    """Test setting of effort limit for explicit actuators."""
    articulation_cfg = generate_articulation_cfg(
        articulation_type="single_joint_explicit",
        effort_limit_sim=effort_limit_sim,
        effort_limit=effort_limit,
    )
    articulation, _ = generate_articulation(
        articulation_cfg=articulation_cfg,
        num_articulations=num_articulations,
        device=device,
    )
    # Play sim
    sim.reset()

    # collect limit init values
    physx_effort_limit = articulation.root_physx_view.get_dof_max_forces().to(device)
    actuator_effort_limit = articulation.actuators["joint"].effort_limit
    actuator_effort_limit_sim = articulation.actuators["joint"].effort_limit_sim

    # check actuator effort_limit_sim is set to physx
    torch.testing.assert_close(actuator_effort_limit_sim, physx_effort_limit)

    if effort_limit is not None:
        expected_actuator_effort_limit = torch.full_like(actuator_effort_limit, effort_limit)
        # check actuator is set
        torch.testing.assert_close(actuator_effort_limit, expected_actuator_effort_limit)

        # check physx effort limit does not match the one explicit actuator has
        assert not (torch.allclose(actuator_effort_limit, physx_effort_limit))
    else:
        # check actuator effort_limit is the same as the PhysX default
        torch.testing.assert_close(actuator_effort_limit, physx_effort_limit)

    # when using explicit actuators, the limits are set to high unless user overrides
    if effort_limit_sim is not None:
        limit = effort_limit_sim
    else:
        limit = ActuatorBase._DEFAULT_MAX_EFFORT_SIM  # type: ignore
    # check physx internal value matches the expected sim value
    expected_effort_limit = torch.full_like(physx_effort_limit, limit)
    torch.testing.assert_close(physx_effort_limit, expected_effort_limit)


@pytest.mark.parametrize("num_articulations", [1, 2])
@pytest.mark.parametrize("device", ["cuda:0", "cpu"])
def test_reset(sim, num_articulations, device):
    """Test that reset method works properly."""
    articulation_cfg = generate_articulation_cfg(articulation_type="humanoid")
    articulation, _ = generate_articulation(
        articulation_cfg=articulation_cfg, num_articulations=num_articulations, device=device
    )

    # Play the simulator
    sim.reset()

    # Now we are ready!
    # reset articulation
    articulation.reset()

    # Reset should zero external forces and torques
    assert not articulation.has_external_wrench
    assert torch.count_nonzero(articulation._external_force_b) == 0
    assert torch.count_nonzero(articulation._external_torque_b) == 0


@pytest.mark.parametrize("num_articulations", [1, 2])
@pytest.mark.parametrize("device", ["cuda:0", "cpu"])
@pytest.mark.parametrize("add_ground_plane", [True])
def test_apply_joint_command(sim, num_articulations, device, add_ground_plane):
    """Test applying of joint position target functions correctly for a robotic arm."""
    articulation_cfg = generate_articulation_cfg(articulation_type="panda")
    articulation, _ = generate_articulation(
        articulation_cfg=articulation_cfg, num_articulations=num_articulations, device=device
    )

    # Play the simulator
    sim.reset()

    for _ in range(100):
        # perform step
        sim.step()
        # update buffers
        articulation.update(sim.cfg.dt)

    # reset dof state
    joint_pos = articulation.data.default_joint_pos
    joint_pos[:, 3] = 0.0

    # apply action to the articulation
    articulation.set_joint_position_target(joint_pos)
    articulation.write_data_to_sim()

    for _ in range(100):
        # perform step
        sim.step()
        # update buffers
        articulation.update(sim.cfg.dt)

    # Check that current joint position is not the same as default joint position, meaning
    # the articulation moved. We can't check that it reached its desired joint position as the gains
    # are not properly tuned
    assert not torch.allclose(articulation.data.joint_pos, joint_pos)


@pytest.mark.parametrize("num_articulations", [1, 2])
@pytest.mark.parametrize("device", ["cuda:0", "cpu"])
@pytest.mark.parametrize("with_offset", [True, False])
def test_body_root_state(sim, num_articulations, device, with_offset):
    """Test for reading the `body_state_w` property.

    This test verifies that:
    1. Body states can be read correctly
    2. States are correct with and without offsets
    3. States are consistent across different devices

    Args:
        sim: The simulation fixture
        num_articulations: Number of articulations to test
        device: The device to run the simulation on
        with_offset: Whether to test with offset
    """
    sim._app_control_on_stop_handle = None
    articulation_cfg = generate_articulation_cfg(articulation_type="single_joint_implicit")
    articulation, env_pos = generate_articulation(articulation_cfg, num_articulations, device)
    env_idx = torch.tensor([x for x in range(num_articulations)], device=device)
    # Check that boundedness of articulation is correct
    assert ctypes.c_long.from_address(id(articulation)).value == 1, "Boundedness of articulation is incorrect"
    # Play sim
    sim.reset()
    # Check if articulation is initialized
    assert articulation.is_initialized, "Articulation is not initialized"
    # Check that fixed base
    assert articulation.is_fixed_base, "Articulation is not a fixed base"

    # change center of mass offset from link frame
    if with_offset:
        offset = [0.5, 0.0, 0.0]
    else:
        offset = [0.0, 0.0, 0.0]

    # create com offsets
    num_bodies = articulation.num_bodies
    com = articulation.root_physx_view.get_coms()
    link_offset = [1.0, 0.0, 0.0]  # the offset from CenterPivot to Arm frames
    new_com = torch.tensor(offset, device=device).repeat(num_articulations, 1, 1)
    com[:, 1, :3] = new_com.squeeze(-2)
    articulation.root_physx_view.set_coms(com.cpu(), env_idx.cpu())

    # check they are set
    torch.testing.assert_close(articulation.root_physx_view.get_coms(), com.cpu())

    for i in range(50):
        # perform step
        sim.step()
        # update buffers
        articulation.update(sim.cfg.dt)

        # get state properties
        root_state_w = articulation.data.root_state_w
        root_link_state_w = articulation.data.root_link_state_w
        root_com_state_w = articulation.data.root_com_state_w
        body_state_w = articulation.data.body_state_w
        body_link_state_w = articulation.data.body_link_state_w
        body_com_state_w = articulation.data.body_com_state_w

        if with_offset:
            # get joint state
            joint_pos = articulation.data.joint_pos.unsqueeze(-1)
            joint_vel = articulation.data.joint_vel.unsqueeze(-1)

            # LINK state
            # pose
            torch.testing.assert_close(root_state_w[..., :7], root_link_state_w[..., :7])
            torch.testing.assert_close(body_state_w[..., :7], body_link_state_w[..., :7])

            # lin_vel arm
            lin_vel_gt = torch.zeros(num_articulations, num_bodies, 3, device=device)
            vx = -(link_offset[0]) * joint_vel * torch.sin(joint_pos)
            vy = torch.zeros(num_articulations, 1, 1, device=device)
            vz = (link_offset[0]) * joint_vel * torch.cos(joint_pos)
            lin_vel_gt[:, 1, :] = torch.cat([vx, vy, vz], dim=-1).squeeze(-2)

            # linear velocity of root link should be zero
            torch.testing.assert_close(lin_vel_gt[:, 0, :], root_link_state_w[..., 7:10], atol=1e-3, rtol=1e-1)
            # linear velocity of pendulum link should be
            torch.testing.assert_close(lin_vel_gt, body_link_state_w[..., 7:10], atol=1e-3, rtol=1e-1)

            # ang_vel
            torch.testing.assert_close(root_state_w[..., 10:], root_link_state_w[..., 10:])
            torch.testing.assert_close(body_state_w[..., 10:], body_link_state_w[..., 10:])

            # COM state
            # position and orientation shouldn't match for the _state_com_w but everything else will
            pos_gt = torch.zeros(num_articulations, num_bodies, 3, device=device)
            px = (link_offset[0] + offset[0]) * torch.cos(joint_pos)
            py = torch.zeros(num_articulations, 1, 1, device=device)
            pz = (link_offset[0] + offset[0]) * torch.sin(joint_pos)
            pos_gt[:, 1, :] = torch.cat([px, py, pz], dim=-1).squeeze(-2)
            pos_gt += env_pos.unsqueeze(-2).repeat(1, num_bodies, 1)
            torch.testing.assert_close(pos_gt[:, 0, :], root_com_state_w[..., :3], atol=1e-3, rtol=1e-1)
            torch.testing.assert_close(pos_gt, body_com_state_w[..., :3], atol=1e-3, rtol=1e-1)

            # orientation
            com_quat_b = articulation.data.com_quat_b
            com_quat_w = math_utils.quat_mul(body_link_state_w[..., 3:7], com_quat_b)
            torch.testing.assert_close(com_quat_w, body_com_state_w[..., 3:7])
            torch.testing.assert_close(com_quat_w[:, 0, :], root_com_state_w[..., 3:7])

            # linear vel, and angular vel
            torch.testing.assert_close(root_state_w[..., 7:], root_com_state_w[..., 7:])
            torch.testing.assert_close(body_state_w[..., 7:], body_com_state_w[..., 7:])
        else:
            # single joint center of masses are at link frames so they will be the same
            torch.testing.assert_close(root_state_w, root_link_state_w)
            torch.testing.assert_close(root_state_w, root_com_state_w)
            torch.testing.assert_close(body_state_w, body_link_state_w)
            torch.testing.assert_close(body_state_w, body_com_state_w)


@pytest.mark.parametrize("num_articulations", [1, 2])
@pytest.mark.parametrize("device", ["cuda:0", "cpu"])
@pytest.mark.parametrize("with_offset", [True, False])
@pytest.mark.parametrize("state_location", ["com", "link"])
@pytest.mark.parametrize("gravity_enabled", [False])
def test_write_root_state(sim, num_articulations, device, with_offset, state_location, gravity_enabled):
    """Test the setters for root_state using both the link frame and center of mass as reference frame.

    This test verifies that:
    1. Root states can be written correctly
    2. States are correct with and without offsets
    3. States can be written for both COM and link frames
    4. States are consistent across different devices

    Args:
        sim: The simulation fixture
        num_articulations: Number of articulations to test
        device: The device to run the simulation on
        with_offset: Whether to test with offset
        state_location: Whether to test COM or link frame
    """
    sim._app_control_on_stop_handle = None
    articulation_cfg = generate_articulation_cfg(articulation_type="anymal")
    articulation, env_pos = generate_articulation(articulation_cfg, num_articulations, device)
    env_idx = torch.tensor([x for x in range(num_articulations)])

    # Play sim
    sim.reset()

    # change center of mass offset from link frame
    if with_offset:
        offset = torch.tensor([1.0, 0.0, 0.0]).repeat(num_articulations, 1, 1)
    else:
        offset = torch.tensor([0.0, 0.0, 0.0]).repeat(num_articulations, 1, 1)

    # create com offsets
    com = articulation.root_physx_view.get_coms()
    new_com = offset
    com[:, 0, :3] = new_com.squeeze(-2)
    articulation.root_physx_view.set_coms(com, env_idx)

    # check they are set
    torch.testing.assert_close(articulation.root_physx_view.get_coms(), com)

    rand_state = torch.zeros_like(articulation.data.root_state_w)
    rand_state[..., :7] = articulation.data.default_root_state[..., :7]
    rand_state[..., :3] += env_pos
    # make quaternion a unit vector
    rand_state[..., 3:7] = torch.nn.functional.normalize(rand_state[..., 3:7], dim=-1)

    env_idx = env_idx.to(device)
    for i in range(10):
        # perform step
        sim.step()
        # update buffers
        articulation.update(sim.cfg.dt)

        if state_location == "com":
            if i % 2 == 0:
                articulation.write_root_com_state_to_sim(rand_state)
            else:
                articulation.write_root_com_state_to_sim(rand_state, env_ids=env_idx)
        elif state_location == "link":
            if i % 2 == 0:
                articulation.write_root_link_state_to_sim(rand_state)
            else:
                articulation.write_root_link_state_to_sim(rand_state, env_ids=env_idx)

        if state_location == "com":
            torch.testing.assert_close(rand_state, articulation.data.root_com_state_w)
        elif state_location == "link":
            torch.testing.assert_close(rand_state, articulation.data.root_link_state_w)


@pytest.mark.parametrize("num_articulations", [1, 2])
@pytest.mark.parametrize("device", ["cuda:0", "cpu"])
def test_body_incoming_joint_wrench_b_single_joint(sim, num_articulations, device):
    """Test the data.body_incoming_joint_wrench_b buffer is populated correctly and statically correct for single joint.

    This test verifies that:
    1. The body incoming joint wrench buffer has correct shape
    2. The wrench values are statically correct for a single joint
    3. The wrench values match expected values from gravity and external forces

    Args:
        sim: The simulation fixture
        num_articulations: Number of articulations to test
        device: The device to run the simulation on
    """
    articulation_cfg = generate_articulation_cfg(articulation_type="single_joint_implicit")
    articulation, _ = generate_articulation(
        articulation_cfg=articulation_cfg, num_articulations=num_articulations, device=device
    )

    # Play the simulator
    sim.reset()
    # apply external force
    external_force_vector_b = torch.zeros((num_articulations, articulation.num_bodies, 3), device=device)
    external_force_vector_b[:, 1, 1] = 10.0  # 10 N in Y direction
    external_torque_vector_b = torch.zeros((num_articulations, articulation.num_bodies, 3), device=device)
    external_torque_vector_b[:, 1, 2] = 10.0  # 10 Nm in z direction

    # apply action to the articulation
    joint_pos = torch.ones_like(articulation.data.joint_pos) * 1.5708 / 2.0
    articulation.write_joint_state_to_sim(
        torch.ones_like(articulation.data.joint_pos), torch.zeros_like(articulation.data.joint_vel)
    )
    articulation.set_joint_position_target(joint_pos)
    articulation.write_data_to_sim()
    for _ in range(50):
        articulation.set_external_force_and_torque(forces=external_force_vector_b, torques=external_torque_vector_b)
        articulation.write_data_to_sim()
        # perform step
        sim.step()
        # update buffers
        articulation.update(sim.cfg.dt)

        # check shape
        assert articulation.data.body_incoming_joint_wrench_b.shape == (num_articulations, articulation.num_bodies, 6)

    # calculate expected static
    mass = articulation.data.default_mass
    pos_w = articulation.data.body_pos_w
    quat_w = articulation.data.body_quat_w

    mass_link2 = mass[:, 1].view(num_articulations, -1)
    gravity = torch.tensor(sim.cfg.gravity, device="cpu").repeat(num_articulations, 1).view((num_articulations, 3))

    # NOTE: the com and link pose for single joint are colocated
    weight_vector_w = mass_link2 * gravity
    # expected wrench from link mass and external wrench
    expected_wrench = torch.zeros((num_articulations, 6), device=device)
    expected_wrench[:, :3] = math_utils.quat_apply(
        math_utils.quat_conjugate(quat_w[:, 0, :]),
        weight_vector_w.to(device) + math_utils.quat_apply(quat_w[:, 1, :], external_force_vector_b[:, 1, :]),
    )
    expected_wrench[:, 3:] = math_utils.quat_apply(
        math_utils.quat_conjugate(quat_w[:, 0, :]),
        torch.cross(
            pos_w[:, 1, :].to(device) - pos_w[:, 0, :].to(device),
            weight_vector_w.to(device) + math_utils.quat_apply(quat_w[:, 1, :], external_force_vector_b[:, 1, :]),
            dim=-1,
        )
        + math_utils.quat_apply(quat_w[:, 1, :], external_torque_vector_b[:, 1, :]),
    )

    # check value of last joint wrench
    torch.testing.assert_close(
        expected_wrench,
        articulation.data.body_incoming_joint_wrench_b[:, 1, :].squeeze(1),
        atol=1e-2,
        rtol=1e-3,
    )

    def test_setting_articulation_root_prim_path(self):
        """Test that the articulation root prim path can be set explicitly."""
        with build_simulation_context(device="cuda:0", add_ground_plane=False, auto_add_lighting=True) as sim:
            sim._app_control_on_stop_handle = None
            # Create articulation
            articulation_cfg = generate_articulation_cfg(articulation_type="humanoid")
            print(articulation_cfg.spawn.usd_path)
            articulation_cfg.articulation_root_prim_path = "/torso"
            articulation, _ = generate_articulation(articulation_cfg, 1, "cuda:0")

            # Check that boundedness of articulation is correct
            self.assertEqual(ctypes.c_long.from_address(id(articulation)).value, 1)

            # Play sim
            sim.reset()
            # Check if articulation is initialized
<<<<<<< HEAD
            self.assertFalse(articulation._is_initialized)

    def test_joint_pos_limits(self):
        """Test write_joint_position_limit_to_sim API and when default position falls outside of the new limits."""
        for num_articulations in (1, 2):
            for device in ("cuda:0", "cpu"):
                with self.subTest(num_articulations=num_articulations, device=device):
                    with build_simulation_context(device=device, add_ground_plane=True, auto_add_lighting=True) as sim:
                        sim._app_control_on_stop_handle = None
                        # Create articulation
                        articulation_cfg = generate_articulation_cfg(articulation_type="panda")
                        articulation, _ = generate_articulation(articulation_cfg, num_articulations, device)

                        # Play sim
                        sim.reset()
                        # Check if articulation is initialized
                        self.assertTrue(articulation._is_initialized)

                        # Get current default joint pos
                        default_joint_pos = articulation._data.default_joint_pos.clone()

                        # Set new joint limits
                        limits = torch.zeros(num_articulations, articulation.num_joints, 2, device=device)
                        limits[..., 0] = (
                            torch.rand(num_articulations, articulation.num_joints, device=device) + 5.0
                        ) * -1.0
                        limits[..., 1] = torch.rand(num_articulations, articulation.num_joints, device=device) + 5.0
                        articulation.write_joint_position_limit_to_sim(limits)

                        # Check new limits are in place
                        torch.testing.assert_close(articulation._data.joint_pos_limits, limits)
                        torch.testing.assert_close(articulation._data.default_joint_pos, default_joint_pos)

                        # Set new joint limits with indexing
                        env_ids = torch.arange(1, device=device)
                        joint_ids = torch.arange(2, device=device)
                        limits = torch.zeros(env_ids.shape[0], joint_ids.shape[0], 2, device=device)
                        limits[..., 0] = (torch.rand(env_ids.shape[0], joint_ids.shape[0], device=device) + 5.0) * -1.0
                        limits[..., 1] = torch.rand(env_ids.shape[0], joint_ids.shape[0], device=device) + 5.0
                        articulation.write_joint_position_limit_to_sim(limits, env_ids=env_ids, joint_ids=joint_ids)

                        # Check new limits are in place
                        torch.testing.assert_close(articulation._data.joint_pos_limits[env_ids][:, joint_ids], limits)
                        torch.testing.assert_close(articulation._data.default_joint_pos, default_joint_pos)

                        # Set new joint limits that invalidate default joint pos
                        limits = torch.zeros(num_articulations, articulation.num_joints, 2, device=device)
                        limits[..., 0] = torch.rand(num_articulations, articulation.num_joints, device=device) * -0.1
                        limits[..., 1] = torch.rand(num_articulations, articulation.num_joints, device=device) * 0.1
                        articulation.write_joint_position_limit_to_sim(limits)

                        # Check if all values are within the bounds
                        within_bounds = (articulation._data.default_joint_pos >= limits[..., 0]) & (
                            articulation._data.default_joint_pos <= limits[..., 1]
                        )
                        self.assertTrue(torch.all(within_bounds))

                        # Set new joint limits that invalidate default joint pos with indexing
                        limits = torch.zeros(env_ids.shape[0], joint_ids.shape[0], 2, device=device)
                        limits[..., 0] = torch.rand(env_ids.shape[0], joint_ids.shape[0], device=device) * -0.1
                        limits[..., 1] = torch.rand(env_ids.shape[0], joint_ids.shape[0], device=device) * 0.1
                        articulation.write_joint_position_limit_to_sim(limits, env_ids=env_ids, joint_ids=joint_ids)

                        # Check if all values are within the bounds
                        within_bounds = (
                            articulation._data.default_joint_pos[env_ids][:, joint_ids] >= limits[..., 0]
                        ) & (articulation._data.default_joint_pos[env_ids][:, joint_ids] <= limits[..., 1])
                        self.assertTrue(torch.all(within_bounds))

    def test_external_force_buffer(self):
        """Test if external force buffer correctly updates in the force value is zero case."""

        num_articulations = 2
        for device in ("cuda:0", "cpu"):
            with self.subTest(num_articulations=num_articulations, device=device):
                with build_simulation_context(device=device, add_ground_plane=False, auto_add_lighting=True) as sim:
                    sim._app_control_on_stop_handle = None
                    articulation_cfg = generate_articulation_cfg(articulation_type="anymal")
                    articulation, _ = generate_articulation(articulation_cfg, num_articulations, device)

                    # play the simulator
                    sim.reset()

                    # find bodies to apply the force
                    body_ids, _ = articulation.find_bodies("base")

                    # reset root state
                    root_state = articulation.data.default_root_state.clone()
                    articulation.write_root_state_to_sim(root_state)

                    # reset dof state
                    joint_pos, joint_vel = (
                        articulation.data.default_joint_pos,
                        articulation.data.default_joint_vel,
                    )
                    articulation.write_joint_state_to_sim(joint_pos, joint_vel)

                    # reset articulation
                    articulation.reset()

                    # perform simulation
                    for step in range(5):
                        # initiate force tensor
                        external_wrench_b = torch.zeros(articulation.num_instances, len(body_ids), 6, device=sim.device)

                        if step == 0 or step == 3:
                            # set a non-zero force
                            force = 1
                        else:
                            # set a zero force
                            force = 0

                        # set force value
                        external_wrench_b[:, :, 0] = force
                        external_wrench_b[:, :, 3] = force

                        # apply force
                        articulation.set_external_force_and_torque(
                            external_wrench_b[..., :3], external_wrench_b[..., 3:], body_ids=body_ids
                        )

                        # check if the articulation's force and torque buffers are correctly updated
                        for i in range(num_articulations):
                            self.assertTrue(articulation._external_force_b[i, 0, 0].item() == force)
                            self.assertTrue(articulation._external_torque_b[i, 0, 0].item() == force)

                        # apply action to the articulation
                        articulation.set_joint_position_target(articulation.data.default_joint_pos.clone())
                        articulation.write_data_to_sim()

                        # perform step
                        sim.step()

                        # update buffers
                        articulation.update(sim.cfg.dt)

    def test_external_force_on_single_body(self):
        """Test application of external force on the base of the articulation."""
        for num_articulations in (1, 2):
            for device in ("cuda:0", "cpu"):
                with self.subTest(num_articulations=num_articulations, device=device):
                    with build_simulation_context(device=device, add_ground_plane=False, auto_add_lighting=True) as sim:
                        sim._app_control_on_stop_handle = None
                        articulation_cfg = generate_articulation_cfg(articulation_type="anymal")
                        articulation, _ = generate_articulation(articulation_cfg, num_articulations, device)
                        # Play the simulator
                        sim.reset()

                        # Find bodies to apply the force
                        body_ids, _ = articulation.find_bodies("base")
                        # Sample a large force
                        external_wrench_b = torch.zeros(articulation.num_instances, len(body_ids), 6, device=sim.device)
                        external_wrench_b[..., 1] = 1000.0

                        # Now we are ready!
                        for _ in range(5):
                            # reset root state
                            root_state = articulation.data.default_root_state.clone()

                            articulation.write_root_pose_to_sim(root_state[:, :7])
                            articulation.write_root_velocity_to_sim(root_state[:, 7:])
                            # reset dof state
                            joint_pos, joint_vel = (
                                articulation.data.default_joint_pos,
                                articulation.data.default_joint_vel,
                            )
                            articulation.write_joint_state_to_sim(joint_pos, joint_vel)
                            # reset articulation
                            articulation.reset()
                            # apply force
                            articulation.set_external_force_and_torque(
                                external_wrench_b[..., :3], external_wrench_b[..., 3:], body_ids=body_ids
                            )
                            # perform simulation
                            for _ in range(100):
                                # apply action to the articulation
                                articulation.set_joint_position_target(articulation.data.default_joint_pos.clone())
                                articulation.write_data_to_sim()
                                # perform step
                                sim.step()
                                # update buffers
                                articulation.update(sim.cfg.dt)
                            # check condition that the articulations have fallen down
                            for i in range(num_articulations):
                                self.assertLess(articulation.data.root_pos_w[i, 2].item(), 0.2)

    def test_external_force_on_multiple_bodies(self):
        """Test application of external force on the legs of the articulation."""
        for num_articulations in (1, 2):
            for device in ("cuda:0", "cpu"):
                with self.subTest(num_articulations=num_articulations, device=device):
                    with build_simulation_context(device=device, add_ground_plane=False, auto_add_lighting=True) as sim:
                        sim._app_control_on_stop_handle = None
                        articulation_cfg = generate_articulation_cfg(articulation_type="anymal")
                        articulation, _ = generate_articulation(articulation_cfg, num_articulations, device)

                        # Play the simulator
                        sim.reset()

                        # Find bodies to apply the force
                        body_ids, _ = articulation.find_bodies(".*_SHANK")
                        # Sample a large force
                        external_wrench_b = torch.zeros(articulation.num_instances, len(body_ids), 6, device=sim.device)
                        external_wrench_b[..., 1] = 100.0

                        # Now we are ready!
                        for _ in range(5):
                            # reset root state
                            articulation.write_root_pose_to_sim(articulation.data.default_root_state.clone()[:, :7])
                            articulation.write_root_velocity_to_sim(articulation.data.default_root_state.clone()[:, 7:])
                            # reset dof state
                            joint_pos, joint_vel = (
                                articulation.data.default_joint_pos,
                                articulation.data.default_joint_vel,
                            )
                            articulation.write_joint_state_to_sim(joint_pos, joint_vel)
                            # reset articulation
                            articulation.reset()
                            # apply force
                            articulation.set_external_force_and_torque(
                                external_wrench_b[..., :3], external_wrench_b[..., 3:], body_ids=body_ids
                            )
                            # perform simulation
                            for _ in range(100):
                                # apply action to the articulation
                                articulation.set_joint_position_target(articulation.data.default_joint_pos.clone())
                                articulation.write_data_to_sim()
                                # perform step
                                sim.step()
                                # update buffers
                                articulation.update(sim.cfg.dt)
                            # check condition
                            for i in range(num_articulations):
                                # since there is a moment applied on the articulation, the articulation should rotate
                                self.assertTrue(articulation.data.root_ang_vel_w[i, 2].item() > 0.1)

    def test_loading_gains_from_usd(self):
        """Test that gains are loaded from USD file if actuator model has them as None."""
        for num_articulations in (1, 2):
            for device in ("cuda:0", "cpu"):
                with self.subTest(num_articulations=num_articulations, device=device):
                    with build_simulation_context(device=device, add_ground_plane=False, auto_add_lighting=True) as sim:
                        sim._app_control_on_stop_handle = None
                        articulation_cfg = generate_articulation_cfg(
                            articulation_type="humanoid", stiffness=None, damping=None
                        )
                        articulation, _ = generate_articulation(articulation_cfg, num_articulations, device)

                        # Play sim
                        sim.reset()

                        # Expected gains
                        # -- Stiffness values
                        expected_stiffness = {
                            ".*_waist.*": 20.0,
                            ".*_upper_arm.*": 10.0,
                            "pelvis": 10.0,
                            ".*_lower_arm": 2.0,
                            ".*_thigh:0": 10.0,
                            ".*_thigh:1": 20.0,
                            ".*_thigh:2": 10.0,
                            ".*_shin": 5.0,
                            ".*_foot.*": 2.0,
                        }
                        indices_list, _, values_list = string_utils.resolve_matching_names_values(
                            expected_stiffness, articulation.joint_names
                        )
                        expected_stiffness = torch.zeros(
                            articulation.num_instances, articulation.num_joints, device=articulation.device
                        )
                        expected_stiffness[:, indices_list] = torch.tensor(values_list, device=articulation.device)
                        # -- Damping values
                        expected_damping = {
                            ".*_waist.*": 5.0,
                            ".*_upper_arm.*": 5.0,
                            "pelvis": 5.0,
                            ".*_lower_arm": 1.0,
                            ".*_thigh:0": 5.0,
                            ".*_thigh:1": 5.0,
                            ".*_thigh:2": 5.0,
                            ".*_shin": 0.1,
                            ".*_foot.*": 1.0,
                        }
                        indices_list, _, values_list = string_utils.resolve_matching_names_values(
                            expected_damping, articulation.joint_names
                        )
                        expected_damping = torch.zeros_like(expected_stiffness)
                        expected_damping[:, indices_list] = torch.tensor(values_list, device=articulation.device)

                        # Check that gains are loaded from USD file
                        torch.testing.assert_close(articulation.actuators["body"].stiffness, expected_stiffness)
                        torch.testing.assert_close(articulation.actuators["body"].damping, expected_damping)

    def test_setting_gains_from_cfg(self):
        """Test that gains are loaded from the configuration correctly.

        Note: We purposefully give one argument as int and other as float to check that it is handled correctly.
        """
        for num_articulations in (1, 2):
            for device in ("cuda:0", "cpu"):
                with self.subTest(num_articulations=num_articulations, device=device):
                    with build_simulation_context(device=device, add_ground_plane=True, auto_add_lighting=True) as sim:
                        sim._app_control_on_stop_handle = None
                        articulation_cfg = generate_articulation_cfg(articulation_type="humanoid")
                        articulation, _ = generate_articulation(
                            articulation_cfg=articulation_cfg, num_articulations=num_articulations, device=device
                        )

                        # Play sim
                        sim.reset()

                        # Expected gains
                        expected_stiffness = torch.full(
                            (articulation.num_instances, articulation.num_joints), 10.0, device=articulation.device
                        )
                        expected_damping = torch.full_like(expected_stiffness, 2.0)

                        # Check that gains are loaded from USD file
                        torch.testing.assert_close(articulation.actuators["body"].stiffness, expected_stiffness)
                        torch.testing.assert_close(articulation.actuators["body"].damping, expected_damping)

    def test_setting_gains_from_cfg_dict(self):
        """Test that gains are loaded from the configuration dictionary correctly.

        Note: We purposefully give one argument as int and other as float to check that it is handled correctly.
        """
        for num_articulations in (1, 2):
            for device in ("cuda:0", "cpu"):
                with self.subTest(num_articulations=num_articulations, device=device):
                    with build_simulation_context(device=device, add_ground_plane=False, auto_add_lighting=True) as sim:
                        sim._app_control_on_stop_handle = None
                        articulation_cfg = generate_articulation_cfg(articulation_type="humanoid")
                        articulation, _ = generate_articulation(
                            articulation_cfg=articulation_cfg, num_articulations=num_articulations, device=device
                        )
                        # Play sim
                        sim.reset()

                        # Expected gains
                        expected_stiffness = torch.full(
                            (articulation.num_instances, articulation.num_joints), 10.0, device=articulation.device
                        )
                        expected_damping = torch.full_like(expected_stiffness, 2.0)

                        # Check that gains are loaded from USD file
                        torch.testing.assert_close(articulation.actuators["body"].stiffness, expected_stiffness)
                        torch.testing.assert_close(articulation.actuators["body"].damping, expected_damping)

    def test_setting_velocity_limit_implicit(self):
        """Test setting of velocity limit for implicit actuators.

        This test checks that the behavior of setting velocity limits are consistent for implicit actuators
        with previously defined behaviors.

        We do not set velocity limit to simulation when `velocity_limit` is specified. This is mainly for backwards
        compatibility. To set the velocity limit to simulation, users should set `velocity_limit_sim`.
        """
        for num_articulations in (1, 2):
            for device in ("cuda:0", "cpu"):
                for vel_limit_sim in (1e5, None):
                    for vel_limit in (1e2, None):
                        with self.subTest(
                            num_articulations=num_articulations,
                            device=device,
                            vel_limit_sim=vel_limit_sim,
                            vel_limit=vel_limit,
                        ):
                            with build_simulation_context(
                                device=device, add_ground_plane=False, auto_add_lighting=True
                            ) as sim:
                                # create simulation
                                sim._app_control_on_stop_handle = None
                                articulation_cfg = generate_articulation_cfg(
                                    articulation_type="single_joint_implicit",
                                    velocity_limit_sim=vel_limit_sim,
                                    velocity_limit=vel_limit,
                                )
                                articulation, _ = generate_articulation(
                                    articulation_cfg=articulation_cfg,
                                    num_articulations=num_articulations,
                                    device=device,
                                )
                                # Play sim
                                sim.reset()

                                if vel_limit_sim is not None and vel_limit is not None:
                                    # Case 1: during initialization, the actuator will raise a ValueError and fail to
                                    #  initialize when both these attributes are set.
                                    # note: The Exception is not caught with self.assertRaises or try-except
                                    self.assertTrue(len(articulation.actuators) == 0)
                                    continue

                                # read the values set into the simulation
                                physx_vel_limit = articulation.root_physx_view.get_dof_max_velocities().to(device)
                                # check data buffer
                                torch.testing.assert_close(articulation.data.joint_velocity_limits, physx_vel_limit)
                                # check actuator has simulation velocity limit
                                torch.testing.assert_close(
                                    articulation.actuators["joint"].velocity_limit_sim, physx_vel_limit
                                )
                                # check that both values match for velocity limit
                                torch.testing.assert_close(
                                    articulation.actuators["joint"].velocity_limit_sim,
                                    articulation.actuators["joint"].velocity_limit,
                                )

                                if vel_limit_sim is None:
                                    # Case 2: both velocity limit and velocity limit sim are not set
                                    #  This is the case where the velocity limit keeps its USD default value
                                    # Case 3: velocity limit sim is not set but velocity limit is set
                                    #   For backwards compatibility, we do not set velocity limit to simulation
                                    #   Thus, both default to USD default value.
                                    limit = articulation_cfg.spawn.joint_drive_props.max_velocity
                                else:
                                    # Case 4: only velocity limit sim is set
                                    #   In this case, the velocity limit is set to the USD value
                                    limit = vel_limit_sim

                                # check max velocity is what we set
                                expected_velocity_limit = torch.full_like(physx_vel_limit, limit)
                                torch.testing.assert_close(physx_vel_limit, expected_velocity_limit)

    def test_setting_velocity_limit_explicit(self):
        """Test setting of velocity limit for explicit actuators.

        This test checks that the behavior of setting velocity limits are consistent for explicit actuators
        with previously defined behaviors.

        Velocity limits to simulation for explicit actuators are only configured through `velocity_limit_sim`.
        """
        for num_articulations in (1, 2):
            for device in ("cuda:0", "cpu"):
                for vel_limit_sim in (1e5, None):
                    for vel_limit in (1e2, None):
                        with self.subTest(
                            num_articulations=num_articulations,
                            device=device,
                            vel_limit_sim=vel_limit_sim,
                            vel_limit=vel_limit,
                        ):
                            with build_simulation_context(
                                device=device, add_ground_plane=False, auto_add_lighting=True
                            ) as sim:
                                # create simulation
                                sim._app_control_on_stop_handle = None
                                articulation_cfg = generate_articulation_cfg(
                                    articulation_type="single_joint_explicit",
                                    velocity_limit_sim=vel_limit_sim,
                                    velocity_limit=vel_limit,
                                )
                                articulation, _ = generate_articulation(
                                    articulation_cfg=articulation_cfg,
                                    num_articulations=num_articulations,
                                    device=device,
                                )
                                # Play sim
                                sim.reset()

                                # collect limit init values
                                physx_vel_limit = articulation.root_physx_view.get_dof_max_velocities().to(device)
                                actuator_vel_limit = articulation.actuators["joint"].velocity_limit
                                actuator_vel_limit_sim = articulation.actuators["joint"].velocity_limit_sim

                                # check data buffer for joint_velocity_limits_sim
                                torch.testing.assert_close(articulation.data.joint_velocity_limits, physx_vel_limit)
                                # check actuator velocity_limit_sim is set to physx
                                torch.testing.assert_close(actuator_vel_limit_sim, physx_vel_limit)

                                if vel_limit is not None:
                                    expected_actuator_vel_limit = torch.full_like(actuator_vel_limit, vel_limit)
                                    # check actuator is set
                                    torch.testing.assert_close(actuator_vel_limit, expected_actuator_vel_limit)

                                    # check physx is not velocity_limit
                                    self.assertFalse(torch.allclose(actuator_vel_limit, physx_vel_limit))
                                else:
                                    # check actuator velocity_limit is the same as the PhysX default
                                    torch.testing.assert_close(actuator_vel_limit, physx_vel_limit)

                                # simulation velocity limit is set to USD value unless user overrides
                                if vel_limit_sim is not None:
                                    limit = vel_limit_sim
                                else:
                                    limit = articulation_cfg.spawn.joint_drive_props.max_velocity
                                # check physx is set to expected value
                                expected_vel_limit = torch.full_like(physx_vel_limit, limit)
                                torch.testing.assert_close(physx_vel_limit, expected_vel_limit)

    def test_setting_effort_limit_implicit(self):
        """Test setting of the effort limit for implicit actuators.

        In this case, the `effort_limit` and `effort_limit_sim` are treated as equivalent parameters.
        """
        for num_articulations in (1, 2):
            for device in ("cuda:0", "cpu"):
                for effort_limit_sim in (1e5, None):
                    for effort_limit in (1e2, None):
                        with self.subTest(
                            num_articulations=num_articulations,
                            device=device,
                            effort_limit_sim=effort_limit_sim,
                            effort_limit=effort_limit,
                        ):
                            with build_simulation_context(
                                device=device, add_ground_plane=False, auto_add_lighting=True
                            ) as sim:
                                # create simulation
                                sim._app_control_on_stop_handle = None
                                articulation_cfg = generate_articulation_cfg(
                                    articulation_type="single_joint_implicit",
                                    effort_limit_sim=effort_limit_sim,
                                    effort_limit=effort_limit,
                                )
                                articulation, _ = generate_articulation(
                                    articulation_cfg=articulation_cfg,
                                    num_articulations=num_articulations,
                                    device=device,
                                )
                                # Play sim
                                sim.reset()

                                if effort_limit_sim is not None and effort_limit is not None:
                                    # during initialization, the actuator will raise a ValueError and fail to
                                    # initialize. The Exception is not caught with self.assertRaises or try-except
                                    self.assertTrue(len(articulation.actuators) == 0)
                                    continue

                                # obtain the physx effort limits
                                physx_effort_limit = articulation.root_physx_view.get_dof_max_forces()
                                physx_effort_limit = physx_effort_limit.to(device=device)

                                # check that the two are equivalent
                                torch.testing.assert_close(
                                    articulation.actuators["joint"].effort_limit_sim,
                                    articulation.actuators["joint"].effort_limit,
                                )
                                torch.testing.assert_close(
                                    articulation.actuators["joint"].effort_limit_sim, physx_effort_limit
                                )

                                # decide the limit based on what is set
                                if effort_limit_sim is None and effort_limit is None:
                                    limit = articulation_cfg.spawn.joint_drive_props.max_effort
                                elif effort_limit_sim is not None and effort_limit is None:
                                    limit = effort_limit_sim
                                elif effort_limit_sim is None and effort_limit is not None:
                                    limit = effort_limit

                                # check that the max force is what we set
                                expected_effort_limit = torch.full_like(physx_effort_limit, limit)
                                torch.testing.assert_close(physx_effort_limit, expected_effort_limit)

    def test_setting_effort_limit_explicit(self):
        """Test setting of effort limit for explicit actuators.

        This test checks that the behavior of setting effort limits are consistent for explicit actuators
        with previously defined behaviors.

        Effort limits to simulation for explicit actuators are only configured through `effort_limit_sim`.
        """
        for num_articulations in (1, 2):
            for device in ("cuda:0", "cpu"):
                for effort_limit_sim in (1e5, None):
                    for effort_limit in (1e2, None):
                        with self.subTest(
                            num_articulations=num_articulations,
                            device=device,
                            effort_limit_sim=effort_limit_sim,
                            effort_limit=effort_limit,
                        ):
                            with build_simulation_context(
                                device=device, add_ground_plane=False, auto_add_lighting=True
                            ) as sim:
                                # create simulation
                                sim._app_control_on_stop_handle = None
                                articulation_cfg = generate_articulation_cfg(
                                    articulation_type="single_joint_explicit",
                                    effort_limit_sim=effort_limit_sim,
                                    effort_limit=effort_limit,
                                )
                                articulation, _ = generate_articulation(
                                    articulation_cfg=articulation_cfg,
                                    num_articulations=num_articulations,
                                    device=device,
                                )
                                # Play sim
                                sim.reset()

                                # collect limit init values
                                physx_effort_limit = articulation.root_physx_view.get_dof_max_forces().to(device)
                                actuator_effort_limit = articulation.actuators["joint"].effort_limit
                                actuator_effort_limit_sim = articulation.actuators["joint"].effort_limit_sim

                                # check actuator effort_limit_sim is set to physx
                                torch.testing.assert_close(actuator_effort_limit_sim, physx_effort_limit)

                                if effort_limit is not None:
                                    expected_actuator_effort_limit = torch.full_like(
                                        actuator_effort_limit, effort_limit
                                    )
                                    # check actuator is set
                                    torch.testing.assert_close(actuator_effort_limit, expected_actuator_effort_limit)

                                    # check physx effort limit does not match the one explicit actuator has
                                    self.assertFalse(torch.allclose(actuator_effort_limit, physx_effort_limit))
                                else:
                                    # check actuator effort_limit is the same as the PhysX default
                                    torch.testing.assert_close(actuator_effort_limit, physx_effort_limit)

                                # when using explicit actuators, the limits are set to high unless user overrides
                                if effort_limit_sim is not None:
                                    limit = effort_limit_sim
                                else:
                                    limit = ActuatorBase._DEFAULT_MAX_EFFORT_SIM  # type: ignore
                                # check physx internal value matches the expected sim value
                                expected_effort_limit = torch.full_like(physx_effort_limit, limit)
                                torch.testing.assert_close(physx_effort_limit, expected_effort_limit)

    def test_reset(self):
        """Test that reset method works properly.

        Need to check that all actuators are reset and that forces, torques and last body velocities are reset to 0.0.

        NOTE: Currently no way to determine actuators have been reset, can leave this to actuator tests that
        implement reset method.

        """
        for num_articulations in (1, 2):
            for device in ("cuda:0", "cpu"):
                with self.subTest(num_articulations=num_articulations, device=device):
                    with build_simulation_context(device=device, add_ground_plane=False, auto_add_lighting=True) as sim:
                        sim._app_control_on_stop_handle = None
                        articulation_cfg = generate_articulation_cfg(articulation_type="humanoid")
                        articulation, _ = generate_articulation(
                            articulation_cfg=articulation_cfg, num_articulations=num_articulations, device=device
                        )

                        # Play the simulator
                        sim.reset()

                        # Now we are ready!
                        # reset articulation
                        articulation.reset()

                        # Reset should zero external forces and torques
                        self.assertFalse(articulation.has_external_wrench)
                        self.assertEqual(torch.count_nonzero(articulation._external_force_b), 0)
                        self.assertEqual(torch.count_nonzero(articulation._external_torque_b), 0)

    def test_apply_joint_command(self):
        """Test applying of joint position target functions correctly for a robotic arm."""
        for num_articulations in (1, 2):
            for device in ("cuda:0", "cpu"):
                with self.subTest(num_articulations=num_articulations, device=device):
                    with build_simulation_context(
                        gravity_enabled=True, device=device, add_ground_plane=True, auto_add_lighting=True
                    ) as sim:
                        sim._app_control_on_stop_handle = None
                        articulation_cfg = generate_articulation_cfg(articulation_type="panda")
                        articulation, _ = generate_articulation(
                            articulation_cfg=articulation_cfg, num_articulations=num_articulations, device=device
                        )

                        # Play the simulator
                        sim.reset()

                        for _ in range(100):
                            # perform step
                            sim.step()
                            # update buffers
                            articulation.update(sim.cfg.dt)

                        # reset joint state
                        joint_pos = articulation.data.default_joint_pos
                        joint_pos[:, 3] = 0.0

                        # apply action to the articulation
                        articulation.set_joint_position_target(joint_pos)
                        articulation.write_data_to_sim()

                        for _ in range(100):
                            # perform step
                            sim.step()
                            # update buffers
                            articulation.update(sim.cfg.dt)

                        # Check that current joint position is not the same as default joint position, meaning
                        # the articulation moved. We can't check that it reached it's desired joint position as the gains
                        # are not properly tuned
                        assert not torch.allclose(articulation.data.joint_pos, joint_pos)

    def test_body_root_state(self):
        """Test for reading the `body_state_w` property"""
        for num_articulations in (1, 2):
            # for num_articulations in ( 2,):
            for device in ("cuda:0", "cpu"):
                # for device in ("cuda:0",):
                for with_offset in [True, False]:
                    # for with_offset in [True,]:
                    with self.subTest(num_articulations=num_articulations, device=device, with_offset=with_offset):
                        with build_simulation_context(
                            device=device, add_ground_plane=False, auto_add_lighting=True
                        ) as sim:
                            sim._app_control_on_stop_handle = None
                            articulation_cfg = generate_articulation_cfg(articulation_type="single_joint_implicit")
                            articulation, env_pos = generate_articulation(articulation_cfg, num_articulations, device)
                            env_idx = torch.tensor([x for x in range(num_articulations)])
                            # Check that boundedness of articulation is correct
                            self.assertEqual(ctypes.c_long.from_address(id(articulation)).value, 1)
                            # Play sim
                            sim.reset()
                            # Check if articulation is initialized
                            self.assertTrue(articulation.is_initialized)
                            # Check that fixed base
                            self.assertTrue(articulation.is_fixed_base)

                            # change center of mass offset from link frame
                            if with_offset:
                                offset = [0.5, 0.0, 0.0]
                            else:
                                offset = [0.0, 0.0, 0.0]

                            # create com offsets
                            num_bodies = articulation.num_bodies
                            com = articulation.root_physx_view.get_coms()
                            link_offset = [1.0, 0.0, 0.0]  # the offset from CenterPivot to Arm frames
                            new_com = torch.tensor(offset, device=device).repeat(num_articulations, 1, 1)
                            com[:, 1, :3] = new_com.squeeze(-2)
                            articulation.root_physx_view.set_coms(com, env_idx)

                            # check they are set
                            torch.testing.assert_close(articulation.root_physx_view.get_coms(), com)

                            for i in range(50):
                                # perform step
                                sim.step()
                                # update buffers
                                articulation.update(sim.cfg.dt)

                                # get state properties
                                root_state_w = articulation.data.root_state_w
                                root_link_state_w = articulation.data.root_link_state_w
                                root_com_state_w = articulation.data.root_com_state_w
                                body_state_w = articulation.data.body_state_w
                                body_link_state_w = articulation.data.body_link_state_w
                                body_com_state_w = articulation.data.body_com_state_w

                                if with_offset:
                                    # get joint state
                                    joint_pos = articulation.data.joint_pos.unsqueeze(-1)
                                    joint_vel = articulation.data.joint_vel.unsqueeze(-1)

                                    # LINK state
                                    # pose
                                    torch.testing.assert_close(root_state_w[..., :7], root_link_state_w[..., :7])
                                    torch.testing.assert_close(body_state_w[..., :7], body_link_state_w[..., :7])

                                    # lin_vel arm
                                    lin_vel_gt = torch.zeros(num_articulations, num_bodies, 3, device=device)
                                    vx = -(link_offset[0]) * joint_vel * torch.sin(joint_pos)
                                    vy = torch.zeros(num_articulations, 1, 1, device=device)
                                    vz = (link_offset[0]) * joint_vel * torch.cos(joint_pos)
                                    lin_vel_gt[:, 1, :] = torch.cat([vx, vy, vz], dim=-1).squeeze(-2)

                                    # linear velocity of root link should be zero
                                    torch.testing.assert_close(
                                        lin_vel_gt[:, 0, :], root_link_state_w[..., 7:10], atol=1e-3, rtol=1e-1
                                    )
                                    # linear velocity of pendulum link should be
                                    torch.testing.assert_close(
                                        lin_vel_gt, body_link_state_w[..., 7:10], atol=1e-3, rtol=1e-1
                                    )

                                    # ang_vel
                                    torch.testing.assert_close(root_state_w[..., 10:], root_link_state_w[..., 10:])
                                    torch.testing.assert_close(body_state_w[..., 10:], body_link_state_w[..., 10:])

                                    # COM state
                                    # position and orientation shouldn't match for the _state_com_w but everything else will
                                    pos_gt = torch.zeros(num_articulations, num_bodies, 3, device=device)
                                    px = (link_offset[0] + offset[0]) * torch.cos(joint_pos)
                                    py = torch.zeros(num_articulations, 1, 1, device=device)
                                    pz = (link_offset[0] + offset[0]) * torch.sin(joint_pos)
                                    pos_gt[:, 1, :] = torch.cat([px, py, pz], dim=-1).squeeze(-2)
                                    pos_gt += env_pos.unsqueeze(-2).repeat(1, num_bodies, 1)
                                    torch.testing.assert_close(
                                        pos_gt[:, 0, :], root_com_state_w[..., :3], atol=1e-3, rtol=1e-1
                                    )
                                    torch.testing.assert_close(pos_gt, body_com_state_w[..., :3], atol=1e-3, rtol=1e-1)

                                    # orientation
                                    com_quat_b = articulation.data.body_com_quat_b
                                    com_quat_w = math_utils.quat_mul(body_link_state_w[..., 3:7], com_quat_b)
                                    torch.testing.assert_close(com_quat_w, body_com_state_w[..., 3:7])
                                    torch.testing.assert_close(com_quat_w[:, 0, :], root_com_state_w[..., 3:7])

                                    # linear vel, and angular vel
                                    torch.testing.assert_close(root_state_w[..., 7:], root_com_state_w[..., 7:])
                                    torch.testing.assert_close(body_state_w[..., 7:], body_com_state_w[..., 7:])
                                else:
                                    # single joint center of masses are at link frames so they will be the same
                                    torch.testing.assert_close(root_state_w, root_link_state_w)
                                    torch.testing.assert_close(root_state_w, root_com_state_w)
                                    torch.testing.assert_close(body_state_w, body_link_state_w)
                                    torch.testing.assert_close(body_state_w, body_com_state_w)

    def test_write_root_state(self):
        """Test the setters for root_state using both the link frame and center of mass as reference frame."""
        for num_articulations in (1, 2):
            for device in ("cuda:0", "cpu"):
                for with_offset in [True, False]:
                    for state_location in ("com", "link"):
                        with self.subTest(
                            num_articulations=num_articulations,
                            device=device,
                            with_offset=with_offset,
                            state_location=state_location,
                        ):
                            with build_simulation_context(
                                device=device, add_ground_plane=False, auto_add_lighting=True, gravity_enabled=False
                            ) as sim:
                                sim._app_control_on_stop_handle = None
                                articulation_cfg = generate_articulation_cfg(articulation_type="anymal")
                                articulation, env_pos = generate_articulation(
                                    articulation_cfg, num_articulations, device
                                )
                                env_idx = torch.tensor([x for x in range(num_articulations)])

                                # Play sim
                                sim.reset()

                                # change center of mass offset from link frame
                                if with_offset:
                                    offset = torch.tensor([1.0, 0.0, 0.0]).repeat(num_articulations, 1, 1)
                                else:
                                    offset = torch.tensor([0.0, 0.0, 0.0]).repeat(num_articulations, 1, 1)

                                # create com offsets
                                com = articulation.root_physx_view.get_coms()
                                new_com = offset
                                com[:, 0, :3] = new_com.squeeze(-2)
                                articulation.root_physx_view.set_coms(com, env_idx)

                                # check they are set
                                torch.testing.assert_close(articulation.root_physx_view.get_coms(), com)

                                rand_state = torch.zeros_like(articulation.data.root_state_w)
                                rand_state[..., :7] = articulation.data.default_root_state[..., :7]
                                rand_state[..., :3] += env_pos
                                # make quaternion a unit vector
                                rand_state[..., 3:7] = torch.nn.functional.normalize(rand_state[..., 3:7], dim=-1)

                                env_idx = env_idx.to(device)
                                for i in range(10):

                                    # perform step
                                    sim.step()
                                    # update buffers
                                    articulation.update(sim.cfg.dt)

                                    if state_location == "com":
                                        if i % 2 == 0:
                                            articulation.write_root_com_state_to_sim(rand_state)
                                        else:
                                            articulation.write_root_com_state_to_sim(rand_state, env_ids=env_idx)
                                    elif state_location == "link":
                                        if i % 2 == 0:
                                            articulation.write_root_link_state_to_sim(rand_state)
                                        else:
                                            articulation.write_root_link_state_to_sim(rand_state, env_ids=env_idx)

                                    if state_location == "com":
                                        torch.testing.assert_close(rand_state, articulation.data.root_com_state_w)
                                    elif state_location == "link":
                                        torch.testing.assert_close(rand_state, articulation.data.root_link_state_w)
=======
            self.assertTrue(articulation._is_initialized)

    def test_setting_invalid_articulation_root_prim_path(self):
        """Test that the articulation root prim path can be set explicitly."""
        with build_simulation_context(device="cuda:0", add_ground_plane=False, auto_add_lighting=True) as sim:
            sim._app_control_on_stop_handle = None
            # Create articulation
            articulation_cfg = generate_articulation_cfg(articulation_type="humanoid")
            print(articulation_cfg.spawn.usd_path)
            articulation_cfg.articulation_root_prim_path = "/non_existing_prim_path"
            articulation, _ = generate_articulation(articulation_cfg, 1, "cuda:0")

            # Check that boundedness of articulation is correct
            self.assertEqual(ctypes.c_long.from_address(id(articulation)).value, 1)

            # Play sim
            with pytest.raises(RuntimeError):
                sim.reset()
>>>>>>> d63e58f9


if __name__ == "__main__":
    pytest.main([__file__, "-v", "--maxfail=1"])<|MERGE_RESOLUTION|>--- conflicted
+++ resolved
@@ -1407,7 +1407,7 @@
             torch.testing.assert_close(pos_gt, body_com_state_w[..., :3], atol=1e-3, rtol=1e-1)
 
             # orientation
-            com_quat_b = articulation.data.com_quat_b
+            com_quat_b = articulation.data.body_com_quat_b
             com_quat_w = math_utils.quat_mul(body_link_state_w[..., 3:7], com_quat_b)
             torch.testing.assert_close(com_quat_w, body_com_state_w[..., 3:7])
             torch.testing.assert_close(com_quat_w[:, 0, :], root_com_state_w[..., 3:7])
@@ -1593,883 +1593,6 @@
             # Play sim
             sim.reset()
             # Check if articulation is initialized
-<<<<<<< HEAD
-            self.assertFalse(articulation._is_initialized)
-
-    def test_joint_pos_limits(self):
-        """Test write_joint_position_limit_to_sim API and when default position falls outside of the new limits."""
-        for num_articulations in (1, 2):
-            for device in ("cuda:0", "cpu"):
-                with self.subTest(num_articulations=num_articulations, device=device):
-                    with build_simulation_context(device=device, add_ground_plane=True, auto_add_lighting=True) as sim:
-                        sim._app_control_on_stop_handle = None
-                        # Create articulation
-                        articulation_cfg = generate_articulation_cfg(articulation_type="panda")
-                        articulation, _ = generate_articulation(articulation_cfg, num_articulations, device)
-
-                        # Play sim
-                        sim.reset()
-                        # Check if articulation is initialized
-                        self.assertTrue(articulation._is_initialized)
-
-                        # Get current default joint pos
-                        default_joint_pos = articulation._data.default_joint_pos.clone()
-
-                        # Set new joint limits
-                        limits = torch.zeros(num_articulations, articulation.num_joints, 2, device=device)
-                        limits[..., 0] = (
-                            torch.rand(num_articulations, articulation.num_joints, device=device) + 5.0
-                        ) * -1.0
-                        limits[..., 1] = torch.rand(num_articulations, articulation.num_joints, device=device) + 5.0
-                        articulation.write_joint_position_limit_to_sim(limits)
-
-                        # Check new limits are in place
-                        torch.testing.assert_close(articulation._data.joint_pos_limits, limits)
-                        torch.testing.assert_close(articulation._data.default_joint_pos, default_joint_pos)
-
-                        # Set new joint limits with indexing
-                        env_ids = torch.arange(1, device=device)
-                        joint_ids = torch.arange(2, device=device)
-                        limits = torch.zeros(env_ids.shape[0], joint_ids.shape[0], 2, device=device)
-                        limits[..., 0] = (torch.rand(env_ids.shape[0], joint_ids.shape[0], device=device) + 5.0) * -1.0
-                        limits[..., 1] = torch.rand(env_ids.shape[0], joint_ids.shape[0], device=device) + 5.0
-                        articulation.write_joint_position_limit_to_sim(limits, env_ids=env_ids, joint_ids=joint_ids)
-
-                        # Check new limits are in place
-                        torch.testing.assert_close(articulation._data.joint_pos_limits[env_ids][:, joint_ids], limits)
-                        torch.testing.assert_close(articulation._data.default_joint_pos, default_joint_pos)
-
-                        # Set new joint limits that invalidate default joint pos
-                        limits = torch.zeros(num_articulations, articulation.num_joints, 2, device=device)
-                        limits[..., 0] = torch.rand(num_articulations, articulation.num_joints, device=device) * -0.1
-                        limits[..., 1] = torch.rand(num_articulations, articulation.num_joints, device=device) * 0.1
-                        articulation.write_joint_position_limit_to_sim(limits)
-
-                        # Check if all values are within the bounds
-                        within_bounds = (articulation._data.default_joint_pos >= limits[..., 0]) & (
-                            articulation._data.default_joint_pos <= limits[..., 1]
-                        )
-                        self.assertTrue(torch.all(within_bounds))
-
-                        # Set new joint limits that invalidate default joint pos with indexing
-                        limits = torch.zeros(env_ids.shape[0], joint_ids.shape[0], 2, device=device)
-                        limits[..., 0] = torch.rand(env_ids.shape[0], joint_ids.shape[0], device=device) * -0.1
-                        limits[..., 1] = torch.rand(env_ids.shape[0], joint_ids.shape[0], device=device) * 0.1
-                        articulation.write_joint_position_limit_to_sim(limits, env_ids=env_ids, joint_ids=joint_ids)
-
-                        # Check if all values are within the bounds
-                        within_bounds = (
-                            articulation._data.default_joint_pos[env_ids][:, joint_ids] >= limits[..., 0]
-                        ) & (articulation._data.default_joint_pos[env_ids][:, joint_ids] <= limits[..., 1])
-                        self.assertTrue(torch.all(within_bounds))
-
-    def test_external_force_buffer(self):
-        """Test if external force buffer correctly updates in the force value is zero case."""
-
-        num_articulations = 2
-        for device in ("cuda:0", "cpu"):
-            with self.subTest(num_articulations=num_articulations, device=device):
-                with build_simulation_context(device=device, add_ground_plane=False, auto_add_lighting=True) as sim:
-                    sim._app_control_on_stop_handle = None
-                    articulation_cfg = generate_articulation_cfg(articulation_type="anymal")
-                    articulation, _ = generate_articulation(articulation_cfg, num_articulations, device)
-
-                    # play the simulator
-                    sim.reset()
-
-                    # find bodies to apply the force
-                    body_ids, _ = articulation.find_bodies("base")
-
-                    # reset root state
-                    root_state = articulation.data.default_root_state.clone()
-                    articulation.write_root_state_to_sim(root_state)
-
-                    # reset dof state
-                    joint_pos, joint_vel = (
-                        articulation.data.default_joint_pos,
-                        articulation.data.default_joint_vel,
-                    )
-                    articulation.write_joint_state_to_sim(joint_pos, joint_vel)
-
-                    # reset articulation
-                    articulation.reset()
-
-                    # perform simulation
-                    for step in range(5):
-                        # initiate force tensor
-                        external_wrench_b = torch.zeros(articulation.num_instances, len(body_ids), 6, device=sim.device)
-
-                        if step == 0 or step == 3:
-                            # set a non-zero force
-                            force = 1
-                        else:
-                            # set a zero force
-                            force = 0
-
-                        # set force value
-                        external_wrench_b[:, :, 0] = force
-                        external_wrench_b[:, :, 3] = force
-
-                        # apply force
-                        articulation.set_external_force_and_torque(
-                            external_wrench_b[..., :3], external_wrench_b[..., 3:], body_ids=body_ids
-                        )
-
-                        # check if the articulation's force and torque buffers are correctly updated
-                        for i in range(num_articulations):
-                            self.assertTrue(articulation._external_force_b[i, 0, 0].item() == force)
-                            self.assertTrue(articulation._external_torque_b[i, 0, 0].item() == force)
-
-                        # apply action to the articulation
-                        articulation.set_joint_position_target(articulation.data.default_joint_pos.clone())
-                        articulation.write_data_to_sim()
-
-                        # perform step
-                        sim.step()
-
-                        # update buffers
-                        articulation.update(sim.cfg.dt)
-
-    def test_external_force_on_single_body(self):
-        """Test application of external force on the base of the articulation."""
-        for num_articulations in (1, 2):
-            for device in ("cuda:0", "cpu"):
-                with self.subTest(num_articulations=num_articulations, device=device):
-                    with build_simulation_context(device=device, add_ground_plane=False, auto_add_lighting=True) as sim:
-                        sim._app_control_on_stop_handle = None
-                        articulation_cfg = generate_articulation_cfg(articulation_type="anymal")
-                        articulation, _ = generate_articulation(articulation_cfg, num_articulations, device)
-                        # Play the simulator
-                        sim.reset()
-
-                        # Find bodies to apply the force
-                        body_ids, _ = articulation.find_bodies("base")
-                        # Sample a large force
-                        external_wrench_b = torch.zeros(articulation.num_instances, len(body_ids), 6, device=sim.device)
-                        external_wrench_b[..., 1] = 1000.0
-
-                        # Now we are ready!
-                        for _ in range(5):
-                            # reset root state
-                            root_state = articulation.data.default_root_state.clone()
-
-                            articulation.write_root_pose_to_sim(root_state[:, :7])
-                            articulation.write_root_velocity_to_sim(root_state[:, 7:])
-                            # reset dof state
-                            joint_pos, joint_vel = (
-                                articulation.data.default_joint_pos,
-                                articulation.data.default_joint_vel,
-                            )
-                            articulation.write_joint_state_to_sim(joint_pos, joint_vel)
-                            # reset articulation
-                            articulation.reset()
-                            # apply force
-                            articulation.set_external_force_and_torque(
-                                external_wrench_b[..., :3], external_wrench_b[..., 3:], body_ids=body_ids
-                            )
-                            # perform simulation
-                            for _ in range(100):
-                                # apply action to the articulation
-                                articulation.set_joint_position_target(articulation.data.default_joint_pos.clone())
-                                articulation.write_data_to_sim()
-                                # perform step
-                                sim.step()
-                                # update buffers
-                                articulation.update(sim.cfg.dt)
-                            # check condition that the articulations have fallen down
-                            for i in range(num_articulations):
-                                self.assertLess(articulation.data.root_pos_w[i, 2].item(), 0.2)
-
-    def test_external_force_on_multiple_bodies(self):
-        """Test application of external force on the legs of the articulation."""
-        for num_articulations in (1, 2):
-            for device in ("cuda:0", "cpu"):
-                with self.subTest(num_articulations=num_articulations, device=device):
-                    with build_simulation_context(device=device, add_ground_plane=False, auto_add_lighting=True) as sim:
-                        sim._app_control_on_stop_handle = None
-                        articulation_cfg = generate_articulation_cfg(articulation_type="anymal")
-                        articulation, _ = generate_articulation(articulation_cfg, num_articulations, device)
-
-                        # Play the simulator
-                        sim.reset()
-
-                        # Find bodies to apply the force
-                        body_ids, _ = articulation.find_bodies(".*_SHANK")
-                        # Sample a large force
-                        external_wrench_b = torch.zeros(articulation.num_instances, len(body_ids), 6, device=sim.device)
-                        external_wrench_b[..., 1] = 100.0
-
-                        # Now we are ready!
-                        for _ in range(5):
-                            # reset root state
-                            articulation.write_root_pose_to_sim(articulation.data.default_root_state.clone()[:, :7])
-                            articulation.write_root_velocity_to_sim(articulation.data.default_root_state.clone()[:, 7:])
-                            # reset dof state
-                            joint_pos, joint_vel = (
-                                articulation.data.default_joint_pos,
-                                articulation.data.default_joint_vel,
-                            )
-                            articulation.write_joint_state_to_sim(joint_pos, joint_vel)
-                            # reset articulation
-                            articulation.reset()
-                            # apply force
-                            articulation.set_external_force_and_torque(
-                                external_wrench_b[..., :3], external_wrench_b[..., 3:], body_ids=body_ids
-                            )
-                            # perform simulation
-                            for _ in range(100):
-                                # apply action to the articulation
-                                articulation.set_joint_position_target(articulation.data.default_joint_pos.clone())
-                                articulation.write_data_to_sim()
-                                # perform step
-                                sim.step()
-                                # update buffers
-                                articulation.update(sim.cfg.dt)
-                            # check condition
-                            for i in range(num_articulations):
-                                # since there is a moment applied on the articulation, the articulation should rotate
-                                self.assertTrue(articulation.data.root_ang_vel_w[i, 2].item() > 0.1)
-
-    def test_loading_gains_from_usd(self):
-        """Test that gains are loaded from USD file if actuator model has them as None."""
-        for num_articulations in (1, 2):
-            for device in ("cuda:0", "cpu"):
-                with self.subTest(num_articulations=num_articulations, device=device):
-                    with build_simulation_context(device=device, add_ground_plane=False, auto_add_lighting=True) as sim:
-                        sim._app_control_on_stop_handle = None
-                        articulation_cfg = generate_articulation_cfg(
-                            articulation_type="humanoid", stiffness=None, damping=None
-                        )
-                        articulation, _ = generate_articulation(articulation_cfg, num_articulations, device)
-
-                        # Play sim
-                        sim.reset()
-
-                        # Expected gains
-                        # -- Stiffness values
-                        expected_stiffness = {
-                            ".*_waist.*": 20.0,
-                            ".*_upper_arm.*": 10.0,
-                            "pelvis": 10.0,
-                            ".*_lower_arm": 2.0,
-                            ".*_thigh:0": 10.0,
-                            ".*_thigh:1": 20.0,
-                            ".*_thigh:2": 10.0,
-                            ".*_shin": 5.0,
-                            ".*_foot.*": 2.0,
-                        }
-                        indices_list, _, values_list = string_utils.resolve_matching_names_values(
-                            expected_stiffness, articulation.joint_names
-                        )
-                        expected_stiffness = torch.zeros(
-                            articulation.num_instances, articulation.num_joints, device=articulation.device
-                        )
-                        expected_stiffness[:, indices_list] = torch.tensor(values_list, device=articulation.device)
-                        # -- Damping values
-                        expected_damping = {
-                            ".*_waist.*": 5.0,
-                            ".*_upper_arm.*": 5.0,
-                            "pelvis": 5.0,
-                            ".*_lower_arm": 1.0,
-                            ".*_thigh:0": 5.0,
-                            ".*_thigh:1": 5.0,
-                            ".*_thigh:2": 5.0,
-                            ".*_shin": 0.1,
-                            ".*_foot.*": 1.0,
-                        }
-                        indices_list, _, values_list = string_utils.resolve_matching_names_values(
-                            expected_damping, articulation.joint_names
-                        )
-                        expected_damping = torch.zeros_like(expected_stiffness)
-                        expected_damping[:, indices_list] = torch.tensor(values_list, device=articulation.device)
-
-                        # Check that gains are loaded from USD file
-                        torch.testing.assert_close(articulation.actuators["body"].stiffness, expected_stiffness)
-                        torch.testing.assert_close(articulation.actuators["body"].damping, expected_damping)
-
-    def test_setting_gains_from_cfg(self):
-        """Test that gains are loaded from the configuration correctly.
-
-        Note: We purposefully give one argument as int and other as float to check that it is handled correctly.
-        """
-        for num_articulations in (1, 2):
-            for device in ("cuda:0", "cpu"):
-                with self.subTest(num_articulations=num_articulations, device=device):
-                    with build_simulation_context(device=device, add_ground_plane=True, auto_add_lighting=True) as sim:
-                        sim._app_control_on_stop_handle = None
-                        articulation_cfg = generate_articulation_cfg(articulation_type="humanoid")
-                        articulation, _ = generate_articulation(
-                            articulation_cfg=articulation_cfg, num_articulations=num_articulations, device=device
-                        )
-
-                        # Play sim
-                        sim.reset()
-
-                        # Expected gains
-                        expected_stiffness = torch.full(
-                            (articulation.num_instances, articulation.num_joints), 10.0, device=articulation.device
-                        )
-                        expected_damping = torch.full_like(expected_stiffness, 2.0)
-
-                        # Check that gains are loaded from USD file
-                        torch.testing.assert_close(articulation.actuators["body"].stiffness, expected_stiffness)
-                        torch.testing.assert_close(articulation.actuators["body"].damping, expected_damping)
-
-    def test_setting_gains_from_cfg_dict(self):
-        """Test that gains are loaded from the configuration dictionary correctly.
-
-        Note: We purposefully give one argument as int and other as float to check that it is handled correctly.
-        """
-        for num_articulations in (1, 2):
-            for device in ("cuda:0", "cpu"):
-                with self.subTest(num_articulations=num_articulations, device=device):
-                    with build_simulation_context(device=device, add_ground_plane=False, auto_add_lighting=True) as sim:
-                        sim._app_control_on_stop_handle = None
-                        articulation_cfg = generate_articulation_cfg(articulation_type="humanoid")
-                        articulation, _ = generate_articulation(
-                            articulation_cfg=articulation_cfg, num_articulations=num_articulations, device=device
-                        )
-                        # Play sim
-                        sim.reset()
-
-                        # Expected gains
-                        expected_stiffness = torch.full(
-                            (articulation.num_instances, articulation.num_joints), 10.0, device=articulation.device
-                        )
-                        expected_damping = torch.full_like(expected_stiffness, 2.0)
-
-                        # Check that gains are loaded from USD file
-                        torch.testing.assert_close(articulation.actuators["body"].stiffness, expected_stiffness)
-                        torch.testing.assert_close(articulation.actuators["body"].damping, expected_damping)
-
-    def test_setting_velocity_limit_implicit(self):
-        """Test setting of velocity limit for implicit actuators.
-
-        This test checks that the behavior of setting velocity limits are consistent for implicit actuators
-        with previously defined behaviors.
-
-        We do not set velocity limit to simulation when `velocity_limit` is specified. This is mainly for backwards
-        compatibility. To set the velocity limit to simulation, users should set `velocity_limit_sim`.
-        """
-        for num_articulations in (1, 2):
-            for device in ("cuda:0", "cpu"):
-                for vel_limit_sim in (1e5, None):
-                    for vel_limit in (1e2, None):
-                        with self.subTest(
-                            num_articulations=num_articulations,
-                            device=device,
-                            vel_limit_sim=vel_limit_sim,
-                            vel_limit=vel_limit,
-                        ):
-                            with build_simulation_context(
-                                device=device, add_ground_plane=False, auto_add_lighting=True
-                            ) as sim:
-                                # create simulation
-                                sim._app_control_on_stop_handle = None
-                                articulation_cfg = generate_articulation_cfg(
-                                    articulation_type="single_joint_implicit",
-                                    velocity_limit_sim=vel_limit_sim,
-                                    velocity_limit=vel_limit,
-                                )
-                                articulation, _ = generate_articulation(
-                                    articulation_cfg=articulation_cfg,
-                                    num_articulations=num_articulations,
-                                    device=device,
-                                )
-                                # Play sim
-                                sim.reset()
-
-                                if vel_limit_sim is not None and vel_limit is not None:
-                                    # Case 1: during initialization, the actuator will raise a ValueError and fail to
-                                    #  initialize when both these attributes are set.
-                                    # note: The Exception is not caught with self.assertRaises or try-except
-                                    self.assertTrue(len(articulation.actuators) == 0)
-                                    continue
-
-                                # read the values set into the simulation
-                                physx_vel_limit = articulation.root_physx_view.get_dof_max_velocities().to(device)
-                                # check data buffer
-                                torch.testing.assert_close(articulation.data.joint_velocity_limits, physx_vel_limit)
-                                # check actuator has simulation velocity limit
-                                torch.testing.assert_close(
-                                    articulation.actuators["joint"].velocity_limit_sim, physx_vel_limit
-                                )
-                                # check that both values match for velocity limit
-                                torch.testing.assert_close(
-                                    articulation.actuators["joint"].velocity_limit_sim,
-                                    articulation.actuators["joint"].velocity_limit,
-                                )
-
-                                if vel_limit_sim is None:
-                                    # Case 2: both velocity limit and velocity limit sim are not set
-                                    #  This is the case where the velocity limit keeps its USD default value
-                                    # Case 3: velocity limit sim is not set but velocity limit is set
-                                    #   For backwards compatibility, we do not set velocity limit to simulation
-                                    #   Thus, both default to USD default value.
-                                    limit = articulation_cfg.spawn.joint_drive_props.max_velocity
-                                else:
-                                    # Case 4: only velocity limit sim is set
-                                    #   In this case, the velocity limit is set to the USD value
-                                    limit = vel_limit_sim
-
-                                # check max velocity is what we set
-                                expected_velocity_limit = torch.full_like(physx_vel_limit, limit)
-                                torch.testing.assert_close(physx_vel_limit, expected_velocity_limit)
-
-    def test_setting_velocity_limit_explicit(self):
-        """Test setting of velocity limit for explicit actuators.
-
-        This test checks that the behavior of setting velocity limits are consistent for explicit actuators
-        with previously defined behaviors.
-
-        Velocity limits to simulation for explicit actuators are only configured through `velocity_limit_sim`.
-        """
-        for num_articulations in (1, 2):
-            for device in ("cuda:0", "cpu"):
-                for vel_limit_sim in (1e5, None):
-                    for vel_limit in (1e2, None):
-                        with self.subTest(
-                            num_articulations=num_articulations,
-                            device=device,
-                            vel_limit_sim=vel_limit_sim,
-                            vel_limit=vel_limit,
-                        ):
-                            with build_simulation_context(
-                                device=device, add_ground_plane=False, auto_add_lighting=True
-                            ) as sim:
-                                # create simulation
-                                sim._app_control_on_stop_handle = None
-                                articulation_cfg = generate_articulation_cfg(
-                                    articulation_type="single_joint_explicit",
-                                    velocity_limit_sim=vel_limit_sim,
-                                    velocity_limit=vel_limit,
-                                )
-                                articulation, _ = generate_articulation(
-                                    articulation_cfg=articulation_cfg,
-                                    num_articulations=num_articulations,
-                                    device=device,
-                                )
-                                # Play sim
-                                sim.reset()
-
-                                # collect limit init values
-                                physx_vel_limit = articulation.root_physx_view.get_dof_max_velocities().to(device)
-                                actuator_vel_limit = articulation.actuators["joint"].velocity_limit
-                                actuator_vel_limit_sim = articulation.actuators["joint"].velocity_limit_sim
-
-                                # check data buffer for joint_velocity_limits_sim
-                                torch.testing.assert_close(articulation.data.joint_velocity_limits, physx_vel_limit)
-                                # check actuator velocity_limit_sim is set to physx
-                                torch.testing.assert_close(actuator_vel_limit_sim, physx_vel_limit)
-
-                                if vel_limit is not None:
-                                    expected_actuator_vel_limit = torch.full_like(actuator_vel_limit, vel_limit)
-                                    # check actuator is set
-                                    torch.testing.assert_close(actuator_vel_limit, expected_actuator_vel_limit)
-
-                                    # check physx is not velocity_limit
-                                    self.assertFalse(torch.allclose(actuator_vel_limit, physx_vel_limit))
-                                else:
-                                    # check actuator velocity_limit is the same as the PhysX default
-                                    torch.testing.assert_close(actuator_vel_limit, physx_vel_limit)
-
-                                # simulation velocity limit is set to USD value unless user overrides
-                                if vel_limit_sim is not None:
-                                    limit = vel_limit_sim
-                                else:
-                                    limit = articulation_cfg.spawn.joint_drive_props.max_velocity
-                                # check physx is set to expected value
-                                expected_vel_limit = torch.full_like(physx_vel_limit, limit)
-                                torch.testing.assert_close(physx_vel_limit, expected_vel_limit)
-
-    def test_setting_effort_limit_implicit(self):
-        """Test setting of the effort limit for implicit actuators.
-
-        In this case, the `effort_limit` and `effort_limit_sim` are treated as equivalent parameters.
-        """
-        for num_articulations in (1, 2):
-            for device in ("cuda:0", "cpu"):
-                for effort_limit_sim in (1e5, None):
-                    for effort_limit in (1e2, None):
-                        with self.subTest(
-                            num_articulations=num_articulations,
-                            device=device,
-                            effort_limit_sim=effort_limit_sim,
-                            effort_limit=effort_limit,
-                        ):
-                            with build_simulation_context(
-                                device=device, add_ground_plane=False, auto_add_lighting=True
-                            ) as sim:
-                                # create simulation
-                                sim._app_control_on_stop_handle = None
-                                articulation_cfg = generate_articulation_cfg(
-                                    articulation_type="single_joint_implicit",
-                                    effort_limit_sim=effort_limit_sim,
-                                    effort_limit=effort_limit,
-                                )
-                                articulation, _ = generate_articulation(
-                                    articulation_cfg=articulation_cfg,
-                                    num_articulations=num_articulations,
-                                    device=device,
-                                )
-                                # Play sim
-                                sim.reset()
-
-                                if effort_limit_sim is not None and effort_limit is not None:
-                                    # during initialization, the actuator will raise a ValueError and fail to
-                                    # initialize. The Exception is not caught with self.assertRaises or try-except
-                                    self.assertTrue(len(articulation.actuators) == 0)
-                                    continue
-
-                                # obtain the physx effort limits
-                                physx_effort_limit = articulation.root_physx_view.get_dof_max_forces()
-                                physx_effort_limit = physx_effort_limit.to(device=device)
-
-                                # check that the two are equivalent
-                                torch.testing.assert_close(
-                                    articulation.actuators["joint"].effort_limit_sim,
-                                    articulation.actuators["joint"].effort_limit,
-                                )
-                                torch.testing.assert_close(
-                                    articulation.actuators["joint"].effort_limit_sim, physx_effort_limit
-                                )
-
-                                # decide the limit based on what is set
-                                if effort_limit_sim is None and effort_limit is None:
-                                    limit = articulation_cfg.spawn.joint_drive_props.max_effort
-                                elif effort_limit_sim is not None and effort_limit is None:
-                                    limit = effort_limit_sim
-                                elif effort_limit_sim is None and effort_limit is not None:
-                                    limit = effort_limit
-
-                                # check that the max force is what we set
-                                expected_effort_limit = torch.full_like(physx_effort_limit, limit)
-                                torch.testing.assert_close(physx_effort_limit, expected_effort_limit)
-
-    def test_setting_effort_limit_explicit(self):
-        """Test setting of effort limit for explicit actuators.
-
-        This test checks that the behavior of setting effort limits are consistent for explicit actuators
-        with previously defined behaviors.
-
-        Effort limits to simulation for explicit actuators are only configured through `effort_limit_sim`.
-        """
-        for num_articulations in (1, 2):
-            for device in ("cuda:0", "cpu"):
-                for effort_limit_sim in (1e5, None):
-                    for effort_limit in (1e2, None):
-                        with self.subTest(
-                            num_articulations=num_articulations,
-                            device=device,
-                            effort_limit_sim=effort_limit_sim,
-                            effort_limit=effort_limit,
-                        ):
-                            with build_simulation_context(
-                                device=device, add_ground_plane=False, auto_add_lighting=True
-                            ) as sim:
-                                # create simulation
-                                sim._app_control_on_stop_handle = None
-                                articulation_cfg = generate_articulation_cfg(
-                                    articulation_type="single_joint_explicit",
-                                    effort_limit_sim=effort_limit_sim,
-                                    effort_limit=effort_limit,
-                                )
-                                articulation, _ = generate_articulation(
-                                    articulation_cfg=articulation_cfg,
-                                    num_articulations=num_articulations,
-                                    device=device,
-                                )
-                                # Play sim
-                                sim.reset()
-
-                                # collect limit init values
-                                physx_effort_limit = articulation.root_physx_view.get_dof_max_forces().to(device)
-                                actuator_effort_limit = articulation.actuators["joint"].effort_limit
-                                actuator_effort_limit_sim = articulation.actuators["joint"].effort_limit_sim
-
-                                # check actuator effort_limit_sim is set to physx
-                                torch.testing.assert_close(actuator_effort_limit_sim, physx_effort_limit)
-
-                                if effort_limit is not None:
-                                    expected_actuator_effort_limit = torch.full_like(
-                                        actuator_effort_limit, effort_limit
-                                    )
-                                    # check actuator is set
-                                    torch.testing.assert_close(actuator_effort_limit, expected_actuator_effort_limit)
-
-                                    # check physx effort limit does not match the one explicit actuator has
-                                    self.assertFalse(torch.allclose(actuator_effort_limit, physx_effort_limit))
-                                else:
-                                    # check actuator effort_limit is the same as the PhysX default
-                                    torch.testing.assert_close(actuator_effort_limit, physx_effort_limit)
-
-                                # when using explicit actuators, the limits are set to high unless user overrides
-                                if effort_limit_sim is not None:
-                                    limit = effort_limit_sim
-                                else:
-                                    limit = ActuatorBase._DEFAULT_MAX_EFFORT_SIM  # type: ignore
-                                # check physx internal value matches the expected sim value
-                                expected_effort_limit = torch.full_like(physx_effort_limit, limit)
-                                torch.testing.assert_close(physx_effort_limit, expected_effort_limit)
-
-    def test_reset(self):
-        """Test that reset method works properly.
-
-        Need to check that all actuators are reset and that forces, torques and last body velocities are reset to 0.0.
-
-        NOTE: Currently no way to determine actuators have been reset, can leave this to actuator tests that
-        implement reset method.
-
-        """
-        for num_articulations in (1, 2):
-            for device in ("cuda:0", "cpu"):
-                with self.subTest(num_articulations=num_articulations, device=device):
-                    with build_simulation_context(device=device, add_ground_plane=False, auto_add_lighting=True) as sim:
-                        sim._app_control_on_stop_handle = None
-                        articulation_cfg = generate_articulation_cfg(articulation_type="humanoid")
-                        articulation, _ = generate_articulation(
-                            articulation_cfg=articulation_cfg, num_articulations=num_articulations, device=device
-                        )
-
-                        # Play the simulator
-                        sim.reset()
-
-                        # Now we are ready!
-                        # reset articulation
-                        articulation.reset()
-
-                        # Reset should zero external forces and torques
-                        self.assertFalse(articulation.has_external_wrench)
-                        self.assertEqual(torch.count_nonzero(articulation._external_force_b), 0)
-                        self.assertEqual(torch.count_nonzero(articulation._external_torque_b), 0)
-
-    def test_apply_joint_command(self):
-        """Test applying of joint position target functions correctly for a robotic arm."""
-        for num_articulations in (1, 2):
-            for device in ("cuda:0", "cpu"):
-                with self.subTest(num_articulations=num_articulations, device=device):
-                    with build_simulation_context(
-                        gravity_enabled=True, device=device, add_ground_plane=True, auto_add_lighting=True
-                    ) as sim:
-                        sim._app_control_on_stop_handle = None
-                        articulation_cfg = generate_articulation_cfg(articulation_type="panda")
-                        articulation, _ = generate_articulation(
-                            articulation_cfg=articulation_cfg, num_articulations=num_articulations, device=device
-                        )
-
-                        # Play the simulator
-                        sim.reset()
-
-                        for _ in range(100):
-                            # perform step
-                            sim.step()
-                            # update buffers
-                            articulation.update(sim.cfg.dt)
-
-                        # reset joint state
-                        joint_pos = articulation.data.default_joint_pos
-                        joint_pos[:, 3] = 0.0
-
-                        # apply action to the articulation
-                        articulation.set_joint_position_target(joint_pos)
-                        articulation.write_data_to_sim()
-
-                        for _ in range(100):
-                            # perform step
-                            sim.step()
-                            # update buffers
-                            articulation.update(sim.cfg.dt)
-
-                        # Check that current joint position is not the same as default joint position, meaning
-                        # the articulation moved. We can't check that it reached it's desired joint position as the gains
-                        # are not properly tuned
-                        assert not torch.allclose(articulation.data.joint_pos, joint_pos)
-
-    def test_body_root_state(self):
-        """Test for reading the `body_state_w` property"""
-        for num_articulations in (1, 2):
-            # for num_articulations in ( 2,):
-            for device in ("cuda:0", "cpu"):
-                # for device in ("cuda:0",):
-                for with_offset in [True, False]:
-                    # for with_offset in [True,]:
-                    with self.subTest(num_articulations=num_articulations, device=device, with_offset=with_offset):
-                        with build_simulation_context(
-                            device=device, add_ground_plane=False, auto_add_lighting=True
-                        ) as sim:
-                            sim._app_control_on_stop_handle = None
-                            articulation_cfg = generate_articulation_cfg(articulation_type="single_joint_implicit")
-                            articulation, env_pos = generate_articulation(articulation_cfg, num_articulations, device)
-                            env_idx = torch.tensor([x for x in range(num_articulations)])
-                            # Check that boundedness of articulation is correct
-                            self.assertEqual(ctypes.c_long.from_address(id(articulation)).value, 1)
-                            # Play sim
-                            sim.reset()
-                            # Check if articulation is initialized
-                            self.assertTrue(articulation.is_initialized)
-                            # Check that fixed base
-                            self.assertTrue(articulation.is_fixed_base)
-
-                            # change center of mass offset from link frame
-                            if with_offset:
-                                offset = [0.5, 0.0, 0.0]
-                            else:
-                                offset = [0.0, 0.0, 0.0]
-
-                            # create com offsets
-                            num_bodies = articulation.num_bodies
-                            com = articulation.root_physx_view.get_coms()
-                            link_offset = [1.0, 0.0, 0.0]  # the offset from CenterPivot to Arm frames
-                            new_com = torch.tensor(offset, device=device).repeat(num_articulations, 1, 1)
-                            com[:, 1, :3] = new_com.squeeze(-2)
-                            articulation.root_physx_view.set_coms(com, env_idx)
-
-                            # check they are set
-                            torch.testing.assert_close(articulation.root_physx_view.get_coms(), com)
-
-                            for i in range(50):
-                                # perform step
-                                sim.step()
-                                # update buffers
-                                articulation.update(sim.cfg.dt)
-
-                                # get state properties
-                                root_state_w = articulation.data.root_state_w
-                                root_link_state_w = articulation.data.root_link_state_w
-                                root_com_state_w = articulation.data.root_com_state_w
-                                body_state_w = articulation.data.body_state_w
-                                body_link_state_w = articulation.data.body_link_state_w
-                                body_com_state_w = articulation.data.body_com_state_w
-
-                                if with_offset:
-                                    # get joint state
-                                    joint_pos = articulation.data.joint_pos.unsqueeze(-1)
-                                    joint_vel = articulation.data.joint_vel.unsqueeze(-1)
-
-                                    # LINK state
-                                    # pose
-                                    torch.testing.assert_close(root_state_w[..., :7], root_link_state_w[..., :7])
-                                    torch.testing.assert_close(body_state_w[..., :7], body_link_state_w[..., :7])
-
-                                    # lin_vel arm
-                                    lin_vel_gt = torch.zeros(num_articulations, num_bodies, 3, device=device)
-                                    vx = -(link_offset[0]) * joint_vel * torch.sin(joint_pos)
-                                    vy = torch.zeros(num_articulations, 1, 1, device=device)
-                                    vz = (link_offset[0]) * joint_vel * torch.cos(joint_pos)
-                                    lin_vel_gt[:, 1, :] = torch.cat([vx, vy, vz], dim=-1).squeeze(-2)
-
-                                    # linear velocity of root link should be zero
-                                    torch.testing.assert_close(
-                                        lin_vel_gt[:, 0, :], root_link_state_w[..., 7:10], atol=1e-3, rtol=1e-1
-                                    )
-                                    # linear velocity of pendulum link should be
-                                    torch.testing.assert_close(
-                                        lin_vel_gt, body_link_state_w[..., 7:10], atol=1e-3, rtol=1e-1
-                                    )
-
-                                    # ang_vel
-                                    torch.testing.assert_close(root_state_w[..., 10:], root_link_state_w[..., 10:])
-                                    torch.testing.assert_close(body_state_w[..., 10:], body_link_state_w[..., 10:])
-
-                                    # COM state
-                                    # position and orientation shouldn't match for the _state_com_w but everything else will
-                                    pos_gt = torch.zeros(num_articulations, num_bodies, 3, device=device)
-                                    px = (link_offset[0] + offset[0]) * torch.cos(joint_pos)
-                                    py = torch.zeros(num_articulations, 1, 1, device=device)
-                                    pz = (link_offset[0] + offset[0]) * torch.sin(joint_pos)
-                                    pos_gt[:, 1, :] = torch.cat([px, py, pz], dim=-1).squeeze(-2)
-                                    pos_gt += env_pos.unsqueeze(-2).repeat(1, num_bodies, 1)
-                                    torch.testing.assert_close(
-                                        pos_gt[:, 0, :], root_com_state_w[..., :3], atol=1e-3, rtol=1e-1
-                                    )
-                                    torch.testing.assert_close(pos_gt, body_com_state_w[..., :3], atol=1e-3, rtol=1e-1)
-
-                                    # orientation
-                                    com_quat_b = articulation.data.body_com_quat_b
-                                    com_quat_w = math_utils.quat_mul(body_link_state_w[..., 3:7], com_quat_b)
-                                    torch.testing.assert_close(com_quat_w, body_com_state_w[..., 3:7])
-                                    torch.testing.assert_close(com_quat_w[:, 0, :], root_com_state_w[..., 3:7])
-
-                                    # linear vel, and angular vel
-                                    torch.testing.assert_close(root_state_w[..., 7:], root_com_state_w[..., 7:])
-                                    torch.testing.assert_close(body_state_w[..., 7:], body_com_state_w[..., 7:])
-                                else:
-                                    # single joint center of masses are at link frames so they will be the same
-                                    torch.testing.assert_close(root_state_w, root_link_state_w)
-                                    torch.testing.assert_close(root_state_w, root_com_state_w)
-                                    torch.testing.assert_close(body_state_w, body_link_state_w)
-                                    torch.testing.assert_close(body_state_w, body_com_state_w)
-
-    def test_write_root_state(self):
-        """Test the setters for root_state using both the link frame and center of mass as reference frame."""
-        for num_articulations in (1, 2):
-            for device in ("cuda:0", "cpu"):
-                for with_offset in [True, False]:
-                    for state_location in ("com", "link"):
-                        with self.subTest(
-                            num_articulations=num_articulations,
-                            device=device,
-                            with_offset=with_offset,
-                            state_location=state_location,
-                        ):
-                            with build_simulation_context(
-                                device=device, add_ground_plane=False, auto_add_lighting=True, gravity_enabled=False
-                            ) as sim:
-                                sim._app_control_on_stop_handle = None
-                                articulation_cfg = generate_articulation_cfg(articulation_type="anymal")
-                                articulation, env_pos = generate_articulation(
-                                    articulation_cfg, num_articulations, device
-                                )
-                                env_idx = torch.tensor([x for x in range(num_articulations)])
-
-                                # Play sim
-                                sim.reset()
-
-                                # change center of mass offset from link frame
-                                if with_offset:
-                                    offset = torch.tensor([1.0, 0.0, 0.0]).repeat(num_articulations, 1, 1)
-                                else:
-                                    offset = torch.tensor([0.0, 0.0, 0.0]).repeat(num_articulations, 1, 1)
-
-                                # create com offsets
-                                com = articulation.root_physx_view.get_coms()
-                                new_com = offset
-                                com[:, 0, :3] = new_com.squeeze(-2)
-                                articulation.root_physx_view.set_coms(com, env_idx)
-
-                                # check they are set
-                                torch.testing.assert_close(articulation.root_physx_view.get_coms(), com)
-
-                                rand_state = torch.zeros_like(articulation.data.root_state_w)
-                                rand_state[..., :7] = articulation.data.default_root_state[..., :7]
-                                rand_state[..., :3] += env_pos
-                                # make quaternion a unit vector
-                                rand_state[..., 3:7] = torch.nn.functional.normalize(rand_state[..., 3:7], dim=-1)
-
-                                env_idx = env_idx.to(device)
-                                for i in range(10):
-
-                                    # perform step
-                                    sim.step()
-                                    # update buffers
-                                    articulation.update(sim.cfg.dt)
-
-                                    if state_location == "com":
-                                        if i % 2 == 0:
-                                            articulation.write_root_com_state_to_sim(rand_state)
-                                        else:
-                                            articulation.write_root_com_state_to_sim(rand_state, env_ids=env_idx)
-                                    elif state_location == "link":
-                                        if i % 2 == 0:
-                                            articulation.write_root_link_state_to_sim(rand_state)
-                                        else:
-                                            articulation.write_root_link_state_to_sim(rand_state, env_ids=env_idx)
-
-                                    if state_location == "com":
-                                        torch.testing.assert_close(rand_state, articulation.data.root_com_state_w)
-                                    elif state_location == "link":
-                                        torch.testing.assert_close(rand_state, articulation.data.root_link_state_w)
-=======
             self.assertTrue(articulation._is_initialized)
 
     def test_setting_invalid_articulation_root_prim_path(self):
@@ -2488,7 +1611,6 @@
             # Play sim
             with pytest.raises(RuntimeError):
                 sim.reset()
->>>>>>> d63e58f9
 
 
 if __name__ == "__main__":
