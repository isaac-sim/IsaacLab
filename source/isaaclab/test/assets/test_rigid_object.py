# Copyright (c) 2022-2025, The Isaac Lab Project Developers (https://github.com/isaac-sim/IsaacLab/blob/main/CONTRIBUTORS.md).
# All rights reserved.
#
# SPDX-License-Identifier: BSD-3-Clause

# Copyright (c) 2022-2025, The Isaac Lab Project Developers.
# All rights reserved.
#
# SPDX-License-Identifier: BSD-3-Clause

# ignore private usage of variables warning
# pyright: reportPrivateUsage=none


"""Launch Isaac Sim Simulator first."""

from isaaclab.app import AppLauncher

# launch omniverse app
simulation_app = AppLauncher(headless=True).app

"""Rest everything follows."""

import ctypes
import torch
from typing import Literal

import isaacsim.core.utils.prims as prim_utils
import pytest

import isaaclab.sim as sim_utils
from isaaclab.assets import RigidObject, RigidObjectCfg
from isaaclab.sim import build_simulation_context
from isaaclab.sim.spawners import materials
from isaaclab.utils.assets import ISAAC_NUCLEUS_DIR, ISAACLAB_NUCLEUS_DIR
from isaaclab.utils.math import default_orientation, quat_apply_inverse, quat_mul, random_orientation


def generate_cubes_scene(
    num_cubes: int = 1,
    height=1.0,
    api: Literal["none", "rigid_body", "articulation_root"] = "rigid_body",
    kinematic_enabled: bool = False,
    device: str = "cuda:0",
) -> tuple[RigidObject, torch.Tensor]:
    """Generate a scene with the provided number of cubes.

    Args:
        num_cubes: Number of cubes to generate.
        height: Height of the cubes.
        api: The type of API that the cubes should have.
        kinematic_enabled: Whether the cubes are kinematic.
        device: Device to use for the simulation.

    Returns:
        A tuple containing the rigid object representing the cubes and the origins of the cubes.

    """
    origins = torch.tensor([(i * 1.0, 0, height) for i in range(num_cubes)]).to(device)
    # Create Top-level Xforms, one for each cube
    for i, origin in enumerate(origins):
        prim_utils.create_prim(f"/World/Table_{i}", "Xform", translation=origin)

    # Resolve spawn configuration
    if api == "none":
        # since no rigid body properties defined, this is just a static collider
        spawn_cfg = sim_utils.CuboidCfg(
            size=(0.1, 0.1, 0.1),
            collision_props=sim_utils.CollisionPropertiesCfg(),
        )
    elif api == "rigid_body":
        spawn_cfg = sim_utils.UsdFileCfg(
            usd_path=f"{ISAAC_NUCLEUS_DIR}/Props/Blocks/DexCube/dex_cube_instanceable.usd",
            rigid_props=sim_utils.RigidBodyPropertiesCfg(kinematic_enabled=kinematic_enabled),
        )
    elif api == "articulation_root":
        spawn_cfg = sim_utils.UsdFileCfg(
            usd_path=f"{ISAACLAB_NUCLEUS_DIR}/Tests/RigidObject/Cube/dex_cube_instanceable_with_articulation_root.usd",
            rigid_props=sim_utils.RigidBodyPropertiesCfg(kinematic_enabled=kinematic_enabled),
        )
    else:
        raise ValueError(f"Unknown api: {api}")

    # Create rigid object
    cube_object_cfg = RigidObjectCfg(
        prim_path="/World/Table_.*/Object",
        spawn=spawn_cfg,
        init_state=RigidObjectCfg.InitialStateCfg(pos=(0.0, 0.0, height)),
    )
    cube_object = RigidObject(cfg=cube_object_cfg)

    return cube_object, origins


@pytest.mark.parametrize("num_cubes", [1, 2])
@pytest.mark.parametrize("device", ["cuda:0", "cpu"])
def test_initialization(num_cubes, device):
    """Test initialization for prim with rigid body API at the provided prim path."""
    with build_simulation_context(device=device, auto_add_lighting=True) as sim:
        sim._app_control_on_stop_handle = None
        # Generate cubes scene
        cube_object, _ = generate_cubes_scene(num_cubes=num_cubes, device=device)

        # Check that boundedness of rigid object is correct
        assert ctypes.c_long.from_address(id(cube_object)).value == 1

        # Play sim
        sim.reset()

        # Check if object is initialized
        assert cube_object.is_initialized
        assert len(cube_object.body_names) == 1

        # Check buffers that exists and have correct shapes
        assert cube_object.data.root_pos_w.shape == (num_cubes, 3)
        assert cube_object.data.root_quat_w.shape == (num_cubes, 4)
        assert cube_object.data.default_mass.shape == (num_cubes, 1)
        assert cube_object.data.default_inertia.shape == (num_cubes, 9)

        # Simulate physics
        for _ in range(2):
            # perform rendering
            sim.step()
            # update object
            cube_object.update(sim.cfg.dt)


@pytest.mark.parametrize("num_cubes", [1, 2])
@pytest.mark.parametrize("device", ["cuda:0", "cpu"])
def test_initialization_with_kinematic_enabled(num_cubes, device):
    """Test that initialization for prim with kinematic flag enabled."""
    with build_simulation_context(device=device, auto_add_lighting=True) as sim:
        sim._app_control_on_stop_handle = None
        # Generate cubes scene
        cube_object, origins = generate_cubes_scene(num_cubes=num_cubes, kinematic_enabled=True, device=device)

        # Check that boundedness of rigid object is correct
        assert ctypes.c_long.from_address(id(cube_object)).value == 1

        # Play sim
        sim.reset()

        # Check if object is initialized
        assert cube_object.is_initialized
        assert len(cube_object.body_names) == 1

        # Check buffers that exists and have correct shapes
        assert cube_object.data.root_pos_w.shape == (num_cubes, 3)
        assert cube_object.data.root_quat_w.shape == (num_cubes, 4)

        # Simulate physics
        for _ in range(2):
            # perform rendering
            sim.step()
            # update object
            cube_object.update(sim.cfg.dt)
            # check that the object is kinematic
            default_root_state = cube_object.data.default_root_state.clone()
            default_root_state[:, :3] += origins
            torch.testing.assert_close(cube_object.data.root_state_w, default_root_state)


@pytest.mark.parametrize("num_cubes", [1, 2])
@pytest.mark.parametrize("device", ["cuda:0", "cpu"])
def test_initialization_with_no_rigid_body(num_cubes, device):
    """Test that initialization fails when no rigid body is found at the provided prim path."""
    with build_simulation_context(device=device, auto_add_lighting=True) as sim:
        sim._app_control_on_stop_handle = None
        # Generate cubes scene
        cube_object, _ = generate_cubes_scene(num_cubes=num_cubes, api="none", device=device)

        # Check that boundedness of rigid object is correct
        assert ctypes.c_long.from_address(id(cube_object)).value == 1

        # Play sim
        with pytest.raises(RuntimeError):
            sim.reset()


@pytest.mark.parametrize("num_cubes", [1, 2])
@pytest.mark.parametrize("device", ["cuda:0", "cpu"])
def test_initialization_with_articulation_root(num_cubes, device):
    """Test that initialization fails when an articulation root is found at the provided prim path."""
    with build_simulation_context(device=device, auto_add_lighting=True) as sim:
        sim._app_control_on_stop_handle = None
        # Generate cubes scene
        cube_object, _ = generate_cubes_scene(num_cubes=num_cubes, api="articulation_root", device=device)

        # Check that boundedness of rigid object is correct
        assert ctypes.c_long.from_address(id(cube_object)).value == 1

        # Play sim
        with pytest.raises(RuntimeError):
            sim.reset()


@pytest.mark.parametrize("device", ["cuda:0", "cpu"])
def test_external_force_buffer(device):
    """Test if external force buffer correctly updates in the force value is zero case.

    In this test, we apply a non-zero force, then a zero force, then finally a non-zero force
    to an object. We check if the force buffer is properly updated at each step.
    """

    # Generate cubes scene
    with build_simulation_context(device=device, add_ground_plane=True, auto_add_lighting=True) as sim:
        sim._app_control_on_stop_handle = None
        cube_object, origins = generate_cubes_scene(num_cubes=1, device=device)

        # play the simulator
        sim.reset()

        # find bodies to apply the force
        body_ids, body_names = cube_object.find_bodies(".*")

        # reset object
        cube_object.reset()

        # perform simulation
        for step in range(5):

            # initiate force tensor
            external_wrench_b = torch.zeros(cube_object.num_instances, len(body_ids), 6, device=sim.device)

            if step == 0 or step == 3:
                # set a non-zero force
                force = 1
            else:
                # set a zero force
                force = 0

            # set force value
            external_wrench_b[:, :, 0] = force
            external_wrench_b[:, :, 3] = force

            # apply force
            cube_object.set_external_force_and_torque(
                external_wrench_b[..., :3], external_wrench_b[..., 3:], body_ids=body_ids
            )

            # check if the cube's force and torque buffers are correctly updated
            assert cube_object._external_force_b[0, 0, 0].item() == force
            assert cube_object._external_torque_b[0, 0, 0].item() == force

            # apply action to the object
            cube_object.write_data_to_sim()

            # perform step
            sim.step()

            # update buffers
            cube_object.update(sim.cfg.dt)


@pytest.mark.parametrize("num_cubes", [2, 4])
@pytest.mark.parametrize("device", ["cuda:0", "cpu"])
def test_external_force_on_single_body(num_cubes, device):
    """Test application of external force on the base of the object.

    In this test, we apply a force equal to the weight of an object on the base of
    one of the objects. We check that the object does not move. For the other object,
    we do not apply any force and check that it falls down.
    """
    # Generate cubes scene
    with build_simulation_context(device=device, add_ground_plane=True, auto_add_lighting=True) as sim:
        sim._app_control_on_stop_handle = None
        cube_object, origins = generate_cubes_scene(num_cubes=num_cubes, device=device)

        # Play the simulator
        sim.reset()

        # Find bodies to apply the force
        body_ids, body_names = cube_object.find_bodies(".*")

        # Sample a force equal to the weight of the object
        external_wrench_b = torch.zeros(cube_object.num_instances, len(body_ids), 6, device=sim.device)
        # Every 2nd cube should have a force applied to it
        external_wrench_b[0::2, :, 2] = 9.81 * cube_object.root_physx_view.get_masses()[0]

        # Now we are ready!
        for _ in range(5):
            # reset root state
            root_state = cube_object.data.default_root_state.clone()

            # need to shift the position of the cubes otherwise they will be on top of each other
            root_state[:, :3] = origins
            cube_object.write_root_pose_to_sim(root_state[:, :7])
            cube_object.write_root_velocity_to_sim(root_state[:, 7:])

            # reset object
            cube_object.reset()

            # apply force
            cube_object.set_external_force_and_torque(
                external_wrench_b[..., :3], external_wrench_b[..., 3:], body_ids=body_ids
            )
            # perform simulation
            for _ in range(5):
                # apply action to the object
                cube_object.write_data_to_sim()

                # perform step
                sim.step()

                # update buffers
                cube_object.update(sim.cfg.dt)

            # First object should still be at the same Z position (1.0)
            torch.testing.assert_close(
                cube_object.data.root_pos_w[0::2, 2], torch.ones(num_cubes // 2, device=sim.device)
            )
            # Second object should have fallen, so it's Z height should be less than initial height of 1.0
            assert torch.all(cube_object.data.root_pos_w[1::2, 2] < 1.0)


@pytest.mark.parametrize("num_cubes", [1, 2])
@pytest.mark.parametrize("device", ["cuda:0", "cpu"])
def test_set_rigid_object_state(num_cubes, device):
    """Test setting the state of the rigid object.

    In this test, we set the state of the rigid object to a random state and check
    that the object is in that state after simulation. We set gravity to zero as
    we don't want any external forces acting on the object to ensure state remains static.
    """
    # Turn off gravity for this test as we don't want any external forces acting on the object
    # to ensure state remains static
    with build_simulation_context(device=device, gravity_enabled=False, auto_add_lighting=True) as sim:
        sim._app_control_on_stop_handle = None
        # Generate cubes scene
        cube_object, _ = generate_cubes_scene(num_cubes=num_cubes, device=device)

        # Play the simulator
        sim.reset()

        state_types = ["root_pos_w", "root_quat_w", "root_lin_vel_w", "root_ang_vel_w"]

        # Set each state type individually as they are dependent on each other
        for state_type_to_randomize in state_types:
            state_dict = {
                "root_pos_w": torch.zeros_like(cube_object.data.root_pos_w, device=sim.device),
                "root_quat_w": default_orientation(num=num_cubes, device=sim.device),
                "root_lin_vel_w": torch.zeros_like(cube_object.data.root_lin_vel_w, device=sim.device),
                "root_ang_vel_w": torch.zeros_like(cube_object.data.root_ang_vel_w, device=sim.device),
            }

            # Now we are ready!
            for _ in range(5):
                # reset object
                cube_object.reset()

                # Set random state
                if state_type_to_randomize == "root_quat_w":
                    state_dict[state_type_to_randomize] = random_orientation(num=num_cubes, device=sim.device)
                else:
                    state_dict[state_type_to_randomize] = torch.randn(num_cubes, 3, device=sim.device)

                # perform simulation
                for _ in range(5):
                    root_state = torch.cat(
                        [
                            state_dict["root_pos_w"],
                            state_dict["root_quat_w"],
                            state_dict["root_lin_vel_w"],
                            state_dict["root_ang_vel_w"],
                        ],
                        dim=-1,
                    )
                    # reset root state
                    cube_object.write_root_pose_to_sim(root_state[:, :7])
                    cube_object.write_root_velocity_to_sim(root_state[:, 7:])

                    sim.step()

                    # assert that set root quantities are equal to the ones set in the state_dict
                    for key, expected_value in state_dict.items():
                        value = getattr(cube_object.data, key)
                        torch.testing.assert_close(value, expected_value, rtol=1e-5, atol=1e-5)

                    cube_object.update(sim.cfg.dt)


@pytest.mark.parametrize("num_cubes", [1, 2])
@pytest.mark.parametrize("device", ["cuda:0", "cpu"])
def test_reset_rigid_object(num_cubes, device):
    """Test resetting the state of the rigid object."""
    with build_simulation_context(device=device, gravity_enabled=True, auto_add_lighting=True) as sim:
        sim._app_control_on_stop_handle = None
        # Generate cubes scene
        cube_object, _ = generate_cubes_scene(num_cubes=num_cubes, device=device)

        # Play the simulator
        sim.reset()

        for i in range(5):
            # perform rendering
            sim.step()

            # update object
            cube_object.update(sim.cfg.dt)

            # Move the object to a random position
            root_state = cube_object.data.default_root_state.clone()
            root_state[:, :3] = torch.randn(num_cubes, 3, device=sim.device)

            # Random orientation
            root_state[:, 3:7] = random_orientation(num=num_cubes, device=sim.device)
            cube_object.write_root_pose_to_sim(root_state[:, :7])
            cube_object.write_root_velocity_to_sim(root_state[:, 7:])

            if i % 2 == 0:
                # reset object
                cube_object.reset()

                # Reset should zero external forces and torques
                assert not cube_object.has_external_wrench
                assert torch.count_nonzero(cube_object._external_force_b) == 0
                assert torch.count_nonzero(cube_object._external_torque_b) == 0


@pytest.mark.parametrize("num_cubes", [1, 2])
@pytest.mark.parametrize("device", ["cuda:0", "cpu"])
def test_rigid_body_set_material_properties(num_cubes, device):
    """Test getting and setting material properties of rigid object."""
    with build_simulation_context(
        device=device, gravity_enabled=True, add_ground_plane=True, auto_add_lighting=True
    ) as sim:
        sim._app_control_on_stop_handle = None
        # Generate cubes scene
        cube_object, _ = generate_cubes_scene(num_cubes=num_cubes, device=device)

        # Play sim
        sim.reset()

        # Set material properties
        static_friction = torch.FloatTensor(num_cubes, 1).uniform_(0.4, 0.8)
        dynamic_friction = torch.FloatTensor(num_cubes, 1).uniform_(0.4, 0.8)
        restitution = torch.FloatTensor(num_cubes, 1).uniform_(0.0, 0.2)

        materials = torch.cat([static_friction, dynamic_friction, restitution], dim=-1)

        indices = torch.tensor(range(num_cubes), dtype=torch.int)
        # Add friction to cube
        cube_object.root_physx_view.set_material_properties(materials, indices)

        # Simulate physics
        # perform rendering
        sim.step()
        # update object
        cube_object.update(sim.cfg.dt)

        # Get material properties
        materials_to_check = cube_object.root_physx_view.get_material_properties()

        # Check if material properties are set correctly
        torch.testing.assert_close(materials_to_check.reshape(num_cubes, 3), materials)


@pytest.mark.parametrize("num_cubes", [1, 2])
@pytest.mark.parametrize("device", ["cuda:0", "cpu"])
def test_rigid_body_no_friction(num_cubes, device):
    """Test that a rigid object with no friction will maintain it's velocity when sliding across a plane."""
    with build_simulation_context(device=device, auto_add_lighting=True) as sim:
        sim._app_control_on_stop_handle = None
        # Generate cubes scene
        cube_object, _ = generate_cubes_scene(num_cubes=num_cubes, height=0.0, device=device)

        # Create ground plane with no friction
        cfg = sim_utils.GroundPlaneCfg(
            physics_material=materials.RigidBodyMaterialCfg(
                static_friction=0.0,
                dynamic_friction=0.0,
                restitution=0.0,
            )
        )
        cfg.func("/World/GroundPlane", cfg)

        # Play sim
        sim.reset()

        # Set material friction properties to be all zero
        static_friction = torch.zeros(num_cubes, 1)
        dynamic_friction = torch.zeros(num_cubes, 1)
        restitution = torch.FloatTensor(num_cubes, 1).uniform_(0.0, 0.2)

        cube_object_materials = torch.cat([static_friction, dynamic_friction, restitution], dim=-1)
        indices = torch.tensor(range(num_cubes), dtype=torch.int)

        cube_object.root_physx_view.set_material_properties(cube_object_materials, indices)

        # Set initial velocity
        # Initial velocity in X to get the block moving
        initial_velocity = torch.zeros((num_cubes, 6), device=sim.cfg.device)
        initial_velocity[:, 0] = 0.1

        cube_object.write_root_velocity_to_sim(initial_velocity)

        # Simulate physics
        for _ in range(5):
            # perform rendering
            sim.step()
            # update object
            cube_object.update(sim.cfg.dt)

            # Non-deterministic when on GPU, so we use different tolerances
            if device == "cuda:0":
                tolerance = 1e-2
            else:
                tolerance = 1e-5

            torch.testing.assert_close(
                cube_object.data.root_lin_vel_w, initial_velocity[:, :3], rtol=1e-5, atol=tolerance
            )


@pytest.mark.parametrize("num_cubes", [1, 2])
@pytest.mark.parametrize("device", ["cuda", "cpu"])
def test_rigid_body_with_static_friction(num_cubes, device):
    """Test that static friction applied to rigid object works as expected.

    This test works by applying a force to the object and checking if the object moves or not based on the
    mu (coefficient of static friction) value set for the object. We set the static friction to be non-zero and
    apply a force to the object. When the force applied is below mu, the object should not move. When the force
    applied is above mu, the object should move.
    """
    with build_simulation_context(device=device, dt=0.01, add_ground_plane=False, auto_add_lighting=True) as sim:
        sim._app_control_on_stop_handle = None
        cube_object, _ = generate_cubes_scene(num_cubes=num_cubes, height=0.03125, device=device)

        # Create ground plane
        static_friction_coefficient = 0.5
        cfg = sim_utils.GroundPlaneCfg(
            physics_material=materials.RigidBodyMaterialCfg(
                static_friction=static_friction_coefficient,
                dynamic_friction=static_friction_coefficient,  # This shouldn't be required but is due to a bug in PhysX
            )
        )
        cfg.func("/World/GroundPlane", cfg)

        # Play sim
        sim.reset()

        # Set static friction to be non-zero
        # Dynamic friction also needs to be zero due to a bug in PhysX
        static_friction = torch.Tensor([[static_friction_coefficient]] * num_cubes)
        dynamic_friction = torch.Tensor([[static_friction_coefficient]] * num_cubes)
        restitution = torch.zeros(num_cubes, 1)

        cube_object_materials = torch.cat([static_friction, dynamic_friction, restitution], dim=-1)

        indices = torch.tensor(range(num_cubes), dtype=torch.int)

        # Add friction to cube
        cube_object.root_physx_view.set_material_properties(cube_object_materials, indices)

        # let everything settle
        for _ in range(100):
            sim.step()
            cube_object.update(sim.cfg.dt)
        cube_object.write_root_velocity_to_sim(torch.zeros((num_cubes, 6), device=sim.device))
        cube_mass = cube_object.root_physx_view.get_masses()
        gravity_magnitude = abs(sim.cfg.gravity[2])
        # 2 cases: force applied is below and above mu
        # below mu: block should not move as the force applied is <= mu
        # above mu: block should move as the force applied is > mu
        for force in "below_mu", "above_mu":
            # set initial velocity to zero
            cube_object.write_root_velocity_to_sim(torch.zeros((num_cubes, 6), device=sim.device))

            external_wrench_b = torch.zeros((num_cubes, 1, 6), device=sim.device)
            if force == "below_mu":
                external_wrench_b[..., 0] = static_friction_coefficient * cube_mass * gravity_magnitude * 0.99
            else:
                external_wrench_b[..., 0] = static_friction_coefficient * cube_mass * gravity_magnitude * 1.01

            cube_object.set_external_force_and_torque(
                external_wrench_b[..., :3],
                external_wrench_b[..., 3:],
            )

            # Get root state
            initial_root_pos = cube_object.data.root_pos_w.clone()
            # Simulate physics
            for _ in range(200):
                # apply the wrench
                cube_object.write_data_to_sim()
                sim.step()
                # update object
                cube_object.update(sim.cfg.dt)
                if force == "below_mu":
                    # Assert that the block has not moved
                    torch.testing.assert_close(cube_object.data.root_pos_w, initial_root_pos, rtol=1e-3, atol=1e-3)
            if force == "above_mu":
                assert (cube_object.data.root_state_w[..., 0] - initial_root_pos[..., 0] > 0.02).all()


@pytest.mark.parametrize("num_cubes", [1, 2])
@pytest.mark.parametrize("device", ["cuda:0", "cpu"])
def test_rigid_body_with_restitution(num_cubes, device):
    """Test that restitution when applied to rigid object works as expected.

    This test works by dropping a block from a height and checking if the block bounces or not based on the
    restitution value set for the object. We set the restitution to be non-zero and drop the block from a height.
    When the restitution is 0, the block should not bounce. When the restitution is between 0 and 1, the block
    should bounce with less energy.
    """
    for expected_collision_type in "partially_elastic", "inelastic":
        with build_simulation_context(device=device, add_ground_plane=False, auto_add_lighting=True) as sim:
            sim._app_control_on_stop_handle = None
            cube_object, _ = generate_cubes_scene(num_cubes=num_cubes, height=1.0, device=device)

            # Set static friction to be non-zero
            if expected_collision_type == "inelastic":
                restitution_coefficient = 0.0
            elif expected_collision_type == "partially_elastic":
                restitution_coefficient = 0.5

            # Create ground plane such that has a restitution of 1.0 (perfectly elastic collision)
            cfg = sim_utils.GroundPlaneCfg(
                physics_material=materials.RigidBodyMaterialCfg(
                    restitution=restitution_coefficient,
                )
            )
            cfg.func("/World/GroundPlane", cfg)

            indices = torch.tensor(range(num_cubes), dtype=torch.int)

            # Play sim
            sim.reset()

            root_state = torch.zeros(num_cubes, 13, device=sim.device)
            root_state[:, 3] = 1.0  # To make orientation a quaternion
            for i in range(num_cubes):
                root_state[i, 1] = 1.0 * i
            root_state[:, 2] = 1.0  # Set an initial drop height
            root_state[:, 9] = -1.0  # Set an initial downward velocity

            cube_object.write_root_pose_to_sim(root_state[:, :7])
            cube_object.write_root_velocity_to_sim(root_state[:, 7:])

<<<<<<< HEAD
    def test_initialization(self):
        """Test initialization for prim with rigid body API at the provided prim path."""
        for num_cubes in (1, 2):
            for device in ("cuda:0", "cpu"):
                with self.subTest(num_cubes=num_cubes, device=device):
                    with build_simulation_context(device=device, auto_add_lighting=True) as sim:
                        sim._app_control_on_stop_handle = None
                        # Generate cubes scene
                        cube_object, _ = generate_cubes_scene(num_cubes=num_cubes, device=device)

                        # Check that boundedness of rigid object is correct
                        self.assertEqual(ctypes.c_long.from_address(id(cube_object)).value, 1)

                        # Play sim
                        sim.reset()

                        # Check if object is initialized
                        self.assertTrue(cube_object.is_initialized)
                        self.assertEqual(len(cube_object.body_names), 1)

                        # Check buffers that exists and have correct shapes
                        self.assertEqual(cube_object.data.root_pos_w.shape, (num_cubes, 3))
                        self.assertEqual(cube_object.data.root_quat_w.shape, (num_cubes, 4))
                        self.assertEqual(cube_object.data.default_mass.shape, (num_cubes, 1))
                        self.assertEqual(cube_object.data.default_inertia.shape, (num_cubes, 9))

                        # Simulate physics
                        for _ in range(2):
                            # perform rendering
                            sim.step()
                            # update object
                            cube_object.update(sim.cfg.dt)

    def test_initialization_with_kinematic_enabled(self):
        """Test that initialization for prim with kinematic flag enabled."""
        for num_cubes in (1, 2):
            for device in ("cuda:0", "cpu"):
                with self.subTest(num_cubes=num_cubes, device=device):
                    with build_simulation_context(device=device, auto_add_lighting=True) as sim:
                        sim._app_control_on_stop_handle = None
                        # Generate cubes scene
                        cube_object, origins = generate_cubes_scene(
                            num_cubes=num_cubes, kinematic_enabled=True, device=device
                        )

                        # Check that boundedness of rigid object is correct
                        self.assertEqual(ctypes.c_long.from_address(id(cube_object)).value, 1)

                        # Play sim
                        sim.reset()

                        # Check if object is initialized
                        self.assertTrue(cube_object.is_initialized)
                        self.assertEqual(len(cube_object.body_names), 1)

                        # Check buffers that exists and have correct shapes
                        self.assertEqual(cube_object.data.root_pos_w.shape, (num_cubes, 3))
                        self.assertEqual(cube_object.data.root_quat_w.shape, (num_cubes, 4))

                        # Simulate physics
                        for _ in range(2):
                            # perform rendering
                            sim.step()
                            # update object
                            cube_object.update(sim.cfg.dt)
                            # check that the object is kinematic
                            default_root_state = cube_object.data.default_root_state.clone()
                            default_root_state[:, :3] += origins
                            torch.testing.assert_close(cube_object.data.root_state_w, default_root_state)

    def test_initialization_with_no_rigid_body(self):
        """Test that initialization fails when no rigid body is found at the provided prim path."""
        for num_cubes in (1, 2):
            for device in ("cuda:0", "cpu"):
                with self.subTest(num_cubes=num_cubes, device=device):
                    with build_simulation_context(device=device, auto_add_lighting=True) as sim:
                        sim._app_control_on_stop_handle = None
                        # Generate cubes scene
                        cube_object, _ = generate_cubes_scene(num_cubes=num_cubes, api="none", device=device)

                        # Check that boundedness of rigid object is correct
                        self.assertEqual(ctypes.c_long.from_address(id(cube_object)).value, 1)

                        # Play sim
                        sim.reset()

                        # Check if object is initialized
                        self.assertFalse(cube_object.is_initialized)

    def test_initialization_with_articulation_root(self):
        """Test that initialization fails when an articulation root is found at the provided prim path."""
        for num_cubes in (1, 2):
            for device in ("cuda:0", "cpu"):
                with self.subTest(num_cubes=num_cubes, device=device):
                    with build_simulation_context(device=device, auto_add_lighting=True) as sim:
                        sim._app_control_on_stop_handle = None
                        # Generate cubes scene
                        cube_object, _ = generate_cubes_scene(
                            num_cubes=num_cubes, api="articulation_root", device=device
                        )

                        # Check that boundedness of rigid object is correct
                        self.assertEqual(ctypes.c_long.from_address(id(cube_object)).value, 1)

                        # Play sim
                        sim.reset()

                        # Check if object is initialized
                        self.assertFalse(cube_object.is_initialized)

    def test_external_force_buffer(self):
        """Test if external force buffer correctly updates in the force value is zero case.

        In this test, we apply a non-zero force, then a zero force, then finally a non-zero force
        to an object. We check if the force buffer is properly updated at each step.
        """

        for device in ("cuda:0", "cpu"):
            with self.subTest(num_cubes=1, device=device):
                # Generate cubes scene
                with build_simulation_context(device=device, add_ground_plane=True, auto_add_lighting=True) as sim:
                    sim._app_control_on_stop_handle = None
                    cube_object, origins = generate_cubes_scene(num_cubes=1, device=device)

                    # play the simulator
                    sim.reset()

                    # find bodies to apply the force
                    body_ids, body_names = cube_object.find_bodies(".*")

                    # reset object
                    cube_object.reset()

                    # perform simulation
                    for step in range(5):

                        # initiate force tensor
                        external_wrench_b = torch.zeros(cube_object.num_instances, len(body_ids), 6, device=sim.device)

                        if step == 0 or step == 3:
                            # set a non-zero force
                            force = 1
                        else:
                            # set a zero force
                            force = 0

                        # set force value
                        external_wrench_b[:, :, 0] = force
                        external_wrench_b[:, :, 3] = force

                        # apply force
                        cube_object.set_external_force_and_torque(
                            external_wrench_b[..., :3], external_wrench_b[..., 3:], body_ids=body_ids
                        )

                        # check if the cube's force and torque buffers are correctly updated
                        self.assertTrue(cube_object._external_force_b[0, 0, 0].item() == force)
                        self.assertTrue(cube_object._external_torque_b[0, 0, 0].item() == force)

                        # apply action to the object
                        cube_object.write_data_to_sim()

                        # perform step
                        sim.step()

                        # update buffers
                        cube_object.update(sim.cfg.dt)

    def test_external_force_on_single_body(self):
        """Test application of external force on the base of the object.

        In this test, we apply a force equal to the weight of an object on the base of
        one of the objects. We check that the object does not move. For the other object,
        we do not apply any force and check that it falls down.
        """
        for num_cubes in (2, 4):
            for device in ("cuda:0", "cpu"):
                with self.subTest(num_cubes=num_cubes, device=device):
                    # Generate cubes scene
                    with build_simulation_context(device=device, add_ground_plane=True, auto_add_lighting=True) as sim:
                        sim._app_control_on_stop_handle = None
                        cube_object, origins = generate_cubes_scene(num_cubes=num_cubes, device=device)

                        # Play the simulator
                        sim.reset()

                        # Find bodies to apply the force
                        body_ids, body_names = cube_object.find_bodies(".*")

                        # Sample a force equal to the weight of the object
                        external_wrench_b = torch.zeros(cube_object.num_instances, len(body_ids), 6, device=sim.device)
                        # Every 2nd cube should have a force applied to it
                        external_wrench_b[0::2, :, 2] = 9.81 * cube_object.root_physx_view.get_masses()[0]

                        # Now we are ready!
                        for _ in range(5):
                            # reset root state
                            root_state = cube_object.data.default_root_state.clone()

                            # need to shift the position of the cubes otherwise they will be on top of each other
                            root_state[:, :3] = origins
                            cube_object.write_root_pose_to_sim(root_state[:, :7])
                            cube_object.write_root_velocity_to_sim(root_state[:, 7:])

                            # reset object
                            cube_object.reset()

                            # apply force
                            cube_object.set_external_force_and_torque(
                                external_wrench_b[..., :3], external_wrench_b[..., 3:], body_ids=body_ids
                            )
                            # perform simulation
                            for _ in range(5):
                                # apply action to the object
                                cube_object.write_data_to_sim()

                                # perform step
                                sim.step()

                                # update buffers
                                cube_object.update(sim.cfg.dt)

                            # First object should still be at the same Z position (1.0)
                            torch.testing.assert_close(
                                cube_object.data.root_pos_w[0::2, 2], torch.ones(num_cubes // 2, device=sim.device)
                            )
                            # Second object should have fallen, so it's Z height should be less than initial height of 1.0
                            self.assertTrue(torch.all(cube_object.data.root_pos_w[1::2, 2] < 1.0))

    def test_set_rigid_object_state(self):
        """Test setting the state of the rigid object.

        In this test, we set the state of the rigid object to a random state and check
        that the object is in that state after simulation. We set gravity to zero as
        we don't want any external forces acting on the object to ensure state remains static.
        """
        for num_cubes in (1, 2):
            for device in ("cuda:0", "cpu"):
                with self.subTest(num_cubes=num_cubes, device=device):
                    # Turn off gravity for this test as we don't want any external forces acting on the object
                    # to ensure state remains static
                    with build_simulation_context(device=device, gravity_enabled=False, auto_add_lighting=True) as sim:
                        sim._app_control_on_stop_handle = None
                        # Generate cubes scene
                        cube_object, _ = generate_cubes_scene(num_cubes=num_cubes, device=device)

                        # Play the simulator
                        sim.reset()

                        state_types = ["root_pos_w", "root_quat_w", "root_lin_vel_w", "root_ang_vel_w"]

                        # Set each state type individually as they are dependent on each other
                        for state_type_to_randomize in state_types:
                            state_dict = {
                                "root_pos_w": torch.zeros_like(cube_object.data.root_pos_w, device=sim.device),
                                "root_quat_w": default_orientation(num=num_cubes, device=sim.device),
                                "root_lin_vel_w": torch.zeros_like(cube_object.data.root_lin_vel_w, device=sim.device),
                                "root_ang_vel_w": torch.zeros_like(cube_object.data.root_ang_vel_w, device=sim.device),
                            }

                            # Now we are ready!
                            for _ in range(5):
                                # reset object
                                cube_object.reset()

                                # Set random state
                                if state_type_to_randomize == "root_quat_w":
                                    state_dict[state_type_to_randomize] = random_orientation(
                                        num=num_cubes, device=sim.device
                                    )
                                else:
                                    state_dict[state_type_to_randomize] = torch.randn(num_cubes, 3, device=sim.device)

                                # perform simulation
                                for _ in range(5):
                                    root_state = torch.cat(
                                        [
                                            state_dict["root_pos_w"],
                                            state_dict["root_quat_w"],
                                            state_dict["root_lin_vel_w"],
                                            state_dict["root_ang_vel_w"],
                                        ],
                                        dim=-1,
                                    )
                                    # reset root state
                                    cube_object.write_root_pose_to_sim(root_state[:, :7])
                                    cube_object.write_root_velocity_to_sim(root_state[:, 7:])

                                    sim.step()

                                    # assert that set root quantities are equal to the ones set in the state_dict
                                    for key, expected_value in state_dict.items():
                                        value = getattr(cube_object.data, key)
                                        torch.testing.assert_close(value, expected_value, rtol=1e-5, atol=1e-5)

                                    cube_object.update(sim.cfg.dt)

    def test_reset_rigid_object(self):
        """Test resetting the state of the rigid object."""
        for num_cubes in (1, 2):
            for device in ("cuda:0", "cpu"):
                with self.subTest(num_cubes=num_cubes, device=device):
                    with build_simulation_context(device=device, gravity_enabled=True, auto_add_lighting=True) as sim:
                        sim._app_control_on_stop_handle = None
                        # Generate cubes scene
                        cube_object, _ = generate_cubes_scene(num_cubes=num_cubes, device=device)

                        # Play the simulator
                        sim.reset()

                        for i in range(5):
                            # perform rendering
                            sim.step()

                            # update object
                            cube_object.update(sim.cfg.dt)

                            # Move the object to a random position
                            root_state = cube_object.data.default_root_state.clone()
                            root_state[:, :3] = torch.randn(num_cubes, 3, device=sim.device)

                            # Random orientation
                            root_state[:, 3:7] = random_orientation(num=num_cubes, device=sim.device)
                            cube_object.write_root_pose_to_sim(root_state[:, :7])
                            cube_object.write_root_velocity_to_sim(root_state[:, 7:])

                            if i % 2 == 0:
                                # reset object
                                cube_object.reset()

                                # Reset should zero external forces and torques
                                self.assertFalse(cube_object.has_external_wrench)
                                self.assertEqual(torch.count_nonzero(cube_object._external_force_b), 0)
                                self.assertEqual(torch.count_nonzero(cube_object._external_torque_b), 0)

    def test_rigid_body_set_material_properties(self):
        """Test getting and setting material properties of rigid object."""
        for num_cubes in (1, 2):
            for device in ("cuda:0", "cpu"):
                with self.subTest(num_cubes=num_cubes, device=device):
                    with build_simulation_context(
                        device=device, gravity_enabled=True, add_ground_plane=True, auto_add_lighting=True
                    ) as sim:
                        sim._app_control_on_stop_handle = None
                        # Generate cubes scene
                        cube_object, _ = generate_cubes_scene(num_cubes=num_cubes, device=device)

                        # Play sim
                        sim.reset()

                        # Set material properties
                        static_friction = torch.FloatTensor(num_cubes, 1).uniform_(0.4, 0.8)
                        dynamic_friction = torch.FloatTensor(num_cubes, 1).uniform_(0.4, 0.8)
                        restitution = torch.FloatTensor(num_cubes, 1).uniform_(0.0, 0.2)

                        materials = torch.cat([static_friction, dynamic_friction, restitution], dim=-1)

                        indices = torch.tensor(range(num_cubes), dtype=torch.int)
                        # Add friction to cube
                        cube_object.root_physx_view.set_material_properties(materials, indices)

                        # Simulate physics
                        # perform rendering
                        sim.step()
                        # update object
                        cube_object.update(sim.cfg.dt)

                        # Get material properties
                        materials_to_check = cube_object.root_physx_view.get_material_properties()

                        # Check if material properties are set correctly
                        torch.testing.assert_close(materials_to_check.reshape(num_cubes, 3), materials)

    def test_rigid_body_no_friction(self):
        """Test that a rigid object with no friction will maintain it's velocity when sliding across a plane."""
        for num_cubes in (1, 2):
            for device in ("cuda:0", "cpu"):
                with self.subTest(num_cubes=num_cubes, device=device):
                    with build_simulation_context(device=device, auto_add_lighting=True) as sim:
                        sim._app_control_on_stop_handle = None
                        # Generate cubes scene
                        cube_object, _ = generate_cubes_scene(num_cubes=num_cubes, height=0.0, device=device)

                        # Create ground plane with no friction
                        cfg = sim_utils.GroundPlaneCfg(
                            physics_material=materials.RigidBodyMaterialCfg(
                                static_friction=0.0,
                                dynamic_friction=0.0,
                                restitution=0.0,
                            )
                        )
                        cfg.func("/World/GroundPlane", cfg)

                        # Play sim
                        sim.reset()

                        # Set material friction properties to be all zero
                        static_friction = torch.zeros(num_cubes, 1)
                        dynamic_friction = torch.zeros(num_cubes, 1)
                        restitution = torch.FloatTensor(num_cubes, 1).uniform_(0.0, 0.2)

                        cube_object_materials = torch.cat([static_friction, dynamic_friction, restitution], dim=-1)
                        indices = torch.tensor(range(num_cubes), dtype=torch.int)

                        cube_object.root_physx_view.set_material_properties(cube_object_materials, indices)

                        # Set initial velocity
                        # Initial velocity in X to get the block moving
                        initial_velocity = torch.zeros((num_cubes, 6), device=sim.cfg.device)
                        initial_velocity[:, 0] = 0.1

                        cube_object.write_root_velocity_to_sim(initial_velocity)

                        # Simulate physics
                        for _ in range(5):
                            # perform rendering
                            sim.step()
                            # update object
                            cube_object.update(sim.cfg.dt)

                            # Non-deterministic when on GPU, so we use different tolerances
                            if device == "cuda:0":
                                tolerance = 1e-2
                            else:
                                tolerance = 1e-5

                            torch.testing.assert_close(
                                cube_object.data.root_lin_vel_w, initial_velocity[:, :3], rtol=1e-5, atol=tolerance
                            )

    def test_rigid_body_with_static_friction(self):
        """Test that static friction applied to rigid object works as expected.

        This test works by applying a force to the object and checking if the object moves or not based on the
        mu (coefficient of static friction) value set for the object. We set the static friction to be non-zero and
        apply a force to the object. When the force applied is below mu, the object should not move. When the force
        applied is above mu, the object should move.
        """
        for num_cubes in (1, 2):
            for device in ("cuda", "cpu"):
                with self.subTest(num_cubes=num_cubes, device=device):
                    with build_simulation_context(
                        device=device, dt=0.01, add_ground_plane=False, auto_add_lighting=True
                    ) as sim:
                        sim._app_control_on_stop_handle = None
                        cube_object, _ = generate_cubes_scene(num_cubes=num_cubes, height=0.03125, device=device)

                        # Create ground plane
                        static_friction_coefficient = 0.5
                        cfg = sim_utils.GroundPlaneCfg(
                            physics_material=materials.RigidBodyMaterialCfg(
                                static_friction=static_friction_coefficient,
                                dynamic_friction=static_friction_coefficient,  # This shouldn't be required but is due to a bug in PhysX
                            )
                        )
                        cfg.func("/World/GroundPlane", cfg)

                        # Play sim
                        sim.reset()

                        # Set static friction to be non-zero
                        # Dynamic friction also needs to be zero due to a bug in PhysX
                        static_friction = torch.Tensor([[static_friction_coefficient]] * num_cubes)
                        dynamic_friction = torch.Tensor([[static_friction_coefficient]] * num_cubes)
                        restitution = torch.zeros(num_cubes, 1)

                        cube_object_materials = torch.cat([static_friction, dynamic_friction, restitution], dim=-1)

                        indices = torch.tensor(range(num_cubes), dtype=torch.int)

                        # Add friction to cube
                        cube_object.root_physx_view.set_material_properties(cube_object_materials, indices)

                        # let everything settle
                        for _ in range(100):
                            sim.step()
                            cube_object.update(sim.cfg.dt)
                        cube_object.write_root_velocity_to_sim(torch.zeros((num_cubes, 6), device=sim.device))
                        cube_mass = cube_object.root_physx_view.get_masses()
                        gravity_magnitude = abs(sim.cfg.gravity[2])
                        # 2 cases: force applied is below and above mu
                        # below mu: block should not move as the force applied is <= mu
                        # above mu: block should move as the force applied is > mu
                        for force in "below_mu", "above_mu":
                            with self.subTest(force=force):
                                # set initial velocity to zero
                                cube_object.write_root_velocity_to_sim(torch.zeros((num_cubes, 6), device=sim.device))

                                external_wrench_b = torch.zeros((num_cubes, 1, 6), device=sim.device)
                                if force == "below_mu":
                                    external_wrench_b[..., 0] = (
                                        static_friction_coefficient * cube_mass * gravity_magnitude * 0.99
                                    )
                                else:
                                    external_wrench_b[..., 0] = (
                                        static_friction_coefficient * cube_mass * gravity_magnitude * 1.01
                                    )

                                cube_object.set_external_force_and_torque(
                                    external_wrench_b[..., :3],
                                    external_wrench_b[..., 3:],
                                )

                                # Get root state
                                initial_root_pos = cube_object.data.root_pos_w.clone()
                                # Simulate physics
                                for _ in range(200):
                                    # apply the wrench
                                    cube_object.write_data_to_sim()
                                    sim.step()
                                    # update object
                                    cube_object.update(sim.cfg.dt)
                                    if force == "below_mu":
                                        # Assert that the block has not moved
                                        torch.testing.assert_close(
                                            cube_object.data.root_pos_w, initial_root_pos, rtol=1e-3, atol=1e-3
                                        )
                                if force == "above_mu":
                                    self.assertTrue(
                                        (cube_object.data.root_state_w[..., 0] - initial_root_pos[..., 0] > 0.02).all()
                                    )

    def test_rigid_body_with_restitution(self):
        """Test that restitution when applied to rigid object works as expected.

        This test works by dropping a block from a height and checking if the block bounces or not based on the
        restitution value set for the object. We set the restitution to be non-zero and drop the block from a height.
        When the restitution is 0, the block should not bounce. When the restitution is between 0 and 1, the block
        should bounce with less energy.
        """
        for num_cubes in (1, 2):
            for device in ("cuda:0", "cpu"):
                for expected_collision_type in "partially_elastic", "inelastic":
                    with self.subTest(
                        expected_collision_type=expected_collision_type, num_cubes=num_cubes, device=device
                    ):
                        with build_simulation_context(
                            device=device, add_ground_plane=False, auto_add_lighting=True
                        ) as sim:
                            sim._app_control_on_stop_handle = None
                            cube_object, _ = generate_cubes_scene(num_cubes=num_cubes, height=1.0, device=device)

                            # Set static friction to be non-zero
                            if expected_collision_type == "inelastic":
                                restitution_coefficient = 0.0
                            elif expected_collision_type == "partially_elastic":
                                restitution_coefficient = 0.5

                            # Create ground plane such that has a restitution of 1.0 (perfectly elastic collision)
                            cfg = sim_utils.GroundPlaneCfg(
                                physics_material=materials.RigidBodyMaterialCfg(
                                    restitution=restitution_coefficient,
                                )
                            )
                            cfg.func("/World/GroundPlane", cfg)

                            indices = torch.tensor(range(num_cubes), dtype=torch.int)

                            # Play sim
                            sim.reset()

                            root_state = torch.zeros(num_cubes, 13, device=sim.device)
                            root_state[:, 3] = 1.0  # To make orientation a quaternion
                            for i in range(num_cubes):
                                root_state[i, 1] = 1.0 * i
                            root_state[:, 2] = 1.0  # Set an initial drop height
                            root_state[:, 9] = -1.0  # Set an initial downward velocity

                            cube_object.write_root_pose_to_sim(root_state[:, :7])
                            cube_object.write_root_velocity_to_sim(root_state[:, 7:])

                            static_friction = torch.zeros(num_cubes, 1)
                            dynamic_friction = torch.zeros(num_cubes, 1)
                            restitution = torch.Tensor([[restitution_coefficient]] * num_cubes)

                            cube_object_materials = torch.cat([static_friction, dynamic_friction, restitution], dim=-1)

                            # Add restitution to cube
                            cube_object.root_physx_view.set_material_properties(cube_object_materials, indices)

                            curr_z_velocity = cube_object.data.root_lin_vel_w[:, 2].clone()

                            for _ in range(100):
                                sim.step()

                                # update object
                                cube_object.update(sim.cfg.dt)
                                curr_z_velocity = cube_object.data.root_lin_vel_w[:, 2].clone()

                                if expected_collision_type == "inelastic":
                                    # assert that the block has not bounced by checking that the z velocity is less than or equal to 0
                                    self.assertTrue((curr_z_velocity <= 0.0).all())

                                if torch.all(curr_z_velocity <= 0.0):
                                    # Still in the air
                                    prev_z_velocity = curr_z_velocity
                                else:
                                    # collision has happened, exit the for loop
                                    break

                            if expected_collision_type == "partially_elastic":
                                # Assert that the block has lost some energy by checking that the z velocity is less
                                self.assertTrue(torch.all(torch.le(abs(curr_z_velocity), abs(prev_z_velocity))))
                                self.assertTrue((curr_z_velocity > 0.0).all())

    def test_rigid_body_set_mass(self):
        """Test getting and setting mass of rigid object."""
        for num_cubes in (1, 2):
            for device in ("cuda:0", "cpu"):
                with self.subTest(num_cubes=num_cubes, device=device):
                    with build_simulation_context(
                        device=device, gravity_enabled=False, add_ground_plane=True, auto_add_lighting=True
                    ) as sim:
                        sim._app_control_on_stop_handle = None
                        # Create a scene with random cubes
                        cube_object, _ = generate_cubes_scene(num_cubes=num_cubes, height=1.0, device=device)

                        # Play sim
                        sim.reset()

                        # Get masses before increasing
                        original_masses = cube_object.root_physx_view.get_masses()

                        self.assertEqual(original_masses.shape, (num_cubes, 1))

                        # Randomize mass of the object
                        masses = original_masses + torch.FloatTensor(num_cubes, 1).uniform_(4, 8)

                        indices = torch.tensor(range(num_cubes), dtype=torch.int)

                        # Add friction to cube
                        cube_object.root_physx_view.set_masses(masses, indices)

                        torch.testing.assert_close(cube_object.root_physx_view.get_masses(), masses)

                        # Simulate physics
                        # perform rendering
                        sim.step()
                        # update object
                        cube_object.update(sim.cfg.dt)

                        masses_to_check = cube_object.root_physx_view.get_masses()

                        # Check if mass is set correctly
                        torch.testing.assert_close(masses, masses_to_check)

    def test_gravity_vec_w(self):
        """Test that gravity vector direction is set correctly for the rigid object."""
        for num_cubes in (1, 2):
            for device in ("cuda:0", "cpu"):
                for gravity_enabled in [True, False]:
                    with self.subTest(num_cubes=num_cubes, device=device, gravity_enabled=gravity_enabled):
                        with build_simulation_context(device=device, gravity_enabled=gravity_enabled) as sim:
                            sim._app_control_on_stop_handle = None
                            # Create a scene with random cubes
                            cube_object, _ = generate_cubes_scene(num_cubes=num_cubes, device=device)

                            # Obtain gravity direction
                            if gravity_enabled:
                                gravity_dir = (0.0, 0.0, -1.0)
                            else:
                                gravity_dir = (0.0, 0.0, 0.0)

                            # Play sim
                            sim.reset()

                            # Check that gravity is set correctly
                            self.assertEqual(cube_object.data.GRAVITY_VEC_W[0, 0], gravity_dir[0])
                            self.assertEqual(cube_object.data.GRAVITY_VEC_W[0, 1], gravity_dir[1])
                            self.assertEqual(cube_object.data.GRAVITY_VEC_W[0, 2], gravity_dir[2])

                            # Simulate physics
                            for _ in range(2):
                                # perform rendering
                                sim.step()
                                # update object
                                cube_object.update(sim.cfg.dt)

                                # Expected gravity value is the acceleration of the body
                                gravity = torch.zeros(num_cubes, 1, 6, device=device)
                                if gravity_enabled:
                                    gravity[:, :, 2] = -9.81
                                # Check the body accelerations are correct
                                torch.testing.assert_close(cube_object.data.body_acc_w, gravity)

    def test_body_root_state_properties(self):
        """Test the root_com_state_w, root_link_state_w, body_com_state_w, and body_link_state_w properties."""
        for num_cubes in (1, 2):
            for device in ("cuda:0", "cpu"):
                for with_offset in [True, False]:
                    with self.subTest(num_cubes=num_cubes, device=device, with_offset=with_offset):
                        with build_simulation_context(
                            device=device, gravity_enabled=False, auto_add_lighting=True
                        ) as sim:
                            sim._app_control_on_stop_handle = None
                            # Create a scene with random cubes
                            cube_object, env_pos = generate_cubes_scene(num_cubes=num_cubes, height=0.0, device=device)
                            env_idx = torch.tensor([x for x in range(num_cubes)])

                            # Play sim
                            sim.reset()

                            # Check if cube_object is initialized
                            self.assertTrue(cube_object.is_initialized)

                            # change center of mass offset from link frame
                            if with_offset:
                                offset = torch.tensor([0.1, 0.0, 0.0], device=device).repeat(num_cubes, 1)
                            else:
                                offset = torch.tensor([0.0, 0.0, 0.0], device=device).repeat(num_cubes, 1)

                            com = cube_object.root_physx_view.get_coms()
                            com[..., :3] = offset.to("cpu")
                            cube_object.root_physx_view.set_coms(com, env_idx)

                            # check ceter of mass has been set
                            torch.testing.assert_close(cube_object.root_physx_view.get_coms(), com)

                            # random z spin velocity
                            spin_twist = torch.zeros(6, device=device)
                            spin_twist[5] = torch.randn(1, device=device)

                            # Simulate physics
                            for _ in range(100):
                                # spin the object around Z axis (com)
                                cube_object.write_root_velocity_to_sim(spin_twist.repeat(num_cubes, 1))
                                # perform rendering
                                sim.step()
                                # update object
                                cube_object.update(sim.cfg.dt)

                                # get state properties
                                root_state_w = cube_object.data.root_state_w
                                root_link_state_w = cube_object.data.root_link_state_w
                                root_com_state_w = cube_object.data.root_com_state_w
                                body_state_w = cube_object.data.body_state_w
                                body_link_state_w = cube_object.data.body_link_state_w
                                body_com_state_w = cube_object.data.body_com_state_w

                                # if offset is [0,0,0] all root_state_%_w will match and all body_%_w will match
                                if not with_offset:
                                    torch.testing.assert_close(root_state_w, root_com_state_w)
                                    torch.testing.assert_close(root_state_w, root_link_state_w)
                                    torch.testing.assert_close(body_state_w, body_com_state_w)
                                    torch.testing.assert_close(body_state_w, body_link_state_w)
                                else:
                                    # cubes are spinning around center of mass
                                    # position will not match
                                    # center of mass position will be constant (i.e. spinning around com)
                                    torch.testing.assert_close(env_pos + offset, root_com_state_w[..., :3])
                                    torch.testing.assert_close(env_pos + offset, body_com_state_w[..., :3].squeeze(-2))
                                    # link position will be moving but should stay constant away from center of mass
                                    root_link_state_pos_rel_com = quat_rotate_inverse(
                                        root_link_state_w[..., 3:7],
                                        root_link_state_w[..., :3] - root_com_state_w[..., :3],
                                    )
                                    torch.testing.assert_close(-offset, root_link_state_pos_rel_com)
                                    body_link_state_pos_rel_com = quat_rotate_inverse(
                                        body_link_state_w[..., 3:7],
                                        body_link_state_w[..., :3] - body_com_state_w[..., :3],
                                    )
                                    torch.testing.assert_close(-offset, body_link_state_pos_rel_com.squeeze(-2))

                                    # orientation of com will be a constant rotation from link orientation
                                    com_quat_b = cube_object.data.body_com_quat_b
                                    com_quat_w = quat_mul(body_link_state_w[..., 3:7], com_quat_b)
                                    torch.testing.assert_close(com_quat_w, body_com_state_w[..., 3:7])
                                    torch.testing.assert_close(com_quat_w.squeeze(-2), root_com_state_w[..., 3:7])

                                    # orientation of link will match root state will always match
                                    torch.testing.assert_close(root_state_w[..., 3:7], root_link_state_w[..., 3:7])
                                    torch.testing.assert_close(body_state_w[..., 3:7], body_link_state_w[..., 3:7])

                                    # lin_vel will not match
                                    # center of mass vel will be constant (i.e. spinning around com)
                                    torch.testing.assert_close(
                                        torch.zeros_like(root_com_state_w[..., 7:10]), root_com_state_w[..., 7:10]
                                    )
                                    torch.testing.assert_close(
                                        torch.zeros_like(body_com_state_w[..., 7:10]), body_com_state_w[..., 7:10]
                                    )
                                    # link frame will be moving, and should be equal to input angular velocity cross offset
                                    lin_vel_rel_root_gt = quat_rotate_inverse(
                                        root_link_state_w[..., 3:7], root_link_state_w[..., 7:10]
                                    )
                                    lin_vel_rel_body_gt = quat_rotate_inverse(
                                        body_link_state_w[..., 3:7], body_link_state_w[..., 7:10]
                                    )
                                    lin_vel_rel_gt = torch.linalg.cross(
                                        spin_twist.repeat(num_cubes, 1)[..., 3:], -offset
                                    )
                                    torch.testing.assert_close(
                                        lin_vel_rel_gt, lin_vel_rel_root_gt, atol=1e-4, rtol=1e-4
                                    )
                                    torch.testing.assert_close(
                                        lin_vel_rel_gt, lin_vel_rel_body_gt.squeeze(-2), atol=1e-4, rtol=1e-4
                                    )

                                    # ang_vel will always match
                                    torch.testing.assert_close(root_state_w[..., 10:], root_com_state_w[..., 10:])
                                    torch.testing.assert_close(root_state_w[..., 10:], root_link_state_w[..., 10:])
                                    torch.testing.assert_close(body_state_w[..., 10:], body_com_state_w[..., 10:])
                                    torch.testing.assert_close(body_state_w[..., 10:], body_link_state_w[..., 10:])

    def test_write_root_state(self):
        """Test the setters for root_state using both the link frame and center of mass as reference frame."""
        for num_cubes in (1, 2):
            for device in ("cuda:0", "cpu"):
                for with_offset in [True, False]:
                    for state_location in ("com", "link"):
                        with self.subTest(num_cubes=num_cubes, device=device, with_offset=with_offset):
                            with build_simulation_context(
                                device=device, gravity_enabled=False, auto_add_lighting=True
                            ) as sim:
                                sim._app_control_on_stop_handle = None
                                # Create a scene with random cubes
                                cube_object, env_pos = generate_cubes_scene(
                                    num_cubes=num_cubes, height=0.0, device=device
                                )
                                env_idx = torch.tensor([x for x in range(num_cubes)])

                                # Play sim
                                sim.reset()

                                # Check if cube_object is initialized
                                self.assertTrue(cube_object.is_initialized)

                                # change center of mass offset from link frame
                                if with_offset:
                                    offset = torch.tensor([0.1, 0.0, 0.0], device=device).repeat(num_cubes, 1)
                                else:
                                    offset = torch.tensor([0.0, 0.0, 0.0], device=device).repeat(num_cubes, 1)

                                com = cube_object.root_physx_view.get_coms()
                                com[..., :3] = offset.to("cpu")
                                cube_object.root_physx_view.set_coms(com, env_idx)

                                # check center of mass has been set
                                torch.testing.assert_close(cube_object.root_physx_view.get_coms(), com)

                                rand_state = torch.zeros_like(cube_object.data.root_state_w)
                                rand_state[..., :7] = cube_object.data.default_root_state[..., :7]
                                rand_state[..., :3] += env_pos
                                # make quaternion a unit vector
                                rand_state[..., 3:7] = torch.nn.functional.normalize(rand_state[..., 3:7], dim=-1)

                                env_idx = env_idx.to(device)
                                for i in range(10):

                                    # perform step
                                    sim.step()
                                    # update buffers
                                    cube_object.update(sim.cfg.dt)

                                    if state_location == "com":
                                        if i % 2 == 0:
                                            cube_object.write_root_com_state_to_sim(rand_state)
                                        else:
                                            cube_object.write_root_com_state_to_sim(rand_state, env_ids=env_idx)
                                    elif state_location == "link":
                                        if i % 2 == 0:
                                            cube_object.write_root_link_state_to_sim(rand_state)
                                        else:
                                            cube_object.write_root_link_state_to_sim(rand_state, env_ids=env_idx)

                                    if state_location == "com":
                                        torch.testing.assert_close(rand_state, cube_object.data.root_com_state_w)
                                    elif state_location == "link":
                                        torch.testing.assert_close(rand_state, cube_object.data.root_link_state_w)


if __name__ == "__main__":
    run_tests()
=======
            static_friction = torch.zeros(num_cubes, 1)
            dynamic_friction = torch.zeros(num_cubes, 1)
            restitution = torch.Tensor([[restitution_coefficient]] * num_cubes)

            cube_object_materials = torch.cat([static_friction, dynamic_friction, restitution], dim=-1)

            # Add restitution to cube
            cube_object.root_physx_view.set_material_properties(cube_object_materials, indices)

            curr_z_velocity = cube_object.data.root_lin_vel_w[:, 2].clone()

            for _ in range(100):
                sim.step()

                # update object
                cube_object.update(sim.cfg.dt)
                curr_z_velocity = cube_object.data.root_lin_vel_w[:, 2].clone()

                if expected_collision_type == "inelastic":
                    # assert that the block has not bounced by checking that the z velocity is less than or equal to 0
                    assert (curr_z_velocity <= 0.0).all()

                if torch.all(curr_z_velocity <= 0.0):
                    # Still in the air
                    prev_z_velocity = curr_z_velocity
                else:
                    # collision has happened, exit the for loop
                    break

            if expected_collision_type == "partially_elastic":
                # Assert that the block has lost some energy by checking that the z velocity is less
                assert torch.all(torch.le(abs(curr_z_velocity), abs(prev_z_velocity)))
                assert (curr_z_velocity > 0.0).all()


@pytest.mark.parametrize("num_cubes", [1, 2])
@pytest.mark.parametrize("device", ["cuda:0", "cpu"])
def test_rigid_body_set_mass(num_cubes, device):
    """Test getting and setting mass of rigid object."""
    with build_simulation_context(
        device=device, gravity_enabled=False, add_ground_plane=True, auto_add_lighting=True
    ) as sim:
        sim._app_control_on_stop_handle = None
        # Create a scene with random cubes
        cube_object, _ = generate_cubes_scene(num_cubes=num_cubes, height=1.0, device=device)

        # Play sim
        sim.reset()

        # Get masses before increasing
        original_masses = cube_object.root_physx_view.get_masses()

        assert original_masses.shape == (num_cubes, 1)

        # Randomize mass of the object
        masses = original_masses + torch.FloatTensor(num_cubes, 1).uniform_(4, 8)

        indices = torch.tensor(range(num_cubes), dtype=torch.int)

        # Add friction to cube
        cube_object.root_physx_view.set_masses(masses, indices)

        torch.testing.assert_close(cube_object.root_physx_view.get_masses(), masses)

        # Simulate physics
        # perform rendering
        sim.step()
        # update object
        cube_object.update(sim.cfg.dt)

        masses_to_check = cube_object.root_physx_view.get_masses()

        # Check if mass is set correctly
        torch.testing.assert_close(masses, masses_to_check)


@pytest.mark.parametrize("num_cubes", [1, 2])
@pytest.mark.parametrize("device", ["cuda:0", "cpu"])
@pytest.mark.parametrize("gravity_enabled", [True, False])
def test_gravity_vec_w(num_cubes, device, gravity_enabled):
    """Test that gravity vector direction is set correctly for the rigid object."""
    with build_simulation_context(device=device, gravity_enabled=gravity_enabled) as sim:
        sim._app_control_on_stop_handle = None
        # Create a scene with random cubes
        cube_object, _ = generate_cubes_scene(num_cubes=num_cubes, device=device)

        # Obtain gravity direction
        if gravity_enabled:
            gravity_dir = (0.0, 0.0, -1.0)
        else:
            gravity_dir = (0.0, 0.0, 0.0)

        # Play sim
        sim.reset()

        # Check that gravity is set correctly
        assert cube_object.data.GRAVITY_VEC_W[0, 0] == gravity_dir[0]
        assert cube_object.data.GRAVITY_VEC_W[0, 1] == gravity_dir[1]
        assert cube_object.data.GRAVITY_VEC_W[0, 2] == gravity_dir[2]

        # Simulate physics
        for _ in range(2):
            # perform rendering
            sim.step()
            # update object
            cube_object.update(sim.cfg.dt)

            # Expected gravity value is the acceleration of the body
            gravity = torch.zeros(num_cubes, 1, 6, device=device)
            if gravity_enabled:
                gravity[:, :, 2] = -9.81
            # Check the body accelerations are correct
            torch.testing.assert_close(cube_object.data.body_acc_w, gravity)


@pytest.mark.parametrize("num_cubes", [1, 2])
@pytest.mark.parametrize("device", ["cuda:0", "cpu"])
@pytest.mark.parametrize("with_offset", [True, False])
def test_body_root_state_properties(num_cubes, device, with_offset):
    """Test the root_com_state_w, root_link_state_w, body_com_state_w, and body_link_state_w properties."""
    with build_simulation_context(device=device, gravity_enabled=False, auto_add_lighting=True) as sim:
        sim._app_control_on_stop_handle = None
        # Create a scene with random cubes
        cube_object, env_pos = generate_cubes_scene(num_cubes=num_cubes, height=0.0, device=device)
        env_idx = torch.tensor([x for x in range(num_cubes)])

        # Play sim
        sim.reset()

        # Check if cube_object is initialized
        assert cube_object.is_initialized

        # change center of mass offset from link frame
        if with_offset:
            offset = torch.tensor([0.1, 0.0, 0.0], device=device).repeat(num_cubes, 1)
        else:
            offset = torch.tensor([0.0, 0.0, 0.0], device=device).repeat(num_cubes, 1)

        com = cube_object.root_physx_view.get_coms()
        com[..., :3] = offset.to("cpu")
        cube_object.root_physx_view.set_coms(com, env_idx)

        # check ceter of mass has been set
        torch.testing.assert_close(cube_object.root_physx_view.get_coms(), com)

        # random z spin velocity
        spin_twist = torch.zeros(6, device=device)
        spin_twist[5] = torch.randn(1, device=device)

        # Simulate physics
        for _ in range(100):
            # spin the object around Z axis (com)
            cube_object.write_root_velocity_to_sim(spin_twist.repeat(num_cubes, 1))
            # perform rendering
            sim.step()
            # update object
            cube_object.update(sim.cfg.dt)

            # get state properties
            root_state_w = cube_object.data.root_state_w
            root_link_state_w = cube_object.data.root_link_state_w
            root_com_state_w = cube_object.data.root_com_state_w
            body_state_w = cube_object.data.body_state_w
            body_link_state_w = cube_object.data.body_link_state_w
            body_com_state_w = cube_object.data.body_com_state_w

            # if offset is [0,0,0] all root_state_%_w will match and all body_%_w will match
            if not with_offset:
                torch.testing.assert_close(root_state_w, root_com_state_w)
                torch.testing.assert_close(root_state_w, root_link_state_w)
                torch.testing.assert_close(body_state_w, body_com_state_w)
                torch.testing.assert_close(body_state_w, body_link_state_w)
            else:
                # cubes are spinning around center of mass
                # position will not match
                # center of mass position will be constant (i.e. spining around com)
                torch.testing.assert_close(env_pos + offset, root_com_state_w[..., :3])
                torch.testing.assert_close(env_pos + offset, body_com_state_w[..., :3].squeeze(-2))
                # link position will be moving but should stay constant away from center of mass
                root_link_state_pos_rel_com = quat_apply_inverse(
                    root_link_state_w[..., 3:7],
                    root_link_state_w[..., :3] - root_com_state_w[..., :3],
                )
                torch.testing.assert_close(-offset, root_link_state_pos_rel_com)
                body_link_state_pos_rel_com = quat_apply_inverse(
                    body_link_state_w[..., 3:7],
                    body_link_state_w[..., :3] - body_com_state_w[..., :3],
                )
                torch.testing.assert_close(-offset, body_link_state_pos_rel_com.squeeze(-2))

                # orientation of com will be a constant rotation from link orientation
                com_quat_b = cube_object.data.com_quat_b
                com_quat_w = quat_mul(body_link_state_w[..., 3:7], com_quat_b)
                torch.testing.assert_close(com_quat_w, body_com_state_w[..., 3:7])
                torch.testing.assert_close(com_quat_w.squeeze(-2), root_com_state_w[..., 3:7])

                # orientation of link will match root state will always match
                torch.testing.assert_close(root_state_w[..., 3:7], root_link_state_w[..., 3:7])
                torch.testing.assert_close(body_state_w[..., 3:7], body_link_state_w[..., 3:7])

                # lin_vel will not match
                # center of mass vel will be constant (i.e. spining around com)
                torch.testing.assert_close(torch.zeros_like(root_com_state_w[..., 7:10]), root_com_state_w[..., 7:10])
                torch.testing.assert_close(torch.zeros_like(body_com_state_w[..., 7:10]), body_com_state_w[..., 7:10])
                # link frame will be moving, and should be equal to input angular velocity cross offset
                lin_vel_rel_root_gt = quat_apply_inverse(root_link_state_w[..., 3:7], root_link_state_w[..., 7:10])
                lin_vel_rel_body_gt = quat_apply_inverse(body_link_state_w[..., 3:7], body_link_state_w[..., 7:10])
                lin_vel_rel_gt = torch.linalg.cross(spin_twist.repeat(num_cubes, 1)[..., 3:], -offset)
                torch.testing.assert_close(lin_vel_rel_gt, lin_vel_rel_root_gt, atol=1e-4, rtol=1e-4)
                torch.testing.assert_close(lin_vel_rel_gt, lin_vel_rel_body_gt.squeeze(-2), atol=1e-4, rtol=1e-4)

                # ang_vel will always match
                torch.testing.assert_close(root_state_w[..., 10:], root_com_state_w[..., 10:])
                torch.testing.assert_close(root_state_w[..., 10:], root_link_state_w[..., 10:])
                torch.testing.assert_close(body_state_w[..., 10:], body_com_state_w[..., 10:])
                torch.testing.assert_close(body_state_w[..., 10:], body_link_state_w[..., 10:])


@pytest.mark.parametrize("num_cubes", [1, 2])
@pytest.mark.parametrize("device", ["cuda:0", "cpu"])
@pytest.mark.parametrize("with_offset", [True, False])
@pytest.mark.parametrize("state_location", ["com", "link"])
def test_write_root_state(num_cubes, device, with_offset, state_location):
    """Test the setters for root_state using both the link frame and center of mass as reference frame."""
    with build_simulation_context(device=device, gravity_enabled=False, auto_add_lighting=True) as sim:
        sim._app_control_on_stop_handle = None
        # Create a scene with random cubes
        cube_object, env_pos = generate_cubes_scene(num_cubes=num_cubes, height=0.0, device=device)
        env_idx = torch.tensor([x for x in range(num_cubes)])

        # Play sim
        sim.reset()

        # Check if cube_object is initialized
        assert cube_object.is_initialized

        # change center of mass offset from link frame
        if with_offset:
            offset = torch.tensor([0.1, 0.0, 0.0], device=device).repeat(num_cubes, 1)
        else:
            offset = torch.tensor([0.0, 0.0, 0.0], device=device).repeat(num_cubes, 1)

        com = cube_object.root_physx_view.get_coms()
        com[..., :3] = offset.to("cpu")
        cube_object.root_physx_view.set_coms(com, env_idx)

        # check ceter of mass has been set
        torch.testing.assert_close(cube_object.root_physx_view.get_coms(), com)

        rand_state = torch.zeros_like(cube_object.data.root_state_w)
        rand_state[..., :7] = cube_object.data.default_root_state[..., :7]
        rand_state[..., :3] += env_pos
        # make quaternion a unit vector
        rand_state[..., 3:7] = torch.nn.functional.normalize(rand_state[..., 3:7], dim=-1)

        env_idx = env_idx.to(device)
        for i in range(10):

            # perform step
            sim.step()
            # update buffers
            cube_object.update(sim.cfg.dt)

            if state_location == "com":
                if i % 2 == 0:
                    cube_object.write_root_com_state_to_sim(rand_state)
                else:
                    cube_object.write_root_com_state_to_sim(rand_state, env_ids=env_idx)
            elif state_location == "link":
                if i % 2 == 0:
                    cube_object.write_root_link_state_to_sim(rand_state)
                else:
                    cube_object.write_root_link_state_to_sim(rand_state, env_ids=env_idx)

            if state_location == "com":
                torch.testing.assert_close(rand_state, cube_object.data.root_com_state_w)
            elif state_location == "link":
                torch.testing.assert_close(rand_state, cube_object.data.root_link_state_w)
>>>>>>> d63e58f9
<|MERGE_RESOLUTION|>--- conflicted
+++ resolved
@@ -637,881 +637,6 @@
             cube_object.write_root_pose_to_sim(root_state[:, :7])
             cube_object.write_root_velocity_to_sim(root_state[:, 7:])
 
-<<<<<<< HEAD
-    def test_initialization(self):
-        """Test initialization for prim with rigid body API at the provided prim path."""
-        for num_cubes in (1, 2):
-            for device in ("cuda:0", "cpu"):
-                with self.subTest(num_cubes=num_cubes, device=device):
-                    with build_simulation_context(device=device, auto_add_lighting=True) as sim:
-                        sim._app_control_on_stop_handle = None
-                        # Generate cubes scene
-                        cube_object, _ = generate_cubes_scene(num_cubes=num_cubes, device=device)
-
-                        # Check that boundedness of rigid object is correct
-                        self.assertEqual(ctypes.c_long.from_address(id(cube_object)).value, 1)
-
-                        # Play sim
-                        sim.reset()
-
-                        # Check if object is initialized
-                        self.assertTrue(cube_object.is_initialized)
-                        self.assertEqual(len(cube_object.body_names), 1)
-
-                        # Check buffers that exists and have correct shapes
-                        self.assertEqual(cube_object.data.root_pos_w.shape, (num_cubes, 3))
-                        self.assertEqual(cube_object.data.root_quat_w.shape, (num_cubes, 4))
-                        self.assertEqual(cube_object.data.default_mass.shape, (num_cubes, 1))
-                        self.assertEqual(cube_object.data.default_inertia.shape, (num_cubes, 9))
-
-                        # Simulate physics
-                        for _ in range(2):
-                            # perform rendering
-                            sim.step()
-                            # update object
-                            cube_object.update(sim.cfg.dt)
-
-    def test_initialization_with_kinematic_enabled(self):
-        """Test that initialization for prim with kinematic flag enabled."""
-        for num_cubes in (1, 2):
-            for device in ("cuda:0", "cpu"):
-                with self.subTest(num_cubes=num_cubes, device=device):
-                    with build_simulation_context(device=device, auto_add_lighting=True) as sim:
-                        sim._app_control_on_stop_handle = None
-                        # Generate cubes scene
-                        cube_object, origins = generate_cubes_scene(
-                            num_cubes=num_cubes, kinematic_enabled=True, device=device
-                        )
-
-                        # Check that boundedness of rigid object is correct
-                        self.assertEqual(ctypes.c_long.from_address(id(cube_object)).value, 1)
-
-                        # Play sim
-                        sim.reset()
-
-                        # Check if object is initialized
-                        self.assertTrue(cube_object.is_initialized)
-                        self.assertEqual(len(cube_object.body_names), 1)
-
-                        # Check buffers that exists and have correct shapes
-                        self.assertEqual(cube_object.data.root_pos_w.shape, (num_cubes, 3))
-                        self.assertEqual(cube_object.data.root_quat_w.shape, (num_cubes, 4))
-
-                        # Simulate physics
-                        for _ in range(2):
-                            # perform rendering
-                            sim.step()
-                            # update object
-                            cube_object.update(sim.cfg.dt)
-                            # check that the object is kinematic
-                            default_root_state = cube_object.data.default_root_state.clone()
-                            default_root_state[:, :3] += origins
-                            torch.testing.assert_close(cube_object.data.root_state_w, default_root_state)
-
-    def test_initialization_with_no_rigid_body(self):
-        """Test that initialization fails when no rigid body is found at the provided prim path."""
-        for num_cubes in (1, 2):
-            for device in ("cuda:0", "cpu"):
-                with self.subTest(num_cubes=num_cubes, device=device):
-                    with build_simulation_context(device=device, auto_add_lighting=True) as sim:
-                        sim._app_control_on_stop_handle = None
-                        # Generate cubes scene
-                        cube_object, _ = generate_cubes_scene(num_cubes=num_cubes, api="none", device=device)
-
-                        # Check that boundedness of rigid object is correct
-                        self.assertEqual(ctypes.c_long.from_address(id(cube_object)).value, 1)
-
-                        # Play sim
-                        sim.reset()
-
-                        # Check if object is initialized
-                        self.assertFalse(cube_object.is_initialized)
-
-    def test_initialization_with_articulation_root(self):
-        """Test that initialization fails when an articulation root is found at the provided prim path."""
-        for num_cubes in (1, 2):
-            for device in ("cuda:0", "cpu"):
-                with self.subTest(num_cubes=num_cubes, device=device):
-                    with build_simulation_context(device=device, auto_add_lighting=True) as sim:
-                        sim._app_control_on_stop_handle = None
-                        # Generate cubes scene
-                        cube_object, _ = generate_cubes_scene(
-                            num_cubes=num_cubes, api="articulation_root", device=device
-                        )
-
-                        # Check that boundedness of rigid object is correct
-                        self.assertEqual(ctypes.c_long.from_address(id(cube_object)).value, 1)
-
-                        # Play sim
-                        sim.reset()
-
-                        # Check if object is initialized
-                        self.assertFalse(cube_object.is_initialized)
-
-    def test_external_force_buffer(self):
-        """Test if external force buffer correctly updates in the force value is zero case.
-
-        In this test, we apply a non-zero force, then a zero force, then finally a non-zero force
-        to an object. We check if the force buffer is properly updated at each step.
-        """
-
-        for device in ("cuda:0", "cpu"):
-            with self.subTest(num_cubes=1, device=device):
-                # Generate cubes scene
-                with build_simulation_context(device=device, add_ground_plane=True, auto_add_lighting=True) as sim:
-                    sim._app_control_on_stop_handle = None
-                    cube_object, origins = generate_cubes_scene(num_cubes=1, device=device)
-
-                    # play the simulator
-                    sim.reset()
-
-                    # find bodies to apply the force
-                    body_ids, body_names = cube_object.find_bodies(".*")
-
-                    # reset object
-                    cube_object.reset()
-
-                    # perform simulation
-                    for step in range(5):
-
-                        # initiate force tensor
-                        external_wrench_b = torch.zeros(cube_object.num_instances, len(body_ids), 6, device=sim.device)
-
-                        if step == 0 or step == 3:
-                            # set a non-zero force
-                            force = 1
-                        else:
-                            # set a zero force
-                            force = 0
-
-                        # set force value
-                        external_wrench_b[:, :, 0] = force
-                        external_wrench_b[:, :, 3] = force
-
-                        # apply force
-                        cube_object.set_external_force_and_torque(
-                            external_wrench_b[..., :3], external_wrench_b[..., 3:], body_ids=body_ids
-                        )
-
-                        # check if the cube's force and torque buffers are correctly updated
-                        self.assertTrue(cube_object._external_force_b[0, 0, 0].item() == force)
-                        self.assertTrue(cube_object._external_torque_b[0, 0, 0].item() == force)
-
-                        # apply action to the object
-                        cube_object.write_data_to_sim()
-
-                        # perform step
-                        sim.step()
-
-                        # update buffers
-                        cube_object.update(sim.cfg.dt)
-
-    def test_external_force_on_single_body(self):
-        """Test application of external force on the base of the object.
-
-        In this test, we apply a force equal to the weight of an object on the base of
-        one of the objects. We check that the object does not move. For the other object,
-        we do not apply any force and check that it falls down.
-        """
-        for num_cubes in (2, 4):
-            for device in ("cuda:0", "cpu"):
-                with self.subTest(num_cubes=num_cubes, device=device):
-                    # Generate cubes scene
-                    with build_simulation_context(device=device, add_ground_plane=True, auto_add_lighting=True) as sim:
-                        sim._app_control_on_stop_handle = None
-                        cube_object, origins = generate_cubes_scene(num_cubes=num_cubes, device=device)
-
-                        # Play the simulator
-                        sim.reset()
-
-                        # Find bodies to apply the force
-                        body_ids, body_names = cube_object.find_bodies(".*")
-
-                        # Sample a force equal to the weight of the object
-                        external_wrench_b = torch.zeros(cube_object.num_instances, len(body_ids), 6, device=sim.device)
-                        # Every 2nd cube should have a force applied to it
-                        external_wrench_b[0::2, :, 2] = 9.81 * cube_object.root_physx_view.get_masses()[0]
-
-                        # Now we are ready!
-                        for _ in range(5):
-                            # reset root state
-                            root_state = cube_object.data.default_root_state.clone()
-
-                            # need to shift the position of the cubes otherwise they will be on top of each other
-                            root_state[:, :3] = origins
-                            cube_object.write_root_pose_to_sim(root_state[:, :7])
-                            cube_object.write_root_velocity_to_sim(root_state[:, 7:])
-
-                            # reset object
-                            cube_object.reset()
-
-                            # apply force
-                            cube_object.set_external_force_and_torque(
-                                external_wrench_b[..., :3], external_wrench_b[..., 3:], body_ids=body_ids
-                            )
-                            # perform simulation
-                            for _ in range(5):
-                                # apply action to the object
-                                cube_object.write_data_to_sim()
-
-                                # perform step
-                                sim.step()
-
-                                # update buffers
-                                cube_object.update(sim.cfg.dt)
-
-                            # First object should still be at the same Z position (1.0)
-                            torch.testing.assert_close(
-                                cube_object.data.root_pos_w[0::2, 2], torch.ones(num_cubes // 2, device=sim.device)
-                            )
-                            # Second object should have fallen, so it's Z height should be less than initial height of 1.0
-                            self.assertTrue(torch.all(cube_object.data.root_pos_w[1::2, 2] < 1.0))
-
-    def test_set_rigid_object_state(self):
-        """Test setting the state of the rigid object.
-
-        In this test, we set the state of the rigid object to a random state and check
-        that the object is in that state after simulation. We set gravity to zero as
-        we don't want any external forces acting on the object to ensure state remains static.
-        """
-        for num_cubes in (1, 2):
-            for device in ("cuda:0", "cpu"):
-                with self.subTest(num_cubes=num_cubes, device=device):
-                    # Turn off gravity for this test as we don't want any external forces acting on the object
-                    # to ensure state remains static
-                    with build_simulation_context(device=device, gravity_enabled=False, auto_add_lighting=True) as sim:
-                        sim._app_control_on_stop_handle = None
-                        # Generate cubes scene
-                        cube_object, _ = generate_cubes_scene(num_cubes=num_cubes, device=device)
-
-                        # Play the simulator
-                        sim.reset()
-
-                        state_types = ["root_pos_w", "root_quat_w", "root_lin_vel_w", "root_ang_vel_w"]
-
-                        # Set each state type individually as they are dependent on each other
-                        for state_type_to_randomize in state_types:
-                            state_dict = {
-                                "root_pos_w": torch.zeros_like(cube_object.data.root_pos_w, device=sim.device),
-                                "root_quat_w": default_orientation(num=num_cubes, device=sim.device),
-                                "root_lin_vel_w": torch.zeros_like(cube_object.data.root_lin_vel_w, device=sim.device),
-                                "root_ang_vel_w": torch.zeros_like(cube_object.data.root_ang_vel_w, device=sim.device),
-                            }
-
-                            # Now we are ready!
-                            for _ in range(5):
-                                # reset object
-                                cube_object.reset()
-
-                                # Set random state
-                                if state_type_to_randomize == "root_quat_w":
-                                    state_dict[state_type_to_randomize] = random_orientation(
-                                        num=num_cubes, device=sim.device
-                                    )
-                                else:
-                                    state_dict[state_type_to_randomize] = torch.randn(num_cubes, 3, device=sim.device)
-
-                                # perform simulation
-                                for _ in range(5):
-                                    root_state = torch.cat(
-                                        [
-                                            state_dict["root_pos_w"],
-                                            state_dict["root_quat_w"],
-                                            state_dict["root_lin_vel_w"],
-                                            state_dict["root_ang_vel_w"],
-                                        ],
-                                        dim=-1,
-                                    )
-                                    # reset root state
-                                    cube_object.write_root_pose_to_sim(root_state[:, :7])
-                                    cube_object.write_root_velocity_to_sim(root_state[:, 7:])
-
-                                    sim.step()
-
-                                    # assert that set root quantities are equal to the ones set in the state_dict
-                                    for key, expected_value in state_dict.items():
-                                        value = getattr(cube_object.data, key)
-                                        torch.testing.assert_close(value, expected_value, rtol=1e-5, atol=1e-5)
-
-                                    cube_object.update(sim.cfg.dt)
-
-    def test_reset_rigid_object(self):
-        """Test resetting the state of the rigid object."""
-        for num_cubes in (1, 2):
-            for device in ("cuda:0", "cpu"):
-                with self.subTest(num_cubes=num_cubes, device=device):
-                    with build_simulation_context(device=device, gravity_enabled=True, auto_add_lighting=True) as sim:
-                        sim._app_control_on_stop_handle = None
-                        # Generate cubes scene
-                        cube_object, _ = generate_cubes_scene(num_cubes=num_cubes, device=device)
-
-                        # Play the simulator
-                        sim.reset()
-
-                        for i in range(5):
-                            # perform rendering
-                            sim.step()
-
-                            # update object
-                            cube_object.update(sim.cfg.dt)
-
-                            # Move the object to a random position
-                            root_state = cube_object.data.default_root_state.clone()
-                            root_state[:, :3] = torch.randn(num_cubes, 3, device=sim.device)
-
-                            # Random orientation
-                            root_state[:, 3:7] = random_orientation(num=num_cubes, device=sim.device)
-                            cube_object.write_root_pose_to_sim(root_state[:, :7])
-                            cube_object.write_root_velocity_to_sim(root_state[:, 7:])
-
-                            if i % 2 == 0:
-                                # reset object
-                                cube_object.reset()
-
-                                # Reset should zero external forces and torques
-                                self.assertFalse(cube_object.has_external_wrench)
-                                self.assertEqual(torch.count_nonzero(cube_object._external_force_b), 0)
-                                self.assertEqual(torch.count_nonzero(cube_object._external_torque_b), 0)
-
-    def test_rigid_body_set_material_properties(self):
-        """Test getting and setting material properties of rigid object."""
-        for num_cubes in (1, 2):
-            for device in ("cuda:0", "cpu"):
-                with self.subTest(num_cubes=num_cubes, device=device):
-                    with build_simulation_context(
-                        device=device, gravity_enabled=True, add_ground_plane=True, auto_add_lighting=True
-                    ) as sim:
-                        sim._app_control_on_stop_handle = None
-                        # Generate cubes scene
-                        cube_object, _ = generate_cubes_scene(num_cubes=num_cubes, device=device)
-
-                        # Play sim
-                        sim.reset()
-
-                        # Set material properties
-                        static_friction = torch.FloatTensor(num_cubes, 1).uniform_(0.4, 0.8)
-                        dynamic_friction = torch.FloatTensor(num_cubes, 1).uniform_(0.4, 0.8)
-                        restitution = torch.FloatTensor(num_cubes, 1).uniform_(0.0, 0.2)
-
-                        materials = torch.cat([static_friction, dynamic_friction, restitution], dim=-1)
-
-                        indices = torch.tensor(range(num_cubes), dtype=torch.int)
-                        # Add friction to cube
-                        cube_object.root_physx_view.set_material_properties(materials, indices)
-
-                        # Simulate physics
-                        # perform rendering
-                        sim.step()
-                        # update object
-                        cube_object.update(sim.cfg.dt)
-
-                        # Get material properties
-                        materials_to_check = cube_object.root_physx_view.get_material_properties()
-
-                        # Check if material properties are set correctly
-                        torch.testing.assert_close(materials_to_check.reshape(num_cubes, 3), materials)
-
-    def test_rigid_body_no_friction(self):
-        """Test that a rigid object with no friction will maintain it's velocity when sliding across a plane."""
-        for num_cubes in (1, 2):
-            for device in ("cuda:0", "cpu"):
-                with self.subTest(num_cubes=num_cubes, device=device):
-                    with build_simulation_context(device=device, auto_add_lighting=True) as sim:
-                        sim._app_control_on_stop_handle = None
-                        # Generate cubes scene
-                        cube_object, _ = generate_cubes_scene(num_cubes=num_cubes, height=0.0, device=device)
-
-                        # Create ground plane with no friction
-                        cfg = sim_utils.GroundPlaneCfg(
-                            physics_material=materials.RigidBodyMaterialCfg(
-                                static_friction=0.0,
-                                dynamic_friction=0.0,
-                                restitution=0.0,
-                            )
-                        )
-                        cfg.func("/World/GroundPlane", cfg)
-
-                        # Play sim
-                        sim.reset()
-
-                        # Set material friction properties to be all zero
-                        static_friction = torch.zeros(num_cubes, 1)
-                        dynamic_friction = torch.zeros(num_cubes, 1)
-                        restitution = torch.FloatTensor(num_cubes, 1).uniform_(0.0, 0.2)
-
-                        cube_object_materials = torch.cat([static_friction, dynamic_friction, restitution], dim=-1)
-                        indices = torch.tensor(range(num_cubes), dtype=torch.int)
-
-                        cube_object.root_physx_view.set_material_properties(cube_object_materials, indices)
-
-                        # Set initial velocity
-                        # Initial velocity in X to get the block moving
-                        initial_velocity = torch.zeros((num_cubes, 6), device=sim.cfg.device)
-                        initial_velocity[:, 0] = 0.1
-
-                        cube_object.write_root_velocity_to_sim(initial_velocity)
-
-                        # Simulate physics
-                        for _ in range(5):
-                            # perform rendering
-                            sim.step()
-                            # update object
-                            cube_object.update(sim.cfg.dt)
-
-                            # Non-deterministic when on GPU, so we use different tolerances
-                            if device == "cuda:0":
-                                tolerance = 1e-2
-                            else:
-                                tolerance = 1e-5
-
-                            torch.testing.assert_close(
-                                cube_object.data.root_lin_vel_w, initial_velocity[:, :3], rtol=1e-5, atol=tolerance
-                            )
-
-    def test_rigid_body_with_static_friction(self):
-        """Test that static friction applied to rigid object works as expected.
-
-        This test works by applying a force to the object and checking if the object moves or not based on the
-        mu (coefficient of static friction) value set for the object. We set the static friction to be non-zero and
-        apply a force to the object. When the force applied is below mu, the object should not move. When the force
-        applied is above mu, the object should move.
-        """
-        for num_cubes in (1, 2):
-            for device in ("cuda", "cpu"):
-                with self.subTest(num_cubes=num_cubes, device=device):
-                    with build_simulation_context(
-                        device=device, dt=0.01, add_ground_plane=False, auto_add_lighting=True
-                    ) as sim:
-                        sim._app_control_on_stop_handle = None
-                        cube_object, _ = generate_cubes_scene(num_cubes=num_cubes, height=0.03125, device=device)
-
-                        # Create ground plane
-                        static_friction_coefficient = 0.5
-                        cfg = sim_utils.GroundPlaneCfg(
-                            physics_material=materials.RigidBodyMaterialCfg(
-                                static_friction=static_friction_coefficient,
-                                dynamic_friction=static_friction_coefficient,  # This shouldn't be required but is due to a bug in PhysX
-                            )
-                        )
-                        cfg.func("/World/GroundPlane", cfg)
-
-                        # Play sim
-                        sim.reset()
-
-                        # Set static friction to be non-zero
-                        # Dynamic friction also needs to be zero due to a bug in PhysX
-                        static_friction = torch.Tensor([[static_friction_coefficient]] * num_cubes)
-                        dynamic_friction = torch.Tensor([[static_friction_coefficient]] * num_cubes)
-                        restitution = torch.zeros(num_cubes, 1)
-
-                        cube_object_materials = torch.cat([static_friction, dynamic_friction, restitution], dim=-1)
-
-                        indices = torch.tensor(range(num_cubes), dtype=torch.int)
-
-                        # Add friction to cube
-                        cube_object.root_physx_view.set_material_properties(cube_object_materials, indices)
-
-                        # let everything settle
-                        for _ in range(100):
-                            sim.step()
-                            cube_object.update(sim.cfg.dt)
-                        cube_object.write_root_velocity_to_sim(torch.zeros((num_cubes, 6), device=sim.device))
-                        cube_mass = cube_object.root_physx_view.get_masses()
-                        gravity_magnitude = abs(sim.cfg.gravity[2])
-                        # 2 cases: force applied is below and above mu
-                        # below mu: block should not move as the force applied is <= mu
-                        # above mu: block should move as the force applied is > mu
-                        for force in "below_mu", "above_mu":
-                            with self.subTest(force=force):
-                                # set initial velocity to zero
-                                cube_object.write_root_velocity_to_sim(torch.zeros((num_cubes, 6), device=sim.device))
-
-                                external_wrench_b = torch.zeros((num_cubes, 1, 6), device=sim.device)
-                                if force == "below_mu":
-                                    external_wrench_b[..., 0] = (
-                                        static_friction_coefficient * cube_mass * gravity_magnitude * 0.99
-                                    )
-                                else:
-                                    external_wrench_b[..., 0] = (
-                                        static_friction_coefficient * cube_mass * gravity_magnitude * 1.01
-                                    )
-
-                                cube_object.set_external_force_and_torque(
-                                    external_wrench_b[..., :3],
-                                    external_wrench_b[..., 3:],
-                                )
-
-                                # Get root state
-                                initial_root_pos = cube_object.data.root_pos_w.clone()
-                                # Simulate physics
-                                for _ in range(200):
-                                    # apply the wrench
-                                    cube_object.write_data_to_sim()
-                                    sim.step()
-                                    # update object
-                                    cube_object.update(sim.cfg.dt)
-                                    if force == "below_mu":
-                                        # Assert that the block has not moved
-                                        torch.testing.assert_close(
-                                            cube_object.data.root_pos_w, initial_root_pos, rtol=1e-3, atol=1e-3
-                                        )
-                                if force == "above_mu":
-                                    self.assertTrue(
-                                        (cube_object.data.root_state_w[..., 0] - initial_root_pos[..., 0] > 0.02).all()
-                                    )
-
-    def test_rigid_body_with_restitution(self):
-        """Test that restitution when applied to rigid object works as expected.
-
-        This test works by dropping a block from a height and checking if the block bounces or not based on the
-        restitution value set for the object. We set the restitution to be non-zero and drop the block from a height.
-        When the restitution is 0, the block should not bounce. When the restitution is between 0 and 1, the block
-        should bounce with less energy.
-        """
-        for num_cubes in (1, 2):
-            for device in ("cuda:0", "cpu"):
-                for expected_collision_type in "partially_elastic", "inelastic":
-                    with self.subTest(
-                        expected_collision_type=expected_collision_type, num_cubes=num_cubes, device=device
-                    ):
-                        with build_simulation_context(
-                            device=device, add_ground_plane=False, auto_add_lighting=True
-                        ) as sim:
-                            sim._app_control_on_stop_handle = None
-                            cube_object, _ = generate_cubes_scene(num_cubes=num_cubes, height=1.0, device=device)
-
-                            # Set static friction to be non-zero
-                            if expected_collision_type == "inelastic":
-                                restitution_coefficient = 0.0
-                            elif expected_collision_type == "partially_elastic":
-                                restitution_coefficient = 0.5
-
-                            # Create ground plane such that has a restitution of 1.0 (perfectly elastic collision)
-                            cfg = sim_utils.GroundPlaneCfg(
-                                physics_material=materials.RigidBodyMaterialCfg(
-                                    restitution=restitution_coefficient,
-                                )
-                            )
-                            cfg.func("/World/GroundPlane", cfg)
-
-                            indices = torch.tensor(range(num_cubes), dtype=torch.int)
-
-                            # Play sim
-                            sim.reset()
-
-                            root_state = torch.zeros(num_cubes, 13, device=sim.device)
-                            root_state[:, 3] = 1.0  # To make orientation a quaternion
-                            for i in range(num_cubes):
-                                root_state[i, 1] = 1.0 * i
-                            root_state[:, 2] = 1.0  # Set an initial drop height
-                            root_state[:, 9] = -1.0  # Set an initial downward velocity
-
-                            cube_object.write_root_pose_to_sim(root_state[:, :7])
-                            cube_object.write_root_velocity_to_sim(root_state[:, 7:])
-
-                            static_friction = torch.zeros(num_cubes, 1)
-                            dynamic_friction = torch.zeros(num_cubes, 1)
-                            restitution = torch.Tensor([[restitution_coefficient]] * num_cubes)
-
-                            cube_object_materials = torch.cat([static_friction, dynamic_friction, restitution], dim=-1)
-
-                            # Add restitution to cube
-                            cube_object.root_physx_view.set_material_properties(cube_object_materials, indices)
-
-                            curr_z_velocity = cube_object.data.root_lin_vel_w[:, 2].clone()
-
-                            for _ in range(100):
-                                sim.step()
-
-                                # update object
-                                cube_object.update(sim.cfg.dt)
-                                curr_z_velocity = cube_object.data.root_lin_vel_w[:, 2].clone()
-
-                                if expected_collision_type == "inelastic":
-                                    # assert that the block has not bounced by checking that the z velocity is less than or equal to 0
-                                    self.assertTrue((curr_z_velocity <= 0.0).all())
-
-                                if torch.all(curr_z_velocity <= 0.0):
-                                    # Still in the air
-                                    prev_z_velocity = curr_z_velocity
-                                else:
-                                    # collision has happened, exit the for loop
-                                    break
-
-                            if expected_collision_type == "partially_elastic":
-                                # Assert that the block has lost some energy by checking that the z velocity is less
-                                self.assertTrue(torch.all(torch.le(abs(curr_z_velocity), abs(prev_z_velocity))))
-                                self.assertTrue((curr_z_velocity > 0.0).all())
-
-    def test_rigid_body_set_mass(self):
-        """Test getting and setting mass of rigid object."""
-        for num_cubes in (1, 2):
-            for device in ("cuda:0", "cpu"):
-                with self.subTest(num_cubes=num_cubes, device=device):
-                    with build_simulation_context(
-                        device=device, gravity_enabled=False, add_ground_plane=True, auto_add_lighting=True
-                    ) as sim:
-                        sim._app_control_on_stop_handle = None
-                        # Create a scene with random cubes
-                        cube_object, _ = generate_cubes_scene(num_cubes=num_cubes, height=1.0, device=device)
-
-                        # Play sim
-                        sim.reset()
-
-                        # Get masses before increasing
-                        original_masses = cube_object.root_physx_view.get_masses()
-
-                        self.assertEqual(original_masses.shape, (num_cubes, 1))
-
-                        # Randomize mass of the object
-                        masses = original_masses + torch.FloatTensor(num_cubes, 1).uniform_(4, 8)
-
-                        indices = torch.tensor(range(num_cubes), dtype=torch.int)
-
-                        # Add friction to cube
-                        cube_object.root_physx_view.set_masses(masses, indices)
-
-                        torch.testing.assert_close(cube_object.root_physx_view.get_masses(), masses)
-
-                        # Simulate physics
-                        # perform rendering
-                        sim.step()
-                        # update object
-                        cube_object.update(sim.cfg.dt)
-
-                        masses_to_check = cube_object.root_physx_view.get_masses()
-
-                        # Check if mass is set correctly
-                        torch.testing.assert_close(masses, masses_to_check)
-
-    def test_gravity_vec_w(self):
-        """Test that gravity vector direction is set correctly for the rigid object."""
-        for num_cubes in (1, 2):
-            for device in ("cuda:0", "cpu"):
-                for gravity_enabled in [True, False]:
-                    with self.subTest(num_cubes=num_cubes, device=device, gravity_enabled=gravity_enabled):
-                        with build_simulation_context(device=device, gravity_enabled=gravity_enabled) as sim:
-                            sim._app_control_on_stop_handle = None
-                            # Create a scene with random cubes
-                            cube_object, _ = generate_cubes_scene(num_cubes=num_cubes, device=device)
-
-                            # Obtain gravity direction
-                            if gravity_enabled:
-                                gravity_dir = (0.0, 0.0, -1.0)
-                            else:
-                                gravity_dir = (0.0, 0.0, 0.0)
-
-                            # Play sim
-                            sim.reset()
-
-                            # Check that gravity is set correctly
-                            self.assertEqual(cube_object.data.GRAVITY_VEC_W[0, 0], gravity_dir[0])
-                            self.assertEqual(cube_object.data.GRAVITY_VEC_W[0, 1], gravity_dir[1])
-                            self.assertEqual(cube_object.data.GRAVITY_VEC_W[0, 2], gravity_dir[2])
-
-                            # Simulate physics
-                            for _ in range(2):
-                                # perform rendering
-                                sim.step()
-                                # update object
-                                cube_object.update(sim.cfg.dt)
-
-                                # Expected gravity value is the acceleration of the body
-                                gravity = torch.zeros(num_cubes, 1, 6, device=device)
-                                if gravity_enabled:
-                                    gravity[:, :, 2] = -9.81
-                                # Check the body accelerations are correct
-                                torch.testing.assert_close(cube_object.data.body_acc_w, gravity)
-
-    def test_body_root_state_properties(self):
-        """Test the root_com_state_w, root_link_state_w, body_com_state_w, and body_link_state_w properties."""
-        for num_cubes in (1, 2):
-            for device in ("cuda:0", "cpu"):
-                for with_offset in [True, False]:
-                    with self.subTest(num_cubes=num_cubes, device=device, with_offset=with_offset):
-                        with build_simulation_context(
-                            device=device, gravity_enabled=False, auto_add_lighting=True
-                        ) as sim:
-                            sim._app_control_on_stop_handle = None
-                            # Create a scene with random cubes
-                            cube_object, env_pos = generate_cubes_scene(num_cubes=num_cubes, height=0.0, device=device)
-                            env_idx = torch.tensor([x for x in range(num_cubes)])
-
-                            # Play sim
-                            sim.reset()
-
-                            # Check if cube_object is initialized
-                            self.assertTrue(cube_object.is_initialized)
-
-                            # change center of mass offset from link frame
-                            if with_offset:
-                                offset = torch.tensor([0.1, 0.0, 0.0], device=device).repeat(num_cubes, 1)
-                            else:
-                                offset = torch.tensor([0.0, 0.0, 0.0], device=device).repeat(num_cubes, 1)
-
-                            com = cube_object.root_physx_view.get_coms()
-                            com[..., :3] = offset.to("cpu")
-                            cube_object.root_physx_view.set_coms(com, env_idx)
-
-                            # check ceter of mass has been set
-                            torch.testing.assert_close(cube_object.root_physx_view.get_coms(), com)
-
-                            # random z spin velocity
-                            spin_twist = torch.zeros(6, device=device)
-                            spin_twist[5] = torch.randn(1, device=device)
-
-                            # Simulate physics
-                            for _ in range(100):
-                                # spin the object around Z axis (com)
-                                cube_object.write_root_velocity_to_sim(spin_twist.repeat(num_cubes, 1))
-                                # perform rendering
-                                sim.step()
-                                # update object
-                                cube_object.update(sim.cfg.dt)
-
-                                # get state properties
-                                root_state_w = cube_object.data.root_state_w
-                                root_link_state_w = cube_object.data.root_link_state_w
-                                root_com_state_w = cube_object.data.root_com_state_w
-                                body_state_w = cube_object.data.body_state_w
-                                body_link_state_w = cube_object.data.body_link_state_w
-                                body_com_state_w = cube_object.data.body_com_state_w
-
-                                # if offset is [0,0,0] all root_state_%_w will match and all body_%_w will match
-                                if not with_offset:
-                                    torch.testing.assert_close(root_state_w, root_com_state_w)
-                                    torch.testing.assert_close(root_state_w, root_link_state_w)
-                                    torch.testing.assert_close(body_state_w, body_com_state_w)
-                                    torch.testing.assert_close(body_state_w, body_link_state_w)
-                                else:
-                                    # cubes are spinning around center of mass
-                                    # position will not match
-                                    # center of mass position will be constant (i.e. spinning around com)
-                                    torch.testing.assert_close(env_pos + offset, root_com_state_w[..., :3])
-                                    torch.testing.assert_close(env_pos + offset, body_com_state_w[..., :3].squeeze(-2))
-                                    # link position will be moving but should stay constant away from center of mass
-                                    root_link_state_pos_rel_com = quat_rotate_inverse(
-                                        root_link_state_w[..., 3:7],
-                                        root_link_state_w[..., :3] - root_com_state_w[..., :3],
-                                    )
-                                    torch.testing.assert_close(-offset, root_link_state_pos_rel_com)
-                                    body_link_state_pos_rel_com = quat_rotate_inverse(
-                                        body_link_state_w[..., 3:7],
-                                        body_link_state_w[..., :3] - body_com_state_w[..., :3],
-                                    )
-                                    torch.testing.assert_close(-offset, body_link_state_pos_rel_com.squeeze(-2))
-
-                                    # orientation of com will be a constant rotation from link orientation
-                                    com_quat_b = cube_object.data.body_com_quat_b
-                                    com_quat_w = quat_mul(body_link_state_w[..., 3:7], com_quat_b)
-                                    torch.testing.assert_close(com_quat_w, body_com_state_w[..., 3:7])
-                                    torch.testing.assert_close(com_quat_w.squeeze(-2), root_com_state_w[..., 3:7])
-
-                                    # orientation of link will match root state will always match
-                                    torch.testing.assert_close(root_state_w[..., 3:7], root_link_state_w[..., 3:7])
-                                    torch.testing.assert_close(body_state_w[..., 3:7], body_link_state_w[..., 3:7])
-
-                                    # lin_vel will not match
-                                    # center of mass vel will be constant (i.e. spinning around com)
-                                    torch.testing.assert_close(
-                                        torch.zeros_like(root_com_state_w[..., 7:10]), root_com_state_w[..., 7:10]
-                                    )
-                                    torch.testing.assert_close(
-                                        torch.zeros_like(body_com_state_w[..., 7:10]), body_com_state_w[..., 7:10]
-                                    )
-                                    # link frame will be moving, and should be equal to input angular velocity cross offset
-                                    lin_vel_rel_root_gt = quat_rotate_inverse(
-                                        root_link_state_w[..., 3:7], root_link_state_w[..., 7:10]
-                                    )
-                                    lin_vel_rel_body_gt = quat_rotate_inverse(
-                                        body_link_state_w[..., 3:7], body_link_state_w[..., 7:10]
-                                    )
-                                    lin_vel_rel_gt = torch.linalg.cross(
-                                        spin_twist.repeat(num_cubes, 1)[..., 3:], -offset
-                                    )
-                                    torch.testing.assert_close(
-                                        lin_vel_rel_gt, lin_vel_rel_root_gt, atol=1e-4, rtol=1e-4
-                                    )
-                                    torch.testing.assert_close(
-                                        lin_vel_rel_gt, lin_vel_rel_body_gt.squeeze(-2), atol=1e-4, rtol=1e-4
-                                    )
-
-                                    # ang_vel will always match
-                                    torch.testing.assert_close(root_state_w[..., 10:], root_com_state_w[..., 10:])
-                                    torch.testing.assert_close(root_state_w[..., 10:], root_link_state_w[..., 10:])
-                                    torch.testing.assert_close(body_state_w[..., 10:], body_com_state_w[..., 10:])
-                                    torch.testing.assert_close(body_state_w[..., 10:], body_link_state_w[..., 10:])
-
-    def test_write_root_state(self):
-        """Test the setters for root_state using both the link frame and center of mass as reference frame."""
-        for num_cubes in (1, 2):
-            for device in ("cuda:0", "cpu"):
-                for with_offset in [True, False]:
-                    for state_location in ("com", "link"):
-                        with self.subTest(num_cubes=num_cubes, device=device, with_offset=with_offset):
-                            with build_simulation_context(
-                                device=device, gravity_enabled=False, auto_add_lighting=True
-                            ) as sim:
-                                sim._app_control_on_stop_handle = None
-                                # Create a scene with random cubes
-                                cube_object, env_pos = generate_cubes_scene(
-                                    num_cubes=num_cubes, height=0.0, device=device
-                                )
-                                env_idx = torch.tensor([x for x in range(num_cubes)])
-
-                                # Play sim
-                                sim.reset()
-
-                                # Check if cube_object is initialized
-                                self.assertTrue(cube_object.is_initialized)
-
-                                # change center of mass offset from link frame
-                                if with_offset:
-                                    offset = torch.tensor([0.1, 0.0, 0.0], device=device).repeat(num_cubes, 1)
-                                else:
-                                    offset = torch.tensor([0.0, 0.0, 0.0], device=device).repeat(num_cubes, 1)
-
-                                com = cube_object.root_physx_view.get_coms()
-                                com[..., :3] = offset.to("cpu")
-                                cube_object.root_physx_view.set_coms(com, env_idx)
-
-                                # check center of mass has been set
-                                torch.testing.assert_close(cube_object.root_physx_view.get_coms(), com)
-
-                                rand_state = torch.zeros_like(cube_object.data.root_state_w)
-                                rand_state[..., :7] = cube_object.data.default_root_state[..., :7]
-                                rand_state[..., :3] += env_pos
-                                # make quaternion a unit vector
-                                rand_state[..., 3:7] = torch.nn.functional.normalize(rand_state[..., 3:7], dim=-1)
-
-                                env_idx = env_idx.to(device)
-                                for i in range(10):
-
-                                    # perform step
-                                    sim.step()
-                                    # update buffers
-                                    cube_object.update(sim.cfg.dt)
-
-                                    if state_location == "com":
-                                        if i % 2 == 0:
-                                            cube_object.write_root_com_state_to_sim(rand_state)
-                                        else:
-                                            cube_object.write_root_com_state_to_sim(rand_state, env_ids=env_idx)
-                                    elif state_location == "link":
-                                        if i % 2 == 0:
-                                            cube_object.write_root_link_state_to_sim(rand_state)
-                                        else:
-                                            cube_object.write_root_link_state_to_sim(rand_state, env_ids=env_idx)
-
-                                    if state_location == "com":
-                                        torch.testing.assert_close(rand_state, cube_object.data.root_com_state_w)
-                                    elif state_location == "link":
-                                        torch.testing.assert_close(rand_state, cube_object.data.root_link_state_w)
-
-
-if __name__ == "__main__":
-    run_tests()
-=======
             static_friction = torch.zeros(num_cubes, 1)
             dynamic_friction = torch.zeros(num_cubes, 1)
             restitution = torch.Tensor([[restitution_coefficient]] * num_cubes)
@@ -1687,7 +812,7 @@
             else:
                 # cubes are spinning around center of mass
                 # position will not match
-                # center of mass position will be constant (i.e. spining around com)
+                # center of mass position will be constant (i.e. spinning around com)
                 torch.testing.assert_close(env_pos + offset, root_com_state_w[..., :3])
                 torch.testing.assert_close(env_pos + offset, body_com_state_w[..., :3].squeeze(-2))
                 # link position will be moving but should stay constant away from center of mass
@@ -1703,7 +828,7 @@
                 torch.testing.assert_close(-offset, body_link_state_pos_rel_com.squeeze(-2))
 
                 # orientation of com will be a constant rotation from link orientation
-                com_quat_b = cube_object.data.com_quat_b
+                com_quat_b = cube_object.data.body_com_quat_b
                 com_quat_w = quat_mul(body_link_state_w[..., 3:7], com_quat_b)
                 torch.testing.assert_close(com_quat_w, body_com_state_w[..., 3:7])
                 torch.testing.assert_close(com_quat_w.squeeze(-2), root_com_state_w[..., 3:7])
@@ -1713,7 +838,7 @@
                 torch.testing.assert_close(body_state_w[..., 3:7], body_link_state_w[..., 3:7])
 
                 # lin_vel will not match
-                # center of mass vel will be constant (i.e. spining around com)
+                # center of mass vel will be constant (i.e. spinning around com)
                 torch.testing.assert_close(torch.zeros_like(root_com_state_w[..., 7:10]), root_com_state_w[..., 7:10])
                 torch.testing.assert_close(torch.zeros_like(body_com_state_w[..., 7:10]), body_com_state_w[..., 7:10])
                 # link frame will be moving, and should be equal to input angular velocity cross offset
@@ -1758,7 +883,7 @@
         com[..., :3] = offset.to("cpu")
         cube_object.root_physx_view.set_coms(com, env_idx)
 
-        # check ceter of mass has been set
+        # check center of mass has been set
         torch.testing.assert_close(cube_object.root_physx_view.get_coms(), com)
 
         rand_state = torch.zeros_like(cube_object.data.root_state_w)
@@ -1789,5 +914,4 @@
             if state_location == "com":
                 torch.testing.assert_close(rand_state, cube_object.data.root_com_state_w)
             elif state_location == "link":
-                torch.testing.assert_close(rand_state, cube_object.data.root_link_state_w)
->>>>>>> d63e58f9
+                torch.testing.assert_close(rand_state, cube_object.data.root_link_state_w)