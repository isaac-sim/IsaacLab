# Copyright (c) 2022-2025, The Isaac Lab Project Developers.
# All rights reserved.
#
# SPDX-License-Identifier: BSD-3-Clause

# ignore private usage of variables warning
# pyright: reportPrivateUsage=none

from __future__ import annotations

import time

from isaaclab.app import AppLauncher, run_tests

if AppLauncher.instance():
    AppLauncher.clear_instance()

def test_kit_start_up_time():
    """Test kit start-up time."""
    start_time = time.time()
    app_launcher = AppLauncher(headless=True).app
    end_time = time.time()
    elapsed_time = end_time - start_time
<<<<<<< HEAD
    assert elapsed_time <= 10.0
=======
    assert elapsed_time <= 10.0


>>>>>>> 84a8463d
<|MERGE_RESOLUTION|>--- conflicted
+++ resolved
@@ -10,7 +10,7 @@
 
 import time
 
-from isaaclab.app import AppLauncher, run_tests
+from isaaclab.app import AppLauncher
 
 if AppLauncher.instance():
     AppLauncher.clear_instance()
@@ -21,10 +21,4 @@
     app_launcher = AppLauncher(headless=True).app
     end_time = time.time()
     elapsed_time = end_time - start_time
-<<<<<<< HEAD
-    assert elapsed_time <= 10.0
-=======
-    assert elapsed_time <= 10.0
-
-
->>>>>>> 84a8463d
+    assert elapsed_time <= 10.0