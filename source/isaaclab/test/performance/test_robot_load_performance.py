# Copyright (c) 2022-2025, The Isaac Lab Project Developers (https://github.com/isaac-sim/IsaacLab/blob/main/CONTRIBUTORS.md).
# All rights reserved.
#
# SPDX-License-Identifier: BSD-3-Clause

# ignore private usage of variables warning
# pyright: reportPrivateUsage=none

from __future__ import annotations

from isaaclab.app import AppLauncher

# launch omniverse app
simulation_app = AppLauncher(headless=True).app

import omni
<<<<<<< HEAD
from isaaclab.cloner import GridCloner
=======
import pytest
from isaacsim.core.cloner import GridCloner
>>>>>>> 95e37603

from isaaclab_assets import ANYMAL_D_CFG, CARTPOLE_CFG

from isaaclab.assets import Articulation
from isaaclab.sim import build_simulation_context
from isaaclab.utils.timer import Timer


@pytest.mark.parametrize(
    "test_config,device",
    [
        ({"name": "Cartpole", "robot_cfg": CARTPOLE_CFG, "expected_load_time": 10.0}, "cuda:0"),
        ({"name": "Cartpole", "robot_cfg": CARTPOLE_CFG, "expected_load_time": 10.0}, "cpu"),
        ({"name": "Anymal_D", "robot_cfg": ANYMAL_D_CFG, "expected_load_time": 40.0}, "cuda:0"),
        ({"name": "Anymal_D", "robot_cfg": ANYMAL_D_CFG, "expected_load_time": 40.0}, "cpu"),
    ],
)
def test_robot_load_performance(test_config, device):
    """Test robot load time."""
    with build_simulation_context(device=device) as sim:
        sim._app_control_on_stop_handle = None
        cloner = GridCloner(spacing=2)
        target_paths = cloner.generate_paths("/World/Robots", 4096)
        omni.usd.get_context().get_stage().DefinePrim(target_paths[0], "Xform")
        _ = cloner.clone(
            source_prim_path=target_paths[0],
            prim_paths=target_paths,
            replicate_physics=False,
            copy_from_source=True,
        )
        with Timer(f"{test_config['name']} load time for device {device}") as timer:
            robot = Articulation(test_config["robot_cfg"].replace(prim_path="/World/Robots_.*/Robot"))  # noqa: F841
            sim.reset()
            elapsed_time = timer.time_elapsed
        assert elapsed_time <= test_config["expected_load_time"]<|MERGE_RESOLUTION|>--- conflicted
+++ resolved
@@ -14,12 +14,8 @@
 simulation_app = AppLauncher(headless=True).app
 
 import omni
-<<<<<<< HEAD
-from isaaclab.cloner import GridCloner
-=======
 import pytest
 from isaacsim.core.cloner import GridCloner
->>>>>>> 95e37603
 
 from isaaclab_assets import ANYMAL_D_CFG, CARTPOLE_CFG
 
