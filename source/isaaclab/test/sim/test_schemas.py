--- conflicted
+++ resolved
@@ -13,12 +13,8 @@
 
 """Rest everything follows."""
 
-<<<<<<< HEAD
-=======
 import math
-import unittest
-
->>>>>>> 9be0de5f
+
 import isaacsim.core.utils.prims as prim_utils
 import isaacsim.core.utils.stage as stage_utils
 import pytest
@@ -31,7 +27,6 @@
 from isaaclab.utils.string import to_camel_case
 
 
-<<<<<<< HEAD
 @pytest.fixture
 def setup_simulation():
     """Fixture to set up and tear down the simulation context."""
@@ -76,7 +71,9 @@
         torsional_patch_radius=1.0,
     )
     mass_cfg = schemas.MassPropertiesCfg(mass=1.0, density=100.0)
-    joint_cfg = schemas.JointDrivePropertiesCfg(drive_type="acceleration")
+    joint_cfg = schemas.JointDrivePropertiesCfg(
+        drive_type="acceleration", max_effort=80.0, max_velocity=10.0, stiffness=10.0, damping=0.1
+    )
     yield sim, arti_cfg, rigid_cfg, collision_cfg, mass_cfg, joint_cfg
     # Teardown
     sim.stop()
@@ -103,179 +100,6 @@
     # set properties
     with pytest.raises(ValueError):
         schemas.modify_rigid_body_properties("/World/asset_xyz", rigid_cfg)
-=======
-class TestPhysicsSchema(unittest.TestCase):
-    """Test fixture for checking schemas modifications through Isaac Lab."""
-
-    def setUp(self) -> None:
-        """Create a blank new stage for each test."""
-        # Create a new stage
-        stage_utils.create_new_stage()
-        # Simulation time-step
-        self.dt = 0.1
-        # Load kit helper
-        self.sim = SimulationContext(physics_dt=self.dt, rendering_dt=self.dt, backend="numpy")
-        # Set some default values for test
-        self.arti_cfg = schemas.ArticulationRootPropertiesCfg(
-            enabled_self_collisions=False,
-            articulation_enabled=True,
-            solver_position_iteration_count=4,
-            solver_velocity_iteration_count=1,
-            sleep_threshold=1.0,
-            stabilization_threshold=5.0,
-            fix_root_link=False,
-        )
-        self.rigid_cfg = schemas.RigidBodyPropertiesCfg(
-            rigid_body_enabled=True,
-            kinematic_enabled=False,
-            disable_gravity=False,
-            linear_damping=0.1,
-            angular_damping=0.5,
-            max_linear_velocity=1000.0,
-            max_angular_velocity=1000.0,
-            max_depenetration_velocity=10.0,
-            max_contact_impulse=10.0,
-            enable_gyroscopic_forces=True,
-            retain_accelerations=True,
-            solver_position_iteration_count=8,
-            solver_velocity_iteration_count=1,
-            sleep_threshold=1.0,
-            stabilization_threshold=6.0,
-        )
-        self.collision_cfg = schemas.CollisionPropertiesCfg(
-            collision_enabled=True,
-            contact_offset=0.05,
-            rest_offset=0.001,
-            min_torsional_patch_radius=0.1,
-            torsional_patch_radius=1.0,
-        )
-        self.mass_cfg = schemas.MassPropertiesCfg(mass=1.0, density=100.0)
-        self.joint_cfg = schemas.JointDrivePropertiesCfg(
-            drive_type="acceleration", max_effort=80.0, max_velocity=10.0, stiffness=10.0, damping=0.1
-        )
-
-    def tearDown(self) -> None:
-        """Stops simulator after each test."""
-        # stop simulation
-        self.sim.stop()
-        self.sim.clear()
-        self.sim.clear_all_callbacks()
-        self.sim.clear_instance()
-
-    def test_valid_properties_cfg(self):
-        """Test that all the config instances have non-None values.
-
-        This is to ensure that we check that all the properties of the schema are set.
-        """
-        for cfg in [self.arti_cfg, self.rigid_cfg, self.collision_cfg, self.mass_cfg, self.joint_cfg]:
-            # check nothing is none
-            for k, v in cfg.__dict__.items():
-                self.assertIsNotNone(v, f"{cfg.__class__.__name__}:{k} is None. Please make sure schemas are valid.")
-
-    def test_modify_properties_on_invalid_prim(self):
-        """Test modifying properties on a prim that does not exist."""
-        # set properties
-        with self.assertRaises(ValueError):
-            schemas.modify_rigid_body_properties("/World/asset_xyz", self.rigid_cfg)
-
-    def test_modify_properties_on_articulation_instanced_usd(self):
-        """Test modifying properties on articulation instanced usd.
-
-        In this case, modifying collision properties on the articulation instanced usd will fail.
-        """
-        # spawn asset to the stage
-        asset_usd_file = f"{ISAAC_NUCLEUS_DIR}/Robots/ANYbotics/anymal_instanceable.usd"
-        prim_utils.create_prim("/World/asset_instanced", usd_path=asset_usd_file, translation=(0.0, 0.0, 0.62))
-
-        # set properties on the asset and check all properties are set
-        schemas.modify_articulation_root_properties("/World/asset_instanced", self.arti_cfg)
-        schemas.modify_rigid_body_properties("/World/asset_instanced", self.rigid_cfg)
-        schemas.modify_mass_properties("/World/asset_instanced", self.mass_cfg)
-        schemas.modify_joint_drive_properties("/World/asset_instanced", self.joint_cfg)
-        # validate the properties
-        self._validate_articulation_properties_on_prim("/World/asset_instanced", has_default_fixed_root=False)
-        self._validate_rigid_body_properties_on_prim("/World/asset_instanced")
-        self._validate_mass_properties_on_prim("/World/asset_instanced")
-        self._validate_joint_drive_properties_on_prim("/World/asset_instanced")
-
-        # make a fixed joint
-        # note: for this asset, it doesn't work because the root is not a rigid body
-        self.arti_cfg.fix_root_link = True
-        with self.assertRaises(NotImplementedError):
-            schemas.modify_articulation_root_properties("/World/asset_instanced", self.arti_cfg)
-
-    def test_modify_properties_on_articulation_usd(self):
-        """Test setting properties on articulation usd."""
-        # spawn asset to the stage
-        asset_usd_file = f"{ISAAC_NUCLEUS_DIR}/Robots/Franka/franka.usd"
-        prim_utils.create_prim("/World/asset", usd_path=asset_usd_file, translation=(0.0, 0.0, 0.62))
-
-        # set properties on the asset and check all properties are set
-        schemas.modify_articulation_root_properties("/World/asset", self.arti_cfg)
-        schemas.modify_rigid_body_properties("/World/asset", self.rigid_cfg)
-        schemas.modify_collision_properties("/World/asset", self.collision_cfg)
-        schemas.modify_mass_properties("/World/asset", self.mass_cfg)
-        schemas.modify_joint_drive_properties("/World/asset", self.joint_cfg)
-        # validate the properties
-        self._validate_articulation_properties_on_prim("/World/asset", has_default_fixed_root=True)
-        self._validate_rigid_body_properties_on_prim("/World/asset")
-        self._validate_collision_properties_on_prim("/World/asset")
-        self._validate_mass_properties_on_prim("/World/asset")
-        self._validate_joint_drive_properties_on_prim("/World/asset")
-
-        # make a fixed joint
-        self.arti_cfg.fix_root_link = True
-        schemas.modify_articulation_root_properties("/World/asset", self.arti_cfg)
-        # validate the properties
-        self._validate_articulation_properties_on_prim("/World/asset", has_default_fixed_root=True)
-
-    def test_defining_rigid_body_properties_on_prim(self):
-        """Test defining rigid body properties on a prim."""
-        # create a prim
-        prim_utils.create_prim("/World/parent", prim_type="XForm")
-        # spawn a prim
-        prim_utils.create_prim("/World/cube1", prim_type="Cube", translation=(0.0, 0.0, 0.62))
-        # set properties on the asset and check all properties are set
-        schemas.define_rigid_body_properties("/World/cube1", self.rigid_cfg)
-        schemas.define_collision_properties("/World/cube1", self.collision_cfg)
-        schemas.define_mass_properties("/World/cube1", self.mass_cfg)
-        # validate the properties
-        self._validate_rigid_body_properties_on_prim("/World/cube1")
-        self._validate_collision_properties_on_prim("/World/cube1")
-        self._validate_mass_properties_on_prim("/World/cube1")
-
-        # spawn another prim
-        prim_utils.create_prim("/World/cube2", prim_type="Cube", translation=(1.0, 1.0, 0.62))
-        # set properties on the asset and check all properties are set
-        schemas.define_rigid_body_properties("/World/cube2", self.rigid_cfg)
-        schemas.define_collision_properties("/World/cube2", self.collision_cfg)
-        # validate the properties
-        self._validate_rigid_body_properties_on_prim("/World/cube2")
-        self._validate_collision_properties_on_prim("/World/cube2")
-
-        # check if we can play
-        self.sim.reset()
-        for _ in range(100):
-            self.sim.step()
-
-    def test_defining_articulation_properties_on_prim(self):
-        """Test defining articulation properties on a prim."""
-        # create a parent articulation
-        prim_utils.create_prim("/World/parent", prim_type="Xform")
-        schemas.define_articulation_root_properties("/World/parent", self.arti_cfg)
-        # validate the properties
-        self._validate_articulation_properties_on_prim("/World/parent", has_default_fixed_root=False)
-
-        # create a child articulation
-        prim_utils.create_prim("/World/parent/child", prim_type="Cube", translation=(0.0, 0.0, 0.62))
-        schemas.define_rigid_body_properties("/World/parent/child", self.rigid_cfg)
-        schemas.define_mass_properties("/World/parent/child", self.mass_cfg)
-
-        # check if we can play
-        self.sim.reset()
-        for _ in range(100):
-            self.sim.step()
->>>>>>> 9be0de5f
 
 
 def test_modify_properties_on_articulation_instanced_usd(setup_simulation):
@@ -529,85 +353,40 @@
                     # skip names we know are not present
                     if attr_name == "func":
                         continue
-                    # manually check joint type
+                    # resolve the drive (linear or angular)
+                    drive_model = "linear" if joint_prim.IsA(UsdPhysics.PrismaticJoint) else "angular"
+
+                    # manually check joint type since it is a string type
                     if attr_name == "drive_type":
-                        if joint_prim.IsA(UsdPhysics.PrismaticJoint):
-                            prim_attr_name = "drive:linear:physics:type"
-                        elif joint_prim.IsA(UsdPhysics.RevoluteJoint):
-                            prim_attr_name = "drive:angular:physics:type"
-                        else:
-                            raise ValueError(f"Unknown joint type for prim {joint_prim.GetPrimPath()}")
+                        prim_attr_name = f"drive:{drive_model}:physics:type"
                         # check the value
                         assert attr_value == joint_prim.GetAttribute(prim_attr_name).Get()
                         continue
+
+                    # non-string attributes
+                    if attr_name == "max_velocity":
+                        prim_attr_name = "physxJoint:maxJointVelocity"
+                    elif attr_name == "max_effort":
+                        prim_attr_name = f"drive:{drive_model}:physics:maxForce"
+                    else:
+                        prim_attr_name = f"drive:{drive_model}:physics:{to_camel_case(attr_name, to='cC')}"
+
+                    # obtain value from USD API (for angular, these follow degrees unit)
+                    prim_attr_value = joint_prim.GetAttribute(prim_attr_name).Get()
+
+                    # for angular drives, we expect user to set in radians
+                    # the values reported by USD are in degrees
+                    if drive_model == "angular":
+                        if attr_name == "max_velocity":
+                            # deg / s --> rad / s
+                            prim_attr_value = prim_attr_value * math.pi / 180.0
+                        elif attr_name in ["stiffness", "damping"]:
+                            # N-m/deg or N-m-s/deg --> N-m/rad or N-m-s/rad
+                            prim_attr_value = prim_attr_value * 180.0 / math.pi
+
+                    # validate the values
+                    assert prim_attr_value == pytest.approx(
+                        attr_value, abs=1e-5
+                    ), f"Failed setting for {prim_attr_name}"
             elif verbose:
-<<<<<<< HEAD
-                print(f"Skipping prim {joint_prim.GetPrimPath()} as it is not a joint drive api.")
-=======
-                print(f"Skipping prim {link_prim.GetPrimPath()} as it is not a mass api.")
-
-    def _validate_joint_drive_properties_on_prim(self, prim_path: str, verbose: bool = False):
-        """Validate the mass properties on the prim.
-
-        Note:
-            Right now this function exploits the hierarchy in the asset to check the properties. This is not a
-            fool-proof way of checking the properties.
-        """
-        # the root prim
-        root_prim = prim_utils.get_prim_at_path(prim_path)
-        # check joint drive properties are set correctly
-        for link_prim in root_prim.GetAllChildren():
-            for joint_prim in link_prim.GetChildren():
-                if joint_prim.IsA(UsdPhysics.PrismaticJoint) or joint_prim.IsA(UsdPhysics.RevoluteJoint):
-                    # check it has drive API
-                    self.assertTrue(joint_prim.HasAPI(UsdPhysics.DriveAPI))
-                    # iterate over the joint properties
-                    for attr_name, attr_value in self.joint_cfg.__dict__.items():
-                        # skip names we know are not present
-                        if attr_name == "func":
-                            continue
-                        # resolve the drive (linear or angular)
-                        drive_model = "linear" if joint_prim.IsA(UsdPhysics.PrismaticJoint) else "angular"
-
-                        # manually check joint type since it is a string type
-                        if attr_name == "drive_type":
-                            prim_attr_name = f"drive:{drive_model}:physics:type"
-                            # check the value
-                            self.assertEqual(attr_value, joint_prim.GetAttribute(prim_attr_name).Get())
-                            continue
-
-                        # non-string attributes
-                        if attr_name == "max_velocity":
-                            prim_attr_name = "physxJoint:maxJointVelocity"
-                        elif attr_name == "max_effort":
-                            prim_attr_name = f"drive:{drive_model}:physics:maxForce"
-                        else:
-                            prim_attr_name = f"drive:{drive_model}:physics:{to_camel_case(attr_name, to='cC')}"
-
-                        # obtain value from USD API (for angular, these follow degrees unit)
-                        prim_attr_value = joint_prim.GetAttribute(prim_attr_name).Get()
-
-                        # for angular drives, we expect user to set in radians
-                        # the values reported by USD are in degrees
-                        if drive_model == "angular":
-                            if attr_name == "max_velocity":
-                                # deg / s --> rad / s
-                                prim_attr_value = prim_attr_value * math.pi / 180.0
-                            elif attr_name in ["stiffness", "damping"]:
-                                # N-m/deg or N-m-s/deg --> N-m/rad or N-m-s/rad
-                                prim_attr_value = prim_attr_value * 180.0 / math.pi
-
-                        # validate the values
-                        self.assertAlmostEqual(
-                            prim_attr_value,
-                            attr_value,
-                            places=5,
-                            msg=f"Failed setting for {prim_attr_name}",
-                        )
-                elif verbose:
-                    print(f"Skipping prim {joint_prim.GetPrimPath()} as it is not a joint drive api.")
-
-
-if __name__ == "__main__":
-    run_tests()
->>>>>>> 9be0de5f
+                print(f"Skipping prim {joint_prim.GetPrimPath()} as it is not a joint drive api.")