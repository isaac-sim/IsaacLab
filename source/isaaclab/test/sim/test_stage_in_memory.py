# Copyright (c) 2022-2025, The Isaac Lab Project Developers (https://github.com/isaac-sim/IsaacLab/blob/main/CONTRIBUTORS.md).
# All rights reserved.
#
# SPDX-License-Identifier: BSD-3-Clause

"""Launch Isaac Sim Simulator first."""

from isaaclab.app import AppLauncher

# launch omniverse app
simulation_app = AppLauncher(headless=True, enable_cameras=True).app

"""Rest everything follows."""

<<<<<<< HEAD
import isaacsim.core.utils.stage as stage_utils
=======
import isaacsim.core.utils.prims as prim_utils
>>>>>>> 9cbf024e
import omni
import omni.physx
import omni.usd
import pytest
import usdrt
from isaacsim.core.cloner import GridCloner
from isaacsim.core.version import get_version

import isaaclab.sim as sim_utils
import isaaclab.sim.utils.prims as prim_utils
from isaaclab.sim.simulation_context import SimulationCfg, SimulationContext
from isaaclab.sim.utils import stage as stage_utils
from isaaclab.utils.assets import ISAACLAB_NUCLEUS_DIR


@pytest.fixture
def sim():
    """Create a simulation context."""
    cfg = SimulationCfg(create_stage_in_memory=True)
    sim = SimulationContext(cfg=cfg)
    stage_utils.update_stage()
    yield sim
    omni.physx.get_physx_simulation_interface().detach_stage()
    sim.stop()
    sim.clear()
    sim.clear_all_callbacks()
    sim.clear_instance()


"""
Tests
"""


def test_stage_in_memory_with_shapes(sim):
    """Test spawning of shapes with stage in memory."""

    # skip test if stage in memory is not supported
    isaac_sim_version = float(".".join(get_version()[2]))
    if isaac_sim_version < 5:
        pytest.skip("Stage in memory is not supported in this version of Isaac Sim")

    # define parameters
    num_clones = 10

    # grab stage in memory and set as current stage via the with statement
    stage_in_memory = sim.get_initial_stage()
    with stage_utils.use_stage(stage_in_memory):
        # create cloned cone stage
        for i in range(num_clones):
            prim_utils.create_prim(f"/World/env_{i}", "Xform", translation=(i, i, 0))

        cfg = sim_utils.MultiAssetSpawnerCfg(
            assets_cfg=[
                sim_utils.ConeCfg(
                    radius=0.3,
                    height=0.6,
                ),
                sim_utils.CuboidCfg(
                    size=(0.3, 0.3, 0.3),
                ),
                sim_utils.SphereCfg(
                    radius=0.3,
                ),
            ],
            random_choice=True,
            rigid_props=sim_utils.RigidBodyPropertiesCfg(
                solver_position_iteration_count=4, solver_velocity_iteration_count=0
            ),
            mass_props=sim_utils.MassPropertiesCfg(mass=1.0),
            collision_props=sim_utils.CollisionPropertiesCfg(),
        )
        prim_path_regex = "/World/env_.*/Cone"
        cfg.func(prim_path_regex, cfg)

        # verify stage is in memory
        assert stage_utils.is_current_stage_in_memory()

        # verify prims exist in stage in memory
        prims = sim_utils.find_matching_prim_paths(prim_path_regex)
        assert len(prims) == num_clones

        # verify prims do not exist in context stage
        context_stage = omni.usd.get_context().get_stage()
<<<<<<< HEAD
        with sim_utils.use_stage(context_stage):
            prims = sim_utils.find_matching_prim_paths(prim_path_regex)
=======
        with stage_utils.use_stage(context_stage):
            prims = prim_utils.find_matching_prim_paths(prim_path_regex)
>>>>>>> 9cbf024e
            assert len(prims) != num_clones

        # attach stage to context
        sim_utils.attach_stage_to_usd_context()

    # verify stage is no longer in memory
    assert not stage_utils.is_current_stage_in_memory()

    # verify prims now exist in context stage
    prims = sim_utils.find_matching_prim_paths(prim_path_regex)
    assert len(prims) == num_clones


def test_stage_in_memory_with_usds(sim):
    """Test spawning of USDs with stage in memory."""

    # skip test if stage in memory is not supported
    isaac_sim_version = float(".".join(get_version()[2]))
    if isaac_sim_version < 5:
        pytest.skip("Stage in memory is not supported in this version of Isaac Sim")

    # define parameters
    num_clones = 10
    usd_paths = [
        f"{ISAACLAB_NUCLEUS_DIR}/Robots/ANYbotics/ANYmal-C/anymal_c.usd",
        f"{ISAACLAB_NUCLEUS_DIR}/Robots/ANYbotics/ANYmal-D/anymal_d.usd",
    ]

    # grab stage in memory and set as current stage via the with statement
    stage_in_memory = sim.get_initial_stage()
    with stage_utils.use_stage(stage_in_memory):
        # create cloned robot stage
        for i in range(num_clones):
            prim_utils.create_prim(f"/World/env_{i}", "Xform", translation=(i, i, 0))

        cfg = sim_utils.MultiUsdFileCfg(
            usd_path=usd_paths,
            random_choice=True,
            rigid_props=sim_utils.RigidBodyPropertiesCfg(
                disable_gravity=False,
                retain_accelerations=False,
                linear_damping=0.0,
                angular_damping=0.0,
                max_linear_velocity=1000.0,
                max_angular_velocity=1000.0,
                max_depenetration_velocity=1.0,
            ),
            articulation_props=sim_utils.ArticulationRootPropertiesCfg(
                enabled_self_collisions=True, solver_position_iteration_count=4, solver_velocity_iteration_count=0
            ),
            activate_contact_sensors=True,
        )
        prim_path_regex = "/World/env_.*/Robot"
        cfg.func(prim_path_regex, cfg)

        # verify stage is in memory
        assert stage_utils.is_current_stage_in_memory()

        # verify prims exist in stage in memory
        prims = sim_utils.find_matching_prim_paths(prim_path_regex)
        assert len(prims) == num_clones

        # verify prims do not exist in context stage
        context_stage = omni.usd.get_context().get_stage()
<<<<<<< HEAD
        with sim_utils.use_stage(context_stage):
            prims = sim_utils.find_matching_prim_paths(prim_path_regex)
=======
        with stage_utils.use_stage(context_stage):
            prims = prim_utils.find_matching_prim_paths(prim_path_regex)
>>>>>>> 9cbf024e
            assert len(prims) != num_clones

        # attach stage to context
        sim_utils.attach_stage_to_usd_context()

    # verify stage is no longer in memory
    assert not stage_utils.is_current_stage_in_memory()

    # verify prims now exist in context stage
    prims = sim_utils.find_matching_prim_paths(prim_path_regex)
    assert len(prims) == num_clones


def test_stage_in_memory_with_clone_in_fabric(sim):
    """Test cloning in fabric with stage in memory."""

    # skip test if stage in memory is not supported
    isaac_sim_version = float(".".join(get_version()[2]))
    if isaac_sim_version < 5:
        pytest.skip("Stage in memory is not supported in this version of Isaac Sim")

    # define parameters
    usd_path = f"{ISAACLAB_NUCLEUS_DIR}/Robots/ANYbotics/ANYmal-C/anymal_c.usd"
    num_clones = 100

    # grab stage in memory and set as current stage via the with statement
    stage_in_memory = sim.get_initial_stage()
    with stage_utils.use_stage(stage_in_memory):
        # set up paths
        base_env_path = "/World/envs"
        source_prim_path = f"{base_env_path}/env_0"

        # create cloner
        cloner = GridCloner(spacing=3, stage=stage_in_memory)
        cloner.define_base_env(base_env_path)

        # create source prim
        prim_utils.create_prim(f"{source_prim_path}/Robot", "Xform", usd_path=usd_path)

        # generate target paths
        target_paths = cloner.generate_paths("/World/envs/env", num_clones)

        # clone robots at target paths
        cloner.clone(
            source_prim_path=source_prim_path,
            base_env_path=base_env_path,
            prim_paths=target_paths,
            replicate_physics=True,
            clone_in_fabric=True,
        )
        prim_path_regex = "/World/envs/env_.*"

        # verify prims do not exist in context stage
        context_stage = omni.usd.get_context().get_stage()
<<<<<<< HEAD
        with sim_utils.use_stage(context_stage):
            prims = sim_utils.find_matching_prim_paths(prim_path_regex)
=======
        with stage_utils.use_stage(context_stage):
            prims = prim_utils.find_matching_prim_paths(prim_path_regex)
>>>>>>> 9cbf024e
            assert len(prims) != num_clones

        # attach stage to context
        sim_utils.attach_stage_to_usd_context()

    # verify stage is no longer in memory
    assert not stage_utils.is_current_stage_in_memory()

    # verify prims now exist in fabric stage using usdrt apis
    stage_id = stage_utils.get_current_stage_id()
    usdrt_stage = usdrt.Usd.Stage.Attach(stage_id)
    for i in range(num_clones):
        prim = usdrt_stage.GetPrimAtPath(f"/World/envs/env_{i}/Robot")
        assert prim.IsValid()<|MERGE_RESOLUTION|>--- conflicted
+++ resolved
@@ -12,11 +12,7 @@
 
 """Rest everything follows."""
 
-<<<<<<< HEAD
-import isaacsim.core.utils.stage as stage_utils
-=======
-import isaacsim.core.utils.prims as prim_utils
->>>>>>> 9cbf024e
+
 import omni
 import omni.physx
 import omni.usd
@@ -101,13 +97,8 @@
 
         # verify prims do not exist in context stage
         context_stage = omni.usd.get_context().get_stage()
-<<<<<<< HEAD
-        with sim_utils.use_stage(context_stage):
+        with stage_utils.use_stage(context_stage):
             prims = sim_utils.find_matching_prim_paths(prim_path_regex)
-=======
-        with stage_utils.use_stage(context_stage):
-            prims = prim_utils.find_matching_prim_paths(prim_path_regex)
->>>>>>> 9cbf024e
             assert len(prims) != num_clones
 
         # attach stage to context
@@ -172,13 +163,8 @@
 
         # verify prims do not exist in context stage
         context_stage = omni.usd.get_context().get_stage()
-<<<<<<< HEAD
-        with sim_utils.use_stage(context_stage):
+        with stage_utils.use_stage(context_stage):
             prims = sim_utils.find_matching_prim_paths(prim_path_regex)
-=======
-        with stage_utils.use_stage(context_stage):
-            prims = prim_utils.find_matching_prim_paths(prim_path_regex)
->>>>>>> 9cbf024e
             assert len(prims) != num_clones
 
         # attach stage to context
@@ -233,13 +219,8 @@
 
         # verify prims do not exist in context stage
         context_stage = omni.usd.get_context().get_stage()
-<<<<<<< HEAD
-        with sim_utils.use_stage(context_stage):
+        with stage_utils.use_stage(context_stage):
             prims = sim_utils.find_matching_prim_paths(prim_path_regex)
-=======
-        with stage_utils.use_stage(context_stage):
-            prims = prim_utils.find_matching_prim_paths(prim_path_regex)
->>>>>>> 9cbf024e
             assert len(prims) != num_clones
 
         # attach stage to context
