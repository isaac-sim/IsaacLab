--- conflicted
+++ resolved
@@ -12,21 +12,14 @@
 
 """Rest everything follows."""
 
-<<<<<<< HEAD
-import isaacsim.core.utils.stage as stage_utils
-=======
-import isaacsim.core.utils.prims as prim_utils
->>>>>>> 9cbf024e
+
 import pytest
 from isaacsim.core.api.simulation_context import SimulationContext
 from pxr import UsdPhysics, UsdShade
 
 import isaaclab.sim as sim_utils
-<<<<<<< HEAD
 import isaaclab.sim.utils.prims as prim_utils
-=======
-from isaaclab.sim.utils import stage as stage_utils
->>>>>>> 9cbf024e
+import isaaclab.sim.utils.stage as stage_utils
 from isaaclab.utils.assets import NVIDIA_NUCLEUS_DIR
 
 
