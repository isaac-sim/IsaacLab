# Copyright (c) 2022-2025, The Isaac Lab Project Developers.
# All rights reserved.
#
# SPDX-License-Identifier: BSD-3-Clause

"""Launch Isaac Sim Simulator first."""

from isaaclab.app import AppLauncher

# launch omniverse app
config = {"headless": True}
simulation_app = AppLauncher(config).app

"""Rest everything follows."""

import numpy as np
import os
import pytest

import isaacsim.core.utils.prims as prim_utils
import isaacsim.core.utils.stage as stage_utils
from isaacsim.core.api.simulation_context import SimulationContext
from isaacsim.core.prims import Articulation
from isaacsim.core.utils.extensions import enable_extension, get_extension_path_from_name

from isaaclab.sim.converters import UrdfConverter, UrdfConverterCfg

<<<<<<< HEAD

@pytest.fixture
def setup_simulation():
    """Fixture to set up and tear down the simulation context."""
=======
# Create a fixture for setup and teardown
@pytest.fixture
def sim_config():
>>>>>>> 8dff2018
    # Create a new stage
    stage_utils.create_new_stage()
    # retrieve path to urdf importer extension
    enable_extension("isaacsim.asset.importer.urdf")
    extension_path = get_extension_path_from_name("isaacsim.asset.importer.urdf")
    # default configuration
    config = UrdfConverterCfg(
        asset_path=f"{extension_path}/data/urdf/robots/franka_description/robots/panda_arm_hand.urdf",
        fix_base=True,
        joint_drive=UrdfConverterCfg.JointDriveCfg(
            gains=UrdfConverterCfg.JointDriveCfg.PDGainsCfg(stiffness=400.0, damping=40.0)
        ),
    )
    # Simulation time-step
    dt = 0.01
    # Load kit helper
    sim = SimulationContext(
        physics_dt=dt, rendering_dt=dt, stage_units_in_meters=1.0, backend="numpy"
    )
    yield sim, config
    # Teardown
    sim.stop()
    sim.clear()
    sim.clear_all_callbacks()
    sim.clear_instance()


<<<<<<< HEAD
def test_no_change(setup_simulation):
    """Call conversion twice. This should not generate a new USD file."""
    sim, config = setup_simulation
=======
def test_no_change(sim_config):
    """Call conversion twice. This should not generate a new USD file."""
    sim, config = sim_config
>>>>>>> 8dff2018
    urdf_converter = UrdfConverter(config)
    time_usd_file_created = os.stat(urdf_converter.usd_path).st_mtime_ns

    # no change to config only define the usd directory
    new_config = config
    new_config.usd_dir = urdf_converter.usd_dir
    # convert to usd but this time in the same directory as previous step
    new_urdf_converter = UrdfConverter(new_config)
    new_time_usd_file_created = os.stat(new_urdf_converter.usd_path).st_mtime_ns

    assert time_usd_file_created == new_time_usd_file_created


<<<<<<< HEAD
def test_config_change(setup_simulation):
    """Call conversion twice but change the config in the second call. This should generate a new USD file."""
    sim, config = setup_simulation
=======
def test_config_change(sim_config):
    """Call conversion twice but change the config in the second call. This should generate a new USD file."""
    sim, config = sim_config
>>>>>>> 8dff2018
    urdf_converter = UrdfConverter(config)
    time_usd_file_created = os.stat(urdf_converter.usd_path).st_mtime_ns

    # change the config
    new_config = config
    new_config.fix_base = not config.fix_base
    # define the usd directory
    new_config.usd_dir = urdf_converter.usd_dir
    # convert to usd but this time in the same directory as previous step
    new_urdf_converter = UrdfConverter(new_config)
    new_time_usd_file_created = os.stat(new_urdf_converter.usd_path).st_mtime_ns

    assert time_usd_file_created != new_time_usd_file_created


<<<<<<< HEAD
def test_create_prim_from_usd(setup_simulation):
    """Call conversion and create a prim from it."""
    sim, config = setup_simulation
=======
def test_create_prim_from_usd(sim_config):
    """Call conversion and create a prim from it."""
    sim, config = sim_config
>>>>>>> 8dff2018
    urdf_converter = UrdfConverter(config)

    prim_path = "/World/Robot"
    prim_utils.create_prim(prim_path, usd_path=urdf_converter.usd_path)

    assert prim_utils.is_prim_path_valid(prim_path)


<<<<<<< HEAD
def test_config_drive_type(setup_simulation):
    """Change the drive mechanism of the robot to be position."""
    sim, config = setup_simulation

=======
def test_config_drive_type(sim_config):
    """Change the drive mechanism of the robot to be position."""
    sim, config = sim_config
>>>>>>> 8dff2018
    # Create directory to dump results
    test_dir = os.path.dirname(os.path.abspath(__file__))
    output_dir = os.path.join(test_dir, "output", "urdf_converter")
    if not os.path.exists(output_dir):
        os.makedirs(output_dir, exist_ok=True)

    # change the config
    config.force_usd_conversion = True
    config.joint_drive.target_type = "position"
    config.joint_drive.gains.stiffness = 42.0
    config.joint_drive.gains.damping = 4.2
    config.usd_dir = output_dir
    urdf_converter = UrdfConverter(config)
    # check the drive type of the robot
    prim_path = "/World/Robot"
    prim_utils.create_prim(prim_path, usd_path=urdf_converter.usd_path)

    # access the robot
    robot = Articulation(prim_path, reset_xform_properties=False)
    # play the simulator and initialize the robot
    sim.reset()
    robot.initialize()

    # check drive values for the robot (read from physx)
    drive_stiffness, drive_damping = robot.get_gains()
    np.testing.assert_array_equal(drive_stiffness, config.joint_drive.gains.stiffness)
    np.testing.assert_array_equal(drive_damping, config.joint_drive.gains.damping)

    # check drive values for the robot (read from usd)
    sim.stop()
    drive_stiffness, drive_damping = robot.get_gains()
    np.testing.assert_array_equal(drive_stiffness, config.joint_drive.gains.stiffness)
<<<<<<< HEAD
    np.testing.assert_array_equal(drive_damping, config.joint_drive.gains.damping)
    
=======
    np.testing.assert_array_equal(drive_damping, config.joint_drive.gains.damping)
>>>>>>> 8dff2018
<|MERGE_RESOLUTION|>--- conflicted
+++ resolved
@@ -25,16 +25,9 @@
 
 from isaaclab.sim.converters import UrdfConverter, UrdfConverterCfg
 
-<<<<<<< HEAD
-
-@pytest.fixture
-def setup_simulation():
-    """Fixture to set up and tear down the simulation context."""
-=======
 # Create a fixture for setup and teardown
 @pytest.fixture
 def sim_config():
->>>>>>> 8dff2018
     # Create a new stage
     stage_utils.create_new_stage()
     # retrieve path to urdf importer extension
@@ -62,15 +55,9 @@
     sim.clear_instance()
 
 
-<<<<<<< HEAD
-def test_no_change(setup_simulation):
-    """Call conversion twice. This should not generate a new USD file."""
-    sim, config = setup_simulation
-=======
 def test_no_change(sim_config):
     """Call conversion twice. This should not generate a new USD file."""
     sim, config = sim_config
->>>>>>> 8dff2018
     urdf_converter = UrdfConverter(config)
     time_usd_file_created = os.stat(urdf_converter.usd_path).st_mtime_ns
 
@@ -84,15 +71,9 @@
     assert time_usd_file_created == new_time_usd_file_created
 
 
-<<<<<<< HEAD
-def test_config_change(setup_simulation):
-    """Call conversion twice but change the config in the second call. This should generate a new USD file."""
-    sim, config = setup_simulation
-=======
 def test_config_change(sim_config):
     """Call conversion twice but change the config in the second call. This should generate a new USD file."""
     sim, config = sim_config
->>>>>>> 8dff2018
     urdf_converter = UrdfConverter(config)
     time_usd_file_created = os.stat(urdf_converter.usd_path).st_mtime_ns
 
@@ -108,15 +89,9 @@
     assert time_usd_file_created != new_time_usd_file_created
 
 
-<<<<<<< HEAD
-def test_create_prim_from_usd(setup_simulation):
-    """Call conversion and create a prim from it."""
-    sim, config = setup_simulation
-=======
 def test_create_prim_from_usd(sim_config):
     """Call conversion and create a prim from it."""
     sim, config = sim_config
->>>>>>> 8dff2018
     urdf_converter = UrdfConverter(config)
 
     prim_path = "/World/Robot"
@@ -125,16 +100,9 @@
     assert prim_utils.is_prim_path_valid(prim_path)
 
 
-<<<<<<< HEAD
-def test_config_drive_type(setup_simulation):
-    """Change the drive mechanism of the robot to be position."""
-    sim, config = setup_simulation
-
-=======
 def test_config_drive_type(sim_config):
     """Change the drive mechanism of the robot to be position."""
     sim, config = sim_config
->>>>>>> 8dff2018
     # Create directory to dump results
     test_dir = os.path.dirname(os.path.abspath(__file__))
     output_dir = os.path.join(test_dir, "output", "urdf_converter")
@@ -167,9 +135,4 @@
     sim.stop()
     drive_stiffness, drive_damping = robot.get_gains()
     np.testing.assert_array_equal(drive_stiffness, config.joint_drive.gains.stiffness)
-<<<<<<< HEAD
-    np.testing.assert_array_equal(drive_damping, config.joint_drive.gains.damping)
-    
-=======
-    np.testing.assert_array_equal(drive_damping, config.joint_drive.gains.damping)
->>>>>>> 8dff2018
+    np.testing.assert_array_equal(drive_damping, config.joint_drive.gains.damping)