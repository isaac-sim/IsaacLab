# Copyright (c) 2022-2025, The Isaac Lab Project Developers (https://github.com/isaac-sim/IsaacLab/blob/main/CONTRIBUTORS.md).
# All rights reserved.
#
# SPDX-License-Identifier: BSD-3-Clause

"""Launch Isaac Sim Simulator first."""

from isaaclab.app import AppLauncher

# launch omniverse app
simulation_app = AppLauncher(headless=True).app

"""Rest everything follows."""

import numpy as np
import os

<<<<<<< HEAD
import isaacsim.core.utils.stage as stage_utils
=======
import isaacsim.core.utils.prims as prim_utils
>>>>>>> 9cbf024e
import pytest
from isaacsim.core.api.simulation_context import SimulationContext
from isaacsim.core.prims import Articulation
from isaacsim.core.utils.extensions import enable_extension, get_extension_path_from_name

import isaaclab.sim.utils.prims as prim_utils
from isaaclab.sim.converters import UrdfConverter, UrdfConverterCfg
from isaaclab.sim.utils import stage as stage_utils


# Create a fixture for setup and teardown
@pytest.fixture
def sim_config():
    # Create a new stage
    stage_utils.create_new_stage()
    # retrieve path to urdf importer extension
    enable_extension("isaacsim.asset.importer.urdf")
    extension_path = get_extension_path_from_name("isaacsim.asset.importer.urdf")
    # default configuration
    config = UrdfConverterCfg(
        asset_path=f"{extension_path}/data/urdf/robots/franka_description/robots/panda_arm_hand.urdf",
        fix_base=True,
        joint_drive=UrdfConverterCfg.JointDriveCfg(
            gains=UrdfConverterCfg.JointDriveCfg.PDGainsCfg(stiffness=400.0, damping=40.0)
        ),
    )
    # Simulation time-step
    dt = 0.01
    # Load kit helper
    sim = SimulationContext(physics_dt=dt, rendering_dt=dt, stage_units_in_meters=1.0, backend="numpy")
    yield sim, config
    # Teardown
    sim.stop()
    sim.clear()
    sim.clear_all_callbacks()
    sim.clear_instance()


@pytest.mark.isaacsim_ci
def test_no_change(sim_config):
    """Call conversion twice. This should not generate a new USD file."""
    sim, config = sim_config
    urdf_converter = UrdfConverter(config)
    time_usd_file_created = os.stat(urdf_converter.usd_path).st_mtime_ns

    # no change to config only define the usd directory
    new_config = config
    new_config.usd_dir = urdf_converter.usd_dir
    # convert to usd but this time in the same directory as previous step
    new_urdf_converter = UrdfConverter(new_config)
    new_time_usd_file_created = os.stat(new_urdf_converter.usd_path).st_mtime_ns

    assert time_usd_file_created == new_time_usd_file_created


@pytest.mark.isaacsim_ci
def test_config_change(sim_config):
    """Call conversion twice but change the config in the second call. This should generate a new USD file."""
    sim, config = sim_config
    urdf_converter = UrdfConverter(config)
    time_usd_file_created = os.stat(urdf_converter.usd_path).st_mtime_ns

    # change the config
    new_config = config
    new_config.fix_base = not config.fix_base
    # define the usd directory
    new_config.usd_dir = urdf_converter.usd_dir
    # convert to usd but this time in the same directory as previous step
    new_urdf_converter = UrdfConverter(new_config)
    new_time_usd_file_created = os.stat(new_urdf_converter.usd_path).st_mtime_ns

    assert time_usd_file_created != new_time_usd_file_created


@pytest.mark.isaacsim_ci
def test_create_prim_from_usd(sim_config):
    """Call conversion and create a prim from it."""
    sim, config = sim_config
    urdf_converter = UrdfConverter(config)

    prim_path = "/World/Robot"
    prim_utils.create_prim(prim_path, usd_path=urdf_converter.usd_path)

    assert prim_utils.is_prim_path_valid(prim_path)


@pytest.mark.isaacsim_ci
def test_config_drive_type(sim_config):
    """Change the drive mechanism of the robot to be position."""
    sim, config = sim_config
    # Create directory to dump results
    test_dir = os.path.dirname(os.path.abspath(__file__))
    output_dir = os.path.join(test_dir, "output", "urdf_converter")
    if not os.path.exists(output_dir):
        os.makedirs(output_dir, exist_ok=True)

    # change the config
    config.force_usd_conversion = True
    config.joint_drive.target_type = "position"
    config.joint_drive.gains.stiffness = 42.0
    config.joint_drive.gains.damping = 4.2
    config.usd_dir = output_dir
    urdf_converter = UrdfConverter(config)
    # check the drive type of the robot
    prim_path = "/World/Robot"
    prim_utils.create_prim(prim_path, usd_path=urdf_converter.usd_path)

    # access the robot
    robot = Articulation(prim_path, reset_xform_properties=False)
    # play the simulator and initialize the robot
    sim.reset()
    robot.initialize()

    # check drive values for the robot (read from physx)
    drive_stiffness, drive_damping = robot.get_gains()
    np.testing.assert_array_equal(drive_stiffness, config.joint_drive.gains.stiffness)
    np.testing.assert_array_equal(drive_damping, config.joint_drive.gains.damping)

    # check drive values for the robot (read from usd)
    sim.stop()
    drive_stiffness, drive_damping = robot.get_gains()
    np.testing.assert_array_equal(drive_stiffness, config.joint_drive.gains.stiffness)
    np.testing.assert_array_equal(drive_damping, config.joint_drive.gains.damping)<|MERGE_RESOLUTION|>--- conflicted
+++ resolved
@@ -15,11 +15,6 @@
 import numpy as np
 import os
 
-<<<<<<< HEAD
-import isaacsim.core.utils.stage as stage_utils
-=======
-import isaacsim.core.utils.prims as prim_utils
->>>>>>> 9cbf024e
 import pytest
 from isaacsim.core.api.simulation_context import SimulationContext
 from isaacsim.core.prims import Articulation
