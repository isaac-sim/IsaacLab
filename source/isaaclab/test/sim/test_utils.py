# Copyright (c) 2022-2025, The Isaac Lab Project Developers (https://github.com/isaac-sim/IsaacLab/blob/main/CONTRIBUTORS.md).
# All rights reserved.
#
# SPDX-License-Identifier: BSD-3-Clause

"""Launch Isaac Sim Simulator first."""

from isaaclab.app import AppLauncher

# launch omniverse app
simulation_app = AppLauncher(headless=True).app

"""Rest everything follows."""

import numpy as np
import torch

import isaacsim.core.utils.prims as prim_utils
import isaacsim.core.utils.stage as stage_utils
import pytest
from pxr import Sdf, Usd, UsdGeom, UsdPhysics

import isaaclab.sim as sim_utils
import isaaclab.utils.math as math_utils
from isaaclab.utils.assets import ISAAC_NUCLEUS_DIR, ISAACLAB_NUCLEUS_DIR


@pytest.fixture(autouse=True)
def test_setup_teardown():
    """Create a blank new stage for each test."""
    # Setup: Create a new stage
    stage_utils.create_new_stage()
    stage_utils.update_stage()

    # Yield for the test
    yield

    # Teardown: Clear stage after each test
    stage_utils.clear_stage()


def test_get_all_matching_child_prims():
    """Test get_all_matching_child_prims() function."""
    # create scene
    prim_utils.create_prim("/World/Floor")
    prim_utils.create_prim("/World/Floor/Box", "Cube", position=np.array([75, 75, -150.1]), attributes={"size": 300})
    prim_utils.create_prim("/World/Wall", "Sphere", attributes={"radius": 1e3})

    # test
    isaac_sim_result = prim_utils.get_all_matching_child_prims("/World")
    isaaclab_result = sim_utils.get_all_matching_child_prims("/World")
    assert isaac_sim_result == isaaclab_result

    # add articulation root prim -- this asset has instanced prims
    # note: isaac sim function does not support instanced prims so we add it here
    #  after the above test for the above test to still pass.
    prim_utils.create_prim(
        "/World/Franka", "Xform", usd_path=f"{ISAACLAB_NUCLEUS_DIR}/Robots/FrankaEmika/panda_instanceable.usd"
    )

    # test with predicate
    isaaclab_result = sim_utils.get_all_matching_child_prims("/World", predicate=lambda x: x.GetTypeName() == "Cube")
    assert len(isaaclab_result) == 1
    assert isaaclab_result[0].GetPrimPath() == "/World/Floor/Box"

    # test with predicate and instanced prims
    isaaclab_result = sim_utils.get_all_matching_child_prims(
        "/World/Franka/panda_hand/visuals", predicate=lambda x: x.GetTypeName() == "Mesh"
    )
    assert len(isaaclab_result) == 1
    assert isaaclab_result[0].GetPrimPath() == "/World/Franka/panda_hand/visuals/panda_hand"

    # test valid path
    with pytest.raises(ValueError):
        sim_utils.get_all_matching_child_prims("World/Room")


def test_get_first_matching_child_prim():
    """Test get_first_matching_child_prim() function."""
    # create scene
    prim_utils.create_prim("/World/Floor")
    prim_utils.create_prim(
        "/World/env_1/Franka", "Xform", usd_path=f"{ISAACLAB_NUCLEUS_DIR}/Robots/FrankaEmika/panda_instanceable.usd"
    )
    prim_utils.create_prim(
        "/World/env_2/Franka", "Xform", usd_path=f"{ISAACLAB_NUCLEUS_DIR}/Robots/FrankaEmika/panda_instanceable.usd"
    )
    prim_utils.create_prim(
        "/World/env_0/Franka", "Xform", usd_path=f"{ISAACLAB_NUCLEUS_DIR}/Robots/FrankaEmika/panda_instanceable.usd"
    )

    # test
    isaaclab_result = sim_utils.get_first_matching_child_prim(
        "/World", predicate=lambda prim: prim.HasAPI(UsdPhysics.ArticulationRootAPI)
    )
    assert isaaclab_result is not None
    assert isaaclab_result.GetPrimPath() == "/World/env_1/Franka"

    # test with instanced prims
    isaaclab_result = sim_utils.get_first_matching_child_prim(
        "/World/env_1/Franka", predicate=lambda prim: prim.GetTypeName() == "Mesh"
    )
    assert isaaclab_result is not None
    assert isaaclab_result.GetPrimPath() == "/World/env_1/Franka/panda_link0/visuals/panda_link0"


def test_find_matching_prim_paths():
    """Test find_matching_prim_paths() function."""
    # create scene
    for index in range(2048):
        random_pos = np.random.uniform(-100, 100, size=3)
        prim_utils.create_prim(f"/World/Floor_{index}", "Cube", position=random_pos, attributes={"size": 2.0})
        prim_utils.create_prim(f"/World/Floor_{index}/Sphere", "Sphere", attributes={"radius": 10})
        prim_utils.create_prim(f"/World/Floor_{index}/Sphere/childSphere", "Sphere", attributes={"radius": 1})
        prim_utils.create_prim(f"/World/Floor_{index}/Sphere/childSphere2", "Sphere", attributes={"radius": 1})

    # test leaf paths
    isaac_sim_result = prim_utils.find_matching_prim_paths("/World/Floor_.*/Sphere")
    isaaclab_result = sim_utils.find_matching_prim_paths("/World/Floor_.*/Sphere")
    assert isaac_sim_result == isaaclab_result

    # test non-leaf paths
    isaac_sim_result = prim_utils.find_matching_prim_paths("/World/Floor_.*")
    isaaclab_result = sim_utils.find_matching_prim_paths("/World/Floor_.*")
    assert isaac_sim_result == isaaclab_result

    # test child-leaf paths
    isaac_sim_result = prim_utils.find_matching_prim_paths("/World/Floor_.*/Sphere/childSphere.*")
    isaaclab_result = sim_utils.find_matching_prim_paths("/World/Floor_.*/Sphere/childSphere.*")
    assert isaac_sim_result == isaaclab_result

    # test valid path
    with pytest.raises(ValueError):
        sim_utils.get_all_matching_child_prims("World/Floor_.*")


def test_find_global_fixed_joint_prim():
    """Test find_global_fixed_joint_prim() function."""
    # create scene
    prim_utils.create_prim("/World")
    prim_utils.create_prim("/World/ANYmal", usd_path=f"{ISAACLAB_NUCLEUS_DIR}/Robots/ANYbotics/ANYmal-C/anymal_c.usd")
    prim_utils.create_prim(
        "/World/Franka", usd_path=f"{ISAACLAB_NUCLEUS_DIR}/Robots/FrankaEmika/panda_instanceable.usd"
    )
    if "4.5" in ISAAC_NUCLEUS_DIR:
        franka_usd = f"{ISAAC_NUCLEUS_DIR}/Robots/Franka/franka.usd"
    else:
        franka_usd = f"{ISAAC_NUCLEUS_DIR}/Robots/FrankaRobotics/FrankaPanda/franka.usd"
    prim_utils.create_prim("/World/Franka_Isaac", usd_path=franka_usd)

    # test
    assert sim_utils.find_global_fixed_joint_prim("/World/ANYmal") is None
    assert sim_utils.find_global_fixed_joint_prim("/World/Franka") is not None
    assert sim_utils.find_global_fixed_joint_prim("/World/Franka_Isaac") is not None

    # make fixed joint disabled manually
    joint_prim = sim_utils.find_global_fixed_joint_prim("/World/Franka")
    joint_prim.GetJointEnabledAttr().Set(False)
    assert sim_utils.find_global_fixed_joint_prim("/World/Franka") is not None
    assert sim_utils.find_global_fixed_joint_prim("/World/Franka", check_enabled_only=True) is None


def test_select_usd_variants():
    """Test select_usd_variants() function."""
    stage = stage_utils.get_current_stage()
    prim: Usd.Prim = UsdGeom.Xform.Define(stage, Sdf.Path("/World")).GetPrim()
    stage.SetDefaultPrim(prim)

    # Create the variant set and add your variants to it.
    variants = ["red", "blue", "green"]
    variant_set = prim.GetVariantSets().AddVariantSet("colors")
    for variant in variants:
        variant_set.AddVariant(variant)

    # Set the variant selection
    sim_utils.utils.select_usd_variants("/World", {"colors": "red"}, stage)

    # Check if the variant selection is correct
    assert variant_set.GetVariantSelection() == "red"


def test_resolve_prim_pose():
    """Test resolve_prim_pose() function."""
    # number of objects
    num_objects = 20
    # sample random scales for x, y, z
    rand_scales = np.random.uniform(0.5, 1.5, size=(num_objects, 3, 3))
    rand_widths = np.random.uniform(0.1, 10.0, size=(num_objects,))
<<<<<<< HEAD
    rand_widths[:] = 1.0
=======
>>>>>>> 1103a0f3
    # sample random positions
    rand_positions = np.random.uniform(-100, 100, size=(num_objects, 3, 3))
    # sample random rotations
    rand_quats = np.random.randn(num_objects, 3, 4)
    rand_quats /= np.linalg.norm(rand_quats, axis=2, keepdims=True)

    # create objects
    for i in range(num_objects):
        # simple cubes
        cube_prim = prim_utils.create_prim(
            f"/World/Cubes/instance_{i:02d}",
            "Cube",
            translation=rand_positions[i, 0],
            orientation=rand_quats[i, 0],
            scale=rand_scales[i, 0],
            attributes={"size": rand_widths[i]},
        )
        # xform hierarchy
        xform_prim = prim_utils.create_prim(
            f"/World/Xform/instance_{i:02d}",
            "Xform",
            translation=rand_positions[i, 1],
            orientation=rand_quats[i, 1],
<<<<<<< HEAD
            # scale=rand_scales[i, 1],  # FIXME: Enabling this affects the test to fail.
=======
            scale=rand_scales[i, 1],
>>>>>>> 1103a0f3
        )
        geometry_prim = prim_utils.create_prim(
            f"/World/Xform/instance_{i:02d}/geometry",
            "Sphere",
            translation=rand_positions[i, 2],
            orientation=rand_quats[i, 2],
            scale=rand_scales[i, 2],
            attributes={"radius": rand_widths[i]},
        )
        dummy_prim = prim_utils.create_prim(
            f"/World/Xform/instance_{i:02d}/dummy",
            "Sphere",
        )

        # cube prim w.r.t. world frame
        pos, quat = sim_utils.resolve_prim_pose(cube_prim)
        pos, quat = np.array(pos), np.array(quat)
        quat = quat if np.sign(rand_quats[i, 0, 0]) == np.sign(quat[0]) else -quat
        np.testing.assert_allclose(pos, rand_positions[i, 0], atol=1e-3)
        np.testing.assert_allclose(quat, rand_quats[i, 0], atol=1e-3)
        # xform prim w.r.t. world frame
        pos, quat = sim_utils.resolve_prim_pose(xform_prim)
        pos, quat = np.array(pos), np.array(quat)
        quat = quat if np.sign(rand_quats[i, 1, 0]) == np.sign(quat[0]) else -quat
        np.testing.assert_allclose(pos, rand_positions[i, 1], atol=1e-3)
        np.testing.assert_allclose(quat, rand_quats[i, 1], atol=1e-3)
        # dummy prim w.r.t. world frame
        pos, quat = sim_utils.resolve_prim_pose(dummy_prim)
        pos, quat = np.array(pos), np.array(quat)
        quat = quat if np.sign(rand_quats[i, 1, 0]) == np.sign(quat[0]) else -quat
        np.testing.assert_allclose(pos, rand_positions[i, 1], atol=1e-3)
        np.testing.assert_allclose(quat, rand_quats[i, 1], atol=1e-3)

        # geometry prim w.r.t. xform prim
        pos, quat = sim_utils.resolve_prim_pose(geometry_prim, ref_prim=xform_prim)
        pos, quat = np.array(pos), np.array(quat)
        quat = quat if np.sign(rand_quats[i, 2, 0]) == np.sign(quat[0]) else -quat
<<<<<<< HEAD
        np.testing.assert_allclose(pos, rand_positions[i, 2], atol=1e-3)
        np.testing.assert_allclose(quat, rand_quats[i, 2], atol=1e-3)
=======
        np.testing.assert_allclose(pos, rand_positions[i, 2] * rand_scales[i, 1], atol=1e-3)
        # TODO: Enabling scale causes the test to fail because the current implementation of
        # resolve_prim_pose does not correctly handle non-identity scales on Xform prims. This is a known
        # limitation. Until this is fixed, the test is disabled here to ensure the test passes.
        np.testing.assert_allclose(quat, rand_quats[i, 2], atol=1e-3)

>>>>>>> 1103a0f3
        # dummy prim w.r.t. xform prim
        pos, quat = sim_utils.resolve_prim_pose(dummy_prim, ref_prim=xform_prim)
        pos, quat = np.array(pos), np.array(quat)
        np.testing.assert_allclose(pos, np.zeros(3), atol=1e-3)
        np.testing.assert_allclose(quat, np.array([1, 0, 0, 0]), atol=1e-3)
        # xform prim w.r.t. cube prim
        pos, quat = sim_utils.resolve_prim_pose(xform_prim, ref_prim=cube_prim)
        pos, quat = np.array(pos), np.array(quat)
        # -- compute ground truth values
        gt_pos, gt_quat = math_utils.subtract_frame_transforms(
            torch.from_numpy(rand_positions[i, 0]).unsqueeze(0),
            torch.from_numpy(rand_quats[i, 0]).unsqueeze(0),
            torch.from_numpy(rand_positions[i, 1]).unsqueeze(0),
            torch.from_numpy(rand_quats[i, 1]).unsqueeze(0),
        )
        gt_pos, gt_quat = gt_pos.squeeze(0).numpy(), gt_quat.squeeze(0).numpy()
        quat = quat if np.sign(gt_quat[0]) == np.sign(quat[0]) else -quat
        np.testing.assert_allclose(pos, gt_pos, atol=1e-3)
        np.testing.assert_allclose(quat, gt_quat, atol=1e-3)


def test_resolve_prim_scale():
    """Test resolve_prim_scale() function.

    To simplify the test, we assume that the effective scale at a prim
    is the product of the scales of the prims in the hierarchy:

        scale = scale_of_xform * scale_of_geometry_prim

    This is only true when rotations are identity or the transforms are
    orthogonal and uniformly scaled. Otherwise, scale is not composable
    like that in local component-wise fashion.
    """
    # number of objects
    num_objects = 20
    # sample random scales for x, y, z
    rand_scales = np.random.uniform(0.5, 1.5, size=(num_objects, 3, 3))
    rand_widths = np.random.uniform(0.1, 10.0, size=(num_objects,))
<<<<<<< HEAD
    rand_widths[:] = 1.0
=======
>>>>>>> 1103a0f3
    # sample random positions
    rand_positions = np.random.uniform(-100, 100, size=(num_objects, 3, 3))

    # create objects
    for i in range(num_objects):
        # simple cubes
        cube_prim = prim_utils.create_prim(
            f"/World/Cubes/instance_{i:02d}",
            "Cube",
            translation=rand_positions[i, 0],
            scale=rand_scales[i, 0],
            attributes={"size": rand_widths[i]},
        )
        # xform hierarchy
        xform_prim = prim_utils.create_prim(
            f"/World/Xform/instance_{i:02d}",
            "Xform",
            translation=rand_positions[i, 1],
            scale=rand_scales[i, 1],
        )
        geometry_prim = prim_utils.create_prim(
            f"/World/Xform/instance_{i:02d}/geometry",
            "Sphere",
            translation=rand_positions[i, 2],
            scale=rand_scales[i, 2],
            attributes={"radius": rand_widths[i]},
        )
        dummy_prim = prim_utils.create_prim(
            f"/World/Xform/instance_{i:02d}/dummy",
            "Sphere",
        )

        # cube prim
        scale = sim_utils.resolve_prim_scale(cube_prim)
        scale = np.array(scale)
        np.testing.assert_allclose(scale, rand_scales[i, 0], atol=1e-5)
        # xform prim
        scale = sim_utils.resolve_prim_scale(xform_prim)
        scale = np.array(scale)
        np.testing.assert_allclose(scale, rand_scales[i, 1], atol=1e-5)
        # geometry prim
        scale = sim_utils.resolve_prim_scale(geometry_prim)
        scale = np.array(scale)
        np.testing.assert_allclose(scale, rand_scales[i, 1] * rand_scales[i, 2], atol=1e-5)
        # dummy prim
        scale = sim_utils.resolve_prim_scale(dummy_prim)
        scale = np.array(scale)
        np.testing.assert_allclose(scale, rand_scales[i, 1], atol=1e-5)<|MERGE_RESOLUTION|>--- conflicted
+++ resolved
@@ -186,10 +186,6 @@
     # sample random scales for x, y, z
     rand_scales = np.random.uniform(0.5, 1.5, size=(num_objects, 3, 3))
     rand_widths = np.random.uniform(0.1, 10.0, size=(num_objects,))
-<<<<<<< HEAD
-    rand_widths[:] = 1.0
-=======
->>>>>>> 1103a0f3
     # sample random positions
     rand_positions = np.random.uniform(-100, 100, size=(num_objects, 3, 3))
     # sample random rotations
@@ -213,11 +209,7 @@
             "Xform",
             translation=rand_positions[i, 1],
             orientation=rand_quats[i, 1],
-<<<<<<< HEAD
-            # scale=rand_scales[i, 1],  # FIXME: Enabling this affects the test to fail.
-=======
             scale=rand_scales[i, 1],
->>>>>>> 1103a0f3
         )
         geometry_prim = prim_utils.create_prim(
             f"/World/Xform/instance_{i:02d}/geometry",
@@ -255,17 +247,12 @@
         pos, quat = sim_utils.resolve_prim_pose(geometry_prim, ref_prim=xform_prim)
         pos, quat = np.array(pos), np.array(quat)
         quat = quat if np.sign(rand_quats[i, 2, 0]) == np.sign(quat[0]) else -quat
-<<<<<<< HEAD
-        np.testing.assert_allclose(pos, rand_positions[i, 2], atol=1e-3)
-        np.testing.assert_allclose(quat, rand_quats[i, 2], atol=1e-3)
-=======
         np.testing.assert_allclose(pos, rand_positions[i, 2] * rand_scales[i, 1], atol=1e-3)
         # TODO: Enabling scale causes the test to fail because the current implementation of
         # resolve_prim_pose does not correctly handle non-identity scales on Xform prims. This is a known
         # limitation. Until this is fixed, the test is disabled here to ensure the test passes.
         np.testing.assert_allclose(quat, rand_quats[i, 2], atol=1e-3)
 
->>>>>>> 1103a0f3
         # dummy prim w.r.t. xform prim
         pos, quat = sim_utils.resolve_prim_pose(dummy_prim, ref_prim=xform_prim)
         pos, quat = np.array(pos), np.array(quat)
@@ -304,10 +291,6 @@
     # sample random scales for x, y, z
     rand_scales = np.random.uniform(0.5, 1.5, size=(num_objects, 3, 3))
     rand_widths = np.random.uniform(0.1, 10.0, size=(num_objects,))
-<<<<<<< HEAD
-    rand_widths[:] = 1.0
-=======
->>>>>>> 1103a0f3
     # sample random positions
     rand_positions = np.random.uniform(-100, 100, size=(num_objects, 3, 3))
 
