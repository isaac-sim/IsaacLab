# Copyright (c) 2022-2025, The Isaac Lab Project Developers (https://github.com/isaac-sim/IsaacLab/blob/main/CONTRIBUTORS.md).
# All rights reserved.
#
# SPDX-License-Identifier: BSD-3-Clause

"""Launch Isaac Sim Simulator first."""

from isaaclab.app import AppLauncher

# launch omniverse app
simulation_app = AppLauncher(headless=True).app

"""Rest everything follows."""

import numpy as np

import pytest

import isaaclab.sim.utils.prims as prim_utils
import isaaclab.sim.utils.stage as stage_utils
from isaaclab.sim import SimulationCfg, SimulationContext
from isaaclab.sim._impl.newton_manager import NewtonManager


@pytest.fixture(autouse=True)
def test_setup_teardown():
    """Setup and teardown for each test."""
    # Setup: Clear any existing simulation context
    SimulationContext.clear_instance()

    # Yield for the test
    yield

    # Teardown: Clear the simulation context after each test
    # Only clear stage if SimulationContext exists
    if SimulationContext.instance() is not None:
        stage_utils.clear_stage()
    SimulationContext.clear_instance()


def test_singleton():
    """Tests that the IsaacLab SimulationContext singleton is working."""
    sim1 = SimulationContext()
    sim2 = SimulationContext()
    assert sim1 is sim2

    # try to delete the singleton
    SimulationContext.clear_instance()
    assert SimulationContext.instance() is None
    # create new instance
    sim4 = SimulationContext()
    assert sim1 is not sim4
    assert SimulationContext.instance() is sim4
    # Note: Don't clear instance here - let fixture handle it


@pytest.mark.skip(reason="TODO: Physics prim creation needs to be fixed in SimulationContext")
def test_initialization():
    """Test the simulation config."""
    cfg = SimulationCfg(physics_prim_path="/Physics/PhysX", render_interval=5, gravity=(0.0, -0.5, -0.5))
    sim = SimulationContext(cfg)

    # check valid settings
    assert sim.get_physics_dt() == cfg.dt
    assert not sim.has_rtx_sensors()
    # check valid paths
    assert prim_utils.is_prim_path_valid("/Physics/PhysX")
    assert prim_utils.is_prim_path_valid("/Physics/PhysX/defaultMaterial")
    # check valid gravity
    gravity = np.array(NewtonManager._gravity_vector)
    np.testing.assert_almost_equal(gravity, cfg.gravity)


def test_sim_version():
    """Test obtaining the version from isaacsim.core.version."""
    from isaacsim.core.version import get_version

    _ = SimulationContext()
    version = get_version()
    assert len(version) > 0
    assert int(version[2]) >= 4  # Major version is at index 2


def test_carb_setting():
    """Test setting carb settings."""
    sim = SimulationContext()
    # known carb setting
    sim.set_setting("/physics/physxDispatcher", False)
    assert sim.get_setting("/physics/physxDispatcher") is False
    # unknown carb setting
    sim.set_setting("/myExt/test_value", 42)
    assert sim.get_setting("/myExt/test_value") == 42


def test_headless_mode():
    """Test that render mode is headless since we are running in headless mode."""
    sim = SimulationContext()
    # check default render mode
    assert sim.render_mode == sim.RenderMode.NO_GUI_OR_RENDERING


# def test_boundedness():
#     """Test that the boundedness of the simulation context remains constant.
#
#     Note: This test fails right now because Isaac Sim does not handle boundedness correctly. On creation,
#     it is registering itself to various callbacks and hence the boundedness is more than 1. This may not be
#     critical for the simulation context since we usually call various clear functions before deleting the
#     simulation context.
#     """
#     sim = SimulationContext()
#     # manually set the boundedness to 1? -- this is not possible because of Isaac Sim.
#     sim.clear_all_callbacks()
#     sim._stage_open_callback = None
#     sim._physics_timer_callback = None
#     sim._event_timer_callback = None
#
#     # check that boundedness of simulation context is correct
#     sim_ref_count = ctypes.c_long.from_address(id(sim)).value
#     # reset the simulation
#     sim.reset()
#     assert ctypes.c_long.from_address(id(sim)).value == sim_ref_count
#     # step the simulation
#     for _ in range(10):
#         sim.step()
#         assert ctypes.c_long.from_address(id(sim)).value == sim_ref_count
#     # clear the simulation
#     sim.clear_instance()
#     assert ctypes.c_long.from_address(id(sim)).value == sim_ref_count - 1


@pytest.mark.skip(reason="TODO: Gravity setting needs to be fixed in SimulationContext._set_additional_physics_params")
def test_zero_gravity():
    """Test that gravity can be properly disabled."""
    cfg = SimulationCfg(gravity=(0.0, 0.0, 0.0))

<<<<<<< HEAD
    SimulationContext(cfg)
=======
    _ = SimulationContext(cfg)
>>>>>>> 5efe0cf0

    gravity = np.array(NewtonManager._gravity_vector)
    np.testing.assert_almost_equal(gravity, cfg.gravity)<|MERGE_RESOLUTION|>--- conflicted
+++ resolved
@@ -133,11 +133,7 @@
     """Test that gravity can be properly disabled."""
     cfg = SimulationCfg(gravity=(0.0, 0.0, 0.0))
 
-<<<<<<< HEAD
-    SimulationContext(cfg)
-=======
     _ = SimulationContext(cfg)
->>>>>>> 5efe0cf0
 
     gravity = np.array(NewtonManager._gravity_vector)
     np.testing.assert_almost_equal(gravity, cfg.gravity)