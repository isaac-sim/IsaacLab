# Copyright (c) 2024-2025, The Isaac Lab Project Developers (https://github.com/isaac-sim/IsaacLab/blob/main/CONTRIBUTORS.md).
# All rights reserved.
#
# SPDX-License-Identifier: Apache-2.0

"""Sub-package with environment wrappers for Isaac Lab Mimic."""

import gymnasium as gym

from .franka_bin_stack_ik_rel_mimic_env_cfg import FrankaBinStackIKRelMimicEnvCfg
from .franka_stack_ik_abs_mimic_env import FrankaCubeStackIKAbsMimicEnv
from .franka_stack_ik_abs_mimic_env_cfg import FrankaCubeStackIKAbsMimicEnvCfg
from .franka_stack_ik_rel_blueprint_mimic_env_cfg import FrankaCubeStackIKRelBlueprintMimicEnvCfg
from .franka_stack_ik_rel_mimic_env import FrankaCubeStackIKRelMimicEnv
from .franka_stack_ik_rel_mimic_env_cfg import FrankaCubeStackIKRelMimicEnvCfg
from .franka_stack_ik_rel_skillgen_env_cfg import FrankaCubeStackIKRelSkillgenEnvCfg
from .franka_stack_ik_rel_visuomotor_cosmos_mimic_env_cfg import FrankaCubeStackIKRelVisuomotorCosmosMimicEnvCfg
from .franka_stack_ik_rel_visuomotor_mimic_env_cfg import FrankaCubeStackIKRelVisuomotorMimicEnvCfg

##
# Inverse Kinematics - Relative Pose Control
##

gym.register(
    id="Isaac-Stack-Cube-Franka-IK-Rel-Mimic-v0",
    entry_point="isaaclab_mimic.envs:FrankaCubeStackIKRelMimicEnv",
    kwargs={
        "env_cfg_entry_point": franka_stack_ik_rel_mimic_env_cfg.FrankaCubeStackIKRelMimicEnvCfg,
    },
    disable_env_checker=True,
)

gym.register(
    id="Isaac-Stack-Cube-Franka-IK-Rel-Blueprint-Mimic-v0",
    entry_point="isaaclab_mimic.envs:FrankaCubeStackIKRelMimicEnv",
    kwargs={
        "env_cfg_entry_point": franka_stack_ik_rel_blueprint_mimic_env_cfg.FrankaCubeStackIKRelBlueprintMimicEnvCfg,
    },
    disable_env_checker=True,
)

gym.register(
    id="Isaac-Stack-Cube-Franka-IK-Abs-Mimic-v0",
    entry_point="isaaclab_mimic.envs:FrankaCubeStackIKAbsMimicEnv",
    kwargs={
        "env_cfg_entry_point": franka_stack_ik_abs_mimic_env_cfg.FrankaCubeStackIKAbsMimicEnvCfg,
    },
    disable_env_checker=True,
)

gym.register(
    id="Isaac-Stack-Cube-Franka-IK-Rel-Visuomotor-Mimic-v0",
    entry_point="isaaclab_mimic.envs:FrankaCubeStackIKRelMimicEnv",
    kwargs={
        "env_cfg_entry_point": franka_stack_ik_rel_visuomotor_mimic_env_cfg.FrankaCubeStackIKRelVisuomotorMimicEnvCfg,
    },
    disable_env_checker=True,
)

gym.register(
    id="Isaac-Stack-Cube-Franka-IK-Rel-Visuomotor-Cosmos-Mimic-v0",
    entry_point="isaaclab_mimic.envs:FrankaCubeStackIKRelMimicEnv",
    kwargs={
        "env_cfg_entry_point": (
            franka_stack_ik_rel_visuomotor_cosmos_mimic_env_cfg.FrankaCubeStackIKRelVisuomotorCosmosMimicEnvCfg
        ),
    },
    disable_env_checker=True,
)


##
# SkillGen
##

gym.register(
    id="Isaac-Stack-Cube-Franka-IK-Rel-Skillgen-v0",
    entry_point="isaaclab_mimic.envs:FrankaCubeStackIKRelMimicEnv",
    kwargs={
        "env_cfg_entry_point": franka_stack_ik_rel_skillgen_env_cfg.FrankaCubeStackIKRelSkillgenEnvCfg,
    },
    disable_env_checker=True,
)

gym.register(
    id="Isaac-Stack-Cube-Bin-Franka-IK-Rel-Mimic-v0",
    entry_point="isaaclab_mimic.envs:FrankaCubeStackIKRelMimicEnv",
    kwargs={
        "env_cfg_entry_point": franka_bin_stack_ik_rel_mimic_env_cfg.FrankaBinStackIKRelMimicEnvCfg,
    },
    disable_env_checker=True,
)

##
# Galbot Stack Cube with RmpFlow - Relative Pose Control
##

gym.register(
    id="Isaac-Stack-Cube-Galbot-Left-Arm-Gripper-RmpFlow-Rel-Mimic-v0",
    entry_point=f"{__name__}.galbot_stack_rmp_rel_mimic_env:RmpFlowGalbotCubeStackRelMimicEnv",
    kwargs={
        "env_cfg_entry_point": (
            f"{__name__}.galbot_stack_rmp_rel_mimic_env_cfg:RmpFlowGalbotLeftArmGripperCubeStackRelMimicEnvCfg"
        ),
    },
    disable_env_checker=True,
)

gym.register(
    id="Isaac-Stack-Cube-Galbot-Right-Arm-Suction-RmpFlow-Rel-Mimic-v0",
    entry_point=f"{__name__}.galbot_stack_rmp_rel_mimic_env:RmpFlowGalbotCubeStackRelMimicEnv",
    kwargs={
        "env_cfg_entry_point": (
            f"{__name__}.galbot_stack_rmp_rel_mimic_env_cfg:RmpFlowGalbotRightArmSuctionCubeStackRelMimicEnvCfg"
        ),
    },
    disable_env_checker=True,
)

##
# Galbot Stack Cube with RmpFlow - Absolute Pose Control
##

gym.register(
    id="Isaac-Stack-Cube-Galbot-Left-Arm-Gripper-RmpFlow-Abs-Mimic-v0",
    entry_point=f"{__name__}.galbot_stack_rmp_abs_mimic_env:RmpFlowGalbotCubeStackAbsMimicEnv",
    kwargs={
        "env_cfg_entry_point": (
            f"{__name__}.galbot_stack_rmp_abs_mimic_env_cfg:RmpFlowGalbotLeftArmGripperCubeStackAbsMimicEnvCfg"
        ),
    },
    disable_env_checker=True,
)

gym.register(
    id="Isaac-Stack-Cube-Galbot-Right-Arm-Suction-RmpFlow-Abs-Mimic-v0",
    entry_point=f"{__name__}.galbot_stack_rmp_abs_mimic_env:RmpFlowGalbotCubeStackAbsMimicEnv",
<<<<<<< HEAD
    kwargs={
        "env_cfg_entry_point": (
            f"{__name__}.galbot_stack_rmp_abs_mimic_env_cfg:RmpFlowGalbotRightArmSuctionCubeStackAbsMimicEnvCfg"
        ),
    },
    disable_env_checker=True,
)

##
# Agibot Left Arm: Place Upright Mug with RmpFlow - Relative Pose Control
##
gym.register(
    id="Isaac-Place-Mug-Agibot-Left-Arm-RmpFlow-Rel-Mimic-v0",
    entry_point=f"{__name__}.pick_place_mimic_env:PickPlaceRelMimicEnv",
    kwargs={
        "env_cfg_entry_point": (
            f"{__name__}.agibot_place_upright_mug_mimic_env_cfg:RmpFlowAgibotPlaceUprightMugMimicEnvCfg"
        ),
    },
    disable_env_checker=True,
)
##
# Agibot Right Arm: Place Toy2Box: RmpFlow - Relative Pose Control
##
gym.register(
    id="Isaac-Place-Toy2Box-Agibot-Right-Arm-RmpFlow-Rel-Mimic-v0",
    entry_point=f"{__name__}.pick_place_mimic_env:PickPlaceRelMimicEnv",
    kwargs={
        "env_cfg_entry_point": f"{__name__}.agibot_place_toy2box_mimic_env_cfg:RmpFlowAgibotPlaceToy2BoxMimicEnvCfg",
=======
    kwargs={
        "env_cfg_entry_point": (
            f"{__name__}.galbot_stack_rmp_abs_mimic_env_cfg:RmpFlowGalbotRightArmSuctionCubeStackAbsMimicEnvCfg"
        ),
>>>>>>> 82169500
    },
    disable_env_checker=True,
)<|MERGE_RESOLUTION|>--- conflicted
+++ resolved
@@ -135,8 +135,7 @@
 gym.register(
     id="Isaac-Stack-Cube-Galbot-Right-Arm-Suction-RmpFlow-Abs-Mimic-v0",
     entry_point=f"{__name__}.galbot_stack_rmp_abs_mimic_env:RmpFlowGalbotCubeStackAbsMimicEnv",
-<<<<<<< HEAD
-    kwargs={
+      kwargs={
         "env_cfg_entry_point": (
             f"{__name__}.galbot_stack_rmp_abs_mimic_env_cfg:RmpFlowGalbotRightArmSuctionCubeStackAbsMimicEnvCfg"
         ),
@@ -165,12 +164,6 @@
     entry_point=f"{__name__}.pick_place_mimic_env:PickPlaceRelMimicEnv",
     kwargs={
         "env_cfg_entry_point": f"{__name__}.agibot_place_toy2box_mimic_env_cfg:RmpFlowAgibotPlaceToy2BoxMimicEnvCfg",
-=======
-    kwargs={
-        "env_cfg_entry_point": (
-            f"{__name__}.galbot_stack_rmp_abs_mimic_env_cfg:RmpFlowGalbotRightArmSuctionCubeStackAbsMimicEnvCfg"
-        ),
->>>>>>> 82169500
     },
     disable_env_checker=True,
 )