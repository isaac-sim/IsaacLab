# Copyright (c) 2024-2025, The Isaac Lab Project Developers (https://github.com/isaac-sim/IsaacLab/blob/main/CONTRIBUTORS.md).
# All rights reserved.
#
# SPDX-License-Identifier: Apache-2.0

"""Sub-package with environment wrappers for Isaac Lab Mimic."""

import gymnasium as gym

from .franka_bin_stack_ik_rel_mimic_env_cfg import FrankaBinStackIKRelMimicEnvCfg
from .franka_stack_ik_abs_mimic_env import FrankaCubeStackIKAbsMimicEnv
from .franka_stack_ik_abs_mimic_env_cfg import FrankaCubeStackIKAbsMimicEnvCfg
from .franka_stack_ik_rel_blueprint_mimic_env_cfg import FrankaCubeStackIKRelBlueprintMimicEnvCfg
from .franka_stack_ik_rel_mimic_env import FrankaCubeStackIKRelMimicEnv
from .franka_stack_ik_rel_mimic_env_cfg import FrankaCubeStackIKRelMimicEnvCfg
from .franka_stack_ik_rel_skillgen_env_cfg import FrankaCubeStackIKRelSkillgenEnvCfg
from .franka_stack_ik_rel_visuomotor_cosmos_mimic_env_cfg import FrankaCubeStackIKRelVisuomotorCosmosMimicEnvCfg
from .franka_stack_ik_rel_visuomotor_mimic_env_cfg import FrankaCubeStackIKRelVisuomotorMimicEnvCfg
from .galbot_stack_rmp_abs_mimic_env import RmpFlowGalbotCubeStackAbsMimicEnv
from .galbot_stack_rmp_abs_mimic_env_cfg import (
    RmpFlowGalbotLeftArmGripperCubeStackAbsMimicEnvCfg,
    RmpFlowGalbotRightArmSuctionCubeStackAbsMimicEnvCfg,
)
from .galbot_stack_rmp_rel_mimic_env import RmpFlowGalbotCubeStackRelMimicEnv
from .galbot_stack_rmp_rel_mimic_env_cfg import RmpFlowGalbotLeftArmGripperCubeStackRelMimicEnvCfg

##
# Inverse Kinematics - Relative Pose Control
##

gym.register(
    id="Isaac-Stack-Cube-Franka-IK-Rel-Mimic-v0",
    entry_point="isaaclab_mimic.envs:FrankaCubeStackIKRelMimicEnv",
    kwargs={
        "env_cfg_entry_point": franka_stack_ik_rel_mimic_env_cfg.FrankaCubeStackIKRelMimicEnvCfg,
    },
    disable_env_checker=True,
)

gym.register(
    id="Isaac-Stack-Cube-Franka-IK-Rel-Blueprint-Mimic-v0",
    entry_point="isaaclab_mimic.envs:FrankaCubeStackIKRelMimicEnv",
    kwargs={
        "env_cfg_entry_point": franka_stack_ik_rel_blueprint_mimic_env_cfg.FrankaCubeStackIKRelBlueprintMimicEnvCfg,
    },
    disable_env_checker=True,
)

gym.register(
    id="Isaac-Stack-Cube-Franka-IK-Abs-Mimic-v0",
    entry_point="isaaclab_mimic.envs:FrankaCubeStackIKAbsMimicEnv",
    kwargs={
        "env_cfg_entry_point": franka_stack_ik_abs_mimic_env_cfg.FrankaCubeStackIKAbsMimicEnvCfg,
    },
    disable_env_checker=True,
)

gym.register(
    id="Isaac-Stack-Cube-Franka-IK-Rel-Visuomotor-Mimic-v0",
    entry_point="isaaclab_mimic.envs:FrankaCubeStackIKRelMimicEnv",
    kwargs={
        "env_cfg_entry_point": franka_stack_ik_rel_visuomotor_mimic_env_cfg.FrankaCubeStackIKRelVisuomotorMimicEnvCfg,
    },
    disable_env_checker=True,
)

gym.register(
    id="Isaac-Stack-Cube-Franka-IK-Rel-Visuomotor-Cosmos-Mimic-v0",
    entry_point="isaaclab_mimic.envs:FrankaCubeStackIKRelMimicEnv",
    kwargs={
        "env_cfg_entry_point": (
            franka_stack_ik_rel_visuomotor_cosmos_mimic_env_cfg.FrankaCubeStackIKRelVisuomotorCosmosMimicEnvCfg
        ),
    },
    disable_env_checker=True,
)

<<<<<<< HEAD
gym.register(
    id="Isaac-Stack-Cube-Franka-IK-Rel-Skillgen-v0",
    entry_point="isaaclab_mimic.envs:FrankaCubeStackIKRelMimicEnv",
    kwargs={
        "env_cfg_entry_point": franka_stack_ik_rel_skillgen_env_cfg.FrankaCubeStackIKRelSkillgenEnvCfg,
=======

##
# Galbot Stack Cube with RmpFlow - Relative Pose Control
##

gym.register(
    id="Isaac-Stack-Cube-Galbot-Left-Arm-Gripper-RmpFlow-Rel-Mimic-v0",
    entry_point="isaaclab_mimic.envs:RmpFlowGalbotCubeStackRelMimicEnv",
    kwargs={
        "env_cfg_entry_point": galbot_stack_rmp_rel_mimic_env_cfg.RmpFlowGalbotLeftArmGripperCubeStackRelMimicEnvCfg,
    },
    disable_env_checker=True,
)

gym.register(
    id="Isaac-Stack-Cube-Galbot-Right-Arm-Suction-RmpFlow-Rel-Mimic-v0",
    entry_point="isaaclab_mimic.envs:RmpFlowGalbotCubeStackRelMimicEnv",
    kwargs={
        "env_cfg_entry_point": galbot_stack_rmp_rel_mimic_env_cfg.RmpFlowGalbotRightArmSuctionCubeStackRelMimicEnvCfg,
    },
    disable_env_checker=True,
)

##
# Galbot Stack Cube with RmpFlow - Absolute Pose Control
##
gym.register(
    id="Isaac-Stack-Cube-Galbot-Left-Arm-Gripper-RmpFlow-Abs-Mimic-v0",
    entry_point="isaaclab_mimic.envs:RmpFlowGalbotCubeStackAbsMimicEnv",
    kwargs={
        "env_cfg_entry_point": galbot_stack_rmp_abs_mimic_env_cfg.RmpFlowGalbotLeftArmGripperCubeStackAbsMimicEnvCfg,
>>>>>>> bc7e5d7b
    },
    disable_env_checker=True,
)

gym.register(
<<<<<<< HEAD
    id="Isaac-Stack-Cube-Bin-Franka-IK-Rel-Mimic-v0",
    entry_point="isaaclab_mimic.envs:FrankaCubeStackIKRelMimicEnv",
    kwargs={
        "env_cfg_entry_point": franka_bin_stack_ik_rel_mimic_env_cfg.FrankaBinStackIKRelMimicEnvCfg,
=======
    id="Isaac-Stack-Cube-Galbot-Right-Arm-Suction-RmpFlow-Abs-Mimic-v0",
    entry_point="isaaclab_mimic.envs:RmpFlowGalbotCubeStackAbsMimicEnv",
    kwargs={
        "env_cfg_entry_point": galbot_stack_rmp_abs_mimic_env_cfg.RmpFlowGalbotRightArmSuctionCubeStackAbsMimicEnvCfg,
>>>>>>> bc7e5d7b
    },
    disable_env_checker=True,
)<|MERGE_RESOLUTION|>--- conflicted
+++ resolved
@@ -75,13 +75,28 @@
     disable_env_checker=True,
 )
 
-<<<<<<< HEAD
+
+##
+# SkillGen
+##
+
 gym.register(
     id="Isaac-Stack-Cube-Franka-IK-Rel-Skillgen-v0",
     entry_point="isaaclab_mimic.envs:FrankaCubeStackIKRelMimicEnv",
     kwargs={
         "env_cfg_entry_point": franka_stack_ik_rel_skillgen_env_cfg.FrankaCubeStackIKRelSkillgenEnvCfg,
-=======
+    },
+    disable_env_checker=True,
+)
+
+gym.register(
+    id="Isaac-Stack-Cube-Bin-Franka-IK-Rel-Mimic-v0",
+    entry_point="isaaclab_mimic.envs:FrankaCubeStackIKRelMimicEnv",
+    kwargs={
+        "env_cfg_entry_point": franka_bin_stack_ik_rel_mimic_env_cfg.FrankaBinStackIKRelMimicEnvCfg,
+    },
+    disable_env_checker=True,
+)
 
 ##
 # Galbot Stack Cube with RmpFlow - Relative Pose Control
@@ -108,28 +123,22 @@
 ##
 # Galbot Stack Cube with RmpFlow - Absolute Pose Control
 ##
+
 gym.register(
     id="Isaac-Stack-Cube-Galbot-Left-Arm-Gripper-RmpFlow-Abs-Mimic-v0",
     entry_point="isaaclab_mimic.envs:RmpFlowGalbotCubeStackAbsMimicEnv",
     kwargs={
         "env_cfg_entry_point": galbot_stack_rmp_abs_mimic_env_cfg.RmpFlowGalbotLeftArmGripperCubeStackAbsMimicEnvCfg,
->>>>>>> bc7e5d7b
     },
     disable_env_checker=True,
 )
 
 gym.register(
-<<<<<<< HEAD
-    id="Isaac-Stack-Cube-Bin-Franka-IK-Rel-Mimic-v0",
-    entry_point="isaaclab_mimic.envs:FrankaCubeStackIKRelMimicEnv",
-    kwargs={
-        "env_cfg_entry_point": franka_bin_stack_ik_rel_mimic_env_cfg.FrankaBinStackIKRelMimicEnvCfg,
-=======
     id="Isaac-Stack-Cube-Galbot-Right-Arm-Suction-RmpFlow-Abs-Mimic-v0",
     entry_point="isaaclab_mimic.envs:RmpFlowGalbotCubeStackAbsMimicEnv",
     kwargs={
         "env_cfg_entry_point": galbot_stack_rmp_abs_mimic_env_cfg.RmpFlowGalbotRightArmSuctionCubeStackAbsMimicEnvCfg,
->>>>>>> bc7e5d7b
+
     },
     disable_env_checker=True,
 )