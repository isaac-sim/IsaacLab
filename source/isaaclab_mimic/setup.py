# Copyright (c) 2024-2025, The Isaac Lab Project Developers (https://github.com/isaac-sim/IsaacLab/blob/main/CONTRIBUTORS.md).
# All rights reserved.
#
# SPDX-License-Identifier: Apache-2.0

"""Installation script for the 'isaaclab_mimic' python package."""

import itertools
import os
import platform
import toml

from setuptools import setup

# Obtain the extension data from the extension.toml file
EXTENSION_PATH = os.path.dirname(os.path.realpath(__file__))
# Read the extension.toml file
EXTENSION_TOML_DATA = toml.load(os.path.join(EXTENSION_PATH, "config", "extension.toml"))

# Minimum dependencies required prior to installation
INSTALL_REQUIRES = [
    "tomli",
    # jupyter notebook
    "ipywidgets==8.1.5",
]

# Extra dependencies for IL agents
EXTRAS_REQUIRE = {"robomimic": []}

# Check if the platform is Linux and add the dependency
if platform.system() == "Linux":
    EXTRAS_REQUIRE["robomimic"].append("robomimic@git+https://github.com/ARISE-Initiative/robomimic.git@v0.4.0")

# Cumulation of all extra-requires
EXTRAS_REQUIRE["all"] = list(itertools.chain.from_iterable(EXTRAS_REQUIRE.values()))
# Remove duplicates in the all list to avoid double installations
EXTRAS_REQUIRE["all"] = list(set(EXTRAS_REQUIRE["all"]))

# Installation operation
setup(
    name="isaaclab_mimic",
    packages=["isaaclab_mimic"],
    author=EXTENSION_TOML_DATA["package"]["author"],
    maintainer=EXTENSION_TOML_DATA["package"]["maintainer"],
    url=EXTENSION_TOML_DATA["package"]["repository"],
    version=EXTENSION_TOML_DATA["package"]["version"],
    description=EXTENSION_TOML_DATA["package"]["description"],
    keywords=EXTENSION_TOML_DATA["package"]["keywords"],
    install_requires=INSTALL_REQUIRES,
    extras_require=EXTRAS_REQUIRE,
<<<<<<< HEAD
=======
    license="Apache-2.0",
>>>>>>> 95e37603
    include_package_data=True,
    python_requires=">=3.11",
    classifiers=[
        "Natural Language :: English",
<<<<<<< HEAD
        "Programming Language :: Python :: 3.11",
=======
        "Programming Language :: Python :: 3.10",
        "Programming Language :: Python :: 3.11",
        "Isaac Sim :: 4.5.0",
>>>>>>> 95e37603
        "Isaac Sim :: 5.0.0",
    ],
    zip_safe=False,
)<|MERGE_RESOLUTION|>--- conflicted
+++ resolved
@@ -48,21 +48,14 @@
     keywords=EXTENSION_TOML_DATA["package"]["keywords"],
     install_requires=INSTALL_REQUIRES,
     extras_require=EXTRAS_REQUIRE,
-<<<<<<< HEAD
-=======
     license="Apache-2.0",
->>>>>>> 95e37603
     include_package_data=True,
     python_requires=">=3.11",
     classifiers=[
         "Natural Language :: English",
-<<<<<<< HEAD
-        "Programming Language :: Python :: 3.11",
-=======
         "Programming Language :: Python :: 3.10",
         "Programming Language :: Python :: 3.11",
         "Isaac Sim :: 4.5.0",
->>>>>>> 95e37603
         "Isaac Sim :: 5.0.0",
     ],
     zip_safe=False,
