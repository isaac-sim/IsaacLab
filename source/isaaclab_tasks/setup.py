# Copyright (c) 2022-2025, The Isaac Lab Project Developers (https://github.com/isaac-sim/IsaacLab/blob/main/CONTRIBUTORS.md).
# All rights reserved.
#
# SPDX-License-Identifier: BSD-3-Clause

"""Installation script for the 'isaaclab_tasks' python package."""

import os
import toml

from setuptools import setup

# Obtain the extension data from the extension.toml file
EXTENSION_PATH = os.path.dirname(os.path.realpath(__file__))
# Read the extension.toml file
EXTENSION_TOML_DATA = toml.load(os.path.join(EXTENSION_PATH, "config", "extension.toml"))

# Minimum dependencies required prior to installation
INSTALL_REQUIRES = [
    # generic
<<<<<<< HEAD
    "numpy",
=======
    "numpy<2",
>>>>>>> 95e37603
    "torch>=2.7",
    "torchvision>=0.14.1",  # ensure compatibility with torch 1.13.1
    "protobuf>=3.20.2,!=5.26.0",
    # basic logger
    "tensorboard",
    # automate
    "scikit-learn",
    "numba",
]

PYTORCH_INDEX_URL = ["https://download.pytorch.org/whl/cu118"]

# Installation operation
setup(
    name="isaaclab_tasks",
    author="Isaac Lab Project Developers",
    maintainer="Isaac Lab Project Developers",
    url=EXTENSION_TOML_DATA["package"]["repository"],
    version=EXTENSION_TOML_DATA["package"]["version"],
    description=EXTENSION_TOML_DATA["package"]["description"],
    keywords=EXTENSION_TOML_DATA["package"]["keywords"],
    include_package_data=True,
    python_requires=">=3.11",
    install_requires=INSTALL_REQUIRES,
    dependency_links=PYTORCH_INDEX_URL,
    packages=["isaaclab_tasks"],
    classifiers=[
        "Natural Language :: English",
<<<<<<< HEAD
        "Programming Language :: Python :: 3.11",
=======
        "Programming Language :: Python :: 3.10",
        "Programming Language :: Python :: 3.11",
        "Isaac Sim :: 4.5.0",
>>>>>>> 95e37603
        "Isaac Sim :: 5.0.0",
    ],
    zip_safe=False,
)<|MERGE_RESOLUTION|>--- conflicted
+++ resolved
@@ -18,11 +18,7 @@
 # Minimum dependencies required prior to installation
 INSTALL_REQUIRES = [
     # generic
-<<<<<<< HEAD
-    "numpy",
-=======
     "numpy<2",
->>>>>>> 95e37603
     "torch>=2.7",
     "torchvision>=0.14.1",  # ensure compatibility with torch 1.13.1
     "protobuf>=3.20.2,!=5.26.0",
@@ -51,13 +47,9 @@
     packages=["isaaclab_tasks"],
     classifiers=[
         "Natural Language :: English",
-<<<<<<< HEAD
-        "Programming Language :: Python :: 3.11",
-=======
         "Programming Language :: Python :: 3.10",
         "Programming Language :: Python :: 3.11",
         "Isaac Sim :: 4.5.0",
->>>>>>> 95e37603
         "Isaac Sim :: 5.0.0",
     ],
     zip_safe=False,
