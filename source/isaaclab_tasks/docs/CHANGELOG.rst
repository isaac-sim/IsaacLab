Changelog
---------

<<<<<<< HEAD
0.10.46 (2025-08-11)
=======
0.10.47 (2025-07-25)
>>>>>>> 2f9298d7
~~~~~~~~~~~~~~~~~~~~

Added
^^^^^

<<<<<<< HEAD
* Added ``Isaac-Deploy-Reach-UR10e-v0`` environment.
=======
* New ``Isaac-PickPlace-GR1T2-WaistEnabled-Abs-v0`` environment that enables the waist degrees-of-freedom for the GR1T2 robot.


Changed
^^^^^^^

* Updated pink inverse kinematics controller configuration for the following tasks (``Isaac-PickPlace-GR1T2``, ``Isaac-NutPour-GR1T2``, ``Isaac-ExhaustPipe-GR1T2``)
  to increase end-effector tracking accuracy and speed. Also added a null-space regularizer that enables turning on of waist degrees-of-freedom without
  the robot control drifting to a bending posture.
* Tuned the pink inverse kinematics controller and joint PD controllers for the following tasks (``Isaac-PickPlace-GR1T2``, ``Isaac-NutPour-GR1T2``, ``Isaac-ExhaustPipe-GR1T2``)
  to improve the end-effector tracking accuracy and speed. Achieving position and orientation accuracy test within **(2 mm, 1 degree)**.


0.10.46 (2025-08-16)
~~~~~~~~~~~~~~~~~~~~

Added
^^^^^

* Added symmetry data augmentation example with RSL-RL for cartpole and anymal locomotion environments.
* Added :attr:`--agent` to RL workflow scripts to allow switching between different configurations.

>>>>>>> 2f9298d7

0.10.45 (2025-07-16)
~~~~~~~~~~~~~~~~~~~~

Added
^^^^^

* Added ``from __future__ import annotations`` to isaaclab_tasks files to fix Sphinx
  doc warnings for IsaacLab Mimic docs.


0.10.44 (2025-07-16)
~~~~~~~~~~~~~~~~~~~~

Added
^^^^^

* Added ``Isaac-Forge-PegInsert-Direct-v0``, ``Isaac-Forge-GearMesh-Direct-v0``,
  and ``Isaac-Forge-NutThread-Direct-v0`` environments as direct RL envs. These
  environments extend ``Isaac-Factory-*-v0`` with force sensing, an excessive force
  penalty, dynamics randomization, and success prediction.


0.10.43 (2025-07-24)
~~~~~~~~~~~~~~~~~~~~

Fixed
^^^^^

* Fixed un-set camera observations in the ``Isaac-Stack-Cube-Instance-Randomize-Franka-v0`` environment.


0.10.42 (2025-07-11)
~~~~~~~~~~~~~~~~~~~~

Changed
^^^^^^^

* Organized environment unit tests


0.10.41 (2025-07-01)
~~~~~~~~~~~~~~~~~~~~

Fixed
^^^^^

* Fixed the rendering settings used for the Mimic-Cosmos pipeline.


0.10.40 (2025-06-26)
~~~~~~~~~~~~~~~~~~~~

Fixed
^^^^^

* Relaxed upper range pin for protobuf python dependency for more permissive installation.


0.10.39 (2025-05-22)
~~~~~~~~~~~~~~~~~~~~

Fixed
^^^^^

* Fixed redundant body_names assignment in rough_env_cfg.py for H1 robot.


0.10.38 (2025-06-16)
~~~~~~~~~~~~~~~~~~~~

Changed
^^^^^^^

* Show available RL library configs on error message when an entry point key is not available for a given task.


0.10.37 (2025-05-15)
~~~~~~~~~~~~~~~~~~~~

Added
^^^^^

* Added ``Isaac-Assembly-Direct-v0`` environment as a direct RL env that
  implements assembly tasks to insert pegs into their corresponding sockets.


0.10.36 (2025-05-21)
~~~~~~~~~~~~~~~~~~~~

Added
^^^^^

* Added unit tests for benchmarking environments with configurable settings. Output KPI payloads
  can be pushed to a visualization dashboard to track improvements or regressions.


0.10.35 (2025-05-21)
~~~~~~~~~~~~~~~~~~~~

Added
^^^^^

* Added ``Isaac-Stack-Cube-Franka-IK-Rel-Visuomotor-Cosmos-v0`` stacking environment with multi-modality camera inputs at higher resolution.

Changed
^^^^^^^

* Updated the ``Isaac-Stack-Cube-Franka-IK-Rel-Visuomotor-v0`` stacking environment to support visual domain randomization events during model evaluation.
* Made the task termination condition for the stacking task more strict.


0.10.34 (2025-05-22)
~~~~~~~~~~~~~~~~~~~~

Changed
^^^^^^^

* Changed ``Isaac-PickPlace-GR1T2-Abs-v0`` object asset to a steering wheel.


0.10.33 (2025-05-12)
~~~~~~~~~~~~~~~~~~~~

Changed
^^^^^^^

* Increase ``Isaac-PickPlace-GR1T2-Abs-v0`` sim dt to 120Hz for improved stability.
* Fix object initial state in ``Isaac-PickPlace-GR1T2-Abs-v0`` to be above the table.


0.10.32 (2025-05-01)
~~~~~~~~~~~~~~~~~~~~

Added
^^^^^

* Added new GR1 tasks (``Isaac-NutPour-GR1T2-Pink-IK-Abs-v0``, and ``Isaac-ExhaustPipe-GR1T2-Pink-IK-Abs-v0``).


0.10.31 (2025-04-02)
~~~~~~~~~~~~~~~~~~~~

Changed
^^^^^^^

* Adds an idle action parameter to the ``Isaac-PickPlace-GR1T2-Abs-v0`` environment configuration.


0.10.30 (2025-03-25)
~~~~~~~~~~~~~~~~~~~~

Fixed
^^^^^

* Fixed environment test failure for ``Isaac-Stack-Cube-Franka-IK-Rel-Blueprint-v0``.


0.10.29 (2025-03-18)
~~~~~~~~~~~~~~~~~~~~

Added
^^^^^

* Added Gymnasium spaces showcase tasks (``Isaac-Cartpole-Showcase-*-Direct-v0``, and ``Isaac-Cartpole-Camera-Showcase-*-Direct-v0``).


0.10.28 (2025-03-19)
~~~~~~~~~~~~~~~~~~~~

Changed
^^^^^^^

* Updated the ``Isaac-PickPlace-GR1T2-Abs-v0`` environment with auto termination when the object falls off the table
  and refined the success criteria to be more accurate.


0.10.27 (2025-03-13)
~~~~~~~~~~~~~~~~~~~~

Fixed
^^^^^

* Blacklisted pick_place task from being imported automatically by isaaclab_tasks. It now has to be imported
  manually by the script due to dependencies on the pinocchio import.


0.10.26 (2025-03-10)
~~~~~~~~~~~~~~~~~~~~

Added
^^^^^

* Added the ``Isaac-PickPlace-GR1T2-Abs-v0`` environment that implements a humanoid arm picking and placing a steering wheel task using the PinkIKController.


0.10.25 (2025-03-06)
~~~~~~~~~~~~~~~~~~~~

Added
^^^^^^^

* Added ``Isaac-Stack-Cube-Franka-IK-Rel-Blueprint-v0`` stacking environment with camera inputs.


0.10.24 (2025-02-13)
~~~~~~~~~~~~~~~~~~~~

Changed
^^^^^^^

* Set ``Isaac-Stack-Cube-Franka-IK-Rel-v0`` to use sim parameters from base ``StackEnvCfg``, improving simulation stability.


0.10.23 (2025-02-11)
~~~~~~~~~~~~~~~~~~~~

Fixed
^^^^^

* Fixed the inconsistent object pos observations in the ``Isaac-Stack-Cube-Franka`` environment when using parallel envs by
  subtracting out the env origin from each object pos observation.


0.10.22 (2025-01-14)
~~~~~~~~~~~~~~~~~~~~

Added
^^^^^

* Added ``Isaac-Humanoid-AMP-Dance-Direct-v0``, ``Isaac-Humanoid-AMP-Run-Direct-v0`` and ``Isaac-Humanoid-AMP-Walk-Direct-v0``
  environments as a direct RL env that implements the Humanoid AMP task.


0.10.21 (2025-01-03)
~~~~~~~~~~~~~~~~~~~~

Fixed
^^^^^

* Fixed the reset of the actions in the function overriding of the low level observations of :class:`isaaclab_tasks.manager_based.navigation.mdp.PreTrainedPolicyAction`.


0.10.20 (2024-12-17)
~~~~~~~~~~~~~~~~~~~~

Changed
^^^^^^^

* Changed the configuration of
  :class:`isaaclab.envs.mdp.actions.OperationalSpaceControllerAction`
  inside the ``Isaac-Reach-Franka-OSC-v0`` environment to enable nullspace control.


0.10.19 (2024-12-17)
~~~~~~~~~~~~~~~~~~~~

Fixed
^^^^^

* Fixed :meth:`isaaclab_tasks.manager_based.manipulation.stack.mdp.ee_frame_pos` to output
  ``ee_frame_pos`` with respect to the environment's origin.


0.10.18 (2024-12-16)
~~~~~~~~~~~~~~~~~~~~

Added
^^^^^

* Added ``Factory-Direct-v0`` environment as a direct RL env that
  implements contact-rich manipulation tasks including peg insertion,
  gear meshing, and nut threading.


0.10.17 (2024-12-16)
~~~~~~~~~~~~~~~~~~~~

Added
^^^^^

* Added ``Isaac-Reach-Franka-OSC-v0`` and ``Isaac-Reach-Franka-OSC-Play-v0``
  variations of the manager based reach environment that uses
  :class:`isaaclab.envs.mdp.actions.OperationalSpaceControllerAction`.


0.10.16 (2024-12-03)
~~~~~~~~~~~~~~~~~~~~

Added
^^^^^

* Added ``Isaac-Stack-Cube-Franka-IK-Rel-v0`` and ``Isaac-Stack-Cube-Instance-Randomize-Franka-IK-Rel-v0`` environments
  as manager-based RL envs that implement a three cube stacking task.


0.10.15 (2024-10-30)
~~~~~~~~~~~~~~~~~~~~

Changed
^^^^^^^

* Defined the Gymnasium task entry points with configuration strings instead of class types.
  This avoids unnecessary imports and improves the load types.
* Blacklisted ``mdp`` directories during the recursive module search.


0.10.14 (2024-10-28)
~~~~~~~~~~~~~~~~~~~~

Changed
^^^^^^^

* Changed manager-based vision cartpole environment names from Isaac-Cartpole-RGB-Camera-v0
  and Isaac-Cartpole-Depth-Camera-v0 to Isaac-Cartpole-RGB-v0 and Isaac-Cartpole-Depth-v0

0.10.13 (2024-10-28)
~~~~~~~~~~~~~~~~~~~~

Added
^^^^^

* Added feature extracted observation cartpole examples.


0.10.12 (2024-10-25)
~~~~~~~~~~~~~~~~~~~~

Fixed
^^^^^

* Fixed issues with defining Gymnasium spaces in Direct workflows due to Hydra/OmegaConf limitations with non-primitive types.


0.10.11 (2024-10-22)
~~~~~~~~~~~~~~~~~~~~

Changed
^^^^^^^

* Sets curriculum and commands to None in manager-based environment configurations when not needed.
  Earlier, this was done by making an empty configuration object, which is now unnecessary.


0.10.10 (2024-10-22)
~~~~~~~~~~~~~~~~~~~~

Fixed
^^^^^

* Fixed the wrong selection of body id's in the :meth:`isaaclab_tasks.manager_based.locomotion.velocity.mdp.rewards.feet_slide`
  reward function. This makes sure the right IDs are selected for the bodies.


0.10.9 (2024-10-01)
~~~~~~~~~~~~~~~~~~~

Changed
^^^^^^^

* Changed ``Isaac-Stack-Cube-Franka-IK-Rel-v0`` to align with Robosuite stacking env.


0.10.8 (2024-09-25)
~~~~~~~~~~~~~~~~~~~

Added
^^^^^

* Added ``Isaac-Stack-Cube-Franka-IK-Rel-v0`` environment as a manager-based RL env that implements a three cube stacking task.


0.10.7 (2024-10-02)
~~~~~~~~~~~~~~~~~~~

Changed
^^^^^^^

* Replace deprecated :attr:`num_observations`, :attr:`num_actions` and :attr:`num_states` in single-agent direct tasks
  by :attr:`observation_space`, :attr:`action_space` and :attr:`state_space` respectively.
* Replace deprecated :attr:`num_observations`, :attr:`num_actions` and :attr:`num_states` in multi-agent direct tasks
  by :attr:`observation_spaces`, :attr:`action_spaces` and :attr:`state_space` respectively.


0.10.6 (2024-09-25)
~~~~~~~~~~~~~~~~~~~

Added
^^^^^

* Added ``Isaac-Cartpole-RGB-Camera-v0`` and ``Isaac-Cartpole-Depth-Camera-v0``
  manager based camera cartpole environments.


0.10.5 (2024-09-11)
~~~~~~~~~~~~~~~~~~~

Changed
^^^^^^^

* Updated the skrl RL library integration to the latest release (skrl-v1.3.0)


0.10.4 (2024-09-10)
~~~~~~~~~~~~~~~~~~~

Added
^^^^^

* Added ``Isaac-Repose-Cube-Shadow-Vision-Direct-v0`` environment with heterogeneous proprioception and vision observations.


0.10.3 (2024-09-05)
~~~~~~~~~~~~~~~~~~~

Added
^^^^^

* Added environment config flag ``rerender_on_reset`` to allow updating sensor data after a reset.


0.10.2 (2024-08-23)
~~~~~~~~~~~~~~~~~~~

Added
^^^^^

* Added ``Isaac-Shadow-Hand-Over-Direct-v0`` multi-agent environment


0.10.1 (2024-08-21)
~~~~~~~~~~~~~~~~~~~

Added
^^^^^

* Added ``Isaac-Cart-Double-Pendulum-Direct-v0`` multi-agent environment

Changed
^^^^^^^

* Update skrl wrapper to support multi-agent environments.


0.10.0 (2024-08-14)
~~~~~~~~~~~~~~~~~~~

Added
^^^^^

* Added support for the Hydra configuration system to all the train scripts. As a result, parameters of the environment
  and the agent can be modified using command line arguments, for example ``env.actions.joint_effort.scale=10``.


0.9.0 (2024-08-05)
~~~~~~~~~~~~~~~~~~~

Changed
^^^^^^^

* Replaced the command line input ``--cpu`` with ``--device`` in the train and play scripts. Running on cpu is
  supported by passing ``--device cpu``. Running on a specific gpu is now supported by passing ``--device cuda:<device_id>``,
  where ``<device_id>`` is the id of the GPU to use, for example ``--device cuda:0``.


0.8.2 (2024-08-02)
~~~~~~~~~~~~~~~~~~~

Added
^^^^^

* Added ``Isaac-Repose-Cube-Allegro-Direct-v0`` environment

Changed
^^^^^^^

* Renamed ``Isaac-Shadow-Hand-Direct-v0`` environments to ``Isaac-Repose-Cube-Shadow-Direct-v0``.
* Renamed ``Isaac-Shadow-Hand-OpenAI-FF-Direct-v0`` environments to ``Isaac-Repose-Cube-Shadow-OpenAI-FF-Direct-v0``.
* Renamed ``Isaac-Shadow-Hand-OpenAI-LSTM-Direct-v0`` environments to ``Isaac-Repose-Cube-Shadow-OpenAI-LSTM-Direct-v0``.


0.8.1 (2024-08-02)
~~~~~~~~~~~~~~~~~~

Changed
^^^^^^^

* Renamed the folder names for Unitree robots in the manager-based locomotion tasks. Earlier, there was an inconsistency
  in the folder names as some had ``unitree_`` prefix and some didn't. Now, none of the folders have the prefix.


0.8.0 (2024-07-26)
~~~~~~~~~~~~~~~~~~

Removed
^^^^^^^

* Renamed the action term names inside the manager-based lift-manipulation task. Earlier, they were called
  ``body_joint_pos`` and ``gripper_joint_pos``. Now, they are called ``arm_action`` and ``gripper_action``.


0.7.10 (2024-07-02)
~~~~~~~~~~~~~~~~~~~

Added
^^^^^

* Extended skrl wrapper to support training/evaluation using JAX.


0.7.9 (2024-07-01)
~~~~~~~~~~~~~~~~~~

Fixed
^^^^^

* Fixed the action space check in the Stable-Baselines3 wrapper. Earlier, the wrapper checked
  the action space via :meth:`gymnasium.spaces.Box.is_bounded` method, which returned a bool
  value instead of a string.


0.7.8 (2024-06-26)
~~~~~~~~~~~~~~~~~~

Changed
^^^^^^^

* Updated the skrl RL library integration to the latest release (>= 1.2.0)


0.7.7 (2024-06-14)
~~~~~~~~~~~~~~~~~~

Changed
^^^^^^^

* Updated the tasks to use the renamed attribute :attr:`isaaclab.sim.SimulationCfg.render_interval`.


0.7.6 (2024-06-13)
~~~~~~~~~~~~~~~~~~

Added
^^^^^

* Added option to save images for Cartpole Camera environment.


0.7.5 (2024-05-31)
~~~~~~~~~~~~~~~~~~

Added
^^^^^

* Added exporting of empirical normalization layer to ONNX and JIT when exporting the model using
  :meth:`isaaclab.actuators.ActuatorNetMLP.export` method. Previously, the normalization layer
  was not exported to the ONNX and JIT models. This caused the exported model to not work properly
  when used for inference.


0.7.5 (2024-05-28)
~~~~~~~~~~~~~~~~~~

Added
^^^^^

* Added a new environment ``Isaac-Navigation-Flat-Anymal-C-v0`` to navigate towards a target position on flat terrain.


0.7.4 (2024-05-21)
~~~~~~~~~~~~~~~~~~

Changed
^^^^^^^

* Made default device for RSL RL and SB3 configs to "cuda:0".

0.7.3 (2024-05-21)
~~~~~~~~~~~~~~~~~~

Added
^^^^^

* Introduced ``--max_iterations`` argument to training scripts for specifying number of training iterations.

0.7.2 (2024-05-13)
~~~~~~~~~~~~~~~~~~

Added
^^^^^

* Added Shadow Hand environments: ``Isaac-Shadow-Hand-Direct-v0``, ``Isaac-Shadow-Hand-OpenAI-FF-Direct-v0``,
  and ``Isaac-Shadow-Hand-OpenAI-LSTM-Direct-v0``.


0.7.1 (2024-05-09)
~~~~~~~~~~~~~~~~~~

Added
^^^^^

* Added the skrl agent configurations for the config and direct workflow tasks


0.7.0 (2024-05-07)
~~~~~~~~~~~~~~~~~~

Changed
^^^^^^^

* Renamed all references of ``BaseEnv``, ``RLTaskEnv``, and ``OIGEEnv`` to
  :class:`isaaclab.envs.ManagerBasedEnv`, :class:`isaaclab.envs.ManagerBasedRLEnv`,
  and :class:`isaaclab.envs.DirectRLEnv` respectively.
* Split environments into ``manager_based`` and ``direct`` folders.

Added
^^^^^

* Added direct workflow environments:
  * ``Isaac-Cartpole-Direct-v0``, ``Isaac-Cartpole-Camera-Direct-v0``, ``Isaac-Ant-Direct-v0``, ``Isaac-Humanoid-Direct-v0``.
  * ``Isaac-Velocity-Flat-Anymal-C-Direct-v0``, ``Isaac-Velocity-Rough-Anymal-C-Direct-v0``, ``Isaac-Quadcopter-Direct-v0``.


0.6.1 (2024-04-16)
~~~~~~~~~~~~~~~~~~

Added
^^^^^

* Added a new environment ``Isaac-Repose-Cube-Allegro-v0`` and ``Isaac-Repose-Allegro-Cube-NoVelObs-v0``
  for the Allegro hand to reorient a cube. It is based on the IsaacGymEnvs Allegro hand environment.


0.6.0 (2024-03-10)
~~~~~~~~~~~~~~~~~~

Added
^^^^^

* Added a new environment ``Isaac-Open-Drawer-Franka-v0`` for the Franka arm to open a drawer. It is
  based on the IsaacGymEnvs cabinet environment.

Fixed
^^^^^

* Fixed logging of extra information for RL-Games wrapper. It expected the extra information to be under the
  key ``"episode"``, but Isaac Lab used the key ``"log"``. The wrapper now remaps the key to ``"episode"``.


0.5.7 (2024-02-28)
~~~~~~~~~~~~~~~~~~

Fixed
^^^^^

* Updated the RL wrapper for the skrl library to the latest release (>= 1.1.0)


0.5.6 (2024-02-21)
~~~~~~~~~~~~~~~~~~

Fixed
^^^^^

* Fixed the configuration parsing to support a pre-initialized configuration object.


0.5.5 (2024-02-05)
~~~~~~~~~~~~~~~~~~

Fixed
^^^^^

* Pinned :mod:`torch` version to 2.0.1 in the setup.py to keep parity version of :mod:`torch` supplied by
  Isaac 2023.1.1, and prevent version incompatibility between :mod:`torch` ==2.2 and
  :mod:`typing-extensions` ==3.7.4.3


0.5.4 (2024-02-06)
~~~~~~~~~~~~~~~~~~

Added
^^^^^

* Added a check for the flag :attr:`isaaclab.envs.ManagerBasedRLEnvCfg.is_finite_horizon`
  in the RSL-RL and RL-Games wrappers to handle the finite horizon tasks properly. Earlier,
  the wrappers were always assuming the tasks to be infinite horizon tasks and returning a
  time-out signals when the episode length was reached.


0.5.3 (2023-11-16)
~~~~~~~~~~~~~~~~~~

Fixed
^^^^^

* Added raising of error in the :meth:`isaaclab_tasks.utils.importer.import_all` method to make sure
  all the packages are imported properly. Previously, error was being caught and ignored.


0.5.2 (2023-11-08)
~~~~~~~~~~~~~~~~~~

Fixed
^^^^^

* Fixed the RL wrappers for Stable-Baselines3 and RL-Games. It now works with their most recent versions.
* Fixed the :meth:`get_checkpoint_path` to allow any in-between sub-folders between the run directory and the
  checkpoint directory.


0.5.1 (2023-11-04)
~~~~~~~~~~~~~~~~~~

Fixed
^^^^^

* Fixed the wrappers to different learning frameworks to use the new :class:`isaaclab_tasks.ManagerBasedRLEnv` class.
  The :class:`ManagerBasedRLEnv` class inherits from the :class:`gymnasium.Env` class (Gym 0.29.0).
* Fixed the registration of tasks in the Gym registry based on Gym 0.29.0 API.

Changed
^^^^^^^

* Removed the inheritance of all the RL-framework specific wrappers from the :class:`gymnasium.Wrapper` class.
  This is because the wrappers don't comply with the new Gym 0.29.0 API. The wrappers are now only inherit
  from their respective RL-framework specific base classes.


0.5.0 (2023-10-30)
~~~~~~~~~~~~~~~~~~

Changed
^^^^^^^

* Changed the way agent configs are handled for environments and learning agents. Switched from yaml to configclasses.

Fixed
^^^^^

* Fixed the way package import automation is handled in the :mod:`isaaclab_tasks` module. Earlier it was
  not skipping the blacklisted packages properly.


0.4.3 (2023-09-25)
~~~~~~~~~~~~~~~~~~

Changed
^^^^^^^

* Added future import of ``annotations`` to have a consistent behavior across Python versions.
* Removed the type-hinting from docstrings to simplify maintenance of the documentation. All type-hints are
  now in the code itself.


0.4.2 (2023-08-29)
~~~~~~~~~~~~~~~~~~

Changed
^^^^^^^

* Moved the base environment definition to the :class:`isaaclab.envs.RLEnv` class. The :class:`RLEnv`
  contains RL-specific managers such as the reward, termination, randomization and curriculum managers. These
  are all configured using the :class:`isaaclab.envs.RLEnvConfig` class. The :class:`RLEnv` class
  inherits from the :class:`isaaclab.envs.ManagerBasedEnv` and ``gym.Env`` classes.

Fixed
^^^^^

* Adapted the wrappers to use the new :class:`isaaclab.envs.RLEnv` class.


0.4.1 (2023-08-02)
~~~~~~~~~~~~~~~~~~

Changed
^^^^^^^

* Adapted the base :class:`IsaacEnv` class to use the :class:`SimulationContext` class from the
  :mod:`isaaclab.sim` module. This simplifies setting of simulation parameters.


0.4.0 (2023-07-26)
~~~~~~~~~~~~~~~~~~

Changed
^^^^^^^

* Removed the resetting of environment indices in the step call of the :class:`IsaacEnv` class.
  This must be handled in the :math:`_step_impl`` function by the inherited classes.
* Adapted the wrapper for RSL-RL library its new API.

Fixed
^^^^^

* Added handling of no checkpoint available error in the :meth:`get_checkpoint_path`.
* Fixed the locomotion environment for rough terrain locomotion training.


0.3.2 (2023-07-22)
~~~~~~~~~~~~~~~~~~

Added
^^^^^^^

* Added a UI to the :class:`IsaacEnv` class to enable/disable rendering of the viewport when not running in
  headless mode.

Fixed
^^^^^

* Fixed the the issue with environment returning transition tuples even when the simulation is paused.
* Fixed the shutdown of the simulation when the environment is closed.


0.3.1 (2023-06-23)
~~~~~~~~~~~~~~~~~~

Changed
^^^^^^^

* Changed the argument ``headless`` in :class:`IsaacEnv` class to ``render``, in order to cause less confusion
  about rendering and headless-ness, i.e. that you can render while headless.


0.3.0 (2023-04-14)
~~~~~~~~~~~~~~~~~~

Added
^^^^^

* Added a new flag ``viewport`` to the :class:`IsaacEnv` class to enable/disable rendering of the viewport.
  If the flag is set to ``True``, the viewport is enabled and the environment is rendered in the background.
* Updated the training scripts in the ``scripts/reinforcement_learning`` directory to use the new flag ``viewport``.
  If the CLI argument ``--video`` is passed, videos are recorded in the ``videos/train`` directory using the
  :class:`gym.wrappers.RecordVideo` wrapper.

Changed
^^^^^^^

* The :class:`IsaacEnv` class supports different rendering mode as referenced in OpenAI Gym's ``render`` method.
  These modes are:

  * ``rgb_array``: Renders the environment in the background and returns the rendered image as a numpy array.
  * ``human``: Renders the environment in the background and displays the rendered image in a window.

* Changed the constructor in the classes inheriting from :class:`IsaacEnv` to pass all the keyword arguments to the
  constructor of :class:`IsaacEnv` class.

Fixed
^^^^^

* Clarified the documentation of ``headless`` flag in the :class:`IsaacEnv` class. It refers to whether or not
  to render at every sim step, not whether to render the viewport or not.
* Fixed the unit tests for running random agent on included environments.

0.2.3 (2023-03-06)
~~~~~~~~~~~~~~~~~~

Fixed
^^^^^

* Tuned the observations and rewards for ``Isaac-Lift-Franka-v0`` environment.

0.2.2 (2023-03-04)
~~~~~~~~~~~~~~~~~~

Fixed
^^^^^

* Fixed the issue with rigid object not working in the ``Isaac-Lift-Franka-v0`` environment.

0.2.1 (2023-03-01)
~~~~~~~~~~~~~~~~~~

Added
^^^^^

* Added a flag ``disable_contact_processing`` to the :class:`SimCfg` class to handle
  contact processing effectively when using TensorAPIs for contact reporting.
* Added verbosity flag to :meth:`export_policy_as_onnx` to print model summary.

Fixed
^^^^^

* Clarified the documentation of flags in the :class:`SimCfg` class.
* Added enabling of ``omni.kit.viewport`` and ``isaacsim.replicator`` extensions
  dynamically to maintain order in the startup of extensions.
* Corrected the experiment names in the configuration files for training environments with ``rsl_rl``.

Changed
^^^^^^^

* Changed the default value of ``enable_scene_query_support`` in :class:`SimCfg` class to False.
  The flag is overridden to True inside :class:`IsaacEnv` class when running the simulation in
  non-headless mode.

0.2.0 (2023-01-25)
~~~~~~~~~~~~~~~~~~

Added
^^^^^

* Added environment wrapper and sequential trainer for the skrl RL library
* Added training/evaluation configuration files for the skrl RL library

0.1.2 (2023-01-19)
~~~~~~~~~~~~~~~~~~

Fixed
^^^^^

* Added the flag ``replicate_physics`` to the :class:`SimCfg` class.
* Increased the default value of ``gpu_found_lost_pairs_capacity`` in :class:`PhysxCfg` class

0.1.1 (2023-01-18)
~~~~~~~~~~~~~~~~~~

Fixed
^^^^^

* Fixed a bug in ``Isaac-Velocity-Anymal-C-v0`` where the domain randomization is
  not applicable if cloning the environments with ``replicate_physics=True``.

0.1.0 (2023-01-17)
~~~~~~~~~~~~~~~~~~

Added
^^^^^

* Initial release of the extension.
* Includes the following environments:

  * ``Isaac-Cartpole-v0``: A cartpole environment with a continuous action space.
  * ``Isaac-Ant-v0``: A 3D ant environment with a continuous action space.
  * ``Isaac-Humanoid-v0``: A 3D humanoid environment with a continuous action space.
  * ``Isaac-Reach-Franka-v0``: A end-effector pose tracking task for the Franka arm.
  * ``Isaac-Lift-Franka-v0``: A 3D object lift and reposing task for the Franka arm.
  * ``Isaac-Velocity-Anymal-C-v0``: An SE(2) velocity tracking task for legged robot on flat terrain.<|MERGE_RESOLUTION|>--- conflicted
+++ resolved
@@ -1,19 +1,21 @@
 Changelog
 ---------
 
-<<<<<<< HEAD
-0.10.46 (2025-08-11)
-=======
+0.10.48 (2025-09-03)
+~~~~~~~~~~~~~~~~~~~~
+
+Added
+^^^^^
+
+* Added ``Isaac-Deploy-Reach-UR10e-v0`` environment.
+
+
 0.10.47 (2025-07-25)
->>>>>>> 2f9298d7
-~~~~~~~~~~~~~~~~~~~~
-
-Added
-^^^^^
-
-<<<<<<< HEAD
-* Added ``Isaac-Deploy-Reach-UR10e-v0`` environment.
-=======
+~~~~~~~~~~~~~~~~~~~~
+
+Added
+^^^^^
+
 * New ``Isaac-PickPlace-GR1T2-WaistEnabled-Abs-v0`` environment that enables the waist degrees-of-freedom for the GR1T2 robot.
 
 
@@ -36,7 +38,6 @@
 * Added symmetry data augmentation example with RSL-RL for cartpole and anymal locomotion environments.
 * Added :attr:`--agent` to RL workflow scripts to allow switching between different configurations.
 
->>>>>>> 2f9298d7
 
 0.10.45 (2025-07-16)
 ~~~~~~~~~~~~~~~~~~~~
