Changelog
---------

<<<<<<< HEAD
0.11.10 (2025-11-26)
~~~~~~~~~~~~~~~~~~~
=======
0.11.10 (2025-12-13)
~~~~~~~~~~~~~~~~~~~~
>>>>>>> 44b9f147

Added
^^^^^

<<<<<<< HEAD
* Added reaching task environments for OpenArm unimanual robot:
  * :class:`OpenArmReachEnvCfg`; Gym ID ``Isaac-Reach-OpenArm-v0``.
  * :class:`OpenArmReachEnvCfg_PLAY`; Gym ID ``Isaac-Reach-OpenArm-Play-v0``.
* Added lifting a cube task environments for OpenArm unimanual robot:
  * :class:`OpenArmCubeLiftEnvCfg`; Gym ID ``Isaac-Lift-Cube-OpenArm-v0``.
  * :class:`OpenArmCubeLiftEnvCfg_PLAY`; Gym ID ``Isaac-Lift-Cube-OpenArm-Play-v0``.
* Added opening a drawer task environments for OpenArm unimanual robot:
  * :class:`OpenArmCabinetEnvCfg`; Gym ID ``Isaac-Open-Drawer-OpenArm-v0``.
  * :class:`OpenArmCabinetEnvCfg_PLAY`; Gym ID ``Isaac-Open-Drawer-OpenArm-Play-v0``.
* Added reaching task environments for OpenArm bimanual robot:
  * :class:`OpenArmReachEnvCfg`; Gym ID ``Isaac-Reach-OpenArm-Bi-v0``.
  * :class:`OpenArmReachEnvCfg_PLAY`; Gym ID ``Isaac-Reach-OpenArm-Bi-Play-v0``.
=======
* Added obs_groups to the RSL-RL PPO agent configuration for the ``Isaac-Reach-UR10e-v0`` environment.
* Changed self.state_space to 19 in the ``Isaac-Reach-UR10e-ROS-Inference-v0`` environment.

>>>>>>> 44b9f147

0.11.9 (2025-11-10)
~~~~~~~~~~~~~~~~~~~

Added
^^^^^

* Added OpenXR motion controller support for the G1 robot locomanipulation environment
  ``Isaac-PickPlace-Locomanipulation-G1-Abs-v0``. This enables teleoperation using XR motion controllers
  in addition to hand tracking.
* Added :class:`OpenXRDeviceMotionController` for motion controller-based teleoperation with headset anchoring control.
* Added motion controller-specific retargeters:
  * :class:`G1TriHandControllerUpperBodyRetargeterCfg` for upper body and hand control using motion controllers.
  * :class:`G1LowerBodyStandingControllerRetargeterCfg` for lower body control using motion controllers.


0.11.8 (2025-11-06)
~~~~~~~~~~~~~~~~~~~

Changed
^^^^^^^

* Changed to use of ``num_rerenders_on_reset`` and ``DLAA`` in visuomotor imitation learning environments.


0.11.7 (2025-10-22)
~~~~~~~~~~~~~~~~~~~

Fixed
^^^^^

* Ensured all imports follows the string import style instead of direct import of environment.


0.11.6 (2025-10-23)
~~~~~~~~~~~~~~~~~~~

Changed
^^^^^^^

* Refined further the anchor position for the XR anchor in the world frame for the G1 robot tasks.


0.11.5 (2025-10-22)
~~~~~~~~~~~~~~~~~~~

Removed
^^^^^^^

* Removed scikit-learn dependency because we are no longer using this package.


0.11.4 (2025-10-20)
~~~~~~~~~~~~~~~~~~~~

Changed
^^^^^^^

* Fixed the anchor position for the XR anchor in the world frame for the G1 robot tasks.


0.11.3 (2025-10-15)
~~~~~~~~~~~~~~~~~~~~

Changed
^^^^^^^

* Changed how the Sim rendering settings are modified by the Cosmos-Mimic env cfg.


0.11.2 (2025-10-10)
~~~~~~~~~~~~~~~~~~~~

Added
^^^^^

* Added OpenXRteleoperation devices to the Galbot stack environments.


0.11.1 (2025-09-24)
~~~~~~~~~~~~~~~~~~~~

Added
^^^^^

* Added dextrous lifting pbt configuration example cfg for rl_games.


0.11.0 (2025-09-07)
~~~~~~~~~~~~~~~~~~~~

Added
^^^^^

* Added dextrous lifting and dextrous reorientation manipulation rl environments.


0.10.51 (2025-09-08)
~~~~~~~~~~~~~~~~~~~~

Added
^^^^^

* Added SkillGen-specific cube stacking environments:
  * :class:`FrankaCubeStackSkillgenEnvCfg`; Gym ID ``Isaac-Stack-Cube-Franka-IK-Rel-Skillgen-v0``.
* Added bin cube stacking environment for SkillGen/Mimic:
  * :class:`FrankaBinStackEnvCfg`; Gym ID ``Isaac-Stack-Cube-Bin-Franka-IK-Rel-Mimic-v0``.


0.10.50 (2025-09-05)
~~~~~~~~~~~~~~~~~~~~

Added
^^^^^

* Added stacking environments for Galbot with suction grippers.


0.10.49 (2025-09-05)
~~~~~~~~~~~~~~~~~~~~

Added
^^^^^

* Added suction gripper stacking environments with UR10 that can be used with teleoperation.


0.10.48 (2025-09-03)
~~~~~~~~~~~~~~~~~~~~

Added
^^^^^

* Added ``Isaac-Deploy-Reach-UR10e-v0`` environment.


0.10.47 (2025-07-25)
~~~~~~~~~~~~~~~~~~~~

Added
^^^^^

* New ``Isaac-PickPlace-GR1T2-WaistEnabled-Abs-v0`` environment that enables the waist degrees-of-freedom for the GR1T2 robot.


Changed
^^^^^^^

* Updated pink inverse kinematics controller configuration for the following tasks (``Isaac-PickPlace-GR1T2``, ``Isaac-NutPour-GR1T2``, ``Isaac-ExhaustPipe-GR1T2``)
  to increase end-effector tracking accuracy and speed. Also added a null-space regularizer that enables turning on of waist degrees-of-freedom without
  the robot control drifting to a bending posture.
* Tuned the pink inverse kinematics controller and joint PD controllers for the following tasks (``Isaac-PickPlace-GR1T2``, ``Isaac-NutPour-GR1T2``, ``Isaac-ExhaustPipe-GR1T2``)
  to improve the end-effector tracking accuracy and speed. Achieving position and orientation accuracy test within **(2 mm, 1 degree)**.


0.10.46 (2025-08-16)
~~~~~~~~~~~~~~~~~~~~

Added
^^^^^

* Added symmetry data augmentation example with RSL-RL for cartpole and anymal locomotion environments.
* Added :attr:`--agent` to RL workflow scripts to allow switching between different configurations.


0.10.45 (2025-07-16)
~~~~~~~~~~~~~~~~~~~~

Added
^^^^^

* Added ``from __future__ import annotations`` to isaaclab_tasks files to fix Sphinx
  doc warnings for IsaacLab Mimic docs.


0.10.44 (2025-07-16)
~~~~~~~~~~~~~~~~~~~~

Added
^^^^^

* Added ``Isaac-Forge-PegInsert-Direct-v0``, ``Isaac-Forge-GearMesh-Direct-v0``,
  and ``Isaac-Forge-NutThread-Direct-v0`` environments as direct RL envs. These
  environments extend ``Isaac-Factory-*-v0`` with force sensing, an excessive force
  penalty, dynamics randomization, and success prediction.


0.10.43 (2025-07-24)
~~~~~~~~~~~~~~~~~~~~

Fixed
^^^^^

* Fixed un-set camera observations in the ``Isaac-Stack-Cube-Instance-Randomize-Franka-v0`` environment.


0.10.42 (2025-07-11)
~~~~~~~~~~~~~~~~~~~~

Changed
^^^^^^^

* Organized environment unit tests


0.10.41 (2025-07-01)
~~~~~~~~~~~~~~~~~~~~

Fixed
^^^^^

* Fixed the rendering settings used for the Mimic-Cosmos pipeline.


0.10.40 (2025-06-26)
~~~~~~~~~~~~~~~~~~~~

Fixed
^^^^^

* Relaxed upper range pin for protobuf python dependency for more permissive installation.


0.10.39 (2025-05-22)
~~~~~~~~~~~~~~~~~~~~

Fixed
^^^^^

* Fixed redundant body_names assignment in rough_env_cfg.py for H1 robot.


0.10.38 (2025-06-16)
~~~~~~~~~~~~~~~~~~~~

Changed
^^^^^^^

* Show available RL library configs on error message when an entry point key is not available for a given task.


0.10.37 (2025-05-15)
~~~~~~~~~~~~~~~~~~~~

Added
^^^^^

* Added ``Isaac-Assembly-Direct-v0`` environment as a direct RL env that
  implements assembly tasks to insert pegs into their corresponding sockets.


0.10.36 (2025-05-21)
~~~~~~~~~~~~~~~~~~~~

Added
^^^^^

* Added unit tests for benchmarking environments with configurable settings. Output KPI payloads
  can be pushed to a visualization dashboard to track improvements or regressions.


0.10.35 (2025-05-21)
~~~~~~~~~~~~~~~~~~~~

Added
^^^^^

* Added ``Isaac-Stack-Cube-Franka-IK-Rel-Visuomotor-Cosmos-v0`` stacking environment with multi-modality camera inputs at higher resolution.

Changed
^^^^^^^

* Updated the ``Isaac-Stack-Cube-Franka-IK-Rel-Visuomotor-v0`` stacking environment to support visual domain randomization events during model evaluation.
* Made the task termination condition for the stacking task more strict.


0.10.34 (2025-05-22)
~~~~~~~~~~~~~~~~~~~~

Changed
^^^^^^^

* Changed ``Isaac-PickPlace-GR1T2-Abs-v0`` object asset to a steering wheel.


0.10.33 (2025-05-12)
~~~~~~~~~~~~~~~~~~~~

Changed
^^^^^^^

* Increase ``Isaac-PickPlace-GR1T2-Abs-v0`` sim dt to 120Hz for improved stability.
* Fix object initial state in ``Isaac-PickPlace-GR1T2-Abs-v0`` to be above the table.


0.10.32 (2025-05-01)
~~~~~~~~~~~~~~~~~~~~

Added
^^^^^

* Added new GR1 tasks (``Isaac-NutPour-GR1T2-Pink-IK-Abs-v0``, and ``Isaac-ExhaustPipe-GR1T2-Pink-IK-Abs-v0``).


0.10.31 (2025-04-02)
~~~~~~~~~~~~~~~~~~~~

Changed
^^^^^^^

* Adds an idle action parameter to the ``Isaac-PickPlace-GR1T2-Abs-v0`` environment configuration.


0.10.30 (2025-03-25)
~~~~~~~~~~~~~~~~~~~~

Fixed
^^^^^

* Fixed environment test failure for ``Isaac-Stack-Cube-Franka-IK-Rel-Blueprint-v0``.


0.10.29 (2025-03-18)
~~~~~~~~~~~~~~~~~~~~

Added
^^^^^

* Added Gymnasium spaces showcase tasks (``Isaac-Cartpole-Showcase-*-Direct-v0``, and ``Isaac-Cartpole-Camera-Showcase-*-Direct-v0``).


0.10.28 (2025-03-19)
~~~~~~~~~~~~~~~~~~~~

Changed
^^^^^^^

* Updated the ``Isaac-PickPlace-GR1T2-Abs-v0`` environment with auto termination when the object falls off the table
  and refined the success criteria to be more accurate.


0.10.27 (2025-03-13)
~~~~~~~~~~~~~~~~~~~~

Fixed
^^^^^

* Blacklisted pick_place task from being imported automatically by isaaclab_tasks. It now has to be imported
  manually by the script due to dependencies on the pinocchio import.


0.10.26 (2025-03-10)
~~~~~~~~~~~~~~~~~~~~

Added
^^^^^

* Added the ``Isaac-PickPlace-GR1T2-Abs-v0`` environment that implements a humanoid arm picking and placing a steering wheel task using the PinkIKController.


0.10.25 (2025-03-06)
~~~~~~~~~~~~~~~~~~~~

Added
^^^^^^^

* Added ``Isaac-Stack-Cube-Franka-IK-Rel-Blueprint-v0`` stacking environment with camera inputs.


0.10.24 (2025-02-13)
~~~~~~~~~~~~~~~~~~~~

Changed
^^^^^^^

* Set ``Isaac-Stack-Cube-Franka-IK-Rel-v0`` to use sim parameters from base ``StackEnvCfg``, improving simulation stability.


0.10.23 (2025-02-11)
~~~~~~~~~~~~~~~~~~~~

Fixed
^^^^^

* Fixed the inconsistent object pos observations in the ``Isaac-Stack-Cube-Franka`` environment when using parallel envs by
  subtracting out the env origin from each object pos observation.


0.10.22 (2025-01-14)
~~~~~~~~~~~~~~~~~~~~

Added
^^^^^

* Added ``Isaac-Humanoid-AMP-Dance-Direct-v0``, ``Isaac-Humanoid-AMP-Run-Direct-v0`` and ``Isaac-Humanoid-AMP-Walk-Direct-v0``
  environments as a direct RL env that implements the Humanoid AMP task.


0.10.21 (2025-01-03)
~~~~~~~~~~~~~~~~~~~~

Fixed
^^^^^

* Fixed the reset of the actions in the function overriding of the low level observations of :class:`isaaclab_tasks.manager_based.navigation.mdp.PreTrainedPolicyAction`.


0.10.20 (2024-12-17)
~~~~~~~~~~~~~~~~~~~~

Changed
^^^^^^^

* Changed the configuration of
  :class:`isaaclab.envs.mdp.actions.OperationalSpaceControllerAction`
  inside the ``Isaac-Reach-Franka-OSC-v0`` environment to enable nullspace control.


0.10.19 (2024-12-17)
~~~~~~~~~~~~~~~~~~~~

Fixed
^^^^^

* Fixed :meth:`isaaclab_tasks.manager_based.manipulation.stack.mdp.ee_frame_pos` to output
  ``ee_frame_pos`` with respect to the environment's origin.


0.10.18 (2024-12-16)
~~~~~~~~~~~~~~~~~~~~

Added
^^^^^

* Added ``Factory-Direct-v0`` environment as a direct RL env that
  implements contact-rich manipulation tasks including peg insertion,
  gear meshing, and nut threading.


0.10.17 (2024-12-16)
~~~~~~~~~~~~~~~~~~~~

Added
^^^^^

* Added ``Isaac-Reach-Franka-OSC-v0`` and ``Isaac-Reach-Franka-OSC-Play-v0``
  variations of the manager based reach environment that uses
  :class:`isaaclab.envs.mdp.actions.OperationalSpaceControllerAction`.


0.10.16 (2024-12-03)
~~~~~~~~~~~~~~~~~~~~

Added
^^^^^

* Added ``Isaac-Stack-Cube-Franka-IK-Rel-v0`` and ``Isaac-Stack-Cube-Instance-Randomize-Franka-IK-Rel-v0`` environments
  as manager-based RL envs that implement a three cube stacking task.


0.10.15 (2024-10-30)
~~~~~~~~~~~~~~~~~~~~

Changed
^^^^^^^

* Defined the Gymnasium task entry points with configuration strings instead of class types.
  This avoids unnecessary imports and improves the load types.
* Blacklisted ``mdp`` directories during the recursive module search.


0.10.14 (2024-10-28)
~~~~~~~~~~~~~~~~~~~~

Changed
^^^^^^^

* Changed manager-based vision cartpole environment names from Isaac-Cartpole-RGB-Camera-v0
  and Isaac-Cartpole-Depth-Camera-v0 to Isaac-Cartpole-RGB-v0 and Isaac-Cartpole-Depth-v0

0.10.13 (2024-10-28)
~~~~~~~~~~~~~~~~~~~~

Added
^^^^^

* Added feature extracted observation cartpole examples.


0.10.12 (2024-10-25)
~~~~~~~~~~~~~~~~~~~~

Fixed
^^^^^

* Fixed issues with defining Gymnasium spaces in Direct workflows due to Hydra/OmegaConf limitations with non-primitive types.


0.10.11 (2024-10-22)
~~~~~~~~~~~~~~~~~~~~

Changed
^^^^^^^

* Sets curriculum and commands to None in manager-based environment configurations when not needed.
  Earlier, this was done by making an empty configuration object, which is now unnecessary.


0.10.10 (2024-10-22)
~~~~~~~~~~~~~~~~~~~~

Fixed
^^^^^

* Fixed the wrong selection of body id's in the :meth:`isaaclab_tasks.manager_based.locomotion.velocity.mdp.rewards.feet_slide`
  reward function. This makes sure the right IDs are selected for the bodies.


0.10.9 (2024-10-01)
~~~~~~~~~~~~~~~~~~~

Changed
^^^^^^^

* Changed ``Isaac-Stack-Cube-Franka-IK-Rel-v0`` to align with Robosuite stacking env.


0.10.8 (2024-09-25)
~~~~~~~~~~~~~~~~~~~

Added
^^^^^

* Added ``Isaac-Stack-Cube-Franka-IK-Rel-v0`` environment as a manager-based RL env that implements a three cube stacking task.


0.10.7 (2024-10-02)
~~~~~~~~~~~~~~~~~~~

Changed
^^^^^^^

* Replace deprecated :attr:`num_observations`, :attr:`num_actions` and :attr:`num_states` in single-agent direct tasks
  by :attr:`observation_space`, :attr:`action_space` and :attr:`state_space` respectively.
* Replace deprecated :attr:`num_observations`, :attr:`num_actions` and :attr:`num_states` in multi-agent direct tasks
  by :attr:`observation_spaces`, :attr:`action_spaces` and :attr:`state_space` respectively.


0.10.6 (2024-09-25)
~~~~~~~~~~~~~~~~~~~

Added
^^^^^

* Added ``Isaac-Cartpole-RGB-Camera-v0`` and ``Isaac-Cartpole-Depth-Camera-v0``
  manager based camera cartpole environments.


0.10.5 (2024-09-11)
~~~~~~~~~~~~~~~~~~~

Changed
^^^^^^^

* Updated the skrl RL library integration to the latest release (skrl-v1.3.0)


0.10.4 (2024-09-10)
~~~~~~~~~~~~~~~~~~~

Added
^^^^^

* Added ``Isaac-Repose-Cube-Shadow-Vision-Direct-v0`` environment with heterogeneous proprioception and vision observations.


0.10.3 (2024-09-05)
~~~~~~~~~~~~~~~~~~~

Added
^^^^^

* Added environment config flag ``rerender_on_reset`` to allow updating sensor data after a reset.


0.10.2 (2024-08-23)
~~~~~~~~~~~~~~~~~~~

Added
^^^^^

* Added ``Isaac-Shadow-Hand-Over-Direct-v0`` multi-agent environment


0.10.1 (2024-08-21)
~~~~~~~~~~~~~~~~~~~

Added
^^^^^

* Added ``Isaac-Cart-Double-Pendulum-Direct-v0`` multi-agent environment

Changed
^^^^^^^

* Update skrl wrapper to support multi-agent environments.


0.10.0 (2024-08-14)
~~~~~~~~~~~~~~~~~~~

Added
^^^^^

* Added support for the Hydra configuration system to all the train scripts. As a result, parameters of the environment
  and the agent can be modified using command line arguments, for example ``env.actions.joint_effort.scale=10``.


0.9.0 (2024-08-05)
~~~~~~~~~~~~~~~~~~~

Changed
^^^^^^^

* Replaced the command line input ``--cpu`` with ``--device`` in the train and play scripts. Running on cpu is
  supported by passing ``--device cpu``. Running on a specific gpu is now supported by passing ``--device cuda:<device_id>``,
  where ``<device_id>`` is the id of the GPU to use, for example ``--device cuda:0``.


0.8.2 (2024-08-02)
~~~~~~~~~~~~~~~~~~~

Added
^^^^^

* Added ``Isaac-Repose-Cube-Allegro-Direct-v0`` environment

Changed
^^^^^^^

* Renamed ``Isaac-Shadow-Hand-Direct-v0`` environments to ``Isaac-Repose-Cube-Shadow-Direct-v0``.
* Renamed ``Isaac-Shadow-Hand-OpenAI-FF-Direct-v0`` environments to ``Isaac-Repose-Cube-Shadow-OpenAI-FF-Direct-v0``.
* Renamed ``Isaac-Shadow-Hand-OpenAI-LSTM-Direct-v0`` environments to ``Isaac-Repose-Cube-Shadow-OpenAI-LSTM-Direct-v0``.


0.8.1 (2024-08-02)
~~~~~~~~~~~~~~~~~~

Changed
^^^^^^^

* Renamed the folder names for Unitree robots in the manager-based locomotion tasks. Earlier, there was an inconsistency
  in the folder names as some had ``unitree_`` prefix and some didn't. Now, none of the folders have the prefix.


0.8.0 (2024-07-26)
~~~~~~~~~~~~~~~~~~

Removed
^^^^^^^

* Renamed the action term names inside the manager-based lift-manipulation task. Earlier, they were called
  ``body_joint_pos`` and ``gripper_joint_pos``. Now, they are called ``arm_action`` and ``gripper_action``.


0.7.10 (2024-07-02)
~~~~~~~~~~~~~~~~~~~

Added
^^^^^

* Extended skrl wrapper to support training/evaluation using JAX.


0.7.9 (2024-07-01)
~~~~~~~~~~~~~~~~~~

Fixed
^^^^^

* Fixed the action space check in the Stable-Baselines3 wrapper. Earlier, the wrapper checked
  the action space via :meth:`gymnasium.spaces.Box.is_bounded` method, which returned a bool
  value instead of a string.


0.7.8 (2024-06-26)
~~~~~~~~~~~~~~~~~~

Changed
^^^^^^^

* Updated the skrl RL library integration to the latest release (>= 1.2.0)


0.7.7 (2024-06-14)
~~~~~~~~~~~~~~~~~~

Changed
^^^^^^^

* Updated the tasks to use the renamed attribute :attr:`isaaclab.sim.SimulationCfg.render_interval`.


0.7.6 (2024-06-13)
~~~~~~~~~~~~~~~~~~

Added
^^^^^

* Added option to save images for Cartpole Camera environment.


0.7.5 (2024-05-31)
~~~~~~~~~~~~~~~~~~

Added
^^^^^

* Added exporting of empirical normalization layer to ONNX and JIT when exporting the model using
  :meth:`isaaclab.actuators.ActuatorNetMLP.export` method. Previously, the normalization layer
  was not exported to the ONNX and JIT models. This caused the exported model to not work properly
  when used for inference.


0.7.5 (2024-05-28)
~~~~~~~~~~~~~~~~~~

Added
^^^^^

* Added a new environment ``Isaac-Navigation-Flat-Anymal-C-v0`` to navigate towards a target position on flat terrain.


0.7.4 (2024-05-21)
~~~~~~~~~~~~~~~~~~

Changed
^^^^^^^

* Made default device for RSL RL and SB3 configs to "cuda:0".

0.7.3 (2024-05-21)
~~~~~~~~~~~~~~~~~~

Added
^^^^^

* Introduced ``--max_iterations`` argument to training scripts for specifying number of training iterations.

0.7.2 (2024-05-13)
~~~~~~~~~~~~~~~~~~

Added
^^^^^

* Added Shadow Hand environments: ``Isaac-Shadow-Hand-Direct-v0``, ``Isaac-Shadow-Hand-OpenAI-FF-Direct-v0``,
  and ``Isaac-Shadow-Hand-OpenAI-LSTM-Direct-v0``.


0.7.1 (2024-05-09)
~~~~~~~~~~~~~~~~~~

Added
^^^^^

* Added the skrl agent configurations for the config and direct workflow tasks


0.7.0 (2024-05-07)
~~~~~~~~~~~~~~~~~~

Changed
^^^^^^^

* Renamed all references of ``BaseEnv``, ``RLTaskEnv``, and ``OIGEEnv`` to
  :class:`isaaclab.envs.ManagerBasedEnv`, :class:`isaaclab.envs.ManagerBasedRLEnv`,
  and :class:`isaaclab.envs.DirectRLEnv` respectively.
* Split environments into ``manager_based`` and ``direct`` folders.

Added
^^^^^

* Added direct workflow environments:
  * ``Isaac-Cartpole-Direct-v0``, ``Isaac-Cartpole-Camera-Direct-v0``, ``Isaac-Ant-Direct-v0``, ``Isaac-Humanoid-Direct-v0``.
  * ``Isaac-Velocity-Flat-Anymal-C-Direct-v0``, ``Isaac-Velocity-Rough-Anymal-C-Direct-v0``, ``Isaac-Quadcopter-Direct-v0``.


0.6.1 (2024-04-16)
~~~~~~~~~~~~~~~~~~

Added
^^^^^

* Added a new environment ``Isaac-Repose-Cube-Allegro-v0`` and ``Isaac-Repose-Allegro-Cube-NoVelObs-v0``
  for the Allegro hand to reorient a cube. It is based on the IsaacGymEnvs Allegro hand environment.


0.6.0 (2024-03-10)
~~~~~~~~~~~~~~~~~~

Added
^^^^^

* Added a new environment ``Isaac-Open-Drawer-Franka-v0`` for the Franka arm to open a drawer. It is
  based on the IsaacGymEnvs cabinet environment.

Fixed
^^^^^

* Fixed logging of extra information for RL-Games wrapper. It expected the extra information to be under the
  key ``"episode"``, but Isaac Lab used the key ``"log"``. The wrapper now remaps the key to ``"episode"``.


0.5.7 (2024-02-28)
~~~~~~~~~~~~~~~~~~

Fixed
^^^^^

* Updated the RL wrapper for the skrl library to the latest release (>= 1.1.0)


0.5.6 (2024-02-21)
~~~~~~~~~~~~~~~~~~

Fixed
^^^^^

* Fixed the configuration parsing to support a pre-initialized configuration object.


0.5.5 (2024-02-05)
~~~~~~~~~~~~~~~~~~

Fixed
^^^^^

* Pinned :mod:`torch` version to 2.0.1 in the setup.py to keep parity version of :mod:`torch` supplied by
  Isaac 2023.1.1, and prevent version incompatibility between :mod:`torch` ==2.2 and
  :mod:`typing-extensions` ==3.7.4.3


0.5.4 (2024-02-06)
~~~~~~~~~~~~~~~~~~

Added
^^^^^

* Added a check for the flag :attr:`isaaclab.envs.ManagerBasedRLEnvCfg.is_finite_horizon`
  in the RSL-RL and RL-Games wrappers to handle the finite horizon tasks properly. Earlier,
  the wrappers were always assuming the tasks to be infinite horizon tasks and returning a
  time-out signals when the episode length was reached.


0.5.3 (2023-11-16)
~~~~~~~~~~~~~~~~~~

Fixed
^^^^^

* Added raising of error in the :meth:`isaaclab_tasks.utils.importer.import_all` method to make sure
  all the packages are imported properly. Previously, error was being caught and ignored.


0.5.2 (2023-11-08)
~~~~~~~~~~~~~~~~~~

Fixed
^^^^^

* Fixed the RL wrappers for Stable-Baselines3 and RL-Games. It now works with their most recent versions.
* Fixed the :meth:`get_checkpoint_path` to allow any in-between sub-folders between the run directory and the
  checkpoint directory.


0.5.1 (2023-11-04)
~~~~~~~~~~~~~~~~~~

Fixed
^^^^^

* Fixed the wrappers to different learning frameworks to use the new :class:`isaaclab_tasks.ManagerBasedRLEnv` class.
  The :class:`ManagerBasedRLEnv` class inherits from the :class:`gymnasium.Env` class (Gym 0.29.0).
* Fixed the registration of tasks in the Gym registry based on Gym 0.29.0 API.

Changed
^^^^^^^

* Removed the inheritance of all the RL-framework specific wrappers from the :class:`gymnasium.Wrapper` class.
  This is because the wrappers don't comply with the new Gym 0.29.0 API. The wrappers are now only inherit
  from their respective RL-framework specific base classes.


0.5.0 (2023-10-30)
~~~~~~~~~~~~~~~~~~

Changed
^^^^^^^

* Changed the way agent configs are handled for environments and learning agents. Switched from yaml to configclasses.

Fixed
^^^^^

* Fixed the way package import automation is handled in the :mod:`isaaclab_tasks` module. Earlier it was
  not skipping the blacklisted packages properly.


0.4.3 (2023-09-25)
~~~~~~~~~~~~~~~~~~

Changed
^^^^^^^

* Added future import of ``annotations`` to have a consistent behavior across Python versions.
* Removed the type-hinting from docstrings to simplify maintenance of the documentation. All type-hints are
  now in the code itself.


0.4.2 (2023-08-29)
~~~~~~~~~~~~~~~~~~

Changed
^^^^^^^

* Moved the base environment definition to the :class:`isaaclab.envs.RLEnv` class. The :class:`RLEnv`
  contains RL-specific managers such as the reward, termination, randomization and curriculum managers. These
  are all configured using the :class:`isaaclab.envs.RLEnvConfig` class. The :class:`RLEnv` class
  inherits from the :class:`isaaclab.envs.ManagerBasedEnv` and ``gym.Env`` classes.

Fixed
^^^^^

* Adapted the wrappers to use the new :class:`isaaclab.envs.RLEnv` class.


0.4.1 (2023-08-02)
~~~~~~~~~~~~~~~~~~

Changed
^^^^^^^

* Adapted the base :class:`IsaacEnv` class to use the :class:`SimulationContext` class from the
  :mod:`isaaclab.sim` module. This simplifies setting of simulation parameters.


0.4.0 (2023-07-26)
~~~~~~~~~~~~~~~~~~

Changed
^^^^^^^

* Removed the resetting of environment indices in the step call of the :class:`IsaacEnv` class.
  This must be handled in the :math:`_step_impl`` function by the inherited classes.
* Adapted the wrapper for RSL-RL library its new API.

Fixed
^^^^^

* Added handling of no checkpoint available error in the :meth:`get_checkpoint_path`.
* Fixed the locomotion environment for rough terrain locomotion training.


0.3.2 (2023-07-22)
~~~~~~~~~~~~~~~~~~

Added
^^^^^^^

* Added a UI to the :class:`IsaacEnv` class to enable/disable rendering of the viewport when not running in
  headless mode.

Fixed
^^^^^

* Fixed the the issue with environment returning transition tuples even when the simulation is paused.
* Fixed the shutdown of the simulation when the environment is closed.


0.3.1 (2023-06-23)
~~~~~~~~~~~~~~~~~~

Changed
^^^^^^^

* Changed the argument ``headless`` in :class:`IsaacEnv` class to ``render``, in order to cause less confusion
  about rendering and headless-ness, i.e. that you can render while headless.


0.3.0 (2023-04-14)
~~~~~~~~~~~~~~~~~~

Added
^^^^^

* Added a new flag ``viewport`` to the :class:`IsaacEnv` class to enable/disable rendering of the viewport.
  If the flag is set to ``True``, the viewport is enabled and the environment is rendered in the background.
* Updated the training scripts in the ``scripts/reinforcement_learning`` directory to use the new flag ``viewport``.
  If the CLI argument ``--video`` is passed, videos are recorded in the ``videos/train`` directory using the
  :class:`gym.wrappers.RecordVideo` wrapper.

Changed
^^^^^^^

* The :class:`IsaacEnv` class supports different rendering mode as referenced in OpenAI Gym's ``render`` method.
  These modes are:

  * ``rgb_array``: Renders the environment in the background and returns the rendered image as a numpy array.
  * ``human``: Renders the environment in the background and displays the rendered image in a window.

* Changed the constructor in the classes inheriting from :class:`IsaacEnv` to pass all the keyword arguments to the
  constructor of :class:`IsaacEnv` class.

Fixed
^^^^^

* Clarified the documentation of ``headless`` flag in the :class:`IsaacEnv` class. It refers to whether or not
  to render at every sim step, not whether to render the viewport or not.
* Fixed the unit tests for running random agent on included environments.

0.2.3 (2023-03-06)
~~~~~~~~~~~~~~~~~~

Fixed
^^^^^

* Tuned the observations and rewards for ``Isaac-Lift-Franka-v0`` environment.

0.2.2 (2023-03-04)
~~~~~~~~~~~~~~~~~~

Fixed
^^^^^

* Fixed the issue with rigid object not working in the ``Isaac-Lift-Franka-v0`` environment.

0.2.1 (2023-03-01)
~~~~~~~~~~~~~~~~~~

Added
^^^^^

* Added a flag ``disable_contact_processing`` to the :class:`SimCfg` class to handle
  contact processing effectively when using TensorAPIs for contact reporting.
* Added verbosity flag to :meth:`export_policy_as_onnx` to print model summary.

Fixed
^^^^^

* Clarified the documentation of flags in the :class:`SimCfg` class.
* Added enabling of ``omni.kit.viewport`` and ``isaacsim.replicator`` extensions
  dynamically to maintain order in the startup of extensions.
* Corrected the experiment names in the configuration files for training environments with ``rsl_rl``.

Changed
^^^^^^^

* Changed the default value of ``enable_scene_query_support`` in :class:`SimCfg` class to False.
  The flag is overridden to True inside :class:`IsaacEnv` class when running the simulation in
  non-headless mode.

0.2.0 (2023-01-25)
~~~~~~~~~~~~~~~~~~

Added
^^^^^

* Added environment wrapper and sequential trainer for the skrl RL library
* Added training/evaluation configuration files for the skrl RL library

0.1.2 (2023-01-19)
~~~~~~~~~~~~~~~~~~

Fixed
^^^^^

* Added the flag ``replicate_physics`` to the :class:`SimCfg` class.
* Increased the default value of ``gpu_found_lost_pairs_capacity`` in :class:`PhysxCfg` class

0.1.1 (2023-01-18)
~~~~~~~~~~~~~~~~~~

Fixed
^^^^^

* Fixed a bug in ``Isaac-Velocity-Anymal-C-v0`` where the domain randomization is
  not applicable if cloning the environments with ``replicate_physics=True``.

0.1.0 (2023-01-17)
~~~~~~~~~~~~~~~~~~

Added
^^^^^

* Initial release of the extension.
* Includes the following environments:

  * ``Isaac-Cartpole-v0``: A cartpole environment with a continuous action space.
  * ``Isaac-Ant-v0``: A 3D ant environment with a continuous action space.
  * ``Isaac-Humanoid-v0``: A 3D humanoid environment with a continuous action space.
  * ``Isaac-Reach-Franka-v0``: A end-effector pose tracking task for the Franka arm.
  * ``Isaac-Lift-Franka-v0``: A 3D object lift and reposing task for the Franka arm.
  * ``Isaac-Velocity-Anymal-C-v0``: An SE(2) velocity tracking task for legged robot on flat terrain.<|MERGE_RESOLUTION|>--- conflicted
+++ resolved
@@ -1,18 +1,12 @@
 Changelog
 ---------
 
-<<<<<<< HEAD
-0.11.10 (2025-11-26)
-~~~~~~~~~~~~~~~~~~~
-=======
-0.11.10 (2025-12-13)
-~~~~~~~~~~~~~~~~~~~~
->>>>>>> 44b9f147
-
-Added
-^^^^^
-
-<<<<<<< HEAD
+0.11.11 (2025-12-16)
+~~~~~~~~~~~~~~~~~~~
+
+Added
+^^^^^
+
 * Added reaching task environments for OpenArm unimanual robot:
   * :class:`OpenArmReachEnvCfg`; Gym ID ``Isaac-Reach-OpenArm-v0``.
   * :class:`OpenArmReachEnvCfg_PLAY`; Gym ID ``Isaac-Reach-OpenArm-Play-v0``.
@@ -25,11 +19,17 @@
 * Added reaching task environments for OpenArm bimanual robot:
   * :class:`OpenArmReachEnvCfg`; Gym ID ``Isaac-Reach-OpenArm-Bi-v0``.
   * :class:`OpenArmReachEnvCfg_PLAY`; Gym ID ``Isaac-Reach-OpenArm-Bi-Play-v0``.
-=======
+
+
+0.11.10 (2025-12-13)
+~~~~~~~~~~~~~~~~~~~~
+
+Added
+^^^^^
+
 * Added obs_groups to the RSL-RL PPO agent configuration for the ``Isaac-Reach-UR10e-v0`` environment.
 * Changed self.state_space to 19 in the ``Isaac-Reach-UR10e-ROS-Inference-v0`` environment.
 
->>>>>>> 44b9f147
 
 0.11.9 (2025-11-10)
 ~~~~~~~~~~~~~~~~~~~
