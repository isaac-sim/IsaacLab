Changelog
---------

<<<<<<< HEAD
0.10.50 (2025-09-08)
=======
0.10.50 (2025-09-05)
>>>>>>> bc7e5d7b
~~~~~~~~~~~~~~~~~~~~

Added
^^^^^

<<<<<<< HEAD
* Added SkillGen-specific cube stacking environments:
  * :class:`FrankaCubeStackSkillgenEnvCfg`; Gym ID ``Isaac-Stack-Cube-Franka-IK-Rel-Skillgen-v0``.
* Added bin cube stacking environment for SkillGen/Mimic:
  * :class:`FrankaBinStackEnvCfg`; Gym ID ``Isaac-Stack-Cube-Bin-Franka-IK-Rel-Mimic-v0``.
=======
* Added stacking environments for Galbot with suction grippers.
>>>>>>> bc7e5d7b

0.10.49 (2025-09-05)
~~~~~~~~~~~~~~~~~~~~

Added
^^^^^

* Added suction gripper stacking environments with UR10 that can be used with teleoperation.

0.10.48 (2025-09-03)
~~~~~~~~~~~~~~~~~~~~

Added
^^^^^

* Added ``Isaac-Deploy-Reach-UR10e-v0`` environment.


0.10.47 (2025-07-25)
~~~~~~~~~~~~~~~~~~~~

Added
^^^^^

* New ``Isaac-PickPlace-GR1T2-WaistEnabled-Abs-v0`` environment that enables the waist degrees-of-freedom for the GR1T2 robot.


Changed
^^^^^^^

* Updated pink inverse kinematics controller configuration for the following tasks (``Isaac-PickPlace-GR1T2``, ``Isaac-NutPour-GR1T2``, ``Isaac-ExhaustPipe-GR1T2``)
  to increase end-effector tracking accuracy and speed. Also added a null-space regularizer that enables turning on of waist degrees-of-freedom without
  the robot control drifting to a bending posture.
* Tuned the pink inverse kinematics controller and joint PD controllers for the following tasks (``Isaac-PickPlace-GR1T2``, ``Isaac-NutPour-GR1T2``, ``Isaac-ExhaustPipe-GR1T2``)
  to improve the end-effector tracking accuracy and speed. Achieving position and orientation accuracy test within **(2 mm, 1 degree)**.


0.10.46 (2025-08-16)
~~~~~~~~~~~~~~~~~~~~

Added
^^^^^

* Added symmetry data augmentation example with RSL-RL for cartpole and anymal locomotion environments.
* Added :attr:`--agent` to RL workflow scripts to allow switching between different configurations.


0.10.45 (2025-07-16)
~~~~~~~~~~~~~~~~~~~~

Added
^^^^^

* Added ``from __future__ import annotations`` to isaaclab_tasks files to fix Sphinx
  doc warnings for IsaacLab Mimic docs.


0.10.44 (2025-07-16)
~~~~~~~~~~~~~~~~~~~~

Added
^^^^^

* Added ``Isaac-Forge-PegInsert-Direct-v0``, ``Isaac-Forge-GearMesh-Direct-v0``,
  and ``Isaac-Forge-NutThread-Direct-v0`` environments as direct RL envs. These
  environments extend ``Isaac-Factory-*-v0`` with force sensing, an excessive force
  penalty, dynamics randomization, and success prediction.


0.10.43 (2025-07-24)
~~~~~~~~~~~~~~~~~~~~

Fixed
^^^^^

* Fixed un-set camera observations in the ``Isaac-Stack-Cube-Instance-Randomize-Franka-v0`` environment.


0.10.42 (2025-07-11)
~~~~~~~~~~~~~~~~~~~~

Changed
^^^^^^^

* Organized environment unit tests


0.10.41 (2025-07-01)
~~~~~~~~~~~~~~~~~~~~

Fixed
^^^^^

* Fixed the rendering settings used for the Mimic-Cosmos pipeline.


0.10.40 (2025-06-26)
~~~~~~~~~~~~~~~~~~~~

Fixed
^^^^^

* Relaxed upper range pin for protobuf python dependency for more permissive installation.


0.10.39 (2025-05-22)
~~~~~~~~~~~~~~~~~~~~

Fixed
^^^^^

* Fixed redundant body_names assignment in rough_env_cfg.py for H1 robot.


0.10.38 (2025-06-16)
~~~~~~~~~~~~~~~~~~~~

Changed
^^^^^^^

* Show available RL library configs on error message when an entry point key is not available for a given task.


0.10.37 (2025-05-15)
~~~~~~~~~~~~~~~~~~~~

Added
^^^^^

* Added ``Isaac-Assembly-Direct-v0`` environment as a direct RL env that
  implements assembly tasks to insert pegs into their corresponding sockets.


0.10.36 (2025-05-21)
~~~~~~~~~~~~~~~~~~~~

Added
^^^^^

* Added unit tests for benchmarking environments with configurable settings. Output KPI payloads
  can be pushed to a visualization dashboard to track improvements or regressions.


0.10.35 (2025-05-21)
~~~~~~~~~~~~~~~~~~~~

Added
^^^^^

* Added ``Isaac-Stack-Cube-Franka-IK-Rel-Visuomotor-Cosmos-v0`` stacking environment with multi-modality camera inputs at higher resolution.

Changed
^^^^^^^

* Updated the ``Isaac-Stack-Cube-Franka-IK-Rel-Visuomotor-v0`` stacking environment to support visual domain randomization events during model evaluation.
* Made the task termination condition for the stacking task more strict.


0.10.34 (2025-05-22)
~~~~~~~~~~~~~~~~~~~~

Changed
^^^^^^^

* Changed ``Isaac-PickPlace-GR1T2-Abs-v0`` object asset to a steering wheel.


0.10.33 (2025-05-12)
~~~~~~~~~~~~~~~~~~~~

Changed
^^^^^^^

* Increase ``Isaac-PickPlace-GR1T2-Abs-v0`` sim dt to 120Hz for improved stability.
* Fix object initial state in ``Isaac-PickPlace-GR1T2-Abs-v0`` to be above the table.


0.10.32 (2025-05-01)
~~~~~~~~~~~~~~~~~~~~

Added
^^^^^

* Added new GR1 tasks (``Isaac-NutPour-GR1T2-Pink-IK-Abs-v0``, and ``Isaac-ExhaustPipe-GR1T2-Pink-IK-Abs-v0``).


0.10.31 (2025-04-02)
~~~~~~~~~~~~~~~~~~~~

Changed
^^^^^^^

* Adds an idle action parameter to the ``Isaac-PickPlace-GR1T2-Abs-v0`` environment configuration.


0.10.30 (2025-03-25)
~~~~~~~~~~~~~~~~~~~~

Fixed
^^^^^

* Fixed environment test failure for ``Isaac-Stack-Cube-Franka-IK-Rel-Blueprint-v0``.


0.10.29 (2025-03-18)
~~~~~~~~~~~~~~~~~~~~

Added
^^^^^

* Added Gymnasium spaces showcase tasks (``Isaac-Cartpole-Showcase-*-Direct-v0``, and ``Isaac-Cartpole-Camera-Showcase-*-Direct-v0``).


0.10.28 (2025-03-19)
~~~~~~~~~~~~~~~~~~~~

Changed
^^^^^^^

* Updated the ``Isaac-PickPlace-GR1T2-Abs-v0`` environment with auto termination when the object falls off the table
  and refined the success criteria to be more accurate.


0.10.27 (2025-03-13)
~~~~~~~~~~~~~~~~~~~~

Fixed
^^^^^

* Blacklisted pick_place task from being imported automatically by isaaclab_tasks. It now has to be imported
  manually by the script due to dependencies on the pinocchio import.


0.10.26 (2025-03-10)
~~~~~~~~~~~~~~~~~~~~

Added
^^^^^

* Added the ``Isaac-PickPlace-GR1T2-Abs-v0`` environment that implements a humanoid arm picking and placing a steering wheel task using the PinkIKController.


0.10.25 (2025-03-06)
~~~~~~~~~~~~~~~~~~~~

Added
^^^^^^^

* Added ``Isaac-Stack-Cube-Franka-IK-Rel-Blueprint-v0`` stacking environment with camera inputs.


0.10.24 (2025-02-13)
~~~~~~~~~~~~~~~~~~~~

Changed
^^^^^^^

* Set ``Isaac-Stack-Cube-Franka-IK-Rel-v0`` to use sim parameters from base ``StackEnvCfg``, improving simulation stability.


0.10.23 (2025-02-11)
~~~~~~~~~~~~~~~~~~~~

Fixed
^^^^^

* Fixed the inconsistent object pos observations in the ``Isaac-Stack-Cube-Franka`` environment when using parallel envs by
  subtracting out the env origin from each object pos observation.


0.10.22 (2025-01-14)
~~~~~~~~~~~~~~~~~~~~

Added
^^^^^

* Added ``Isaac-Humanoid-AMP-Dance-Direct-v0``, ``Isaac-Humanoid-AMP-Run-Direct-v0`` and ``Isaac-Humanoid-AMP-Walk-Direct-v0``
  environments as a direct RL env that implements the Humanoid AMP task.


0.10.21 (2025-01-03)
~~~~~~~~~~~~~~~~~~~~

Fixed
^^^^^

* Fixed the reset of the actions in the function overriding of the low level observations of :class:`isaaclab_tasks.manager_based.navigation.mdp.PreTrainedPolicyAction`.


0.10.20 (2024-12-17)
~~~~~~~~~~~~~~~~~~~~

Changed
^^^^^^^

* Changed the configuration of
  :class:`isaaclab.envs.mdp.actions.OperationalSpaceControllerAction`
  inside the ``Isaac-Reach-Franka-OSC-v0`` environment to enable nullspace control.


0.10.19 (2024-12-17)
~~~~~~~~~~~~~~~~~~~~

Fixed
^^^^^

* Fixed :meth:`isaaclab_tasks.manager_based.manipulation.stack.mdp.ee_frame_pos` to output
  ``ee_frame_pos`` with respect to the environment's origin.


0.10.18 (2024-12-16)
~~~~~~~~~~~~~~~~~~~~

Added
^^^^^

* Added ``Factory-Direct-v0`` environment as a direct RL env that
  implements contact-rich manipulation tasks including peg insertion,
  gear meshing, and nut threading.


0.10.17 (2024-12-16)
~~~~~~~~~~~~~~~~~~~~

Added
^^^^^

* Added ``Isaac-Reach-Franka-OSC-v0`` and ``Isaac-Reach-Franka-OSC-Play-v0``
  variations of the manager based reach environment that uses
  :class:`isaaclab.envs.mdp.actions.OperationalSpaceControllerAction`.


0.10.16 (2024-12-03)
~~~~~~~~~~~~~~~~~~~~

Added
^^^^^

* Added ``Isaac-Stack-Cube-Franka-IK-Rel-v0`` and ``Isaac-Stack-Cube-Instance-Randomize-Franka-IK-Rel-v0`` environments
  as manager-based RL envs that implement a three cube stacking task.


0.10.15 (2024-10-30)
~~~~~~~~~~~~~~~~~~~~

Changed
^^^^^^^

* Defined the Gymnasium task entry points with configuration strings instead of class types.
  This avoids unnecessary imports and improves the load types.
* Blacklisted ``mdp`` directories during the recursive module search.


0.10.14 (2024-10-28)
~~~~~~~~~~~~~~~~~~~~

Changed
^^^^^^^

* Changed manager-based vision cartpole environment names from Isaac-Cartpole-RGB-Camera-v0
  and Isaac-Cartpole-Depth-Camera-v0 to Isaac-Cartpole-RGB-v0 and Isaac-Cartpole-Depth-v0

0.10.13 (2024-10-28)
~~~~~~~~~~~~~~~~~~~~

Added
^^^^^

* Added feature extracted observation cartpole examples.


0.10.12 (2024-10-25)
~~~~~~~~~~~~~~~~~~~~

Fixed
^^^^^

* Fixed issues with defining Gymnasium spaces in Direct workflows due to Hydra/OmegaConf limitations with non-primitive types.


0.10.11 (2024-10-22)
~~~~~~~~~~~~~~~~~~~~

Changed
^^^^^^^

* Sets curriculum and commands to None in manager-based environment configurations when not needed.
  Earlier, this was done by making an empty configuration object, which is now unnecessary.


0.10.10 (2024-10-22)
~~~~~~~~~~~~~~~~~~~~

Fixed
^^^^^

* Fixed the wrong selection of body id's in the :meth:`isaaclab_tasks.manager_based.locomotion.velocity.mdp.rewards.feet_slide`
  reward function. This makes sure the right IDs are selected for the bodies.


0.10.9 (2024-10-01)
~~~~~~~~~~~~~~~~~~~

Changed
^^^^^^^

* Changed ``Isaac-Stack-Cube-Franka-IK-Rel-v0`` to align with Robosuite stacking env.


0.10.8 (2024-09-25)
~~~~~~~~~~~~~~~~~~~

Added
^^^^^

* Added ``Isaac-Stack-Cube-Franka-IK-Rel-v0`` environment as a manager-based RL env that implements a three cube stacking task.


0.10.7 (2024-10-02)
~~~~~~~~~~~~~~~~~~~

Changed
^^^^^^^

* Replace deprecated :attr:`num_observations`, :attr:`num_actions` and :attr:`num_states` in single-agent direct tasks
  by :attr:`observation_space`, :attr:`action_space` and :attr:`state_space` respectively.
* Replace deprecated :attr:`num_observations`, :attr:`num_actions` and :attr:`num_states` in multi-agent direct tasks
  by :attr:`observation_spaces`, :attr:`action_spaces` and :attr:`state_space` respectively.


0.10.6 (2024-09-25)
~~~~~~~~~~~~~~~~~~~

Added
^^^^^

* Added ``Isaac-Cartpole-RGB-Camera-v0`` and ``Isaac-Cartpole-Depth-Camera-v0``
  manager based camera cartpole environments.


0.10.5 (2024-09-11)
~~~~~~~~~~~~~~~~~~~

Changed
^^^^^^^

* Updated the skrl RL library integration to the latest release (skrl-v1.3.0)


0.10.4 (2024-09-10)
~~~~~~~~~~~~~~~~~~~

Added
^^^^^

* Added ``Isaac-Repose-Cube-Shadow-Vision-Direct-v0`` environment with heterogeneous proprioception and vision observations.


0.10.3 (2024-09-05)
~~~~~~~~~~~~~~~~~~~

Added
^^^^^

* Added environment config flag ``rerender_on_reset`` to allow updating sensor data after a reset.


0.10.2 (2024-08-23)
~~~~~~~~~~~~~~~~~~~

Added
^^^^^

* Added ``Isaac-Shadow-Hand-Over-Direct-v0`` multi-agent environment


0.10.1 (2024-08-21)
~~~~~~~~~~~~~~~~~~~

Added
^^^^^

* Added ``Isaac-Cart-Double-Pendulum-Direct-v0`` multi-agent environment

Changed
^^^^^^^

* Update skrl wrapper to support multi-agent environments.


0.10.0 (2024-08-14)
~~~~~~~~~~~~~~~~~~~

Added
^^^^^

* Added support for the Hydra configuration system to all the train scripts. As a result, parameters of the environment
  and the agent can be modified using command line arguments, for example ``env.actions.joint_effort.scale=10``.


0.9.0 (2024-08-05)
~~~~~~~~~~~~~~~~~~~

Changed
^^^^^^^

* Replaced the command line input ``--cpu`` with ``--device`` in the train and play scripts. Running on cpu is
  supported by passing ``--device cpu``. Running on a specific gpu is now supported by passing ``--device cuda:<device_id>``,
  where ``<device_id>`` is the id of the GPU to use, for example ``--device cuda:0``.


0.8.2 (2024-08-02)
~~~~~~~~~~~~~~~~~~~

Added
^^^^^

* Added ``Isaac-Repose-Cube-Allegro-Direct-v0`` environment

Changed
^^^^^^^

* Renamed ``Isaac-Shadow-Hand-Direct-v0`` environments to ``Isaac-Repose-Cube-Shadow-Direct-v0``.
* Renamed ``Isaac-Shadow-Hand-OpenAI-FF-Direct-v0`` environments to ``Isaac-Repose-Cube-Shadow-OpenAI-FF-Direct-v0``.
* Renamed ``Isaac-Shadow-Hand-OpenAI-LSTM-Direct-v0`` environments to ``Isaac-Repose-Cube-Shadow-OpenAI-LSTM-Direct-v0``.


0.8.1 (2024-08-02)
~~~~~~~~~~~~~~~~~~

Changed
^^^^^^^

* Renamed the folder names for Unitree robots in the manager-based locomotion tasks. Earlier, there was an inconsistency
  in the folder names as some had ``unitree_`` prefix and some didn't. Now, none of the folders have the prefix.


0.8.0 (2024-07-26)
~~~~~~~~~~~~~~~~~~

Removed
^^^^^^^

* Renamed the action term names inside the manager-based lift-manipulation task. Earlier, they were called
  ``body_joint_pos`` and ``gripper_joint_pos``. Now, they are called ``arm_action`` and ``gripper_action``.


0.7.10 (2024-07-02)
~~~~~~~~~~~~~~~~~~~

Added
^^^^^

* Extended skrl wrapper to support training/evaluation using JAX.


0.7.9 (2024-07-01)
~~~~~~~~~~~~~~~~~~

Fixed
^^^^^

* Fixed the action space check in the Stable-Baselines3 wrapper. Earlier, the wrapper checked
  the action space via :meth:`gymnasium.spaces.Box.is_bounded` method, which returned a bool
  value instead of a string.


0.7.8 (2024-06-26)
~~~~~~~~~~~~~~~~~~

Changed
^^^^^^^

* Updated the skrl RL library integration to the latest release (>= 1.2.0)


0.7.7 (2024-06-14)
~~~~~~~~~~~~~~~~~~

Changed
^^^^^^^

* Updated the tasks to use the renamed attribute :attr:`isaaclab.sim.SimulationCfg.render_interval`.


0.7.6 (2024-06-13)
~~~~~~~~~~~~~~~~~~

Added
^^^^^

* Added option to save images for Cartpole Camera environment.


0.7.5 (2024-05-31)
~~~~~~~~~~~~~~~~~~

Added
^^^^^

* Added exporting of empirical normalization layer to ONNX and JIT when exporting the model using
  :meth:`isaaclab.actuators.ActuatorNetMLP.export` method. Previously, the normalization layer
  was not exported to the ONNX and JIT models. This caused the exported model to not work properly
  when used for inference.


0.7.5 (2024-05-28)
~~~~~~~~~~~~~~~~~~

Added
^^^^^

* Added a new environment ``Isaac-Navigation-Flat-Anymal-C-v0`` to navigate towards a target position on flat terrain.


0.7.4 (2024-05-21)
~~~~~~~~~~~~~~~~~~

Changed
^^^^^^^

* Made default device for RSL RL and SB3 configs to "cuda:0".

0.7.3 (2024-05-21)
~~~~~~~~~~~~~~~~~~

Added
^^^^^

* Introduced ``--max_iterations`` argument to training scripts for specifying number of training iterations.

0.7.2 (2024-05-13)
~~~~~~~~~~~~~~~~~~

Added
^^^^^

* Added Shadow Hand environments: ``Isaac-Shadow-Hand-Direct-v0``, ``Isaac-Shadow-Hand-OpenAI-FF-Direct-v0``,
  and ``Isaac-Shadow-Hand-OpenAI-LSTM-Direct-v0``.


0.7.1 (2024-05-09)
~~~~~~~~~~~~~~~~~~

Added
^^^^^

* Added the skrl agent configurations for the config and direct workflow tasks


0.7.0 (2024-05-07)
~~~~~~~~~~~~~~~~~~

Changed
^^^^^^^

* Renamed all references of ``BaseEnv``, ``RLTaskEnv``, and ``OIGEEnv`` to
  :class:`isaaclab.envs.ManagerBasedEnv`, :class:`isaaclab.envs.ManagerBasedRLEnv`,
  and :class:`isaaclab.envs.DirectRLEnv` respectively.
* Split environments into ``manager_based`` and ``direct`` folders.

Added
^^^^^

* Added direct workflow environments:
  * ``Isaac-Cartpole-Direct-v0``, ``Isaac-Cartpole-Camera-Direct-v0``, ``Isaac-Ant-Direct-v0``, ``Isaac-Humanoid-Direct-v0``.
  * ``Isaac-Velocity-Flat-Anymal-C-Direct-v0``, ``Isaac-Velocity-Rough-Anymal-C-Direct-v0``, ``Isaac-Quadcopter-Direct-v0``.


0.6.1 (2024-04-16)
~~~~~~~~~~~~~~~~~~

Added
^^^^^

* Added a new environment ``Isaac-Repose-Cube-Allegro-v0`` and ``Isaac-Repose-Allegro-Cube-NoVelObs-v0``
  for the Allegro hand to reorient a cube. It is based on the IsaacGymEnvs Allegro hand environment.


0.6.0 (2024-03-10)
~~~~~~~~~~~~~~~~~~

Added
^^^^^

* Added a new environment ``Isaac-Open-Drawer-Franka-v0`` for the Franka arm to open a drawer. It is
  based on the IsaacGymEnvs cabinet environment.

Fixed
^^^^^

* Fixed logging of extra information for RL-Games wrapper. It expected the extra information to be under the
  key ``"episode"``, but Isaac Lab used the key ``"log"``. The wrapper now remaps the key to ``"episode"``.


0.5.7 (2024-02-28)
~~~~~~~~~~~~~~~~~~

Fixed
^^^^^

* Updated the RL wrapper for the skrl library to the latest release (>= 1.1.0)


0.5.6 (2024-02-21)
~~~~~~~~~~~~~~~~~~

Fixed
^^^^^

* Fixed the configuration parsing to support a pre-initialized configuration object.


0.5.5 (2024-02-05)
~~~~~~~~~~~~~~~~~~

Fixed
^^^^^

* Pinned :mod:`torch` version to 2.0.1 in the setup.py to keep parity version of :mod:`torch` supplied by
  Isaac 2023.1.1, and prevent version incompatibility between :mod:`torch` ==2.2 and
  :mod:`typing-extensions` ==3.7.4.3


0.5.4 (2024-02-06)
~~~~~~~~~~~~~~~~~~

Added
^^^^^

* Added a check for the flag :attr:`isaaclab.envs.ManagerBasedRLEnvCfg.is_finite_horizon`
  in the RSL-RL and RL-Games wrappers to handle the finite horizon tasks properly. Earlier,
  the wrappers were always assuming the tasks to be infinite horizon tasks and returning a
  time-out signals when the episode length was reached.


0.5.3 (2023-11-16)
~~~~~~~~~~~~~~~~~~

Fixed
^^^^^

* Added raising of error in the :meth:`isaaclab_tasks.utils.importer.import_all` method to make sure
  all the packages are imported properly. Previously, error was being caught and ignored.


0.5.2 (2023-11-08)
~~~~~~~~~~~~~~~~~~

Fixed
^^^^^

* Fixed the RL wrappers for Stable-Baselines3 and RL-Games. It now works with their most recent versions.
* Fixed the :meth:`get_checkpoint_path` to allow any in-between sub-folders between the run directory and the
  checkpoint directory.


0.5.1 (2023-11-04)
~~~~~~~~~~~~~~~~~~

Fixed
^^^^^

* Fixed the wrappers to different learning frameworks to use the new :class:`isaaclab_tasks.ManagerBasedRLEnv` class.
  The :class:`ManagerBasedRLEnv` class inherits from the :class:`gymnasium.Env` class (Gym 0.29.0).
* Fixed the registration of tasks in the Gym registry based on Gym 0.29.0 API.

Changed
^^^^^^^

* Removed the inheritance of all the RL-framework specific wrappers from the :class:`gymnasium.Wrapper` class.
  This is because the wrappers don't comply with the new Gym 0.29.0 API. The wrappers are now only inherit
  from their respective RL-framework specific base classes.


0.5.0 (2023-10-30)
~~~~~~~~~~~~~~~~~~

Changed
^^^^^^^

* Changed the way agent configs are handled for environments and learning agents. Switched from yaml to configclasses.

Fixed
^^^^^

* Fixed the way package import automation is handled in the :mod:`isaaclab_tasks` module. Earlier it was
  not skipping the blacklisted packages properly.


0.4.3 (2023-09-25)
~~~~~~~~~~~~~~~~~~

Changed
^^^^^^^

* Added future import of ``annotations`` to have a consistent behavior across Python versions.
* Removed the type-hinting from docstrings to simplify maintenance of the documentation. All type-hints are
  now in the code itself.


0.4.2 (2023-08-29)
~~~~~~~~~~~~~~~~~~

Changed
^^^^^^^

* Moved the base environment definition to the :class:`isaaclab.envs.RLEnv` class. The :class:`RLEnv`
  contains RL-specific managers such as the reward, termination, randomization and curriculum managers. These
  are all configured using the :class:`isaaclab.envs.RLEnvConfig` class. The :class:`RLEnv` class
  inherits from the :class:`isaaclab.envs.ManagerBasedEnv` and ``gym.Env`` classes.

Fixed
^^^^^

* Adapted the wrappers to use the new :class:`isaaclab.envs.RLEnv` class.


0.4.1 (2023-08-02)
~~~~~~~~~~~~~~~~~~

Changed
^^^^^^^

* Adapted the base :class:`IsaacEnv` class to use the :class:`SimulationContext` class from the
  :mod:`isaaclab.sim` module. This simplifies setting of simulation parameters.


0.4.0 (2023-07-26)
~~~~~~~~~~~~~~~~~~

Changed
^^^^^^^

* Removed the resetting of environment indices in the step call of the :class:`IsaacEnv` class.
  This must be handled in the :math:`_step_impl`` function by the inherited classes.
* Adapted the wrapper for RSL-RL library its new API.

Fixed
^^^^^

* Added handling of no checkpoint available error in the :meth:`get_checkpoint_path`.
* Fixed the locomotion environment for rough terrain locomotion training.


0.3.2 (2023-07-22)
~~~~~~~~~~~~~~~~~~

Added
^^^^^^^

* Added a UI to the :class:`IsaacEnv` class to enable/disable rendering of the viewport when not running in
  headless mode.

Fixed
^^^^^

* Fixed the the issue with environment returning transition tuples even when the simulation is paused.
* Fixed the shutdown of the simulation when the environment is closed.


0.3.1 (2023-06-23)
~~~~~~~~~~~~~~~~~~

Changed
^^^^^^^

* Changed the argument ``headless`` in :class:`IsaacEnv` class to ``render``, in order to cause less confusion
  about rendering and headless-ness, i.e. that you can render while headless.


0.3.0 (2023-04-14)
~~~~~~~~~~~~~~~~~~

Added
^^^^^

* Added a new flag ``viewport`` to the :class:`IsaacEnv` class to enable/disable rendering of the viewport.
  If the flag is set to ``True``, the viewport is enabled and the environment is rendered in the background.
* Updated the training scripts in the ``scripts/reinforcement_learning`` directory to use the new flag ``viewport``.
  If the CLI argument ``--video`` is passed, videos are recorded in the ``videos/train`` directory using the
  :class:`gym.wrappers.RecordVideo` wrapper.

Changed
^^^^^^^

* The :class:`IsaacEnv` class supports different rendering mode as referenced in OpenAI Gym's ``render`` method.
  These modes are:

  * ``rgb_array``: Renders the environment in the background and returns the rendered image as a numpy array.
  * ``human``: Renders the environment in the background and displays the rendered image in a window.

* Changed the constructor in the classes inheriting from :class:`IsaacEnv` to pass all the keyword arguments to the
  constructor of :class:`IsaacEnv` class.

Fixed
^^^^^

* Clarified the documentation of ``headless`` flag in the :class:`IsaacEnv` class. It refers to whether or not
  to render at every sim step, not whether to render the viewport or not.
* Fixed the unit tests for running random agent on included environments.

0.2.3 (2023-03-06)
~~~~~~~~~~~~~~~~~~

Fixed
^^^^^

* Tuned the observations and rewards for ``Isaac-Lift-Franka-v0`` environment.

0.2.2 (2023-03-04)
~~~~~~~~~~~~~~~~~~

Fixed
^^^^^

* Fixed the issue with rigid object not working in the ``Isaac-Lift-Franka-v0`` environment.

0.2.1 (2023-03-01)
~~~~~~~~~~~~~~~~~~

Added
^^^^^

* Added a flag ``disable_contact_processing`` to the :class:`SimCfg` class to handle
  contact processing effectively when using TensorAPIs for contact reporting.
* Added verbosity flag to :meth:`export_policy_as_onnx` to print model summary.

Fixed
^^^^^

* Clarified the documentation of flags in the :class:`SimCfg` class.
* Added enabling of ``omni.kit.viewport`` and ``isaacsim.replicator`` extensions
  dynamically to maintain order in the startup of extensions.
* Corrected the experiment names in the configuration files for training environments with ``rsl_rl``.

Changed
^^^^^^^

* Changed the default value of ``enable_scene_query_support`` in :class:`SimCfg` class to False.
  The flag is overridden to True inside :class:`IsaacEnv` class when running the simulation in
  non-headless mode.

0.2.0 (2023-01-25)
~~~~~~~~~~~~~~~~~~

Added
^^^^^

* Added environment wrapper and sequential trainer for the skrl RL library
* Added training/evaluation configuration files for the skrl RL library

0.1.2 (2023-01-19)
~~~~~~~~~~~~~~~~~~

Fixed
^^^^^

* Added the flag ``replicate_physics`` to the :class:`SimCfg` class.
* Increased the default value of ``gpu_found_lost_pairs_capacity`` in :class:`PhysxCfg` class

0.1.1 (2023-01-18)
~~~~~~~~~~~~~~~~~~

Fixed
^^^^^

* Fixed a bug in ``Isaac-Velocity-Anymal-C-v0`` where the domain randomization is
  not applicable if cloning the environments with ``replicate_physics=True``.

0.1.0 (2023-01-17)
~~~~~~~~~~~~~~~~~~

Added
^^^^^

* Initial release of the extension.
* Includes the following environments:

  * ``Isaac-Cartpole-v0``: A cartpole environment with a continuous action space.
  * ``Isaac-Ant-v0``: A 3D ant environment with a continuous action space.
  * ``Isaac-Humanoid-v0``: A 3D humanoid environment with a continuous action space.
  * ``Isaac-Reach-Franka-v0``: A end-effector pose tracking task for the Franka arm.
  * ``Isaac-Lift-Franka-v0``: A 3D object lift and reposing task for the Franka arm.
  * ``Isaac-Velocity-Anymal-C-v0``: An SE(2) velocity tracking task for legged robot on flat terrain.<|MERGE_RESOLUTION|>--- conflicted
+++ resolved
@@ -1,24 +1,26 @@
 Changelog
 ---------
 
-<<<<<<< HEAD
-0.10.50 (2025-09-08)
-=======
-0.10.50 (2025-09-05)
->>>>>>> bc7e5d7b
-~~~~~~~~~~~~~~~~~~~~
-
-Added
-^^^^^
-
-<<<<<<< HEAD
+0.11.0 (2025-09-08)
+~~~~~~~~~~~~~~~~~~~
+
+Added
+^^^^^
+
 * Added SkillGen-specific cube stacking environments:
   * :class:`FrankaCubeStackSkillgenEnvCfg`; Gym ID ``Isaac-Stack-Cube-Franka-IK-Rel-Skillgen-v0``.
 * Added bin cube stacking environment for SkillGen/Mimic:
   * :class:`FrankaBinStackEnvCfg`; Gym ID ``Isaac-Stack-Cube-Bin-Franka-IK-Rel-Mimic-v0``.
-=======
+
+
+0.10.50 (2025-09-05)
+~~~~~~~~~~~~~~~~~~~~
+
+Added
+^^^^^
+
 * Added stacking environments for Galbot with suction grippers.
->>>>>>> bc7e5d7b
+
 
 0.10.49 (2025-09-05)
 ~~~~~~~~~~~~~~~~~~~~
@@ -27,6 +29,7 @@
 ^^^^^
 
 * Added suction gripper stacking environments with UR10 that can be used with teleoperation.
+
 
 0.10.48 (2025-09-03)
 ~~~~~~~~~~~~~~~~~~~~
