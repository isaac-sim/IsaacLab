# Copyright (c) 2022-2025, The Isaac Lab Project Developers (https://github.com/isaac-sim/IsaacLab/blob/main/CONTRIBUTORS.md).
# All rights reserved.
#
# SPDX-License-Identifier: BSD-3-Clause
import gymnasium as gym

from . import agents

##
# Register Gym environments.
##

##
# Joint Position Control
##

gym.register(
    id="Isaac-Stack-Cube-Franka-v0",
    entry_point="isaaclab.envs:ManagerBasedRLEnv",
    kwargs={
        "env_cfg_entry_point": f"{__name__}.stack_joint_pos_env_cfg:FrankaCubeStackEnvCfg",
    },
    disable_env_checker=True,
)

gym.register(
    id="Isaac-Stack-Cube-Instance-Randomize-Franka-v0",
    entry_point="isaaclab.envs:ManagerBasedRLEnv",
    kwargs={
        "env_cfg_entry_point": (
            f"{__name__}.stack_joint_pos_instance_randomize_env_cfg:FrankaCubeStackInstanceRandomizeEnvCfg"
        ),
    },
    disable_env_checker=True,
)


##
# Inverse Kinematics - Relative Pose Control
##

gym.register(
    id="Isaac-Stack-Cube-Franka-IK-Rel-v0",
    entry_point="isaaclab.envs:ManagerBasedRLEnv",
    kwargs={
        "env_cfg_entry_point": f"{__name__}.stack_ik_rel_env_cfg:FrankaCubeStackEnvCfg",
        "robomimic_bc_cfg_entry_point": f"{agents.__name__}:robomimic/bc_rnn_low_dim.json",
    },
    disable_env_checker=True,
)

gym.register(
    id="Isaac-Stack-Cube-Franka-IK-Rel-Visuomotor-v0",
    entry_point="isaaclab.envs:ManagerBasedRLEnv",
    kwargs={
<<<<<<< HEAD
        "env_cfg_entry_point": stack_ik_rel_visuomotor_env_cfg.FrankaCubeStackVisuomotorEnvCfg,
        "robomimic_bc_cfg_entry_point": os.path.join(agents.__path__[0], "robomimic/bc_rnn_image_200.json"),
=======
        "env_cfg_entry_point": f"{__name__}.stack_ik_rel_visuomotor_env_cfg:FrankaCubeStackVisuomotorEnvCfg",
        "robomimic_bc_cfg_entry_point": f"{agents.__name__}:robomimic/bc_rnn_image_84.json",
>>>>>>> 3d493f8a
    },
    disable_env_checker=True,
)

gym.register(
    id="Isaac-Stack-Cube-Franka-IK-Rel-Visuomotor-Cosmos-v0",
    entry_point="isaaclab.envs:ManagerBasedRLEnv",
    kwargs={
        "env_cfg_entry_point": (
            f"{__name__}.stack_ik_rel_visuomotor_cosmos_env_cfg:FrankaCubeStackVisuomotorCosmosEnvCfg"
        ),
        "robomimic_bc_cfg_entry_point": f"{agents.__name__}:robomimic/bc_rnn_image_cosmos.json",
    },
    disable_env_checker=True,
)

gym.register(
    id="Isaac-Stack-Cube-Franka-IK-Abs-v0",
    entry_point="isaaclab.envs:ManagerBasedRLEnv",
    kwargs={
        "env_cfg_entry_point": f"{__name__}.stack_ik_abs_env_cfg:FrankaCubeStackEnvCfg",
        "robomimic_bc_cfg_entry_point": f"{agents.__name__}:robomimic/bc_rnn_low_dim.json",
    },
    disable_env_checker=True,
)

gym.register(
    id="Isaac-Stack-Cube-Instance-Randomize-Franka-IK-Rel-v0",
    entry_point="isaaclab.envs:ManagerBasedRLEnv",
    kwargs={
        "env_cfg_entry_point": (
            f"{__name__}.stack_ik_rel_instance_randomize_env_cfg:FrankaCubeStackInstanceRandomizeEnvCfg"
        ),
    },
    disable_env_checker=True,
)

gym.register(
    id="Isaac-Stack-Cube-Franka-IK-Rel-Blueprint-v0",
    entry_point="isaaclab.envs:ManagerBasedRLEnv",
    kwargs={
        "env_cfg_entry_point": f"{__name__}.stack_ik_rel_blueprint_env_cfg:FrankaCubeStackBlueprintEnvCfg",
    },
    disable_env_checker=True,
)

gym.register(
    id="Isaac-Stack-Cube-Franka-IK-Rel-Skillgen-v0",
    entry_point="isaaclab.envs:ManagerBasedRLEnv",
    kwargs={
        "env_cfg_entry_point": f"{__name__}.stack_ik_rel_env_cfg_skillgen:FrankaCubeStackSkillgenEnvCfg",
        "robomimic_bc_cfg_entry_point": f"{agents.__name__}:robomimic/bc_rnn_low_dim.json",
    },
    disable_env_checker=True,
)

gym.register(
    id="Isaac-Stack-Cube-Bin-Franka-IK-Rel-Mimic-v0",
    entry_point="isaaclab.envs:ManagerBasedRLEnv",
    kwargs={
        "env_cfg_entry_point": f"{__name__}.bin_stack_ik_rel_env_cfg:FrankaBinStackEnvCfg",
        "robomimic_bc_cfg_entry_point": f"{agents.__name__}:robomimic/bc_rnn_low_dim.json",
    },
    disable_env_checker=True,
)<|MERGE_RESOLUTION|>--- conflicted
+++ resolved
@@ -53,13 +53,8 @@
     id="Isaac-Stack-Cube-Franka-IK-Rel-Visuomotor-v0",
     entry_point="isaaclab.envs:ManagerBasedRLEnv",
     kwargs={
-<<<<<<< HEAD
-        "env_cfg_entry_point": stack_ik_rel_visuomotor_env_cfg.FrankaCubeStackVisuomotorEnvCfg,
-        "robomimic_bc_cfg_entry_point": os.path.join(agents.__path__[0], "robomimic/bc_rnn_image_200.json"),
-=======
         "env_cfg_entry_point": f"{__name__}.stack_ik_rel_visuomotor_env_cfg:FrankaCubeStackVisuomotorEnvCfg",
-        "robomimic_bc_cfg_entry_point": f"{agents.__name__}:robomimic/bc_rnn_image_84.json",
->>>>>>> 3d493f8a
+        "robomimic_bc_cfg_entry_point": f"{agents.__name__}:robomimic/bc_rnn_image_200.json",
     },
     disable_env_checker=True,
 )
