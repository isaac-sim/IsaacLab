--- conflicted
+++ resolved
@@ -17,11 +17,7 @@
         newton_cfg=NewtonCfg(
             solver_cfg=MJWarpSolverCfg(
                 njmax=65,
-<<<<<<< HEAD
-                ncon_per_env=15,
-=======
                 nconmax=15,
->>>>>>> 5efe0cf0
                 ls_iterations=10,
                 cone="pyramidal",
                 impratio=1,
