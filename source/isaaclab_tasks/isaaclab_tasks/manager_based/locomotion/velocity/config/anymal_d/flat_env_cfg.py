--- conflicted
+++ resolved
@@ -17,13 +17,8 @@
         newton_cfg=NewtonCfg(
             solver_cfg=MJWarpSolverCfg(
                 njmax=60,
-<<<<<<< HEAD
-                ncon_per_env=25,
-                ls_iterations=15,
-=======
                 nconmax=25,
                 ls_iterations=40,
->>>>>>> 5efe0cf0
                 cone="elliptic",
                 impratio=100.0,
                 ls_parallel=True,
