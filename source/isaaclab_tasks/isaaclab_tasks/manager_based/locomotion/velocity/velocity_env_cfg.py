# Copyright (c) 2022-2025, The Isaac Lab Project Developers (https://github.com/isaac-sim/IsaacLab/blob/main/CONTRIBUTORS.md).
# All rights reserved.
#
# SPDX-License-Identifier: BSD-3-Clause

import math
from dataclasses import MISSING

import isaaclab.sim as sim_utils
from isaaclab.assets import ArticulationCfg, AssetBaseCfg
from isaaclab.envs import ManagerBasedRLEnvCfg
from isaaclab.managers import CurriculumTermCfg as CurrTerm
from isaaclab.managers import EventTermCfg as EventTerm
from isaaclab.managers import ObservationGroupCfg as ObsGroup
from isaaclab.managers import ObservationTermCfg as ObsTerm
from isaaclab.managers import RewardTermCfg as RewTerm
from isaaclab.managers import SceneEntityCfg
from isaaclab.managers import TerminationTermCfg as DoneTerm
from isaaclab.scene import InteractiveSceneCfg
from isaaclab.sensors import ContactSensorCfg#, RayCasterCfg, patterns
#from isaaclab.sensors import RayCasterCfg, patterns
from isaaclab.terrains import TerrainImporterCfg
from isaaclab.utils import configclass
from isaaclab.utils.assets import ISAAC_NUCLEUS_DIR, ISAACLAB_NUCLEUS_DIR
from isaaclab.utils.noise import AdditiveUniformNoiseCfg as Unoise

import isaaclab_tasks.manager_based.locomotion.velocity.mdp as mdp

##
# Pre-defined configs
##
from isaaclab.terrains.config.rough import ROUGH_TERRAINS_CFG  # isort: skip


##
# Scene definition
##


@configclass
class MySceneCfg(InteractiveSceneCfg):
    """Configuration for the terrain scene with a legged robot."""

    # ground terrain
    terrain = TerrainImporterCfg(
        prim_path="/World/ground",
        terrain_type="generator",
        # terrain_generator=ROUGH_TERRAINS_CFG,
        max_init_terrain_level=5,
        collision_group=-1,
        physics_material=sim_utils.RigidBodyMaterialCfg(
            friction_combine_mode="multiply",
            restitution_combine_mode="multiply",
            static_friction=1.0,
            dynamic_friction=1.0,
        ),
        visual_material=sim_utils.MdlFileCfg(
            mdl_path=f"{ISAACLAB_NUCLEUS_DIR}/Materials/TilesMarbleSpiderWhiteBrickBondHoned/TilesMarbleSpiderWhiteBrickBondHoned.mdl",
            project_uvw=True,
            texture_scale=(0.25, 0.25),
        ),
        debug_vis=False,
    )
    # robots
    robot: ArticulationCfg = MISSING
    # sensors
<<<<<<< HEAD
    # height_scanner = RayCasterCfg(
    #     prim_path="{ENV_REGEX_NS}/Robot/base",
    #     offset=RayCasterCfg.OffsetCfg(pos=(0.0, 0.0, 20.0)),
    #     attach_yaw_only=True,
    #     pattern_cfg=patterns.GridPatternCfg(resolution=0.1, size=[1.6, 1.0]),
    #     debug_vis=False,
    #     mesh_prim_paths=["/World/ground"],
    # )
    contact_forces = ContactSensorCfg(
        prim_path="{ENV_REGEX_NS}/Robot",
        body_names_expr=["{ENV_REGEX_NS}/Robot/.*"],
        contact_partners_shape_expr=["/World/ground/terrain/GroundPlane/CollisionPlane"],
        history_length=3,
        track_air_time=True,
=======
    height_scanner = RayCasterCfg(
        prim_path="{ENV_REGEX_NS}/Robot/base",
        offset=RayCasterCfg.OffsetCfg(pos=(0.0, 0.0, 20.0)),
        ray_alignment="yaw",
        pattern_cfg=patterns.GridPatternCfg(resolution=0.1, size=[1.6, 1.0]),
        debug_vis=False,
        mesh_prim_paths=["/World/ground"],
>>>>>>> 95e37603
    )
    # lights
    sky_light = AssetBaseCfg(
        prim_path="/World/skyLight",
        spawn=sim_utils.DomeLightCfg(
            intensity=750.0,
            texture_file=f"{ISAAC_NUCLEUS_DIR}/Materials/Textures/Skies/PolyHaven/kloofendal_43d_clear_puresky_4k.hdr",
        ),
    )


##
# MDP settings
##


@configclass
class CommandsCfg:
    """Command specifications for the MDP."""

    base_velocity = mdp.UniformVelocityCommandCfg(
        asset_name="robot",
        resampling_time_range=(1.0e9, 1.0e9),
        rel_standing_envs=0.02,
        rel_heading_envs=1.0,
        heading_command=True,
        heading_control_stiffness=0.5,
        debug_vis=True,
        ranges=mdp.UniformVelocityCommandCfg.Ranges(
            lin_vel_x=(-1.0, 1.0), lin_vel_y=(-1.0, 1.0), ang_vel_z=(-1.0, 1.0), heading=(-math.pi, math.pi)
        ),
    )

@configclass
class ActionsCfg:
    """Action specifications for the MDP."""

    joint_pos = mdp.JointPositionActionCfg(asset_name="robot", joint_names=[".*"], scale=0.5, use_default_offset=True)


@configclass
class ObservationsCfg:
    """Observation specifications for the MDP."""

    @configclass
    class PolicyCfg(ObsGroup):
        """Observations for policy group."""

        # observation terms (order preserved)
        base_lin_vel = ObsTerm(func=mdp.base_lin_vel, noise=Unoise(n_min=-0.1, n_max=0.1))
        base_ang_vel = ObsTerm(func=mdp.base_ang_vel, noise=Unoise(n_min=-0.2, n_max=0.2))
        projected_gravity = ObsTerm(
            func=mdp.projected_gravity,
            noise=Unoise(n_min=-0.05, n_max=0.05),
        )
        velocity_commands = ObsTerm(func=mdp.generated_commands, params={"command_name": "base_velocity"})
        joint_pos = ObsTerm(func=mdp.joint_pos_rel, noise=Unoise(n_min=-0.01, n_max=0.01))
        joint_vel = ObsTerm(func=mdp.joint_vel_rel, noise=Unoise(n_min=-1.5, n_max=1.5))
        actions = ObsTerm(func=mdp.last_action)
        # height_scan = ObsTerm(
        #     func=mdp.height_scan,
        #     params={"sensor_cfg": SceneEntityCfg("height_scanner")},
        #     noise=Unoise(n_min=-0.1, n_max=0.1),
        #     clip=(-1.0, 1.0),
        # )

        def __post_init__(self):
            self.enable_corruption = True
            self.concatenate_terms = True

    # observation groups
    policy: PolicyCfg = PolicyCfg()


@configclass
class EventCfg:
    """Configuration for events."""

    # startup
    #physics_material = EventTerm(
    #    func=mdp.randomize_rigid_body_material,
    #    mode="startup",
    #    params={
    #        "asset_cfg": SceneEntityCfg("robot", body_names=".*"),
    #        "static_friction_range": (0.8, 0.8),
    #        "dynamic_friction_range": (0.6, 0.6),
    #        "restitution_range": (0.0, 0.0),
    #        "num_buckets": 64,
    #    },
    #)

    add_base_mass = EventTerm(
        func=mdp.randomize_rigid_body_mass,
        mode="startup",
        params={
            "asset_cfg": SceneEntityCfg("robot", body_names="base"),
            "mass_distribution_params": (-5.0, 5.0),
            "operation": "add",
        },
    )

    base_com = EventTerm(
        func=mdp.randomize_rigid_body_com,
        mode="startup",
        params={
            "asset_cfg": SceneEntityCfg("robot", body_names="base"),
            "com_range": {"x": (-0.05, 0.05), "y": (-0.05, 0.05), "z": (-0.01, 0.01)},
        },
    )

    # reset
    base_external_force_torque = EventTerm(
        func=mdp.apply_external_force_torque,
        mode="reset",
        params={
            "asset_cfg": SceneEntityCfg("robot", body_names="base"),
            "force_range": (0.0, 0.0),
            "torque_range": (-0.0, 0.0),
        },
    )

    reset_base = EventTerm(
        func=mdp.reset_root_state_uniform,
        mode="reset",
        params={
            "pose_range": {"x": (-0.5, 0.5), "y": (-0.5, 0.5), "yaw": (-3.14, 3.14)},
            "velocity_range": {
                "x": (-0.1, 0.1),
                "y": (-0.1, 0.1),
                "z": (-0.1, 0.1),
                "roll": (-0.1, 0.1),
                "pitch": (-0.1, 0.1),
                "yaw": (-0.1, 0.1),
            },
        },
    )

    reset_robot_joints = EventTerm(
        func=mdp.reset_joints_by_scale,
        mode="reset",
        params={
            "position_range": (0.5, 1.5),
            "velocity_range": (0.0, 0.0),
        },
    )

    # interval
    # push_robot = EventTerm(
    #     func=mdp.push_by_setting_velocity,
    #     mode="interval",
    #     interval_range_s=(10.0, 15.0),
    #     params={"velocity_range": {"x": (-0.1, 0.1), "y": (-0.1, 0.1)}},
    # )


@configclass
class RewardsCfg:
    """Reward terms for the MDP."""

    # -- task
    track_lin_vel_xy_exp = RewTerm(
        func=mdp.track_lin_vel_xy_exp, weight=1.0, params={"command_name": "base_velocity", "std": math.sqrt(0.25)}
    )
    track_ang_vel_z_exp = RewTerm(
        func=mdp.track_ang_vel_z_exp, weight=0.5, params={"command_name": "base_velocity", "std": math.sqrt(0.25)}
    )
    # -- penalties
    lin_vel_z_l2 = RewTerm(func=mdp.lin_vel_z_l2, weight=-2.0)
    ang_vel_xy_l2 = RewTerm(func=mdp.ang_vel_xy_l2, weight=-0.05)
    dof_torques_l2 = RewTerm(func=mdp.joint_torques_l2, weight=-1.0e-5)
    dof_acc_l2 = RewTerm(func=mdp.joint_acc_l2, weight=-2.5e-7)
    action_rate_l2 = RewTerm(func=mdp.action_rate_l2, weight=-0.01)
    feet_air_time = RewTerm(
        func=mdp.feet_air_time,
        weight=0.125,
        params={
            "sensor_cfg": SceneEntityCfg("contact_forces", body_names=".*FOOT"),
            "command_name": "base_velocity",
            "threshold": 0.5,
        },
    )
    undesired_contacts = RewTerm(
        func=mdp.undesired_contacts,
        weight=-1.0,
        params={"sensor_cfg": SceneEntityCfg("contact_forces", body_names=".*THIGH"), "threshold": 1.0},
    )
    # -- optional penalties
    flat_orientation_l2 = RewTerm(func=mdp.flat_orientation_l2, weight=0.0)
    dof_pos_limits = RewTerm(func=mdp.joint_pos_limits, weight=0.0)


@configclass
class TerminationsCfg:
    """Termination terms for the MDP."""

    time_out = DoneTerm(func=mdp.time_out, time_out=True)
    base_contact = DoneTerm(
        func=mdp.illegal_contact,
        params={"sensor_cfg": SceneEntityCfg("contact_forces", body_names="base"), "threshold": 1.0},
    )


@configclass
class CurriculumCfg:
    """Curriculum terms for the MDP."""

    terrain_levels = CurrTerm(func=mdp.terrain_levels_vel)


##
# Environment configuration
##


@configclass
class LocomotionVelocityRoughEnvCfg(ManagerBasedRLEnvCfg):
    """Configuration for the locomotion velocity-tracking environment."""

    # Scene settings
    scene: MySceneCfg = MySceneCfg(num_envs=4096, env_spacing=2.5, replicate_physics=True)
    # Basic settings
    observations: ObservationsCfg = ObservationsCfg()
    actions: ActionsCfg = ActionsCfg()
    commands: CommandsCfg = CommandsCfg()
    # MDP settings
    rewards: RewardsCfg = RewardsCfg()
    terminations: TerminationsCfg = TerminationsCfg()
    events: EventCfg = EventCfg()
    # curriculum: CurriculumCfg = CurriculumCfg()

    def __post_init__(self):
        """Post initialization."""
        # general settings
        self.decimation = 4 
        self.episode_length_s = 20.0
        # simulation settings
        self.sim.dt = 1.0 / 200.0
        self.sim.render_interval = self.decimation
        # self.sim.physics_material = self.scene.terrain.physics_material
        # self.sim.physx.gpu_max_rigid_patch_count = 10 * 2**15
        # update sensor update periods
        # we tick all the sensors based on the smallest update period (physics update period)
        # if self.scene.height_scanner is not None:
        #     self.scene.height_scanner.update_period = self.decimation * self.sim.dt
        #if self.scene.contact_forces is not None:
        #    self.scene.contact_forces.update_period = self.sim.dt

        # check if terrain levels curriculum is enabled - if so, enable curriculum for terrain generator
        # this generates terrains with increasing difficulty and is useful for training
        # if getattr(self.curriculum, "terrain_levels", None) is not None:
        #     if self.scene.terrain.terrain_generator is not None:
        #         self.scene.terrain.terrain_generator.curriculum = True
        # else:
        #     if self.scene.terrain.terrain_generator is not None:
        #         self.scene.terrain.terrain_generator.curriculum = False<|MERGE_RESOLUTION|>--- conflicted
+++ resolved
@@ -64,11 +64,10 @@
     # robots
     robot: ArticulationCfg = MISSING
     # sensors
-<<<<<<< HEAD
     # height_scanner = RayCasterCfg(
     #     prim_path="{ENV_REGEX_NS}/Robot/base",
     #     offset=RayCasterCfg.OffsetCfg(pos=(0.0, 0.0, 20.0)),
-    #     attach_yaw_only=True,
+    #     ray_alignment="yaw",
     #     pattern_cfg=patterns.GridPatternCfg(resolution=0.1, size=[1.6, 1.0]),
     #     debug_vis=False,
     #     mesh_prim_paths=["/World/ground"],
@@ -79,15 +78,6 @@
         contact_partners_shape_expr=["/World/ground/terrain/GroundPlane/CollisionPlane"],
         history_length=3,
         track_air_time=True,
-=======
-    height_scanner = RayCasterCfg(
-        prim_path="{ENV_REGEX_NS}/Robot/base",
-        offset=RayCasterCfg.OffsetCfg(pos=(0.0, 0.0, 20.0)),
-        ray_alignment="yaw",
-        pattern_cfg=patterns.GridPatternCfg(resolution=0.1, size=[1.6, 1.0]),
-        debug_vis=False,
-        mesh_prim_paths=["/World/ground"],
->>>>>>> 95e37603
     )
     # lights
     sky_light = AssetBaseCfg(
@@ -235,12 +225,12 @@
     )
 
     # interval
-    # push_robot = EventTerm(
-    #     func=mdp.push_by_setting_velocity,
-    #     mode="interval",
-    #     interval_range_s=(10.0, 15.0),
-    #     params={"velocity_range": {"x": (-0.1, 0.1), "y": (-0.1, 0.1)}},
-    # )
+    push_robot = EventTerm(
+        func=mdp.push_by_setting_velocity,
+        mode="interval",
+        interval_range_s=(10.0, 15.0),
+        params={"velocity_range": {"x": (-0.1, 0.1), "y": (-0.1, 0.1)}},
+    )
 
 
 @configclass
