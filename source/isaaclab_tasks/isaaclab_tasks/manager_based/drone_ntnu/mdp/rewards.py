--- conflicted
+++ resolved
@@ -39,7 +39,6 @@
     position_error_square = torch.sum(torch.square(target_position_w - current_position), dim=1)
     return torch.exp(-position_error_square / std**2)
 
-<<<<<<< HEAD
 def distance_to_goal_exp_curriculum(
         env: ManagerBasedRLEnv,
         asset_cfg: SceneEntityCfg = SceneEntityCfg("robot"),
@@ -62,22 +61,37 @@
     else:
         weight = 1.0
     return weight * torch.exp(-position_error_square / std**2)
-=======
->>>>>>> f28d9d35
 
-def ang_vel_xyz_exp(
-    env: ManagerBasedRLEnv, asset_cfg: SceneEntityCfg = SceneEntityCfg("robot"), std: float = 1.0
+def velocity_to_goal_reward(
+    env: ManagerBasedRLEnv,
+    asset_cfg: SceneEntityCfg = SceneEntityCfg("robot"),
+    command_name: str = "target_pose"
 ) -> torch.Tensor:
-
+    """Reward the velocity towards a goal position using a dot product between the velocity and the direction to the goal."""
     # extract the used quantities (to enable type-hinting)
     asset: RigidObject = env.scene[asset_cfg.name]
+    # get the center of the environment
+    command = env.command_manager.get_command(command_name)
 
-    # compute squared magnitude of angular velocity (all axes)
-    ang_vel_squared = torch.sum(torch.square(asset.data.root_ang_vel_b), dim=1)
+    target_position_w = command[:, :3].clone()
+    current_position = asset.data.root_pos_w - env.scene.env_origins
+    direction_to_goal = target_position_w - current_position
+    direction_to_goal = direction_to_goal / (torch.norm(direction_to_goal, dim=1, keepdim=True) + 1e-8)
+    # compute the reward as the dot product between the velocity and the direction to the goal
+    velocity_towards_goal = torch.sum(asset.data.root_lin_vel_w * direction_to_goal, dim=1)
+    return velocity_towards_goal
 
-    return torch.exp(-ang_vel_squared / std**2)
+def velocity_to_goal_reward_curriculum(
+    env: ManagerBasedRLEnv,
+    asset_cfg: SceneEntityCfg = SceneEntityCfg("robot"),
+    command_name: str = "target_pose"
+) -> torch.Tensor:
+    """Reward the velocity towards a goal position using a dot product between the velocity and the direction to the goal, with curriculum scaling."""
+    # extract the used quantities (to enable type-hinting)
+    asset: RigidObject = env.scene[asset_cfg.name]
+    # get the center of the environment
+    command = env.command_manager.get_command(command_name)
 
-<<<<<<< HEAD
     target_position_w = command[:, :3].clone()
     current_position = asset.data.root_pos_w - env.scene.env_origins
     direction_to_goal = target_position_w - current_position
@@ -112,15 +126,23 @@
     upright_reward = torch.exp(-orientation_error_square / std**2)
     return upright_reward
 
-def ang_vel_reward(
+def ang_vel_xyz_exp(
     env: ManagerBasedRLEnv,
     asset_cfg: SceneEntityCfg = SceneEntityCfg("robot"),
     std: float = 1.0
-=======
+) -> torch.Tensor:
+
+    # extract the used quantities (to enable type-hinting)
+    asset: RigidObject = env.scene[asset_cfg.name]
+
+    # compute squared magnitude of angular velocity (all axes)
+    ang_vel_squared = torch.sum(torch.square(asset.data.root_ang_vel_b), dim=1)
+
+    return torch.exp(-ang_vel_squared / std**2)
+
 
 def lin_vel_xyz_exp(
     env: ManagerBasedRLEnv, asset_cfg: SceneEntityCfg = SceneEntityCfg("robot"), std: float = 1.0
->>>>>>> f28d9d35
 ) -> torch.Tensor:
 
     # extract the used quantities (to enable type-hinting)
