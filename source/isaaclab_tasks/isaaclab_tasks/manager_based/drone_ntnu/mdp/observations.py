--- conflicted
+++ resolved
@@ -18,19 +18,36 @@
 import isaaclab.utils.math as math_utils
 from isaaclab.assets import Articulation, Multirotor
 from isaaclab.managers import SceneEntityCfg
-<<<<<<< HEAD
 from isaaclab.sensors import Camera, RayCasterCamera, TiledCamera, MultiMeshRayCasterCamera
-=======
->>>>>>> f28d9d35
 
 if TYPE_CHECKING:
     from isaaclab.envs import ManagerBasedEnv, ManagerBasedRLEnv
 
-<<<<<<< HEAD
 from isaaclab.envs.utils.io_descriptors import (
     generic_io_descriptor,
     record_shape,
 )
+
+"""
+State.
+"""
+
+def base_roll_pitch(env: ManagerBasedEnv, asset_cfg: SceneEntityCfg = SceneEntityCfg("robot")) -> torch.Tensor:
+    """Roll and pitch of the base in the simulation world frame."""
+    # extract the used quantities (to enable type-hinting)
+    asset: Articulation = env.scene[asset_cfg.name]
+    # extract euler angles (in world frame)
+    roll, pitch, _ = math_utils.euler_xyz_from_quat(asset.data.root_quat_w)
+    # normalize angle to [-pi, pi]
+    roll = math_utils.wrap_to_pi(roll)
+    pitch = math_utils.wrap_to_pi(pitch)
+
+    return torch.cat((roll.unsqueeze(-1), pitch.unsqueeze(-1)), dim=-1)
+
+
+"""
+Sensors
+"""
 
 class VAEModelManager:
     """Manager for the VAE model."""
@@ -108,35 +125,25 @@
         
     return latents
 
-=======
-from isaaclab.envs.utils.io_descriptors import generic_io_descriptor, record_shape
->>>>>>> f28d9d35
 
 """
-State.
+Actions.
 """
 
 
-<<<<<<< HEAD
 @generic_io_descriptor(dtype=torch.float32, observation_type="Action", on_inspect=[record_shape])
 def last_action_navigation(env: ManagerBasedEnv, action_name: str | None = None) -> torch.Tensor:
     """The last input action to the environment.
-=======
-def base_roll_pitch(env: ManagerBasedEnv, asset_cfg: SceneEntityCfg = SceneEntityCfg("robot")) -> torch.Tensor:
-    """Roll and pitch of the base in the simulation world frame."""
-    # extract the used quantities (to enable type-hinting)
-    asset: Articulation = env.scene[asset_cfg.name]
-    # extract euler angles (in world frame)
-    roll, pitch, _ = math_utils.euler_xyz_from_quat(asset.data.root_quat_w)
-    # normalize angle to [-pi, pi]
-    roll = math_utils.wrap_to_pi(roll)
-    pitch = math_utils.wrap_to_pi(pitch)
 
-    return torch.cat((roll.unsqueeze(-1), pitch.unsqueeze(-1)), dim=-1)
->>>>>>> f28d9d35
+    The name of the action term for which the action is required. If None, the
+    entire action tensor is returned.
+    """
+    clamped_action = torch.clamp(env.action_manager.action, min=-1.0, max=1.0)
+    processed_actions = torch.zeros(env.num_envs, 4, device=env.device)
+    max_speed = 2.0  # [m/s]
+    max_yawrate = torch.pi / 3.0  # [rad/s]
+    max_inclination_angle = torch.pi / 4.0  # [rad]
 
-
-<<<<<<< HEAD
     clamped_action[:, 0] += 1.0  # only allow positive thrust commands [0, 2]
     processed_actions[:, 0] = (
         clamped_action[:, 0]
@@ -154,22 +161,14 @@
     processed_actions[:, 3] = clamped_action[:, 2] * max_yawrate
     return processed_actions
 
-=======
->>>>>>> f28d9d35
 """
 Commands.
 """
 
 @generic_io_descriptor(dtype=torch.float32, observation_type="Command", on_inspect=[record_shape])
-<<<<<<< HEAD
 def generated_drone_commands(env: ManagerBasedRLEnv, command_name: str | None = None, asset_cfg: SceneEntityCfg = SceneEntityCfg("robot")) -> torch.Tensor:
-=======
-def generated_drone_commands(
-    env: ManagerBasedRLEnv, command_name: str | None = None, asset_cfg: SceneEntityCfg = SceneEntityCfg("robot")
-) -> torch.Tensor:
->>>>>>> f28d9d35
     """The generated command from command term in the command manager with the given name."""
-    asset: Multirotor = env.scene[asset_cfg.name]
+    asset: Multirotor = env.scene[asset_cfg.name]    
     current_position_w = asset.data.root_pos_w - env.scene.env_origins
     command = env.command_manager.get_command(command_name)
     current_position_b = math_utils.quat_apply_inverse(asset.data.root_link_quat_w, command[:, :3] - current_position_w)
