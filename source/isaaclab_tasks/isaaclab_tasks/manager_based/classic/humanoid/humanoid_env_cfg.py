--- conflicted
+++ resolved
@@ -209,11 +209,7 @@
         self.sim.dt = 1 / 120.0
         self.sim.newton_cfg.num_substeps = 2
         self.sim.newton_cfg.solver_cfg.njmax = 80
-<<<<<<< HEAD
-        self.sim.newton_cfg.solver_cfg.ncon_per_env = 25
-=======
         self.sim.newton_cfg.solver_cfg.nconmax = 25
->>>>>>> 5efe0cf0
         self.sim.newton_cfg.solver_cfg.ls_iterations = 15
         self.sim.newton_cfg.solver_cfg.ls_parallel = True
         self.sim.newton_cfg.solver_cfg.cone = "pyramidal"
