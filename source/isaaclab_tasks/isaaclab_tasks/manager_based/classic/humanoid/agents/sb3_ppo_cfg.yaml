<<<<<<< HEAD
# This file defines the agent configuration used to generate the "Training Performance" table in
# https://isaac-sim.github.io/IsaacLab/main/source/overview/reinforcement-learning/rl_frameworks.html.
# Ensure that the configurations for the other RL libraries are updated if this one is modified.

=======
# Copyright (c) 2022-2025, The Isaac Lab Project Developers (https://github.com/isaac-sim/IsaacLab/blob/main/CONTRIBUTORS.md).
# All rights reserved.
#
# SPDX-License-Identifier: BSD-3-Clause

# Adapted from rsl_rl config
>>>>>>> 18c7c58d
seed: 42
policy: "MlpPolicy"
n_timesteps: !!float 3.2e4
# For 4 minibatches with 4096 envs
# batch_size = (n_envs * n_steps) / n_minibatches = 32768
n_minibatches: 4
n_steps: 32
gamma: 0.99
learning_rate: !!float 5e-4
ent_coef: 0.0
clip_range: 0.2
n_epochs: 5
gae_lambda: 0.95
max_grad_norm: 1.0
<<<<<<< HEAD
vf_coef: 2.0
policy_kwargs: "dict(
  activation_fn=nn.ELU,
  net_arch=[400, 200, 100],
  optimizer_kwargs=dict(eps=1e-8),
  ortho_init=False,
  )"
=======
vf_coef: 0.5
policy_kwargs:
  activation_fn: 'nn.ELU'
  net_arch: [400, 200, 100]
  optimizer_kwargs:
    eps: !!float 1e-8
  ortho_init: False
>>>>>>> 18c7c58d
<|MERGE_RESOLUTION|>--- conflicted
+++ resolved
@@ -1,16 +1,14 @@
-<<<<<<< HEAD
-# This file defines the agent configuration used to generate the "Training Performance" table in
-# https://isaac-sim.github.io/IsaacLab/main/source/overview/reinforcement-learning/rl_frameworks.html.
-# Ensure that the configurations for the other RL libraries are updated if this one is modified.
-
-=======
 # Copyright (c) 2022-2025, The Isaac Lab Project Developers (https://github.com/isaac-sim/IsaacLab/blob/main/CONTRIBUTORS.md).
 # All rights reserved.
 #
 # SPDX-License-Identifier: BSD-3-Clause
 
-# Adapted from rsl_rl config
->>>>>>> 18c7c58d
+# ----------------------------------------------------------------------------------------------------
+# This file defines the agent configuration used to generate the "Training Performance" table in
+# https://isaac-sim.github.io/IsaacLab/main/source/overview/reinforcement-learning/rl_frameworks.html.
+# Ensure that the configurations for the other RL libraries are updated if this one is modified.
+# ----------------------------------------------------------------------------------------------------
+
 seed: 42
 policy: "MlpPolicy"
 n_timesteps: !!float 3.2e4
@@ -25,20 +23,10 @@
 n_epochs: 5
 gae_lambda: 0.95
 max_grad_norm: 1.0
-<<<<<<< HEAD
 vf_coef: 2.0
-policy_kwargs: "dict(
-  activation_fn=nn.ELU,
-  net_arch=[400, 200, 100],
-  optimizer_kwargs=dict(eps=1e-8),
-  ortho_init=False,
-  )"
-=======
-vf_coef: 0.5
 policy_kwargs:
   activation_fn: 'nn.ELU'
   net_arch: [400, 200, 100]
   optimizer_kwargs:
     eps: !!float 1e-8
-  ortho_init: False
->>>>>>> 18c7c58d
+  ortho_init: False