# Copyright (c) 2022-2025, The Isaac Lab Project Developers (https://github.com/isaac-sim/IsaacLab/blob/main/CONTRIBUTORS.md).
# All rights reserved.
#
# SPDX-License-Identifier: BSD-3-Clause

from __future__ import annotations

import torch

<<<<<<< HEAD
import isaacsim.core.utils.torch as torch_utils
import warp as wp
from isaacsim.core.utils.torch.rotations import compute_heading_and_up, compute_rot, quat_conjugate

=======
>>>>>>> 02277d5f
import isaaclab.sim as sim_utils
from isaaclab.assets import Articulation
from isaaclab.envs import DirectRLEnv, DirectRLEnvCfg
from isaaclab.utils.math import (
    euler_xyz_from_quat,
    normalize,
    quat_apply,
    quat_apply_inverse,
    quat_conjugate,
    quat_mul,
    scale_transform,
)


def normalize_angle(x):
    return torch.atan2(torch.sin(x), torch.cos(x))


@torch.jit.script
def compute_heading_and_up(
    torso_rotation: torch.Tensor,
    inv_start_rot: torch.Tensor,
    to_target: torch.Tensor,
    vec0: torch.Tensor,
    vec1: torch.Tensor,
    up_idx: int,
) -> tuple[torch.Tensor, torch.Tensor, torch.Tensor, torch.Tensor, torch.Tensor]:
    """Compute heading and up vectors for locomotion tasks."""
    num_envs = torso_rotation.shape[0]
    target_dirs = normalize(to_target)

    torso_quat = quat_mul(torso_rotation, inv_start_rot)
    up_vec = quat_apply(torso_quat, vec1).view(num_envs, 3)
    heading_vec = quat_apply(torso_quat, vec0).view(num_envs, 3)
    up_proj = up_vec[:, up_idx]
    heading_proj = torch.bmm(heading_vec.view(num_envs, 1, 3), target_dirs.view(num_envs, 3, 1)).view(num_envs)

    return torso_quat, up_proj, heading_proj, up_vec, heading_vec


@torch.jit.script
def compute_rot(
    torso_quat: torch.Tensor,
    velocity: torch.Tensor,
    ang_velocity: torch.Tensor,
    targets: torch.Tensor,
    torso_positions: torch.Tensor,
) -> tuple[torch.Tensor, torch.Tensor, torch.Tensor, torch.Tensor, torch.Tensor, torch.Tensor]:
    """Compute rotation-related quantities for locomotion tasks."""
    vel_loc = quat_apply_inverse(torso_quat, velocity)
    angvel_loc = quat_apply_inverse(torso_quat, ang_velocity)

    roll, pitch, yaw = euler_xyz_from_quat(torso_quat)

    walk_target_angle = torch.atan2(targets[:, 2] - torso_positions[:, 2], targets[:, 0] - torso_positions[:, 0])
    angle_to_target = walk_target_angle - yaw

    return vel_loc, angvel_loc, roll, pitch, yaw, angle_to_target


class LocomotionEnv(DirectRLEnv):
    cfg: DirectRLEnvCfg

    def __init__(self, cfg: DirectRLEnvCfg, render_mode: str | None = None, **kwargs):
        super().__init__(cfg, render_mode, **kwargs)

        self.action_scale = self.cfg.action_scale
        self.joint_gears = torch.tensor(self.cfg.joint_gears, dtype=torch.float32, device=self.sim.device)
        self.motor_effort_ratio = torch.ones_like(self.joint_gears, device=self.sim.device)
        _, _, self._joint_dof_idx = self.robot.find_joints(".*")

        self.potentials = torch.zeros(self.num_envs, dtype=torch.float32, device=self.sim.device)
        self.prev_potentials = torch.zeros_like(self.potentials)
        self.targets = torch.tensor([1000, 0, 0], dtype=torch.float32, device=self.sim.device).repeat(
            (self.num_envs, 1)
        )
        self.targets += self.scene.env_origins
        self.start_rotation = torch.tensor([1, 0, 0, 0], device=self.sim.device, dtype=torch.float32)
        self.up_vec = torch.tensor([0, 0, 1], dtype=torch.float32, device=self.sim.device).repeat((self.num_envs, 1))
        self.heading_vec = torch.tensor([1, 0, 0], dtype=torch.float32, device=self.sim.device).repeat(
            (self.num_envs, 1)
        )
        self.inv_start_rot = quat_conjugate(self.start_rotation).repeat((self.num_envs, 1))
        self.basis_vec0 = self.heading_vec.clone()
        self.basis_vec1 = self.up_vec.clone()

    def _setup_scene(self):
        self.robot = Articulation(self.cfg.robot)
        # add ground plane
        self.cfg.terrain.num_envs = self.scene.cfg.num_envs
        self.cfg.terrain.env_spacing = self.scene.cfg.env_spacing
        self.terrain = self.cfg.terrain.class_type(self.cfg.terrain)
        # clone and replicate
        self.scene.clone_environments(copy_from_source=False)
        # we need to explicitly filter collisions for CPU simulation
        if self.device == "cpu":
            self.scene.filter_collisions(global_prim_paths=[self.cfg.terrain.prim_path])
        # add articulation to scene
        self.scene.articulations["robot"] = self.robot
        # add lights
        light_cfg = sim_utils.DomeLightCfg(intensity=2000.0, color=(0.75, 0.75, 0.75))
        light_cfg.func("/World/Light", light_cfg)

    def _pre_physics_step(self, actions: torch.Tensor):
        self.actions = actions.clone()

    def _apply_action(self):
        forces = self.action_scale * self.joint_gears * torch.clamp(self.actions, -1.0, 1.0)
        self.robot.set_joint_effort_target(forces, joint_ids=self._joint_dof_idx)

    def _compute_intermediate_values(self):
        self.torso_position, self.torso_rotation = wp.to_torch(self.robot.data.root_pos_w), wp.to_torch(
            self.robot.data.root_quat_w
        )
        self.velocity, self.ang_velocity = wp.to_torch(self.robot.data.root_lin_vel_w), wp.to_torch(
            self.robot.data.root_ang_vel_w
        )
        self.dof_pos, self.dof_vel = wp.to_torch(self.robot.data.joint_pos), wp.to_torch(self.robot.data.joint_vel)

        (
            self.up_proj,
            self.heading_proj,
            self.up_vec,
            self.heading_vec,
            self.vel_loc,
            self.angvel_loc,
            self.roll,
            self.pitch,
            self.yaw,
            self.angle_to_target,
            self.dof_pos_scaled,
            self.prev_potentials,
            self.potentials,
        ) = compute_intermediate_values(
            self.targets,
            self.torso_position,
            self.torso_rotation,
            self.velocity,
            self.ang_velocity,
            self.dof_pos,
            wp.to_torch(self.robot.data.soft_joint_pos_limits)[0, :, 0],
            wp.to_torch(self.robot.data.soft_joint_pos_limits)[0, :, 1],
            self.inv_start_rot,
            self.basis_vec0,
            self.basis_vec1,
            self.potentials,
            self.prev_potentials,
            self.cfg.sim.dt,
        )

    def _get_observations(self) -> dict:
        obs = torch.cat(
            (
                self.torso_position[:, 2].view(-1, 1),
                self.vel_loc,
                self.angvel_loc * self.cfg.angular_velocity_scale,
                normalize_angle(self.yaw).unsqueeze(-1),
                normalize_angle(self.roll).unsqueeze(-1),
                normalize_angle(self.angle_to_target).unsqueeze(-1),
                self.up_proj.unsqueeze(-1),
                self.heading_proj.unsqueeze(-1),
                self.dof_pos_scaled,
                self.dof_vel * self.cfg.dof_vel_scale,
                self.actions,
            ),
            dim=-1,
        )
        observations = {"policy": obs}
        return observations

    def _get_rewards(self) -> torch.Tensor:
        total_reward = compute_rewards(
            self.actions,
            self.reset_terminated,
            self.cfg.up_weight,
            self.cfg.heading_weight,
            self.heading_proj,
            self.up_proj,
            self.dof_vel,
            self.dof_pos_scaled,
            self.potentials,
            self.prev_potentials,
            self.cfg.actions_cost_scale,
            self.cfg.energy_cost_scale,
            self.cfg.dof_vel_scale,
            self.cfg.death_cost,
            self.cfg.alive_reward_scale,
            self.motor_effort_ratio,
        )
        return total_reward

    def _get_dones(self) -> tuple[torch.Tensor, torch.Tensor]:
        self._compute_intermediate_values()
        time_out = self.episode_length_buf >= self.max_episode_length - 1
        died = self.torso_position[:, 2] < self.cfg.termination_height
        return died, time_out

    def _reset_idx(self, env_ids: torch.Tensor | None):
        if env_ids is None or len(env_ids) == self.num_envs:
            env_ids = self.robot._ALL_INDICES
        self.robot.reset(env_ids)
        super()._reset_idx(env_ids)

        joint_pos = wp.to_torch(self.robot.data.default_joint_pos)[env_ids].clone()
        joint_vel = wp.to_torch(self.robot.data.default_joint_vel)[env_ids].clone()
        default_root_state = wp.to_torch(self.robot.data.default_root_state)[env_ids].clone()
        default_root_state[:, :3] += self.scene.env_origins[env_ids]

        self.robot.write_root_pose_to_sim(default_root_state[:, :7], env_ids)
        self.robot.write_root_velocity_to_sim(default_root_state[:, 7:], env_ids)
        self.robot.write_joint_state_to_sim(joint_pos, joint_vel, None, env_ids)

        to_target = self.targets[env_ids] - default_root_state[:, :3]
        to_target[:, 2] = 0.0
        self.potentials[env_ids] = -torch.norm(to_target, p=2, dim=-1) / self.cfg.sim.dt

        self._compute_intermediate_values()


@torch.jit.script
def compute_rewards(
    actions: torch.Tensor,
    reset_terminated: torch.Tensor,
    up_weight: float,
    heading_weight: float,
    heading_proj: torch.Tensor,
    up_proj: torch.Tensor,
    dof_vel: torch.Tensor,
    dof_pos_scaled: torch.Tensor,
    potentials: torch.Tensor,
    prev_potentials: torch.Tensor,
    actions_cost_scale: float,
    energy_cost_scale: float,
    dof_vel_scale: float,
    death_cost: float,
    alive_reward_scale: float,
    motor_effort_ratio: torch.Tensor,
):
    heading_weight_tensor = torch.ones_like(heading_proj) * heading_weight
    heading_reward = torch.where(heading_proj > 0.8, heading_weight_tensor, heading_weight * heading_proj / 0.8)

    # aligning up axis of robot and environment
    up_reward = torch.zeros_like(heading_reward)
    up_reward = torch.where(up_proj > 0.93, up_reward + up_weight, up_reward)

    # energy penalty for movement
    actions_cost = torch.sum(actions**2, dim=-1)
    electricity_cost = torch.sum(
        torch.abs(actions * dof_vel * dof_vel_scale) * motor_effort_ratio.unsqueeze(0),
        dim=-1,
    )

    # dof at limit cost
    dof_at_limit_cost = torch.sum(dof_pos_scaled > 0.98, dim=-1)

    # reward for duration of staying alive
    alive_reward = torch.ones_like(potentials) * alive_reward_scale
    progress_reward = potentials - prev_potentials

    total_reward = (
        progress_reward
        + alive_reward
        + up_reward
        + heading_reward
        - actions_cost_scale * actions_cost
        - energy_cost_scale * electricity_cost
        - dof_at_limit_cost
    )
    # adjust reward for fallen agents
    total_reward = torch.where(reset_terminated, torch.ones_like(total_reward) * death_cost, total_reward)
    return total_reward


@torch.jit.script
def compute_intermediate_values(
    targets: torch.Tensor,
    torso_position: torch.Tensor,
    torso_rotation: torch.Tensor,
    velocity: torch.Tensor,
    ang_velocity: torch.Tensor,
    dof_pos: torch.Tensor,
    dof_lower_limits: torch.Tensor,
    dof_upper_limits: torch.Tensor,
    inv_start_rot: torch.Tensor,
    basis_vec0: torch.Tensor,
    basis_vec1: torch.Tensor,
    potentials: torch.Tensor,
    prev_potentials: torch.Tensor,
    dt: float,
):
    to_target = targets - torso_position
    to_target[:, 2] = 0.0

    torso_quat, up_proj, heading_proj, up_vec, heading_vec = compute_heading_and_up(
        torso_rotation, inv_start_rot, to_target, basis_vec0, basis_vec1, 2
    )

    vel_loc, angvel_loc, roll, pitch, yaw, angle_to_target = compute_rot(
        torso_quat, velocity, ang_velocity, targets, torso_position
    )

    dof_pos_scaled = scale_transform(dof_pos, dof_lower_limits, dof_upper_limits)

    to_target = targets - torso_position
    to_target[:, 2] = 0.0
    prev_potentials[:] = potentials
    potentials = -torch.norm(to_target, p=2, dim=-1) / dt

    return (
        up_proj,
        heading_proj,
        up_vec,
        heading_vec,
        vel_loc,
        angvel_loc,
        roll,
        pitch,
        yaw,
        angle_to_target,
        dof_pos_scaled,
        prev_potentials,
        potentials,
    )<|MERGE_RESOLUTION|>--- conflicted
+++ resolved
@@ -6,14 +6,8 @@
 from __future__ import annotations
 
 import torch
-
-<<<<<<< HEAD
-import isaacsim.core.utils.torch as torch_utils
 import warp as wp
-from isaacsim.core.utils.torch.rotations import compute_heading_and_up, compute_rot, quat_conjugate
-
-=======
->>>>>>> 02277d5f
+
 import isaaclab.sim as sim_utils
 from isaaclab.assets import Articulation
 from isaaclab.envs import DirectRLEnv, DirectRLEnvCfg
