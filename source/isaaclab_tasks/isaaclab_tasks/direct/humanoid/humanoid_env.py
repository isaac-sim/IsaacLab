--- conflicted
+++ resolved
@@ -32,19 +32,12 @@
 
     solver_cfg = MJWarpSolverCfg(
         njmax=80,
-<<<<<<< HEAD
-        ncon_per_env=25,
-=======
         nconmax=25,
->>>>>>> 5efe0cf0
         ls_iterations=15,
         ls_parallel=True,
         cone="pyramidal",
         update_data_interval=2,
-<<<<<<< HEAD
-=======
         integrator="implicit",
->>>>>>> 5efe0cf0
         impratio=1,
     )
     newton_cfg = NewtonCfg(
