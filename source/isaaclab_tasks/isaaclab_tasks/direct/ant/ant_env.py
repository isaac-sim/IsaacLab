# Copyright (c) 2022-2025, The Isaac Lab Project Developers (https://github.com/isaac-sim/IsaacLab/blob/main/CONTRIBUTORS.md).
# All rights reserved.
#
# SPDX-License-Identifier: BSD-3-Clause

from __future__ import annotations

from isaaclab_assets.robots.ant import ANT_CFG

import isaaclab.sim as sim_utils
from isaaclab.assets import ArticulationCfg
from isaaclab.envs import DirectRLEnvCfg
from isaaclab.scene import InteractiveSceneCfg
from isaaclab.sim import SimulationCfg
from isaaclab.sim._impl.newton_manager_cfg import NewtonCfg
from isaaclab.sim._impl.solvers_cfg import MJWarpSolverCfg
from isaaclab.terrains import TerrainImporterCfg
from isaaclab.utils import configclass

from isaaclab_tasks.direct.locomotion.locomotion_env import LocomotionEnv


@configclass
class AntEnvCfg(DirectRLEnvCfg):
    # env
    episode_length_s = 15.0
    decimation = 2
    action_scale = 0.5
    action_space = 8
    observation_space = 36
    state_space = 0

    solver_cfg = MJWarpSolverCfg(
        njmax=38,
<<<<<<< HEAD
        ncon_per_env=15,
        ls_iterations=10,
=======
        nconmax=15,
        ls_iterations=20,
>>>>>>> 5efe0cf0
        cone="pyramidal",
        ls_parallel=True,
        integrator="implicit",
        impratio=1,
    )
    newton_cfg = NewtonCfg(
        solver_cfg=solver_cfg,
        num_substeps=1,
        debug_mode=False,
    )

    # simulation
    sim: SimulationCfg = SimulationCfg(dt=1 / 120, render_interval=decimation, newton_cfg=newton_cfg)
    terrain = TerrainImporterCfg(
        prim_path="/World/ground",
        terrain_type="plane",
        collision_group=-1,
        physics_material=sim_utils.RigidBodyMaterialCfg(
            friction_combine_mode="average",
            restitution_combine_mode="average",
            static_friction=1.0,
            dynamic_friction=1.0,
            restitution=0.0,
        ),
        debug_vis=False,
    )

    # scene
    scene: InteractiveSceneCfg = InteractiveSceneCfg(
        num_envs=4096, env_spacing=4.0, replicate_physics=True, clone_in_fabric=True
    )

    # robot
    robot: ArticulationCfg = ANT_CFG.replace(prim_path="/World/envs/env_.*/Robot")
    joint_gears: list = [15, 15, 15, 15, 15, 15, 15, 15]

    heading_weight: float = 0.5
    up_weight: float = 0.1

    energy_cost_scale: float = 0.05
    actions_cost_scale: float = 0.005
    alive_reward_scale: float = 0.5
    dof_vel_scale: float = 0.2

    death_cost: float = -2.0
    termination_height: float = 0.31

    angular_velocity_scale: float = 1.0
    contact_force_scale: float = 0.1


class AntEnv(LocomotionEnv):
    cfg: AntEnvCfg

    def __init__(self, cfg: AntEnvCfg, render_mode: str | None = None, **kwargs):
        super().__init__(cfg, render_mode, **kwargs)<|MERGE_RESOLUTION|>--- conflicted
+++ resolved
@@ -32,13 +32,8 @@
 
     solver_cfg = MJWarpSolverCfg(
         njmax=38,
-<<<<<<< HEAD
-        ncon_per_env=15,
-        ls_iterations=10,
-=======
         nconmax=15,
         ls_iterations=20,
->>>>>>> 5efe0cf0
         cone="pyramidal",
         ls_parallel=True,
         integrator="implicit",
