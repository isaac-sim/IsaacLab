--- conflicted
+++ resolved
@@ -31,15 +31,9 @@
     state_space = 0
 
     solver_cfg = MJWarpSolverCfg(
-<<<<<<< HEAD
-        njmax=38,
-        ncon_per_env=15,
-        ls_iterations=10,
-=======
         njmax=80,
         nconmax=45,
         ls_iterations=20,
->>>>>>> 0e494435
         cone="pyramidal",
         ls_parallel=False,
         impratio=1,
