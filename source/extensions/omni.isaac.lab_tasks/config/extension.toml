--- conflicted
+++ resolved
@@ -1,11 +1,7 @@
 [package]
 
 # Note: Semantic Versioning is used: https://semver.org/
-<<<<<<< HEAD
-version = "0.7.6"
-=======
-version = "0.7.10"
->>>>>>> 7937a186
+version = "0.7.11"
 
 # Description
 title = "Isaac Lab Environments"
