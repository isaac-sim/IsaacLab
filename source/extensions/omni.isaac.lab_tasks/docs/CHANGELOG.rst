Changelog
---------

<<<<<<< HEAD
0.11.0 (2024-09-17)
=======
0.10.6 (2024-09-20)
>>>>>>> 1b9c8d5d
~~~~~~~~~~~~~~~~~~~

Added
^^^^^

<<<<<<< HEAD
* Added Manager Based Cartpole Vision Envs
=======
* Added ``Isaac-Cartpole-RGB-Camera-v0`` and ``Isaac-Cartpole-Depth-Camera-v0`` 
  manager based camera cartpole environments.


0.10.5 (2024-09-11)
~~~~~~~~~~~~~~~~~~~

Changed
^^^^^^^

* Updated the skrl RL library integration to the latest release (skrl-v1.3.0)


0.10.4 (2024-09-10)
~~~~~~~~~~~~~~~~~~~

Added
^^^^^

* Added ``Isaac-Repose-Cube-Shadow-Vision-Direct-v0`` environment with heterogeneous proprioception and vision observations.


0.10.3 (2024-09-05)
~~~~~~~~~~~~~~~~~~~

Added
^^^^^

* Added environment config flag ``rerender_on_reset`` to allow updating sensor data after a reset.


0.10.2 (2024-08-23)
~~~~~~~~~~~~~~~~~~~

Added
^^^^^

* Added ``Isaac-Shadow-Hand-Over-Direct-v0`` multi-agent environment


0.10.1 (2024-08-21)
~~~~~~~~~~~~~~~~~~~

Added
^^^^^

* Added ``Isaac-Cart-Double-Pendulum-Direct-v0`` multi-agent environment

Changed
^^^^^^^

* Update skrl wrapper to support multi-agent environments.

>>>>>>> 1b9c8d5d

0.10.0 (2024-08-14)
~~~~~~~~~~~~~~~~~~~

Added
^^^^^

* Added support for the Hydra configuration system to all the train scripts. As a result, parameters of the environment
  and the agent can be modified using command line arguments, for example ``env.actions.joint_effort.scale=10``.


0.9.0 (2024-08-05)
~~~~~~~~~~~~~~~~~~~

Changed
^^^^^^^

* Replaced the command line input ``--cpu`` with ``--device`` in the train and play scripts. Running on cpu is
  supported by passing ``--device cpu``. Running on a specific gpu is now supported by passing ``--device cuda:<device_id>``,
  where ``<device_id>`` is the id of the GPU to use, for example ``--device cuda:0``.


0.8.2 (2024-08-02)
~~~~~~~~~~~~~~~~~~~

Added
^^^^^

* Added ``Isaac-Repose-Cube-Allegro-Direct-v0`` environment

Changed
^^^^^^^

* Renamed ``Isaac-Shadow-Hand-Direct-v0`` environments to ``Isaac-Repose-Cube-Shadow-Direct-v0``.
* Renamed ``Isaac-Shadow-Hand-OpenAI-FF-Direct-v0`` environments to ``Isaac-Repose-Cube-Shadow-OpenAI-FF-Direct-v0``.
* Renamed ``Isaac-Shadow-Hand-OpenAI-LSTM-Direct-v0`` environments to ``Isaac-Repose-Cube-Shadow-OpenAI-LSTM-Direct-v0``.


0.8.1 (2024-08-02)
~~~~~~~~~~~~~~~~~~

Changed
^^^^^^^

* Renamed the folder names for Unitree robots in the manager-based locomotion tasks. Earlier, there was an inconsistency
  in the folder names as some had ``unitree_`` prefix and some didn't. Now, none of the folders have the prefix.


0.8.0 (2024-07-26)
~~~~~~~~~~~~~~~~~~

Removed
^^^^^^^

* Renamed the action term names inside the manager-based lift-manipulation task. Earlier, they were called
  ``body_joint_pos`` and ``gripper_joint_pos``. Now, they are called ``arm_action`` and ``gripper_action``.


0.7.10 (2024-07-02)
~~~~~~~~~~~~~~~~~~~

Added
^^^^^

* Extended skrl wrapper to support training/evaluation using JAX.


0.7.9 (2024-07-01)
~~~~~~~~~~~~~~~~~~

Fixed
^^^^^

* Fixed the action space check in the Stable-Baselines3 wrapper. Earlier, the wrapper checked
  the action space via :meth:`gymnasium.spaces.Box.is_bounded` method, which returned a bool
  value instead of a string.


0.7.8 (2024-06-26)
~~~~~~~~~~~~~~~~~~

Changed
^^^^^^^

* Updated the skrl RL library integration to the latest release (>= 1.2.0)


0.7.7 (2024-06-14)
~~~~~~~~~~~~~~~~~~

Changed
^^^^^^^

* Updated the tasks to use the renamed attribute :attr:`omni.isaac.lab.sim.SimulationCfg.render_interval`.


0.7.6 (2024-06-13)
~~~~~~~~~~~~~~~~~~

Added
^^^^^

* Added option to save images for Cartpole Camera environment.


0.7.5 (2024-05-31)
~~~~~~~~~~~~~~~~~~

Added
^^^^^

* Added exporting of empirical normalization layer to ONNX and JIT when exporting the model using
  :meth:`omni.isaac.lab.actuators.ActuatorNetMLP.export` method. Previously, the normalization layer
  was not exported to the ONNX and JIT models. This caused the exported model to not work properly
  when used for inference.


0.7.5 (2024-05-28)
~~~~~~~~~~~~~~~~~~

Added
^^^^^

* Added a new environment ``Isaac-Navigation-Flat-Anymal-C-v0`` to navigate towards a target position on flat terrain.


0.7.4 (2024-05-21)
~~~~~~~~~~~~~~~~~~

Changed
^^^^^^^

* Made default device for RSL RL and SB3 configs to "cuda:0".

0.7.3 (2024-05-21)
~~~~~~~~~~~~~~~~~~

Added
^^^^^

* Introduced ``--max_iterations`` argument to training scripts for specifying number of training iterations.

0.7.2 (2024-05-13)
~~~~~~~~~~~~~~~~~~

Added
^^^^^

* Added Shadow Hand environments: ``Isaac-Shadow-Hand-Direct-v0``, ``Isaac-Shadow-Hand-OpenAI-FF-Direct-v0``,
  and ``Isaac-Shadow-Hand-OpenAI-LSTM-Direct-v0``.


0.7.1 (2024-05-09)
~~~~~~~~~~~~~~~~~~

Added
^^^^^

* Added the skrl agent configurations for the config and direct workflow tasks


0.7.0 (2024-05-07)
~~~~~~~~~~~~~~~~~~

Changed
^^^^^^^

* Renamed all references of ``BaseEnv``, ``RLTaskEnv``, and ``OIGEEnv`` to
  :class:`omni.isaac.lab.envs.ManagerBasedEnv`, :class:`omni.isaac.lab.envs.ManagerBasedRLEnv`,
  and :class:`omni.isaac.lab.envs.DirectRLEnv` respectively.
* Split environments into ``manager_based`` and ``direct`` folders.

Added
^^^^^

* Added direct workflow environments:
  * ``Isaac-Cartpole-Direct-v0``, ``Isaac-Cartpole-Camera-Direct-v0``, ``Isaac-Ant-Direct-v0``, ``Isaac-Humanoid-Direct-v0``.
  * ``Isaac-Velocity-Flat-Anymal-C-Direct-v0``, ``Isaac-Velocity-Rough-Anymal-C-Direct-v0``, ``Isaac-Quadcopter-Direct-v0``.


0.6.1 (2024-04-16)
~~~~~~~~~~~~~~~~~~

Added
^^^^^

* Added a new environment ``Isaac-Repose-Cube-Allegro-v0`` and ``Isaac-Repose-Allegro-Cube-NoVelObs-v0``
  for the Allegro hand to reorient a cube. It is based on the IsaacGymEnvs Allegro hand environment.


0.6.0 (2024-03-10)
~~~~~~~~~~~~~~~~~~

Added
^^^^^

* Added a new environment ``Isaac-Open-Drawer-Franka-v0`` for the Franka arm to open a drawer. It is
  based on the IsaacGymEnvs cabinet environment.

Fixed
^^^^^

* Fixed logging of extra information for RL-Games wrapper. It expected the extra information to be under the
  key ``"episode"``, but Isaac Lab used the key ``"log"``. The wrapper now remaps the key to ``"episode"``.


0.5.7 (2024-02-28)
~~~~~~~~~~~~~~~~~~

Fixed
^^^^^

* Updated the RL wrapper for the skrl library to the latest release (>= 1.1.0)


0.5.6 (2024-02-21)
~~~~~~~~~~~~~~~~~~

Fixed
^^^^^

* Fixed the configuration parsing to support a pre-initialized configuration object.


0.5.5 (2024-02-05)
~~~~~~~~~~~~~~~~~~

Fixed
^^^^^

* Pinned :mod:`torch` version to 2.0.1 in the setup.py to keep parity version of :mod:`torch` supplied by
  Isaac 2023.1.1, and prevent version incompatibility between :mod:`torch` ==2.2 and
  :mod:`typing-extensions` ==3.7.4.3


0.5.4 (2024-02-06)
~~~~~~~~~~~~~~~~~~

Added
^^^^^

* Added a check for the flag :attr:`omni.isaac.lab.envs.ManagerBasedRLEnvCfg.is_finite_horizon`
  in the RSL-RL and RL-Games wrappers to handle the finite horizon tasks properly. Earlier,
  the wrappers were always assuming the tasks to be infinite horizon tasks and returning a
  time-out signals when the episode length was reached.


0.5.3 (2023-11-16)
~~~~~~~~~~~~~~~~~~

Fixed
^^^^^

* Added raising of error in the :meth:`omni.isaac.lab_tasks.utils.importer.import_all` method to make sure
  all the packages are imported properly. Previously, error was being caught and ignored.


0.5.2 (2023-11-08)
~~~~~~~~~~~~~~~~~~

Fixed
^^^^^

* Fixed the RL wrappers for Stable-Baselines3 and RL-Games. It now works with their most recent versions.
* Fixed the :meth:`get_checkpoint_path` to allow any in-between sub-folders between the run directory and the
  checkpoint directory.


0.5.1 (2023-11-04)
~~~~~~~~~~~~~~~~~~

Fixed
^^^^^

* Fixed the wrappers to different learning frameworks to use the new :class:`omni.isaac.lab_tasks.ManagerBasedRLEnv` class.
  The :class:`ManagerBasedRLEnv` class inherits from the :class:`gymnasium.Env` class (Gym 0.29.0).
* Fixed the registration of tasks in the Gym registry based on Gym 0.29.0 API.

Changed
^^^^^^^

* Removed the inheritance of all the RL-framework specific wrappers from the :class:`gymnasium.Wrapper` class.
  This is because the wrappers don't comply with the new Gym 0.29.0 API. The wrappers are now only inherit
  from their respective RL-framework specific base classes.


0.5.0 (2023-10-30)
~~~~~~~~~~~~~~~~~~

Changed
^^^^^^^

* Changed the way agent configs are handled for environments and learning agents. Switched from yaml to configclasses.

Fixed
^^^^^

* Fixed the way package import automation is handled in the :mod:`omni.isaac.lab_tasks` module. Earlier it was
  not skipping the blacklisted packages properly.


0.4.3 (2023-09-25)
~~~~~~~~~~~~~~~~~~

Changed
^^^^^^^

* Added future import of ``annotations`` to have a consistent behavior across Python versions.
* Removed the type-hinting from docstrings to simplify maintenance of the documentation. All type-hints are
  now in the code itself.


0.4.2 (2023-08-29)
~~~~~~~~~~~~~~~~~~

Changed
^^^^^^^

* Moved the base environment definition to the :class:`omni.isaac.lab.envs.RLEnv` class. The :class:`RLEnv`
  contains RL-specific managers such as the reward, termination, randomization and curriculum managers. These
  are all configured using the :class:`omni.isaac.lab.envs.RLEnvConfig` class. The :class:`RLEnv` class
  inherits from the :class:`omni.isaac.lab.envs.ManagerBasedEnv` and ``gym.Env`` classes.

Fixed
^^^^^

* Adapted the wrappers to use the new :class:`omni.isaac.lab.envs.RLEnv` class.


0.4.1 (2023-08-02)
~~~~~~~~~~~~~~~~~~

Changed
^^^^^^^

* Adapted the base :class:`IsaacEnv` class to use the :class:`SimulationContext` class from the
  :mod:`omni.isaac.lab.sim` module. This simplifies setting of simulation parameters.


0.4.0 (2023-07-26)
~~~~~~~~~~~~~~~~~~

Changed
^^^^^^^

* Removed the resetting of environment indices in the step call of the :class:`IsaacEnv` class.
  This must be handled in the :math:`_step_impl`` function by the inherited classes.
* Adapted the wrapper for RSL-RL library its new API.

Fixed
^^^^^

* Added handling of no checkpoint available error in the :meth:`get_checkpoint_path`.
* Fixed the locomotion environment for rough terrain locomotion training.


0.3.2 (2023-07-22)
~~~~~~~~~~~~~~~~~~

Added
^^^^^^^

* Added a UI to the :class:`IsaacEnv` class to enable/disable rendering of the viewport when not running in
  headless mode.

Fixed
^^^^^

* Fixed the the issue with environment returning transition tuples even when the simulation is paused.
* Fixed the shutdown of the simulation when the environment is closed.


0.3.1 (2023-06-23)
~~~~~~~~~~~~~~~~~~

Changed
^^^^^^^

* Changed the argument ``headless`` in :class:`IsaacEnv` class to ``render``, in order to cause less confusion
  about rendering and headless-ness, i.e. that you can render while headless.


0.3.0 (2023-04-14)
~~~~~~~~~~~~~~~~~~

Added
^^^^^

* Added a new flag ``viewport`` to the :class:`IsaacEnv` class to enable/disable rendering of the viewport.
  If the flag is set to ``True``, the viewport is enabled and the environment is rendered in the background.
* Updated the training scripts in the ``source/standalone/workflows`` directory to use the new flag ``viewport``.
  If the CLI argument ``--video`` is passed, videos are recorded in the ``videos/train`` directory using the
  :class:`gym.wrappers.RecordVideo` wrapper.

Changed
^^^^^^^

* The :class:`IsaacEnv` class supports different rendering mode as referenced in OpenAI Gym's ``render`` method.
  These modes are:

  * ``rgb_array``: Renders the environment in the background and returns the rendered image as a numpy array.
  * ``human``: Renders the environment in the background and displays the rendered image in a window.

* Changed the constructor in the classes inheriting from :class:`IsaacEnv` to pass all the keyword arguments to the
  constructor of :class:`IsaacEnv` class.

Fixed
^^^^^

* Clarified the documentation of ``headless`` flag in the :class:`IsaacEnv` class. It refers to whether or not
  to render at every sim step, not whether to render the viewport or not.
* Fixed the unit tests for running random agent on included environments.

0.2.3 (2023-03-06)
~~~~~~~~~~~~~~~~~~

Fixed
^^^^^

* Tuned the observations and rewards for ``Isaac-Lift-Franka-v0`` environment.

0.2.2 (2023-03-04)
~~~~~~~~~~~~~~~~~~

Fixed
^^^^^

* Fixed the issue with rigid object not working in the ``Isaac-Lift-Franka-v0`` environment.

0.2.1 (2023-03-01)
~~~~~~~~~~~~~~~~~~

Added
^^^^^

* Added a flag ``disable_contact_processing`` to the :class:`SimCfg` class to handle
  contact processing effectively when using TensorAPIs for contact reporting.
* Added verbosity flag to :meth:`export_policy_as_onnx` to print model summary.

Fixed
^^^^^

* Clarified the documentation of flags in the :class:`SimCfg` class.
* Added enabling of ``omni.kit.viewport`` and ``omni.replicator.isaac`` extensions
  dynamically to maintain order in the startup of extensions.
* Corrected the experiment names in the configuration files for training environments with ``rsl_rl``.

Changed
^^^^^^^

* Changed the default value of ``enable_scene_query_support`` in :class:`SimCfg` class to False.
  The flag is overridden to True inside :class:`IsaacEnv` class when running the simulation in
  non-headless mode.

0.2.0 (2023-01-25)
~~~~~~~~~~~~~~~~~~

Added
^^^^^

* Added environment wrapper and sequential trainer for the skrl RL library
* Added training/evaluation configuration files for the skrl RL library

0.1.2 (2023-01-19)
~~~~~~~~~~~~~~~~~~

Fixed
^^^^^

* Added the flag ``replicate_physics`` to the :class:`SimCfg` class.
* Increased the default value of ``gpu_found_lost_pairs_capacity`` in :class:`PhysxCfg` class

0.1.1 (2023-01-18)
~~~~~~~~~~~~~~~~~~

Fixed
^^^^^

* Fixed a bug in ``Isaac-Velocity-Anymal-C-v0`` where the domain randomization is
  not applicable if cloning the environments with ``replicate_physics=True``.

0.1.0 (2023-01-17)
~~~~~~~~~~~~~~~~~~

Added
^^^^^

* Initial release of the extension.
* Includes the following environments:

  * ``Isaac-Cartpole-v0``: A cartpole environment with a continuous action space.
  * ``Isaac-Ant-v0``: A 3D ant environment with a continuous action space.
  * ``Isaac-Humanoid-v0``: A 3D humanoid environment with a continuous action space.
  * ``Isaac-Reach-Franka-v0``: A end-effector pose tracking task for the Franka arm.
  * ``Isaac-Lift-Franka-v0``: A 3D object lift and reposing task for the Franka arm.
  * ``Isaac-Velocity-Anymal-C-v0``: An SE(2) velocity tracking task for legged robot on flat terrain.<|MERGE_RESOLUTION|>--- conflicted
+++ resolved
@@ -1,20 +1,12 @@
 Changelog
 ---------
 
-<<<<<<< HEAD
-0.11.0 (2024-09-17)
-=======
 0.10.6 (2024-09-20)
->>>>>>> 1b9c8d5d
-~~~~~~~~~~~~~~~~~~~
-
-Added
-^^^^^
-
-<<<<<<< HEAD
-* Added Manager Based Cartpole Vision Envs
-=======
-* Added ``Isaac-Cartpole-RGB-Camera-v0`` and ``Isaac-Cartpole-Depth-Camera-v0`` 
+~~~~~~~~~~~~~~~~~~~
+
+Added
+^^^^^
+* Added ``Isaac-Cartpole-RGB-Camera-v0`` and ``Isaac-Cartpole-Depth-Camera-v0``
   manager based camera cartpole environments.
 
 
@@ -67,7 +59,6 @@
 
 * Update skrl wrapper to support multi-agent environments.
 
->>>>>>> 1b9c8d5d
 
 0.10.0 (2024-08-14)
 ~~~~~~~~~~~~~~~~~~~
