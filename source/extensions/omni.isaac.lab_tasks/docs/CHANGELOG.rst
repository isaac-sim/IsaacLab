--- conflicted
+++ resolved
@@ -1,22 +1,24 @@
 Changelog
 ---------
 
-0.10.8 (2024-10-22)
-~~~~~~~~~~~~~~~~~~~
-
-<<<<<<< HEAD
+0.10.9 (2024-10-22)
+~~~~~~~~~~~~~~~~~~~
+
 Changed
 ^^^^^^^
 
 * Sets curriculum and commands to None in manager-based environment configurations when not needed.
   Earlier, this was done by making an empty configuration object, which is now unnecessary.
-=======
+
+
+0.10.8 (2024-10-22)
+~~~~~~~~~~~~~~~~~~~
+
 Fixed
 ^^^^^
 
 * Fixed the wrong selection of body id's in the :meth:`omni.isaac.lab_tasks.manager_based.locomotion.velocity.mdp.rewards.feet_slide`
   reward function. This makes sure the right IDs are selected for the bodies.
->>>>>>> 6bc4d0a0
 
 
 0.10.7 (2024-10-02)
