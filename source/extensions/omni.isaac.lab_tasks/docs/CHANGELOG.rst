--- conflicted
+++ resolved
@@ -1,26 +1,27 @@
 Changelog
 ---------
 
-<<<<<<< HEAD
-0.10.15 (2024-12-09)
-=======
-0.10.15 (2024-12-16)
->>>>>>> fc6042f3
+0.10.16 (2024-12-16)
 ~~~~~~~~~~~~~~~~~~~~
 
 Added
 ^^^^^
-<<<<<<< HEAD
 
 * Added ``Factory-Direct-v0`` environment as a direct RL env that
   implements contact-rich manipulation tasks including peg insertion,
   gear meshing, and nut threading.
-=======
+
+
+0.10.15 (2024-12-16)
+~~~~~~~~~~~~~~~~~~~~
+
+Added
+^^^^^
+
 * Added ``Isaac-Reach-Franka-OSC-v0`` and ``Isaac-Reach-Franka-OSC-Play-v0``
   variations of the manager based reach environment that uses
   :class:`omni.isaac.lab.envs.mdp.actions.OperationalSpaceControllerAction`.
 
->>>>>>> fc6042f3
 
 0.10.14 (2024-12-03)
 ~~~~~~~~~~~~~~~~~~~~
@@ -60,6 +61,7 @@
 ^^^^^
 
 * Added feature extracted observation cartpole examples.
+
 
 0.10.10 (2024-10-25)
 ~~~~~~~~~~~~~~~~~~~~
