--- conflicted
+++ resolved
@@ -360,12 +360,8 @@
 
         obs_params = self.params.observations
         obs_params.use_tiled_camera = obs_params.get("use_tiled_camera", False)
-<<<<<<< HEAD
         obs_params.history_length = obs_params.get("history_length", 1)
         obs_params.flatten_history_dim = obs_params.get("flatten_history_dim", True)
-=======
-        obs_params.hist_len = obs_params.get("hist_len", 1)
->>>>>>> ba1a145a
         obs_params.include_action = obs_params.get("include_action", True)
         obs_params.include_wrench = obs_params.get("include_wrench", True)
         obs_params.wrench_target_body = obs_params.get("wrench_target_body", "victor_left_tool0")
@@ -482,6 +478,8 @@
             self.scene.nut.spawn.func = spawn_nut_with_rigid_grasp
         # observations
         obs_params = self.params.observations
+        self.observations.policy.history_length = obs_params.history_length
+        self.observations.policy.flatten_history_dim = obs_params.flatten_history_dim
         if obs_params.include_wrench:
             self.observations.policy.wrist_wrench = ObsTerm(
                 func=mdp.body_incoming_wrench,
@@ -502,10 +500,6 @@
             noise_cfg=GaussianNoiseCfg(mean=0.0, std=obs_params.nut_pos.noise_std, operation="add"),
             bias_noise_cfg=GaussianNoiseCfg(mean=0.0, std=obs_params.nut_pos.bias_std, operation="abs"),
         )]
-            
-        for term in self.observations.policy.__dict__.values():
-            if isinstance(term, ObsTerm):
-                term.hist_len = obs_params.hist_len
 
         # for debug only
         if obs_params.use_tiled_camera:
@@ -554,7 +548,6 @@
         #         "rest_offset": robot_params.rest_offset},
         #     mode="startup",
         # )
-        # relative pose between nut model and the frame I defined for control and cost computation.
         nut_rel_pos = np.array(nut.init_state.pos) - np.array(self.scene.nut_frame.target_frames[0].offset.pos)
         self.events.reset_default = GraspResetEventTermCfg(
             func=reset_scene_to_grasp_state,
@@ -574,6 +567,9 @@
         if termination_params.far_from_bolt:
             self.terminations.far_from_bolt = DoneTerm(func=terminate_if_far_from_bolt)
         self.scene.nut.spawn.activate_contact_sensors = True
+
+
+
 
         # rewards
         rewards_params = self.params.rewards
