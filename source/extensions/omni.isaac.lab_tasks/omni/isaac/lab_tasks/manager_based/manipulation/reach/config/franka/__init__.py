--- conflicted
+++ resolved
@@ -5,11 +5,7 @@
 
 import gymnasium as gym
 
-<<<<<<< HEAD
-from . import agents, ik_abs_env_cfg, ik_rel_env_cfg, joint_pos_env_cfg, osc_env_cfg
-=======
 from . import agents
->>>>>>> 4ee4957e
 
 ##
 # Register Gym environments.
@@ -79,10 +75,8 @@
     entry_point="omni.isaac.lab.envs:ManagerBasedRLEnv",
     disable_env_checker=True,
     kwargs={
-        "env_cfg_entry_point": osc_env_cfg.FrankaReachEnvCfg,
-        "rl_games_cfg_entry_point": f"{agents.__name__}:rl_games_ppo_cfg.yaml",
+        "env_cfg_entry_point": f"{__name__}.osc_env_cfg:FrankaReachEnvCfg",
         "rsl_rl_cfg_entry_point": f"{agents.__name__}.rsl_rl_ppo_cfg:FrankaReachPPORunnerCfg",
-        "skrl_cfg_entry_point": f"{agents.__name__}:skrl_ppo_cfg.yaml",
     },
 )
 
@@ -91,9 +85,7 @@
     entry_point="omni.isaac.lab.envs:ManagerBasedRLEnv",
     disable_env_checker=True,
     kwargs={
-        "env_cfg_entry_point": osc_env_cfg.FrankaReachEnvCfg_PLAY,
-        "rl_games_cfg_entry_point": f"{agents.__name__}:rl_games_ppo_cfg.yaml",
+        "env_cfg_entry_point": f"{__name__}.osc_env_cfg:FrankaReachEnvCfg_PLAY",
         "rsl_rl_cfg_entry_point": f"{agents.__name__}.rsl_rl_ppo_cfg:FrankaReachPPORunnerCfg",
-        "skrl_cfg_entry_point": f"{agents.__name__}:skrl_ppo_cfg.yaml",
     },
 )