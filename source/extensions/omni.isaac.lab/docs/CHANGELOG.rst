--- conflicted
+++ resolved
@@ -1,8 +1,7 @@
 Changelog
 ---------
 
-<<<<<<< HEAD
-0.17.12 (2024-06-11)
+0.17.13 (2024-06-13)
 ~~~~~~~~~~~~~~~~~~~~
 
 Fixed
@@ -10,7 +9,8 @@
 
 * Fixed the orientation reset logic in :func:`omni.isaac.lab.envs.mdp.events.reset_root_state_uniform` to make it relative to the default orientation.
   Earlier, the position was sampled relative to the default and the orientation not.
-=======
+
+
 0.17.12 (2024-06-13)
 ~~~~~~~~~~~~~~~~~~~~
 
@@ -26,7 +26,6 @@
   to update some values lazily and avoid unnecessary computations between physics updates. Before, all the data was always
   updated at every step, even if it was not used by the task.
 
->>>>>>> a8fb6b04
 
 0.17.11 (2024-05-30)
 ~~~~~~~~~~~~~~~~~~~~
