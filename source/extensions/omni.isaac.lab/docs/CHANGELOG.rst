--- conflicted
+++ resolved
@@ -1,14 +1,17 @@
 Changelog
 ---------
 
-<<<<<<< HEAD
-0.27.14 (2024-11-04)
-~~~~~~~~~~~~~~~~~~~~
+0.27.20 (2024-12-06)
+~~~~~~~~~~~~~~~~~~~~
+
+Changed
+^^^^^^^
 
 * If a USD that contains an articulation root is loaded using a
   :attr:`omni.isaac_lab.assets.RigidBody` we now fail unless the articulation root is explicitly
   disabled. Using an articulation root for rigid bodies is not needed and decreases overall performance.
-=======
+
+
 0.27.19 (2024-12-05)
 ~~~~~~~~~~~~~~~~~~~~
 
@@ -68,7 +71,6 @@
 
 * Added the class :class:`~omni.isaac.lab.assets.RigidObjectCollection` which allows to spawn
   multiple objects in each environment and access/modify the quantities with a unified (env_ids, object_ids) API.
->>>>>>> 97c73622
 
 
 0.27.13 (2024-10-30)
