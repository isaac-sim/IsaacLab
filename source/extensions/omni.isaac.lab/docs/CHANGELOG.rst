Changelog
---------

<<<<<<< HEAD

0.22.13 (2024-09-27)

Added
^^^^^

* Added Imu sensor implementation that directly accesses the physx view :class:`omni.isaac.lab.sensors.Imu`. The
  sensor comes with a configuration class :class:`omni.isaac.lab.sensors.ImuCfg` and data class
  :class:`omni.isaac.lab.sensors.ImuData`.

0.22.15 (2024-09-20)
=======
0.24.18 (2024-10-04)
~~~~~~~~~~~~~~~~~~~~

Fixed
^^^^^

* Fixes parsing and application of ``size`` parameter for :class:`~omni.isaac.lab.sim.spawn.GroundPlaneCfg` to correctly
  scale the grid-based ground plane.


0.24.17 (2024-10-04)
~~~~~~~~~~~~~~~~~~~~

Fixed
^^^^^

* Fixed the deprecation notice for using ``pxr.Semantics``. The corresponding modules use ``Semantics`` module
  directly.


0.24.16 (2024-10-03)
~~~~~~~~~~~~~~~~~~~~

Changed
^^^^^^^

* Renamed the observation function :meth:`grab_images` to :meth:`image` to follow convention of noun-based naming.
* Renamed the function :meth:`convert_perspective_depth_to_orthogonal_depth` to a shorter name
  :meth:`omni.isaac.lab.utils.math.orthogonalize_perspective_depth`.


0.24.15 (2024-09-20)
>>>>>>> 2a9198c8
~~~~~~~~~~~~~~~~~~~~

Added
^^^^^

* Added :meth:`grab_images` to be able to use images for an observation term in manager-based environments.


0.24.14 (2024-09-20)
~~~~~~~~~~~~~~~~~~~~

Added
^^^^^

* Added the method :meth:`convert_perspective_depth_to_orthogonal_depth` to convert perspective depth
  images to orthogonal depth images. This is useful for the :meth:`~omni.isaac.lab.utils.math.unproject_depth`,
  since it expects orthogonal depth images as inputs.


0.24.13 (2024-09-08)
~~~~~~~~~~~~~~~~~~~~

Changed
^^^^^^^

* Moved the configuration of visualization markers for the command terms to their respective configuration classes.
  This allows users to modify the markers for the command terms without having to modify the command term classes.


0.24.12 (2024-09-18)
~~~~~~~~~~~~~~~~~~~~

Fixed
^^^^^

* Fixed outdated fetching of articulation data by using the method ``update_articulations_kinematic`` in
  :class:`omni.isaac.lab.assets.ArticulationData`. Before if an articulation was moved during a reset, the pose of the
  links were outdated if fetched before the next physics step. Adding this method ensures that the pose of the links
  is always up-to-date. Similarly ``update_articulations_kinematic`` was added before any render step to ensure that the
  articulation displays correctly after a reset.


0.24.11 (2024-09-11)
~~~~~~~~~~~~~~~~~~~~

Added
^^^^^

* Added skrl's JAX environment variables to :class:`~omni.isaac.lab.app.AppLauncher`
  to support distributed multi-GPU and multi-node training using JAX


0.24.10 (2024-09-10)
~~~~~~~~~~~~~~~~~~~~

Added
^^^^^

* Added config class, support, and tests for MJCF conversion via standalone python scripts.


0.24.9 (2024-09-09)
~~~~~~~~~~~~~~~~~~~~

Added
^^^^^

* Added a seed parameter to the :attr:`omni.isaac.lab.envs.ManagerBasedEnvCfg` and :attr:`omni.isaac.lab.envs.DirectRLEnvCfg`
  classes to set the seed for the environment. This seed is used to initialize the random number generator for the environment.
* Adapted the workflow scripts to set the seed for the environment using the seed specified in the learning agent's configuration
  file or the command line argument. This ensures that the simulation results are reproducible across different runs.


0.24.8 (2024-09-08)
~~~~~~~~~~~~~~~~~~~

Changed
^^^^^^^

* Modified:meth:`quat_rotate` and :meth:`quat_rotate_inverse` operations to use :meth:`torch.einsum`
  for faster processing of high dimensional input tensors.


0.24.7 (2024-09-06)
~~~~~~~~~~~~~~~~~~~

Added
^^^^^

* Added support for property attributes in the :meth:``omni.isaac.lab.utils.configclass`` method.
  Earlier, the configclass decorator failed to parse the property attributes correctly and made them
  instance variables instead.


0.24.6 (2024-09-05)
~~~~~~~~~~~~~~~~~~~

Fixed
^^^^^

* Adapted the ``A`` and ``D`` button bindings inside :meth:`omni.isaac.lab.device.Se3Keyboard` to make them now
  more-intuitive to control the y-axis motion based on the right-hand rule.


0.24.5 (2024-08-29)
~~~~~~~~~~~~~~~~~~~

Added
^^^^^

* Added alternative data type "distance_to_camera" in :class:`omni.isaac.lab.sensors.TiledCamera` class to be
  consistent with all other cameras (equal to type "depth").


0.24.4 (2024-09-02)
~~~~~~~~~~~~~~~~~~~

Fixed
^^^^^

* Added missing SI units to the documentation of :class:`omni.isaac.lab.sensors.Camera` and
  :class:`omni.isaac.lab.sensors.RayCasterCamera`.
* Added test to check :attr:`omni.isaac.lab.sensors.RayCasterCamera.set_intrinsic_matrices`


0.24.3 (2024-08-29)
~~~~~~~~~~~~~~~~~~~

Fixed
^^^^^

* Fixed the support for class-bounded methods when creating a configclass
  out of them. Earlier, these methods were being made as instance methods
  which required initialization of the class to call the class-methods.


0.24.2 (2024-08-28)
~~~~~~~~~~~~~~~~~~~

Added
^^^^^

* Added a class method to initialize camera configurations with an intrinsic matrix in the
  :class:`omni.isaac.lab.sim.spawner.sensors.PinholeCameraCfg`
  :class:`omni.isaac.lab.sensors.ray_caster.patterns_cfg.PinholeCameraPatternCfg` classes.

Fixed
^^^^^

* Fixed the ray direction in :func:`omni.isaac.lab.sensors.ray_caster.patterns.patterns.pinhole_camera_pattern` to
  point to the center of the pixel instead of the top-left corner.
* Fixed the clipping of the "distance_to_image_plane" depth image obtained using the
  :class:`omni.isaac.lab.sensors.ray_caster.RayCasterCamera` class. Earlier, the depth image was being clipped
  before the depth image was generated. Now, the clipping is applied after the depth image is generated. This makes
  the behavior equal to the USD Camera.


0.24.1 (2024-08-21)
~~~~~~~~~~~~~~~~~~~

Changed
^^^^^^^

* Disabled default viewport in certain headless scenarios for better performance.


0.24.0 (2024-08-17)
~~~~~~~~~~~~~~~~~~~

Added
^^^^^

* Added additional annotators for :class:`omni.isaac.lab.sensors.camera.TiledCamera` class.

Changed
^^^^^^^

* Updated :class:`omni.isaac.lab.sensors.TiledCamera` to latest RTX tiled rendering API.
* Single channel outputs for :class:`omni.isaac.lab.sensors.TiledCamera`, :class:`omni.isaac.lab.sensors.Camera` and :class:`omni.isaac.lab.sensors.RayCasterCamera` now has shape (H, W, 1).
* Data type for RGB output for :class:`omni.isaac.lab.sensors.TiledCamera` changed from ``torch.float`` to ``torch.uint8``.
* Dimension of RGB output for :class:`omni.isaac.lab.sensors.Camera` changed from (H, W, 4) to (H, W, 3). Use type ``rgba`` to retrieve the previous dimension.


0.23.1 (2024-08-17)
~~~~~~~~~~~~~~~~~~~

Changed
^^^^^^^

* Updated torch to version 2.4.0.


0.23.0 (2024-08-16)
~~~~~~~~~~~~~~~~~~~

Added
^^^^^

* Added direct workflow base class :class:`omni.isaac.lab.envs.DirectMARLEnv` for multi-agent environments.


0.22.1 (2024-08-17)
~~~~~~~~~~~~~~~~~~~

Added
^^^^^

* Added APIs to interact with the physics simulation of deformable objects. This includes setting the
  material properties, setting kinematic targets, and getting the state of the deformable object.
  For more information, please refer to the :mod:`omni.isaac.lab.assets.DeformableObject` class.


0.22.0 (2024-08-14)
~~~~~~~~~~~~~~~~~~~

Added
^^^^^

* Added :mod:`~omni.isaac.lab.utils.modifiers` module to provide framework for configurable and custom
  observation data modifiers.
* Adapted the :class:`~omni.isaac.lab.managers.ObservationManager` class to support custom modifiers.
  These are applied to the observation data before applying any noise or scaling operations.


0.21.2 (2024-08-13)
~~~~~~~~~~~~~~~~~~~

Fixed
^^^^^

* Moved event mode-based checks in the :meth:`omni.isaac.lab.managers.EventManager.apply` method outside
  the loop that iterates over the event terms. This prevents unnecessary checks and improves readability.
* Fixed the logic for global and per environment interval times when using the "interval" mode inside the
  event manager. Earlier, the internal lists for these times were of unequal lengths which led to wrong indexing
  inside the loop that iterates over the event terms.


0.21.1 (2024-08-06)
~~~~~~~~~~~~~~~~~~~

* Added a flag to preserve joint ordering inside the :class:`omni.isaac.lab.envs.mdp.JointAction` action term.


0.21.0 (2024-08-05)
~~~~~~~~~~~~~~~~~~~

Added
^^^^^

* Added the command line argument ``--device`` in :class:`~omni.isaac.lab.app.AppLauncher`. Valid options are:

  * ``cpu``: Use CPU.
  * ``cuda``: Use GPU with device ID ``0``.
  * ``cuda:N``: Use GPU, where N is the device ID. For example, ``cuda:0``. The default value is ``cuda:0``.

Changed
^^^^^^^

* Simplified setting the device throughout the code by relying on :attr:`omni.isaac.lab.sim.SimulationCfg.device`
  to activate gpu/cpu pipelines.

Removed
^^^^^^^

* Removed the parameter :attr:`omni.isaac.lab.sim.SimulationCfg.use_gpu_pipeline`. This is now directly inferred from
  :attr:`omni.isaac.lab.sim.SimulationCfg.device`.
* Removed the command line input argument ``--device_id`` in :class:`~omni.isaac.lab.app.AppLauncher`. The device id can
  now be set using the ``--device`` argument, for example with ``--device cuda:0``.


0.20.8 (2024-08-02)
~~~~~~~~~~~~~~~~~~~

Fixed
^^^^^

* Fixed the handling of observation terms with different shapes in the
  :class:`~omni.isaac.lab.managers.ObservationManager` class. Earlier, the constructor would throw an error if the
  shapes of the observation terms were different. Now, this operation only happens when the terms in an observation
  group are being concatenated. Otherwise, the terms are stored as a dictionary of tensors.
* Improved the error message when the observation terms are not of the same shape in the
  :class:`~omni.isaac.lab.managers.ObservationManager` class and the terms are being concatenated.


0.20.7 (2024-08-02)
~~~~~~~~~~~~~~~~~~~

Changed
^^^^^^^

* Performance improvements for material randomization in events.

Added
^^^^^

* Added minimum randomization frequency for reset mode randomizations.


0.20.6 (2024-08-02)
~~~~~~~~~~~~~~~~~~~

Changed
^^^^^^^

* Removed the hierarchy from :class:`~omni.isaac.lab.assets.RigidObject` class to
  :class:`~omni.isaac.lab.assets.Articulation` class. Previously, the articulation class overrode  almost
  all the functions of the rigid object class making the hierarchy redundant. Now, the articulation class
  is a standalone class that does not inherit from the rigid object class. This does add some code
  duplication but the simplicity and clarity of the code is improved.


0.20.5 (2024-08-02)
~~~~~~~~~~~~~~~~~~~

Added
^^^^^

* Added :attr:`omni.isaac.lab.terrain.TerrainGeneratorCfg.border_height` to set the height of the border
  around the terrain.


0.20.4 (2024-08-02)
~~~~~~~~~~~~~~~~~~~

Fixed
^^^^^

* Fixed the caching of terrains when using the :class:`omni.isaac.lab.terrains.TerrainGenerator` class.
  Earlier, the random sampling of the difficulty levels led to different hash values for the same terrain
  configuration. This caused the terrains to be re-generated even when the same configuration was used.
  Now, the numpy random generator is seeded with the same seed to ensure that the difficulty levels are
  sampled in the same order between different runs.


0.20.3 (2024-08-02)
~~~~~~~~~~~~~~~~~~~

Fixed
^^^^^

* Fixed the setting of translation and orientation when spawning a mesh prim. Earlier, the translation
  and orientation was being applied both on the parent Xform and the mesh prim. This was causing the
  mesh prim to be offset by the translation and orientation of the parent Xform, which is not the intended
  behavior.


0.20.2 (2024-08-02)
~~~~~~~~~~~~~~~~~~~

Changed
^^^^^^^

* Modified the computation of body acceleration for rigid body data to use PhysX APIs instead of
  numerical finite-differencing. This removes the need for computation of body acceleration at
  every update call of the data buffer.


0.20.1 (2024-07-30)
~~~~~~~~~~~~~~~~~~~

Fixed
^^^^^

* Fixed the :meth:`omni.isaac.lab.utils.math.wrap_to_pi` method to handle the wrapping of angles correctly.
  Earlier, the method was not wrapping the angles to the range [-pi, pi] correctly when the angles were outside
  the range [-2*pi, 2*pi].


0.20.0 (2024-07-26)
~~~~~~~~~~~~~~~~~~~

Added
^^^^^

* Support for the Isaac Sim 4.1.0 release.

Removed
^^^^^^^

* The ``mdp.add_body_mass`` method in the events. Please use the
  :meth:`omni.isaac.lab.envs.mdp.randomize_rigid_body_mass` method instead.
* The classes ``managers.RandomizationManager`` and ``managers.RandomizationTermCfg`` are replaced with
  :class:`omni.isaac.lab.managers.EventManager` and :class:`omni.isaac.lab.managers.EventTermCfg` classes.
* The following properties in :class:`omni.isaac.lab.sensors.FrameTransformerData`:

  * ``target_rot_source`` --> :attr:`~omni.isaac.lab.sensors.FrameTransformerData.target_quat_w`
  * ``target_rot_w`` --> :attr:`~omni.isaac.lab.sensors.FrameTransformerData.target_quat_source`
  * ``source_rot_w`` --> :attr:`~omni.isaac.lab.sensors.FrameTransformerData.source_quat_w`

* The kit experience file ``isaaclab.backwards.compatible.kit``. This is followed by dropping the support for
  Isaac Sim 2023.1.1 completely.


0.19.4 (2024-07-13)
~~~~~~~~~~~~~~~~~~~

Fixed
^^^^^

* Added the call to "startup" events when using the :class:`~omni.isaac.lab.envs.ManagerBasedEnv` class.
  Earlier, the "startup" events were not being called when the environment was initialized. This issue
  did not occur when using the :class:`~omni.isaac.lab.envs.ManagerBasedRLEnv` class since the "startup"
  events were called in the constructor.


0.19.3 (2024-07-13)
~~~~~~~~~~~~~~~~~~~

Added
^^^^^

* Added schemas for setting and modifying deformable body properties on a USD prim.
* Added API to spawn a deformable body material in the simulation.
* Added APIs to spawn rigid and deformable meshes of primitive shapes (cone, cylinder, sphere, box, capsule)
  in the simulation. This is possible through the :mod:`omni.isaac.lab.sim.spawners.meshes` module.


0.19.2 (2024-07-05)
~~~~~~~~~~~~~~~~~~~

Changed
^^^^^^^

* Modified cloning scheme based on the attribute :attr:`~omni.isaac.lab.scene.InteractiveSceneCfg.replicate_physics`
  to determine whether environment is homogeneous or heterogeneous.


0.19.1 (2024-07-05)
~~~~~~~~~~~~~~~~~~~

Added
^^^^^

* Added a lidar pattern function :func:`~omni.isaac.lab.sensors.ray_caster.patterns.patterns.lidar_pattern` with
  corresponding config :class:`~omni.isaac.lab.sensors.ray_caster.patterns_cfg.LidarPatternCfg`.


0.19.0 (2024-07-04)
~~~~~~~~~~~~~~~~~~~

Fixed
^^^^^

* Fixed parsing of articulations with nested rigid links while using the :class:`omni.isaac.lab.assets.Articulation`
  class. Earlier, the class initialization failed when the articulation had nested rigid links since the rigid
  links were not being parsed correctly by the PhysX view.

Removed
^^^^^^^

* Removed the attribute :attr:`body_physx_view` from the :class:`omni.isaac.lab.assets.Articulation` and
  :class:`omni.isaac.lab.assets.RigidObject` classes. These were causing confusions when used with articulation
  view since the body names were not following the same ordering.
* Dropped support for Isaac Sim 2023.1.1. The minimum supported version is now Isaac Sim 4.0.0.


0.18.6 (2024-07-01)
~~~~~~~~~~~~~~~~~~~

Fixed
^^^^^

* Fixed the environment stepping logic. Earlier, the environments' rendering logic was updating the kit app which
  would in turn step the physics :attr:`omni.isaac.lab.sim.SimulationCfg.render_interval` times. Now, a render
  call only does rendering and does not step the physics.


0.18.5 (2024-06-26)
~~~~~~~~~~~~~~~~~~~

Fixed
^^^^^

* Fixed the gravity vector direction used inside the :class:`omni.isaac.lab.assets.RigidObjectData` class.
  Earlier, the gravity direction was hard-coded as (0, 0, -1) which may be different from the actual
  gravity direction in the simulation. Now, the gravity direction is obtained from the simulation context
  and used to compute the projection of the gravity vector on the object.


0.18.4 (2024-06-26)
~~~~~~~~~~~~~~~~~~~

Fixed
^^^^^

* Fixed double reference count of the physics sim view inside the asset classes. This was causing issues
  when destroying the asset class instance since the physics sim view was not being properly released.

Added
^^^^^

* Added the attribute :attr:`~omni.isaac.lab.assets.AssetBase.is_initialized` to check if the asset and sensor
  has been initialized properly. This can be used to ensure that the asset or sensor is ready to use in the simulation.


0.18.3 (2024-06-25)
~~~~~~~~~~~~~~~~~~~

Fixed
^^^^^

* Fixed the docstrings at multiple places related to the different buffer implementations inside the
  :mod:`omni.isaac.lab.utils.buffers` module. The docstrings were not clear and did not provide enough
  information about the classes and their methods.

Added
^^^^^

* Added the field for fixed tendom names in the :class:`omni.isaac.lab.assets.ArticulationData` class.
  Earlier, this information was not exposed which was inconsistent with other name related information
  such as joint or body names.

Changed
^^^^^^^

* Renamed the fields ``min_num_time_lags`` and ``max_num_time_lags`` to ``min_delay`` and
  ``max_delay`` in the :class:`omni.isaac.lab.actuators.DelayedPDActuatorCfg` class. This is to make
  the naming simpler to understand.


0.18.2 (2024-06-25)
~~~~~~~~~~~~~~~~~~~

Changed
^^^^^^^

* Moved the configuration for tile-rendered camera into its own file named ``tiled_camera_cfg.py``.
  This makes it easier to follow where the configuration is located and how it is related to the class.


0.18.1 (2024-06-25)
~~~~~~~~~~~~~~~~~~~

Changed
^^^^^^^

* Ensured that a parity between class and its configuration class is explicitly visible in the
  :mod:`omni.isaac.lab.envs` module. This makes it easier to follow where definitions are located and how
  they are related. This should not be a breaking change as the classes are still accessible through the same module.


0.18.0 (2024-06-13)
~~~~~~~~~~~~~~~~~~~

Fixed
^^^^^

* Fixed the rendering logic to render at the specified interval. Earlier, the substep parameter had no effect and rendering
  would happen once every env.step() when active.

Changed
^^^^^^^

* Renamed :attr:`omni.isaac.lab.sim.SimulationCfg.substeps` to :attr:`omni.isaac.lab.sim.SimulationCfg.render_interval`.
  The render logic is now integrated in the decimation loop of the environment.


0.17.13 (2024-06-13)
~~~~~~~~~~~~~~~~~~~~

Fixed
^^^^^

* Fixed the orientation reset logic in :func:`omni.isaac.lab.envs.mdp.events.reset_root_state_uniform` to make it relative to
  the default orientation. Earlier, the position was sampled relative to the default and the orientation not.


0.17.12 (2024-06-13)
~~~~~~~~~~~~~~~~~~~~

Added
^^^^^

* Added the class :class:`omni.isaac.lab.utils.buffers.TimestampedBuffer` to store timestamped data.

Changed
^^^^^^^

* Added time-stamped buffers in the classes :class:`omni.isaac.lab.assets.RigidObjectData` and :class:`omni.isaac.lab.assets.ArticulationData`
  to update some values lazily and avoid unnecessary computations between physics updates. Before, all the data was always
  updated at every step, even if it was not used by the task.


0.17.11 (2024-05-30)
~~~~~~~~~~~~~~~~~~~~

Fixed
^^^^^

* Fixed :class:`omni.isaac.lab.sensor.ContactSensor` not loading correctly in extension mode.
  Earlier, the :attr:`omni.isaac.lab.sensor.ContactSensor.body_physx_view` was not initialized when
  :meth:`omni.isaac.lab.sensor.ContactSensor._debug_vis_callback` is called which references it.


0.17.10 (2024-05-30)
~~~~~~~~~~~~~~~~~~~~

Fixed
^^^^^

* Fixed compound classes being directly assigned in ``default_factory`` generator method
  :meth:`omni.isaac.lab.utils.configclass._return_f`, which resulted in shared references such that modifications to
  compound objects were reflected across all instances generated from the same ``default_factory`` method.


0.17.9 (2024-05-30)
~~~~~~~~~~~~~~~~~~~

Added
^^^^^

* Added ``variants`` attribute to the :class:`omni.isaac.lab.sim.from_files.UsdFileCfg` class to select USD
  variants when loading assets from USD files.


0.17.8 (2024-05-28)
~~~~~~~~~~~~~~~~~~~

Fixed
^^^^^

* Implemented the reset methods in the action terms to avoid returning outdated data.


0.17.7 (2024-05-28)
~~~~~~~~~~~~~~~~~~~

Added
^^^^^

* Added debug visualization utilities in the :class:`omni.isaac.lab.managers.ActionManager` class.


0.17.6 (2024-05-27)
~~~~~~~~~~~~~~~~~~~

Added
^^^^^

* Added ``wp.init()`` call in Warp utils.


0.17.5 (2024-05-22)
~~~~~~~~~~~~~~~~~~~

Changed
^^^^^^^

* Websocket livestreaming is no longer supported. Valid livestream options are {0, 1, 2}.
* WebRTC livestream is now set with livestream=2.


0.17.4 (2024-05-17)
~~~~~~~~~~~~~~~~~~~

Changed
^^^^^^^

* Modified the noise functions to also support add, scale, and abs operations on the data. Added aliases
  to ensure backward compatibility with the previous functions.

  * Added :attr:`omni.isaac.lab.utils.noise.NoiseCfg.operation` for the different operations.
  * Renamed ``constant_bias_noise`` to :func:`omni.isaac.lab.utils.noise.constant_noise`.
  * Renamed ``additive_uniform_noise`` to :func:`omni.isaac.lab.utils.noise.uniform_noise`.
  * Renamed ``additive_gaussian_noise`` to :func:`omni.isaac.lab.utils.noise.gaussian_noise`.


0.17.3 (2024-05-15)
~~~~~~~~~~~~~~~~~~~

Fixed
^^^^^

* Set ``hide_ui`` flag in the app launcher for livestream.
* Fix native client livestream extensions.


0.17.2 (2024-05-09)
~~~~~~~~~~~~~~~~~~~

Changed
^^^^^^^

* Renamed ``_range`` to ``distribution_params`` in ``events.py`` for methods that defined a distribution.
* Apply additive/scaling randomization noise on default data instead of current data.
* Changed material bucketing logic to prevent exceeding 64k materials.

Fixed
^^^^^

* Fixed broadcasting issues with indexing when environment and joint IDs are provided.
* Fixed incorrect tensor dimensions when setting a subset of environments.

Added
^^^^^

* Added support for randomization of fixed tendon parameters.
* Added support for randomization of dof limits.
* Added support for randomization of gravity.
* Added support for Gaussian sampling.
* Added default buffers to Articulation/Rigid object data classes for randomization.


0.17.1 (2024-05-10)
~~~~~~~~~~~~~~~~~~~

Fixed
^^^^^

* Added attribute :attr:`omni.isaac.lab.sim.converters.UrdfConverterCfg.override_joint_dynamics` to properly parse
  joint dynamics in :class:`omni.isaac.lab.sim.converters.UrdfConverter`.


0.17.0 (2024-05-07)
~~~~~~~~~~~~~~~~~~~

Changed
^^^^^^^

* Renamed ``BaseEnv`` to :class:`omni.isaac.lab.envs.ManagerBasedEnv`.
* Renamed ``base_env.py`` to ``manager_based_env.py``.
* Renamed ``BaseEnvCfg`` to :class:`omni.isaac.lab.envs.ManagerBasedEnvCfg`.
* Renamed ``RLTaskEnv`` to :class:`omni.isaac.lab.envs.ManagerBasedRLEnv`.
* Renamed ``rl_task_env.py`` to ``manager_based_rl_env.py``.
* Renamed ``RLTaskEnvCfg`` to :class:`omni.isaac.lab.envs.ManagerBasedRLEnvCfg`.
* Renamed ``rl_task_env_cfg.py`` to ``rl_env_cfg.py``.
* Renamed ``OIGEEnv`` to :class:`omni.isaac.lab.envs.DirectRLEnv`.
* Renamed ``oige_env.py`` to ``direct_rl_env.py``.
* Renamed ``RLTaskEnvWindow`` to :class:`omni.isaac.lab.envs.ui.ManagerBasedRLEnvWindow`.
* Renamed ``rl_task_env_window.py`` to ``manager_based_rl_env_window.py``.
* Renamed all references of ``BaseEnv``, ``BaseEnvCfg``, ``RLTaskEnv``, ``RLTaskEnvCfg``,  ``OIGEEnv``, and ``RLTaskEnvWindow``.

Added
^^^^^

* Added direct workflow base class :class:`omni.isaac.lab.envs.DirectRLEnv`.


0.16.4 (2024-05-06)
~~~~~~~~~~~~~~~~~~~~

Changed
^^^^^^^

* Added :class:`omni.isaac.lab.sensors.TiledCamera` to support tiled rendering with RGB and depth.


0.16.3 (2024-04-26)
~~~~~~~~~~~~~~~~~~~

Fixed
^^^^^

* Fixed parsing of filter prim path expressions in the :class:`omni.isaac.lab.sensors.ContactSensor` class.
  Earlier, the filter prim paths given to the physics view was not being parsed since they were specified as
  regex expressions instead of glob expressions.


0.16.2 (2024-04-25)
~~~~~~~~~~~~~~~~~~~~

Changed
^^^^^^^

* Simplified the installation procedure, isaaclab -e is no longer needed
* Updated torch dependency to 2.2.2


0.16.1 (2024-04-20)
~~~~~~~~~~~~~~~~~~~

Added
^^^^^

* Added attribute :attr:`omni.isaac.lab.sim.ArticulationRootPropertiesCfg.fix_root_link` to fix the root link
  of an articulation to the world frame.


0.16.0 (2024-04-16)
~~~~~~~~~~~~~~~~~~~

Added
^^^^^

* Added the function :meth:`omni.isaac.lab.utils.math.quat_unique` to standardize quaternion representations,
  i.e. always have a non-negative real part.
* Added events terms for randomizing mass by scale, simulation joint properties (stiffness, damping, armature,
  and friction)

Fixed
^^^^^

* Added clamping of joint positions and velocities in event terms for resetting joints. The simulation does not
  throw an error if the set values are out of their range. Hence, users are expected to clamp them before setting.
* Fixed :class:`omni.isaac.lab.envs.mdp.EMAJointPositionToLimitsActionCfg` to smoothen the actions
  at environment frequency instead of simulation frequency.

* Renamed the following functions in :meth:`omni.isaac.lab.envs.mdp` to avoid confusions:

  * Observation: :meth:`joint_pos_norm` -> :meth:`joint_pos_limit_normalized`
  * Action: :class:`ExponentialMovingAverageJointPositionAction` -> :class:`EMAJointPositionToLimitsAction`
  * Termination: :meth:`base_height` -> :meth:`root_height_below_minimum`
  * Termination: :meth:`joint_pos_limit` -> :meth:`joint_pos_out_of_limit`
  * Termination: :meth:`joint_pos_manual_limit` -> :meth:`joint_pos_out_of_manual_limit`
  * Termination: :meth:`joint_vel_limit` -> :meth:`joint_vel_out_of_limit`
  * Termination: :meth:`joint_vel_manual_limit` -> :meth:`joint_vel_out_of_manual_limit`
  * Termination: :meth:`joint_torque_limit` -> :meth:`joint_effort_out_of_limit`

Deprecated
^^^^^^^^^^

* Deprecated the function :meth:`omni.isaac.lab.envs.mdp.add_body_mass` in favor of
  :meth:`omni.isaac.lab.envs.mdp.randomize_rigid_body_mass`. This supports randomizing the mass based on different
  operations (add, scale, or set) and sampling distributions.


0.15.13 (2024-04-16)
~~~~~~~~~~~~~~~~~~~~

Changed
^^^^^^^

* Improved startup performance by enabling rendering-based extensions only when necessary and caching of nucleus directory.
* Renamed the flag ``OFFSCREEN_RENDER`` or ``--offscreen_render`` to ``ENABLE_CAMERAS`` or ``--enable_cameras`` respectively.


0.15.12 (2024-04-16)
~~~~~~~~~~~~~~~~~~~~

Changed
^^^^^^^

* Replaced calls to the ``check_file_path`` function in the :mod:`omni.isaac.lab.sim.spawners.from_files`
  with the USD stage resolve identifier function. This helps speed up the loading of assets from file paths
  by avoiding Nucleus server calls.


0.15.11 (2024-04-15)
~~~~~~~~~~~~~~~~~~~~

Added
^^^^^

* Added the :meth:`omni.isaac.lab.sim.SimulationContext.has_rtx_sensors` method to check if any
  RTX-related sensors such as cameras have been created in the simulation. This is useful to determine
  if simulation requires RTX rendering during step or not.

Fixed
^^^^^

* Fixed the rendering of RTX-related sensors such as cameras inside the :class:`omni.isaac.lab.envs.RLTaskEnv` class.
  Earlier the rendering did not happen inside the step function, which caused the sensor data to be empty.


0.15.10 (2024-04-11)
~~~~~~~~~~~~~~~~~~~~

Fixed
^^^^^

* Fixed sharing of the same memory address between returned tensors from observation terms
  in the :class:`omni.isaac.lab.managers.ObservationManager` class. Earlier, the returned
  tensors could map to the same memory address, causing issues when the tensors were modified
  during scaling, clipping or other operations.


0.15.9 (2024-04-04)
~~~~~~~~~~~~~~~~~~~

Fixed
^^^^^

* Fixed assignment of individual termination terms inside the :class:`omni.isaac.lab.managers.TerminationManager`
  class. Earlier, the terms were being assigned their values through an OR operation which resulted in incorrect
  values. This regression was introduced in version 0.15.1.


0.15.8 (2024-04-02)
~~~~~~~~~~~~~~~~~~~

Added
^^^^^

* Added option to define ordering of points for the mesh-grid generation in the
  :func:`omni.isaac.lab.sensors.ray_caster.patterns.grid_pattern`. This parameter defaults to 'xy'
  for backward compatibility.


0.15.7 (2024-03-28)
~~~~~~~~~~~~~~~~~~~

Added
^^^^^

* Adds option to return indices/data in the specified query keys order in
  :class:`omni.isaac.lab.managers.SceneEntityCfg` class, and the respective
  :func:`omni.isaac.lab.utils.string.resolve_matching_names_values` and
  :func:`omni.isaac.lab.utils.string.resolve_matching_names` functions.


0.15.6 (2024-03-28)
~~~~~~~~~~~~~~~~~~~

Added
^^^^^

* Extended the :class:`omni.isaac.lab.app.AppLauncher` class to support the loading of experience files
  from the command line. This allows users to load a specific experience file when running the application
  (such as for multi-camera rendering or headless mode).

Changed
^^^^^^^

* Changed default loading of experience files in the :class:`omni.isaac.lab.app.AppLauncher` class from the ones
  provided by Isaac Sim to the ones provided in Isaac Lab's ``source/apps`` directory.


0.15.5 (2024-03-23)
~~~~~~~~~~~~~~~~~~~

Fixed
^^^^^

* Fixed the env origins in :meth:`_compute_env_origins_grid` of :class:`omni.isaac.lab.terrain.TerrainImporter`
  to match that obtained from the Isaac Sim :class:`omni.isaac.cloner.GridCloner` class.

Added
^^^^^

* Added unit test to ensure consistency between environment origins generated by IsaacSim's Grid Cloner and those
  produced by the TerrainImporter.


0.15.4 (2024-03-22)
~~~~~~~~~~~~~~~~~~~

Fixed
^^^^^

* Fixed the :class:`omni.isaac.lab.envs.mdp.actions.NonHolonomicActionCfg` class to use
  the correct variable when applying actions.


0.15.3 (2024-03-21)
~~~~~~~~~~~~~~~~~~~

Added
^^^^^

* Added unit test to check that :class:`omni.isaac.lab.scene.InteractiveScene` entity data is not shared between separate instances.

Fixed
^^^^^

* Moved class variables in :class:`omni.isaac.lab.scene.InteractiveScene` to correctly  be assigned as
  instance variables.
* Removed custom ``__del__`` magic method from :class:`omni.isaac.lab.scene.InteractiveScene`.


0.15.2 (2024-03-21)
~~~~~~~~~~~~~~~~~~~

Fixed
^^^^^

* Added resolving of relative paths for the main asset USD file when using the
  :class:`omni.isaac.lab.sim.converters.UrdfConverter` class. This is to ensure that the material paths are
  resolved correctly when the main asset file is moved to a different location.


0.15.1 (2024-03-19)
~~~~~~~~~~~~~~~~~~~

Fixed
^^^^^

* Fixed the imitation learning workflow example script, updating Isaac Lab and Robomimic API calls.
* Removed the resetting of :attr:`_term_dones` in the :meth:`omni.isaac.lab.managers.TerminationManager.reset`.
  Previously, the environment cleared out all the terms. However, it impaired reading the specific term's values externally.


0.15.0 (2024-03-17)
~~~~~~~~~~~~~~~~~~~

Deprecated
^^^^^^^^^^

* Renamed :class:`omni.isaac.lab.managers.RandomizationManager` to :class:`omni.isaac.lab.managers.EventManager`
  class for clarification as the manager takes care of events such as reset in addition to pure randomizations.
* Renamed :class:`omni.isaac.lab.managers.RandomizationTermCfg` to :class:`omni.isaac.lab.managers.EventTermCfg`
  for consistency with the class name change.


0.14.1 (2024-03-16)
~~~~~~~~~~~~~~~~~~~

Added
^^^^^

* Added simulation schemas for joint drive and fixed tendons. These can be configured for assets imported
  from file formats.
* Added logging of tendon properties to the articulation class (if they are present in the USD prim).


0.14.0 (2024-03-15)
~~~~~~~~~~~~~~~~~~~

Fixed
^^^^^

* Fixed the ordering of body names used in the :class:`omni.isaac.lab.assets.Articulation` class. Earlier,
  the body names were not following the same ordering as the bodies in the articulation. This led
  to issues when using the body names to access data related to the links from the articulation view
  (such as Jacobians, mass matrices, etc.).

Removed
^^^^^^^

* Removed the attribute :attr:`body_physx_view` from the :class:`omni.isaac.lab.assets.RigidObject`
  and :class:`omni.isaac.lab.assets.Articulation` classes. These were causing confusions when used
  with articulation view since the body names were not following the same ordering.


0.13.1 (2024-03-14)
~~~~~~~~~~~~~~~~~~~

Removed
^^^^^^^

* Removed the :mod:`omni.isaac.lab.compat` module. This module was used to provide compatibility
  with older versions of Isaac Sim. It is no longer needed since we have most of the functionality
  absorbed into the main classes.


0.13.0 (2024-03-12)
~~~~~~~~~~~~~~~~~~~

Added
^^^^^

* Added support for the following data types inside the :class:`omni.isaac.lab.sensors.Camera` class:
  ``instance_segmentation_fast`` and ``instance_id_segmentation_fast``. These are GPU-supported annotations
  and are faster than the regular annotations.

Fixed
^^^^^

* Fixed handling of semantic filtering inside the :class:`omni.isaac.lab.sensors.Camera` class. Earlier,
  the annotator was given ``semanticTypes`` as an argument. However, with Isaac Sim 2023.1, the annotator
  does not accept this argument. Instead the mapping needs to be set to the synthetic data interface directly.
* Fixed the return shape of colored images for segmentation data types inside the
  :class:`omni.isaac.lab.sensors.Camera` class. Earlier, the images were always returned as ``int32``. Now,
  they are casted to ``uint8`` 4-channel array before returning if colorization is enabled for the annotation type.

Removed
^^^^^^^

* Dropped support for ``instance_segmentation`` and ``instance_id_segmentation`` annotations in the
  :class:`omni.isaac.lab.sensors.Camera` class. Their "fast" counterparts should be used instead.
* Renamed the argument :attr:`omni.isaac.lab.sensors.CameraCfg.semantic_types` to
  :attr:`omni.isaac.lab.sensors.CameraCfg.semantic_filter`. This is more aligned with Replicator's terminology
  for semantic filter predicates.
* Replaced the argument :attr:`omni.isaac.lab.sensors.CameraCfg.colorize` with separate colorized
  arguments for each annotation type (:attr:`~omni.isaac.lab.sensors.CameraCfg.colorize_instance_segmentation`,
  :attr:`~omni.isaac.lab.sensors.CameraCfg.colorize_instance_id_segmentation`, and
  :attr:`~omni.isaac.lab.sensors.CameraCfg.colorize_semantic_segmentation`).


0.12.4 (2024-03-11)
~~~~~~~~~~~~~~~~~~~

Fixed
^^^^^


* Adapted randomization terms to deal with ``slice`` for the body indices. Earlier, the terms were not
  able to handle the slice object and were throwing an error.
* Added ``slice`` type-hinting to all body and joint related methods in the rigid body and articulation
  classes. This is to make it clear that the methods can handle both list of indices and slices.


0.12.3 (2024-03-11)
~~~~~~~~~~~~~~~~~~~

Fixed
^^^^^

* Added signal handler to the :class:`omni.isaac.lab.app.AppLauncher` class to catch the ``SIGINT`` signal
  and close the application gracefully. This is to prevent the application from crashing when the user
  presses ``Ctrl+C`` to close the application.


0.12.2 (2024-03-10)
~~~~~~~~~~~~~~~~~~~

Added
^^^^^

* Added observation terms for states of a rigid object in world frame.
* Added randomization terms to set root state with randomized orientation and joint state within user-specified limits.
* Added reward term for penalizing specific termination terms.

Fixed
^^^^^

* Improved sampling of states inside randomization terms. Earlier, the code did multiple torch calls
  for sampling different components of the vector. Now, it uses a single call to sample the entire vector.


0.12.1 (2024-03-09)
~~~~~~~~~~~~~~~~~~~

Added
^^^^^

* Added an option to the last actions observation term to get a specific term by name from the action manager.
  If None, the behavior remains the same as before (the entire action is returned).


0.12.0 (2024-03-08)
~~~~~~~~~~~~~~~~~~~

Added
^^^^^

* Added functionality to sample flat patches on a generated terrain. This can be configured using
  :attr:`omni.isaac.lab.terrains.SubTerrainBaseCfg.flat_patch_sampling` attribute.
* Added a randomization function for setting terrain-aware root state. Through this, an asset can be
  reset to a randomly sampled flat patches.

Fixed
^^^^^

* Separated normal and terrain-base position commands. The terrain based commands rely on the
  terrain to sample flat patches for setting the target position.
* Fixed command resample termination function.

Changed
^^^^^^^

* Added the attribute :attr:`omni.isaac.lab.envs.mdp.commands.UniformVelocityCommandCfg.heading_control_stiffness`
  to control the stiffness of the heading control term in the velocity command term. Earlier, this was
  hard-coded to 0.5 inside the term.

Removed
^^^^^^^

* Removed the function :meth:`sample_new_targets` in the terrain importer. Instead the attribute
  :attr:`omni.isaac.lab.terrains.TerrainImporter.flat_patches` should be used to sample new targets.


0.11.3 (2024-03-04)
~~~~~~~~~~~~~~~~~~~

Fixed
^^^^^

* Corrects the functions :func:`omni.isaac.lab.utils.math.axis_angle_from_quat` and :func:`omni.isaac.lab.utils.math.quat_error_magnitude`
  to accept tensors of the form (..., 4) instead of (N, 4). This brings us in line with our documentation and also upgrades one of our functions
  to handle higher dimensions.


0.11.2 (2024-03-04)
~~~~~~~~~~~~~~~~~~~

Added
^^^^^

* Added checks for default joint position and joint velocity in the articulation class. This is to prevent
  users from configuring values for these quantities that might be outside the valid range from the simulation.


0.11.1 (2024-02-29)
~~~~~~~~~~~~~~~~~~~

Added
^^^^^

* Replaced the default values for ``joint_ids`` and ``body_ids`` from ``None`` to ``slice(None)``
  in the :class:`omni.isaac.lab.managers.SceneEntityCfg`.
* Adapted rewards and observations terms so that the users can query a subset of joints and bodies.


0.11.0 (2024-02-27)
~~~~~~~~~~~~~~~~~~~

Removed
^^^^^^^

* Dropped support for Isaac Sim<=2022.2. As part of this, removed the components of :class:`omni.isaac.lab.app.AppLauncher`
  which handled ROS extension loading. We no longer need them in Isaac Sim>=2023.1 to control the load order to avoid crashes.
* Upgraded Dockerfile to use ISAACSIM_VERSION=2023.1.1 by default.


0.10.28 (2024-02-29)
~~~~~~~~~~~~~~~~~~~~

Added
^^^^^

* Implemented relative and moving average joint position action terms. These allow the user to specify
  the target joint positions as relative to the current joint positions or as a moving average of the
  joint positions over a window of time.


0.10.27 (2024-02-28)
~~~~~~~~~~~~~~~~~~~~

Added
^^^^^

* Added UI feature to start and stop animation recording in the stage when running an environment.
  To enable this feature, please pass the argument ``--disable_fabric`` to the environment script to allow
  USD read/write operations. Be aware that this will slow down the simulation.


0.10.26 (2024-02-26)
~~~~~~~~~~~~~~~~~~~~

Added
^^^^^

* Added a viewport camera controller class to the :class:`omni.isaac.lab.envs.BaseEnv`. This is useful
  for applications where the user wants to render the viewport from different perspectives even when the
  simulation is running in headless mode.


0.10.25 (2024-02-26)
~~~~~~~~~~~~~~~~~~~~

Fixed
^^^^^

* Ensures that all path arguments in :mod:`omni.isaac.lab.sim.utils` are cast to ``str``. Previously,
  we had handled path types as strings without casting.


0.10.24 (2024-02-26)
~~~~~~~~~~~~~~~~~~~~

Added
^^^^^

* Added tracking of contact time in the :class:`omni.isaac.lab.sensors.ContactSensor` class. Previously,
  only the air time was being tracked.
* Added contact force threshold, :attr:`omni.isaac.lab.sensors.ContactSensorCfg.force_threshold`, to detect
  when the contact sensor is in contact. Previously, this was set to hard-coded 1.0 in the sensor class.


0.10.23 (2024-02-21)
~~~~~~~~~~~~~~~~~~~~

Fixed
^^^^^

* Fixes the order of size arguments in :meth:`omni.isaac.lab.terrains.height_field.random_uniform_terrain`. Previously, the function would crash if the size along x and y were not the same.


0.10.22 (2024-02-14)
~~~~~~~~~~~~~~~~~~~~

Fixed
^^^^^

* Fixed "divide by zero" bug in :class:`~omni.isaac.lab.sim.SimulationContext` when setting gravity vector.
  Now, it is correctly disabled when the gravity vector is set to zero.


0.10.21 (2024-02-12)
~~~~~~~~~~~~~~~~~~~~

Fixed
^^^^^

* Fixed the printing of articulation joint information when the articulation has only one joint.
  Earlier, the function was performing a squeeze operation on the tensor, which caused an error when
  trying to index the tensor of shape (1,).


0.10.20 (2024-02-12)
~~~~~~~~~~~~~~~~~~~~

Added
^^^^^

* Adds :attr:`omni.isaac.lab.sim.PhysxCfg.enable_enhanced_determinism` to enable improved
  determinism from PhysX. Please note this comes at the expense of performance.


0.10.19 (2024-02-08)
~~~~~~~~~~~~~~~~~~~~

Fixed
^^^^^

* Fixed environment closing so that articulations, objects, and sensors are cleared properly.


0.10.18 (2024-02-05)
~~~~~~~~~~~~~~~~~~~~

Fixed
^^^^^

* Pinned :mod:`torch` version to 2.0.1 in the setup.py to keep parity version of :mod:`torch` supplied by
  Isaac 2023.1.1, and prevent version incompatibility between :mod:`torch` ==2.2 and
  :mod:`typing-extensions` ==3.7.4.3


0.10.17 (2024-02-02)
~~~~~~~~~~~~~~~~~~~~

Fixed
^^^^^^

* Fixed carb setting ``/app/livestream/enabled`` to be set as False unless live-streaming is specified
  by :class:`omni.isaac.lab.app.AppLauncher` settings. This fixes the logic of :meth:`SimulationContext.render`,
  which depended on the config in previous versions of Isaac defaulting to false for this setting.


0.10.16 (2024-01-29)
~~~~~~~~~~~~~~~~~~~~

Added
^^^^^^

* Added an offset parameter to the height scan observation term. This allows the user to specify the
  height offset of the scan from the tracked body. Previously it was hard-coded to be 0.5.


0.10.15 (2024-01-29)
~~~~~~~~~~~~~~~~~~~~

Fixed
^^^^^

* Fixed joint torque computation for implicit actuators. Earlier, the torque was always zero for implicit
  actuators. Now, it is computed approximately by applying the PD law.


0.10.14 (2024-01-22)
~~~~~~~~~~~~~~~~~~~~

Fixed
^^^^^

* Fixed the tensor shape of :attr:`omni.isaac.lab.sensors.ContactSensorData.force_matrix_w`. Earlier, the reshaping
  led to a mismatch with the data obtained from PhysX.


0.10.13 (2024-01-15)
~~~~~~~~~~~~~~~~~~~~

Fixed
^^^^^

* Fixed running of environments with a single instance even if the :attr:`replicate_physics`` flag is set to True.


0.10.12 (2024-01-10)
~~~~~~~~~~~~~~~~~~~~

Fixed
^^^^^

* Fixed indexing of source and target frames in the :class:`omni.isaac.lab.sensors.FrameTransformer` class.
  Earlier, it always assumed that the source frame body is at index 0. Now, it uses the body index of the
  source frame to compute the transformation.

Deprecated
^^^^^^^^^^

* Renamed quantities in the :class:`omni.isaac.lab.sensors.FrameTransformerData` class to be more
  consistent with the terminology used in the asset classes. The following quantities are deprecated:

  * ``target_rot_w`` -> ``target_quat_w``
  * ``source_rot_w`` -> ``source_quat_w``
  * ``target_rot_source`` -> ``target_quat_source``


0.10.11 (2024-01-08)
~~~~~~~~~~~~~~~~~~~~

Fixed
^^^^^

* Fixed attribute error raised when calling the :class:`omni.isaac.lab.envs.mdp.TerrainBasedPositionCommand`
  command term.
* Added a dummy function in :class:`omni.isaac.lab.terrain.TerrainImporter` that returns environment
  origins as terrain-aware sampled targets. This function should be implemented by child classes based on
  the terrain type.


0.10.10 (2023-12-21)
~~~~~~~~~~~~~~~~~~~~

Fixed
^^^^^

* Fixed reliance on non-existent ``Viewport`` in :class:`omni.isaac.lab.sim.SimulationContext` when loading livestreaming
  by ensuring that the extension ``omni.kit.viewport.window`` is enabled in :class:`omni.isaac.lab.app.AppLauncher` when
  livestreaming is enabled


0.10.9 (2023-12-21)
~~~~~~~~~~~~~~~~~~~

Fixed
^^^^^

* Fixed invalidation of physics views inside the asset and sensor classes. Earlier, they were left initialized
  even when the simulation was stopped. This caused issues when closing the application.


0.10.8 (2023-12-20)
~~~~~~~~~~~~~~~~~~~

Fixed
^^^^^

* Fixed the :class:`omni.isaac.lab.envs.mdp.actions.DifferentialInverseKinematicsAction` class
  to account for the offset pose of the end-effector.


0.10.7 (2023-12-19)
~~~~~~~~~~~~~~~~~~~

Fixed
^^^^^

* Added a check to ray-cast and camera sensor classes to ensure that the sensor prim path does not
  have a regex expression at its leaf. For instance, ``/World/Robot/camera_.*`` is not supported
  for these sensor types. This behavior needs to be fixed in the future.


0.10.6 (2023-12-19)
~~~~~~~~~~~~~~~~~~~

Added
^^^^^

* Added support for using articulations as visualization markers. This disables all physics APIs from
  the articulation and allows the user to use it as a visualization marker. It is useful for creating
  visualization markers for the end-effectors or base of the robot.

Fixed
^^^^^

* Fixed hiding of debug markers from secondary images when using the
  :class:`omni.isaac.lab.markers.VisualizationMarkers` class. Earlier, the properties were applied on
  the XForm prim instead of the Mesh prim.


0.10.5 (2023-12-18)
~~~~~~~~~~~~~~~~~~~

Fixed
^^^^^

* Fixed test ``check_base_env_anymal_locomotion.py``, which
  previously called :func:`torch.jit.load` with the path to a policy (which would work
  for a local file), rather than calling
  :func:`omni.isaac.lab.utils.assets.read_file` on the path to get the file itself.


0.10.4 (2023-12-14)
~~~~~~~~~~~~~~~~~~~

Fixed
^^^^^

* Fixed potentially breaking import of omni.kit.widget.toolbar by ensuring that
  if live-stream is enabled, then the :mod:`omni.kit.widget.toolbar`
  extension is loaded.

0.10.3 (2023-12-12)
~~~~~~~~~~~~~~~~~~~

Added
^^^^^

* Added the attribute :attr:`omni.isaac.lab.actuators.ActuatorNetMLPCfg.input_order`
  to specify the order of the input tensors to the MLP network.

Fixed
^^^^^

* Fixed computation of metrics for the velocity command term. Earlier, the norm was being computed
  over the entire batch instead of the last dimension.
* Fixed the clipping inside the :class:`omni.isaac.lab.actuators.DCMotor` class. Earlier, it was
  not able to handle the case when configured saturation limit was set to None.


0.10.2 (2023-12-12)
~~~~~~~~~~~~~~~~~~~

Fixed
^^^^^

* Added a check in the simulation stop callback in the :class:`omni.isaac.lab.sim.SimulationContext` class
  to not render when an exception is raised. The while loop in the callback was preventing the application
  from closing when an exception was raised.


0.10.1 (2023-12-06)
~~~~~~~~~~~~~~~~~~~

Added
^^^^^

* Added command manager class with terms defined by :class:`omni.isaac.lab.managers.CommandTerm`. This
  allow for multiple types of command generators to be used in the same environment.


0.10.0 (2023-12-04)
~~~~~~~~~~~~~~~~~~~

Changed
^^^^^^^

* Modified the sensor and asset base classes to use the underlying PhysX views instead of Isaac Sim views.
  Using Isaac Sim classes led to a very high load time (of the order of minutes) when using a scene with
  many assets. This is because Isaac Sim supports USD paths which are slow and not required.

Added
^^^^^

* Added faster implementation of USD stage traversal methods inside the :class:`omni.isaac.lab.sim.utils` module.
* Added properties :attr:`omni.isaac.lab.assets.AssetBase.num_instances` and
  :attr:`omni.isaac.lab.sensor.SensorBase.num_instances` to obtain the number of instances of the asset
  or sensor in the simulation respectively.

Removed
^^^^^^^

* Removed dependencies on Isaac Sim view classes. It is no longer possible to use :attr:`root_view` and
  :attr:`body_view`. Instead use :attr:`root_physx_view` and :attr:`body_physx_view` to access the underlying
  PhysX views.


0.9.55 (2023-12-03)
~~~~~~~~~~~~~~~~~~~

Fixed
^^^^^

* Fixed the Nucleus directory path in the :attr:`omni.isaac.lab.utils.assets.NVIDIA_NUCLEUS_DIR`.
  Earlier, it was referring to the ``NVIDIA/Assets`` directory instead of ``NVIDIA``.


0.9.54 (2023-11-29)
~~~~~~~~~~~~~~~~~~~

Fixed
^^^^^

* Fixed pose computation in the :class:`omni.isaac.lab.sensors.Camera` class to obtain them from XFormPrimView
  instead of using ``UsdGeomCamera.ComputeLocalToWorldTransform`` method. The latter is not updated correctly
  during GPU simulation.
* Fixed initialization of the annotator info in the class :class:`omni.isaac.lab.sensors.Camera`. Previously
  all dicts had the same memory address which caused all annotators to have the same info.
* Fixed the conversion of ``uint32`` warp arrays inside the :meth:`omni.isaac.lab.utils.array.convert_to_torch`
  method. PyTorch does not support this type, so it is converted to ``int32`` before converting to PyTorch tensor.
* Added render call inside :meth:`omni.isaac.lab.sim.SimulationContext.reset` to initialize Replicator
  buffers when the simulation is reset.


0.9.53 (2023-11-29)
~~~~~~~~~~~~~~~~~~~

Changed
^^^^^^^

* Changed the behavior of passing :obj:`None` to the :class:`omni.isaac.lab.actuators.ActuatorBaseCfg`
  class. Earlier, they were resolved to fixed default values. Now, they imply that the values are loaded
  from the USD joint drive configuration.

Added
^^^^^

* Added setting of joint armature and friction quantities to the articulation class.


0.9.52 (2023-11-29)
~~~~~~~~~~~~~~~~~~~

Changed
^^^^^^^

* Changed the warning print in :meth:`omni.isaac.lab.sim.utils.apply_nested` method
  to be more descriptive. Earlier, it was printing a warning for every instanced prim.
  Now, it only prints a warning if it could not apply the attribute to any of the prims.

Added
^^^^^

* Added the method :meth:`omni.isaac.lab.utils.assets.retrieve_file_path` to
  obtain the absolute path of a file on the Nucleus server or locally.

Fixed
^^^^^

* Fixed hiding of STOP button in the :class:`AppLauncher` class when running the
  simulation in headless mode.
* Fixed a bug with :meth:`omni.isaac.lab.sim.utils.clone` failing when the input prim path
  had no parent (example: "/Table").


0.9.51 (2023-11-29)
~~~~~~~~~~~~~~~~~~~

Changed
^^^^^^^

* Changed the :meth:`omni.isaac.lab.sensor.SensorBase.update` method to always recompute the buffers if
  the sensor is in visualization mode.

Added
^^^^^

* Added available entities to the error message when accessing a non-existent entity in the
  :class:`InteractiveScene` class.
* Added a warning message when the user tries to reference an invalid prim in the :class:`FrameTransformer` sensor.


0.9.50 (2023-11-28)
~~~~~~~~~~~~~~~~~~~

Added
^^^^^

* Hid the ``STOP`` button in the UI when running standalone Python scripts. This is to prevent
  users from accidentally clicking the button and stopping the simulation. They should only be able to
  play and pause the simulation from the UI.

Removed
^^^^^^^

* Removed :attr:`omni.isaac.lab.sim.SimulationCfg.shutdown_app_on_stop`. The simulation is always rendering
  if it is stopped from the UI. The user needs to close the window or press ``Ctrl+C`` to close the simulation.


0.9.49 (2023-11-27)
~~~~~~~~~~~~~~~~~~~

Added
^^^^^

* Added an interface class, :class:`omni.isaac.lab.managers.ManagerTermBase`, to serve as the parent class
  for term implementations that are functional classes.
* Adapted all managers to support terms that are classes and not just functions clearer. This allows the user to
  create more complex terms that require additional state information.


0.9.48 (2023-11-24)
~~~~~~~~~~~~~~~~~~~

Fixed
^^^^^

* Fixed initialization of drift in the :class:`omni.isaac.lab.sensors.RayCasterCamera` class.


0.9.47 (2023-11-24)
~~~~~~~~~~~~~~~~~~~

Fixed
^^^^^

* Automated identification of the root prim in the :class:`omni.isaac.lab.assets.RigidObject` and
  :class:`omni.isaac.lab.assets.Articulation` classes. Earlier, the root prim was hard-coded to
  the spawn prim path. Now, the class searches for the root prim under the spawn prim path.


0.9.46 (2023-11-24)
~~~~~~~~~~~~~~~~~~~

Fixed
^^^^^

* Fixed a critical issue in the asset classes with writing states into physics handles.
  Earlier, the states were written over all the indices instead of the indices of the
  asset that were being updated. This caused the physics handles to refresh the states
  of all the assets in the scene, which is not desirable.


0.9.45 (2023-11-24)
~~~~~~~~~~~~~~~~~~~

Added
^^^^^

* Added :class:`omni.isaac.lab.command_generators.UniformPoseCommandGenerator` to generate
  poses in the asset's root frame by uniformly sampling from a given range.


0.9.44 (2023-11-16)
~~~~~~~~~~~~~~~~~~~

Added
^^^^^

* Added methods :meth:`reset` and :meth:`step` to the :class:`omni.isaac.lab.envs.BaseEnv`. This unifies
  the environment interface for simple standalone applications with the class.


0.9.43 (2023-11-16)
~~~~~~~~~~~~~~~~~~~

Fixed
^^^^^

* Replaced subscription of physics play and stop events in the :class:`omni.isaac.lab.assets.AssetBase` and
  :class:`omni.isaac.lab.sensors.SensorBase` classes with subscription to time-line play and stop events.
  This is to prevent issues in cases where physics first needs to perform mesh cooking and handles are not
  available immediately. For instance, with deformable meshes.


0.9.42 (2023-11-16)
~~~~~~~~~~~~~~~~~~~

Fixed
^^^^^

* Fixed setting of damping values from the configuration for :class:`ActuatorBase` class. Earlier,
  the stiffness values were being set into damping when a dictionary configuration was passed to the
  actuator model.
* Added dealing with :class:`int` and :class:`float` values in the configurations of :class:`ActuatorBase`.
  Earlier, a type-error was thrown when integer values were passed to the actuator model.


0.9.41 (2023-11-16)
~~~~~~~~~~~~~~~~~~~

Fixed
^^^^^

* Fixed the naming and shaping issues in the binary joint action term.


0.9.40 (2023-11-09)
~~~~~~~~~~~~~~~~~~~

Fixed
^^^^^

* Simplified the manual initialization of Isaac Sim :class:`ArticulationView` class. Earlier, we basically
  copied the code from the Isaac Sim source code. Now, we just call their initialize method.

Changed
^^^^^^^

* Changed the name of attribute :attr:`default_root_state_w` to :attr:`default_root_state`. The latter is
  more correct since the data is actually in the local environment frame and not the simulation world frame.


0.9.39 (2023-11-08)
~~~~~~~~~~~~~~~~~~~

Fixed
^^^^^

* Changed the reference of private ``_body_view`` variable inside the :class:`RigidObject` class
  to the public ``body_view`` property. For a rigid object, the private variable is not defined.


0.9.38 (2023-11-07)
~~~~~~~~~~~~~~~~~~~

Changed
^^^^^^^

* Upgraded the :class:`omni.isaac.lab.envs.RLTaskEnv` class to support Gym 0.29.0 environment definition.

Added
^^^^^

* Added computation of ``time_outs`` and ``terminated`` signals inside the termination manager. These follow the
  definition mentioned in `Gym 0.29.0 <https://gymnasium.farama.org/tutorials/gymnasium_basics/handling_time_limits/>`_.
* Added proper handling of observation and action spaces in the :class:`omni.isaac.lab.envs.RLTaskEnv` class.
  These now follow closely to how Gym VecEnv handles the spaces.


0.9.37 (2023-11-06)
~~~~~~~~~~~~~~~~~~~

Fixed
^^^^^

* Fixed broken visualization in :mod:`omni.isaac.lab.sensors.FrameTramsformer` class by overwriting the
  correct ``_debug_vis_callback`` function.
* Moved the visualization marker configurations of sensors to their respective sensor configuration classes.
  This allows users to set these configurations from the configuration object itself.


0.9.36 (2023-11-03)
~~~~~~~~~~~~~~~~~~~

Fixed
^^^^^

* Added explicit deleting of different managers in the :class:`omni.isaac.lab.envs.BaseEnv` and
  :class:`omni.isaac.lab.envs.RLTaskEnv` classes. This is required since deleting the managers
  is order-sensitive (many managers need to be deleted before the scene is deleted).


0.9.35 (2023-11-02)
~~~~~~~~~~~~~~~~~~~

Fixed
^^^^^

* Fixed the error: ``'str' object has no attribute '__module__'`` introduced by adding the future import inside the
  :mod:`omni.isaac.lab.utils.warp.kernels` module. Warp language does not support the ``__future__`` imports.


0.9.34 (2023-11-02)
~~~~~~~~~~~~~~~~~~~

Fixed
^^^^^

* Added missing import of ``from __future__ import annotations`` in the :mod:`omni.isaac.lab.utils.warp`
  module. This is needed to have a consistent behavior across Python versions.


0.9.33 (2023-11-02)
~~~~~~~~~~~~~~~~~~~

Fixed
^^^^^

* Fixed the :class:`omni.isaac.lab.command_generators.NullCommandGenerator` class. Earlier,
  it was having a runtime error due to infinity in the resampling time range. Now, the class just
  overrides the parent methods to perform no operations.


0.9.32 (2023-11-02)
~~~~~~~~~~~~~~~~~~~

Changed
^^^^^^^

* Renamed the :class:`omni.isaac.lab.envs.RLEnv` class to :class:`omni.isaac.lab.envs.RLTaskEnv` to
  avoid confusions in terminologies between environments and tasks.


0.9.31 (2023-11-02)
~~~~~~~~~~~~~~~~~~~

Added
^^^^^

* Added the :class:`omni.isaac.lab.sensors.RayCasterCamera` class, as a ray-casting based camera for
  "distance_to_camera", "distance_to_image_plane" and "normals" annotations. It has the same interface and
  functionalities as the USD Camera while it is on average 30% faster.


0.9.30 (2023-11-01)
~~~~~~~~~~~~~~~~~~~

Fixed
^^^^^

* Added skipping of None values in the :class:`InteractiveScene` class when creating the scene from configuration
  objects. Earlier, it was throwing an error when the user passed a None value for a scene element.
* Added ``kwargs`` to the :class:`RLEnv` class to allow passing additional arguments from gym registry function.
  This is now needed since the registry function passes args beyond the ones specified in the constructor.


0.9.29 (2023-11-01)
~~~~~~~~~~~~~~~~~~~

Fixed
^^^^^

* Fixed the material path resolution inside the :class:`omni.isaac.lab.sim.converters.UrdfConverter` class.
  With Isaac Sim 2023.1, the material paths from the importer are always saved as absolute paths. This caused
  issues when the generated USD file was moved to a different location. The fix now resolves the material paths
  relative to the USD file location.


0.9.28 (2023-11-01)
~~~~~~~~~~~~~~~~~~~

Changed
^^^^^^^

* Changed the way the :func:`omni.isaac.lab.sim.spawners.from_files.spawn_ground_plane` function sets the
  height of the ground. Earlier, it was reading the height from the configuration object. Now, it expects the
  desired transformation as inputs to the function. This makes it consistent with the other spawner functions.


0.9.27 (2023-10-31)
~~~~~~~~~~~~~~~~~~~

Changed
^^^^^^^

* Removed the default value of the argument ``camel_case`` in setters of USD attributes. This is to avoid
  confusion with the naming of the attributes in the USD file.

Fixed
^^^^^

* Fixed the selection of material prim in the :class:`omni.isaac.lab.sim.spawners.materials.spawn_preview_surface`
  method. Earlier, the created prim was being selected in the viewport which interfered with the selection of
  prims by the user.
* Updated :class:`omni.isaac.lab.sim.converters.MeshConverter` to use a different stage than the default stage
  for the conversion. This is to avoid the issue of the stage being closed when the conversion is done.


0.9.26 (2023-10-31)
~~~~~~~~~~~~~~~~~~~

Added
^^^^^

* Added the sensor implementation for :class:`omni.isaac.lab.sensors.FrameTransformer` class. Currently,
  it handles obtaining the transformation between two frames in the same articulation.


0.9.25 (2023-10-27)
~~~~~~~~~~~~~~~~~~~

Added
^^^^^

* Added the :mod:`omni.isaac.lab.envs.ui` module to put all the UI-related classes in one place. This currently
  implements the :class:`omni.isaac.lab.envs.ui.BaseEnvWindow` and :class:`omni.isaac.lab.envs.ui.RLEnvWindow`
  classes. Users can inherit from these classes to create their own UI windows.
* Added the attribute :attr:`omni.isaac.lab.envs.BaseEnvCfg.ui_window_class_type` to specify the UI window class
  to be used for the environment. This allows the user to specify their own UI window class to be used for the
  environment.


0.9.24 (2023-10-27)
~~~~~~~~~~~~~~~~~~~

Changed
^^^^^^^

* Changed the behavior of setting up debug visualization for assets, sensors and command generators.
  Earlier it was raising an error if debug visualization was not enabled in the configuration object.
  Now it checks whether debug visualization is implemented and only sets up the callback if it is
  implemented.


0.9.23 (2023-10-27)
~~~~~~~~~~~~~~~~~~~

Fixed
^^^^^

* Fixed a typo in the :class:`AssetBase` and :class:`SensorBase` that effected the class destructor.
  Earlier, a tuple was being created in the constructor instead of the actual object.


0.9.22 (2023-10-26)
~~~~~~~~~~~~~~~~~~~

Added
^^^^^

* Added a :class:`omni.isaac.lab.command_generators.NullCommandGenerator` class for no command environments.
  This is easier to work with than having checks for :obj:`None` in the command generator.

Fixed
^^^^^

* Moved the randomization manager to the :class:`omni.isaac.lab.envs.BaseEnv` class with the default
  settings to reset the scene to the defaults specified in the configurations of assets.
* Moved command generator to the :class:`omni.isaac.lab.envs.RlEnv` class to have all task-specification
  related classes in the same place.


0.9.21 (2023-10-26)
~~~~~~~~~~~~~~~~~~~

Fixed
^^^^^

* Decreased the priority of callbacks in asset and sensor base classes. This may help in preventing
  crashes when warm starting the simulation.
* Fixed no rendering mode when running the environment from the GUI. Earlier the function
  :meth:`SimulationContext.set_render_mode` was erroring out.


0.9.20 (2023-10-25)
~~~~~~~~~~~~~~~~~~~

Fixed
^^^^^

* Changed naming in :class:`omni.isaac.lab.sim.SimulationContext.RenderMode` to use ``NO_GUI_OR_RENDERING``
  and ``NO_RENDERING`` instead of ``HEADLESS`` for clarity.
* Changed :class:`omni.isaac.lab.sim.SimulationContext` to be capable of handling livestreaming and
  offscreen rendering.
* Changed :class:`omni.isaac.lab.app.AppLauncher` envvar ``VIEWPORT_RECORD`` to the more descriptive
  ``OFFSCREEN_RENDER``.


0.9.19 (2023-10-25)
~~~~~~~~~~~~~~~~~~~

Added
^^^^^

* Added Gym observation and action spaces for the :class:`omni.isaac.lab.envs.RLEnv` class.


0.9.18 (2023-10-23)
~~~~~~~~~~~~~~~~~~~

Added
^^^^^

* Created :class:`omni.isaac.lab.sim.converters.asset_converter.AssetConverter` to serve as a base
  class for all asset converters.
* Added :class:`omni.isaac.lab.sim.converters.mesh_converter.MeshConverter` to handle loading and conversion
  of mesh files (OBJ, STL and FBX) into USD format.
* Added script ``convert_mesh.py`` to ``source/tools`` to allow users to convert a mesh to USD via command line arguments.

Changed
^^^^^^^

* Renamed the submodule :mod:`omni.isaac.lab.sim.loaders` to :mod:`omni.isaac.lab.sim.converters` to be more
  general with the functionality of the module.
* Updated ``check_instanceable.py`` script to convert relative paths to absolute paths.


0.9.17 (2023-10-22)
~~~~~~~~~~~~~~~~~~~

Added
^^^^^

* Added setters and getters for term configurations in the :class:`RandomizationManager`, :class:`RewardManager`
  and :class:`TerminationManager` classes. This allows the user to modify the term configurations after the
  manager has been created.
* Added the method :meth:`compute_group` to the :class:`omni.isaac.lab.managers.ObservationManager` class to
  compute the observations for only a given group.
* Added the curriculum term for modifying reward weights after certain environment steps.


0.9.16 (2023-10-22)
~~~~~~~~~~~~~~~~~~~

Added
^^^^^

* Added support for keyword arguments for terms in the :class:`omni.isaac.lab.managers.ManagerBase`.

Fixed
^^^^^

* Fixed resetting of buffers in the :class:`TerminationManager` class. Earlier, the values were being set
  to ``0.0`` instead of ``False``.


0.9.15 (2023-10-22)
~~~~~~~~~~~~~~~~~~~

Added
^^^^^

* Added base yaw heading and body acceleration into :class:`omni.isaac.lab.assets.RigidObjectData` class.
  These quantities are computed inside the :class:`RigidObject` class.

Fixed
^^^^^

* Fixed the :meth:`omni.isaac.lab.assets.RigidObject.set_external_force_and_torque` method to correctly
  deal with the body indices.
* Fixed a bug in the :meth:`omni.isaac.lab.utils.math.wrap_to_pi` method to prevent self-assignment of
  the input tensor.


0.9.14 (2023-10-21)
~~~~~~~~~~~~~~~~~~~

Added
^^^^^

* Added 2-D drift (i.e. along x and y) to the :class:`omni.isaac.lab.sensors.RayCaster` class.
* Added flags to the :class:`omni.isaac.lab.sensors.ContactSensorCfg` to optionally obtain the
  sensor origin and air time information. Since these are not required by default, they are
  disabled by default.

Fixed
^^^^^

* Fixed the handling of contact sensor history buffer in the :class:`omni.isaac.lab.sensors.ContactSensor` class.
  Earlier, the buffer was not being updated correctly.


0.9.13 (2023-10-20)
~~~~~~~~~~~~~~~~~~~

Fixed
^^^^^

* Fixed the issue with double :obj:`Ellipsis` when indexing tensors with multiple dimensions.
  The fix now uses :obj:`slice(None)` instead of :obj:`Ellipsis` to index the tensors.


0.9.12 (2023-10-18)
~~~~~~~~~~~~~~~~~~~

Fixed
^^^^^

* Fixed bugs in actuator model implementation for actuator nets. Earlier the DC motor clipping was not working.
* Fixed bug in applying actuator model in the :class:`omni.isaac.lab.asset.Articulation` class. The new
  implementation caches the outputs from explicit actuator model into the ``joint_pos_*_sim`` buffer to
  avoid feedback loops in the tensor operation.


0.9.11 (2023-10-17)
~~~~~~~~~~~~~~~~~~~

Added
^^^^^

* Added the support for semantic tags into the :class:`omni.isaac.lab.sim.spawner.SpawnerCfg` class. This allows
  the user to specify the semantic tags for a prim when spawning it into the scene. It follows the same format as
  Omniverse Replicator.


0.9.10 (2023-10-16)
~~~~~~~~~~~~~~~~~~~

Added
^^^^^

* Added ``--livestream`` and ``--ros`` CLI args to :class:`omni.isaac.lab.app.AppLauncher` class.
* Added a static function :meth:`omni.isaac.lab.app.AppLauncher.add_app_launcher_args`, which
  appends the arguments needed for :class:`omni.isaac.lab.app.AppLauncher` to the argument parser.

Changed
^^^^^^^

* Within :class:`omni.isaac.lab.app.AppLauncher`, removed ``REMOTE_DEPLOYMENT`` env-var processing
  in the favor of ``HEADLESS`` and ``LIVESTREAM`` env-vars. These have clearer uses and better parity
  with the CLI args.


0.9.9 (2023-10-12)
~~~~~~~~~~~~~~~~~~

Added
^^^^^

* Added the property :attr:`omni.isaac.lab.assets.Articulation.is_fixed_base` to the articulation class to
  check if the base of the articulation is fixed or floating.
* Added the task-space action term corresponding to the differential inverse-kinematics controller.

Fixed
^^^^^

* Simplified the :class:`omni.isaac.lab.controllers.DifferentialIKController` to assume that user provides the
  correct end-effector poses and Jacobians. Earlier it was doing internal frame transformations which made the
  code more complicated and error-prone.


0.9.8 (2023-09-30)
~~~~~~~~~~~~~~~~~~

Fixed
^^^^^

* Fixed the boundedness of class objects that register callbacks into the simulator.
  These include devices, :class:`AssetBase`, :class:`SensorBase` and :class:`CommandGenerator`.
  The fix ensures that object gets deleted when the user deletes the object.


0.9.7 (2023-09-26)
~~~~~~~~~~~~~~~~~~

Fixed
^^^^^

* Modified the :class:`omni.isaac.lab.markers.VisualizationMarkers` to use the
  :class:`omni.isaac.lab.sim.spawner.SpawnerCfg` class instead of their
  own configuration objects. This makes it consistent with the other ways to spawn assets in the scene.

Added
^^^^^

* Added the method :meth:`copy` to configclass to allow copying of configuration objects.


0.9.6 (2023-09-26)
~~~~~~~~~~~~~~~~~~

Fixed
^^^^^

* Changed class-level configuration classes to refer to class types using ``class_type`` attribute instead
  of ``cls`` or ``cls_name``.


0.9.5 (2023-09-25)
~~~~~~~~~~~~~~~~~~

Changed
^^^^^^^

* Added future import of ``annotations`` to have a consistent behavior across Python versions.
* Removed the type-hinting from docstrings to simplify maintenance of the documentation. All type-hints are
  now in the code itself.


0.9.4 (2023-08-29)
~~~~~~~~~~~~~~~~~~

Added
^^^^^

* Added :class:`omni.isaac.lab.scene.InteractiveScene`, as the central scene unit that contains all entities
  that are part of the simulation. These include the terrain, sensors, articulations, rigid objects etc.
  The scene groups the common operations of these entities and allows to access them via their unique names.
* Added :mod:`omni.isaac.lab.envs` module that contains environment definitions that encapsulate the different
  general (scene, action manager, observation manager) and RL-specific (reward and termination manager) managers.
* Added :class:`omni.isaac.lab.managers.SceneEntityCfg` to handle which scene elements are required by the
  manager's terms. This allows the manager to parse useful information from the scene elements, such as the
  joint and body indices, and pass them to the term.
* Added :class:`omni.isaac.lab.sim.SimulationContext.RenderMode` to handle different rendering modes based on
  what the user wants to update (viewport, cameras, or UI elements).

Fixed
^^^^^

* Fixed the :class:`omni.isaac.lab.command_generators.CommandGeneratorBase` to register a debug visualization
  callback similar to how sensors and robots handle visualization.


0.9.3 (2023-08-23)
~~~~~~~~~~~~~~~~~~

Added
^^^^^

* Enabled the `faulthander <https://docs.python.org/3/library/faulthandler.html>`_ to catch segfaults and print
  the stack trace. This is enabled by default in the :class:`omni.isaac.lab.app.AppLauncher` class.

Fixed
^^^^^

* Re-added the :mod:`omni.isaac.lab.utils.kit` to the ``compat`` directory and fixed all the references to it.
* Fixed the deletion of Replicator nodes for the :class:`omni.isaac.lab.sensors.Camera` class. Earlier, the
  Replicator nodes were not being deleted when the camera was deleted. However, this does not prevent the random
  crashes that happen when the camera is deleted.
* Fixed the :meth:`omni.isaac.lab.utils.math.convert_quat` to support both numpy and torch tensors.

Changed
^^^^^^^

* Renamed all the scripts inside the ``test`` directory to follow the convention:

  * ``test_<module_name>.py``: Tests for the module ``<module_name>`` using unittest.
  * ``check_<module_name>``: Check for the module ``<module_name>`` using python main function.


0.9.2 (2023-08-22)
~~~~~~~~~~~~~~~~~~

Added
^^^^^

* Added the ability to color meshes in the :class:`omni.isaac.lab.terrain.TerrainGenerator` class. Currently,
  it only supports coloring the mesh randomly (``"random"``), based on the terrain height (``"height"``), and
  no coloring (``"none"``).

Fixed
^^^^^

* Modified the :class:`omni.isaac.lab.terrain.TerrainImporter` class to configure visual and physics materials
  based on the configuration object.


0.9.1 (2023-08-18)
~~~~~~~~~~~~~~~~~~

Added
^^^^^

* Introduced three different rotation conventions in the :class:`omni.isaac.lab.sensors.Camera` class. These
  conventions are:

  * ``opengl``: the camera is looking down the -Z axis with the +Y axis pointing up
  * ``ros``: the camera is looking down the +Z axis with the +Y axis pointing down
  * ``world``: the camera is looking along the +X axis with the -Z axis pointing down

  These can be used to declare the camera offset in :class:`omni.isaac.lab.sensors.CameraCfg.OffsetCfg` class
  and in :meth:`omni.isaac.lab.sensors.Camera.set_world_pose` method. Additionally, all conventions are
  saved to :class:`omni.isaac.lab.sensors.CameraData` class for easy access.

Changed
^^^^^^^

* Adapted all the sensor classes to follow a structure similar to the :class:`omni.isaac.lab.assets.AssetBase`.
  Hence, the spawning and initialization of sensors manually by the users is avoided.
* Removed the :meth:`debug_vis` function since that this functionality is handled by a render callback automatically
  (based on the passed configuration for the :class:`omni.isaac.lab.sensors.SensorBaseCfg.debug_vis` flag).


0.9.0 (2023-08-18)
~~~~~~~~~~~~~~~~~~

Added
^^^^^

* Introduces a new set of asset interfaces. These interfaces simplify the spawning of assets into the scene
  and initializing the physics handle by putting that inside post-startup physics callbacks. With this, users
  no longer need to worry about the :meth:`spawn` and :meth:`initialize` calls.
* Added utility methods to :mod:`omni.isaac.lab.utils.string` module that resolve regex expressions based
  on passed list of target keys.

Changed
^^^^^^^

* Renamed all references of joints in an articulation from "dof" to "joint". This makes it consistent with the
  terminology used in robotics.

Deprecated
^^^^^^^^^^

* Removed the previous modules for objects and robots. Instead the :class:`Articulation` and :class:`RigidObject`
  should be used.


0.8.12 (2023-08-18)
~~~~~~~~~~~~~~~~~~~

Added
^^^^^

* Added other properties provided by ``PhysicsScene`` to the :class:`omni.isaac.lab.sim.SimulationContext`
  class to allow setting CCD, solver iterations, etc.
* Added commonly used functions to the :class:`SimulationContext` class itself to avoid having additional
  imports from Isaac Sim when doing simple tasks such as setting camera view or retrieving the simulation settings.

Fixed
^^^^^

* Switched the notations of default buffer values in :class:`omni.isaac.lab.sim.PhysxCfg` from multiplication
  to scientific notation to avoid confusion with the values.


0.8.11 (2023-08-18)
~~~~~~~~~~~~~~~~~~~

Added
^^^^^

* Adds utility functions and configuration objects in the :mod:`omni.isaac.lab.sim.spawners`
  to create the following prims in the scene:

  * :mod:`omni.isaac.lab.sim.spawners.from_file`: Create a prim from a USD/URDF file.
  * :mod:`omni.isaac.lab.sim.spawners.shapes`: Create USDGeom prims for shapes (box, sphere, cylinder, capsule, etc.).
  * :mod:`omni.isaac.lab.sim.spawners.materials`: Create a visual or physics material prim.
  * :mod:`omni.isaac.lab.sim.spawners.lights`: Create a USDLux prim for different types of lights.
  * :mod:`omni.isaac.lab.sim.spawners.sensors`: Create a USD prim for supported sensors.

Changed
^^^^^^^

* Modified the :class:`SimulationContext` class to take the default physics material using the material spawn
  configuration object.


0.8.10 (2023-08-17)
~~~~~~~~~~~~~~~~~~~

Added
^^^^^

* Added methods for defining different physics-based schemas in the :mod:`omni.isaac.lab.sim.schemas` module.
  These methods allow creating the schema if it doesn't exist at the specified prim path and modify
  its properties based on the configuration object.


0.8.9 (2023-08-09)
~~~~~~~~~~~~~~~~~~

Changed
^^^^^^^

* Moved the :class:`omni.isaac.lab.asset_loader.UrdfLoader` class to the :mod:`omni.isaac.lab.sim.loaders`
  module to make it more accessible to the user.


0.8.8 (2023-08-09)
~~~~~~~~~~~~~~~~~~

Added
^^^^^

* Added configuration classes and functions for setting different physics-based schemas in the
  :mod:`omni.isaac.lab.sim.schemas` module. These allow modifying properties of the physics solver
  on the asset using configuration objects.


0.8.7 (2023-08-03)
~~~~~~~~~~~~~~~~~~

Fixed
^^^^^

* Added support for `__post_init__ <https://docs.python.org/3/library/dataclasses.html#post-init-processing>`_ in
  the :class:`omni.isaac.lab.utils.configclass` decorator.


0.8.6 (2023-08-03)
~~~~~~~~~~~~~~~~~~

Added
^^^^^

* Added support for callable classes in the :class:`omni.isaac.lab.managers.ManagerBase`.


0.8.5 (2023-08-03)
~~~~~~~~~~~~~~~~~~

Fixed
^^^^^

* Fixed the :class:`omni.isaac.lab.markers.Visualizationmarkers` class so that the markers are not visible in camera rendering mode.

Changed
^^^^^^^

* Simplified the creation of the point instancer in the :class:`omni.isaac.lab.markers.Visualizationmarkers` class. It now creates a new
  prim at the next available prim path if a prim already exists at the given path.


0.8.4 (2023-08-02)
~~~~~~~~~~~~~~~~~~

Added
^^^^^

* Added the :class:`omni.isaac.lab.sim.SimulationContext` class to the :mod:`omni.isaac.lab.sim` module.
  This class inherits from the :class:`omni.isaac.core.simulation_context.SimulationContext` class and adds
  the ability to create a simulation context from a configuration object.


0.8.3 (2023-08-02)
~~~~~~~~~~~~~~~~~~

Changed
^^^^^^^

* Moved the :class:`ActuatorBase` class to the :mod:`omni.isaac.lab.actuators.actuator_base` module.
* Renamed the :mod:`omni.isaac.lab.actuators.actuator` module to :mod:`omni.isaac.lab.actuators.actuator_pd`
  to make it more explicit that it contains the PD actuator models.


0.8.2 (2023-08-02)
~~~~~~~~~~~~~~~~~~

Changed
^^^^^^^

* Cleaned up the :class:`omni.isaac.lab.terrain.TerrainImporter` class to take all the parameters from the configuration
  object. This makes it consistent with the other classes in the package.
* Moved the configuration classes for terrain generator and terrain importer into separate files to resolve circular
  dependency issues.


0.8.1 (2023-08-02)
~~~~~~~~~~~~~~~~~~

Fixed
^^^^^

* Added a hack into :class:`omni.isaac.lab.app.AppLauncher` class to remove Isaac Lab packages from the path before launching
  the simulation application. This prevents the warning messages that appears when the user launches the ``SimulationApp``.

Added
^^^^^

* Enabled necessary viewport extensions in the :class:`omni.isaac.lab.app.AppLauncher` class itself if ``VIEWPORT_ENABLED``
  flag is true.


0.8.0 (2023-07-26)
~~~~~~~~~~~~~~~~~~

Added
^^^^^

* Added the :class:`ActionManager` class to the :mod:`omni.isaac.lab.managers` module to handle actions in the
  environment through action terms.
* Added contact force history to the :class:`omni.isaac.lab.sensors.ContactSensor` class. The history is stored
  in the ``net_forces_w_history`` attribute of the sensor data.

Changed
^^^^^^^

* Implemented lazy update of buffers in the :class:`omni.isaac.lab.sensors.SensorBase` class. This allows the user
  to update the sensor data only when required, i.e. when the data is requested by the user. This helps avoid double
  computation of sensor data when a reset is called in the environment.

Deprecated
^^^^^^^^^^

* Removed the support for different backends in the sensor class. We only use Pytorch as the backend now.
* Removed the concept of actuator groups. They are now handled by the :class:`omni.isaac.lab.managers.ActionManager`
  class. The actuator models are now directly handled by the robot class itself.


0.7.4 (2023-07-26)
~~~~~~~~~~~~~~~~~~

Changed
^^^^^^^

* Changed the behavior of the :class:`omni.isaac.lab.terrains.TerrainImporter` class. It now expects the terrain
  type to be specified in the configuration object. This allows the user to specify everything in the configuration
  object and not have to do an explicit call to import a terrain.

Fixed
^^^^^

* Fixed setting of quaternion orientations inside the :class:`omni.isaac.lab.markers.Visualizationmarkers` class.
  Earlier, the orientation was being set into the point instancer in the wrong order (``wxyz`` instead of ``xyzw``).


0.7.3 (2023-07-25)
~~~~~~~~~~~~~~~~~~

Fixed
^^^^^

* Fixed the issue with multiple inheritance in the :class:`omni.isaac.lab.utils.configclass` decorator.
  Earlier, if the inheritance tree was more than one level deep and the lowest level configuration class was
  not updating its values from the middle level classes.


0.7.2 (2023-07-24)
~~~~~~~~~~~~~~~~~~

Added
^^^^^

* Added the method :meth:`replace` to the :class:`omni.isaac.lab.utils.configclass` decorator to allow
  creating a new configuration object with values replaced from keyword arguments. This function internally
  calls the `dataclasses.replace <https://docs.python.org/3/library/dataclasses.html#dataclasses.replace>`_.

Fixed
^^^^^

* Fixed the handling of class types as member values in the :meth:`omni.isaac.lab.utils.configclass`. Earlier it was
  throwing an error since class types were skipped in the if-else block.


0.7.1 (2023-07-22)
~~~~~~~~~~~~~~~~~~

Added
^^^^^

* Added the :class:`TerminationManager`, :class:`CurriculumManager`, and :class:`RandomizationManager` classes
  to the :mod:`omni.isaac.lab.managers` module to handle termination, curriculum, and randomization respectively.


0.7.0 (2023-07-22)
~~~~~~~~~~~~~~~~~~

Added
^^^^^

* Created a new :mod:`omni.isaac.lab.managers` module for all the managers related to the environment / scene.
  This includes the :class:`omni.isaac.lab.managers.ObservationManager` and :class:`omni.isaac.lab.managers.RewardManager`
  classes that were previously in the :mod:`omni.isaac.lab.utils.mdp` module.
* Added the :class:`omni.isaac.lab.managers.ManagerBase` class to handle the creation of managers.
* Added configuration classes for :class:`ObservationTermCfg` and :class:`RewardTermCfg` to allow easy creation of
  observation and reward terms.

Changed
^^^^^^^

* Changed the behavior of :class:`ObservationManager` and :class:`RewardManager` classes to accept the key ``func``
  in each configuration term to be a callable. This removes the need to inherit from the base class
  and allows more reusability of the functions across different environments.
* Moved the old managers to the :mod:`omni.isaac.lab.compat.utils.mdp` module.
* Modified the necessary scripts to use the :mod:`omni.isaac.lab.compat.utils.mdp` module.


0.6.2 (2023-07-21)
~~~~~~~~~~~~~~~~~~

Added
^^^^^

* Added the :mod:`omni.isaac.lab.command_generators` to generate different commands based on the desired task.
  It allows the user to generate commands for different tasks in the same environment without having to write
  custom code for each task.


0.6.1 (2023-07-16)
~~~~~~~~~~~~~~~~~~

Fixed
^^^^^

* Fixed the :meth:`omni.isaac.lab.utils.math.quat_apply_yaw` to compute the yaw quaternion correctly.

Added
^^^^^

* Added functions to convert string and callable objects in :mod:`omni.isaac.lab.utils.string`.


0.6.0 (2023-07-16)
~~~~~~~~~~~~~~~~~~

Added
^^^^^

* Added the argument :attr:`sort_keys` to the :meth:`omni.isaac.lab.utils.io.yaml.dump_yaml` method to allow
  enabling/disabling of sorting of keys in the output yaml file.

Fixed
^^^^^

* Fixed the ordering of terms in :mod:`omni.isaac.lab.utils.configclass` to be consistent in the order in which
  they are defined. Previously, the ordering was done alphabetically which made it inconsistent with the order in which
  the parameters were defined.

Changed
^^^^^^^

* Changed the default value of the argument :attr:`sort_keys` in the :meth:`omni.isaac.lab.utils.io.yaml.dump_yaml`
  method to ``False``.
* Moved the old config classes in :mod:`omni.isaac.lab.utils.configclass` to
  :mod:`omni.isaac.lab.compat.utils.configclass` so that users can still run their old code where alphabetical
  ordering was used.


0.5.0 (2023-07-04)
~~~~~~~~~~~~~~~~~~

Added
^^^^^

* Added a generalized :class:`omni.isaac.lab.sensors.SensorBase` class that leverages the ideas of views to
  handle multiple sensors in a single class.
* Added the classes :class:`omni.isaac.lab.sensors.RayCaster`, :class:`omni.isaac.lab.sensors.ContactSensor`,
  and :class:`omni.isaac.lab.sensors.Camera` that output a batched tensor of sensor data.

Changed
^^^^^^^

* Renamed the parameter ``sensor_tick`` to ``update_freq`` to make it more intuitive.
* Moved the old sensors in :mod:`omni.isaac.lab.sensors` to :mod:`omni.isaac.lab.compat.sensors`.
* Modified the standalone scripts to use the :mod:`omni.isaac.lab.compat.sensors` module.


0.4.4 (2023-07-05)
~~~~~~~~~~~~~~~~~~

Fixed
^^^^^

* Fixed the :meth:`omni.isaac.lab.terrains.trimesh.utils.make_plane` method to handle the case when the
  plane origin does not need to be centered.
* Added the :attr:`omni.isaac.lab.terrains.TerrainGeneratorCfg.seed` to make generation of terrains reproducible.
  The default value is ``None`` which means that the seed is not set.

Changed
^^^^^^^

* Changed the saving of ``origins`` in :class:`omni.isaac.lab.terrains.TerrainGenerator` class to be in CSV format
  instead of NPY format.


0.4.3 (2023-06-28)
~~~~~~~~~~~~~~~~~~

Added
^^^^^

* Added the :class:`omni.isaac.lab.markers.PointInstancerMarker` class that wraps around
  `UsdGeom.PointInstancer <https://graphics.pixar.com/usd/dev/api/class_usd_geom_point_instancer.html>`_
  to directly work with torch and numpy arrays.

Changed
^^^^^^^

* Moved the old markers in :mod:`omni.isaac.lab.markers` to :mod:`omni.isaac.lab.compat.markers`.
* Modified the standalone scripts to use the :mod:`omni.isaac.lab.compat.markers` module.


0.4.2 (2023-06-28)
~~~~~~~~~~~~~~~~~~

Added
^^^^^

* Added the sub-module :mod:`omni.isaac.lab.terrains` to allow procedural generation of terrains and supporting
  importing of terrains from different sources (meshes, usd files or default ground plane).


0.4.1 (2023-06-27)
~~~~~~~~~~~~~~~~~~

* Added the :class:`omni.isaac.lab.app.AppLauncher` class to allow controlled instantiation of
  the `SimulationApp <https://docs.omniverse.nvidia.com/py/isaacsim/source/extensions/omni.isaac.kit/docs/index.html>`_
  and extension loading for remote deployment and ROS bridges.

Changed
^^^^^^^

* Modified all standalone scripts to use the :class:`omni.isaac.lab.app.AppLauncher` class.


0.4.0 (2023-05-27)
~~~~~~~~~~~~~~~~~~

Added
^^^^^

* Added a helper class :class:`omni.isaac.lab.asset_loader.UrdfLoader` that converts a URDF file to instanceable USD
  file based on the input configuration object.


0.3.2 (2023-04-27)
~~~~~~~~~~~~~~~~~~

Fixed
^^^^^

* Added safe-printing of functions while using the :meth:`omni.isaac.lab.utils.dict.print_dict` function.


0.3.1 (2023-04-23)
~~~~~~~~~~~~~~~~~~

Added
^^^^^

* Added a modified version of ``lula_franka_gen.urdf`` which includes an end-effector frame.
* Added a standalone script ``play_rmpflow.py`` to show RMPFlow controller.

Fixed
^^^^^

* Fixed the splitting of commands in the :meth:`ActuatorGroup.compute` method. Earlier it was reshaping the
  commands to the shape ``(num_actuators, num_commands)`` which was causing the commands to be split incorrectly.
* Fixed the processing of actuator command in the :meth:`RobotBase._process_actuators_cfg` to deal with multiple
  command types when using "implicit" actuator group.

0.3.0 (2023-04-20)
~~~~~~~~~~~~~~~~~~

Fixed
^^^^^

* Added the destructor to the keyboard devices to unsubscribe from carb.

Added
^^^^^

* Added the :class:`Se2Gamepad` and :class:`Se3Gamepad` for gamepad teleoperation support.


0.2.8 (2023-04-10)
~~~~~~~~~~~~~~~~~~

Fixed
^^^^^

* Fixed bugs in :meth:`axis_angle_from_quat` in the ``omni.isaac.lab.utils.math`` to handle quaternion with negative w component.
* Fixed bugs in :meth:`subtract_frame_transforms` in the ``omni.isaac.lab.utils.math`` by adding the missing final rotation.


0.2.7 (2023-04-07)
~~~~~~~~~~~~~~~~~~

Fixed
^^^^^

* Fixed repetition in applying mimic multiplier for "p_abs" in the :class:`GripperActuatorGroup` class.
* Fixed bugs in :meth:`reset_buffers` in the :class:`RobotBase` and :class:`LeggedRobot` classes.

0.2.6 (2023-03-16)
~~~~~~~~~~~~~~~~~~

Added
^^^^^

* Added the :class:`CollisionPropertiesCfg` to rigid/articulated object and robot base classes.
* Added the :class:`PhysicsMaterialCfg` to the :class:`SingleArm` class for tool sites.

Changed
^^^^^^^

* Changed the default control mode of the :obj:`PANDA_HAND_MIMIC_GROUP_CFG` to be from ``"v_abs"`` to ``"p_abs"``.
  Using velocity control for the mimic group can cause the hand to move in a jerky manner.


0.2.5 (2023-03-08)
~~~~~~~~~~~~~~~~~~

Fixed
^^^^^

* Fixed the indices used for the Jacobian and dynamics quantities in the :class:`MobileManipulator` class.


0.2.4 (2023-03-04)
~~~~~~~~~~~~~~~~~~

Added
^^^^^

* Added :meth:`apply_nested_physics_material` to the ``omni.isaac.lab.utils.kit``.
* Added the :meth:`sample_cylinder` to sample points from a cylinder's surface.
* Added documentation about the issue in using instanceable asset as markers.

Fixed
^^^^^

* Simplified the physics material application in the rigid object and legged robot classes.

Removed
^^^^^^^

* Removed the ``geom_prim_rel_path`` argument in the :class:`RigidObjectCfg.MetaInfoCfg` class.


0.2.3 (2023-02-24)
~~~~~~~~~~~~~~~~~~

Fixed
^^^^^

* Fixed the end-effector body index used for getting the Jacobian in the :class:`SingleArm` and :class:`MobileManipulator` classes.


0.2.2 (2023-01-27)
~~~~~~~~~~~~~~~~~~

Fixed
^^^^^

* Fixed the :meth:`set_world_pose_ros` and :meth:`set_world_pose_from_view` in the :class:`Camera` class.

Deprecated
^^^^^^^^^^

* Removed the :meth:`set_world_pose_from_ypr` method from the :class:`Camera` class.


0.2.1 (2023-01-26)
~~~~~~~~~~~~~~~~~~

Fixed
^^^^^

* Fixed the :class:`Camera` class to support different fisheye projection types.


0.2.0 (2023-01-25)
~~~~~~~~~~~~~~~~~~

Added
^^^^^

* Added support for warp backend in camera utilities.
* Extended the ``play_camera.py`` with ``--gpu`` flag to use GPU replicator backend.

0.1.1 (2023-01-24)
~~~~~~~~~~~~~~~~~~

Fixed
^^^^^

* Fixed setting of physics material on the ground plane when using :meth:`omni.isaac.lab.utils.kit.create_ground_plane` function.


0.1.0 (2023-01-17)
~~~~~~~~~~~~~~~~~~

Added
^^^^^

* Initial release of the extension with experimental API.
* Available robot configurations:

  * **Quadrupeds:** Unitree A1, ANYmal B, ANYmal C
  * **Single-arm manipulators:** Franka Emika arm, UR5
  * **Mobile manipulators:** Clearpath Ridgeback with Franka Emika arm or UR5<|MERGE_RESOLUTION|>--- conflicted
+++ resolved
@@ -1,9 +1,8 @@
 Changelog
 ---------
 
-<<<<<<< HEAD
-
-0.22.13 (2024-09-27)
+
+0.25.0 (2024-10-04)
 
 Added
 ^^^^^
@@ -12,8 +11,7 @@
   sensor comes with a configuration class :class:`omni.isaac.lab.sensors.ImuCfg` and data class
   :class:`omni.isaac.lab.sensors.ImuData`.
 
-0.22.15 (2024-09-20)
-=======
+
 0.24.18 (2024-10-04)
 ~~~~~~~~~~~~~~~~~~~~
 
@@ -46,7 +44,6 @@
 
 
 0.24.15 (2024-09-20)
->>>>>>> 2a9198c8
 ~~~~~~~~~~~~~~~~~~~~
 
 Added
