--- conflicted
+++ resolved
@@ -1,9 +1,16 @@
 Changelog
 ---------
 
-<<<<<<< HEAD
-0.27.1 (2024-10-23)
-=======
+0.27.14 (2024-10-23)
+~~~~~~~~~~~~~~~~~~~~
+
+Added
+^^^^^
+
+* Added the class :class:`~omni.isaac.lab.assets.RigidObjectCollection` which allows to spawn
+  multiple objects in each environment and access/modify the quantities with a unified (env_ids, object_ids) API.
+
+
 0.27.13 (2024-10-30)
 ~~~~~~~~~~~~~~~~~~~~
 
@@ -122,19 +129,13 @@
 
 
 0.27.1 (2024-10-20)
->>>>>>> d05c7bbc
-~~~~~~~~~~~~~~~~~~~
-
-Added
-^^^^^
-
-<<<<<<< HEAD
-* Added the class :class:`~omni.isaac.lab.assets.RigidObjectCollection` which allows to spawn
-  multiple objects in each environment and access/modify the quantities with a unified (env_ids, object_ids) API.
-=======
+~~~~~~~~~~~~~~~~~~~
+
+Added
+^^^^^
+
 * Added :class:`~omni.isaac.lab.sim.RenderCfg` and the attribute :attr:`~omni.isaac.lab.sim.SimulationCfg.render` for
   specifying render related settings.
->>>>>>> d05c7bbc
 
 
 0.27.0 (2024-10-14)
