--- conflicted
+++ resolved
@@ -1,16 +1,15 @@
 Changelog
 ---------
 
-<<<<<<< HEAD
-
-0.30.2 (2025-01-02)
+0.30.3 (2025-01-02)
 ~~~~~~~~~~~~~~~~~~~
 
 Added
 ^^^^^
 
 * Added body tracking as an origin type to :class:`omni.isaac.lab.envs.ViewerCfg` and :class:`omni.isaac.lab.envs.ui.ViewportCameraController`.
-=======
+
+
 0.30.2 (2024-12-22)
 ~~~~~~~~~~~~~~~~~~~
 
@@ -18,7 +17,6 @@
 ^^^^^
 
 * Fixed populating default_joint_stiffness and default_joint_damping values for ImplicitActuator instances in :class:`omni.isaac.lab.assets.Articulation`
->>>>>>> e8ea1850
 
 
 0.30.1 (2024-12-17)
