--- conflicted
+++ resolved
@@ -9,15 +9,15 @@
 Changelog
 ---------
 
-<<<<<<< HEAD
-0.22.3 (2024-08-30)
+0.22.5 (2024-09-05)
 ~~~~~~~~~~~~~~~~~~~
 
 Changed
 ^^^^^^^
 
 * Modified:meth:`quat_rotate` and :meth:`quat_rotate_inverse` operations to use :meth:`torch.einsum` for batch processing.
-=======
+
+
 0.22.4 (2024-08-29)
 ~~~~~~~~~~~~~~~~~~~
 
@@ -48,7 +48,6 @@
   :class:`omni.isaac.lab.sensors.ray_caster.RayCasterCamera` class. Earlier, the depth image was being clipped
   before the depth image was generated. Now, the clipping is applied after the depth image is generated. This makes
   the behavior equal to the USD Camera.
->>>>>>> 8ae68c66
 
 
 0.22.2 (2024-08-21)
