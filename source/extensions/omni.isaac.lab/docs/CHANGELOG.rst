Changelog
---------

<<<<<<< HEAD
0.21.3 (2024-08-16)
=======
0.22.2 (2024-08-21)
~~~~~~~~~~~~~~~~~~~

Changed
^^^^^^^

* Disabled default viewport in certain headless scenarios for better performance.


0.22.1 (2024-08-17)
>>>>>>> df184e1c
~~~~~~~~~~~~~~~~~~~

Added
^^^^^

<<<<<<< HEAD
* Added possibility to initialize camera configurations with an intrinsic matrix by adding a new classmethod to the
  :class:`omni.isaac.lab.sim.spawner.sensors.PinholeCameraCfg` class or respectively
  :class:`omni.isaac.lab.sensors.ray_caster.patterns_cfg.PinholeCameraPatternCfg`.

Fixed
^^^^^

* Fixed ray direction in :func:`omni.isaac.lab.sensors.ray_caster.patterns.patterns.pinhole_camera_pattern` to point to
  the center of the pixel instead of the top-left corner.
* Fixed clipping of the "distance_to_image_plane" depth image in :class:`omni.isaac.lab.sensors.ray_caster.RayCasterCamera`
  to be applied after the depth image is generated. This makes the behavior equal to the USD Camera.
=======
* Added APIs to interact with the physics simulation of deformable objects. This includes setting the
  material properties, setting kinematic targets, and getting the state of the deformable object.
  For more information, please refer to the :mod:`omni.isaac.lab.assets.DeformableObject` class.


0.22.0 (2024-08-14)
~~~~~~~~~~~~~~~~~~~

Added
^^^^^^^

* Added :mod:`~omni.isaac.lab.utils.modifiers` module to provide framework for configurable and custom
  observation data modifiers.
* Adapted the :class:`~omni.isaac.lab.managers.ObservationManager` class to support custom modifiers.
  These are applied to the observation data before applying any noise or scaling operations.
>>>>>>> df184e1c


0.21.2 (2024-08-13)
~~~~~~~~~~~~~~~~~~~

Fixed
^^^^^

* Moved event mode-based checks in the :meth:`omni.isaac.lab.managers.EventManager.apply` method outside
  the loop that iterates over the event terms. This prevents unnecessary checks and improves readability.
* Fixed the logic for global and per environment interval times when using the "interval" mode inside the
  event manager. Earlier, the internal lists for these times were of unequal lengths which led to wrong indexing
  inside the loop that iterates over the event terms.


0.21.1 (2024-08-06)
~~~~~~~~~~~~~~~~~~~

* Added a flag to preserve joint ordering inside the :class:`omni.isaac.lab.envs.mdp.JointAction` action term.


0.21.0 (2024-08-05)
~~~~~~~~~~~~~~~~~~~

Added
^^^^^

* Added the command line argument ``--device`` in :class:`~omni.isaac.lab.app.AppLauncher`. Valid options are:

  * ``cpu``: Use CPU.
  * ``cuda``: Use GPU with device ID ``0``.
  * ``cuda:N``: Use GPU, where N is the device ID. For example, ``cuda:0``.
  The default value is ``cuda:0``.

Changed
^^^^^^^

* Simplified setting the device throughout the code by relying on :attr:`omni.isaac.lab.sim.SimulationCfg.device`
  to activate gpu/cpu pipelines.

Removed
^^^^^^^

* Removed the parameter :attr:`omni.isaac.lab.sim.SimulationCfg.use_gpu_pipeline`. This is now directly inferred from
  :attr:`omni.isaac.lab.sim.SimulationCfg.device`.
* Removed the command line input argument ``--device_id`` in :class:`~omni.isaac.lab.app.AppLauncher`. The device id can
  now be set using the ``--device`` argument, for example with ``--device cuda:0``.


0.20.8 (2024-08-02)
~~~~~~~~~~~~~~~~~~~

Fixed
^^^^^

* Fixed the handling of observation terms with different shapes in the
  :class:`~omni.isaac.lab.managers.ObservationManager` class. Earlier, the constructor would throw an error if the
  shapes of the observation terms were different. Now, this operation only happens when the terms in an observation
  group are being concatenated. Otherwise, the terms are stored as a dictionary of tensors.
* Improved the error message when the observation terms are not of the same shape in the
  :class:`~omni.isaac.lab.managers.ObservationManager` class and the terms are being concatenated.


0.20.7 (2024-08-02)
~~~~~~~~~~~~~~~~~~~

Changed
^^^^^^^

* Performance improvements for material randomization in events.

Added
^^^^^

* Added minimum randomization frequency for reset mode randomizations.


0.20.6 (2024-08-02)
~~~~~~~~~~~~~~~~~~~

Changed
^^^^^^^

* Removed the hierarchy from :class:`~omni.isaac.lab.assets.RigidObject` class to
  :class:`~omni.isaac.lab.assets.Articulation` class. Previously, the articulation class overrode  almost
  all the functions of the rigid object class making the hierarchy redundant. Now, the articulation class
  is a standalone class that does not inherit from the rigid object class. This does add some code
  duplication but the simplicity and clarity of the code is improved.


0.20.5 (2024-08-02)
~~~~~~~~~~~~~~~~~~~

Added
^^^^^

* Added :attr:`omni.isaac.lab.terrain.TerrainGeneratorCfg.border_height` to set the height of the border
  around the terrain.


0.20.4 (2024-08-02)
~~~~~~~~~~~~~~~~~~~

Fixed
^^^^^

* Fixed the caching of terrains when using the :class:`omni.isaac.lab.terrains.TerrainGenerator` class.
  Earlier, the random sampling of the difficulty levels led to different hash values for the same terrain
  configuration. This caused the terrains to be re-generated even when the same configuration was used.
  Now, the numpy random generator is seeded with the same seed to ensure that the difficulty levels are
  sampled in the same order between different runs.


0.20.3 (2024-08-02)
~~~~~~~~~~~~~~~~~~~

Fixed
^^^^^

* Fixed the setting of translation and orientation when spawning a mesh prim. Earlier, the translation
  and orientation was being applied both on the parent Xform and the mesh prim. This was causing the
  mesh prim to be offset by the translation and orientation of the parent Xform, which is not the intended
  behavior.


0.20.2 (2024-08-02)
~~~~~~~~~~~~~~~~~~~

Changed
^^^^^^^

* Modified the computation of body acceleration for rigid body data to use PhysX APIs instead of
  numerical finite-differencing. This removes the need for computation of body acceleration at
  every update call of the data buffer.


0.20.1 (2024-07-30)
~~~~~~~~~~~~~~~~~~~

Fixed
^^^^^

* Fixed the :meth:`omni.isaac.lab.utils.math.wrap_to_pi` method to handle the wrapping of angles correctly.
  Earlier, the method was not wrapping the angles to the range [-pi, pi] correctly when the angles were outside
  the range [-2*pi, 2*pi].


0.20.0 (2024-07-26)
~~~~~~~~~~~~~~~~~~~

Added
^^^^^

* Support for the Isaac Sim 4.1.0 release.

Removed
^^^^^^^

* The ``mdp.add_body_mass`` method in the events. Please use the
  :meth:`omni.isaac.lab.envs.mdp.randomize_rigid_body_mass` method instead.
* The classes ``managers.RandomizationManager`` and ``managers.RandomizationTermCfg`` are replaced with
  :class:`omni.isaac.lab.managers.EventManager` and :class:`omni.isaac.lab.managers.EventTermCfg` classes.
* The following properties in :class:`omni.isaac.lab.sensors.FrameTransformerData`:

  * ``target_rot_source`` --> :attr:`~omni.isaac.lab.sensors.FrameTransformerData.target_quat_w`
  * ``target_rot_w`` --> :attr:`~omni.isaac.lab.sensors.FrameTransformerData.target_quat_source`
  * ``source_rot_w`` --> :attr:`~omni.isaac.lab.sensors.FrameTransformerData.source_quat_w`

* The kit experience file ``isaaclab.backwards.compatible.kit``. This is followed by dropping the support for
  Isaac Sim 2023.1.1 completely.


0.19.4 (2024-07-13)
~~~~~~~~~~~~~~~~~~~

Fixed
^^^^^

* Added the call to "startup" events when using the :class:`~omni.isaac.lab.envs.ManagerBasedEnv` class.
  Earlier, the "startup" events were not being called when the environment was initialized. This issue
  did not occur when using the :class:`~omni.isaac.lab.envs.ManagerBasedRLEnv` class since the "startup"
  events were called in the constructor.


0.19.3 (2024-07-13)
~~~~~~~~~~~~~~~~~~~

Added
^^^^^

* Added schemas for setting and modifying deformable body properties on a USD prim.
* Added API to spawn a deformable body material in the simulation.
* Added APIs to spawn rigid and deformable meshes of primitive shapes (cone, cylinder, sphere, box, capsule)
  in the simulation. This is possible through the :mod:`omni.isaac.lab.sim.spawners.meshes` module.


0.19.2 (2024-07-05)
~~~~~~~~~~~~~~~~~~~

Changed
^^^^^^^

* Modified cloning scheme based on the attribute :attr:`~omni.isaac.lab.scene.InteractiveSceneCfg.replicate_physics`
  to determine whether environment is homogeneous or heterogeneous.


0.19.1 (2024-07-05)
~~~~~~~~~~~~~~~~~~~

Added
^^^^^

* Added a lidar pattern function :func:`~omni.isaac.lab.sensors.ray_caster.patterns.patterns.lidar_pattern` with
  corresponding config :class:`~omni.isaac.lab.sensors.ray_caster.patterns_cfg.LidarPatternCfg`.


0.19.0 (2024-07-04)
~~~~~~~~~~~~~~~~~~~

Fixed
^^^^^

* Fixed parsing of articulations with nested rigid links while using the :class:`omni.isaac.lab.assets.Articulation`
  class. Earlier, the class initialization failed when the articulation had nested rigid links since the rigid
  links were not being parsed correctly by the PhysX view.

Removed
^^^^^^^

* Removed the attribute :attr:`body_physx_view` from the :class:`omni.isaac.lab.assets.Articulation` and
  :class:`omni.isaac.lab.assets.RigidObject` classes. These were causing confusions when used with articulation
  view since the body names were not following the same ordering.
* Dropped support for Isaac Sim 2023.1.1. The minimum supported version is now Isaac Sim 4.0.0.


0.18.6 (2024-07-01)
~~~~~~~~~~~~~~~~~~~

Fixed
^^^^^

* Fixed the environment stepping logic. Earlier, the environments' rendering logic was updating the kit app which
  would in turn step the physics :attr:`omni.isaac.lab.sim.SimulationCfg.render_interval` times. Now, a render
  call only does rendering and does not step the physics.


0.18.5 (2024-06-26)
~~~~~~~~~~~~~~~~~~~

Fixed
^^^^^

* Fixed the gravity vector direction used inside the :class:`omni.isaac.lab.assets.RigidObjectData` class.
  Earlier, the gravity direction was hard-coded as (0, 0, -1) which may be different from the actual
  gravity direction in the simulation. Now, the gravity direction is obtained from the simulation context
  and used to compute the projection of the gravity vector on the object.


0.18.4 (2024-06-26)
~~~~~~~~~~~~~~~~~~~

Fixed
^^^^^

* Fixed double reference count of the physics sim view inside the asset classes. This was causing issues
  when destroying the asset class instance since the physics sim view was not being properly released.

Added
^^^^^

* Added the attribute :attr:`~omni.isaac.lab.assets.AssetBase.is_initialized` to check if the asset and sensor
  has been initialized properly. This can be used to ensure that the asset or sensor is ready to use in the simulation.


0.18.3 (2024-06-25)
~~~~~~~~~~~~~~~~~~~

Fixed
^^^^^

* Fixed the docstrings at multiple places related to the different buffer implementations inside the
  :mod:`omni.isaac.lab.utils.buffers` module. The docstrings were not clear and did not provide enough
  information about the classes and their methods.

Added
^^^^^

* Added the field for fixed tendom names in the :class:`omni.isaac.lab.assets.ArticulationData` class.
  Earlier, this information was not exposed which was inconsistent with other name related information
  such as joint or body names.

Changed
^^^^^^^

* Renamed the fields ``min_num_time_lags`` and ``max_num_time_lags`` to ``min_delay`` and
  ``max_delay`` in the :class:`omni.isaac.lab.actuators.DelayedPDActuatorCfg` class. This is to make
  the naming simpler to understand.


0.18.2 (2024-06-25)
~~~~~~~~~~~~~~~~~~~

Changed
^^^^^^^

* Moved the configuration for tile-rendered camera into its own file named ``tiled_camera_cfg.py``.
  This makes it easier to follow where the configuration is located and how it is related to the class.


0.18.1 (2024-06-25)
~~~~~~~~~~~~~~~~~~~

Changed
^^^^^^^

* Ensured that a parity between class and its configuration class is explicitly visible in the
  :mod:`omni.isaac.lab.envs` module. This makes it easier to follow where definitions are located and how
  they are related. This should not be a breaking change as the classes are still accessible through the same module.


0.18.0 (2024-06-13)
~~~~~~~~~~~~~~~~~~~

Fixed
^^^^^

* Fixed the rendering logic to render at the specified interval. Earlier, the substep parameter had no effect and rendering
  would happen once every env.step() when active.

Changed
^^^^^^^

* Renamed :attr:`omni.isaac.lab.sim.SimulationCfg.substeps` to :attr:`omni.isaac.lab.sim.SimulationCfg.render_interval`.
  The render logic is now integrated in the decimation loop of the environment.


0.17.13 (2024-06-13)
~~~~~~~~~~~~~~~~~~~~

Fixed
^^^^^

* Fixed the orientation reset logic in :func:`omni.isaac.lab.envs.mdp.events.reset_root_state_uniform` to make it relative to
  the default orientation. Earlier, the position was sampled relative to the default and the orientation not.


0.17.12 (2024-06-13)
~~~~~~~~~~~~~~~~~~~~

Added
^^^^^

* Added the class :class:`omni.isaac.lab.utils.buffers.TimestampedBuffer` to store timestamped data.

Changed
^^^^^^^

* Added time-stamped buffers in the classes :class:`omni.isaac.lab.assets.RigidObjectData` and :class:`omni.isaac.lab.assets.ArticulationData`
  to update some values lazily and avoid unnecessary computations between physics updates. Before, all the data was always
  updated at every step, even if it was not used by the task.


0.17.11 (2024-05-30)
~~~~~~~~~~~~~~~~~~~~

Fixed
^^^^^

* Fixed :class:`omni.isaac.lab.sensor.ContactSensor` not loading correctly in extension mode.
  Earlier, the :attr:`omni.isaac.lab.sensor.ContactSensor.body_physx_view` was not initialized when
  :meth:`omni.isaac.lab.sensor.ContactSensor._debug_vis_callback` is called which references it.


0.17.10 (2024-05-30)
~~~~~~~~~~~~~~~~~~~~

Fixed
^^^^^

* Fixed compound classes being directly assigned in ``default_factory`` generator method
  :meth:`omni.isaac.lab.utils.configclass._return_f`, which resulted in shared references such that modifications to
  compound objects were reflected across all instances generated from the same ``default_factory`` method.


0.17.9 (2024-05-30)
~~~~~~~~~~~~~~~~~~~

Added
^^^^^

* Added ``variants`` attribute to the :class:`omni.isaac.lab.sim.from_files.UsdFileCfg` class to select USD
  variants when loading assets from USD files.


0.17.8 (2024-05-28)
~~~~~~~~~~~~~~~~~~~

Fixed
^^^^^

* Implemented the reset methods in the action terms to avoid returning outdated data.


0.17.7 (2024-05-28)
~~~~~~~~~~~~~~~~~~~

Added
^^^^^

* Added debug visualization utilities in the :class:`omni.isaac.lab.managers.ActionManager` class.


0.17.6 (2024-05-27)
~~~~~~~~~~~~~~~~~~~

Added
^^^^^

* Added ``wp.init()`` call in Warp utils.


0.17.5 (2024-05-22)
~~~~~~~~~~~~~~~~~~~

Changed
^^^^^^^

* Websocket livestreaming is no longer supported. Valid livestream options are {0, 1, 2}.
* WebRTC livestream is now set with livestream=2.


0.17.4 (2024-05-17)
~~~~~~~~~~~~~~~~~~~

Changed
^^^^^^^

* Modified the noise functions to also support add, scale, and abs operations on the data. Added aliases
  to ensure backward compatibility with the previous functions.

  * Added :attr:`omni.isaac.lab.utils.noise.NoiseCfg.operation` for the different operations.
  * Renamed ``constant_bias_noise`` to :func:`omni.isaac.lab.utils.noise.constant_noise`.
  * Renamed ``additive_uniform_noise`` to :func:`omni.isaac.lab.utils.noise.uniform_noise`.
  * Renamed ``additive_gaussian_noise`` to :func:`omni.isaac.lab.utils.noise.gaussian_noise`.


0.17.3 (2024-05-15)
~~~~~~~~~~~~~~~~~~~

Fixed
^^^^^

* Set ``hide_ui`` flag in the app launcher for livestream.
* Fix native client livestream extensions.


0.17.2 (2024-05-09)
~~~~~~~~~~~~~~~~~~~

Changed
^^^^^^^

* Renamed ``_range`` to ``distribution_params`` in ``events.py`` for methods that defined a distribution.
* Apply additive/scaling randomization noise on default data instead of current data.
* Changed material bucketing logic to prevent exceeding 64k materials.

Fixed
^^^^^

* Fixed broadcasting issues with indexing when environment and joint IDs are provided.
* Fixed incorrect tensor dimensions when setting a subset of environments.

Added
^^^^^

* Added support for randomization of fixed tendon parameters.
* Added support for randomization of dof limits.
* Added support for randomization of gravity.
* Added support for Gaussian sampling.
* Added default buffers to Articulation/Rigid object data classes for randomization.


0.17.1 (2024-05-10)
~~~~~~~~~~~~~~~~~~~

Fixed
^^^^^

* Added attribute :attr:`omni.isaac.lab.sim.converters.UrdfConverterCfg.override_joint_dynamics` to properly parse
  joint dynamics in :class:`omni.isaac.lab.sim.converters.UrdfConverter`.


0.17.0 (2024-05-07)
~~~~~~~~~~~~~~~~~~~

Changed
^^^^^^^

* Renamed ``BaseEnv`` to :class:`omni.isaac.lab.envs.ManagerBasedEnv`.
* Renamed ``base_env.py`` to ``manager_based_env.py``.
* Renamed ``BaseEnvCfg`` to :class:`omni.isaac.lab.envs.ManagerBasedEnvCfg`.
* Renamed ``RLTaskEnv`` to :class:`omni.isaac.lab.envs.ManagerBasedRLEnv`.
* Renamed ``rl_task_env.py`` to ``manager_based_rl_env.py``.
* Renamed ``RLTaskEnvCfg`` to :class:`omni.isaac.lab.envs.ManagerBasedRLEnvCfg`.
* Renamed ``rl_task_env_cfg.py`` to ``rl_env_cfg.py``.
* Renamed ``OIGEEnv`` to :class:`omni.isaac.lab.envs.DirectRLEnv`.
* Renamed ``oige_env.py`` to ``direct_rl_env.py``.
* Renamed ``RLTaskEnvWindow`` to :class:`omni.isaac.lab.envs.ui.ManagerBasedRLEnvWindow`.
* Renamed ``rl_task_env_window.py`` to ``manager_based_rl_env_window.py``.
* Renamed all references of ``BaseEnv``, ``BaseEnvCfg``, ``RLTaskEnv``, ``RLTaskEnvCfg``,  ``OIGEEnv``, and ``RLTaskEnvWindow``.

Added
^^^^^

* Added direct workflow base class :class:`omni.isaac.lab.envs.DirectRLEnv`.


0.16.4 (2024-05-06)
~~~~~~~~~~~~~~~~~~~~

Changed
^^^^^^^

* Added :class:`omni.isaac.lab.sensors.TiledCamera` to support tiled rendering with RGB and depth.


0.16.3 (2024-04-26)
~~~~~~~~~~~~~~~~~~~

Fixed
^^^^^

* Fixed parsing of filter prim path expressions in the :class:`omni.isaac.lab.sensors.ContactSensor` class.
  Earlier, the filter prim paths given to the physics view was not being parsed since they were specified as
  regex expressions instead of glob expressions.


0.16.2 (2024-04-25)
~~~~~~~~~~~~~~~~~~~~

Changed
^^^^^^^

* Simplified the installation procedure, isaaclab -e is no longer needed
* Updated torch dependency to 2.2.2


0.16.1 (2024-04-20)
~~~~~~~~~~~~~~~~~~~

Added
^^^^^

* Added attribute :attr:`omni.isaac.lab.sim.ArticulationRootPropertiesCfg.fix_root_link` to fix the root link
  of an articulation to the world frame.


0.16.0 (2024-04-16)
~~~~~~~~~~~~~~~~~~~

Added
^^^^^

* Added the function :meth:`omni.isaac.lab.utils.math.quat_unique` to standardize quaternion representations,
  i.e. always have a non-negative real part.
* Added events terms for randomizing mass by scale, simulation joint properties (stiffness, damping, armature,
  and friction)

Fixed
^^^^^

* Added clamping of joint positions and velocities in event terms for resetting joints. The simulation does not
  throw an error if the set values are out of their range. Hence, users are expected to clamp them before setting.
* Fixed :class:`omni.isaac.lab.envs.mdp.EMAJointPositionToLimitsActionCfg` to smoothen the actions
  at environment frequency instead of simulation frequency.

* Renamed the following functions in :meth:`omni.isaac.lab.envs.mdp` to avoid confusions:

  * Observation: :meth:`joint_pos_norm` -> :meth:`joint_pos_limit_normalized`
  * Action: :class:`ExponentialMovingAverageJointPositionAction` -> :class:`EMAJointPositionToLimitsAction`
  * Termination: :meth:`base_height` -> :meth:`root_height_below_minimum`
  * Termination: :meth:`joint_pos_limit` -> :meth:`joint_pos_out_of_limit`
  * Termination: :meth:`joint_pos_manual_limit` -> :meth:`joint_pos_out_of_manual_limit`
  * Termination: :meth:`joint_vel_limit` -> :meth:`joint_vel_out_of_limit`
  * Termination: :meth:`joint_vel_manual_limit` -> :meth:`joint_vel_out_of_manual_limit`
  * Termination: :meth:`joint_torque_limit` -> :meth:`joint_effort_out_of_limit`

Deprecated
^^^^^^^^^^

* Deprecated the function :meth:`omni.isaac.lab.envs.mdp.add_body_mass` in favor of
  :meth:`omni.isaac.lab.envs.mdp.randomize_rigid_body_mass`. This supports randomizing the mass based on different
  operations (add, scale, or set) and sampling distributions.


0.15.13 (2024-04-16)
~~~~~~~~~~~~~~~~~~~~

Changed
^^^^^^^

* Improved startup performance by enabling rendering-based extensions only when necessary and caching of nucleus directory.
* Renamed the flag ``OFFSCREEN_RENDER`` or ``--offscreen_render`` to ``ENABLE_CAMERAS`` or ``--enable_cameras`` respectively.


0.15.12 (2024-04-16)
~~~~~~~~~~~~~~~~~~~~

Changed
^^^^^^^

* Replaced calls to the ``check_file_path`` function in the :mod:`omni.isaac.lab.sim.spawners.from_files`
  with the USD stage resolve identifier function. This helps speed up the loading of assets from file paths
  by avoiding Nucleus server calls.


0.15.11 (2024-04-15)
~~~~~~~~~~~~~~~~~~~~

Added
^^^^^

* Added the :meth:`omni.isaac.lab.sim.SimulationContext.has_rtx_sensors` method to check if any
  RTX-related sensors such as cameras have been created in the simulation. This is useful to determine
  if simulation requires RTX rendering during step or not.

Fixed
^^^^^

* Fixed the rendering of RTX-related sensors such as cameras inside the :class:`omni.isaac.lab.envs.RLTaskEnv` class.
  Earlier the rendering did not happen inside the step function, which caused the sensor data to be empty.


0.15.10 (2024-04-11)
~~~~~~~~~~~~~~~~~~~~

Fixed
^^^^^

* Fixed sharing of the same memory address between returned tensors from observation terms
  in the :class:`omni.isaac.lab.managers.ObservationManager` class. Earlier, the returned
  tensors could map to the same memory address, causing issues when the tensors were modified
  during scaling, clipping or other operations.


0.15.9 (2024-04-04)
~~~~~~~~~~~~~~~~~~~

Fixed
^^^^^

* Fixed assignment of individual termination terms inside the :class:`omni.isaac.lab.managers.TerminationManager`
  class. Earlier, the terms were being assigned their values through an OR operation which resulted in incorrect
  values. This regression was introduced in version 0.15.1.


0.15.8 (2024-04-02)
~~~~~~~~~~~~~~~~~~~

Added
^^^^^

* Added option to define ordering of points for the mesh-grid generation in the
  :func:`omni.isaac.lab.sensors.ray_caster.patterns.grid_pattern`. This parameter defaults to 'xy'
  for backward compatibility.


0.15.7 (2024-03-28)
~~~~~~~~~~~~~~~~~~~

Added
^^^^^

* Adds option to return indices/data in the specified query keys order in
  :class:`omni.isaac.lab.managers.SceneEntityCfg` class, and the respective
  :func:`omni.isaac.lab.utils.string.resolve_matching_names_values` and
  :func:`omni.isaac.lab.utils.string.resolve_matching_names` functions.


0.15.6 (2024-03-28)
~~~~~~~~~~~~~~~~~~~

Added
^^^^^

* Extended the :class:`omni.isaac.lab.app.AppLauncher` class to support the loading of experience files
  from the command line. This allows users to load a specific experience file when running the application
  (such as for multi-camera rendering or headless mode).

Changed
^^^^^^^

* Changed default loading of experience files in the :class:`omni.isaac.lab.app.AppLauncher` class from the ones
  provided by Isaac Sim to the ones provided in Isaac Lab's ``source/apps`` directory.


0.15.5 (2024-03-23)
~~~~~~~~~~~~~~~~~~~

Fixed
^^^^^

* Fixed the env origins in :meth:`_compute_env_origins_grid` of :class:`omni.isaac.lab.terrain.TerrainImporter`
  to match that obtained from the Isaac Sim :class:`omni.isaac.cloner.GridCloner` class.

Added
^^^^^

* Added unit test to ensure consistency between environment origins generated by IsaacSim's Grid Cloner and those
  produced by the TerrainImporter.


0.15.4 (2024-03-22)
~~~~~~~~~~~~~~~~~~~

Fixed
^^^^^

* Fixed the :class:`omni.isaac.lab.envs.mdp.actions.NonHolonomicActionCfg` class to use
  the correct variable when applying actions.


0.15.3 (2024-03-21)
~~~~~~~~~~~~~~~~~~~

Added
^^^^^

* Added unit test to check that :class:`omni.isaac.lab.scene.InteractiveScene` entity data is not shared between separate instances.

Fixed
^^^^^

* Moved class variables in :class:`omni.isaac.lab.scene.InteractiveScene` to correctly  be assigned as
  instance variables.
* Removed custom ``__del__`` magic method from :class:`omni.isaac.lab.scene.InteractiveScene`.


0.15.2 (2024-03-21)
~~~~~~~~~~~~~~~~~~~

Fixed
^^^^^

* Added resolving of relative paths for the main asset USD file when using the
  :class:`omni.isaac.lab.sim.converters.UrdfConverter` class. This is to ensure that the material paths are
  resolved correctly when the main asset file is moved to a different location.


0.15.1 (2024-03-19)
~~~~~~~~~~~~~~~~~~~

Fixed
^^^^^

* Fixed the imitation learning workflow example script, updating Isaac Lab and Robomimic API calls.
* Removed the resetting of :attr:`_term_dones` in the :meth:`omni.isaac.lab.managers.TerminationManager.reset`.
  Previously, the environment cleared out all the terms. However, it impaired reading the specific term's values externally.


0.15.0 (2024-03-17)
~~~~~~~~~~~~~~~~~~~

Deprecated
^^^^^^^^^^

* Renamed :class:`omni.isaac.lab.managers.RandomizationManager` to :class:`omni.isaac.lab.managers.EventManager`
  class for clarification as the manager takes care of events such as reset in addition to pure randomizations.
* Renamed :class:`omni.isaac.lab.managers.RandomizationTermCfg` to :class:`omni.isaac.lab.managers.EventTermCfg`
  for consistency with the class name change.


0.14.1 (2024-03-16)
~~~~~~~~~~~~~~~~~~~

Added
^^^^^

* Added simulation schemas for joint drive and fixed tendons. These can be configured for assets imported
  from file formats.
* Added logging of tendon properties to the articulation class (if they are present in the USD prim).


0.14.0 (2024-03-15)
~~~~~~~~~~~~~~~~~~~

Fixed
^^^^^

* Fixed the ordering of body names used in the :class:`omni.isaac.lab.assets.Articulation` class. Earlier,
  the body names were not following the same ordering as the bodies in the articulation. This led
  to issues when using the body names to access data related to the links from the articulation view
  (such as Jacobians, mass matrices, etc.).

Removed
^^^^^^^

* Removed the attribute :attr:`body_physx_view` from the :class:`omni.isaac.lab.assets.RigidObject`
  and :class:`omni.isaac.lab.assets.Articulation` classes. These were causing confusions when used
  with articulation view since the body names were not following the same ordering.


0.13.1 (2024-03-14)
~~~~~~~~~~~~~~~~~~~

Removed
^^^^^^^

* Removed the :mod:`omni.isaac.lab.compat` module. This module was used to provide compatibility
  with older versions of Isaac Sim. It is no longer needed since we have most of the functionality
  absorbed into the main classes.


0.13.0 (2024-03-12)
~~~~~~~~~~~~~~~~~~~

Added
^^^^^

* Added support for the following data types inside the :class:`omni.isaac.lab.sensors.Camera` class:
  ``instance_segmentation_fast`` and ``instance_id_segmentation_fast``. These are GPU-supported annotations
  and are faster than the regular annotations.

Fixed
^^^^^

* Fixed handling of semantic filtering inside the :class:`omni.isaac.lab.sensors.Camera` class. Earlier,
  the annotator was given ``semanticTypes`` as an argument. However, with Isaac Sim 2023.1, the annotator
  does not accept this argument. Instead the mapping needs to be set to the synthetic data interface directly.
* Fixed the return shape of colored images for segmentation data types inside the
  :class:`omni.isaac.lab.sensors.Camera` class. Earlier, the images were always returned as ``int32``. Now,
  they are casted to ``uint8`` 4-channel array before returning if colorization is enabled for the annotation type.

Removed
^^^^^^^

* Dropped support for ``instance_segmentation`` and ``instance_id_segmentation`` annotations in the
  :class:`omni.isaac.lab.sensors.Camera` class. Their "fast" counterparts should be used instead.
* Renamed the argument :attr:`omni.isaac.lab.sensors.CameraCfg.semantic_types` to
  :attr:`omni.isaac.lab.sensors.CameraCfg.semantic_filter`. This is more aligned with Replicator's terminology
  for semantic filter predicates.
* Replaced the argument :attr:`omni.isaac.lab.sensors.CameraCfg.colorize` with separate colorized
  arguments for each annotation type (:attr:`~omni.isaac.lab.sensors.CameraCfg.colorize_instance_segmentation`,
  :attr:`~omni.isaac.lab.sensors.CameraCfg.colorize_instance_id_segmentation`, and
  :attr:`~omni.isaac.lab.sensors.CameraCfg.colorize_semantic_segmentation`).


0.12.4 (2024-03-11)
~~~~~~~~~~~~~~~~~~~

Fixed
^^^^^


* Adapted randomization terms to deal with ``slice`` for the body indices. Earlier, the terms were not
  able to handle the slice object and were throwing an error.
* Added ``slice`` type-hinting to all body and joint related methods in the rigid body and articulation
  classes. This is to make it clear that the methods can handle both list of indices and slices.


0.12.3 (2024-03-11)
~~~~~~~~~~~~~~~~~~~

Fixed
^^^^^

* Added signal handler to the :class:`omni.isaac.lab.app.AppLauncher` class to catch the ``SIGINT`` signal
  and close the application gracefully. This is to prevent the application from crashing when the user
  presses ``Ctrl+C`` to close the application.


0.12.2 (2024-03-10)
~~~~~~~~~~~~~~~~~~~

Added
^^^^^

* Added observation terms for states of a rigid object in world frame.
* Added randomization terms to set root state with randomized orientation and joint state within user-specified limits.
* Added reward term for penalizing specific termination terms.

Fixed
^^^^^

* Improved sampling of states inside randomization terms. Earlier, the code did multiple torch calls
  for sampling different components of the vector. Now, it uses a single call to sample the entire vector.


0.12.1 (2024-03-09)
~~~~~~~~~~~~~~~~~~~

Added
^^^^^

* Added an option to the last actions observation term to get a specific term by name from the action manager.
  If None, the behavior remains the same as before (the entire action is returned).


0.12.0 (2024-03-08)
~~~~~~~~~~~~~~~~~~~

Added
^^^^^

* Added functionality to sample flat patches on a generated terrain. This can be configured using
  :attr:`omni.isaac.lab.terrains.SubTerrainBaseCfg.flat_patch_sampling` attribute.
* Added a randomization function for setting terrain-aware root state. Through this, an asset can be
  reset to a randomly sampled flat patches.

Fixed
^^^^^

* Separated normal and terrain-base position commands. The terrain based commands rely on the
  terrain to sample flat patches for setting the target position.
* Fixed command resample termination function.

Changed
^^^^^^^

* Added the attribute :attr:`omni.isaac.lab.envs.mdp.commands.UniformVelocityCommandCfg.heading_control_stiffness`
  to control the stiffness of the heading control term in the velocity command term. Earlier, this was
  hard-coded to 0.5 inside the term.

Removed
^^^^^^^

* Removed the function :meth:`sample_new_targets` in the terrain importer. Instead the attribute
  :attr:`omni.isaac.lab.terrains.TerrainImporter.flat_patches` should be used to sample new targets.


0.11.3 (2024-03-04)
~~~~~~~~~~~~~~~~~~~

Fixed
^^^^^

* Corrects the functions :func:`omni.isaac.lab.utils.math.axis_angle_from_quat` and :func:`omni.isaac.lab.utils.math.quat_error_magnitude`
  to accept tensors of the form (..., 4) instead of (N, 4). This brings us in line with our documentation and also upgrades one of our functions
  to handle higher dimensions.


0.11.2 (2024-03-04)
~~~~~~~~~~~~~~~~~~~

Added
^^^^^

* Added checks for default joint position and joint velocity in the articulation class. This is to prevent
  users from configuring values for these quantities that might be outside the valid range from the simulation.


0.11.1 (2024-02-29)
~~~~~~~~~~~~~~~~~~~

Added
^^^^^

* Replaced the default values for ``joint_ids`` and ``body_ids`` from ``None`` to ``slice(None)``
  in the :class:`omni.isaac.lab.managers.SceneEntityCfg`.
* Adapted rewards and observations terms so that the users can query a subset of joints and bodies.


0.11.0 (2024-02-27)
~~~~~~~~~~~~~~~~~~~

Removed
^^^^^^^

* Dropped support for Isaac Sim<=2022.2. As part of this, removed the components of :class:`omni.isaac.lab.app.AppLauncher`
  which handled ROS extension loading. We no longer need them in Isaac Sim>=2023.1 to control the load order to avoid crashes.
* Upgraded Dockerfile to use ISAACSIM_VERSION=2023.1.1 by default.


0.10.28 (2024-02-29)
~~~~~~~~~~~~~~~~~~~~

Added
^^^^^

* Implemented relative and moving average joint position action terms. These allow the user to specify
  the target joint positions as relative to the current joint positions or as a moving average of the
  joint positions over a window of time.


0.10.27 (2024-02-28)
~~~~~~~~~~~~~~~~~~~~

Added
^^^^^

* Added UI feature to start and stop animation recording in the stage when running an environment.
  To enable this feature, please pass the argument ``--disable_fabric`` to the environment script to allow
  USD read/write operations. Be aware that this will slow down the simulation.


0.10.26 (2024-02-26)
~~~~~~~~~~~~~~~~~~~~

Added
^^^^^

* Added a viewport camera controller class to the :class:`omni.isaac.lab.envs.BaseEnv`. This is useful
  for applications where the user wants to render the viewport from different perspectives even when the
  simulation is running in headless mode.


0.10.25 (2024-02-26)
~~~~~~~~~~~~~~~~~~~~

Fixed
^^^^^

* Ensures that all path arguments in :mod:`omni.isaac.lab.sim.utils` are cast to ``str``. Previously,
  we had handled path types as strings without casting.


0.10.24 (2024-02-26)
~~~~~~~~~~~~~~~~~~~~

Added
^^^^^

* Added tracking of contact time in the :class:`omni.isaac.lab.sensors.ContactSensor` class. Previously,
  only the air time was being tracked.
* Added contact force threshold, :attr:`omni.isaac.lab.sensors.ContactSensorCfg.force_threshold`, to detect
  when the contact sensor is in contact. Previously, this was set to hard-coded 1.0 in the sensor class.


0.10.23 (2024-02-21)
~~~~~~~~~~~~~~~~~~~~

Fixed
^^^^^

* Fixes the order of size arguments in :meth:`omni.isaac.lab.terrains.height_field.random_uniform_terrain`. Previously, the function would crash if the size along x and y were not the same.


0.10.22 (2024-02-14)
~~~~~~~~~~~~~~~~~~~~

Fixed
^^^^^

* Fixed "divide by zero" bug in :class:`~omni.isaac.lab.sim.SimulationContext` when setting gravity vector.
  Now, it is correctly disabled when the gravity vector is set to zero.


0.10.21 (2024-02-12)
~~~~~~~~~~~~~~~~~~~~

Fixed
^^^^^

* Fixed the printing of articulation joint information when the articulation has only one joint.
  Earlier, the function was performing a squeeze operation on the tensor, which caused an error when
  trying to index the tensor of shape (1,).


0.10.20 (2024-02-12)
~~~~~~~~~~~~~~~~~~~~

Added
^^^^^

* Adds :attr:`omni.isaac.lab.sim.PhysxCfg.enable_enhanced_determinism` to enable improved
  determinism from PhysX. Please note this comes at the expense of performance.


0.10.19 (2024-02-08)
~~~~~~~~~~~~~~~~~~~~

Fixed
^^^^^

* Fixed environment closing so that articulations, objects, and sensors are cleared properly.


0.10.18 (2024-02-05)
~~~~~~~~~~~~~~~~~~~~

Fixed
^^^^^

* Pinned :mod:`torch` version to 2.0.1 in the setup.py to keep parity version of :mod:`torch` supplied by
  Isaac 2023.1.1, and prevent version incompatibility between :mod:`torch` ==2.2 and
  :mod:`typing-extensions` ==3.7.4.3


0.10.17 (2024-02-02)
~~~~~~~~~~~~~~~~~~~~

Fixed
^^^^^^

* Fixed carb setting ``/app/livestream/enabled`` to be set as False unless live-streaming is specified
  by :class:`omni.isaac.lab.app.AppLauncher` settings. This fixes the logic of :meth:`SimulationContext.render`,
  which depended on the config in previous versions of Isaac defaulting to false for this setting.


0.10.16 (2024-01-29)
~~~~~~~~~~~~~~~~~~~~

Added
^^^^^^

* Added an offset parameter to the height scan observation term. This allows the user to specify the
  height offset of the scan from the tracked body. Previously it was hard-coded to be 0.5.


0.10.15 (2024-01-29)
~~~~~~~~~~~~~~~~~~~~

Fixed
^^^^^

* Fixed joint torque computation for implicit actuators. Earlier, the torque was always zero for implicit
  actuators. Now, it is computed approximately by applying the PD law.


0.10.14 (2024-01-22)
~~~~~~~~~~~~~~~~~~~~

Fixed
^^^^^

* Fixed the tensor shape of :attr:`omni.isaac.lab.sensors.ContactSensorData.force_matrix_w`. Earlier, the reshaping
  led to a mismatch with the data obtained from PhysX.


0.10.13 (2024-01-15)
~~~~~~~~~~~~~~~~~~~~

Fixed
^^^^^

* Fixed running of environments with a single instance even if the :attr:`replicate_physics`` flag is set to True.


0.10.12 (2024-01-10)
~~~~~~~~~~~~~~~~~~~~

Fixed
^^^^^

* Fixed indexing of source and target frames in the :class:`omni.isaac.lab.sensors.FrameTransformer` class.
  Earlier, it always assumed that the source frame body is at index 0. Now, it uses the body index of the
  source frame to compute the transformation.

Deprecated
^^^^^^^^^^

* Renamed quantities in the :class:`omni.isaac.lab.sensors.FrameTransformerData` class to be more
  consistent with the terminology used in the asset classes. The following quantities are deprecated:

  * ``target_rot_w`` -> ``target_quat_w``
  * ``source_rot_w`` -> ``source_quat_w``
  * ``target_rot_source`` -> ``target_quat_source``


0.10.11 (2024-01-08)
~~~~~~~~~~~~~~~~~~~~

Fixed
^^^^^

* Fixed attribute error raised when calling the :class:`omni.isaac.lab.envs.mdp.TerrainBasedPositionCommand`
  command term.
* Added a dummy function in :class:`omni.isaac.lab.terrain.TerrainImporter` that returns environment
  origins as terrain-aware sampled targets. This function should be implemented by child classes based on
  the terrain type.


0.10.10 (2023-12-21)
~~~~~~~~~~~~~~~~~~~~

Fixed
^^^^^

* Fixed reliance on non-existent ``Viewport`` in :class:`omni.isaac.lab.sim.SimulationContext` when loading livestreaming
  by ensuring that the extension ``omni.kit.viewport.window`` is enabled in :class:`omni.isaac.lab.app.AppLauncher` when
  livestreaming is enabled


0.10.9 (2023-12-21)
~~~~~~~~~~~~~~~~~~~

Fixed
^^^^^

* Fixed invalidation of physics views inside the asset and sensor classes. Earlier, they were left initialized
  even when the simulation was stopped. This caused issues when closing the application.


0.10.8 (2023-12-20)
~~~~~~~~~~~~~~~~~~~

Fixed
^^^^^

* Fixed the :class:`omni.isaac.lab.envs.mdp.actions.DifferentialInverseKinematicsAction` class
  to account for the offset pose of the end-effector.


0.10.7 (2023-12-19)
~~~~~~~~~~~~~~~~~~~

Fixed
^^^^^

* Added a check to ray-cast and camera sensor classes to ensure that the sensor prim path does not
  have a regex expression at its leaf. For instance, ``/World/Robot/camera_.*`` is not supported
  for these sensor types. This behavior needs to be fixed in the future.


0.10.6 (2023-12-19)
~~~~~~~~~~~~~~~~~~~

Added
^^^^^

* Added support for using articulations as visualization markers. This disables all physics APIs from
  the articulation and allows the user to use it as a visualization marker. It is useful for creating
  visualization markers for the end-effectors or base of the robot.

Fixed
^^^^^

* Fixed hiding of debug markers from secondary images when using the
  :class:`omni.isaac.lab.markers.VisualizationMarkers` class. Earlier, the properties were applied on
  the XForm prim instead of the Mesh prim.


0.10.5 (2023-12-18)
~~~~~~~~~~~~~~~~~~~

Fixed
^^^^^

* Fixed test ``check_base_env_anymal_locomotion.py``, which
  previously called :func:`torch.jit.load` with the path to a policy (which would work
  for a local file), rather than calling
  :func:`omni.isaac.lab.utils.assets.read_file` on the path to get the file itself.


0.10.4 (2023-12-14)
~~~~~~~~~~~~~~~~~~~

Fixed
^^^^^

* Fixed potentially breaking import of omni.kit.widget.toolbar by ensuring that
  if live-stream is enabled, then the :mod:`omni.kit.widget.toolbar`
  extension is loaded.

0.10.3 (2023-12-12)
~~~~~~~~~~~~~~~~~~~

Added
^^^^^

* Added the attribute :attr:`omni.isaac.lab.actuators.ActuatorNetMLPCfg.input_order`
  to specify the order of the input tensors to the MLP network.

Fixed
^^^^^

* Fixed computation of metrics for the velocity command term. Earlier, the norm was being computed
  over the entire batch instead of the last dimension.
* Fixed the clipping inside the :class:`omni.isaac.lab.actuators.DCMotor` class. Earlier, it was
  not able to handle the case when configured saturation limit was set to None.


0.10.2 (2023-12-12)
~~~~~~~~~~~~~~~~~~~

Fixed
^^^^^

* Added a check in the simulation stop callback in the :class:`omni.isaac.lab.sim.SimulationContext` class
  to not render when an exception is raised. The while loop in the callback was preventing the application
  from closing when an exception was raised.


0.10.1 (2023-12-06)
~~~~~~~~~~~~~~~~~~~

Added
^^^^^

* Added command manager class with terms defined by :class:`omni.isaac.lab.managers.CommandTerm`. This
  allow for multiple types of command generators to be used in the same environment.


0.10.0 (2023-12-04)
~~~~~~~~~~~~~~~~~~~

Changed
^^^^^^^

* Modified the sensor and asset base classes to use the underlying PhysX views instead of Isaac Sim views.
  Using Isaac Sim classes led to a very high load time (of the order of minutes) when using a scene with
  many assets. This is because Isaac Sim supports USD paths which are slow and not required.

Added
^^^^^

* Added faster implementation of USD stage traversal methods inside the :class:`omni.isaac.lab.sim.utils` module.
* Added properties :attr:`omni.isaac.lab.assets.AssetBase.num_instances` and
  :attr:`omni.isaac.lab.sensor.SensorBase.num_instances` to obtain the number of instances of the asset
  or sensor in the simulation respectively.

Removed
^^^^^^^

* Removed dependencies on Isaac Sim view classes. It is no longer possible to use :attr:`root_view` and
  :attr:`body_view`. Instead use :attr:`root_physx_view` and :attr:`body_physx_view` to access the underlying
  PhysX views.


0.9.55 (2023-12-03)
~~~~~~~~~~~~~~~~~~~

Fixed
^^^^^

* Fixed the Nucleus directory path in the :attr:`omni.isaac.lab.utils.assets.NVIDIA_NUCLEUS_DIR`.
  Earlier, it was referring to the ``NVIDIA/Assets`` directory instead of ``NVIDIA``.


0.9.54 (2023-11-29)
~~~~~~~~~~~~~~~~~~~

Fixed
^^^^^

* Fixed pose computation in the :class:`omni.isaac.lab.sensors.Camera` class to obtain them from XFormPrimView
  instead of using ``UsdGeomCamera.ComputeLocalToWorldTransform`` method. The latter is not updated correctly
  during GPU simulation.
* Fixed initialization of the annotator info in the class :class:`omni.isaac.lab.sensors.Camera`. Previously
  all dicts had the same memory address which caused all annotators to have the same info.
* Fixed the conversion of ``uint32`` warp arrays inside the :meth:`omni.isaac.lab.utils.array.convert_to_torch`
  method. PyTorch does not support this type, so it is converted to ``int32`` before converting to PyTorch tensor.
* Added render call inside :meth:`omni.isaac.lab.sim.SimulationContext.reset` to initialize Replicator
  buffers when the simulation is reset.


0.9.53 (2023-11-29)
~~~~~~~~~~~~~~~~~~~

Changed
^^^^^^^

* Changed the behavior of passing :obj:`None` to the :class:`omni.isaac.lab.actuators.ActuatorBaseCfg`
  class. Earlier, they were resolved to fixed default values. Now, they imply that the values are loaded
  from the USD joint drive configuration.

Added
^^^^^

* Added setting of joint armature and friction quantities to the articulation class.


0.9.52 (2023-11-29)
~~~~~~~~~~~~~~~~~~~

Changed
^^^^^^^

* Changed the warning print in :meth:`omni.isaac.lab.sim.utils.apply_nested` method
  to be more descriptive. Earlier, it was printing a warning for every instanced prim.
  Now, it only prints a warning if it could not apply the attribute to any of the prims.

Added
^^^^^

* Added the method :meth:`omni.isaac.lab.utils.assets.retrieve_file_path` to
  obtain the absolute path of a file on the Nucleus server or locally.

Fixed
^^^^^

* Fixed hiding of STOP button in the :class:`AppLauncher` class when running the
  simulation in headless mode.
* Fixed a bug with :meth:`omni.isaac.lab.sim.utils.clone` failing when the input prim path
  had no parent (example: "/Table").


0.9.51 (2023-11-29)
~~~~~~~~~~~~~~~~~~~

Changed
^^^^^^^

* Changed the :meth:`omni.isaac.lab.sensor.SensorBase.update` method to always recompute the buffers if
  the sensor is in visualization mode.

Added
^^^^^

* Added available entities to the error message when accessing a non-existent entity in the
  :class:`InteractiveScene` class.
* Added a warning message when the user tries to reference an invalid prim in the :class:`FrameTransformer` sensor.


0.9.50 (2023-11-28)
~~~~~~~~~~~~~~~~~~~

Added
^^^^^

* Hid the ``STOP`` button in the UI when running standalone Python scripts. This is to prevent
  users from accidentally clicking the button and stopping the simulation. They should only be able to
  play and pause the simulation from the UI.

Removed
^^^^^^^

* Removed :attr:`omni.isaac.lab.sim.SimulationCfg.shutdown_app_on_stop`. The simulation is always rendering
  if it is stopped from the UI. The user needs to close the window or press ``Ctrl+C`` to close the simulation.


0.9.49 (2023-11-27)
~~~~~~~~~~~~~~~~~~~

Added
^^^^^

* Added an interface class, :class:`omni.isaac.lab.managers.ManagerTermBase`, to serve as the parent class
  for term implementations that are functional classes.
* Adapted all managers to support terms that are classes and not just functions clearer. This allows the user to
  create more complex terms that require additional state information.


0.9.48 (2023-11-24)
~~~~~~~~~~~~~~~~~~~

Fixed
^^^^^

* Fixed initialization of drift in the :class:`omni.isaac.lab.sensors.RayCasterCamera` class.


0.9.47 (2023-11-24)
~~~~~~~~~~~~~~~~~~~

Fixed
^^^^^

* Automated identification of the root prim in the :class:`omni.isaac.lab.assets.RigidObject` and
  :class:`omni.isaac.lab.assets.Articulation` classes. Earlier, the root prim was hard-coded to
  the spawn prim path. Now, the class searches for the root prim under the spawn prim path.


0.9.46 (2023-11-24)
~~~~~~~~~~~~~~~~~~~

Fixed
^^^^^

* Fixed a critical issue in the asset classes with writing states into physics handles.
  Earlier, the states were written over all the indices instead of the indices of the
  asset that were being updated. This caused the physics handles to refresh the states
  of all the assets in the scene, which is not desirable.


0.9.45 (2023-11-24)
~~~~~~~~~~~~~~~~~~~

Added
^^^^^

* Added :class:`omni.isaac.lab.command_generators.UniformPoseCommandGenerator` to generate
  poses in the asset's root frame by uniformly sampling from a given range.


0.9.44 (2023-11-16)
~~~~~~~~~~~~~~~~~~~

Added
^^^^^

* Added methods :meth:`reset` and :meth:`step` to the :class:`omni.isaac.lab.envs.BaseEnv`. This unifies
  the environment interface for simple standalone applications with the class.


0.9.43 (2023-11-16)
~~~~~~~~~~~~~~~~~~~

Fixed
^^^^^

* Replaced subscription of physics play and stop events in the :class:`omni.isaac.lab.assets.AssetBase` and
  :class:`omni.isaac.lab.sensors.SensorBase` classes with subscription to time-line play and stop events.
  This is to prevent issues in cases where physics first needs to perform mesh cooking and handles are not
  available immediately. For instance, with deformable meshes.


0.9.42 (2023-11-16)
~~~~~~~~~~~~~~~~~~~

Fixed
^^^^^

* Fixed setting of damping values from the configuration for :class:`ActuatorBase` class. Earlier,
  the stiffness values were being set into damping when a dictionary configuration was passed to the
  actuator model.
* Added dealing with :class:`int` and :class:`float` values in the configurations of :class:`ActuatorBase`.
  Earlier, a type-error was thrown when integer values were passed to the actuator model.


0.9.41 (2023-11-16)
~~~~~~~~~~~~~~~~~~~

Fixed
^^^^^

* Fixed the naming and shaping issues in the binary joint action term.


0.9.40 (2023-11-09)
~~~~~~~~~~~~~~~~~~~

Fixed
^^^^^

* Simplified the manual initialization of Isaac Sim :class:`ArticulationView` class. Earlier, we basically
  copied the code from the Isaac Sim source code. Now, we just call their initialize method.

Changed
^^^^^^^

* Changed the name of attribute :attr:`default_root_state_w` to :attr:`default_root_state`. The latter is
  more correct since the data is actually in the local environment frame and not the simulation world frame.


0.9.39 (2023-11-08)
~~~~~~~~~~~~~~~~~~~

Fixed
^^^^^

* Changed the reference of private ``_body_view`` variable inside the :class:`RigidObject` class
  to the public ``body_view`` property. For a rigid object, the private variable is not defined.


0.9.38 (2023-11-07)
~~~~~~~~~~~~~~~~~~~

Changed
^^^^^^^

* Upgraded the :class:`omni.isaac.lab.envs.RLTaskEnv` class to support Gym 0.29.0 environment definition.

Added
^^^^^

* Added computation of ``time_outs`` and ``terminated`` signals inside the termination manager. These follow the
  definition mentioned in `Gym 0.29.0 <https://gymnasium.farama.org/tutorials/gymnasium_basics/handling_time_limits/>`_.
* Added proper handling of observation and action spaces in the :class:`omni.isaac.lab.envs.RLTaskEnv` class.
  These now follow closely to how Gym VecEnv handles the spaces.


0.9.37 (2023-11-06)
~~~~~~~~~~~~~~~~~~~

Fixed
^^^^^

* Fixed broken visualization in :mod:`omni.isaac.lab.sensors.FrameTramsformer` class by overwriting the
  correct ``_debug_vis_callback`` function.
* Moved the visualization marker configurations of sensors to their respective sensor configuration classes.
  This allows users to set these configurations from the configuration object itself.


0.9.36 (2023-11-03)
~~~~~~~~~~~~~~~~~~~

Fixed
^^^^^

* Added explicit deleting of different managers in the :class:`omni.isaac.lab.envs.BaseEnv` and
  :class:`omni.isaac.lab.envs.RLTaskEnv` classes. This is required since deleting the managers
  is order-sensitive (many managers need to be deleted before the scene is deleted).


0.9.35 (2023-11-02)
~~~~~~~~~~~~~~~~~~~

Fixed
^^^^^

* Fixed the error: ``'str' object has no attribute '__module__'`` introduced by adding the future import inside the
  :mod:`omni.isaac.lab.utils.warp.kernels` module. Warp language does not support the ``__future__`` imports.


0.9.34 (2023-11-02)
~~~~~~~~~~~~~~~~~~~

Fixed
^^^^^

* Added missing import of ``from __future__ import annotations`` in the :mod:`omni.isaac.lab.utils.warp`
  module. This is needed to have a consistent behavior across Python versions.


0.9.33 (2023-11-02)
~~~~~~~~~~~~~~~~~~~

Fixed
^^^^^

* Fixed the :class:`omni.isaac.lab.command_generators.NullCommandGenerator` class. Earlier,
  it was having a runtime error due to infinity in the resampling time range. Now, the class just
  overrides the parent methods to perform no operations.


0.9.32 (2023-11-02)
~~~~~~~~~~~~~~~~~~~

Changed
^^^^^^^

* Renamed the :class:`omni.isaac.lab.envs.RLEnv` class to :class:`omni.isaac.lab.envs.RLTaskEnv` to
  avoid confusions in terminologies between environments and tasks.


0.9.31 (2023-11-02)
~~~~~~~~~~~~~~~~~~~

Added
^^^^^

* Added the :class:`omni.isaac.lab.sensors.RayCasterCamera` class, as a ray-casting based camera for
  "distance_to_camera", "distance_to_image_plane" and "normals" annotations. It has the same interface and
  functionalities as the USD Camera while it is on average 30% faster.


0.9.30 (2023-11-01)
~~~~~~~~~~~~~~~~~~~

Fixed
^^^^^

* Added skipping of None values in the :class:`InteractiveScene` class when creating the scene from configuration
  objects. Earlier, it was throwing an error when the user passed a None value for a scene element.
* Added ``kwargs`` to the :class:`RLEnv` class to allow passing additional arguments from gym registry function.
  This is now needed since the registry function passes args beyond the ones specified in the constructor.


0.9.29 (2023-11-01)
~~~~~~~~~~~~~~~~~~~

Fixed
^^^^^

* Fixed the material path resolution inside the :class:`omni.isaac.lab.sim.converters.UrdfConverter` class.
  With Isaac Sim 2023.1, the material paths from the importer are always saved as absolute paths. This caused
  issues when the generated USD file was moved to a different location. The fix now resolves the material paths
  relative to the USD file location.


0.9.28 (2023-11-01)
~~~~~~~~~~~~~~~~~~~

Changed
^^^^^^^

* Changed the way the :func:`omni.isaac.lab.sim.spawners.from_files.spawn_ground_plane` function sets the
  height of the ground. Earlier, it was reading the height from the configuration object. Now, it expects the
  desired transformation as inputs to the function. This makes it consistent with the other spawner functions.


0.9.27 (2023-10-31)
~~~~~~~~~~~~~~~~~~~

Changed
^^^^^^^

* Removed the default value of the argument ``camel_case`` in setters of USD attributes. This is to avoid
  confusion with the naming of the attributes in the USD file.

Fixed
^^^^^

* Fixed the selection of material prim in the :class:`omni.isaac.lab.sim.spawners.materials.spawn_preview_surface`
  method. Earlier, the created prim was being selected in the viewport which interfered with the selection of
  prims by the user.
* Updated :class:`omni.isaac.lab.sim.converters.MeshConverter` to use a different stage than the default stage
  for the conversion. This is to avoid the issue of the stage being closed when the conversion is done.


0.9.26 (2023-10-31)
~~~~~~~~~~~~~~~~~~~

Added
^^^^^

* Added the sensor implementation for :class:`omni.isaac.lab.sensors.FrameTransformer` class. Currently,
  it handles obtaining the transformation between two frames in the same articulation.


0.9.25 (2023-10-27)
~~~~~~~~~~~~~~~~~~~

Added
^^^^^

* Added the :mod:`omni.isaac.lab.envs.ui` module to put all the UI-related classes in one place. This currently
  implements the :class:`omni.isaac.lab.envs.ui.BaseEnvWindow` and :class:`omni.isaac.lab.envs.ui.RLEnvWindow`
  classes. Users can inherit from these classes to create their own UI windows.
* Added the attribute :attr:`omni.isaac.lab.envs.BaseEnvCfg.ui_window_class_type` to specify the UI window class
  to be used for the environment. This allows the user to specify their own UI window class to be used for the
  environment.


0.9.24 (2023-10-27)
~~~~~~~~~~~~~~~~~~~

Changed
^^^^^^^

* Changed the behavior of setting up debug visualization for assets, sensors and command generators.
  Earlier it was raising an error if debug visualization was not enabled in the configuration object.
  Now it checks whether debug visualization is implemented and only sets up the callback if it is
  implemented.


0.9.23 (2023-10-27)
~~~~~~~~~~~~~~~~~~~

Fixed
^^^^^

* Fixed a typo in the :class:`AssetBase` and :class:`SensorBase` that effected the class destructor.
  Earlier, a tuple was being created in the constructor instead of the actual object.


0.9.22 (2023-10-26)
~~~~~~~~~~~~~~~~~~~

Added
^^^^^

* Added a :class:`omni.isaac.lab.command_generators.NullCommandGenerator` class for no command environments.
  This is easier to work with than having checks for :obj:`None` in the command generator.

Fixed
^^^^^

* Moved the randomization manager to the :class:`omni.isaac.lab.envs.BaseEnv` class with the default
  settings to reset the scene to the defaults specified in the configurations of assets.
* Moved command generator to the :class:`omni.isaac.lab.envs.RlEnv` class to have all task-specification
  related classes in the same place.


0.9.21 (2023-10-26)
~~~~~~~~~~~~~~~~~~~

Fixed
^^^^^

* Decreased the priority of callbacks in asset and sensor base classes. This may help in preventing
  crashes when warm starting the simulation.
* Fixed no rendering mode when running the environment from the GUI. Earlier the function
  :meth:`SimulationContext.set_render_mode` was erroring out.


0.9.20 (2023-10-25)
~~~~~~~~~~~~~~~~~~~

Fixed
^^^^^

* Changed naming in :class:`omni.isaac.lab.sim.SimulationContext.RenderMode` to use ``NO_GUI_OR_RENDERING``
  and ``NO_RENDERING`` instead of ``HEADLESS`` for clarity.
* Changed :class:`omni.isaac.lab.sim.SimulationContext` to be capable of handling livestreaming and
  offscreen rendering.
* Changed :class:`omni.isaac.lab.app.AppLauncher` envvar ``VIEWPORT_RECORD`` to the more descriptive
  ``OFFSCREEN_RENDER``.


0.9.19 (2023-10-25)
~~~~~~~~~~~~~~~~~~~

Added
^^^^^

* Added Gym observation and action spaces for the :class:`omni.isaac.lab.envs.RLEnv` class.


0.9.18 (2023-10-23)
~~~~~~~~~~~~~~~~~~~

Added
^^^^^

* Created :class:`omni.isaac.lab.sim.converters.asset_converter.AssetConverter` to serve as a base
  class for all asset converters.
* Added :class:`omni.isaac.lab.sim.converters.mesh_converter.MeshConverter` to handle loading and conversion
  of mesh files (OBJ, STL and FBX) into USD format.
* Added script ``convert_mesh.py`` to ``source/tools`` to allow users to convert a mesh to USD via command line arguments.

Changed
^^^^^^^

* Renamed the submodule :mod:`omni.isaac.lab.sim.loaders` to :mod:`omni.isaac.lab.sim.converters` to be more
  general with the functionality of the module.
* Updated ``check_instanceable.py`` script to convert relative paths to absolute paths.


0.9.17 (2023-10-22)
~~~~~~~~~~~~~~~~~~~

Added
^^^^^

* Added setters and getters for term configurations in the :class:`RandomizationManager`, :class:`RewardManager`
  and :class:`TerminationManager` classes. This allows the user to modify the term configurations after the
  manager has been created.
* Added the method :meth:`compute_group` to the :class:`omni.isaac.lab.managers.ObservationManager` class to
  compute the observations for only a given group.
* Added the curriculum term for modifying reward weights after certain environment steps.


0.9.16 (2023-10-22)
~~~~~~~~~~~~~~~~~~~

Added
^^^^^

* Added support for keyword arguments for terms in the :class:`omni.isaac.lab.managers.ManagerBase`.

Fixed
^^^^^

* Fixed resetting of buffers in the :class:`TerminationManager` class. Earlier, the values were being set
  to ``0.0`` instead of ``False``.


0.9.15 (2023-10-22)
~~~~~~~~~~~~~~~~~~~

Added
^^^^^

* Added base yaw heading and body acceleration into :class:`omni.isaac.lab.assets.RigidObjectData` class.
  These quantities are computed inside the :class:`RigidObject` class.

Fixed
^^^^^

* Fixed the :meth:`omni.isaac.lab.assets.RigidObject.set_external_force_and_torque` method to correctly
  deal with the body indices.
* Fixed a bug in the :meth:`omni.isaac.lab.utils.math.wrap_to_pi` method to prevent self-assignment of
  the input tensor.


0.9.14 (2023-10-21)
~~~~~~~~~~~~~~~~~~~

Added
^^^^^

* Added 2-D drift (i.e. along x and y) to the :class:`omni.isaac.lab.sensors.RayCaster` class.
* Added flags to the :class:`omni.isaac.lab.sensors.ContactSensorCfg` to optionally obtain the
  sensor origin and air time information. Since these are not required by default, they are
  disabled by default.

Fixed
^^^^^

* Fixed the handling of contact sensor history buffer in the :class:`omni.isaac.lab.sensors.ContactSensor` class.
  Earlier, the buffer was not being updated correctly.


0.9.13 (2023-10-20)
~~~~~~~~~~~~~~~~~~~

Fixed
^^^^^

* Fixed the issue with double :obj:`Ellipsis` when indexing tensors with multiple dimensions.
  The fix now uses :obj:`slice(None)` instead of :obj:`Ellipsis` to index the tensors.


0.9.12 (2023-10-18)
~~~~~~~~~~~~~~~~~~~

Fixed
^^^^^

* Fixed bugs in actuator model implementation for actuator nets. Earlier the DC motor clipping was not working.
* Fixed bug in applying actuator model in the :class:`omni.isaac.lab.asset.Articulation` class. The new
  implementation caches the outputs from explicit actuator model into the ``joint_pos_*_sim`` buffer to
  avoid feedback loops in the tensor operation.


0.9.11 (2023-10-17)
~~~~~~~~~~~~~~~~~~~

Added
^^^^^

* Added the support for semantic tags into the :class:`omni.isaac.lab.sim.spawner.SpawnerCfg` class. This allows
  the user to specify the semantic tags for a prim when spawning it into the scene. It follows the same format as
  Omniverse Replicator.


0.9.10 (2023-10-16)
~~~~~~~~~~~~~~~~~~~

Added
^^^^^

* Added ``--livestream`` and ``--ros`` CLI args to :class:`omni.isaac.lab.app.AppLauncher` class.
* Added a static function :meth:`omni.isaac.lab.app.AppLauncher.add_app_launcher_args`, which
  appends the arguments needed for :class:`omni.isaac.lab.app.AppLauncher` to the argument parser.

Changed
^^^^^^^

* Within :class:`omni.isaac.lab.app.AppLauncher`, removed ``REMOTE_DEPLOYMENT`` env-var processing
  in the favor of ``HEADLESS`` and ``LIVESTREAM`` env-vars. These have clearer uses and better parity
  with the CLI args.


0.9.9 (2023-10-12)
~~~~~~~~~~~~~~~~~~

Added
^^^^^

* Added the property :attr:`omni.isaac.lab.assets.Articulation.is_fixed_base` to the articulation class to
  check if the base of the articulation is fixed or floating.
* Added the task-space action term corresponding to the differential inverse-kinematics controller.

Fixed
^^^^^

* Simplified the :class:`omni.isaac.lab.controllers.DifferentialIKController` to assume that user provides the
  correct end-effector poses and Jacobians. Earlier it was doing internal frame transformations which made the
  code more complicated and error-prone.


0.9.8 (2023-09-30)
~~~~~~~~~~~~~~~~~~

Fixed
^^^^^

* Fixed the boundedness of class objects that register callbacks into the simulator.
  These include devices, :class:`AssetBase`, :class:`SensorBase` and :class:`CommandGenerator`.
  The fix ensures that object gets deleted when the user deletes the object.


0.9.7 (2023-09-26)
~~~~~~~~~~~~~~~~~~

Fixed
^^^^^

* Modified the :class:`omni.isaac.lab.markers.VisualizationMarkers` to use the
  :class:`omni.isaac.lab.sim.spawner.SpawnerCfg` class instead of their
  own configuration objects. This makes it consistent with the other ways to spawn assets in the scene.

Added
^^^^^

* Added the method :meth:`copy` to configclass to allow copying of configuration objects.


0.9.6 (2023-09-26)
~~~~~~~~~~~~~~~~~~

Fixed
^^^^^

* Changed class-level configuration classes to refer to class types using ``class_type`` attribute instead
  of ``cls`` or ``cls_name``.


0.9.5 (2023-09-25)
~~~~~~~~~~~~~~~~~~

Changed
^^^^^^^

* Added future import of ``annotations`` to have a consistent behavior across Python versions.
* Removed the type-hinting from docstrings to simplify maintenance of the documentation. All type-hints are
  now in the code itself.


0.9.4 (2023-08-29)
~~~~~~~~~~~~~~~~~~

Added
^^^^^

* Added :class:`omni.isaac.lab.scene.InteractiveScene`, as the central scene unit that contains all entities
  that are part of the simulation. These include the terrain, sensors, articulations, rigid objects etc.
  The scene groups the common operations of these entities and allows to access them via their unique names.
* Added :mod:`omni.isaac.lab.envs` module that contains environment definitions that encapsulate the different
  general (scene, action manager, observation manager) and RL-specific (reward and termination manager) managers.
* Added :class:`omni.isaac.lab.managers.SceneEntityCfg` to handle which scene elements are required by the
  manager's terms. This allows the manager to parse useful information from the scene elements, such as the
  joint and body indices, and pass them to the term.
* Added :class:`omni.isaac.lab.sim.SimulationContext.RenderMode` to handle different rendering modes based on
  what the user wants to update (viewport, cameras, or UI elements).

Fixed
^^^^^

* Fixed the :class:`omni.isaac.lab.command_generators.CommandGeneratorBase` to register a debug visualization
  callback similar to how sensors and robots handle visualization.


0.9.3 (2023-08-23)
~~~~~~~~~~~~~~~~~~

Added
^^^^^

* Enabled the `faulthander <https://docs.python.org/3/library/faulthandler.html>`_ to catch segfaults and print
  the stack trace. This is enabled by default in the :class:`omni.isaac.lab.app.AppLauncher` class.

Fixed
^^^^^

* Re-added the :mod:`omni.isaac.lab.utils.kit` to the ``compat`` directory and fixed all the references to it.
* Fixed the deletion of Replicator nodes for the :class:`omni.isaac.lab.sensors.Camera` class. Earlier, the
  Replicator nodes were not being deleted when the camera was deleted. However, this does not prevent the random
  crashes that happen when the camera is deleted.
* Fixed the :meth:`omni.isaac.lab.utils.math.convert_quat` to support both numpy and torch tensors.

Changed
^^^^^^^

* Renamed all the scripts inside the ``test`` directory to follow the convention:

  * ``test_<module_name>.py``: Tests for the module ``<module_name>`` using unittest.
  * ``check_<module_name>``: Check for the module ``<module_name>`` using python main function.


0.9.2 (2023-08-22)
~~~~~~~~~~~~~~~~~~

Added
^^^^^

* Added the ability to color meshes in the :class:`omni.isaac.lab.terrain.TerrainGenerator` class. Currently,
  it only supports coloring the mesh randomly (``"random"``), based on the terrain height (``"height"``), and
  no coloring (``"none"``).

Fixed
^^^^^

* Modified the :class:`omni.isaac.lab.terrain.TerrainImporter` class to configure visual and physics materials
  based on the configuration object.


0.9.1 (2023-08-18)
~~~~~~~~~~~~~~~~~~

Added
^^^^^

* Introduced three different rotation conventions in the :class:`omni.isaac.lab.sensors.Camera` class. These
  conventions are:

  * ``opengl``: the camera is looking down the -Z axis with the +Y axis pointing up
  * ``ros``: the camera is looking down the +Z axis with the +Y axis pointing down
  * ``world``: the camera is looking along the +X axis with the -Z axis pointing down

  These can be used to declare the camera offset in :class:`omni.isaac.lab.sensors.CameraCfg.OffsetCfg` class
  and in :meth:`omni.isaac.lab.sensors.Camera.set_world_pose` method. Additionally, all conventions are
  saved to :class:`omni.isaac.lab.sensors.CameraData` class for easy access.

Changed
^^^^^^^

* Adapted all the sensor classes to follow a structure similar to the :class:`omni.isaac.lab.assets.AssetBase`.
  Hence, the spawning and initialization of sensors manually by the users is avoided.
* Removed the :meth:`debug_vis` function since that this functionality is handled by a render callback automatically
  (based on the passed configuration for the :class:`omni.isaac.lab.sensors.SensorBaseCfg.debug_vis` flag).


0.9.0 (2023-08-18)
~~~~~~~~~~~~~~~~~~

Added
^^^^^

* Introduces a new set of asset interfaces. These interfaces simplify the spawning of assets into the scene
  and initializing the physics handle by putting that inside post-startup physics callbacks. With this, users
  no longer need to worry about the :meth:`spawn` and :meth:`initialize` calls.
* Added utility methods to :mod:`omni.isaac.lab.utils.string` module that resolve regex expressions based
  on passed list of target keys.

Changed
^^^^^^^

* Renamed all references of joints in an articulation from "dof" to "joint". This makes it consistent with the
  terminology used in robotics.

Deprecated
^^^^^^^^^^

* Removed the previous modules for objects and robots. Instead the :class:`Articulation` and :class:`RigidObject`
  should be used.


0.8.12 (2023-08-18)
~~~~~~~~~~~~~~~~~~~

Added
^^^^^

* Added other properties provided by ``PhysicsScene`` to the :class:`omni.isaac.lab.sim.SimulationContext`
  class to allow setting CCD, solver iterations, etc.
* Added commonly used functions to the :class:`SimulationContext` class itself to avoid having additional
  imports from Isaac Sim when doing simple tasks such as setting camera view or retrieving the simulation settings.

Fixed
^^^^^

* Switched the notations of default buffer values in :class:`omni.isaac.lab.sim.PhysxCfg` from multiplication
  to scientific notation to avoid confusion with the values.


0.8.11 (2023-08-18)
~~~~~~~~~~~~~~~~~~~

Added
^^^^^

* Adds utility functions and configuration objects in the :mod:`omni.isaac.lab.sim.spawners`
  to create the following prims in the scene:

  * :mod:`omni.isaac.lab.sim.spawners.from_file`: Create a prim from a USD/URDF file.
  * :mod:`omni.isaac.lab.sim.spawners.shapes`: Create USDGeom prims for shapes (box, sphere, cylinder, capsule, etc.).
  * :mod:`omni.isaac.lab.sim.spawners.materials`: Create a visual or physics material prim.
  * :mod:`omni.isaac.lab.sim.spawners.lights`: Create a USDLux prim for different types of lights.
  * :mod:`omni.isaac.lab.sim.spawners.sensors`: Create a USD prim for supported sensors.

Changed
^^^^^^^

* Modified the :class:`SimulationContext` class to take the default physics material using the material spawn
  configuration object.


0.8.10 (2023-08-17)
~~~~~~~~~~~~~~~~~~~

Added
^^^^^

* Added methods for defining different physics-based schemas in the :mod:`omni.isaac.lab.sim.schemas` module.
  These methods allow creating the schema if it doesn't exist at the specified prim path and modify
  its properties based on the configuration object.


0.8.9 (2023-08-09)
~~~~~~~~~~~~~~~~~~

Changed
^^^^^^^

* Moved the :class:`omni.isaac.lab.asset_loader.UrdfLoader` class to the :mod:`omni.isaac.lab.sim.loaders`
  module to make it more accessible to the user.


0.8.8 (2023-08-09)
~~~~~~~~~~~~~~~~~~

Added
^^^^^

* Added configuration classes and functions for setting different physics-based schemas in the
  :mod:`omni.isaac.lab.sim.schemas` module. These allow modifying properties of the physics solver
  on the asset using configuration objects.


0.8.7 (2023-08-03)
~~~~~~~~~~~~~~~~~~

Fixed
^^^^^

* Added support for `__post_init__ <https://docs.python.org/3/library/dataclasses.html#post-init-processing>`_ in
  the :class:`omni.isaac.lab.utils.configclass` decorator.


0.8.6 (2023-08-03)
~~~~~~~~~~~~~~~~~~

Added
^^^^^

* Added support for callable classes in the :class:`omni.isaac.lab.managers.ManagerBase`.


0.8.5 (2023-08-03)
~~~~~~~~~~~~~~~~~~

Fixed
^^^^^

* Fixed the :class:`omni.isaac.lab.markers.Visualizationmarkers` class so that the markers are not visible in camera rendering mode.

Changed
^^^^^^^

* Simplified the creation of the point instancer in the :class:`omni.isaac.lab.markers.Visualizationmarkers` class. It now creates a new
  prim at the next available prim path if a prim already exists at the given path.


0.8.4 (2023-08-02)
~~~~~~~~~~~~~~~~~~

Added
^^^^^

* Added the :class:`omni.isaac.lab.sim.SimulationContext` class to the :mod:`omni.isaac.lab.sim` module.
  This class inherits from the :class:`omni.isaac.core.simulation_context.SimulationContext` class and adds
  the ability to create a simulation context from a configuration object.


0.8.3 (2023-08-02)
~~~~~~~~~~~~~~~~~~

Changed
^^^^^^^

* Moved the :class:`ActuatorBase` class to the :mod:`omni.isaac.lab.actuators.actuator_base` module.
* Renamed the :mod:`omni.isaac.lab.actuators.actuator` module to :mod:`omni.isaac.lab.actuators.actuator_pd`
  to make it more explicit that it contains the PD actuator models.


0.8.2 (2023-08-02)
~~~~~~~~~~~~~~~~~~

Changed
^^^^^^^

* Cleaned up the :class:`omni.isaac.lab.terrain.TerrainImporter` class to take all the parameters from the configuration
  object. This makes it consistent with the other classes in the package.
* Moved the configuration classes for terrain generator and terrain importer into separate files to resolve circular
  dependency issues.


0.8.1 (2023-08-02)
~~~~~~~~~~~~~~~~~~

Fixed
^^^^^

* Added a hack into :class:`omni.isaac.lab.app.AppLauncher` class to remove Isaac Lab packages from the path before launching
  the simulation application. This prevents the warning messages that appears when the user launches the ``SimulationApp``.

Added
^^^^^

* Enabled necessary viewport extensions in the :class:`omni.isaac.lab.app.AppLauncher` class itself if ``VIEWPORT_ENABLED``
  flag is true.


0.8.0 (2023-07-26)
~~~~~~~~~~~~~~~~~~

Added
^^^^^

* Added the :class:`ActionManager` class to the :mod:`omni.isaac.lab.managers` module to handle actions in the
  environment through action terms.
* Added contact force history to the :class:`omni.isaac.lab.sensors.ContactSensor` class. The history is stored
  in the ``net_forces_w_history`` attribute of the sensor data.

Changed
^^^^^^^

* Implemented lazy update of buffers in the :class:`omni.isaac.lab.sensors.SensorBase` class. This allows the user
  to update the sensor data only when required, i.e. when the data is requested by the user. This helps avoid double
  computation of sensor data when a reset is called in the environment.

Deprecated
^^^^^^^^^^

* Removed the support for different backends in the sensor class. We only use Pytorch as the backend now.
* Removed the concept of actuator groups. They are now handled by the :class:`omni.isaac.lab.managers.ActionManager`
  class. The actuator models are now directly handled by the robot class itself.


0.7.4 (2023-07-26)
~~~~~~~~~~~~~~~~~~

Changed
^^^^^^^

* Changed the behavior of the :class:`omni.isaac.lab.terrains.TerrainImporter` class. It now expects the terrain
  type to be specified in the configuration object. This allows the user to specify everything in the configuration
  object and not have to do an explicit call to import a terrain.

Fixed
^^^^^

* Fixed setting of quaternion orientations inside the :class:`omni.isaac.lab.markers.Visualizationmarkers` class.
  Earlier, the orientation was being set into the point instancer in the wrong order (``wxyz`` instead of ``xyzw``).


0.7.3 (2023-07-25)
~~~~~~~~~~~~~~~~~~

Fixed
^^^^^

* Fixed the issue with multiple inheritance in the :class:`omni.isaac.lab.utils.configclass` decorator.
  Earlier, if the inheritance tree was more than one level deep and the lowest level configuration class was
  not updating its values from the middle level classes.


0.7.2 (2023-07-24)
~~~~~~~~~~~~~~~~~~

Added
^^^^^

* Added the method :meth:`replace` to the :class:`omni.isaac.lab.utils.configclass` decorator to allow
  creating a new configuration object with values replaced from keyword arguments. This function internally
  calls the `dataclasses.replace <https://docs.python.org/3/library/dataclasses.html#dataclasses.replace>`_.

Fixed
^^^^^

* Fixed the handling of class types as member values in the :meth:`omni.isaac.lab.utils.configclass`. Earlier it was
  throwing an error since class types were skipped in the if-else block.


0.7.1 (2023-07-22)
~~~~~~~~~~~~~~~~~~

Added
^^^^^

* Added the :class:`TerminationManager`, :class:`CurriculumManager`, and :class:`RandomizationManager` classes
  to the :mod:`omni.isaac.lab.managers` module to handle termination, curriculum, and randomization respectively.


0.7.0 (2023-07-22)
~~~~~~~~~~~~~~~~~~

Added
^^^^^

* Created a new :mod:`omni.isaac.lab.managers` module for all the managers related to the environment / scene.
  This includes the :class:`omni.isaac.lab.managers.ObservationManager` and :class:`omni.isaac.lab.managers.RewardManager`
  classes that were previously in the :mod:`omni.isaac.lab.utils.mdp` module.
* Added the :class:`omni.isaac.lab.managers.ManagerBase` class to handle the creation of managers.
* Added configuration classes for :class:`ObservationTermCfg` and :class:`RewardTermCfg` to allow easy creation of
  observation and reward terms.

Changed
^^^^^^^

* Changed the behavior of :class:`ObservationManager` and :class:`RewardManager` classes to accept the key ``func``
  in each configuration term to be a callable. This removes the need to inherit from the base class
  and allows more reusability of the functions across different environments.
* Moved the old managers to the :mod:`omni.isaac.lab.compat.utils.mdp` module.
* Modified the necessary scripts to use the :mod:`omni.isaac.lab.compat.utils.mdp` module.


0.6.2 (2023-07-21)
~~~~~~~~~~~~~~~~~~

Added
^^^^^

* Added the :mod:`omni.isaac.lab.command_generators` to generate different commands based on the desired task.
  It allows the user to generate commands for different tasks in the same environment without having to write
  custom code for each task.


0.6.1 (2023-07-16)
~~~~~~~~~~~~~~~~~~

Fixed
^^^^^

* Fixed the :meth:`omni.isaac.lab.utils.math.quat_apply_yaw` to compute the yaw quaternion correctly.

Added
^^^^^

* Added functions to convert string and callable objects in :mod:`omni.isaac.lab.utils.string`.


0.6.0 (2023-07-16)
~~~~~~~~~~~~~~~~~~

Added
^^^^^

* Added the argument :attr:`sort_keys` to the :meth:`omni.isaac.lab.utils.io.yaml.dump_yaml` method to allow
  enabling/disabling of sorting of keys in the output yaml file.

Fixed
^^^^^

* Fixed the ordering of terms in :mod:`omni.isaac.lab.utils.configclass` to be consistent in the order in which
  they are defined. Previously, the ordering was done alphabetically which made it inconsistent with the order in which
  the parameters were defined.

Changed
^^^^^^^

* Changed the default value of the argument :attr:`sort_keys` in the :meth:`omni.isaac.lab.utils.io.yaml.dump_yaml`
  method to ``False``.
* Moved the old config classes in :mod:`omni.isaac.lab.utils.configclass` to
  :mod:`omni.isaac.lab.compat.utils.configclass` so that users can still run their old code where alphabetical
  ordering was used.


0.5.0 (2023-07-04)
~~~~~~~~~~~~~~~~~~

Added
^^^^^

* Added a generalized :class:`omni.isaac.lab.sensors.SensorBase` class that leverages the ideas of views to
  handle multiple sensors in a single class.
* Added the classes :class:`omni.isaac.lab.sensors.RayCaster`, :class:`omni.isaac.lab.sensors.ContactSensor`,
  and :class:`omni.isaac.lab.sensors.Camera` that output a batched tensor of sensor data.

Changed
^^^^^^^

* Renamed the parameter ``sensor_tick`` to ``update_freq`` to make it more intuitive.
* Moved the old sensors in :mod:`omni.isaac.lab.sensors` to :mod:`omni.isaac.lab.compat.sensors`.
* Modified the standalone scripts to use the :mod:`omni.isaac.lab.compat.sensors` module.


0.4.4 (2023-07-05)
~~~~~~~~~~~~~~~~~~

Fixed
^^^^^

* Fixed the :meth:`omni.isaac.lab.terrains.trimesh.utils.make_plane` method to handle the case when the
  plane origin does not need to be centered.
* Added the :attr:`omni.isaac.lab.terrains.TerrainGeneratorCfg.seed` to make generation of terrains reproducible.
  The default value is ``None`` which means that the seed is not set.

Changed
^^^^^^^

* Changed the saving of ``origins`` in :class:`omni.isaac.lab.terrains.TerrainGenerator` class to be in CSV format
  instead of NPY format.


0.4.3 (2023-06-28)
~~~~~~~~~~~~~~~~~~

Added
^^^^^

* Added the :class:`omni.isaac.lab.markers.PointInstancerMarker` class that wraps around
  `UsdGeom.PointInstancer <https://graphics.pixar.com/usd/dev/api/class_usd_geom_point_instancer.html>`_
  to directly work with torch and numpy arrays.

Changed
^^^^^^^

* Moved the old markers in :mod:`omni.isaac.lab.markers` to :mod:`omni.isaac.lab.compat.markers`.
* Modified the standalone scripts to use the :mod:`omni.isaac.lab.compat.markers` module.


0.4.2 (2023-06-28)
~~~~~~~~~~~~~~~~~~

Added
^^^^^

* Added the sub-module :mod:`omni.isaac.lab.terrains` to allow procedural generation of terrains and supporting
  importing of terrains from different sources (meshes, usd files or default ground plane).


0.4.1 (2023-06-27)
~~~~~~~~~~~~~~~~~~

* Added the :class:`omni.isaac.lab.app.AppLauncher` class to allow controlled instantiation of
  the `SimulationApp <https://docs.omniverse.nvidia.com/py/isaacsim/source/extensions/omni.isaac.kit/docs/index.html>`_
  and extension loading for remote deployment and ROS bridges.

Changed
^^^^^^^

* Modified all standalone scripts to use the :class:`omni.isaac.lab.app.AppLauncher` class.


0.4.0 (2023-05-27)
~~~~~~~~~~~~~~~~~~

Added
^^^^^

* Added a helper class :class:`omni.isaac.lab.asset_loader.UrdfLoader` that converts a URDF file to instanceable USD
  file based on the input configuration object.


0.3.2 (2023-04-27)
~~~~~~~~~~~~~~~~~~

Fixed
^^^^^

* Added safe-printing of functions while using the :meth:`omni.isaac.lab.utils.dict.print_dict` function.


0.3.1 (2023-04-23)
~~~~~~~~~~~~~~~~~~

Added
^^^^^

* Added a modified version of ``lula_franka_gen.urdf`` which includes an end-effector frame.
* Added a standalone script ``play_rmpflow.py`` to show RMPFlow controller.

Fixed
^^^^^

* Fixed the splitting of commands in the :meth:`ActuatorGroup.compute` method. Earlier it was reshaping the
  commands to the shape ``(num_actuators, num_commands)`` which was causing the commands to be split incorrectly.
* Fixed the processing of actuator command in the :meth:`RobotBase._process_actuators_cfg` to deal with multiple
  command types when using "implicit" actuator group.

0.3.0 (2023-04-20)
~~~~~~~~~~~~~~~~~~

Fixed
^^^^^

* Added the destructor to the keyboard devices to unsubscribe from carb.

Added
^^^^^

* Added the :class:`Se2Gamepad` and :class:`Se3Gamepad` for gamepad teleoperation support.


0.2.8 (2023-04-10)
~~~~~~~~~~~~~~~~~~

Fixed
^^^^^

* Fixed bugs in :meth:`axis_angle_from_quat` in the ``omni.isaac.lab.utils.math`` to handle quaternion with negative w component.
* Fixed bugs in :meth:`subtract_frame_transforms` in the ``omni.isaac.lab.utils.math`` by adding the missing final rotation.


0.2.7 (2023-04-07)
~~~~~~~~~~~~~~~~~~

Fixed
^^^^^

* Fixed repetition in applying mimic multiplier for "p_abs" in the :class:`GripperActuatorGroup` class.
* Fixed bugs in :meth:`reset_buffers` in the :class:`RobotBase` and :class:`LeggedRobot` classes.

0.2.6 (2023-03-16)
~~~~~~~~~~~~~~~~~~

Added
^^^^^

* Added the :class:`CollisionPropertiesCfg` to rigid/articulated object and robot base classes.
* Added the :class:`PhysicsMaterialCfg` to the :class:`SingleArm` class for tool sites.

Changed
^^^^^^^

* Changed the default control mode of the :obj:`PANDA_HAND_MIMIC_GROUP_CFG` to be from ``"v_abs"`` to ``"p_abs"``.
  Using velocity control for the mimic group can cause the hand to move in a jerky manner.


0.2.5 (2023-03-08)
~~~~~~~~~~~~~~~~~~

Fixed
^^^^^

* Fixed the indices used for the Jacobian and dynamics quantities in the :class:`MobileManipulator` class.


0.2.4 (2023-03-04)
~~~~~~~~~~~~~~~~~~

Added
^^^^^

* Added :meth:`apply_nested_physics_material` to the ``omni.isaac.lab.utils.kit``.
* Added the :meth:`sample_cylinder` to sample points from a cylinder's surface.
* Added documentation about the issue in using instanceable asset as markers.

Fixed
^^^^^

* Simplified the physics material application in the rigid object and legged robot classes.

Removed
^^^^^^^

* Removed the ``geom_prim_rel_path`` argument in the :class:`RigidObjectCfg.MetaInfoCfg` class.


0.2.3 (2023-02-24)
~~~~~~~~~~~~~~~~~~

Fixed
^^^^^

* Fixed the end-effector body index used for getting the Jacobian in the :class:`SingleArm` and :class:`MobileManipulator` classes.


0.2.2 (2023-01-27)
~~~~~~~~~~~~~~~~~~

Fixed
^^^^^

* Fixed the :meth:`set_world_pose_ros` and :meth:`set_world_pose_from_view` in the :class:`Camera` class.

Deprecated
^^^^^^^^^^

* Removed the :meth:`set_world_pose_from_ypr` method from the :class:`Camera` class.


0.2.1 (2023-01-26)
~~~~~~~~~~~~~~~~~~

Fixed
^^^^^

* Fixed the :class:`Camera` class to support different fisheye projection types.


0.2.0 (2023-01-25)
~~~~~~~~~~~~~~~~~~

Added
^^^^^

* Added support for warp backend in camera utilities.
* Extended the ``play_camera.py`` with ``--gpu`` flag to use GPU replicator backend.

0.1.1 (2023-01-24)
~~~~~~~~~~~~~~~~~~

Fixed
^^^^^

* Fixed setting of physics material on the ground plane when using :meth:`omni.isaac.lab.utils.kit.create_ground_plane` function.


0.1.0 (2023-01-17)
~~~~~~~~~~~~~~~~~~

Added
^^^^^

* Initial release of the extension with experimental API.
* Available robot configurations:

  * **Quadrupeds:** Unitree A1, ANYmal B, ANYmal C
  * **Single-arm manipulators:** Franka Emika arm, UR5
  * **Mobile manipulators:** Clearpath Ridgeback with Franka Emika arm or UR5<|MERGE_RESOLUTION|>--- conflicted
+++ resolved
@@ -1,26 +1,13 @@
 Changelog
 ---------
 
-<<<<<<< HEAD
-0.21.3 (2024-08-16)
-=======
-0.22.2 (2024-08-21)
-~~~~~~~~~~~~~~~~~~~
-
-Changed
-^^^^^^^
-
-* Disabled default viewport in certain headless scenarios for better performance.
-
-
-0.22.1 (2024-08-17)
->>>>>>> df184e1c
-~~~~~~~~~~~~~~~~~~~
-
-Added
-^^^^^
-
-<<<<<<< HEAD
+
+0.22.3 (2024-08-28)
+~~~~~~~~~~~~~~~~~~~
+
+Added
+^^^^^
+
 * Added possibility to initialize camera configurations with an intrinsic matrix by adding a new classmethod to the
   :class:`omni.isaac.lab.sim.spawner.sensors.PinholeCameraCfg` class or respectively
   :class:`omni.isaac.lab.sensors.ray_caster.patterns_cfg.PinholeCameraPatternCfg`.
@@ -32,7 +19,23 @@
   the center of the pixel instead of the top-left corner.
 * Fixed clipping of the "distance_to_image_plane" depth image in :class:`omni.isaac.lab.sensors.ray_caster.RayCasterCamera`
   to be applied after the depth image is generated. This makes the behavior equal to the USD Camera.
-=======
+
+
+0.22.2 (2024-08-21)
+~~~~~~~~~~~~~~~~~~~
+
+Changed
+^^^^^^^
+
+* Disabled default viewport in certain headless scenarios for better performance.
+
+
+0.22.1 (2024-08-17)
+~~~~~~~~~~~~~~~~~~~
+
+Added
+^^^^^
+
 * Added APIs to interact with the physics simulation of deformable objects. This includes setting the
   material properties, setting kinematic targets, and getting the state of the deformable object.
   For more information, please refer to the :mod:`omni.isaac.lab.assets.DeformableObject` class.
@@ -48,7 +51,6 @@
   observation data modifiers.
 * Adapted the :class:`~omni.isaac.lab.managers.ObservationManager` class to support custom modifiers.
   These are applied to the observation data before applying any noise or scaling operations.
->>>>>>> df184e1c
 
 
 0.21.2 (2024-08-13)
