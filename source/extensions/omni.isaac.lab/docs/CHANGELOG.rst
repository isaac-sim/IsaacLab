--- conflicted
+++ resolved
@@ -1,8 +1,7 @@
 Changelog
 ---------
 
-<<<<<<< HEAD
-0.27.8 (2024-10-30)
+0.27.10 (2024-11-01)
 ~~~~~~~~~~~~~~~~~~~
 
 Changed
@@ -12,7 +11,6 @@
   inside the :class:`Articulation` class. This helps improve the processing time for the tendons.
 
 
-=======
 0.27.9 (2024-11-01)
 ~~~~~~~~~~~~~~~~~~~
 
@@ -33,7 +31,6 @@
 * Added sanity check if the term is a valid type inside the command manager.
 * Corrected the iteration over ``group_cfg_items`` inside the observation manager.
 
->>>>>>> 05f5d1eb
 
 0.27.7 (2024-10-28)
 ~~~~~~~~~~~~~~~~~~~
