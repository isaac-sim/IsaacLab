--- conflicted
+++ resolved
@@ -1,19 +1,26 @@
 Changelog
 ---------
 
-<<<<<<< HEAD
-0.20.1 (2024-07-30)
-=======
+0.20.7 (2024-08-02)
+~~~~~~~~~~~~~~~~~~~
+
+Changed
+^^^^^^^
+
+* Performance improvements for material randomization in events.
+
+Added
+^^^^^
+
+* Added minimum randomization frequency for reset mode randomizations.
+
+
 0.20.6 (2024-08-02)
->>>>>>> e6446929
-~~~~~~~~~~~~~~~~~~~
-
-Changed
-^^^^^^^
-
-<<<<<<< HEAD
-* Performance improvements for material randomization in events.
-=======
+~~~~~~~~~~~~~~~~~~~
+
+Changed
+^^^^^^^
+
 * Removed the hierarchy from :class:`~omni.isaac.lab.assets.RigidObject` class to
   :class:`~omni.isaac.lab.assets.Articulation` class. Previously, the articulation class overrode  almost
   all the functions of the rigid object class making the hierarchy redundant. Now, the articulation class
@@ -23,14 +30,10 @@
 
 0.20.5 (2024-08-02)
 ~~~~~~~~~~~~~~~~~~~
->>>>>>> e6446929
-
-Added
-^^^^^
-
-<<<<<<< HEAD
-* Added minimum randomization frequency for reset mode randomizations.
-=======
+
+Added
+^^^^^
+
 * Added :attr:`omni.isaac.lab.terrain.TerrainGeneratorCfg.border_height` to set the height of the border
   around the terrain.
 
@@ -80,7 +83,6 @@
 * Fixed the :meth:`omni.isaac.lab.utils.math.wrap_to_pi` method to handle the wrapping of angles correctly.
   Earlier, the method was not wrapping the angles to the range [-pi, pi] correctly when the angles were outside
   the range [-2*pi, 2*pi].
->>>>>>> e6446929
 
 
 0.20.0 (2024-07-26)
