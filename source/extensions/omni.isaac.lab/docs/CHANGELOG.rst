Changelog
---------

0.20.7 (2024-08-02)
~~~~~~~~~~~~~~~~~~~

<<<<<<< HEAD
Fixed
^^^^^

* Fixed the handling of observation terms with different shapes in the
  :class:`~omni.isaac.lab.managers.ObservationManager` class. Earlier, the constructor would throw an error if the
  shapes of the observation terms were different. Now, this operation only happens when the terms in an observation
  group are being concatenated. Otherwise, the terms are stored as a dictionary of tensors.
* Improved the error message when the observation terms are not of the same shape in the
  :class:`~omni.isaac.lab.managers.ObservationManager` class and the terms are being concatenated.
=======
Changed
^^^^^^^

* Performance improvements for material randomization in events.

Added
^^^^^

* Added minimum randomization frequency for reset mode randomizations.
>>>>>>> 9050d2f6


0.20.6 (2024-08-02)
~~~~~~~~~~~~~~~~~~~

Changed
^^^^^^^

* Removed the hierarchy from :class:`~omni.isaac.lab.assets.RigidObject` class to
  :class:`~omni.isaac.lab.assets.Articulation` class. Previously, the articulation class overrode  almost
  all the functions of the rigid object class making the hierarchy redundant. Now, the articulation class
  is a standalone class that does not inherit from the rigid object class. This does add some code
  duplication but the simplicity and clarity of the code is improved.


0.20.5 (2024-08-02)
~~~~~~~~~~~~~~~~~~~

Added
^^^^^

* Added :attr:`omni.isaac.lab.terrain.TerrainGeneratorCfg.border_height` to set the height of the border
  around the terrain.


0.20.4 (2024-08-02)
~~~~~~~~~~~~~~~~~~~

Fixed
^^^^^

* Fixed the caching of terrains when using the :class:`omni.isaac.lab.terrains.TerrainGenerator` class.
  Earlier, the random sampling of the difficulty levels led to different hash values for the same terrain
  configuration. This caused the terrains to be re-generated even when the same configuration was used.
  Now, the numpy random generator is seeded with the same seed to ensure that the difficulty levels are
  sampled in the same order between different runs.


0.20.3 (2024-08-02)
~~~~~~~~~~~~~~~~~~~

Fixed
^^^^^

* Fixed the setting of translation and orientation when spawning a mesh prim. Earlier, the translation
  and orientation was being applied both on the parent Xform and the mesh prim. This was causing the
  mesh prim to be offset by the translation and orientation of the parent Xform, which is not the intended
  behavior.


0.20.2 (2024-08-02)
~~~~~~~~~~~~~~~~~~~

Changed
^^^^^^^

* Modified the computation of body acceleration for rigid body data to use PhysX APIs instead of
  numerical finite-differencing. This removes the need for computation of body acceleration at
  every update call of the data buffer.


0.20.1 (2024-07-30)
~~~~~~~~~~~~~~~~~~~

Fixed
^^^^^

* Fixed the :meth:`omni.isaac.lab.utils.math.wrap_to_pi` method to handle the wrapping of angles correctly.
  Earlier, the method was not wrapping the angles to the range [-pi, pi] correctly when the angles were outside
  the range [-2*pi, 2*pi].


0.20.0 (2024-07-26)
~~~~~~~~~~~~~~~~~~~

Added
^^^^^

* Support for the Isaac Sim 4.1.0 release.

Removed
^^^^^^^

* The ``mdp.add_body_mass`` method in the events. Please use the
  :meth:`omni.isaac.lab.envs.mdp.randomize_rigid_body_mass` method instead.
* The classes ``managers.RandomizationManager`` and ``managers.RandomizationTermCfg`` are replaced with
  :class:`omni.isaac.lab.managers.EventManager` and :class:`omni.isaac.lab.managers.EventTermCfg` classes.
* The following properties in :class:`omni.isaac.lab.sensors.FrameTransformerData`:

  * ``target_rot_source`` --> :attr:`~omni.isaac.lab.sensors.FrameTransformerData.target_quat_w`
  * ``target_rot_w`` --> :attr:`~omni.isaac.lab.sensors.FrameTransformerData.target_quat_source`
  * ``source_rot_w`` --> :attr:`~omni.isaac.lab.sensors.FrameTransformerData.source_quat_w`

* The kit experience file ``isaaclab.backwards.compatible.kit``. This is followed by dropping the support for
  Isaac Sim 2023.1.1 completely.


0.19.4 (2024-07-13)
~~~~~~~~~~~~~~~~~~~

Fixed
^^^^^

* Added the call to "startup" events when using the :class:`~omni.isaac.lab.envs.ManagerBasedEnv` class.
  Earlier, the "startup" events were not being called when the environment was initialized. This issue
  did not occur when using the :class:`~omni.isaac.lab.envs.ManagerBasedRLEnv` class since the "startup"
  events were called in the constructor.


0.19.3 (2024-07-13)
~~~~~~~~~~~~~~~~~~~

Added
^^^^^

* Added schemas for setting and modifying deformable body properties on a USD prim.
* Added API to spawn a deformable body material in the simulation.
* Added APIs to spawn rigid and deformable meshes of primitive shapes (cone, cylinder, sphere, box, capsule)
  in the simulation. This is possible through the :mod:`omni.isaac.lab.sim.spawners.meshes` module.


0.19.2 (2024-07-05)
~~~~~~~~~~~~~~~~~~~

Changed
^^^^^^^

* Modified cloning scheme based on the attribute :attr:`~omni.isaac.lab.scene.InteractiveSceneCfg.replicate_physics`
  to determine whether environment is homogeneous or heterogeneous.


0.19.1 (2024-07-05)
~~~~~~~~~~~~~~~~~~~

Added
^^^^^

* Added a lidar pattern function :func:`~omni.isaac.lab.sensors.ray_caster.patterns.patterns.lidar_pattern` with
  corresponding config :class:`~omni.isaac.lab.sensors.ray_caster.patterns_cfg.LidarPatternCfg`.


0.19.0 (2024-07-04)
~~~~~~~~~~~~~~~~~~~

Fixed
^^^^^

* Fixed parsing of articulations with nested rigid links while using the :class:`omni.isaac.lab.assets.Articulation`
  class. Earlier, the class initialization failed when the articulation had nested rigid links since the rigid
  links were not being parsed correctly by the PhysX view.

Removed
^^^^^^^

* Removed the attribute :attr:`body_physx_view` from the :class:`omni.isaac.lab.assets.Articulation` and
  :class:`omni.isaac.lab.assets.RigidObject` classes. These were causing confusions when used with articulation
  view since the body names were not following the same ordering.
* Dropped support for Isaac Sim 2023.1.1. The minimum supported version is now Isaac Sim 4.0.0.


0.18.6 (2024-07-01)
~~~~~~~~~~~~~~~~~~~

Fixed
^^^^^

* Fixed the environment stepping logic. Earlier, the environments' rendering logic was updating the kit app which
  would in turn step the physics :attr:`omni.isaac.lab.sim.SimulationCfg.render_interval` times. Now, a render
  call only does rendering and does not step the physics.


0.18.5 (2024-06-26)
~~~~~~~~~~~~~~~~~~~

Fixed
^^^^^

* Fixed the gravity vector direction used inside the :class:`omni.isaac.lab.assets.RigidObjectData` class.
  Earlier, the gravity direction was hard-coded as (0, 0, -1) which may be different from the actual
  gravity direction in the simulation. Now, the gravity direction is obtained from the simulation context
  and used to compute the projection of the gravity vector on the object.


0.18.4 (2024-06-26)
~~~~~~~~~~~~~~~~~~~

Fixed
^^^^^

* Fixed double reference count of the physics sim view inside the asset classes. This was causing issues
  when destroying the asset class instance since the physics sim view was not being properly released.

Added
^^^^^

* Added the attribute :attr:`~omni.isaac.lab.assets.AssetBase.is_initialized` to check if the asset and sensor
  has been initialized properly. This can be used to ensure that the asset or sensor is ready to use in the simulation.


0.18.3 (2024-06-25)
~~~~~~~~~~~~~~~~~~~

Fixed
^^^^^

* Fixed the docstrings at multiple places related to the different buffer implementations inside the
  :mod:`omni.isaac.lab.utils.buffers` module. The docstrings were not clear and did not provide enough
  information about the classes and their methods.

Added
^^^^^

* Added the field for fixed tendom names in the :class:`omni.isaac.lab.assets.ArticulationData` class.
  Earlier, this information was not exposed which was inconsistent with other name related information
  such as joint or body names.

Changed
^^^^^^^

* Renamed the fields ``min_num_time_lags`` and ``max_num_time_lags`` to ``min_delay`` and
  ``max_delay`` in the :class:`omni.isaac.lab.actuators.DelayedPDActuatorCfg` class. This is to make
  the naming simpler to understand.


0.18.2 (2024-06-25)
~~~~~~~~~~~~~~~~~~~

Changed
^^^^^^^

* Moved the configuration for tile-rendered camera into its own file named ``tiled_camera_cfg.py``.
  This makes it easier to follow where the configuration is located and how it is related to the class.


0.18.1 (2024-06-25)
~~~~~~~~~~~~~~~~~~~

Changed
^^^^^^^

* Ensured that a parity between class and its configuration class is explicitly visible in the
  :mod:`omni.isaac.lab.envs` module. This makes it easier to follow where definitions are located and how
  they are related. This should not be a breaking change as the classes are still accessible through the same module.


0.18.0 (2024-06-13)
~~~~~~~~~~~~~~~~~~~

Fixed
^^^^^

* Fixed the rendering logic to render at the specified interval. Earlier, the substep parameter had no effect and rendering
  would happen once every env.step() when active.

Changed
^^^^^^^

* Renamed :attr:`omni.isaac.lab.sim.SimulationCfg.substeps` to :attr:`omni.isaac.lab.sim.SimulationCfg.render_interval`.
  The render logic is now integrated in the decimation loop of the environment.


0.17.13 (2024-06-13)
~~~~~~~~~~~~~~~~~~~~

Fixed
^^^^^

* Fixed the orientation reset logic in :func:`omni.isaac.lab.envs.mdp.events.reset_root_state_uniform` to make it relative to
  the default orientation. Earlier, the position was sampled relative to the default and the orientation not.


0.17.12 (2024-06-13)
~~~~~~~~~~~~~~~~~~~~

Added
^^^^^

* Added the class :class:`omni.isaac.lab.utils.buffers.TimestampedBuffer` to store timestamped data.

Changed
^^^^^^^

* Added time-stamped buffers in the classes :class:`omni.isaac.lab.assets.RigidObjectData` and :class:`omni.isaac.lab.assets.ArticulationData`
  to update some values lazily and avoid unnecessary computations between physics updates. Before, all the data was always
  updated at every step, even if it was not used by the task.


0.17.11 (2024-05-30)
~~~~~~~~~~~~~~~~~~~~

Fixed
^^^^^

* Fixed :class:`omni.isaac.lab.sensor.ContactSensor` not loading correctly in extension mode.
  Earlier, the :attr:`omni.isaac.lab.sensor.ContactSensor.body_physx_view` was not initialized when
  :meth:`omni.isaac.lab.sensor.ContactSensor._debug_vis_callback` is called which references it.


0.17.10 (2024-05-30)
~~~~~~~~~~~~~~~~~~~~

Fixed
^^^^^

* Fixed compound classes being directly assigned in ``default_factory`` generator method
  :meth:`omni.isaac.lab.utils.configclass._return_f`, which resulted in shared references such that modifications to
  compound objects were reflected across all instances generated from the same ``default_factory`` method.


0.17.9 (2024-05-30)
~~~~~~~~~~~~~~~~~~~

Added
^^^^^

* Added ``variants`` attribute to the :class:`omni.isaac.lab.sim.from_files.UsdFileCfg` class to select USD
  variants when loading assets from USD files.


0.17.8 (2024-05-28)
~~~~~~~~~~~~~~~~~~~

Fixed
^^^^^

* Implemented the reset methods in the action terms to avoid returning outdated data.


0.17.7 (2024-05-28)
~~~~~~~~~~~~~~~~~~~

Added
^^^^^

* Added debug visualization utilities in the :class:`omni.isaac.lab.managers.ActionManager` class.


0.17.6 (2024-05-27)
~~~~~~~~~~~~~~~~~~~

Added
^^^^^

* Added ``wp.init()`` call in Warp utils.


0.17.5 (2024-05-22)
~~~~~~~~~~~~~~~~~~~

Changed
^^^^^^^

* Websocket livestreaming is no longer supported. Valid livestream options are {0, 1, 2}.
* WebRTC livestream is now set with livestream=2.


0.17.4 (2024-05-17)
~~~~~~~~~~~~~~~~~~~

Changed
^^^^^^^

* Modified the noise functions to also support add, scale, and abs operations on the data. Added aliases
  to ensure backward compatibility with the previous functions.

  * Added :attr:`omni.isaac.lab.utils.noise.NoiseCfg.operation` for the different operations.
  * Renamed ``constant_bias_noise`` to :func:`omni.isaac.lab.utils.noise.constant_noise`.
  * Renamed ``additive_uniform_noise`` to :func:`omni.isaac.lab.utils.noise.uniform_noise`.
  * Renamed ``additive_gaussian_noise`` to :func:`omni.isaac.lab.utils.noise.gaussian_noise`.


0.17.3 (2024-05-15)
~~~~~~~~~~~~~~~~~~~

Fixed
^^^^^

* Set ``hide_ui`` flag in the app launcher for livestream.
* Fix native client livestream extensions.


0.17.2 (2024-05-09)
~~~~~~~~~~~~~~~~~~~

Changed
^^^^^^^

* Renamed ``_range`` to ``distribution_params`` in ``events.py`` for methods that defined a distribution.
* Apply additive/scaling randomization noise on default data instead of current data.
* Changed material bucketing logic to prevent exceeding 64k materials.

Fixed
^^^^^

* Fixed broadcasting issues with indexing when environment and joint IDs are provided.
* Fixed incorrect tensor dimensions when setting a subset of environments.

Added
^^^^^

* Added support for randomization of fixed tendon parameters.
* Added support for randomization of dof limits.
* Added support for randomization of gravity.
* Added support for Gaussian sampling.
* Added default buffers to Articulation/Rigid object data classes for randomization.


0.17.1 (2024-05-10)
~~~~~~~~~~~~~~~~~~~

Fixed
^^^^^

* Added attribute :attr:`omni.isaac.lab.sim.converters.UrdfConverterCfg.override_joint_dynamics` to properly parse
  joint dynamics in :class:`omni.isaac.lab.sim.converters.UrdfConverter`.


0.17.0 (2024-05-07)
~~~~~~~~~~~~~~~~~~~

Changed
^^^^^^^

* Renamed ``BaseEnv`` to :class:`omni.isaac.lab.envs.ManagerBasedEnv`.
* Renamed ``base_env.py`` to ``manager_based_env.py``.
* Renamed ``BaseEnvCfg`` to :class:`omni.isaac.lab.envs.ManagerBasedEnvCfg`.
* Renamed ``RLTaskEnv`` to :class:`omni.isaac.lab.envs.ManagerBasedRLEnv`.
* Renamed ``rl_task_env.py`` to ``manager_based_rl_env.py``.
* Renamed ``RLTaskEnvCfg`` to :class:`omni.isaac.lab.envs.ManagerBasedRLEnvCfg`.
* Renamed ``rl_task_env_cfg.py`` to ``rl_env_cfg.py``.
* Renamed ``OIGEEnv`` to :class:`omni.isaac.lab.envs.DirectRLEnv`.
* Renamed ``oige_env.py`` to ``direct_rl_env.py``.
* Renamed ``RLTaskEnvWindow`` to :class:`omni.isaac.lab.envs.ui.ManagerBasedRLEnvWindow`.
* Renamed ``rl_task_env_window.py`` to ``manager_based_rl_env_window.py``.
* Renamed all references of ``BaseEnv``, ``BaseEnvCfg``, ``RLTaskEnv``, ``RLTaskEnvCfg``,  ``OIGEEnv``, and ``RLTaskEnvWindow``.

Added
^^^^^

* Added direct workflow base class :class:`omni.isaac.lab.envs.DirectRLEnv`.


0.16.4 (2024-05-06)
~~~~~~~~~~~~~~~~~~~~

Changed
^^^^^^^

* Added :class:`omni.isaac.lab.sensors.TiledCamera` to support tiled rendering with RGB and depth.


0.16.3 (2024-04-26)
~~~~~~~~~~~~~~~~~~~

Fixed
^^^^^

* Fixed parsing of filter prim path expressions in the :class:`omni.isaac.lab.sensors.ContactSensor` class.
  Earlier, the filter prim paths given to the physics view was not being parsed since they were specified as
  regex expressions instead of glob expressions.


0.16.2 (2024-04-25)
~~~~~~~~~~~~~~~~~~~~

Changed
^^^^^^^

* Simplified the installation procedure, isaaclab -e is no longer needed
* Updated torch dependency to 2.2.2


0.16.1 (2024-04-20)
~~~~~~~~~~~~~~~~~~~

Added
^^^^^

* Added attribute :attr:`omni.isaac.lab.sim.ArticulationRootPropertiesCfg.fix_root_link` to fix the root link
  of an articulation to the world frame.


0.16.0 (2024-04-16)
~~~~~~~~~~~~~~~~~~~

Added
^^^^^

* Added the function :meth:`omni.isaac.lab.utils.math.quat_unique` to standardize quaternion representations,
  i.e. always have a non-negative real part.
* Added events terms for randomizing mass by scale, simulation joint properties (stiffness, damping, armature,
  and friction)

Fixed
^^^^^

* Added clamping of joint positions and velocities in event terms for resetting joints. The simulation does not
  throw an error if the set values are out of their range. Hence, users are expected to clamp them before setting.
* Fixed :class:`omni.isaac.lab.envs.mdp.EMAJointPositionToLimitsActionCfg` to smoothen the actions
  at environment frequency instead of simulation frequency.

* Renamed the following functions in :meth:`omni.isaac.lab.envs.mdp` to avoid confusions:

  * Observation: :meth:`joint_pos_norm` -> :meth:`joint_pos_limit_normalized`
  * Action: :class:`ExponentialMovingAverageJointPositionAction` -> :class:`EMAJointPositionToLimitsAction`
  * Termination: :meth:`base_height` -> :meth:`root_height_below_minimum`
  * Termination: :meth:`joint_pos_limit` -> :meth:`joint_pos_out_of_limit`
  * Termination: :meth:`joint_pos_manual_limit` -> :meth:`joint_pos_out_of_manual_limit`
  * Termination: :meth:`joint_vel_limit` -> :meth:`joint_vel_out_of_limit`
  * Termination: :meth:`joint_vel_manual_limit` -> :meth:`joint_vel_out_of_manual_limit`
  * Termination: :meth:`joint_torque_limit` -> :meth:`joint_effort_out_of_limit`

Deprecated
^^^^^^^^^^

* Deprecated the function :meth:`omni.isaac.lab.envs.mdp.add_body_mass` in favor of
  :meth:`omni.isaac.lab.envs.mdp.randomize_rigid_body_mass`. This supports randomizing the mass based on different
  operations (add, scale, or set) and sampling distributions.


0.15.13 (2024-04-16)
~~~~~~~~~~~~~~~~~~~~

Changed
^^^^^^^

* Improved startup performance by enabling rendering-based extensions only when necessary and caching of nucleus directory.
* Renamed the flag ``OFFSCREEN_RENDER`` or ``--offscreen_render`` to ``ENABLE_CAMERAS`` or ``--enable_cameras`` respectively.


0.15.12 (2024-04-16)
~~~~~~~~~~~~~~~~~~~~

Changed
^^^^^^^

* Replaced calls to the ``check_file_path`` function in the :mod:`omni.isaac.lab.sim.spawners.from_files`
  with the USD stage resolve identifier function. This helps speed up the loading of assets from file paths
  by avoiding Nucleus server calls.


0.15.11 (2024-04-15)
~~~~~~~~~~~~~~~~~~~~

Added
^^^^^

* Added the :meth:`omni.isaac.lab.sim.SimulationContext.has_rtx_sensors` method to check if any
  RTX-related sensors such as cameras have been created in the simulation. This is useful to determine
  if simulation requires RTX rendering during step or not.

Fixed
^^^^^

* Fixed the rendering of RTX-related sensors such as cameras inside the :class:`omni.isaac.lab.envs.RLTaskEnv` class.
  Earlier the rendering did not happen inside the step function, which caused the sensor data to be empty.


0.15.10 (2024-04-11)
~~~~~~~~~~~~~~~~~~~~

Fixed
^^^^^

* Fixed sharing of the same memory address between returned tensors from observation terms
  in the :class:`omni.isaac.lab.managers.ObservationManager` class. Earlier, the returned
  tensors could map to the same memory address, causing issues when the tensors were modified
  during scaling, clipping or other operations.


0.15.9 (2024-04-04)
~~~~~~~~~~~~~~~~~~~

Fixed
^^^^^

* Fixed assignment of individual termination terms inside the :class:`omni.isaac.lab.managers.TerminationManager`
  class. Earlier, the terms were being assigned their values through an OR operation which resulted in incorrect
  values. This regression was introduced in version 0.15.1.


0.15.8 (2024-04-02)
~~~~~~~~~~~~~~~~~~~

Added
^^^^^

* Added option to define ordering of points for the mesh-grid generation in the
  :func:`omni.isaac.lab.sensors.ray_caster.patterns.grid_pattern`. This parameter defaults to 'xy'
  for backward compatibility.


0.15.7 (2024-03-28)
~~~~~~~~~~~~~~~~~~~

Added
^^^^^

* Adds option to return indices/data in the specified query keys order in
  :class:`omni.isaac.lab.managers.SceneEntityCfg` class, and the respective
  :func:`omni.isaac.lab.utils.string.resolve_matching_names_values` and
  :func:`omni.isaac.lab.utils.string.resolve_matching_names` functions.


0.15.6 (2024-03-28)
~~~~~~~~~~~~~~~~~~~

Added
^^^^^

* Extended the :class:`omni.isaac.lab.app.AppLauncher` class to support the loading of experience files
  from the command line. This allows users to load a specific experience file when running the application
  (such as for multi-camera rendering or headless mode).

Changed
^^^^^^^

* Changed default loading of experience files in the :class:`omni.isaac.lab.app.AppLauncher` class from the ones
  provided by Isaac Sim to the ones provided in Isaac Lab's ``source/apps`` directory.


0.15.5 (2024-03-23)
~~~~~~~~~~~~~~~~~~~

Fixed
^^^^^

* Fixed the env origins in :meth:`_compute_env_origins_grid` of :class:`omni.isaac.lab.terrain.TerrainImporter`
  to match that obtained from the Isaac Sim :class:`omni.isaac.cloner.GridCloner` class.

Added
^^^^^

* Added unit test to ensure consistency between environment origins generated by IsaacSim's Grid Cloner and those
  produced by the TerrainImporter.


0.15.4 (2024-03-22)
~~~~~~~~~~~~~~~~~~~

Fixed
^^^^^

* Fixed the :class:`omni.isaac.lab.envs.mdp.actions.NonHolonomicActionCfg` class to use
  the correct variable when applying actions.


0.15.3 (2024-03-21)
~~~~~~~~~~~~~~~~~~~

Added
^^^^^

* Added unit test to check that :class:`omni.isaac.lab.scene.InteractiveScene` entity data is not shared between separate instances.

Fixed
^^^^^

* Moved class variables in :class:`omni.isaac.lab.scene.InteractiveScene` to correctly  be assigned as
  instance variables.
* Removed custom ``__del__`` magic method from :class:`omni.isaac.lab.scene.InteractiveScene`.


0.15.2 (2024-03-21)
~~~~~~~~~~~~~~~~~~~

Fixed
^^^^^

* Added resolving of relative paths for the main asset USD file when using the
  :class:`omni.isaac.lab.sim.converters.UrdfConverter` class. This is to ensure that the material paths are
  resolved correctly when the main asset file is moved to a different location.


0.15.1 (2024-03-19)
~~~~~~~~~~~~~~~~~~~

Fixed
^^^^^

* Fixed the imitation learning workflow example script, updating Isaac Lab and Robomimic API calls.
* Removed the resetting of :attr:`_term_dones` in the :meth:`omni.isaac.lab.managers.TerminationManager.reset`.
  Previously, the environment cleared out all the terms. However, it impaired reading the specific term's values externally.


0.15.0 (2024-03-17)
~~~~~~~~~~~~~~~~~~~

Deprecated
^^^^^^^^^^

* Renamed :class:`omni.isaac.lab.managers.RandomizationManager` to :class:`omni.isaac.lab.managers.EventManager`
  class for clarification as the manager takes care of events such as reset in addition to pure randomizations.
* Renamed :class:`omni.isaac.lab.managers.RandomizationTermCfg` to :class:`omni.isaac.lab.managers.EventTermCfg`
  for consistency with the class name change.


0.14.1 (2024-03-16)
~~~~~~~~~~~~~~~~~~~

Added
^^^^^

* Added simulation schemas for joint drive and fixed tendons. These can be configured for assets imported
  from file formats.
* Added logging of tendon properties to the articulation class (if they are present in the USD prim).


0.14.0 (2024-03-15)
~~~~~~~~~~~~~~~~~~~

Fixed
^^^^^

* Fixed the ordering of body names used in the :class:`omni.isaac.lab.assets.Articulation` class. Earlier,
  the body names were not following the same ordering as the bodies in the articulation. This led
  to issues when using the body names to access data related to the links from the articulation view
  (such as Jacobians, mass matrices, etc.).

Removed
^^^^^^^

* Removed the attribute :attr:`body_physx_view` from the :class:`omni.isaac.lab.assets.RigidObject`
  and :class:`omni.isaac.lab.assets.Articulation` classes. These were causing confusions when used
  with articulation view since the body names were not following the same ordering.


0.13.1 (2024-03-14)
~~~~~~~~~~~~~~~~~~~

Removed
^^^^^^^

* Removed the :mod:`omni.isaac.lab.compat` module. This module was used to provide compatibility
  with older versions of Isaac Sim. It is no longer needed since we have most of the functionality
  absorbed into the main classes.


0.13.0 (2024-03-12)
~~~~~~~~~~~~~~~~~~~

Added
^^^^^

* Added support for the following data types inside the :class:`omni.isaac.lab.sensors.Camera` class:
  ``instance_segmentation_fast`` and ``instance_id_segmentation_fast``. These are GPU-supported annotations
  and are faster than the regular annotations.

Fixed
^^^^^

* Fixed handling of semantic filtering inside the :class:`omni.isaac.lab.sensors.Camera` class. Earlier,
  the annotator was given ``semanticTypes`` as an argument. However, with Isaac Sim 2023.1, the annotator
  does not accept this argument. Instead the mapping needs to be set to the synthetic data interface directly.
* Fixed the return shape of colored images for segmentation data types inside the
  :class:`omni.isaac.lab.sensors.Camera` class. Earlier, the images were always returned as ``int32``. Now,
  they are casted to ``uint8`` 4-channel array before returning if colorization is enabled for the annotation type.

Removed
^^^^^^^

* Dropped support for ``instance_segmentation`` and ``instance_id_segmentation`` annotations in the
  :class:`omni.isaac.lab.sensors.Camera` class. Their "fast" counterparts should be used instead.
* Renamed the argument :attr:`omni.isaac.lab.sensors.CameraCfg.semantic_types` to
  :attr:`omni.isaac.lab.sensors.CameraCfg.semantic_filter`. This is more aligned with Replicator's terminology
  for semantic filter predicates.
* Replaced the argument :attr:`omni.isaac.lab.sensors.CameraCfg.colorize` with separate colorized
  arguments for each annotation type (:attr:`~omni.isaac.lab.sensors.CameraCfg.colorize_instance_segmentation`,
  :attr:`~omni.isaac.lab.sensors.CameraCfg.colorize_instance_id_segmentation`, and
  :attr:`~omni.isaac.lab.sensors.CameraCfg.colorize_semantic_segmentation`).


0.12.4 (2024-03-11)
~~~~~~~~~~~~~~~~~~~

Fixed
^^^^^


* Adapted randomization terms to deal with ``slice`` for the body indices. Earlier, the terms were not
  able to handle the slice object and were throwing an error.
* Added ``slice`` type-hinting to all body and joint related methods in the rigid body and articulation
  classes. This is to make it clear that the methods can handle both list of indices and slices.


0.12.3 (2024-03-11)
~~~~~~~~~~~~~~~~~~~

Fixed
^^^^^

* Added signal handler to the :class:`omni.isaac.lab.app.AppLauncher` class to catch the ``SIGINT`` signal
  and close the application gracefully. This is to prevent the application from crashing when the user
  presses ``Ctrl+C`` to close the application.


0.12.2 (2024-03-10)
~~~~~~~~~~~~~~~~~~~

Added
^^^^^

* Added observation terms for states of a rigid object in world frame.
* Added randomization terms to set root state with randomized orientation and joint state within user-specified limits.
* Added reward term for penalizing specific termination terms.

Fixed
^^^^^

* Improved sampling of states inside randomization terms. Earlier, the code did multiple torch calls
  for sampling different components of the vector. Now, it uses a single call to sample the entire vector.


0.12.1 (2024-03-09)
~~~~~~~~~~~~~~~~~~~

Added
^^^^^

* Added an option to the last actions observation term to get a specific term by name from the action manager.
  If None, the behavior remains the same as before (the entire action is returned).


0.12.0 (2024-03-08)
~~~~~~~~~~~~~~~~~~~

Added
^^^^^

* Added functionality to sample flat patches on a generated terrain. This can be configured using
  :attr:`omni.isaac.lab.terrains.SubTerrainBaseCfg.flat_patch_sampling` attribute.
* Added a randomization function for setting terrain-aware root state. Through this, an asset can be
  reset to a randomly sampled flat patches.

Fixed
^^^^^

* Separated normal and terrain-base position commands. The terrain based commands rely on the
  terrain to sample flat patches for setting the target position.
* Fixed command resample termination function.

Changed
^^^^^^^

* Added the attribute :attr:`omni.isaac.lab.envs.mdp.commands.UniformVelocityCommandCfg.heading_control_stiffness`
  to control the stiffness of the heading control term in the velocity command term. Earlier, this was
  hard-coded to 0.5 inside the term.

Removed
^^^^^^^

* Removed the function :meth:`sample_new_targets` in the terrain importer. Instead the attribute
  :attr:`omni.isaac.lab.terrains.TerrainImporter.flat_patches` should be used to sample new targets.


0.11.3 (2024-03-04)
~~~~~~~~~~~~~~~~~~~

Fixed
^^^^^

* Corrects the functions :func:`omni.isaac.lab.utils.math.axis_angle_from_quat` and :func:`omni.isaac.lab.utils.math.quat_error_magnitude`
  to accept tensors of the form (..., 4) instead of (N, 4). This brings us in line with our documentation and also upgrades one of our functions
  to handle higher dimensions.


0.11.2 (2024-03-04)
~~~~~~~~~~~~~~~~~~~

Added
^^^^^

* Added checks for default joint position and joint velocity in the articulation class. This is to prevent
  users from configuring values for these quantities that might be outside the valid range from the simulation.


0.11.1 (2024-02-29)
~~~~~~~~~~~~~~~~~~~

Added
^^^^^

* Replaced the default values for ``joint_ids`` and ``body_ids`` from ``None`` to ``slice(None)``
  in the :class:`omni.isaac.lab.managers.SceneEntityCfg`.
* Adapted rewards and observations terms so that the users can query a subset of joints and bodies.


0.11.0 (2024-02-27)
~~~~~~~~~~~~~~~~~~~

Removed
^^^^^^^

* Dropped support for Isaac Sim<=2022.2. As part of this, removed the components of :class:`omni.isaac.lab.app.AppLauncher`
  which handled ROS extension loading. We no longer need them in Isaac Sim>=2023.1 to control the load order to avoid crashes.
* Upgraded Dockerfile to use ISAACSIM_VERSION=2023.1.1 by default.


0.10.28 (2024-02-29)
~~~~~~~~~~~~~~~~~~~~

Added
^^^^^

* Implemented relative and moving average joint position action terms. These allow the user to specify
  the target joint positions as relative to the current joint positions or as a moving average of the
  joint positions over a window of time.


0.10.27 (2024-02-28)
~~~~~~~~~~~~~~~~~~~~

Added
^^^^^

* Added UI feature to start and stop animation recording in the stage when running an environment.
  To enable this feature, please pass the argument ``--disable_fabric`` to the environment script to allow
  USD read/write operations. Be aware that this will slow down the simulation.


0.10.26 (2024-02-26)
~~~~~~~~~~~~~~~~~~~~

Added
^^^^^

* Added a viewport camera controller class to the :class:`omni.isaac.lab.envs.BaseEnv`. This is useful
  for applications where the user wants to render the viewport from different perspectives even when the
  simulation is running in headless mode.


0.10.25 (2024-02-26)
~~~~~~~~~~~~~~~~~~~~

Fixed
^^^^^

* Ensures that all path arguments in :mod:`omni.isaac.lab.sim.utils` are cast to ``str``. Previously,
  we had handled path types as strings without casting.


0.10.24 (2024-02-26)
~~~~~~~~~~~~~~~~~~~~

Added
^^^^^

* Added tracking of contact time in the :class:`omni.isaac.lab.sensors.ContactSensor` class. Previously,
  only the air time was being tracked.
* Added contact force threshold, :attr:`omni.isaac.lab.sensors.ContactSensorCfg.force_threshold`, to detect
  when the contact sensor is in contact. Previously, this was set to hard-coded 1.0 in the sensor class.


0.10.23 (2024-02-21)
~~~~~~~~~~~~~~~~~~~~

Fixed
^^^^^

* Fixes the order of size arguments in :meth:`omni.isaac.lab.terrains.height_field.random_uniform_terrain`. Previously, the function would crash if the size along x and y were not the same.


0.10.22 (2024-02-14)
~~~~~~~~~~~~~~~~~~~~

Fixed
^^^^^

* Fixed "divide by zero" bug in :class:`~omni.isaac.lab.sim.SimulationContext` when setting gravity vector.
  Now, it is correctly disabled when the gravity vector is set to zero.


0.10.21 (2024-02-12)
~~~~~~~~~~~~~~~~~~~~

Fixed
^^^^^

* Fixed the printing of articulation joint information when the articulation has only one joint.
  Earlier, the function was performing a squeeze operation on the tensor, which caused an error when
  trying to index the tensor of shape (1,).


0.10.20 (2024-02-12)
~~~~~~~~~~~~~~~~~~~~

Added
^^^^^

* Adds :attr:`omni.isaac.lab.sim.PhysxCfg.enable_enhanced_determinism` to enable improved
  determinism from PhysX. Please note this comes at the expense of performance.


0.10.19 (2024-02-08)
~~~~~~~~~~~~~~~~~~~~

Fixed
^^^^^

* Fixed environment closing so that articulations, objects, and sensors are cleared properly.


0.10.18 (2024-02-05)
~~~~~~~~~~~~~~~~~~~~

Fixed
^^^^^

* Pinned :mod:`torch` version to 2.0.1 in the setup.py to keep parity version of :mod:`torch` supplied by
  Isaac 2023.1.1, and prevent version incompatibility between :mod:`torch` ==2.2 and
  :mod:`typing-extensions` ==3.7.4.3


0.10.17 (2024-02-02)
~~~~~~~~~~~~~~~~~~~~

Fixed
^^^^^^

* Fixed carb setting ``/app/livestream/enabled`` to be set as False unless live-streaming is specified
  by :class:`omni.isaac.lab.app.AppLauncher` settings. This fixes the logic of :meth:`SimulationContext.render`,
  which depended on the config in previous versions of Isaac defaulting to false for this setting.


0.10.16 (2024-01-29)
~~~~~~~~~~~~~~~~~~~~

Added
^^^^^^

* Added an offset parameter to the height scan observation term. This allows the user to specify the
  height offset of the scan from the tracked body. Previously it was hard-coded to be 0.5.


0.10.15 (2024-01-29)
~~~~~~~~~~~~~~~~~~~~

Fixed
^^^^^

* Fixed joint torque computation for implicit actuators. Earlier, the torque was always zero for implicit
  actuators. Now, it is computed approximately by applying the PD law.


0.10.14 (2024-01-22)
~~~~~~~~~~~~~~~~~~~~

Fixed
^^^^^

* Fixed the tensor shape of :attr:`omni.isaac.lab.sensors.ContactSensorData.force_matrix_w`. Earlier, the reshaping
  led to a mismatch with the data obtained from PhysX.


0.10.13 (2024-01-15)
~~~~~~~~~~~~~~~~~~~~

Fixed
^^^^^

* Fixed running of environments with a single instance even if the :attr:`replicate_physics`` flag is set to True.


0.10.12 (2024-01-10)
~~~~~~~~~~~~~~~~~~~~

Fixed
^^^^^

* Fixed indexing of source and target frames in the :class:`omni.isaac.lab.sensors.FrameTransformer` class.
  Earlier, it always assumed that the source frame body is at index 0. Now, it uses the body index of the
  source frame to compute the transformation.

Deprecated
^^^^^^^^^^

* Renamed quantities in the :class:`omni.isaac.lab.sensors.FrameTransformerData` class to be more
  consistent with the terminology used in the asset classes. The following quantities are deprecated:

  * ``target_rot_w`` -> ``target_quat_w``
  * ``source_rot_w`` -> ``source_quat_w``
  * ``target_rot_source`` -> ``target_quat_source``


0.10.11 (2024-01-08)
~~~~~~~~~~~~~~~~~~~~

Fixed
^^^^^

* Fixed attribute error raised when calling the :class:`omni.isaac.lab.envs.mdp.TerrainBasedPositionCommand`
  command term.
* Added a dummy function in :class:`omni.isaac.lab.terrain.TerrainImporter` that returns environment
  origins as terrain-aware sampled targets. This function should be implemented by child classes based on
  the terrain type.


0.10.10 (2023-12-21)
~~~~~~~~~~~~~~~~~~~~

Fixed
^^^^^

* Fixed reliance on non-existent ``Viewport`` in :class:`omni.isaac.lab.sim.SimulationContext` when loading livestreaming
  by ensuring that the extension ``omni.kit.viewport.window`` is enabled in :class:`omni.isaac.lab.app.AppLauncher` when
  livestreaming is enabled


0.10.9 (2023-12-21)
~~~~~~~~~~~~~~~~~~~

Fixed
^^^^^

* Fixed invalidation of physics views inside the asset and sensor classes. Earlier, they were left initialized
  even when the simulation was stopped. This caused issues when closing the application.


0.10.8 (2023-12-20)
~~~~~~~~~~~~~~~~~~~

Fixed
^^^^^

* Fixed the :class:`omni.isaac.lab.envs.mdp.actions.DifferentialInverseKinematicsAction` class
  to account for the offset pose of the end-effector.


0.10.7 (2023-12-19)
~~~~~~~~~~~~~~~~~~~

Fixed
^^^^^

* Added a check to ray-cast and camera sensor classes to ensure that the sensor prim path does not
  have a regex expression at its leaf. For instance, ``/World/Robot/camera_.*`` is not supported
  for these sensor types. This behavior needs to be fixed in the future.


0.10.6 (2023-12-19)
~~~~~~~~~~~~~~~~~~~

Added
^^^^^

* Added support for using articulations as visualization markers. This disables all physics APIs from
  the articulation and allows the user to use it as a visualization marker. It is useful for creating
  visualization markers for the end-effectors or base of the robot.

Fixed
^^^^^

* Fixed hiding of debug markers from secondary images when using the
  :class:`omni.isaac.lab.markers.VisualizationMarkers` class. Earlier, the properties were applied on
  the XForm prim instead of the Mesh prim.


0.10.5 (2023-12-18)
~~~~~~~~~~~~~~~~~~~

Fixed
^^^^^

* Fixed test ``check_base_env_anymal_locomotion.py``, which
  previously called :func:`torch.jit.load` with the path to a policy (which would work
  for a local file), rather than calling
  :func:`omni.isaac.lab.utils.assets.read_file` on the path to get the file itself.


0.10.4 (2023-12-14)
~~~~~~~~~~~~~~~~~~~

Fixed
^^^^^

* Fixed potentially breaking import of omni.kit.widget.toolbar by ensuring that
  if live-stream is enabled, then the :mod:`omni.kit.widget.toolbar`
  extension is loaded.

0.10.3 (2023-12-12)
~~~~~~~~~~~~~~~~~~~

Added
^^^^^

* Added the attribute :attr:`omni.isaac.lab.actuators.ActuatorNetMLPCfg.input_order`
  to specify the order of the input tensors to the MLP network.

Fixed
^^^^^

* Fixed computation of metrics for the velocity command term. Earlier, the norm was being computed
  over the entire batch instead of the last dimension.
* Fixed the clipping inside the :class:`omni.isaac.lab.actuators.DCMotor` class. Earlier, it was
  not able to handle the case when configured saturation limit was set to None.


0.10.2 (2023-12-12)
~~~~~~~~~~~~~~~~~~~

Fixed
^^^^^

* Added a check in the simulation stop callback in the :class:`omni.isaac.lab.sim.SimulationContext` class
  to not render when an exception is raised. The while loop in the callback was preventing the application
  from closing when an exception was raised.


0.10.1 (2023-12-06)
~~~~~~~~~~~~~~~~~~~

Added
^^^^^

* Added command manager class with terms defined by :class:`omni.isaac.lab.managers.CommandTerm`. This
  allow for multiple types of command generators to be used in the same environment.


0.10.0 (2023-12-04)
~~~~~~~~~~~~~~~~~~~

Changed
^^^^^^^

* Modified the sensor and asset base classes to use the underlying PhysX views instead of Isaac Sim views.
  Using Isaac Sim classes led to a very high load time (of the order of minutes) when using a scene with
  many assets. This is because Isaac Sim supports USD paths which are slow and not required.

Added
^^^^^

* Added faster implementation of USD stage traversal methods inside the :class:`omni.isaac.lab.sim.utils` module.
* Added properties :attr:`omni.isaac.lab.assets.AssetBase.num_instances` and
  :attr:`omni.isaac.lab.sensor.SensorBase.num_instances` to obtain the number of instances of the asset
  or sensor in the simulation respectively.

Removed
^^^^^^^

* Removed dependencies on Isaac Sim view classes. It is no longer possible to use :attr:`root_view` and
  :attr:`body_view`. Instead use :attr:`root_physx_view` and :attr:`body_physx_view` to access the underlying
  PhysX views.


0.9.55 (2023-12-03)
~~~~~~~~~~~~~~~~~~~

Fixed
^^^^^

* Fixed the Nucleus directory path in the :attr:`omni.isaac.lab.utils.assets.NVIDIA_NUCLEUS_DIR`.
  Earlier, it was referring to the ``NVIDIA/Assets`` directory instead of ``NVIDIA``.


0.9.54 (2023-11-29)
~~~~~~~~~~~~~~~~~~~

Fixed
^^^^^

* Fixed pose computation in the :class:`omni.isaac.lab.sensors.Camera` class to obtain them from XFormPrimView
  instead of using ``UsdGeomCamera.ComputeLocalToWorldTransform`` method. The latter is not updated correctly
  during GPU simulation.
* Fixed initialization of the annotator info in the class :class:`omni.isaac.lab.sensors.Camera`. Previously
  all dicts had the same memory address which caused all annotators to have the same info.
* Fixed the conversion of ``uint32`` warp arrays inside the :meth:`omni.isaac.lab.utils.array.convert_to_torch`
  method. PyTorch does not support this type, so it is converted to ``int32`` before converting to PyTorch tensor.
* Added render call inside :meth:`omni.isaac.lab.sim.SimulationContext.reset` to initialize Replicator
  buffers when the simulation is reset.


0.9.53 (2023-11-29)
~~~~~~~~~~~~~~~~~~~

Changed
^^^^^^^

* Changed the behavior of passing :obj:`None` to the :class:`omni.isaac.lab.actuators.ActuatorBaseCfg`
  class. Earlier, they were resolved to fixed default values. Now, they imply that the values are loaded
  from the USD joint drive configuration.

Added
^^^^^

* Added setting of joint armature and friction quantities to the articulation class.


0.9.52 (2023-11-29)
~~~~~~~~~~~~~~~~~~~

Changed
^^^^^^^

* Changed the warning print in :meth:`omni.isaac.lab.sim.utils.apply_nested` method
  to be more descriptive. Earlier, it was printing a warning for every instanced prim.
  Now, it only prints a warning if it could not apply the attribute to any of the prims.

Added
^^^^^

* Added the method :meth:`omni.isaac.lab.utils.assets.retrieve_file_path` to
  obtain the absolute path of a file on the Nucleus server or locally.

Fixed
^^^^^

* Fixed hiding of STOP button in the :class:`AppLauncher` class when running the
  simulation in headless mode.
* Fixed a bug with :meth:`omni.isaac.lab.sim.utils.clone` failing when the input prim path
  had no parent (example: "/Table").


0.9.51 (2023-11-29)
~~~~~~~~~~~~~~~~~~~

Changed
^^^^^^^

* Changed the :meth:`omni.isaac.lab.sensor.SensorBase.update` method to always recompute the buffers if
  the sensor is in visualization mode.

Added
^^^^^

* Added available entities to the error message when accessing a non-existent entity in the
  :class:`InteractiveScene` class.
* Added a warning message when the user tries to reference an invalid prim in the :class:`FrameTransformer` sensor.


0.9.50 (2023-11-28)
~~~~~~~~~~~~~~~~~~~

Added
^^^^^

* Hid the ``STOP`` button in the UI when running standalone Python scripts. This is to prevent
  users from accidentally clicking the button and stopping the simulation. They should only be able to
  play and pause the simulation from the UI.

Removed
^^^^^^^

* Removed :attr:`omni.isaac.lab.sim.SimulationCfg.shutdown_app_on_stop`. The simulation is always rendering
  if it is stopped from the UI. The user needs to close the window or press ``Ctrl+C`` to close the simulation.


0.9.49 (2023-11-27)
~~~~~~~~~~~~~~~~~~~

Added
^^^^^

* Added an interface class, :class:`omni.isaac.lab.managers.ManagerTermBase`, to serve as the parent class
  for term implementations that are functional classes.
* Adapted all managers to support terms that are classes and not just functions clearer. This allows the user to
  create more complex terms that require additional state information.


0.9.48 (2023-11-24)
~~~~~~~~~~~~~~~~~~~

Fixed
^^^^^

* Fixed initialization of drift in the :class:`omni.isaac.lab.sensors.RayCasterCamera` class.


0.9.47 (2023-11-24)
~~~~~~~~~~~~~~~~~~~

Fixed
^^^^^

* Automated identification of the root prim in the :class:`omni.isaac.lab.assets.RigidObject` and
  :class:`omni.isaac.lab.assets.Articulation` classes. Earlier, the root prim was hard-coded to
  the spawn prim path. Now, the class searches for the root prim under the spawn prim path.


0.9.46 (2023-11-24)
~~~~~~~~~~~~~~~~~~~

Fixed
^^^^^

* Fixed a critical issue in the asset classes with writing states into physics handles.
  Earlier, the states were written over all the indices instead of the indices of the
  asset that were being updated. This caused the physics handles to refresh the states
  of all the assets in the scene, which is not desirable.


0.9.45 (2023-11-24)
~~~~~~~~~~~~~~~~~~~

Added
^^^^^

* Added :class:`omni.isaac.lab.command_generators.UniformPoseCommandGenerator` to generate
  poses in the asset's root frame by uniformly sampling from a given range.


0.9.44 (2023-11-16)
~~~~~~~~~~~~~~~~~~~

Added
^^^^^

* Added methods :meth:`reset` and :meth:`step` to the :class:`omni.isaac.lab.envs.BaseEnv`. This unifies
  the environment interface for simple standalone applications with the class.


0.9.43 (2023-11-16)
~~~~~~~~~~~~~~~~~~~

Fixed
^^^^^

* Replaced subscription of physics play and stop events in the :class:`omni.isaac.lab.assets.AssetBase` and
  :class:`omni.isaac.lab.sensors.SensorBase` classes with subscription to time-line play and stop events.
  This is to prevent issues in cases where physics first needs to perform mesh cooking and handles are not
  available immediately. For instance, with deformable meshes.


0.9.42 (2023-11-16)
~~~~~~~~~~~~~~~~~~~

Fixed
^^^^^

* Fixed setting of damping values from the configuration for :class:`ActuatorBase` class. Earlier,
  the stiffness values were being set into damping when a dictionary configuration was passed to the
  actuator model.
* Added dealing with :class:`int` and :class:`float` values in the configurations of :class:`ActuatorBase`.
  Earlier, a type-error was thrown when integer values were passed to the actuator model.


0.9.41 (2023-11-16)
~~~~~~~~~~~~~~~~~~~

Fixed
^^^^^

* Fixed the naming and shaping issues in the binary joint action term.


0.9.40 (2023-11-09)
~~~~~~~~~~~~~~~~~~~

Fixed
^^^^^

* Simplified the manual initialization of Isaac Sim :class:`ArticulationView` class. Earlier, we basically
  copied the code from the Isaac Sim source code. Now, we just call their initialize method.

Changed
^^^^^^^

* Changed the name of attribute :attr:`default_root_state_w` to :attr:`default_root_state`. The latter is
  more correct since the data is actually in the local environment frame and not the simulation world frame.


0.9.39 (2023-11-08)
~~~~~~~~~~~~~~~~~~~

Fixed
^^^^^

* Changed the reference of private ``_body_view`` variable inside the :class:`RigidObject` class
  to the public ``body_view`` property. For a rigid object, the private variable is not defined.


0.9.38 (2023-11-07)
~~~~~~~~~~~~~~~~~~~

Changed
^^^^^^^

* Upgraded the :class:`omni.isaac.lab.envs.RLTaskEnv` class to support Gym 0.29.0 environment definition.

Added
^^^^^

* Added computation of ``time_outs`` and ``terminated`` signals inside the termination manager. These follow the
  definition mentioned in `Gym 0.29.0 <https://gymnasium.farama.org/tutorials/gymnasium_basics/handling_time_limits/>`_.
* Added proper handling of observation and action spaces in the :class:`omni.isaac.lab.envs.RLTaskEnv` class.
  These now follow closely to how Gym VecEnv handles the spaces.


0.9.37 (2023-11-06)
~~~~~~~~~~~~~~~~~~~

Fixed
^^^^^

* Fixed broken visualization in :mod:`omni.isaac.lab.sensors.FrameTramsformer` class by overwriting the
  correct ``_debug_vis_callback`` function.
* Moved the visualization marker configurations of sensors to their respective sensor configuration classes.
  This allows users to set these configurations from the configuration object itself.


0.9.36 (2023-11-03)
~~~~~~~~~~~~~~~~~~~

Fixed
^^^^^

* Added explicit deleting of different managers in the :class:`omni.isaac.lab.envs.BaseEnv` and
  :class:`omni.isaac.lab.envs.RLTaskEnv` classes. This is required since deleting the managers
  is order-sensitive (many managers need to be deleted before the scene is deleted).


0.9.35 (2023-11-02)
~~~~~~~~~~~~~~~~~~~

Fixed
^^^^^

* Fixed the error: ``'str' object has no attribute '__module__'`` introduced by adding the future import inside the
  :mod:`omni.isaac.lab.utils.warp.kernels` module. Warp language does not support the ``__future__`` imports.


0.9.34 (2023-11-02)
~~~~~~~~~~~~~~~~~~~

Fixed
^^^^^

* Added missing import of ``from __future__ import annotations`` in the :mod:`omni.isaac.lab.utils.warp`
  module. This is needed to have a consistent behavior across Python versions.


0.9.33 (2023-11-02)
~~~~~~~~~~~~~~~~~~~

Fixed
^^^^^

* Fixed the :class:`omni.isaac.lab.command_generators.NullCommandGenerator` class. Earlier,
  it was having a runtime error due to infinity in the resampling time range. Now, the class just
  overrides the parent methods to perform no operations.


0.9.32 (2023-11-02)
~~~~~~~~~~~~~~~~~~~

Changed
^^^^^^^

* Renamed the :class:`omni.isaac.lab.envs.RLEnv` class to :class:`omni.isaac.lab.envs.RLTaskEnv` to
  avoid confusions in terminologies between environments and tasks.


0.9.31 (2023-11-02)
~~~~~~~~~~~~~~~~~~~

Added
^^^^^

* Added the :class:`omni.isaac.lab.sensors.RayCasterCamera` class, as a ray-casting based camera for
  "distance_to_camera", "distance_to_image_plane" and "normals" annotations. It has the same interface and
  functionalities as the USD Camera while it is on average 30% faster.


0.9.30 (2023-11-01)
~~~~~~~~~~~~~~~~~~~

Fixed
^^^^^

* Added skipping of None values in the :class:`InteractiveScene` class when creating the scene from configuration
  objects. Earlier, it was throwing an error when the user passed a None value for a scene element.
* Added ``kwargs`` to the :class:`RLEnv` class to allow passing additional arguments from gym registry function.
  This is now needed since the registry function passes args beyond the ones specified in the constructor.


0.9.29 (2023-11-01)
~~~~~~~~~~~~~~~~~~~

Fixed
^^^^^

* Fixed the material path resolution inside the :class:`omni.isaac.lab.sim.converters.UrdfConverter` class.
  With Isaac Sim 2023.1, the material paths from the importer are always saved as absolute paths. This caused
  issues when the generated USD file was moved to a different location. The fix now resolves the material paths
  relative to the USD file location.


0.9.28 (2023-11-01)
~~~~~~~~~~~~~~~~~~~

Changed
^^^^^^^

* Changed the way the :func:`omni.isaac.lab.sim.spawners.from_files.spawn_ground_plane` function sets the
  height of the ground. Earlier, it was reading the height from the configuration object. Now, it expects the
  desired transformation as inputs to the function. This makes it consistent with the other spawner functions.


0.9.27 (2023-10-31)
~~~~~~~~~~~~~~~~~~~

Changed
^^^^^^^

* Removed the default value of the argument ``camel_case`` in setters of USD attributes. This is to avoid
  confusion with the naming of the attributes in the USD file.

Fixed
^^^^^

* Fixed the selection of material prim in the :class:`omni.isaac.lab.sim.spawners.materials.spawn_preview_surface`
  method. Earlier, the created prim was being selected in the viewport which interfered with the selection of
  prims by the user.
* Updated :class:`omni.isaac.lab.sim.converters.MeshConverter` to use a different stage than the default stage
  for the conversion. This is to avoid the issue of the stage being closed when the conversion is done.


0.9.26 (2023-10-31)
~~~~~~~~~~~~~~~~~~~

Added
^^^^^

* Added the sensor implementation for :class:`omni.isaac.lab.sensors.FrameTransformer` class. Currently,
  it handles obtaining the transformation between two frames in the same articulation.


0.9.25 (2023-10-27)
~~~~~~~~~~~~~~~~~~~

Added
^^^^^

* Added the :mod:`omni.isaac.lab.envs.ui` module to put all the UI-related classes in one place. This currently
  implements the :class:`omni.isaac.lab.envs.ui.BaseEnvWindow` and :class:`omni.isaac.lab.envs.ui.RLEnvWindow`
  classes. Users can inherit from these classes to create their own UI windows.
* Added the attribute :attr:`omni.isaac.lab.envs.BaseEnvCfg.ui_window_class_type` to specify the UI window class
  to be used for the environment. This allows the user to specify their own UI window class to be used for the
  environment.


0.9.24 (2023-10-27)
~~~~~~~~~~~~~~~~~~~

Changed
^^^^^^^

* Changed the behavior of setting up debug visualization for assets, sensors and command generators.
  Earlier it was raising an error if debug visualization was not enabled in the configuration object.
  Now it checks whether debug visualization is implemented and only sets up the callback if it is
  implemented.


0.9.23 (2023-10-27)
~~~~~~~~~~~~~~~~~~~

Fixed
^^^^^

* Fixed a typo in the :class:`AssetBase` and :class:`SensorBase` that effected the class destructor.
  Earlier, a tuple was being created in the constructor instead of the actual object.


0.9.22 (2023-10-26)
~~~~~~~~~~~~~~~~~~~

Added
^^^^^

* Added a :class:`omni.isaac.lab.command_generators.NullCommandGenerator` class for no command environments.
  This is easier to work with than having checks for :obj:`None` in the command generator.

Fixed
^^^^^

* Moved the randomization manager to the :class:`omni.isaac.lab.envs.BaseEnv` class with the default
  settings to reset the scene to the defaults specified in the configurations of assets.
* Moved command generator to the :class:`omni.isaac.lab.envs.RlEnv` class to have all task-specification
  related classes in the same place.


0.9.21 (2023-10-26)
~~~~~~~~~~~~~~~~~~~

Fixed
^^^^^

* Decreased the priority of callbacks in asset and sensor base classes. This may help in preventing
  crashes when warm starting the simulation.
* Fixed no rendering mode when running the environment from the GUI. Earlier the function
  :meth:`SimulationContext.set_render_mode` was erroring out.


0.9.20 (2023-10-25)
~~~~~~~~~~~~~~~~~~~

Fixed
^^^^^

* Changed naming in :class:`omni.isaac.lab.sim.SimulationContext.RenderMode` to use ``NO_GUI_OR_RENDERING``
  and ``NO_RENDERING`` instead of ``HEADLESS`` for clarity.
* Changed :class:`omni.isaac.lab.sim.SimulationContext` to be capable of handling livestreaming and
  offscreen rendering.
* Changed :class:`omni.isaac.lab.app.AppLauncher` envvar ``VIEWPORT_RECORD`` to the more descriptive
  ``OFFSCREEN_RENDER``.


0.9.19 (2023-10-25)
~~~~~~~~~~~~~~~~~~~

Added
^^^^^

* Added Gym observation and action spaces for the :class:`omni.isaac.lab.envs.RLEnv` class.


0.9.18 (2023-10-23)
~~~~~~~~~~~~~~~~~~~

Added
^^^^^

* Created :class:`omni.isaac.lab.sim.converters.asset_converter.AssetConverter` to serve as a base
  class for all asset converters.
* Added :class:`omni.isaac.lab.sim.converters.mesh_converter.MeshConverter` to handle loading and conversion
  of mesh files (OBJ, STL and FBX) into USD format.
* Added script ``convert_mesh.py`` to ``source/tools`` to allow users to convert a mesh to USD via command line arguments.

Changed
^^^^^^^

* Renamed the submodule :mod:`omni.isaac.lab.sim.loaders` to :mod:`omni.isaac.lab.sim.converters` to be more
  general with the functionality of the module.
* Updated ``check_instanceable.py`` script to convert relative paths to absolute paths.


0.9.17 (2023-10-22)
~~~~~~~~~~~~~~~~~~~

Added
^^^^^

* Added setters and getters for term configurations in the :class:`RandomizationManager`, :class:`RewardManager`
  and :class:`TerminationManager` classes. This allows the user to modify the term configurations after the
  manager has been created.
* Added the method :meth:`compute_group` to the :class:`omni.isaac.lab.managers.ObservationManager` class to
  compute the observations for only a given group.
* Added the curriculum term for modifying reward weights after certain environment steps.


0.9.16 (2023-10-22)
~~~~~~~~~~~~~~~~~~~

Added
^^^^^

* Added support for keyword arguments for terms in the :class:`omni.isaac.lab.managers.ManagerBase`.

Fixed
^^^^^

* Fixed resetting of buffers in the :class:`TerminationManager` class. Earlier, the values were being set
  to ``0.0`` instead of ``False``.


0.9.15 (2023-10-22)
~~~~~~~~~~~~~~~~~~~

Added
^^^^^

* Added base yaw heading and body acceleration into :class:`omni.isaac.lab.assets.RigidObjectData` class.
  These quantities are computed inside the :class:`RigidObject` class.

Fixed
^^^^^

* Fixed the :meth:`omni.isaac.lab.assets.RigidObject.set_external_force_and_torque` method to correctly
  deal with the body indices.
* Fixed a bug in the :meth:`omni.isaac.lab.utils.math.wrap_to_pi` method to prevent self-assignment of
  the input tensor.


0.9.14 (2023-10-21)
~~~~~~~~~~~~~~~~~~~

Added
^^^^^

* Added 2-D drift (i.e. along x and y) to the :class:`omni.isaac.lab.sensors.RayCaster` class.
* Added flags to the :class:`omni.isaac.lab.sensors.ContactSensorCfg` to optionally obtain the
  sensor origin and air time information. Since these are not required by default, they are
  disabled by default.

Fixed
^^^^^

* Fixed the handling of contact sensor history buffer in the :class:`omni.isaac.lab.sensors.ContactSensor` class.
  Earlier, the buffer was not being updated correctly.


0.9.13 (2023-10-20)
~~~~~~~~~~~~~~~~~~~

Fixed
^^^^^

* Fixed the issue with double :obj:`Ellipsis` when indexing tensors with multiple dimensions.
  The fix now uses :obj:`slice(None)` instead of :obj:`Ellipsis` to index the tensors.


0.9.12 (2023-10-18)
~~~~~~~~~~~~~~~~~~~

Fixed
^^^^^

* Fixed bugs in actuator model implementation for actuator nets. Earlier the DC motor clipping was not working.
* Fixed bug in applying actuator model in the :class:`omni.isaac.lab.asset.Articulation` class. The new
  implementation caches the outputs from explicit actuator model into the ``joint_pos_*_sim`` buffer to
  avoid feedback loops in the tensor operation.


0.9.11 (2023-10-17)
~~~~~~~~~~~~~~~~~~~

Added
^^^^^

* Added the support for semantic tags into the :class:`omni.isaac.lab.sim.spawner.SpawnerCfg` class. This allows
  the user to specify the semantic tags for a prim when spawning it into the scene. It follows the same format as
  Omniverse Replicator.


0.9.10 (2023-10-16)
~~~~~~~~~~~~~~~~~~~

Added
^^^^^

* Added ``--livestream`` and ``--ros`` CLI args to :class:`omni.isaac.lab.app.AppLauncher` class.
* Added a static function :meth:`omni.isaac.lab.app.AppLauncher.add_app_launcher_args`, which
  appends the arguments needed for :class:`omni.isaac.lab.app.AppLauncher` to the argument parser.

Changed
^^^^^^^

* Within :class:`omni.isaac.lab.app.AppLauncher`, removed ``REMOTE_DEPLOYMENT`` env-var processing
  in the favor of ``HEADLESS`` and ``LIVESTREAM`` env-vars. These have clearer uses and better parity
  with the CLI args.


0.9.9 (2023-10-12)
~~~~~~~~~~~~~~~~~~

Added
^^^^^

* Added the property :attr:`omni.isaac.lab.assets.Articulation.is_fixed_base` to the articulation class to
  check if the base of the articulation is fixed or floating.
* Added the task-space action term corresponding to the differential inverse-kinematics controller.

Fixed
^^^^^

* Simplified the :class:`omni.isaac.lab.controllers.DifferentialIKController` to assume that user provides the
  correct end-effector poses and Jacobians. Earlier it was doing internal frame transformations which made the
  code more complicated and error-prone.


0.9.8 (2023-09-30)
~~~~~~~~~~~~~~~~~~

Fixed
^^^^^

* Fixed the boundedness of class objects that register callbacks into the simulator.
  These include devices, :class:`AssetBase`, :class:`SensorBase` and :class:`CommandGenerator`.
  The fix ensures that object gets deleted when the user deletes the object.


0.9.7 (2023-09-26)
~~~~~~~~~~~~~~~~~~

Fixed
^^^^^

* Modified the :class:`omni.isaac.lab.markers.VisualizationMarkers` to use the
  :class:`omni.isaac.lab.sim.spawner.SpawnerCfg` class instead of their
  own configuration objects. This makes it consistent with the other ways to spawn assets in the scene.

Added
^^^^^

* Added the method :meth:`copy` to configclass to allow copying of configuration objects.


0.9.6 (2023-09-26)
~~~~~~~~~~~~~~~~~~

Fixed
^^^^^

* Changed class-level configuration classes to refer to class types using ``class_type`` attribute instead
  of ``cls`` or ``cls_name``.


0.9.5 (2023-09-25)
~~~~~~~~~~~~~~~~~~

Changed
^^^^^^^

* Added future import of ``annotations`` to have a consistent behavior across Python versions.
* Removed the type-hinting from docstrings to simplify maintenance of the documentation. All type-hints are
  now in the code itself.


0.9.4 (2023-08-29)
~~~~~~~~~~~~~~~~~~

Added
^^^^^

* Added :class:`omni.isaac.lab.scene.InteractiveScene`, as the central scene unit that contains all entities
  that are part of the simulation. These include the terrain, sensors, articulations, rigid objects etc.
  The scene groups the common operations of these entities and allows to access them via their unique names.
* Added :mod:`omni.isaac.lab.envs` module that contains environment definitions that encapsulate the different
  general (scene, action manager, observation manager) and RL-specific (reward and termination manager) managers.
* Added :class:`omni.isaac.lab.managers.SceneEntityCfg` to handle which scene elements are required by the
  manager's terms. This allows the manager to parse useful information from the scene elements, such as the
  joint and body indices, and pass them to the term.
* Added :class:`omni.isaac.lab.sim.SimulationContext.RenderMode` to handle different rendering modes based on
  what the user wants to update (viewport, cameras, or UI elements).

Fixed
^^^^^

* Fixed the :class:`omni.isaac.lab.command_generators.CommandGeneratorBase` to register a debug visualization
  callback similar to how sensors and robots handle visualization.


0.9.3 (2023-08-23)
~~~~~~~~~~~~~~~~~~

Added
^^^^^

* Enabled the `faulthander <https://docs.python.org/3/library/faulthandler.html>`_ to catch segfaults and print
  the stack trace. This is enabled by default in the :class:`omni.isaac.lab.app.AppLauncher` class.

Fixed
^^^^^

* Re-added the :mod:`omni.isaac.lab.utils.kit` to the ``compat`` directory and fixed all the references to it.
* Fixed the deletion of Replicator nodes for the :class:`omni.isaac.lab.sensors.Camera` class. Earlier, the
  Replicator nodes were not being deleted when the camera was deleted. However, this does not prevent the random
  crashes that happen when the camera is deleted.
* Fixed the :meth:`omni.isaac.lab.utils.math.convert_quat` to support both numpy and torch tensors.

Changed
^^^^^^^

* Renamed all the scripts inside the ``test`` directory to follow the convention:

  * ``test_<module_name>.py``: Tests for the module ``<module_name>`` using unittest.
  * ``check_<module_name>``: Check for the module ``<module_name>`` using python main function.


0.9.2 (2023-08-22)
~~~~~~~~~~~~~~~~~~

Added
^^^^^

* Added the ability to color meshes in the :class:`omni.isaac.lab.terrain.TerrainGenerator` class. Currently,
  it only supports coloring the mesh randomly (``"random"``), based on the terrain height (``"height"``), and
  no coloring (``"none"``).

Fixed
^^^^^

* Modified the :class:`omni.isaac.lab.terrain.TerrainImporter` class to configure visual and physics materials
  based on the configuration object.


0.9.1 (2023-08-18)
~~~~~~~~~~~~~~~~~~

Added
^^^^^

* Introduced three different rotation conventions in the :class:`omni.isaac.lab.sensors.Camera` class. These
  conventions are:

  * ``opengl``: the camera is looking down the -Z axis with the +Y axis pointing up
  * ``ros``: the camera is looking down the +Z axis with the +Y axis pointing down
  * ``world``: the camera is looking along the +X axis with the -Z axis pointing down

  These can be used to declare the camera offset in :class:`omni.isaac.lab.sensors.CameraCfg.OffsetCfg` class
  and in :meth:`omni.isaac.lab.sensors.Camera.set_world_pose` method. Additionally, all conventions are
  saved to :class:`omni.isaac.lab.sensors.CameraData` class for easy access.

Changed
^^^^^^^

* Adapted all the sensor classes to follow a structure similar to the :class:`omni.isaac.lab.assets.AssetBase`.
  Hence, the spawning and initialization of sensors manually by the users is avoided.
* Removed the :meth:`debug_vis` function since that this functionality is handled by a render callback automatically
  (based on the passed configuration for the :class:`omni.isaac.lab.sensors.SensorBaseCfg.debug_vis` flag).


0.9.0 (2023-08-18)
~~~~~~~~~~~~~~~~~~

Added
^^^^^

* Introduces a new set of asset interfaces. These interfaces simplify the spawning of assets into the scene
  and initializing the physics handle by putting that inside post-startup physics callbacks. With this, users
  no longer need to worry about the :meth:`spawn` and :meth:`initialize` calls.
* Added utility methods to :mod:`omni.isaac.lab.utils.string` module that resolve regex expressions based
  on passed list of target keys.

Changed
^^^^^^^

* Renamed all references of joints in an articulation from "dof" to "joint". This makes it consistent with the
  terminology used in robotics.

Deprecated
^^^^^^^^^^

* Removed the previous modules for objects and robots. Instead the :class:`Articulation` and :class:`RigidObject`
  should be used.


0.8.12 (2023-08-18)
~~~~~~~~~~~~~~~~~~~

Added
^^^^^

* Added other properties provided by ``PhysicsScene`` to the :class:`omni.isaac.lab.sim.SimulationContext`
  class to allow setting CCD, solver iterations, etc.
* Added commonly used functions to the :class:`SimulationContext` class itself to avoid having additional
  imports from Isaac Sim when doing simple tasks such as setting camera view or retrieving the simulation settings.

Fixed
^^^^^

* Switched the notations of default buffer values in :class:`omni.isaac.lab.sim.PhysxCfg` from multiplication
  to scientific notation to avoid confusion with the values.


0.8.11 (2023-08-18)
~~~~~~~~~~~~~~~~~~~

Added
^^^^^

* Adds utility functions and configuration objects in the :mod:`omni.isaac.lab.sim.spawners`
  to create the following prims in the scene:

  * :mod:`omni.isaac.lab.sim.spawners.from_file`: Create a prim from a USD/URDF file.
  * :mod:`omni.isaac.lab.sim.spawners.shapes`: Create USDGeom prims for shapes (box, sphere, cylinder, capsule, etc.).
  * :mod:`omni.isaac.lab.sim.spawners.materials`: Create a visual or physics material prim.
  * :mod:`omni.isaac.lab.sim.spawners.lights`: Create a USDLux prim for different types of lights.
  * :mod:`omni.isaac.lab.sim.spawners.sensors`: Create a USD prim for supported sensors.

Changed
^^^^^^^

* Modified the :class:`SimulationContext` class to take the default physics material using the material spawn
  configuration object.


0.8.10 (2023-08-17)
~~~~~~~~~~~~~~~~~~~

Added
^^^^^

* Added methods for defining different physics-based schemas in the :mod:`omni.isaac.lab.sim.schemas` module.
  These methods allow creating the schema if it doesn't exist at the specified prim path and modify
  its properties based on the configuration object.


0.8.9 (2023-08-09)
~~~~~~~~~~~~~~~~~~

Changed
^^^^^^^

* Moved the :class:`omni.isaac.lab.asset_loader.UrdfLoader` class to the :mod:`omni.isaac.lab.sim.loaders`
  module to make it more accessible to the user.


0.8.8 (2023-08-09)
~~~~~~~~~~~~~~~~~~

Added
^^^^^

* Added configuration classes and functions for setting different physics-based schemas in the
  :mod:`omni.isaac.lab.sim.schemas` module. These allow modifying properties of the physics solver
  on the asset using configuration objects.


0.8.7 (2023-08-03)
~~~~~~~~~~~~~~~~~~

Fixed
^^^^^

* Added support for `__post_init__ <https://docs.python.org/3/library/dataclasses.html#post-init-processing>`_ in
  the :class:`omni.isaac.lab.utils.configclass` decorator.


0.8.6 (2023-08-03)
~~~~~~~~~~~~~~~~~~

Added
^^^^^

* Added support for callable classes in the :class:`omni.isaac.lab.managers.ManagerBase`.


0.8.5 (2023-08-03)
~~~~~~~~~~~~~~~~~~

Fixed
^^^^^

* Fixed the :class:`omni.isaac.lab.markers.Visualizationmarkers` class so that the markers are not visible in camera rendering mode.

Changed
^^^^^^^

* Simplified the creation of the point instancer in the :class:`omni.isaac.lab.markers.Visualizationmarkers` class. It now creates a new
  prim at the next available prim path if a prim already exists at the given path.


0.8.4 (2023-08-02)
~~~~~~~~~~~~~~~~~~

Added
^^^^^

* Added the :class:`omni.isaac.lab.sim.SimulationContext` class to the :mod:`omni.isaac.lab.sim` module.
  This class inherits from the :class:`omni.isaac.core.simulation_context.SimulationContext` class and adds
  the ability to create a simulation context from a configuration object.


0.8.3 (2023-08-02)
~~~~~~~~~~~~~~~~~~

Changed
^^^^^^^

* Moved the :class:`ActuatorBase` class to the :mod:`omni.isaac.lab.actuators.actuator_base` module.
* Renamed the :mod:`omni.isaac.lab.actuators.actuator` module to :mod:`omni.isaac.lab.actuators.actuator_pd`
  to make it more explicit that it contains the PD actuator models.


0.8.2 (2023-08-02)
~~~~~~~~~~~~~~~~~~

Changed
^^^^^^^

* Cleaned up the :class:`omni.isaac.lab.terrain.TerrainImporter` class to take all the parameters from the configuration
  object. This makes it consistent with the other classes in the package.
* Moved the configuration classes for terrain generator and terrain importer into separate files to resolve circular
  dependency issues.


0.8.1 (2023-08-02)
~~~~~~~~~~~~~~~~~~

Fixed
^^^^^

* Added a hack into :class:`omni.isaac.lab.app.AppLauncher` class to remove Isaac Lab packages from the path before launching
  the simulation application. This prevents the warning messages that appears when the user launches the ``SimulationApp``.

Added
^^^^^

* Enabled necessary viewport extensions in the :class:`omni.isaac.lab.app.AppLauncher` class itself if ``VIEWPORT_ENABLED``
  flag is true.


0.8.0 (2023-07-26)
~~~~~~~~~~~~~~~~~~

Added
^^^^^

* Added the :class:`ActionManager` class to the :mod:`omni.isaac.lab.managers` module to handle actions in the
  environment through action terms.
* Added contact force history to the :class:`omni.isaac.lab.sensors.ContactSensor` class. The history is stored
  in the ``net_forces_w_history`` attribute of the sensor data.

Changed
^^^^^^^

* Implemented lazy update of buffers in the :class:`omni.isaac.lab.sensors.SensorBase` class. This allows the user
  to update the sensor data only when required, i.e. when the data is requested by the user. This helps avoid double
  computation of sensor data when a reset is called in the environment.

Deprecated
^^^^^^^^^^

* Removed the support for different backends in the sensor class. We only use Pytorch as the backend now.
* Removed the concept of actuator groups. They are now handled by the :class:`omni.isaac.lab.managers.ActionManager`
  class. The actuator models are now directly handled by the robot class itself.


0.7.4 (2023-07-26)
~~~~~~~~~~~~~~~~~~

Changed
^^^^^^^

* Changed the behavior of the :class:`omni.isaac.lab.terrains.TerrainImporter` class. It now expects the terrain
  type to be specified in the configuration object. This allows the user to specify everything in the configuration
  object and not have to do an explicit call to import a terrain.

Fixed
^^^^^

* Fixed setting of quaternion orientations inside the :class:`omni.isaac.lab.markers.Visualizationmarkers` class.
  Earlier, the orientation was being set into the point instancer in the wrong order (``wxyz`` instead of ``xyzw``).


0.7.3 (2023-07-25)
~~~~~~~~~~~~~~~~~~

Fixed
^^^^^

* Fixed the issue with multiple inheritance in the :class:`omni.isaac.lab.utils.configclass` decorator.
  Earlier, if the inheritance tree was more than one level deep and the lowest level configuration class was
  not updating its values from the middle level classes.


0.7.2 (2023-07-24)
~~~~~~~~~~~~~~~~~~

Added
^^^^^

* Added the method :meth:`replace` to the :class:`omni.isaac.lab.utils.configclass` decorator to allow
  creating a new configuration object with values replaced from keyword arguments. This function internally
  calls the `dataclasses.replace <https://docs.python.org/3/library/dataclasses.html#dataclasses.replace>`_.

Fixed
^^^^^

* Fixed the handling of class types as member values in the :meth:`omni.isaac.lab.utils.configclass`. Earlier it was
  throwing an error since class types were skipped in the if-else block.


0.7.1 (2023-07-22)
~~~~~~~~~~~~~~~~~~

Added
^^^^^

* Added the :class:`TerminationManager`, :class:`CurriculumManager`, and :class:`RandomizationManager` classes
  to the :mod:`omni.isaac.lab.managers` module to handle termination, curriculum, and randomization respectively.


0.7.0 (2023-07-22)
~~~~~~~~~~~~~~~~~~

Added
^^^^^

* Created a new :mod:`omni.isaac.lab.managers` module for all the managers related to the environment / scene.
  This includes the :class:`omni.isaac.lab.managers.ObservationManager` and :class:`omni.isaac.lab.managers.RewardManager`
  classes that were previously in the :mod:`omni.isaac.lab.utils.mdp` module.
* Added the :class:`omni.isaac.lab.managers.ManagerBase` class to handle the creation of managers.
* Added configuration classes for :class:`ObservationTermCfg` and :class:`RewardTermCfg` to allow easy creation of
  observation and reward terms.

Changed
^^^^^^^

* Changed the behavior of :class:`ObservationManager` and :class:`RewardManager` classes to accept the key ``func``
  in each configuration term to be a callable. This removes the need to inherit from the base class
  and allows more reusability of the functions across different environments.
* Moved the old managers to the :mod:`omni.isaac.lab.compat.utils.mdp` module.
* Modified the necessary scripts to use the :mod:`omni.isaac.lab.compat.utils.mdp` module.


0.6.2 (2023-07-21)
~~~~~~~~~~~~~~~~~~

Added
^^^^^

* Added the :mod:`omni.isaac.lab.command_generators` to generate different commands based on the desired task.
  It allows the user to generate commands for different tasks in the same environment without having to write
  custom code for each task.


0.6.1 (2023-07-16)
~~~~~~~~~~~~~~~~~~

Fixed
^^^^^

* Fixed the :meth:`omni.isaac.lab.utils.math.quat_apply_yaw` to compute the yaw quaternion correctly.

Added
^^^^^

* Added functions to convert string and callable objects in :mod:`omni.isaac.lab.utils.string`.


0.6.0 (2023-07-16)
~~~~~~~~~~~~~~~~~~

Added
^^^^^

* Added the argument :attr:`sort_keys` to the :meth:`omni.isaac.lab.utils.io.yaml.dump_yaml` method to allow
  enabling/disabling of sorting of keys in the output yaml file.

Fixed
^^^^^

* Fixed the ordering of terms in :mod:`omni.isaac.lab.utils.configclass` to be consistent in the order in which
  they are defined. Previously, the ordering was done alphabetically which made it inconsistent with the order in which
  the parameters were defined.

Changed
^^^^^^^

* Changed the default value of the argument :attr:`sort_keys` in the :meth:`omni.isaac.lab.utils.io.yaml.dump_yaml`
  method to ``False``.
* Moved the old config classes in :mod:`omni.isaac.lab.utils.configclass` to
  :mod:`omni.isaac.lab.compat.utils.configclass` so that users can still run their old code where alphabetical
  ordering was used.


0.5.0 (2023-07-04)
~~~~~~~~~~~~~~~~~~

Added
^^^^^

* Added a generalized :class:`omni.isaac.lab.sensors.SensorBase` class that leverages the ideas of views to
  handle multiple sensors in a single class.
* Added the classes :class:`omni.isaac.lab.sensors.RayCaster`, :class:`omni.isaac.lab.sensors.ContactSensor`,
  and :class:`omni.isaac.lab.sensors.Camera` that output a batched tensor of sensor data.

Changed
^^^^^^^

* Renamed the parameter ``sensor_tick`` to ``update_freq`` to make it more intuitive.
* Moved the old sensors in :mod:`omni.isaac.lab.sensors` to :mod:`omni.isaac.lab.compat.sensors`.
* Modified the standalone scripts to use the :mod:`omni.isaac.lab.compat.sensors` module.


0.4.4 (2023-07-05)
~~~~~~~~~~~~~~~~~~

Fixed
^^^^^

* Fixed the :meth:`omni.isaac.lab.terrains.trimesh.utils.make_plane` method to handle the case when the
  plane origin does not need to be centered.
* Added the :attr:`omni.isaac.lab.terrains.TerrainGeneratorCfg.seed` to make generation of terrains reproducible.
  The default value is ``None`` which means that the seed is not set.

Changed
^^^^^^^

* Changed the saving of ``origins`` in :class:`omni.isaac.lab.terrains.TerrainGenerator` class to be in CSV format
  instead of NPY format.


0.4.3 (2023-06-28)
~~~~~~~~~~~~~~~~~~

Added
^^^^^

* Added the :class:`omni.isaac.lab.markers.PointInstancerMarker` class that wraps around
  `UsdGeom.PointInstancer <https://graphics.pixar.com/usd/dev/api/class_usd_geom_point_instancer.html>`_
  to directly work with torch and numpy arrays.

Changed
^^^^^^^

* Moved the old markers in :mod:`omni.isaac.lab.markers` to :mod:`omni.isaac.lab.compat.markers`.
* Modified the standalone scripts to use the :mod:`omni.isaac.lab.compat.markers` module.


0.4.2 (2023-06-28)
~~~~~~~~~~~~~~~~~~

Added
^^^^^

* Added the sub-module :mod:`omni.isaac.lab.terrains` to allow procedural generation of terrains and supporting
  importing of terrains from different sources (meshes, usd files or default ground plane).


0.4.1 (2023-06-27)
~~~~~~~~~~~~~~~~~~

* Added the :class:`omni.isaac.lab.app.AppLauncher` class to allow controlled instantiation of
  the `SimulationApp <https://docs.omniverse.nvidia.com/py/isaacsim/source/extensions/omni.isaac.kit/docs/index.html>`_
  and extension loading for remote deployment and ROS bridges.

Changed
^^^^^^^

* Modified all standalone scripts to use the :class:`omni.isaac.lab.app.AppLauncher` class.


0.4.0 (2023-05-27)
~~~~~~~~~~~~~~~~~~

Added
^^^^^

* Added a helper class :class:`omni.isaac.lab.asset_loader.UrdfLoader` that converts a URDF file to instanceable USD
  file based on the input configuration object.


0.3.2 (2023-04-27)
~~~~~~~~~~~~~~~~~~

Fixed
^^^^^

* Added safe-printing of functions while using the :meth:`omni.isaac.lab.utils.dict.print_dict` function.


0.3.1 (2023-04-23)
~~~~~~~~~~~~~~~~~~

Added
^^^^^

* Added a modified version of ``lula_franka_gen.urdf`` which includes an end-effector frame.
* Added a standalone script ``play_rmpflow.py`` to show RMPFlow controller.

Fixed
^^^^^

* Fixed the splitting of commands in the :meth:`ActuatorGroup.compute` method. Earlier it was reshaping the
  commands to the shape ``(num_actuators, num_commands)`` which was causing the commands to be split incorrectly.
* Fixed the processing of actuator command in the :meth:`RobotBase._process_actuators_cfg` to deal with multiple
  command types when using "implicit" actuator group.

0.3.0 (2023-04-20)
~~~~~~~~~~~~~~~~~~

Fixed
^^^^^

* Added the destructor to the keyboard devices to unsubscribe from carb.

Added
^^^^^

* Added the :class:`Se2Gamepad` and :class:`Se3Gamepad` for gamepad teleoperation support.


0.2.8 (2023-04-10)
~~~~~~~~~~~~~~~~~~

Fixed
^^^^^

* Fixed bugs in :meth:`axis_angle_from_quat` in the ``omni.isaac.lab.utils.math`` to handle quaternion with negative w component.
* Fixed bugs in :meth:`subtract_frame_transforms` in the ``omni.isaac.lab.utils.math`` by adding the missing final rotation.


0.2.7 (2023-04-07)
~~~~~~~~~~~~~~~~~~

Fixed
^^^^^

* Fixed repetition in applying mimic multiplier for "p_abs" in the :class:`GripperActuatorGroup` class.
* Fixed bugs in :meth:`reset_buffers` in the :class:`RobotBase` and :class:`LeggedRobot` classes.

0.2.6 (2023-03-16)
~~~~~~~~~~~~~~~~~~

Added
^^^^^

* Added the :class:`CollisionPropertiesCfg` to rigid/articulated object and robot base classes.
* Added the :class:`PhysicsMaterialCfg` to the :class:`SingleArm` class for tool sites.

Changed
^^^^^^^

* Changed the default control mode of the :obj:`PANDA_HAND_MIMIC_GROUP_CFG` to be from ``"v_abs"`` to ``"p_abs"``.
  Using velocity control for the mimic group can cause the hand to move in a jerky manner.


0.2.5 (2023-03-08)
~~~~~~~~~~~~~~~~~~

Fixed
^^^^^

* Fixed the indices used for the Jacobian and dynamics quantities in the :class:`MobileManipulator` class.


0.2.4 (2023-03-04)
~~~~~~~~~~~~~~~~~~

Added
^^^^^

* Added :meth:`apply_nested_physics_material` to the ``omni.isaac.lab.utils.kit``.
* Added the :meth:`sample_cylinder` to sample points from a cylinder's surface.
* Added documentation about the issue in using instanceable asset as markers.

Fixed
^^^^^

* Simplified the physics material application in the rigid object and legged robot classes.

Removed
^^^^^^^

* Removed the ``geom_prim_rel_path`` argument in the :class:`RigidObjectCfg.MetaInfoCfg` class.


0.2.3 (2023-02-24)
~~~~~~~~~~~~~~~~~~

Fixed
^^^^^

* Fixed the end-effector body index used for getting the Jacobian in the :class:`SingleArm` and :class:`MobileManipulator` classes.


0.2.2 (2023-01-27)
~~~~~~~~~~~~~~~~~~

Fixed
^^^^^

* Fixed the :meth:`set_world_pose_ros` and :meth:`set_world_pose_from_view` in the :class:`Camera` class.

Deprecated
^^^^^^^^^^

* Removed the :meth:`set_world_pose_from_ypr` method from the :class:`Camera` class.


0.2.1 (2023-01-26)
~~~~~~~~~~~~~~~~~~

Fixed
^^^^^

* Fixed the :class:`Camera` class to support different fisheye projection types.


0.2.0 (2023-01-25)
~~~~~~~~~~~~~~~~~~

Added
^^^^^

* Added support for warp backend in camera utilities.
* Extended the ``play_camera.py`` with ``--gpu`` flag to use GPU replicator backend.

0.1.1 (2023-01-24)
~~~~~~~~~~~~~~~~~~

Fixed
^^^^^

* Fixed setting of physics material on the ground plane when using :meth:`omni.isaac.lab.utils.kit.create_ground_plane` function.


0.1.0 (2023-01-17)
~~~~~~~~~~~~~~~~~~

Added
^^^^^

* Initial release of the extension with experimental API.
* Available robot configurations:

  * **Quadrupeds:** Unitree A1, ANYmal B, ANYmal C
  * **Single-arm manipulators:** Franka Emika arm, UR5
  * **Mobile manipulators:** Clearpath Ridgeback with Franka Emika arm or UR5<|MERGE_RESOLUTION|>--- conflicted
+++ resolved
@@ -1,10 +1,9 @@
 Changelog
 ---------
 
-0.20.7 (2024-08-02)
-~~~~~~~~~~~~~~~~~~~
-
-<<<<<<< HEAD
+0.20.8 (2024-08-02)
+~~~~~~~~~~~~~~~~~~~
+
 Fixed
 ^^^^^
 
@@ -14,7 +13,11 @@
   group are being concatenated. Otherwise, the terms are stored as a dictionary of tensors.
 * Improved the error message when the observation terms are not of the same shape in the
   :class:`~omni.isaac.lab.managers.ObservationManager` class and the terms are being concatenated.
-=======
+
+
+0.20.7 (2024-08-02)
+~~~~~~~~~~~~~~~~~~~
+
 Changed
 ^^^^^^^
 
@@ -24,7 +27,6 @@
 ^^^^^
 
 * Added minimum randomization frequency for reset mode randomizations.
->>>>>>> 9050d2f6
 
 
 0.20.6 (2024-08-02)
