--- conflicted
+++ resolved
@@ -1,11 +1,8 @@
 [package]
 
 # Note: Semantic Versioning is used: https://semver.org/
-<<<<<<< HEAD
+
 version = "0.27.7"
-=======
-version = "0.27.6"
->>>>>>> cace5c50
 
 # Description
 title = "Isaac Lab framework for Robot Learning"
