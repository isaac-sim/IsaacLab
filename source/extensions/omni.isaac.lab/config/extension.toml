--- conflicted
+++ resolved
@@ -1,11 +1,7 @@
 [package]
 
 # Note: Semantic Versioning is used: https://semver.org/
-<<<<<<< HEAD
-version = "0.17.14"
-=======
-version = "0.19.4"
->>>>>>> 7937a186
+version = "0.19.5"
 
 # Description
 title = "Isaac Lab framework for Robot Learning"
