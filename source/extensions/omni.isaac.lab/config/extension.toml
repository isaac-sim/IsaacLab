[package]

# Note: Semantic Versioning is used: https://semver.org/
<<<<<<< HEAD
version = "0.22.13"
=======
version = "0.24.13"
>>>>>>> 2804ff3a

# Description
title = "Isaac Lab framework for Robot Learning"
description="Extension providing main framework interfaces and abstractions for robot learning."
readme  = "docs/README.md"
repository = "https://github.com/isaac-sim/IsaacLab"
category = "robotics"
keywords = ["kit", "robotics", "learning", "ai"]

[dependencies]
"omni.isaac.core" = {}
"omni.isaac.ml_archive" = {}
"omni.replicator.core" = {}

[python.pipapi]
requirements = [
    "numpy",
    "prettytable==3.3.0",
    "tensordict",
    "toml",
    "hidapi",
    "gymnasium==0.29.0",
    "trimesh"
]

modules = [
    "numpy",
    "prettytable",
    "tensordict",
    "toml",
    "hid",
    "gymnasium",
    "trimesh"
]

use_online_index=true

[[python.module]]
name = "omni.isaac.lab"<|MERGE_RESOLUTION|>--- conflicted
+++ resolved
@@ -1,11 +1,7 @@
 [package]
 
 # Note: Semantic Versioning is used: https://semver.org/
-<<<<<<< HEAD
-version = "0.22.13"
-=======
-version = "0.24.13"
->>>>>>> 2804ff3a
+version = "0.25.13"
 
 # Description
 title = "Isaac Lab framework for Robot Learning"
