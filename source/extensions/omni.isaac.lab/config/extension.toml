[package]

# Note: Semantic Versioning is used: https://semver.org/
<<<<<<< HEAD
version = "0.28.0"
=======
version = "0.27.29"
>>>>>>> ee3f0224

# Description
title = "Isaac Lab framework for Robot Learning"
description="Extension providing main framework interfaces and abstractions for robot learning."
readme  = "docs/README.md"
repository = "https://github.com/isaac-sim/IsaacLab"
category = "robotics"
keywords = ["kit", "robotics", "learning", "ai"]

[dependencies]
"omni.isaac.core" = {}
"omni.replicator.core" = {}

[python.pipapi]
requirements = [
    "numpy",
    "prettytable==3.3.0",
    "toml",
    "hidapi",
    "gymnasium==0.29.0",
    "trimesh"
]

modules = [
    "numpy",
    "prettytable",
    "toml",
    "hid",
    "gymnasium",
    "trimesh"
]

use_online_index=true

[[python.module]]
name = "omni.isaac.lab"<|MERGE_RESOLUTION|>--- conflicted
+++ resolved
@@ -1,11 +1,7 @@
 [package]
 
 # Note: Semantic Versioning is used: https://semver.org/
-<<<<<<< HEAD
 version = "0.28.0"
-=======
-version = "0.27.29"
->>>>>>> ee3f0224
 
 # Description
 title = "Isaac Lab framework for Robot Learning"
