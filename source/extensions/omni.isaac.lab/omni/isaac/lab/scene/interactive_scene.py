--- conflicted
+++ resolved
@@ -503,15 +503,9 @@
                 )
             ):
                 continue
-
             # resolve regex
-<<<<<<< HEAD
-            asset_cfg.prim_path = asset_cfg.prim_path.format(ENV_REGEX_NS=self.env_regex_ns)
-
-=======
             if hasattr(asset_cfg, "prim_path"):
                 asset_cfg.prim_path = asset_cfg.prim_path.format(ENV_REGEX_NS=self.env_regex_ns)
->>>>>>> 4d991470
             # create asset
             if isinstance(asset_cfg, TerrainImporterCfg):
                 # terrains are special entities since they define environment origins
