--- conflicted
+++ resolved
@@ -94,13 +94,11 @@
     debug_vis: bool = False
     """Whether to visualize debug information. Defaults to False."""
 
-<<<<<<< HEAD
     lows: list[float] = [-np.inf]
     highs: list[float] = [np.inf]
-=======
+
     clip: dict[str, tuple] | None = None
     """Clip range for the action (dict of regex expressions). Defaults to None."""
->>>>>>> e956ddb7
 
 
 ##
@@ -186,9 +184,6 @@
     please make sure the length of the tuple matches the dimensions of the tensor outputted from the term.
     """
 
-<<<<<<< HEAD
-    hist_len: int = 1
-=======
     history_length: int = 0
     """Number of past observations to store in the observation buffers. Defaults to 0, meaning no history.
 
@@ -201,7 +196,6 @@
     flatten_history_dim: bool = True
     """Whether or not the observation manager should flatten history-based observation terms to a 2D (N, D) tensor.
     Defaults to True."""
->>>>>>> e956ddb7
 
 
 @configclass
