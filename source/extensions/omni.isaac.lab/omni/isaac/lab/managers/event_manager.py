--- conflicted
+++ resolved
@@ -301,50 +301,8 @@
                     # sample the time left for each environment
                     lower, upper = term_cfg.interval_range_s
                     time_left = torch.rand(self.num_envs, device=self.device) * (upper - lower) + lower
-<<<<<<< HEAD
                     self._interval_mode_time_left.append(time_left)
 
             elif term_cfg.mode == "reset":
                 time_left = torch.zeros(self.num_envs, device=self.device)
-                self._reset_mode_time_until_next_reset.append(time_left)
-
-
-class RandomizationManager(EventManager):
-    """Manager for applying event specific operations to different elements in the scene.
-
-    .. deprecated:: v0.4.0
-        As the RandomizationManager also handles events such as resetting the environment, the class has been
-        renamed to EventManager  as it is more general purpose. The RandomizationManager will be removed in v0.4.0.
-    """
-
-    def __init__(self, cfg: object, env: ManagerBasedEnv):
-        """Initialize the randomization manager.
-
-        Args:
-            cfg: A configuration object or dictionary (``dict[str, EventTermCfg]``).
-            env: An environment object.
-        """
-        dep_msg = "The class 'RandomizationManager' will be removed in v0.4.0. Please use 'EventManager' instead."
-        warnings.warn(dep_msg, DeprecationWarning)
-        carb.log_error(dep_msg)
-
-        super().__init__(cfg, env)
-
-    def randomize(self, mode: str, env_ids: Sequence[int] | None = None, dt: float | None = None):
-        """Randomize the environment.
-
-        .. deprecated:: v0.4.0
-            This method will be removed in v0.4.0. Please use the method :meth:`EventManager.apply`
-            instead.
-        """
-        dep_msg = (
-            "The class 'RandomizationManager' including its method 'randomize' will be removed in v0.4.0. Please use "
-            "the class 'EventManager' with the method 'apply' instead."
-        )
-        warnings.warn(dep_msg, DeprecationWarning)
-        carb.log_error(dep_msg)
-
-        self.apply(mode, env_ids, dt)
-=======
-                    self._interval_mode_time_left.append(time_left)
->>>>>>> 4def7a69
+                self._reset_mode_time_until_next_reset.append(time_left)