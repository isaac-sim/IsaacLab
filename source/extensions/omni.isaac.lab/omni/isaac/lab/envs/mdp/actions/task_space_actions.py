# Copyright (c) 2022-2025, The Isaac Lab Project Developers.
# All rights reserved.
#
# SPDX-License-Identifier: BSD-3-Clause

from __future__ import annotations

import torch
from collections.abc import Sequence
from typing import TYPE_CHECKING

import omni.log
from pxr import UsdPhysics

import omni.isaac.lab.utils.math as math_utils
import omni.isaac.lab.utils.string as string_utils
from omni.isaac.lab.assets.articulation import Articulation
from omni.isaac.lab.assets.rigid_object import RigidObject
from omni.isaac.lab.controllers.differential_ik import DifferentialIKController
from omni.isaac.lab.controllers.operational_space import OperationalSpaceController
from omni.isaac.lab.managers.action_manager import ActionTerm
from omni.isaac.lab.sensors import ContactSensor, ContactSensorCfg, FrameTransformer, FrameTransformerCfg
from omni.isaac.lab.sim.utils import find_matching_prims

if TYPE_CHECKING:
    from omni.isaac.lab.envs import ManagerBasedEnv

    from . import actions_cfg


class DifferentialInverseKinematicsAction(ActionTerm):
    r"""Inverse Kinematics action term.

    This action term performs pre-processing of the raw actions using scaling transformation.

    .. math::
        \text{action} = \text{scaling} \times \text{input action}
        \text{joint position} = J^{-} \times \text{action}

    where :math:`\text{scaling}` is the scaling applied to the input action, and :math:`\text{input action}`
    is the input action from the user, :math:`J` is the Jacobian over the articulation's actuated joints,
    and \text{joint position} is the desired joint position command for the articulation's joints.
    """

    cfg: actions_cfg.DifferentialInverseKinematicsActionCfg
    """The configuration of the action term."""
    _asset: Articulation
    """The articulation asset on which the action term is applied."""
    _scale: torch.Tensor
    """The scaling factor applied to the input action. Shape is (1, action_dim)."""
    _clip: torch.Tensor
    """The clip applied to the input action."""

    def __init__(self, cfg: actions_cfg.DifferentialInverseKinematicsActionCfg, env: ManagerBasedEnv):
        # initialize the action term
        super().__init__(cfg, env)

        # resolve the joints over which the action term is applied
        self._joint_ids, self._joint_names = self._asset.find_joints(self.cfg.joint_names)
        self._num_joints = len(self._joint_ids)
        # parse the body index
        body_ids, body_names = self._asset.find_bodies(self.cfg.body_name)
        if len(body_ids) != 1:
            raise ValueError(
                f"Expected one match for the body name: {self.cfg.body_name}. Found {len(body_ids)}: {body_names}."
            )
        # save only the first body index
        self._body_idx = body_ids[0]
        self._body_name = body_names[0]
        # check if articulation is fixed-base
        # if fixed-base then the jacobian for the base is not computed
        # this means that number of bodies is one less than the articulation's number of bodies
        if self._asset.is_fixed_base:
            self._jacobi_body_idx = self._body_idx - 1
            self._jacobi_joint_ids = self._joint_ids
        else:
            self._jacobi_body_idx = self._body_idx
            self._jacobi_joint_ids = [i + 6 for i in self._joint_ids]

        # log info for debugging
        omni.log.info(
            f"Resolved joint names for the action term {self.__class__.__name__}:"
            f" {self._joint_names} [{self._joint_ids}]"
        )
        omni.log.info(
            f"Resolved body name for the action term {self.__class__.__name__}: {self._body_name} [{self._body_idx}]"
        )
        # Avoid indexing across all joints for efficiency
        if self._num_joints == self._asset.num_joints:
            self._joint_ids = slice(None)

        # create the differential IK controller
        self._ik_controller = DifferentialIKController(
            cfg=self.cfg.controller, num_envs=self.num_envs, device=self.device
        )

        # create tensors for raw and processed actions
        self._raw_actions = torch.zeros(self.num_envs, self.action_dim, device=self.device)
        self._processed_actions = torch.zeros_like(self.raw_actions)
        self._executed_actions = torch.zeros(self.num_envs, self._num_joints, device=self.device)

        # save the scale as tensors
        self._scale = torch.zeros((self.num_envs, self.action_dim), device=self.device)
        self._scale[:] = torch.tensor(self.cfg.scale, device=self.device)

        # convert the fixed offsets to torch tensors of batched shape
        if self.cfg.body_offset is not None:
            self._offset_pos = torch.tensor(self.cfg.body_offset.pos, device=self.device).repeat(self.num_envs, 1)
            self._offset_rot = torch.tensor(self.cfg.body_offset.rot, device=self.device).repeat(self.num_envs, 1)
        else:
            self._offset_pos, self._offset_rot = None, None

        # parse clip
        if self.cfg.clip is not None:
            if isinstance(cfg.clip, dict):
                self._clip = torch.tensor([[-float("inf"), float("inf")]], device=self.device).repeat(
                    self.num_envs, self.action_dim, 1
                )
                index_list, _, value_list = string_utils.resolve_matching_names_values(self.cfg.clip, self._joint_names)
                self._clip[:, index_list] = torch.tensor(value_list, device=self.device)
            else:
                raise ValueError(f"Unsupported clip type: {type(cfg.clip)}. Supported types are dict.")

    """
    Properties.
    """

    @property
    def action_dim(self) -> int:
        return self._ik_controller.action_dim

    @property
    def raw_actions(self) -> torch.Tensor:
        return self._raw_actions

    @property
    def processed_actions(self) -> torch.Tensor:
        return self._processed_actions

    @property
    def jacobian_w(self) -> torch.Tensor:
        return self._asset.root_physx_view.get_jacobians()[:, self._jacobi_body_idx, :, self._jacobi_joint_ids]

    @property
    def jacobian_b(self) -> torch.Tensor:
        jacobian = self.jacobian_w
        base_rot = self._asset.data.root_link_quat_w
        base_rot_matrix = math_utils.matrix_from_quat(math_utils.quat_inv(base_rot))
        jacobian[:, :3, :] = torch.bmm(base_rot_matrix, jacobian[:, :3, :])
        jacobian[:, 3:, :] = torch.bmm(base_rot_matrix, jacobian[:, 3:, :])
        return jacobian

    """
    Operations.
    """

    def process_actions(self, actions: torch.Tensor):
        # store the raw actions
        self._raw_actions[:] = actions
        self._processed_actions[:] = self.raw_actions * self._scale
<<<<<<< HEAD
        self._processed_actions = torch.clamp(self._processed_actions, self.act_lows, self.act_highs)
=======
        if self.cfg.clip is not None:
            self._processed_actions = torch.clamp(
                self._processed_actions, min=self._clip[:, :, 0], max=self._clip[:, :, 1]
            )
>>>>>>> e956ddb7
        # obtain quantities from simulation
        ee_pos_curr, ee_quat_curr = self._compute_frame_pose()
        # set command into controller
        self._ik_controller.set_command(self._processed_actions, ee_pos_curr, ee_quat_curr)

    def apply_actions(self):
        # obtain quantities from simulation
        ee_pos_curr, ee_quat_curr = self._compute_frame_pose()
        joint_pos = self._asset.data.joint_pos[:, self._joint_ids]
        # compute the delta in joint-space
        if ee_quat_curr.norm() != 0:
            jacobian = self._compute_frame_jacobian()
            joint_pos_des = self._ik_controller.compute(ee_pos_curr, ee_quat_curr, jacobian, joint_pos)
        else:
            joint_pos_des = joint_pos.clone()
        # set the joint position command
        self._asset.set_joint_position_target(joint_pos_des, self._joint_ids)
        self._executed_actions[:] = joint_pos_des.clone()

    def reset(self, env_ids: Sequence[int] | None = None) -> None:
        self._raw_actions[env_ids] = 0.0
        self._processed_actions[env_ids] = 0.0

    """
    Helper functions.
    """

    def _compute_frame_pose(self) -> tuple[torch.Tensor, torch.Tensor]:
        """Computes the pose of the target frame in the root frame.

        Returns:
            A tuple of the body's position and orientation in the root frame.
        """
        # obtain quantities from simulation
        ee_pos_w = self._asset.data.body_link_pos_w[:, self._body_idx]
        ee_quat_w = self._asset.data.body_link_quat_w[:, self._body_idx]
        root_pos_w = self._asset.data.root_link_pos_w
        root_quat_w = self._asset.data.root_link_quat_w
        # compute the pose of the body in the root frame
        ee_pose_b, ee_quat_b = math_utils.subtract_frame_transforms(root_pos_w, root_quat_w, ee_pos_w, ee_quat_w)
        # account for the offset
        if self.cfg.body_offset is not None:
            ee_pose_b, ee_quat_b = math_utils.combine_frame_transforms(
                ee_pose_b, ee_quat_b, self._offset_pos, self._offset_rot
            )

        return ee_pose_b, ee_quat_b

    def _compute_frame_jacobian(self):
        """Computes the geometric Jacobian of the target frame in the root frame.

        This function accounts for the target frame offset and applies the necessary transformations to obtain
        the right Jacobian from the parent body Jacobian.
        """
        # read the parent jacobian
        jacobian = self.jacobian_b
        # account for the offset
        if self.cfg.body_offset is not None:
            # Modify the jacobian to account for the offset
            # -- translational part
            # v_link = v_ee + w_ee x r_link_ee = v_J_ee * q + w_J_ee * q x r_link_ee
            #        = (v_J_ee + w_J_ee x r_link_ee ) * q
            #        = (v_J_ee - r_link_ee_[x] @ w_J_ee) * q
            jacobian[:, 0:3, :] += torch.bmm(-math_utils.skew_symmetric_matrix(self._offset_pos), jacobian[:, 3:, :])
            # -- rotational part
            # w_link = R_link_ee @ w_ee
            jacobian[:, 3:, :] = torch.bmm(math_utils.matrix_from_quat(self._offset_rot), jacobian[:, 3:, :])

        return jacobian


<<<<<<< HEAD
class RigidObjectActionTerm(ActionTerm):
    """Simple action term that implements a PD controller to track a target position.

    The action term is applied to the cube asset. It involves two steps:

    1. **Process the raw actions**: Typically, this includes any transformations of the raw actions
       that are required to map them to the desired space. This is called once per environment step.
    2. **Apply the processed actions**: This step applies the processed actions to the asset.
       It is called once per simulation step.

    In this case, the action term simply applies the raw actions to the cube asset. The raw actions
    are the desired target positions of the cube in the environment frame. The pre-processing step
    simply copies the raw actions to the processed actions as no additional processing is required.
    The processed actions are then applied to the cube asset by implementing a PD controller to
    track the target position.
    """

    _asset: RigidObject
    """The articulation asset on which the action term is applied."""

    def __init__(self, cfg: actions_cfg.RigidObjectPoseActionTermCfg, env: ManagerBasedEnv):
        # call super constructor
        super().__init__(cfg, env)
        # create buffers

        self._raw_actions = torch.zeros(self.num_envs, self.action_dim, device=self.device)
        self._processed_actions = torch.zeros_like(self.raw_actions)
        self._vel_command = torch.zeros(self.num_envs, 6, device=self.device)

        self.obj_pos_des = torch.zeros(self.num_envs, 3, device=self.device)
        self.obj_quat_des = torch.zeros(self.num_envs, 4, device=self.device)
        self._command = torch.zeros(self.num_envs, self.action_dim, device=self.device)
        self._scale = torch.zeros((self.num_envs, self.action_dim), device=self.device)
        self._scale[:] = torch.tensor(self.cfg.scale, device=self.device)

        # gains of controller
        self.p_gain = cfg.p_gain
        self.d_gain = cfg.d_gain
        self.initialized = torch.zeros(self.num_envs, dtype=torch.bool, device=self.device)

        self.act_lows = torch.tensor(cfg.lows, device=self.device)[None]
        self.act_highs = torch.tensor(cfg.highs, device=self.device)[None]
=======
class OperationalSpaceControllerAction(ActionTerm):
    r"""Operational space controller action term.

    This action term performs pre-processing of the raw actions for operational space control.

    """

    cfg: actions_cfg.OperationalSpaceControllerActionCfg
    """The configuration of the action term."""
    _asset: Articulation
    """The articulation asset on which the action term is applied."""
    _contact_sensor: ContactSensor = None
    """The contact sensor for the end-effector body."""
    _task_frame_transformer: FrameTransformer = None
    """The frame transformer for the task frame."""

    def __init__(self, cfg: actions_cfg.OperationalSpaceControllerActionCfg, env: ManagerBasedEnv):
        # initialize the action term
        super().__init__(cfg, env)

        self._sim_dt = env.sim.get_physics_dt()

        # resolve the joints over which the action term is applied
        self._joint_ids, self._joint_names = self._asset.find_joints(self.cfg.joint_names)
        self._num_DoF = len(self._joint_ids)
        # parse the ee body index
        body_ids, body_names = self._asset.find_bodies(self.cfg.body_name)
        if len(body_ids) != 1:
            raise ValueError(
                f"Expected one match for the ee body name: {self.cfg.body_name}. Found {len(body_ids)}: {body_names}."
            )
        # save only the first ee body index
        self._ee_body_idx = body_ids[0]
        self._ee_body_name = body_names[0]
        # check if articulation is fixed-base
        # if fixed-base then the jacobian for the base is not computed
        # this means that number of bodies is one less than the articulation's number of bodies
        if self._asset.is_fixed_base:
            self._jacobi_ee_body_idx = self._ee_body_idx - 1
            self._jacobi_joint_idx = self._joint_ids
        else:
            self._jacobi_ee_body_idx = self._ee_body_idx
            self._jacobi_joint_idx = [i + 6 for i in self._joint_ids]

        # log info for debugging
        omni.log.info(
            f"Resolved joint names for the action term {self.__class__.__name__}:"
            f" {self._joint_names} [{self._joint_ids}]"
        )
        omni.log.info(
            f"Resolved ee body name for the action term {self.__class__.__name__}:"
            f" {self._ee_body_name} [{self._ee_body_idx}]"
        )
        # Avoid indexing across all joints for efficiency
        if self._num_DoF == self._asset.num_joints:
            self._joint_ids = slice(None)

        # convert the fixed offsets to torch tensors of batched shape
        if self.cfg.body_offset is not None:
            self._offset_pos = torch.tensor(self.cfg.body_offset.pos, device=self.device).repeat(self.num_envs, 1)
            self._offset_rot = torch.tensor(self.cfg.body_offset.rot, device=self.device).repeat(self.num_envs, 1)
        else:
            self._offset_pos, self._offset_rot = None, None

        # create contact sensor if any of the command is wrench_abs, and if stiffness is provided
        if (
            "wrench_abs" in self.cfg.controller_cfg.target_types
            and self.cfg.controller_cfg.contact_wrench_stiffness_task is not None
        ):
            self._contact_sensor_cfg = ContactSensorCfg(prim_path=self._asset.cfg.prim_path + "/" + self._ee_body_name)
            self._contact_sensor = ContactSensor(self._contact_sensor_cfg)
            if not self._contact_sensor.is_initialized:
                self._contact_sensor._initialize_impl()
                self._contact_sensor._is_initialized = True

        # Initialize the task frame transformer if a relative path for the RigidObject, representing the task frame,
        # is provided.
        if self.cfg.task_frame_rel_path is not None:
            # The source RigidObject can be any child of the articulation asset (we will not use it),
            # hence, we will use the first RigidObject child.
            root_rigidbody_path = self._first_RigidObject_child_path()
            task_frame_transformer_path = "/World/envs/env_.*/" + self.cfg.task_frame_rel_path
            task_frame_transformer_cfg = FrameTransformerCfg(
                prim_path=root_rigidbody_path,
                target_frames=[
                    FrameTransformerCfg.FrameCfg(
                        name="task_frame",
                        prim_path=task_frame_transformer_path,
                    ),
                ],
            )
            self._task_frame_transformer = FrameTransformer(task_frame_transformer_cfg)
            if not self._task_frame_transformer.is_initialized:
                self._task_frame_transformer._initialize_impl()
                self._task_frame_transformer._is_initialized = True
            # create tensor for task frame pose wrt the root frame
            self._task_frame_pose_b = torch.zeros(self.num_envs, 7, device=self.device)
        else:
            # create an empty reference for task frame pose
            self._task_frame_pose_b = None

        # create the operational space controller
        self._osc = OperationalSpaceController(cfg=self.cfg.controller_cfg, num_envs=self.num_envs, device=self.device)

        # create tensors for raw and processed actions
        self._raw_actions = torch.zeros(self.num_envs, self.action_dim, device=self.device)
        self._processed_actions = torch.zeros_like(self.raw_actions)

        # create tensors for the dynamic-related quantities
        self._jacobian_b = torch.zeros(self.num_envs, 6, self._num_DoF, device=self.device)
        self._mass_matrix = torch.zeros(self.num_envs, self._num_DoF, self._num_DoF, device=self.device)
        self._gravity = torch.zeros(self.num_envs, self._num_DoF, device=self.device)

        # create tensors for the ee states
        self._ee_pose_w = torch.zeros(self.num_envs, 7, device=self.device)
        self._ee_pose_b = torch.zeros(self.num_envs, 7, device=self.device)
        self._ee_pose_b_no_offset = torch.zeros(self.num_envs, 7, device=self.device)  # The original ee without offset
        self._ee_vel_w = torch.zeros(self.num_envs, 6, device=self.device)
        self._ee_vel_b = torch.zeros(self.num_envs, 6, device=self.device)
        self._ee_force_w = torch.zeros(self.num_envs, 3, device=self.device)  # Only the forces are used for now
        self._ee_force_b = torch.zeros(self.num_envs, 3, device=self.device)  # Only the forces are used for now

        # create tensors for the joint states
        self._joint_pos = torch.zeros(self.num_envs, self._num_DoF, device=self.device)
        self._joint_vel = torch.zeros(self.num_envs, self._num_DoF, device=self.device)

        # create the joint effort tensor
        self._joint_efforts = torch.zeros(self.num_envs, self._num_DoF, device=self.device)

        # save the scale as tensors
        self._position_scale = torch.tensor(self.cfg.position_scale, device=self.device)
        self._orientation_scale = torch.tensor(self.cfg.orientation_scale, device=self.device)
        self._wrench_scale = torch.tensor(self.cfg.wrench_scale, device=self.device)
        self._stiffness_scale = torch.tensor(self.cfg.stiffness_scale, device=self.device)
        self._damping_ratio_scale = torch.tensor(self.cfg.damping_ratio_scale, device=self.device)

        # indexes for the various command elements (e.g., pose_rel, stifness, etc.) within the command tensor
        self._pose_abs_idx = None
        self._pose_rel_idx = None
        self._wrench_abs_idx = None
        self._stiffness_idx = None
        self._damping_ratio_idx = None
        self._resolve_command_indexes()

        # Nullspace position control joint targets
        self._nullspace_joint_pos_target = None
        self._resolve_nullspace_joint_pos_targets()
>>>>>>> e956ddb7

    """
    Properties.
    """

    @property
    def action_dim(self) -> int:
<<<<<<< HEAD
        """Dimension of the controller's input command."""
        if self.cfg.command_type == "position":
            return 3  # (x, y, z)
        elif self.cfg.command_type == "pose" and self.cfg.use_relative_mode:
            return 6  # (dx, dy, dz, droll, dpitch, dyaw)
        else:
            return 7  # (x, y, z, qw, qx, qy, qz)

    @property
    def raw_actions(self) -> torch.Tensor:
=======
        """Dimension of the action space of operational space control."""
        return self._osc.action_dim

    @property
    def raw_actions(self) -> torch.Tensor:
        """Raw actions for operational space control."""
>>>>>>> e956ddb7
        return self._raw_actions

    @property
    def processed_actions(self) -> torch.Tensor:
<<<<<<< HEAD
        return self._processed_actions

    def reset(self, env_ids: Sequence[int] | None = None) -> None:
        self._raw_actions[env_ids] = 0.0
        self.initialized[env_ids] = False

    """
    Operations
    """

    def _compute_frame_pose(self) -> tuple[torch.Tensor, torch.Tensor]:
        """Computes the pose of the target frame in the root frame.

        Returns:
            A tuple of the body's position and orientation in the root frame.
        """
        # obtain quantities from simulation
        root_pose_w = self._asset.data.root_state_w[..., :7]
        obj_pose_w = root_pose_w[:, :3] - self._env.scene.env_origins
        obj_quat_w = root_pose_w[:, 3:]
        # ee_pose_w = self._asset.data.body_state_w[:, self._body_idx, :7]
        # root_pose_w = self._asset.data.root_state_w[:, :7]
        # # compute the pose of the body in the root frame
        # ee_pose_b, ee_quat_b = math_utils.subtract_frame_transforms(
        #     root_pose_w[:, 0:3], root_pose_w[:, 3:7], ee_pose_w[:, 0:3], ee_pose_w[:, 3:7]
        # )
        # # account for the offset
        # if self.cfg.body_offset is not None:
        #     ee_pose_b, ee_quat_b = math_utils.combine_frame_transforms(
        #         ee_pose_b, ee_quat_b, self._offset_pos, self._offset_rot
        #     )
        return obj_pose_w, obj_quat_w

    def set_command(
        self, command: torch.Tensor, obj_pos: torch.Tensor | None = None, obj_quat: torch.Tensor | None = None
    ):
        """Set target object pose command.

        Based on the configured command type and relative mode, the method computes the desired end-effector pose.
        It is up to the user to ensure that the command is given in the correct frame. The method only
        applies the relative mode if the command type is ``position_rel`` or ``pose_rel``.

        Args:
            command: The input command in shape (N, 3) or (N, 6) or (N, 7).
            ee_pos: The current end-effector position in shape (N, 3).
                This is only needed if the command type is ``position_rel`` or ``pose_rel``.
            ee_quat: The current end-effector orientation (w, x, y, z) in shape (N, 4).
                This is only needed if the command type is ``position_*`` or ``pose_rel``.

        Raises:
            ValueError: If the command type is ``position_*`` and :attr:`ee_quat` is None.
            ValueError: If the command type is ``position_rel`` and :attr:`ee_pos` is None.
            ValueError: If the command type is ``pose_rel`` and either :attr:`ee_pos` or :attr:`ee_quat` is None.
        """
        # store command
        self._command[:] = command
        # compute the desired end-effector pose
        if self.cfg.command_type == "position":
            # we need end-effector orientation even though we are in position mode
            # this is only needed for display purposes
            if obj_quat is None:
                raise ValueError("End-effector orientation can not be None for `position_*` command type!")
            # compute targets
            if self.cfg.use_relative_mode:
                if obj_pos is None:
                    raise ValueError("End-effector position can not be None for `position_rel` command type!")
                self.obj_pos_des[:] = obj_pos + self._command
                self.obj_quat_des[:] = obj_quat
            else:
                self.obj_pos_des[:] = self._command
                self.obj_quat_des[:] = obj_quat
        else:
            # compute targets
            if self.cfg.use_relative_mode:
                if obj_pos is None or obj_quat is None:
                    raise ValueError(
                        "Neither end-effector position nor orientation can be None for `pose_rel` command type!"
                    )
                self.obj_pos_des, self.obj_quat_des = math_utils.apply_delta_pose(obj_pos, obj_quat, self._command)
            else:
                self.obj_pos_des = self._command[:, 0:3]
                self.obj_quat_des = self._command[:, 3:7]

    def process_actions(self, actions: torch.Tensor):
        #         ----------------------------------------------
        # Toggle gripper (open/close): K
        # Move arm along x-axis: W/S
        # Move arm along y-axis: A/D
        # Move arm along z-axis: Q/E
        # Rotate arm along x-axis: Z/X
        # Rotate arm along y-axis: T/G
        # Rotate arm along z-axis: C/V
        # print("------------------------------------")
        # print(actions)
        # store the raw actions
        # actions[:] = 0
        # actions[:, 2] = -0.01
        # actions[:, 5] = -0.5

        self._raw_actions[:] = actions
        # no-processing of actions
        self._processed_actions[:] = self._raw_actions[:] * self._scale
        obj_pos_curr, obj_quat_curr = self._compute_frame_pose()

        # set command into controller
        if self.cfg.is_accumulate_action:
            self.obj_pos_des[~self.initialized] = obj_pos_curr[~self.initialized]
            self.obj_quat_des[~self.initialized] = obj_quat_curr[~self.initialized]
            self.initialized[~self.initialized] = True
            self.set_command(self._processed_actions, self.obj_pos_des, self.obj_quat_des)
        else:
            self.set_command(self._processed_actions, obj_pos_curr, obj_quat_curr)
        # print("Current ", obj_pos_curr, obj_quat_curr)
        # print("Destination ", self.obj_pos_des, self.obj_quat_des)

    def apply_actions(self):
        # implement a PD controller to track the target pose
        obj_pos_curr, obj_quat_curr = self._compute_frame_pose()
        pos_error, rot_error = math_utils.compute_pose_error(
            obj_pos_curr, obj_quat_curr, self.obj_pos_des, self.obj_quat_des
        )
        pos_error = torch.clamp(pos_error, self.act_lows[:, :3], self.act_highs[:, :3])
        rot_error = torch.clamp(rot_error, self.act_lows[:, 3:], self.act_highs[:, 3:])
        pos_vel_error = -self._asset.data.root_lin_vel_w
        rot_vel_error = -self._asset.data.root_ang_vel_w

        # set velocity targets
        self._vel_command[:, :3] = self.p_gain * pos_error + self.d_gain * pos_vel_error
        self._vel_command[:, 3:] = self.p_gain * rot_error + self.d_gain * rot_vel_error
        self._asset.write_root_velocity_to_sim(self._vel_command)
=======
        """Processed actions for operational space control."""
        return self._processed_actions

    @property
    def jacobian_w(self) -> torch.Tensor:
        return self._asset.root_physx_view.get_jacobians()[:, self._jacobi_ee_body_idx, :, self._jacobi_joint_idx]

    @property
    def jacobian_b(self) -> torch.Tensor:
        jacobian = self.jacobian_w
        base_rot = self._asset.data.root_link_quat_w
        base_rot_matrix = math_utils.matrix_from_quat(math_utils.quat_inv(base_rot))
        jacobian[:, :3, :] = torch.bmm(base_rot_matrix, jacobian[:, :3, :])
        jacobian[:, 3:, :] = torch.bmm(base_rot_matrix, jacobian[:, 3:, :])
        return jacobian

    """
    Operations.
    """

    def process_actions(self, actions: torch.Tensor):
        """Pre-processes the raw actions and sets them as commands for for operational space control.

        Args:
            actions (torch.Tensor): The raw actions for operational space control. It is a tensor of
                shape (``num_envs``, ``action_dim``).
        """

        # Update ee pose, which would be used by relative targets (i.e., pose_rel)
        self._compute_ee_pose()

        # Update task frame pose w.r.t. the root frame.
        self._compute_task_frame_pose()

        # Pre-process the raw actions for operational space control.
        self._preprocess_actions(actions)

        # set command into controller
        self._osc.set_command(
            command=self._processed_actions,
            current_ee_pose_b=self._ee_pose_b,
            current_task_frame_pose_b=self._task_frame_pose_b,
        )

    def apply_actions(self):
        """Computes the joint efforts for operational space control and applies them to the articulation."""

        # Update the relevant states and dynamical quantities
        self._compute_dynamic_quantities()
        self._compute_ee_jacobian()
        self._compute_ee_pose()
        self._compute_ee_velocity()
        self._compute_ee_force()
        self._compute_joint_states()
        # Calculate the joint efforts
        self._joint_efforts[:] = self._osc.compute(
            jacobian_b=self._jacobian_b,
            current_ee_pose_b=self._ee_pose_b,
            current_ee_vel_b=self._ee_vel_b,
            current_ee_force_b=self._ee_force_b,
            mass_matrix=self._mass_matrix,
            gravity=self._gravity,
            current_joint_pos=self._joint_pos,
            current_joint_vel=self._joint_vel,
            nullspace_joint_pos_target=self._nullspace_joint_pos_target,
        )
        self._asset.set_joint_effort_target(self._joint_efforts, joint_ids=self._joint_ids)

    def reset(self, env_ids: Sequence[int] | None = None) -> None:
        """Resets the raw actions and the sensors if available.

        Args:
            env_ids (Sequence[int] | None): The environment indices to reset. If ``None``, all environments are reset.
        """
        self._raw_actions[env_ids] = 0.0
        if self._contact_sensor is not None:
            self._contact_sensor.reset(env_ids)
        if self._task_frame_transformer is not None:
            self._task_frame_transformer.reset(env_ids)

    """
    Helper functions.

    """

    def _first_RigidObject_child_path(self):
        """Finds the first ``RigidObject`` child under the articulation asset.

        Raises:
            ValueError: If no child ``RigidObject`` is found under the articulation asset.

        Returns:
            str: The path to the first ``RigidObject`` child under the articulation asset.
        """
        child_prims = find_matching_prims(self._asset.cfg.prim_path + "/.*")
        rigid_child_prim = None
        # Loop through the list and stop at the first RigidObject found
        for prim in child_prims:
            if prim.HasAPI(UsdPhysics.RigidBodyAPI):
                rigid_child_prim = prim
                break
        if rigid_child_prim is None:
            raise ValueError("No child rigid body found under the expression: '{self._asset.cfg.prim_path}'/.")
        rigid_child_prim_path = rigid_child_prim.GetPath().pathString
        # Remove the specific env index from the path string
        rigid_child_prim_path = self._asset.cfg.prim_path + "/" + rigid_child_prim_path.split("/")[-1]
        return rigid_child_prim_path

    def _resolve_command_indexes(self):
        """Resolves the indexes for the various command elements within the command tensor.

        Raises:
            ValueError: If any command index is left unresolved.
        """
        # First iterate over the target types to find the indexes of the different command elements
        cmd_idx = 0
        for target_type in self.cfg.controller_cfg.target_types:
            if target_type == "pose_abs":
                self._pose_abs_idx = cmd_idx
                cmd_idx += 7
            elif target_type == "pose_rel":
                self._pose_rel_idx = cmd_idx
                cmd_idx += 6
            elif target_type == "wrench_abs":
                self._wrench_abs_idx = cmd_idx
                cmd_idx += 6
            else:
                raise ValueError("Undefined target_type for OSC within OperationalSpaceControllerAction.")
        # Then iterate over the impedance parameters depending on the impedance mode
        if (
            self.cfg.controller_cfg.impedance_mode == "variable_kp"
            or self.cfg.controller_cfg.impedance_mode == "variable"
        ):
            self._stiffness_idx = cmd_idx
            cmd_idx += 6
            if self.cfg.controller_cfg.impedance_mode == "variable":
                self._damping_ratio_idx = cmd_idx
                cmd_idx += 6

        # Check if any command is left unresolved
        if self.action_dim != cmd_idx:
            raise ValueError("Not all command indexes have been resolved.")

    def _resolve_nullspace_joint_pos_targets(self):
        """Resolves the nullspace joint pos targets for the operational space controller.

        Raises:
            ValueError: If the nullspace joint pos targets are set when null space control is not set to 'position'.
            ValueError: If the nullspace joint pos targets are not set when null space control is set to 'position'.
            ValueError: If an invalid value is set for nullspace joint pos targets.
        """

        if self.cfg.nullspace_joint_pos_target != "none" and self.cfg.controller_cfg.nullspace_control != "position":
            raise ValueError("Nullspace joint targets can only be set when null space control is set to 'position'.")

        if self.cfg.nullspace_joint_pos_target == "none" and self.cfg.controller_cfg.nullspace_control == "position":
            raise ValueError("Nullspace joint targets must be set when null space control is set to 'position'.")

        if self.cfg.nullspace_joint_pos_target == "zero" or self.cfg.nullspace_joint_pos_target == "none":
            # Keep the nullspace joint targets as None as this is later processed as zero in the controller
            self._nullspace_joint_pos_target = None
        elif self.cfg.nullspace_joint_pos_target == "center":
            # Get the center of the robot soft joint limits
            self._nullspace_joint_pos_target = torch.mean(
                self._asset.data.soft_joint_pos_limits[:, self._joint_ids, :], dim=-1
            )
        elif self.cfg.nullspace_joint_pos_target == "default":
            # Get the default joint positions
            self._nullspace_joint_pos_target = self._asset.data.default_joint_pos[:, self._joint_ids]
        else:
            raise ValueError("Invalid value for nullspace joint pos targets.")

    def _compute_dynamic_quantities(self):
        """Computes the dynamic quantities for operational space control."""

        self._mass_matrix[:] = self._asset.root_physx_view.get_mass_matrices()[:, self._joint_ids, :][
            :, :, self._joint_ids
        ]
        self._gravity[:] = self._asset.root_physx_view.get_generalized_gravity_forces()[:, self._joint_ids]

    def _compute_ee_jacobian(self):
        """Computes the geometric Jacobian of the ee body frame in root frame.

        This function accounts for the target frame offset and applies the necessary transformations to obtain
        the right Jacobian from the parent body Jacobian.
        """
        # Get the Jacobian in root frame
        self._jacobian_b[:] = self.jacobian_b

        # account for the offset
        if self.cfg.body_offset is not None:
            # Modify the jacobian to account for the offset
            # -- translational part
            # v_link = v_ee + w_ee x r_link_ee = v_J_ee * q + w_J_ee * q x r_link_ee
            #        = (v_J_ee + w_J_ee x r_link_ee ) * q
            #        = (v_J_ee - r_link_ee_[x] @ w_J_ee) * q
            self._jacobian_b[:, 0:3, :] += torch.bmm(-math_utils.skew_symmetric_matrix(self._offset_pos), self._jacobian_b[:, 3:, :])  # type: ignore
            # -- rotational part
            # w_link = R_link_ee @ w_ee
            self._jacobian_b[:, 3:, :] = torch.bmm(math_utils.matrix_from_quat(self._offset_rot), self._jacobian_b[:, 3:, :])  # type: ignore

    def _compute_ee_pose(self):
        """Computes the pose of the ee frame in root frame."""
        # Obtain quantities from simulation
        self._ee_pose_w[:, 0:3] = self._asset.data.body_link_pos_w[:, self._ee_body_idx]
        self._ee_pose_w[:, 3:7] = self._asset.data.body_link_quat_w[:, self._ee_body_idx]
        # Compute the pose of the ee body in the root frame
        self._ee_pose_b_no_offset[:, 0:3], self._ee_pose_b_no_offset[:, 3:7] = math_utils.subtract_frame_transforms(
            self._asset.data.root_link_pos_w,
            self._asset.data.root_link_quat_w,
            self._ee_pose_w[:, 0:3],
            self._ee_pose_w[:, 3:7],
        )
        # Account for the offset
        if self.cfg.body_offset is not None:
            self._ee_pose_b[:, 0:3], self._ee_pose_b[:, 3:7] = math_utils.combine_frame_transforms(
                self._ee_pose_b_no_offset[:, 0:3], self._ee_pose_b_no_offset[:, 3:7], self._offset_pos, self._offset_rot
            )
        else:
            self._ee_pose_b[:] = self._ee_pose_b_no_offset

    def _compute_ee_velocity(self):
        """Computes the velocity of the ee frame in root frame."""
        # Extract end-effector velocity in the world frame
        self._ee_vel_w[:] = self._asset.data.body_com_vel_w[:, self._ee_body_idx, :]
        # Compute the relative velocity in the world frame
        relative_vel_w = self._ee_vel_w - self._asset.data.root_com_vel_w

        # Convert ee velocities from world to root frame
        self._ee_vel_b[:, 0:3] = math_utils.quat_rotate_inverse(
            self._asset.data.root_link_quat_w, relative_vel_w[:, 0:3]
        )
        self._ee_vel_b[:, 3:6] = math_utils.quat_rotate_inverse(
            self._asset.data.root_link_quat_w, relative_vel_w[:, 3:6]
        )

        # Account for the offset
        if self.cfg.body_offset is not None:
            # Compute offset vector in root frame
            r_offset_b = math_utils.quat_rotate(self._ee_pose_b_no_offset[:, 3:7], self._offset_pos)
            # Adjust the linear velocity to account for the offset
            self._ee_vel_b[:, :3] += torch.cross(self._ee_vel_b[:, 3:], r_offset_b, dim=-1)
            # Angular velocity is not affected by the offset

    def _compute_ee_force(self):
        """Computes the contact forces on the ee frame in root frame."""
        # Obtain contact forces only if the contact sensor is available
        if self._contact_sensor is not None:
            self._contact_sensor.update(self._sim_dt)
            self._ee_force_w[:] = self._contact_sensor.data.net_forces_w[:, 0, :]  # type: ignore
            # Rotate forces and torques into root frame
            self._ee_force_b[:] = math_utils.quat_rotate_inverse(self._asset.data.root_link_quat_w, self._ee_force_w)

    def _compute_joint_states(self):
        """Computes the joint states for operational space control."""
        # Extract joint positions and velocities
        self._joint_pos[:] = self._asset.data.joint_pos[:, self._joint_ids]
        self._joint_vel[:] = self._asset.data.joint_vel[:, self._joint_ids]

    def _compute_task_frame_pose(self):
        """Computes the pose of the task frame in root frame."""
        # Update task frame pose if task frame rigidbody is provided
        if self._task_frame_transformer is not None and self._task_frame_pose_b is not None:
            self._task_frame_transformer.update(self._sim_dt)
            # Calculate the pose of the task frame in the root frame
            self._task_frame_pose_b[:, :3], self._task_frame_pose_b[:, 3:] = math_utils.subtract_frame_transforms(
                self._asset.data.root_link_pos_w,
                self._asset.data.root_link_quat_w,
                self._task_frame_transformer.data.target_pos_w[:, 0, :],
                self._task_frame_transformer.data.target_quat_w[:, 0, :],
            )

    def _preprocess_actions(self, actions: torch.Tensor):
        """Pre-processes the raw actions for operational space control.

        Args:
            actions (torch.Tensor): The raw actions for operational space control. It is a tensor of
                shape (``num_envs``, ``action_dim``).
        """
        # Store the raw actions. Please note that the actions contain task space targets
        # (in the order of the target_types), and possibly the impedance parameters depending on impedance_mode.
        self._raw_actions[:] = actions
        # Initialize the processed actions with raw actions.
        self._processed_actions[:] = self._raw_actions
        # Go through the command types one by one, and apply the pre-processing if needed.
        if self._pose_abs_idx is not None:
            self._processed_actions[:, self._pose_abs_idx : self._pose_abs_idx + 3] *= self._position_scale
            self._processed_actions[:, self._pose_abs_idx + 3 : self._pose_abs_idx + 7] *= self._orientation_scale
        if self._pose_rel_idx is not None:
            self._processed_actions[:, self._pose_rel_idx : self._pose_rel_idx + 3] *= self._position_scale
            self._processed_actions[:, self._pose_rel_idx + 3 : self._pose_rel_idx + 6] *= self._orientation_scale
        if self._wrench_abs_idx is not None:
            self._processed_actions[:, self._wrench_abs_idx : self._wrench_abs_idx + 6] *= self._wrench_scale
        if self._stiffness_idx is not None:
            self._processed_actions[:, self._stiffness_idx : self._stiffness_idx + 6] *= self._stiffness_scale
            self._processed_actions[:, self._stiffness_idx : self._stiffness_idx + 6] = torch.clamp(
                self._processed_actions[:, self._stiffness_idx : self._stiffness_idx + 6],
                min=self.cfg.controller_cfg.motion_stiffness_limits_task[0],
                max=self.cfg.controller_cfg.motion_stiffness_limits_task[1],
            )
        if self._damping_ratio_idx is not None:
            self._processed_actions[
                :, self._damping_ratio_idx : self._damping_ratio_idx + 6
            ] *= self._damping_ratio_scale
            self._processed_actions[:, self._damping_ratio_idx : self._damping_ratio_idx + 6] = torch.clamp(
                self._processed_actions[:, self._damping_ratio_idx : self._damping_ratio_idx + 6],
                min=self.cfg.controller_cfg.motion_damping_ratio_limits_task[0],
                max=self.cfg.controller_cfg.motion_damping_ratio_limits_task[1],
            )
>>>>>>> e956ddb7
<|MERGE_RESOLUTION|>--- conflicted
+++ resolved
@@ -158,14 +158,11 @@
         # store the raw actions
         self._raw_actions[:] = actions
         self._processed_actions[:] = self.raw_actions * self._scale
-<<<<<<< HEAD
         self._processed_actions = torch.clamp(self._processed_actions, self.act_lows, self.act_highs)
-=======
-        if self.cfg.clip is not None:
-            self._processed_actions = torch.clamp(
-                self._processed_actions, min=self._clip[:, :, 0], max=self._clip[:, :, 1]
-            )
->>>>>>> e956ddb7
+        # if self.cfg.clip is not None:
+        #     self._processed_actions = torch.clamp(
+        #         self._processed_actions, min=self._clip[:, :, 0], max=self._clip[:, :, 1]
+        #     )
         # obtain quantities from simulation
         ee_pos_curr, ee_quat_curr = self._compute_frame_pose()
         # set command into controller
@@ -237,50 +234,6 @@
         return jacobian
 
 
-<<<<<<< HEAD
-class RigidObjectActionTerm(ActionTerm):
-    """Simple action term that implements a PD controller to track a target position.
-
-    The action term is applied to the cube asset. It involves two steps:
-
-    1. **Process the raw actions**: Typically, this includes any transformations of the raw actions
-       that are required to map them to the desired space. This is called once per environment step.
-    2. **Apply the processed actions**: This step applies the processed actions to the asset.
-       It is called once per simulation step.
-
-    In this case, the action term simply applies the raw actions to the cube asset. The raw actions
-    are the desired target positions of the cube in the environment frame. The pre-processing step
-    simply copies the raw actions to the processed actions as no additional processing is required.
-    The processed actions are then applied to the cube asset by implementing a PD controller to
-    track the target position.
-    """
-
-    _asset: RigidObject
-    """The articulation asset on which the action term is applied."""
-
-    def __init__(self, cfg: actions_cfg.RigidObjectPoseActionTermCfg, env: ManagerBasedEnv):
-        # call super constructor
-        super().__init__(cfg, env)
-        # create buffers
-
-        self._raw_actions = torch.zeros(self.num_envs, self.action_dim, device=self.device)
-        self._processed_actions = torch.zeros_like(self.raw_actions)
-        self._vel_command = torch.zeros(self.num_envs, 6, device=self.device)
-
-        self.obj_pos_des = torch.zeros(self.num_envs, 3, device=self.device)
-        self.obj_quat_des = torch.zeros(self.num_envs, 4, device=self.device)
-        self._command = torch.zeros(self.num_envs, self.action_dim, device=self.device)
-        self._scale = torch.zeros((self.num_envs, self.action_dim), device=self.device)
-        self._scale[:] = torch.tensor(self.cfg.scale, device=self.device)
-
-        # gains of controller
-        self.p_gain = cfg.p_gain
-        self.d_gain = cfg.d_gain
-        self.initialized = torch.zeros(self.num_envs, dtype=torch.bool, device=self.device)
-
-        self.act_lows = torch.tensor(cfg.lows, device=self.device)[None]
-        self.act_highs = torch.tensor(cfg.highs, device=self.device)[None]
-=======
 class OperationalSpaceControllerAction(ActionTerm):
     r"""Operational space controller action term.
 
@@ -428,7 +381,6 @@
         # Nullspace position control joint targets
         self._nullspace_joint_pos_target = None
         self._resolve_nullspace_joint_pos_targets()
->>>>>>> e956ddb7
 
     """
     Properties.
@@ -436,161 +388,16 @@
 
     @property
     def action_dim(self) -> int:
-<<<<<<< HEAD
-        """Dimension of the controller's input command."""
-        if self.cfg.command_type == "position":
-            return 3  # (x, y, z)
-        elif self.cfg.command_type == "pose" and self.cfg.use_relative_mode:
-            return 6  # (dx, dy, dz, droll, dpitch, dyaw)
-        else:
-            return 7  # (x, y, z, qw, qx, qy, qz)
-
-    @property
-    def raw_actions(self) -> torch.Tensor:
-=======
         """Dimension of the action space of operational space control."""
         return self._osc.action_dim
 
     @property
     def raw_actions(self) -> torch.Tensor:
         """Raw actions for operational space control."""
->>>>>>> e956ddb7
         return self._raw_actions
 
     @property
     def processed_actions(self) -> torch.Tensor:
-<<<<<<< HEAD
-        return self._processed_actions
-
-    def reset(self, env_ids: Sequence[int] | None = None) -> None:
-        self._raw_actions[env_ids] = 0.0
-        self.initialized[env_ids] = False
-
-    """
-    Operations
-    """
-
-    def _compute_frame_pose(self) -> tuple[torch.Tensor, torch.Tensor]:
-        """Computes the pose of the target frame in the root frame.
-
-        Returns:
-            A tuple of the body's position and orientation in the root frame.
-        """
-        # obtain quantities from simulation
-        root_pose_w = self._asset.data.root_state_w[..., :7]
-        obj_pose_w = root_pose_w[:, :3] - self._env.scene.env_origins
-        obj_quat_w = root_pose_w[:, 3:]
-        # ee_pose_w = self._asset.data.body_state_w[:, self._body_idx, :7]
-        # root_pose_w = self._asset.data.root_state_w[:, :7]
-        # # compute the pose of the body in the root frame
-        # ee_pose_b, ee_quat_b = math_utils.subtract_frame_transforms(
-        #     root_pose_w[:, 0:3], root_pose_w[:, 3:7], ee_pose_w[:, 0:3], ee_pose_w[:, 3:7]
-        # )
-        # # account for the offset
-        # if self.cfg.body_offset is not None:
-        #     ee_pose_b, ee_quat_b = math_utils.combine_frame_transforms(
-        #         ee_pose_b, ee_quat_b, self._offset_pos, self._offset_rot
-        #     )
-        return obj_pose_w, obj_quat_w
-
-    def set_command(
-        self, command: torch.Tensor, obj_pos: torch.Tensor | None = None, obj_quat: torch.Tensor | None = None
-    ):
-        """Set target object pose command.
-
-        Based on the configured command type and relative mode, the method computes the desired end-effector pose.
-        It is up to the user to ensure that the command is given in the correct frame. The method only
-        applies the relative mode if the command type is ``position_rel`` or ``pose_rel``.
-
-        Args:
-            command: The input command in shape (N, 3) or (N, 6) or (N, 7).
-            ee_pos: The current end-effector position in shape (N, 3).
-                This is only needed if the command type is ``position_rel`` or ``pose_rel``.
-            ee_quat: The current end-effector orientation (w, x, y, z) in shape (N, 4).
-                This is only needed if the command type is ``position_*`` or ``pose_rel``.
-
-        Raises:
-            ValueError: If the command type is ``position_*`` and :attr:`ee_quat` is None.
-            ValueError: If the command type is ``position_rel`` and :attr:`ee_pos` is None.
-            ValueError: If the command type is ``pose_rel`` and either :attr:`ee_pos` or :attr:`ee_quat` is None.
-        """
-        # store command
-        self._command[:] = command
-        # compute the desired end-effector pose
-        if self.cfg.command_type == "position":
-            # we need end-effector orientation even though we are in position mode
-            # this is only needed for display purposes
-            if obj_quat is None:
-                raise ValueError("End-effector orientation can not be None for `position_*` command type!")
-            # compute targets
-            if self.cfg.use_relative_mode:
-                if obj_pos is None:
-                    raise ValueError("End-effector position can not be None for `position_rel` command type!")
-                self.obj_pos_des[:] = obj_pos + self._command
-                self.obj_quat_des[:] = obj_quat
-            else:
-                self.obj_pos_des[:] = self._command
-                self.obj_quat_des[:] = obj_quat
-        else:
-            # compute targets
-            if self.cfg.use_relative_mode:
-                if obj_pos is None or obj_quat is None:
-                    raise ValueError(
-                        "Neither end-effector position nor orientation can be None for `pose_rel` command type!"
-                    )
-                self.obj_pos_des, self.obj_quat_des = math_utils.apply_delta_pose(obj_pos, obj_quat, self._command)
-            else:
-                self.obj_pos_des = self._command[:, 0:3]
-                self.obj_quat_des = self._command[:, 3:7]
-
-    def process_actions(self, actions: torch.Tensor):
-        #         ----------------------------------------------
-        # Toggle gripper (open/close): K
-        # Move arm along x-axis: W/S
-        # Move arm along y-axis: A/D
-        # Move arm along z-axis: Q/E
-        # Rotate arm along x-axis: Z/X
-        # Rotate arm along y-axis: T/G
-        # Rotate arm along z-axis: C/V
-        # print("------------------------------------")
-        # print(actions)
-        # store the raw actions
-        # actions[:] = 0
-        # actions[:, 2] = -0.01
-        # actions[:, 5] = -0.5
-
-        self._raw_actions[:] = actions
-        # no-processing of actions
-        self._processed_actions[:] = self._raw_actions[:] * self._scale
-        obj_pos_curr, obj_quat_curr = self._compute_frame_pose()
-
-        # set command into controller
-        if self.cfg.is_accumulate_action:
-            self.obj_pos_des[~self.initialized] = obj_pos_curr[~self.initialized]
-            self.obj_quat_des[~self.initialized] = obj_quat_curr[~self.initialized]
-            self.initialized[~self.initialized] = True
-            self.set_command(self._processed_actions, self.obj_pos_des, self.obj_quat_des)
-        else:
-            self.set_command(self._processed_actions, obj_pos_curr, obj_quat_curr)
-        # print("Current ", obj_pos_curr, obj_quat_curr)
-        # print("Destination ", self.obj_pos_des, self.obj_quat_des)
-
-    def apply_actions(self):
-        # implement a PD controller to track the target pose
-        obj_pos_curr, obj_quat_curr = self._compute_frame_pose()
-        pos_error, rot_error = math_utils.compute_pose_error(
-            obj_pos_curr, obj_quat_curr, self.obj_pos_des, self.obj_quat_des
-        )
-        pos_error = torch.clamp(pos_error, self.act_lows[:, :3], self.act_highs[:, :3])
-        rot_error = torch.clamp(rot_error, self.act_lows[:, 3:], self.act_highs[:, 3:])
-        pos_vel_error = -self._asset.data.root_lin_vel_w
-        rot_vel_error = -self._asset.data.root_ang_vel_w
-
-        # set velocity targets
-        self._vel_command[:, :3] = self.p_gain * pos_error + self.d_gain * pos_vel_error
-        self._vel_command[:, 3:] = self.p_gain * rot_error + self.d_gain * rot_vel_error
-        self._asset.write_root_velocity_to_sim(self._vel_command)
-=======
         """Processed actions for operational space control."""
         return self._processed_actions
 
@@ -900,4 +707,198 @@
                 min=self.cfg.controller_cfg.motion_damping_ratio_limits_task[0],
                 max=self.cfg.controller_cfg.motion_damping_ratio_limits_task[1],
             )
->>>>>>> e956ddb7
+
+
+class RigidObjectActionTerm(ActionTerm):
+    """Simple action term that implements a PD controller to track a target position.
+
+    The action term is applied to the cube asset. It involves two steps:
+
+    1. **Process the raw actions**: Typically, this includes any transformations of the raw actions
+       that are required to map them to the desired space. This is called once per environment step.
+    2. **Apply the processed actions**: This step applies the processed actions to the asset.
+       It is called once per simulation step.
+
+    In this case, the action term simply applies the raw actions to the cube asset. The raw actions
+    are the desired target positions of the cube in the environment frame. The pre-processing step
+    simply copies the raw actions to the processed actions as no additional processing is required.
+    The processed actions are then applied to the cube asset by implementing a PD controller to
+    track the target position.
+    """
+
+    _asset: RigidObject
+    """The articulation asset on which the action term is applied."""
+
+    def __init__(self, cfg: actions_cfg.RigidObjectPoseActionTermCfg, env: ManagerBasedEnv):
+        # call super constructor
+        super().__init__(cfg, env)
+        # create buffers
+
+        self._raw_actions = torch.zeros(self.num_envs, self.action_dim, device=self.device)
+        self._processed_actions = torch.zeros_like(self.raw_actions)
+        self._vel_command = torch.zeros(self.num_envs, 6, device=self.device)
+
+        self.obj_pos_des = torch.zeros(self.num_envs, 3, device=self.device)
+        self.obj_quat_des = torch.zeros(self.num_envs, 4, device=self.device)
+        self._command = torch.zeros(self.num_envs, self.action_dim, device=self.device)
+        self._scale = torch.zeros((self.num_envs, self.action_dim), device=self.device)
+        self._scale[:] = torch.tensor(self.cfg.scale, device=self.device)
+
+        # gains of controller
+        self.p_gain = cfg.p_gain
+        self.d_gain = cfg.d_gain
+        self.initialized = torch.zeros(self.num_envs, dtype=torch.bool, device=self.device)
+
+        self.act_lows = torch.tensor(cfg.lows, device=self.device)[None]
+        self.act_highs = torch.tensor(cfg.highs, device=self.device)[None]
+
+    """
+    Properties.
+    """
+
+    @property
+    def action_dim(self) -> int:
+        """Dimension of the controller's input command."""
+        if self.cfg.command_type == "position":
+            return 3  # (x, y, z)
+        elif self.cfg.command_type == "pose" and self.cfg.use_relative_mode:
+            return 6  # (dx, dy, dz, droll, dpitch, dyaw)
+        else:
+            return 7  # (x, y, z, qw, qx, qy, qz)
+
+    @property
+    def raw_actions(self) -> torch.Tensor:
+        return self._raw_actions
+
+    @property
+    def processed_actions(self) -> torch.Tensor:
+        return self._processed_actions
+
+    def reset(self, env_ids: Sequence[int] | None = None) -> None:
+        self._raw_actions[env_ids] = 0.0
+        self.initialized[env_ids] = False
+
+    """
+    Operations
+    """
+
+    def _compute_frame_pose(self) -> tuple[torch.Tensor, torch.Tensor]:
+        """Computes the pose of the target frame in the root frame.
+
+        Returns:
+            A tuple of the body's position and orientation in the root frame.
+        """
+        # obtain quantities from simulation
+        root_pose_w = self._asset.data.root_state_w[..., :7]
+        obj_pose_w = root_pose_w[:, :3] - self._env.scene.env_origins
+        obj_quat_w = root_pose_w[:, 3:]
+        # ee_pose_w = self._asset.data.body_state_w[:, self._body_idx, :7]
+        # root_pose_w = self._asset.data.root_state_w[:, :7]
+        # # compute the pose of the body in the root frame
+        # ee_pose_b, ee_quat_b = math_utils.subtract_frame_transforms(
+        #     root_pose_w[:, 0:3], root_pose_w[:, 3:7], ee_pose_w[:, 0:3], ee_pose_w[:, 3:7]
+        # )
+        # # account for the offset
+        # if self.cfg.body_offset is not None:
+        #     ee_pose_b, ee_quat_b = math_utils.combine_frame_transforms(
+        #         ee_pose_b, ee_quat_b, self._offset_pos, self._offset_rot
+        #     )
+        return obj_pose_w, obj_quat_w
+
+    def set_command(
+        self, command: torch.Tensor, obj_pos: torch.Tensor | None = None, obj_quat: torch.Tensor | None = None
+    ):
+        """Set target object pose command.
+
+        Based on the configured command type and relative mode, the method computes the desired end-effector pose.
+        It is up to the user to ensure that the command is given in the correct frame. The method only
+        applies the relative mode if the command type is ``position_rel`` or ``pose_rel``.
+
+        Args:
+            command: The input command in shape (N, 3) or (N, 6) or (N, 7).
+            ee_pos: The current end-effector position in shape (N, 3).
+                This is only needed if the command type is ``position_rel`` or ``pose_rel``.
+            ee_quat: The current end-effector orientation (w, x, y, z) in shape (N, 4).
+                This is only needed if the command type is ``position_*`` or ``pose_rel``.
+
+        Raises:
+            ValueError: If the command type is ``position_*`` and :attr:`ee_quat` is None.
+            ValueError: If the command type is ``position_rel`` and :attr:`ee_pos` is None.
+            ValueError: If the command type is ``pose_rel`` and either :attr:`ee_pos` or :attr:`ee_quat` is None.
+        """
+        # store command
+        self._command[:] = command
+        # compute the desired end-effector pose
+        if self.cfg.command_type == "position":
+            # we need end-effector orientation even though we are in position mode
+            # this is only needed for display purposes
+            if obj_quat is None:
+                raise ValueError("End-effector orientation can not be None for `position_*` command type!")
+            # compute targets
+            if self.cfg.use_relative_mode:
+                if obj_pos is None:
+                    raise ValueError("End-effector position can not be None for `position_rel` command type!")
+                self.obj_pos_des[:] = obj_pos + self._command
+                self.obj_quat_des[:] = obj_quat
+            else:
+                self.obj_pos_des[:] = self._command
+                self.obj_quat_des[:] = obj_quat
+        else:
+            # compute targets
+            if self.cfg.use_relative_mode:
+                if obj_pos is None or obj_quat is None:
+                    raise ValueError(
+                        "Neither end-effector position nor orientation can be None for `pose_rel` command type!"
+                    )
+                self.obj_pos_des, self.obj_quat_des = math_utils.apply_delta_pose(obj_pos, obj_quat, self._command)
+            else:
+                self.obj_pos_des = self._command[:, 0:3]
+                self.obj_quat_des = self._command[:, 3:7]
+
+    def process_actions(self, actions: torch.Tensor):
+        #         ----------------------------------------------
+        # Toggle gripper (open/close): K
+        # Move arm along x-axis: W/S
+        # Move arm along y-axis: A/D
+        # Move arm along z-axis: Q/E
+        # Rotate arm along x-axis: Z/X
+        # Rotate arm along y-axis: T/G
+        # Rotate arm along z-axis: C/V
+        # print("------------------------------------")
+        # print(actions)
+        # store the raw actions
+        # actions[:] = 0
+        # actions[:, 2] = -0.01
+        # actions[:, 5] = -0.5
+
+        self._raw_actions[:] = actions
+        # no-processing of actions
+        self._processed_actions[:] = self._raw_actions[:] * self._scale
+        obj_pos_curr, obj_quat_curr = self._compute_frame_pose()
+
+        # set command into controller
+        if self.cfg.is_accumulate_action:
+            self.obj_pos_des[~self.initialized] = obj_pos_curr[~self.initialized]
+            self.obj_quat_des[~self.initialized] = obj_quat_curr[~self.initialized]
+            self.initialized[~self.initialized] = True
+            self.set_command(self._processed_actions, self.obj_pos_des, self.obj_quat_des)
+        else:
+            self.set_command(self._processed_actions, obj_pos_curr, obj_quat_curr)
+        # print("Current ", obj_pos_curr, obj_quat_curr)
+        # print("Destination ", self.obj_pos_des, self.obj_quat_des)
+
+    def apply_actions(self):
+        # implement a PD controller to track the target pose
+        obj_pos_curr, obj_quat_curr = self._compute_frame_pose()
+        pos_error, rot_error = math_utils.compute_pose_error(
+            obj_pos_curr, obj_quat_curr, self.obj_pos_des, self.obj_quat_des
+        )
+        pos_error = torch.clamp(pos_error, self.act_lows[:, :3], self.act_highs[:, :3])
+        rot_error = torch.clamp(rot_error, self.act_lows[:, 3:], self.act_highs[:, 3:])
+        pos_vel_error = -self._asset.data.root_lin_vel_w
+        rot_vel_error = -self._asset.data.root_ang_vel_w
+
+        # set velocity targets
+        self._vel_command[:, :3] = self.p_gain * pos_error + self.d_gain * pos_vel_error
+        self._vel_command[:, 3:] = self.p_gain * rot_error + self.d_gain * rot_vel_error
+        self._asset.write_root_velocity_to_sim(self._vel_command)