# Copyright (c) 2022-2024, The Isaac Lab Project Developers.
# All rights reserved.
#
# SPDX-License-Identifier: BSD-3-Clause

# ignore private usage of variables warning
# pyright: reportPrivateUsage=none

"""Launch Isaac Sim Simulator first."""

from omni.isaac.lab.app import AppLauncher, run_tests

# launch omniverse app
app_launcher = AppLauncher(headless=True, enable_cameras=True)
simulation_app = app_launcher.app

"""Rest everything follows."""

import copy
import numpy as np
import os
import torch
import unittest

import omni.isaac.core.utils.prims as prim_utils
import omni.isaac.core.utils.stage as stage_utils
import omni.replicator.core as rep
from pxr import Gf

import omni.isaac.lab.sim as sim_utils
from omni.isaac.lab.sensors.camera import Camera, CameraCfg
from omni.isaac.lab.sensors.ray_caster import RayCasterCamera, RayCasterCameraCfg, patterns
from omni.isaac.lab.sim import PinholeCameraCfg
from omni.isaac.lab.terrains.trimesh.utils import make_plane
from omni.isaac.lab.terrains.utils import create_prim_from_mesh
from omni.isaac.lab.utils import convert_dict_to_backend
from omni.isaac.lab.utils.timer import Timer

# sample camera poses
POSITION = [2.5, 2.5, 2.5]
QUAT_ROS = [-0.17591989, 0.33985114, 0.82047325, -0.42470819]
QUAT_OPENGL = [0.33985113, 0.17591988, 0.42470818, 0.82047324]
QUAT_WORLD = [-0.3647052, -0.27984815, -0.1159169, 0.88047623]


class TestWarpCamera(unittest.TestCase):
    """Test for isaaclab camera sensor"""

    """
    Test Setup and Teardown
    """

    def setUp(self):
        """Create a blank new stage for each test."""
        camera_pattern_cfg = patterns.PinholeCameraPatternCfg(
            focal_length=24.0,
            horizontal_aperture=20.955,
            height=480,
            width=640,
        )
        self.camera_cfg = RayCasterCameraCfg(
            prim_path="/World/Camera",
            mesh_prim_paths=["/World/defaultGroundPlane"],
            update_period=0,
            offset=RayCasterCameraCfg.OffsetCfg(pos=(0.0, 0.0, 0.0), rot=(1.0, 0.0, 0.0, 0.0), convention="world"),
            debug_vis=False,
            pattern_cfg=camera_pattern_cfg,
            data_types=[
                "distance_to_image_plane",
            ],
        )
        # Create a new stage
        stage_utils.create_new_stage()
        # create xform because placement of camera directly under world is not supported
        prim_utils.create_prim("/World/Camera", "Xform")
        # Simulation time-step
        self.dt = 0.01
        # Load kit helper
        sim_cfg = sim_utils.SimulationCfg(dt=self.dt)
        self.sim: sim_utils.SimulationContext = sim_utils.SimulationContext(sim_cfg)
        # Ground-plane
        mesh = make_plane(size=(100, 100), height=0.0, center_zero=True)
        create_prim_from_mesh("/World/defaultGroundPlane", mesh)
        # load stage
        stage_utils.update_stage()

    def tearDown(self):
        """Stops simulator after each test."""
        # close all the opened viewport from before.
        rep.vp_manager.destroy_hydra_textures("Replicator")
        # stop simulation
        # note: cannot use self.sim.stop() since it does one render step after stopping!! This doesn't make sense :(
        self.sim._timeline.stop()
        # clear the stage
        self.sim.clear_all_callbacks()
        self.sim.clear_instance()

    """
    Tests
    """

    def test_camera_init(self):
        """Test camera initialization."""
        # Create camera
        camera = RayCasterCamera(cfg=self.camera_cfg)
        # Play sim
        self.sim.reset()
        # Check if camera is initialized
        self.assertTrue(camera.is_initialized)
        # Simulate for a few steps
        # note: This is a workaround to ensure that the textures are loaded.
        #   Check "Known Issues" section in the documentation for more details.
        for _ in range(5):
            self.sim.step()
        # Check buffers that exists and have correct shapes
        self.assertEqual(camera.data.pos_w.shape, (1, 3))
        self.assertEqual(camera.data.quat_w_ros.shape, (1, 4))
        self.assertEqual(camera.data.quat_w_world.shape, (1, 4))
        self.assertEqual(camera.data.quat_w_opengl.shape, (1, 4))
        self.assertEqual(camera.data.intrinsic_matrices.shape, (1, 3, 3))
        self.assertEqual(
            camera.data.image_shape, (self.camera_cfg.pattern_cfg.height, self.camera_cfg.pattern_cfg.width)
        )
        self.assertEqual(camera.data.info, [{self.camera_cfg.data_types[0]: None}])
        # Simulate physics
        for _ in range(10):
            # perform rendering
            self.sim.step()
            # update camera
            camera.update(self.dt)
            # check image data
            for im_data in camera.data.output.to_dict().values():
                self.assertEqual(
                    im_data.shape, (1, self.camera_cfg.pattern_cfg.height, self.camera_cfg.pattern_cfg.width)
                )

    def test_camera_resolution(self):
        """Test camera resolution is correctly set."""
        # Create camera
        camera = RayCasterCamera(cfg=self.camera_cfg)
        # Play sim
        self.sim.reset()
        # Simulate for a few steps
        # note: This is a workaround to ensure that the textures are loaded.
        #   Check "Known Issues" section in the documentation for more details.
        for _ in range(5):
            self.sim.step()
        camera.update(self.dt)
        # access image data and compare shapes
        for im_data in camera.data.output.to_dict().values():
            self.assertTrue(im_data.shape == (1, self.camera_cfg.pattern_cfg.height, self.camera_cfg.pattern_cfg.width))

    def test_camera_init_offset(self):
        """Test camera initialization with offset using different conventions."""
        # define the same offset in all conventions
        # -- ROS convention
        cam_cfg_offset_ros = copy.deepcopy(self.camera_cfg)
        cam_cfg_offset_ros.offset = RayCasterCameraCfg.OffsetCfg(
            pos=POSITION,
            rot=QUAT_ROS,
            convention="ros",
        )
        prim_utils.create_prim("/World/CameraOffsetRos", "Xform")
        cam_cfg_offset_ros.prim_path = "/World/CameraOffsetRos"
        camera_ros = RayCasterCamera(cam_cfg_offset_ros)
        # -- OpenGL convention
        cam_cfg_offset_opengl = copy.deepcopy(self.camera_cfg)
        cam_cfg_offset_opengl.offset = RayCasterCameraCfg.OffsetCfg(
            pos=POSITION,
            rot=QUAT_OPENGL,
            convention="opengl",
        )
        prim_utils.create_prim("/World/CameraOffsetOpengl", "Xform")
        cam_cfg_offset_opengl.prim_path = "/World/CameraOffsetOpengl"
        camera_opengl = RayCasterCamera(cam_cfg_offset_opengl)
        # -- World convention
        cam_cfg_offset_world = copy.deepcopy(self.camera_cfg)
        cam_cfg_offset_world.offset = RayCasterCameraCfg.OffsetCfg(
            pos=POSITION,
            rot=QUAT_WORLD,
            convention="world",
        )
        prim_utils.create_prim("/World/CameraOffsetWorld", "Xform")
        cam_cfg_offset_world.prim_path = "/World/CameraOffsetWorld"
        camera_world = RayCasterCamera(cam_cfg_offset_world)

        # play sim
        self.sim.reset()

        # update cameras
        camera_world.update(self.dt)
        camera_opengl.update(self.dt)
        camera_ros.update(self.dt)

        # check that all transforms are set correctly
        np.testing.assert_allclose(camera_ros.data.pos_w[0].cpu().numpy(), cam_cfg_offset_ros.offset.pos)
        np.testing.assert_allclose(camera_opengl.data.pos_w[0].cpu().numpy(), cam_cfg_offset_opengl.offset.pos)
        np.testing.assert_allclose(camera_world.data.pos_w[0].cpu().numpy(), cam_cfg_offset_world.offset.pos)

        # check if transform correctly set in output
        np.testing.assert_allclose(camera_ros.data.pos_w[0].cpu().numpy(), cam_cfg_offset_ros.offset.pos, rtol=1e-5)
        np.testing.assert_allclose(camera_ros.data.quat_w_ros[0].cpu().numpy(), QUAT_ROS, rtol=1e-5)
        np.testing.assert_allclose(camera_ros.data.quat_w_opengl[0].cpu().numpy(), QUAT_OPENGL, rtol=1e-5)
        np.testing.assert_allclose(camera_ros.data.quat_w_world[0].cpu().numpy(), QUAT_WORLD, rtol=1e-5)

    def test_camera_init_intrinsic_matrix(self):
<<<<<<< HEAD
=======
        """Test camera initialization from intrinsic matrix."""
>>>>>>> 8fcbf85f
        # get the first camera
        camera_1 = RayCasterCamera(cfg=self.camera_cfg)
        # get intrinsic matrix
        self.sim.reset()
        intrinsic_matrix = camera_1.data.intrinsic_matrices[0].cpu().flatten().tolist()
        self.tearDown()
        # reinit the first camera
        self.setUp()
        camera_1 = RayCasterCamera(cfg=self.camera_cfg)
        # initialize from intrinsic matrix
        intrinsic_camera_cfg = RayCasterCameraCfg(
            prim_path="/World/Camera",
            mesh_prim_paths=["/World/defaultGroundPlane"],
            update_period=0,
            offset=RayCasterCameraCfg.OffsetCfg(pos=(0.0, 0.0, 0.0), rot=(1.0, 0.0, 0.0, 0.0), convention="world"),
            debug_vis=False,
            pattern_cfg=patterns.PinholeCameraPatternCfg().from_intrinsic_matrix(
<<<<<<< HEAD
                focal_length=self.camera_cfg.pattern_cfg.focal_length,
                intrinsic_matrix=intrinsic_matrix,
                height=self.camera_cfg.pattern_cfg.height,
                width=self.camera_cfg.pattern_cfg.width,
=======
                intrinsic_matrix=intrinsic_matrix,
                height=self.camera_cfg.pattern_cfg.height,
                width=self.camera_cfg.pattern_cfg.width,
                focal_length=self.camera_cfg.pattern_cfg.focal_length,
>>>>>>> 8fcbf85f
            ),
            data_types=[
                "distance_to_image_plane",
            ],
        )
        camera_2 = RayCasterCamera(cfg=intrinsic_camera_cfg)

        # play sim
        self.sim.reset()
        self.sim.play()

        # update cameras
        camera_1.update(self.dt)
        camera_2.update(self.dt)

        # check image data
        torch.testing.assert_close(
            camera_1.data.output["distance_to_image_plane"],
            camera_2.data.output["distance_to_image_plane"],
        )
        # check that both intrinsic matrices are the same
        torch.testing.assert_close(
            camera_1.data.intrinsic_matrices[0],
            camera_2.data.intrinsic_matrices[0],
        )

    def test_multi_camera_init(self):
        """Test multi-camera initialization."""
        # create two cameras with different prim paths
        # -- camera 1
        cam_cfg_1 = copy.deepcopy(self.camera_cfg)
        cam_cfg_1.prim_path = "/World/Camera_1"
        prim_utils.create_prim("/World/Camera_1", "Xform")
        # Create camera
        cam_1 = RayCasterCamera(cam_cfg_1)
        # -- camera 2
        cam_cfg_2 = copy.deepcopy(self.camera_cfg)
        cam_cfg_2.prim_path = "/World/Camera_2"
        prim_utils.create_prim("/World/Camera_2", "Xform")
        cam_2 = RayCasterCamera(cam_cfg_2)

        # check that the loaded meshes are equal
        self.assertTrue(cam_1.meshes == cam_2.meshes)

        # play sim
        self.sim.reset()

        # Simulate for a few steps
        # note: This is a workaround to ensure that the textures are loaded.
        #   Check "Known Issues" section in the documentation for more details.
        for _ in range(5):
            self.sim.step()
        # Simulate physics
        for _ in range(10):
            # perform rendering
            self.sim.step()
            # update camera
            cam_1.update(self.dt)
            cam_2.update(self.dt)
            # check image data
            for cam in [cam_1, cam_2]:
                for im_data in cam.data.output.to_dict().values():
                    self.assertEqual(
                        im_data.shape, (1, self.camera_cfg.pattern_cfg.height, self.camera_cfg.pattern_cfg.width)
                    )

    def test_camera_set_world_poses(self):
        """Test camera function to set specific world pose."""
        camera = RayCasterCamera(self.camera_cfg)
        # play sim
        self.sim.reset()

        # convert to torch tensors
        position = torch.tensor([POSITION], dtype=torch.float32, device=camera.device)
        orientation = torch.tensor([QUAT_WORLD], dtype=torch.float32, device=camera.device)
        # set new pose
        camera.set_world_poses(position.clone(), orientation.clone(), convention="world")

        # check if transform correctly set in output
        torch.testing.assert_close(camera.data.pos_w, position)
        torch.testing.assert_close(camera.data.quat_w_world, orientation)

    def test_camera_set_world_poses_from_view(self):
        """Test camera function to set specific world pose from view."""
        camera = RayCasterCamera(self.camera_cfg)
        # play sim
        self.sim.reset()

        # convert to torch tensors
        eyes = torch.tensor([POSITION], dtype=torch.float32, device=camera.device)
        targets = torch.tensor([[0.0, 0.0, 0.0]], dtype=torch.float32, device=camera.device)
        quat_ros_gt = torch.tensor([QUAT_ROS], dtype=torch.float32, device=camera.device)
        # set new pose
        camera.set_world_poses_from_view(eyes.clone(), targets.clone())

        # check if transform correctly set in output
        torch.testing.assert_close(camera.data.pos_w, eyes)
        torch.testing.assert_close(camera.data.quat_w_ros, quat_ros_gt)

    def test_intrinsic_matrix(self):
        """Checks that the camera's set and retrieve methods work for intrinsic matrix."""
        camera_cfg = copy.deepcopy(self.camera_cfg)
        camera_cfg.pattern_cfg.height = 240
        camera_cfg.pattern_cfg.width = 320
        camera = RayCasterCamera(camera_cfg)
        # play sim
        self.sim.reset()
        # Desired properties (obtained from realsense camera at 320x240 resolution)
        rs_intrinsic_matrix = [229.31640625, 0.0, 164.810546875, 0.0, 229.826171875, 122.1650390625, 0.0, 0.0, 1.0]
        rs_intrinsic_matrix = torch.tensor(rs_intrinsic_matrix, device=camera.device).reshape(3, 3).unsqueeze(0)
        # Set matrix into simulator
        camera.set_intrinsic_matrices(rs_intrinsic_matrix.clone())
        # Simulate for a few steps
        # note: This is a workaround to ensure that the textures are loaded.
        #   Check "Known Issues" section in the documentation for more details.
        for _ in range(5):
            self.sim.step()
        # Simulate physics
        for _ in range(10):
            # perform rendering
            self.sim.step()
            # update camera
            camera.update(self.dt)
            # Check that matrix is correct
            torch.testing.assert_close(rs_intrinsic_matrix, camera.data.intrinsic_matrices)

    def test_throughput(self):
        """Checks that the single camera gets created properly with a rig."""
        # Create directory temp dir to dump the results
        file_dir = os.path.dirname(os.path.realpath(__file__))
        temp_dir = os.path.join(file_dir, "output", "camera", "throughput")
        os.makedirs(temp_dir, exist_ok=True)
        # Create replicator writer
        rep_writer = rep.BasicWriter(output_dir=temp_dir, frame_padding=3)
        # create camera
        camera_cfg = copy.deepcopy(self.camera_cfg)
        camera_cfg.pattern_cfg.height = 480
        camera_cfg.pattern_cfg.width = 640
        camera = RayCasterCamera(camera_cfg)

        # Play simulator
        self.sim.reset()

        # Set camera pose
        eyes = torch.tensor([[2.5, 2.5, 2.5]], dtype=torch.float32, device=camera.device)
        targets = torch.tensor([[0.0, 0.0, 0.0]], dtype=torch.float32, device=camera.device)
        camera.set_world_poses_from_view(eyes, targets)

        # Simulate for a few steps
        # note: This is a workaround to ensure that the textures are loaded.
        #   Check "Known Issues" section in the documentation for more details.
        for _ in range(5):
            self.sim.step()
        # Simulate physics
        for _ in range(5):
            # perform rendering
            self.sim.step()
            # update camera
            with Timer(f"Time taken for updating camera with shape {camera.image_shape}"):
                camera.update(self.dt)
            # Save images
            with Timer(f"Time taken for writing data with shape {camera.image_shape}   "):
                # Pack data back into replicator format to save them using its writer
                rep_output = {"annotators": {}}
                camera_data = convert_dict_to_backend(camera.data.output[0].to_dict(), backend="numpy")
                for key, data, info in zip(camera_data.keys(), camera_data.values(), camera.data.info[0].values()):
                    if info is not None:
                        rep_output["annotators"][key] = {"render_product": {"data": data, **info}}
                    else:
                        rep_output["annotators"][key] = {"render_product": {"data": data}}
                # Save images
                rep_output["trigger_outputs"] = {"on_time": camera.frame[0]}
                rep_writer.write(rep_output)
            print("----------------------------------------")
            # Check image data
            for im_data in camera.data.output.values():
                self.assertEqual(im_data.shape, (1, camera_cfg.pattern_cfg.height, camera_cfg.pattern_cfg.width))

    def test_output_equal_to_usdcamera(self):
        camera_pattern_cfg = patterns.PinholeCameraPatternCfg(
            focal_length=24.0,
            horizontal_aperture=20.955,
            height=240,
            width=320,
        )
        prim_utils.create_prim("/World/Camera_warp", "Xform")
        camera_cfg_warp = RayCasterCameraCfg(
            prim_path="/World/Camera",
            mesh_prim_paths=["/World/defaultGroundPlane"],
            update_period=0,
            offset=RayCasterCameraCfg.OffsetCfg(pos=(0.0, 0.0, 0.0), rot=(1.0, 0.0, 0.0, 0.0)),
            debug_vis=False,
            pattern_cfg=camera_pattern_cfg,
            data_types=["distance_to_image_plane", "distance_to_camera", "normals"],
        )

        camera_warp = RayCasterCamera(camera_cfg_warp)

        # create usd camera
        camera_cfg_usd = CameraCfg(
            height=240,
            width=320,
            prim_path="/World/Camera_usd",
            update_period=0,
            data_types=["distance_to_image_plane", "distance_to_camera", "normals"],
            spawn=PinholeCameraCfg(
                focal_length=24.0, focus_distance=400.0, horizontal_aperture=20.955, clipping_range=(1e-4, 1.0e5)
            ),
        )
        camera_usd = Camera(camera_cfg_usd)

        # play sim
        self.sim.reset()
        self.sim.play()

        # convert to torch tensors
        eyes = torch.tensor([[2.5, 2.5, 4.5]], dtype=torch.float32, device=camera_warp.device)
        targets = torch.tensor([[0.0, 0.0, 0.0]], dtype=torch.float32, device=camera_warp.device)
        # set views
        camera_warp.set_world_poses_from_view(eyes, targets)
        camera_usd.set_world_poses_from_view(eyes, targets)

        # perform steps
        for _ in range(5):
            self.sim.step()

        # update camera
        camera_usd.update(self.dt)
        camera_warp.update(self.dt)

        # check the intrinsic matrices
        torch.testing.assert_close(
            camera_usd.data.intrinsic_matrices,
            camera_warp.data.intrinsic_matrices,
        )

        # check the apertures
        torch.testing.assert_close(
            camera_usd._sensor_prims[0].GetHorizontalApertureAttr().Get(),
            camera_cfg_warp.pattern_cfg.horizontal_aperture,
        )
        torch.testing.assert_close(
            camera_usd._sensor_prims[0].GetVerticalApertureAttr().Get(),
            camera_cfg_warp.pattern_cfg.vertical_aperture,
        )

        # check image data
        torch.testing.assert_close(
            camera_usd.data.output["distance_to_image_plane"],
            camera_warp.data.output["distance_to_image_plane"],
        )
        torch.testing.assert_close(
            camera_usd.data.output["distance_to_camera"],
            camera_warp.data.output["distance_to_camera"],
            atol=5e-5,
            rtol=5e-6,
        )

        # check normals
        # NOTE: floating point issues of ~1e-5, so using atol and rtol in this case
        torch.testing.assert_close(
            camera_usd.data.output["normals"][..., :3],
            camera_warp.data.output["normals"],
            rtol=1e-5,
            atol=1e-4,
        )

    def test_output_equal_to_usdcamera_offset(self):
        offset_rot = [-0.1251, 0.3617, 0.8731, -0.3020]

        camera_pattern_cfg = patterns.PinholeCameraPatternCfg(
            focal_length=24.0,
            horizontal_aperture=20.955,
            height=240,
            width=320,
        )
        prim_utils.create_prim("/World/Camera_warp", "Xform")
        camera_cfg_warp = RayCasterCameraCfg(
            prim_path="/World/Camera",
            mesh_prim_paths=["/World/defaultGroundPlane"],
            update_period=0,
            offset=RayCasterCameraCfg.OffsetCfg(pos=(2.5, 2.5, 4.0), rot=offset_rot, convention="ros"),
            debug_vis=False,
            pattern_cfg=camera_pattern_cfg,
            data_types=["distance_to_image_plane", "distance_to_camera", "normals"],
        )

        camera_warp = RayCasterCamera(camera_cfg_warp)

        # create usd camera
        camera_cfg_usd = CameraCfg(
            height=240,
            width=320,
            prim_path="/World/Camera_usd",
            update_period=0,
            data_types=["distance_to_image_plane", "distance_to_camera", "normals"],
            spawn=PinholeCameraCfg(
                focal_length=24.0, focus_distance=400.0, horizontal_aperture=20.955, clipping_range=(1e-6, 1.0e5)
            ),
            offset=CameraCfg.OffsetCfg(pos=(2.5, 2.5, 4.0), rot=offset_rot, convention="ros"),
        )
        camera_usd = Camera(camera_cfg_usd)

        # play sim
        self.sim.reset()
        self.sim.play()

        # perform steps
        for _ in range(5):
            self.sim.step()

        # update camera
        camera_usd.update(self.dt)
        camera_warp.update(self.dt)

        # check image data
        torch.testing.assert_close(
            camera_usd.data.output["distance_to_image_plane"],
            camera_warp.data.output["distance_to_image_plane"],
        )
        torch.testing.assert_close(
            camera_usd.data.output["distance_to_camera"],
            camera_warp.data.output["distance_to_camera"],
        )

        # check normals
        # NOTE: floating point issues of ~1e-5, so using atol and rtol in this case
        torch.testing.assert_close(
            camera_usd.data.output["normals"][..., :3],
            camera_warp.data.output["normals"],
            rtol=1e-5,
            atol=1e-4,
        )

    def test_output_equal_to_usdcamera_prim_offset(self):
        """Test that the output of the ray caster camera is equal to the output of the usd camera when both are placed
        under an XForm prim that is translated and rotated from the world origin
        ."""
        offset_rot = [-0.1251, 0.3617, 0.8731, -0.3020]

        # gf quat
        gf_quatf = Gf.Quatd()
        gf_quatf.SetReal(QUAT_OPENGL[0])
        gf_quatf.SetImaginary(tuple(QUAT_OPENGL[1:]))

        camera_pattern_cfg = patterns.PinholeCameraPatternCfg(
            focal_length=24.0,
            horizontal_aperture=20.955,
            height=240,
            width=320,
        )
        prim_raycast_cam = prim_utils.create_prim("/World/Camera_warp", "Xform")
        prim_raycast_cam.GetAttribute("xformOp:translate").Set(tuple(POSITION))
        prim_raycast_cam.GetAttribute("xformOp:orient").Set(gf_quatf)

        camera_cfg_warp = RayCasterCameraCfg(
            prim_path="/World/Camera_warp",
            mesh_prim_paths=["/World/defaultGroundPlane"],
            update_period=0,
            offset=RayCasterCameraCfg.OffsetCfg(pos=(0, 0, 2.0), rot=offset_rot, convention="ros"),
            debug_vis=False,
            pattern_cfg=camera_pattern_cfg,
            data_types=["distance_to_image_plane", "distance_to_camera", "normals"],
        )

        camera_warp = RayCasterCamera(camera_cfg_warp)

        # create usd camera
        camera_cfg_usd = CameraCfg(
            height=240,
            width=320,
            prim_path="/World/Camera_usd/camera",
            update_period=0,
            data_types=["distance_to_image_plane", "distance_to_camera", "normals"],
            spawn=PinholeCameraCfg(
                focal_length=24.0, focus_distance=400.0, horizontal_aperture=20.955, clipping_range=(1e-6, 1.0e5)
            ),
            offset=CameraCfg.OffsetCfg(pos=(0, 0, 2.0), rot=offset_rot, convention="ros"),
        )
        prim_usd = prim_utils.create_prim("/World/Camera_usd", "Xform")
        prim_usd.GetAttribute("xformOp:translate").Set(tuple(POSITION))
        prim_usd.GetAttribute("xformOp:orient").Set(gf_quatf)

        camera_usd = Camera(camera_cfg_usd)

        # play sim
        self.sim.reset()
        self.sim.play()

        # perform steps
        for _ in range(5):
            self.sim.step()

        # update camera
        camera_usd.update(self.dt)
        camera_warp.update(self.dt)

        # check if pos and orientation are correct
        torch.testing.assert_close(camera_warp.data.pos_w[0], camera_usd.data.pos_w[0])
        torch.testing.assert_close(camera_warp.data.quat_w_ros[0], camera_usd.data.quat_w_ros[0])

        # check image data
        torch.testing.assert_close(
            camera_usd.data.output["distance_to_image_plane"],
            camera_warp.data.output["distance_to_image_plane"],
        )
        torch.testing.assert_close(
            camera_usd.data.output["distance_to_camera"],
            camera_warp.data.output["distance_to_camera"],
            rtol=4e-6,
            atol=2e-5,
        )

        # check normals
        # NOTE: floating point issues of ~1e-5, so using atol and rtol in this case
        torch.testing.assert_close(
            camera_usd.data.output["normals"][..., :3],
            camera_warp.data.output["normals"],
            rtol=1e-5,
            atol=1e-4,
        )

<<<<<<< HEAD
    def test_output_equal_to_usdcamera_intrinsics(self):
        """Test that the output of the ray caster camera is equal to the output of the usd camera when both are
        initialized with the same intrinsic matrix."""
=======
    def test_output_equal_to_usd_camera_intrinsics(self):
        """
        Test that the output of the ray caster camera and usd camera are the same when both are
        initialized with the same intrinsic matrix.
        """
>>>>>>> 8fcbf85f

        # create cameras
        offset_rot = [-0.1251, 0.3617, 0.8731, -0.3020]
        offset_pos = (2.5, 2.5, 4.0)
        intrinsics = [380.0831, 0.0, 467.7916, 0.0, 380.0831, 262.0532, 0.0, 0.0, 1.0]
        prim_utils.create_prim("/World/Camera_warp", "Xform")
        # get camera cfgs
        camera_warp_cfg = RayCasterCameraCfg(
            prim_path="/World/Camera_warp",
            mesh_prim_paths=["/World/defaultGroundPlane"],
            offset=RayCasterCameraCfg.OffsetCfg(pos=offset_pos, rot=offset_rot, convention="ros"),
            debug_vis=False,
            pattern_cfg=patterns.PinholeCameraPatternCfg().from_intrinsic_matrix(
<<<<<<< HEAD
                focal_length=38.0,
                intrinsic_matrix=intrinsics,
                height=540,
                width=960,
=======
                intrinsic_matrix=intrinsics,
                height=540,
                width=960,
                focal_length=38.0,
>>>>>>> 8fcbf85f
            ),
            max_distance=20.0,
            data_types=["distance_to_image_plane"],
        )
        camera_usd_cfg = CameraCfg(
            prim_path="/World/Camera_usd",
            offset=CameraCfg.OffsetCfg(pos=offset_pos, rot=offset_rot, convention="ros"),
            spawn=PinholeCameraCfg().from_intrinsic_matrix(
<<<<<<< HEAD
                focal_length=38.0,
=======
>>>>>>> 8fcbf85f
                intrinsic_matrix=intrinsics,
                height=540,
                width=960,
                clipping_range=(0.01, 20),
<<<<<<< HEAD
=======
                focal_length=38.0,
>>>>>>> 8fcbf85f
            ),
            height=540,
            width=960,
            data_types=["distance_to_image_plane"],
        )

        # set aperture offsets to 0, as currently not supported for usd camera
        camera_warp_cfg.pattern_cfg.horizontal_aperture_offset = 0
        camera_warp_cfg.pattern_cfg.vertical_aperture_offset = 0
        camera_usd_cfg.spawn.horizontal_aperture_offset = 0
        camera_usd_cfg.spawn.vertical_aperture_offset = 0
        # init cameras
        camera_warp = RayCasterCamera(camera_warp_cfg)
        camera_usd = Camera(camera_usd_cfg)

        # play sim
        self.sim.reset()
        self.sim.play()

        # perform steps
        for _ in range(5):
            self.sim.step()

        # update camera
        camera_usd.update(self.dt)
        camera_warp.update(self.dt)

        # filter nan and inf from output
        cam_warp_output = camera_warp.data.output["distance_to_image_plane"].clone()
        cam_usd_output = camera_usd.data.output["distance_to_image_plane"].clone()
        cam_warp_output[torch.isnan(cam_warp_output)] = 0
        cam_warp_output[torch.isinf(cam_warp_output)] = 0
        cam_usd_output[torch.isnan(cam_usd_output)] = 0
        cam_usd_output[torch.isinf(cam_usd_output)] = 0

        # check that both have the same intrinsic matrices
        torch.testing.assert_close(camera_warp.data.intrinsic_matrices[0], camera_usd.data.intrinsic_matrices[0])

        # check the apertures
        torch.testing.assert_close(
            camera_usd._sensor_prims[0].GetHorizontalApertureAttr().Get(),
            camera_warp_cfg.pattern_cfg.horizontal_aperture,
        )
        torch.testing.assert_close(
            camera_usd._sensor_prims[0].GetVerticalApertureAttr().Get(),
            camera_warp_cfg.pattern_cfg.vertical_aperture,
        )

        # check image data
        torch.testing.assert_close(
            cam_warp_output,
            cam_usd_output,
            atol=5e-5,
            rtol=5e-6,
        )

<<<<<<< HEAD
    def test_output_equal_to_usdcamera_set_intrinsics(self):
        """Test that the output of the ray caster camera is equal to the output of the usd camera when both are placed
        under an XForm prim and an intrinsic matrix is set."""

        camera_pattern_cfg = patterns.PinholeCameraPatternCfg(
            focal_length=24.0,
            horizontal_aperture=20.955,
            height=540,
            width=960,
        )
        camera_cfg_warp = RayCasterCameraCfg(
            prim_path="/World/Camera",
            mesh_prim_paths=["/World/defaultGroundPlane"],
            update_period=0,
            offset=RayCasterCameraCfg.OffsetCfg(pos=(0.0, 0.0, 0.0), rot=(1.0, 0.0, 0.0, 0.0)),
            debug_vis=False,
            pattern_cfg=camera_pattern_cfg,
            data_types=["distance_to_camera"],
        )

        camera_warp = RayCasterCamera(camera_cfg_warp)

        # create usd camera
        camera_cfg_usd = CameraCfg(
            height=540,
            width=960,
            prim_path="/World/Camera_usd",
            update_period=0,
            data_types=["distance_to_camera"],
            spawn=PinholeCameraCfg(
                focal_length=24.0, focus_distance=400.0, horizontal_aperture=20.955, clipping_range=(1e-4, 1.0e5)
            ),
        )
        camera_usd = Camera(camera_cfg_usd)

        # play sim
        self.sim.reset()
        self.sim.play()

        # set intrinsic matrix
        # NOTE: extend the test to cover aperture offsets once supported by the usd camera
        intrinsic_matrix = torch.tensor(
            [[380.0831, 0.0, camera_cfg_usd.width / 2, 0.0, 380.0831, camera_cfg_usd.height / 2, 0.0, 0.0, 1.0]],
            device=camera_warp.device,
        ).reshape(1, 3, 3)
        camera_warp.set_intrinsic_matrices(intrinsic_matrix, focal_length=10)
        camera_usd.set_intrinsic_matrices(intrinsic_matrix, focal_length=10)

        # set camera position
        camera_warp.set_world_poses_from_view(
            eyes=torch.tensor([[0.0, 0.0, 5.0]], device=camera_warp.device),
            targets=torch.tensor([[0.0, 0.0, 0.0]], device=camera_warp.device),
        )
        camera_usd.set_world_poses_from_view(
            eyes=torch.tensor([[0.0, 0.0, 5.0]], device=camera_usd.device),
            targets=torch.tensor([[0.0, 0.0, 0.0]], device=camera_usd.device),
        )

        # perform steps
        for _ in range(5):
            self.sim.step()

        # update camera
        camera_usd.update(self.dt)
        camera_warp.update(self.dt)

        # check image data
        torch.testing.assert_close(
            camera_usd.data.output["distance_to_camera"],
            camera_warp.data.output["distance_to_camera"],
            rtol=5e-3,
            atol=1e-4,
        )

=======
>>>>>>> 8fcbf85f

if __name__ == "__main__":
    run_tests()<|MERGE_RESOLUTION|>--- conflicted
+++ resolved
@@ -204,10 +204,7 @@
         np.testing.assert_allclose(camera_ros.data.quat_w_world[0].cpu().numpy(), QUAT_WORLD, rtol=1e-5)
 
     def test_camera_init_intrinsic_matrix(self):
-<<<<<<< HEAD
-=======
         """Test camera initialization from intrinsic matrix."""
->>>>>>> 8fcbf85f
         # get the first camera
         camera_1 = RayCasterCamera(cfg=self.camera_cfg)
         # get intrinsic matrix
@@ -225,17 +222,10 @@
             offset=RayCasterCameraCfg.OffsetCfg(pos=(0.0, 0.0, 0.0), rot=(1.0, 0.0, 0.0, 0.0), convention="world"),
             debug_vis=False,
             pattern_cfg=patterns.PinholeCameraPatternCfg().from_intrinsic_matrix(
-<<<<<<< HEAD
-                focal_length=self.camera_cfg.pattern_cfg.focal_length,
-                intrinsic_matrix=intrinsic_matrix,
-                height=self.camera_cfg.pattern_cfg.height,
-                width=self.camera_cfg.pattern_cfg.width,
-=======
                 intrinsic_matrix=intrinsic_matrix,
                 height=self.camera_cfg.pattern_cfg.height,
                 width=self.camera_cfg.pattern_cfg.width,
                 focal_length=self.camera_cfg.pattern_cfg.focal_length,
->>>>>>> 8fcbf85f
             ),
             data_types=[
                 "distance_to_image_plane",
@@ -658,17 +648,11 @@
             atol=1e-4,
         )
 
-<<<<<<< HEAD
-    def test_output_equal_to_usdcamera_intrinsics(self):
-        """Test that the output of the ray caster camera is equal to the output of the usd camera when both are
-        initialized with the same intrinsic matrix."""
-=======
     def test_output_equal_to_usd_camera_intrinsics(self):
         """
         Test that the output of the ray caster camera and usd camera are the same when both are
         initialized with the same intrinsic matrix.
         """
->>>>>>> 8fcbf85f
 
         # create cameras
         offset_rot = [-0.1251, 0.3617, 0.8731, -0.3020]
@@ -682,17 +666,10 @@
             offset=RayCasterCameraCfg.OffsetCfg(pos=offset_pos, rot=offset_rot, convention="ros"),
             debug_vis=False,
             pattern_cfg=patterns.PinholeCameraPatternCfg().from_intrinsic_matrix(
-<<<<<<< HEAD
-                focal_length=38.0,
-                intrinsic_matrix=intrinsics,
-                height=540,
-                width=960,
-=======
                 intrinsic_matrix=intrinsics,
                 height=540,
                 width=960,
                 focal_length=38.0,
->>>>>>> 8fcbf85f
             ),
             max_distance=20.0,
             data_types=["distance_to_image_plane"],
@@ -701,18 +678,11 @@
             prim_path="/World/Camera_usd",
             offset=CameraCfg.OffsetCfg(pos=offset_pos, rot=offset_rot, convention="ros"),
             spawn=PinholeCameraCfg().from_intrinsic_matrix(
-<<<<<<< HEAD
-                focal_length=38.0,
-=======
->>>>>>> 8fcbf85f
                 intrinsic_matrix=intrinsics,
                 height=540,
                 width=960,
                 clipping_range=(0.01, 20),
-<<<<<<< HEAD
-=======
                 focal_length=38.0,
->>>>>>> 8fcbf85f
             ),
             height=540,
             width=960,
@@ -769,10 +739,11 @@
             rtol=5e-6,
         )
 
-<<<<<<< HEAD
     def test_output_equal_to_usdcamera_set_intrinsics(self):
-        """Test that the output of the ray caster camera is equal to the output of the usd camera when both are placed
-        under an XForm prim and an intrinsic matrix is set."""
+        """
+        Test that the output of the ray caster camera is equal to the output of the usd camera when both are placed
+        under an XForm prim and an intrinsic matrix is set.
+        """
 
         camera_pattern_cfg = patterns.PinholeCameraPatternCfg(
             focal_length=24.0,
@@ -844,8 +815,6 @@
             atol=1e-4,
         )
 
-=======
->>>>>>> 8fcbf85f
 
 if __name__ == "__main__":
     run_tests()