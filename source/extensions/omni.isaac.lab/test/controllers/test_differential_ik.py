# Copyright (c) 2022-2024, The Isaac Lab Project Developers.
# All rights reserved.
#
# SPDX-License-Identifier: BSD-3-Clause

"""Launch Isaac Sim Simulator first."""

from omni.isaac.lab.app import AppLauncher, run_tests

# launch omniverse app
simulation_app = AppLauncher(headless=True).app

"""Rest everything follows."""

import torch
import unittest

import omni.isaac.core.utils.prims as prim_utils
import omni.isaac.core.utils.stage as stage_utils
from omni.isaac.cloner import GridCloner

import omni.isaac.lab.sim as sim_utils
from omni.isaac.lab.assets import Articulation
from omni.isaac.lab.controllers import DifferentialIKController, DifferentialIKControllerCfg

from omni.isaac.lab.utils.math import (  # isort:skip
    compute_pose_error,
    matrix_from_quat,
    quat_inv,
    random_yaw_orientation,
    subtract_frame_transforms,
)

##
# Pre-defined configs
##
from omni.isaac.lab_assets import FRANKA_PANDA_HIGH_PD_CFG, UR10_CFG  # isort:skip


class TestDifferentialIKController(unittest.TestCase):
    """Test fixture for checking that differential IK controller tracks commands properly."""

    def setUp(self):
        """Create a blank new stage for each test."""
        # Wait for spawning
        stage_utils.create_new_stage()
        # Constants
        self.num_envs = 128
        # Load kit helper
        sim_cfg = sim_utils.SimulationCfg(dt=0.01)
        self.sim = sim_utils.SimulationContext(sim_cfg)
        # TODO: Remove this once we have a better way to handle this.
        self.sim._app_control_on_stop_handle = None

        # Create a ground plane
        cfg = sim_utils.GroundPlaneCfg()
        cfg.func("/World/GroundPlane", cfg)

        # Create interface to clone the scene
        cloner = GridCloner(spacing=2.0)
        cloner.define_base_env("/World/envs")
        self.env_prim_paths = cloner.generate_paths("/World/envs/env", self.num_envs)
        # create source prim
        prim_utils.define_prim(self.env_prim_paths[0], "Xform")
        # clone the env xform
        self.env_origins = cloner.clone(
            source_prim_path=self.env_prim_paths[0],
            prim_paths=self.env_prim_paths,
            replicate_physics=True,
        )

        # Define goals for the arm
        ee_goals_set = [
            [0.5, 0.5, 0.7, 0.707, 0, 0.707, 0],
            [0.5, -0.4, 0.6, 0.707, 0.707, 0.0, 0.0],
            [0.5, 0, 0.5, 0.0, 1.0, 0.0, 0.0],
        ]
        self.ee_pose_b_des_set = torch.tensor(ee_goals_set, device=self.sim.device)

    def tearDown(self):
        """Stops simulator after each test."""
        # stop simulation
        self.sim.stop()
        self.sim.clear()
        self.sim.clear_all_callbacks()
        self.sim.clear_instance()

    """
    Test fixtures.
    """

    def test_franka_ik_pose_abs(self):
        """Test IK controller for Franka arm with Franka hand."""
        # Create robot instance
        robot_cfg = FRANKA_PANDA_HIGH_PD_CFG.replace(prim_path="/World/envs/env_.*/Robot")
        robot = Articulation(cfg=robot_cfg)

        # Create IK controller
        diff_ik_cfg = DifferentialIKControllerCfg(command_type="pose", use_relative_mode=False, ik_method="dls")
        diff_ik_controller = DifferentialIKController(diff_ik_cfg, num_envs=self.num_envs, device=self.sim.device)

        # Run the controller and check that it converges to the goal
        self._run_ik_controller(robot, diff_ik_controller, "panda_hand", ["panda_joint.*"])

    def test_ur10_ik_pose_abs(self):
        """Test IK controller for UR10 arm."""
        # Create robot instance
        robot_cfg = UR10_CFG.replace(prim_path="/World/envs/env_.*/Robot")
        robot_cfg.spawn.rigid_props.disable_gravity = True
        robot = Articulation(cfg=robot_cfg)

        # Create IK controller
        diff_ik_cfg = DifferentialIKControllerCfg(command_type="pose", use_relative_mode=False, ik_method="dls")
        diff_ik_controller = DifferentialIKController(diff_ik_cfg, num_envs=self.num_envs, device=self.sim.device)

        # Run the controller and check that it converges to the goal
        self._run_ik_controller(robot, diff_ik_controller, "ee_link", [".*"])

    """
    Helper functions.
    """

    def _run_ik_controller(
        self,
        robot: Articulation,
        diff_ik_controller: DifferentialIKController,
        ee_frame_name: str,
        arm_joint_names: list[str],
    ):
        # Define simulation stepping
        sim_dt = self.sim.get_physics_dt()
        # Play the simulator
        self.sim.reset()

        # Obtain the frame index of the end-effector
        ee_frame_idx = robot.find_bodies(ee_frame_name)[0][0]
        ee_jacobi_idx = ee_frame_idx - 1
        # Obtain joint indices
        arm_joint_ids = robot.find_joints(arm_joint_names)[0]
        # Update existing buffers
        # Note: We need to update buffers before the first step for the controller.
        robot.update(dt=sim_dt)

        # Track the given command
        current_goal_idx = 0
        # Current goal for the arm
        ee_pose_b_des = torch.zeros(self.num_envs, diff_ik_controller.action_dim, device=self.sim.device)
        ee_pose_b_des[:] = self.ee_pose_b_des_set[current_goal_idx]
        # Compute current pose of the end-effector
        ee_pose_w = robot.data.body_link_state_w[:, ee_frame_idx, 0:7]
        root_pose_w = robot.data.root_link_state_w[:, 0:7]
        ee_pos_b, ee_quat_b = subtract_frame_transforms(
            root_pose_w[:, 0:3], root_pose_w[:, 3:7], ee_pose_w[:, 0:3], ee_pose_w[:, 3:7]
        )

        # Now we are ready!
        for count in range(1500):
            # reset every 150 steps
            if count % 250 == 0:
                # check that we converged to the goal
                if count > 0:
                    pos_error, rot_error = compute_pose_error(
                        ee_pos_b, ee_quat_b, ee_pose_b_des[:, 0:3], ee_pose_b_des[:, 3:7]
                    )
                    pos_error_norm = torch.norm(pos_error, dim=-1)
                    rot_error_norm = torch.norm(rot_error, dim=-1)
                    # desired error (zer)
                    des_error = torch.zeros_like(pos_error_norm)
                    # check convergence
                    torch.testing.assert_close(pos_error_norm, des_error, rtol=0.0, atol=1e-3)
                    torch.testing.assert_close(rot_error_norm, des_error, rtol=0.0, atol=1e-3)
                # reset joint state
                joint_pos = robot.data.default_joint_pos.clone()
                joint_vel = robot.data.default_joint_vel.clone()
                # joint_pos *= sample_uniform(0.9, 1.1, joint_pos.shape, joint_pos.device)
                robot.write_joint_state_to_sim(joint_pos, joint_vel)
                robot.set_joint_position_target(joint_pos)
                robot.write_data_to_sim()
                # randomize root state yaw, ik should work regardless base rotation
                root_state = robot.data.root_state_w.clone()
                root_state[:, 3:7] = random_yaw_orientation(self.num_envs, self.sim.device)
                robot.write_root_state_to_sim(root_state)
                robot.reset()
                # reset actions
                ee_pose_b_des[:] = self.ee_pose_b_des_set[current_goal_idx]
                joint_pos_des = joint_pos[:, arm_joint_ids].clone()
                # update goal for next iteration
                current_goal_idx = (current_goal_idx + 1) % len(self.ee_pose_b_des_set)
                # set the controller commands
                diff_ik_controller.reset()
                diff_ik_controller.set_command(ee_pose_b_des)
            else:
                # at reset, the jacobians are not updated to the latest state
                # so we MUST skip the first step
                # obtain quantities from simulation
                jacobian = robot.root_physx_view.get_jacobians()[:, ee_jacobi_idx, :, arm_joint_ids]
<<<<<<< HEAD
                ee_pose_w = robot.data.body_link_state_w[:, ee_frame_idx, 0:7]
                root_pose_w = robot.data.root_link_state_w[:, 0:7]
=======
                ee_pose_w = robot.data.body_state_w[:, ee_frame_idx, 0:7]
                root_pose_w = robot.data.root_state_w[:, 0:7]
                base_rot = root_pose_w[:, 3:7]
                base_rot_matrix = matrix_from_quat(quat_inv(base_rot))
                jacobian[:, :3, :] = torch.bmm(base_rot_matrix, jacobian[:, :3, :])
                jacobian[:, 3:, :] = torch.bmm(base_rot_matrix, jacobian[:, 3:, :])
>>>>>>> f01c6f9e
                joint_pos = robot.data.joint_pos[:, arm_joint_ids]
                # compute frame in root frame
                ee_pos_b, ee_quat_b = subtract_frame_transforms(
                    root_pose_w[:, 0:3], root_pose_w[:, 3:7], ee_pose_w[:, 0:3], ee_pose_w[:, 3:7]
                )
                # compute the joint commands
                joint_pos_des = diff_ik_controller.compute(ee_pos_b, ee_quat_b, jacobian, joint_pos)

            # apply actions
            robot.set_joint_position_target(joint_pos_des, arm_joint_ids)
            robot.write_data_to_sim()
            # perform step
            self.sim.step(render=False)
            # update buffers
            robot.update(sim_dt)


if __name__ == "__main__":
    run_tests()<|MERGE_RESOLUTION|>--- conflicted
+++ resolved
@@ -194,17 +194,12 @@
                 # so we MUST skip the first step
                 # obtain quantities from simulation
                 jacobian = robot.root_physx_view.get_jacobians()[:, ee_jacobi_idx, :, arm_joint_ids]
-<<<<<<< HEAD
                 ee_pose_w = robot.data.body_link_state_w[:, ee_frame_idx, 0:7]
                 root_pose_w = robot.data.root_link_state_w[:, 0:7]
-=======
-                ee_pose_w = robot.data.body_state_w[:, ee_frame_idx, 0:7]
-                root_pose_w = robot.data.root_state_w[:, 0:7]
                 base_rot = root_pose_w[:, 3:7]
                 base_rot_matrix = matrix_from_quat(quat_inv(base_rot))
                 jacobian[:, :3, :] = torch.bmm(base_rot_matrix, jacobian[:, :3, :])
                 jacobian[:, 3:, :] = torch.bmm(base_rot_matrix, jacobian[:, 3:, :])
->>>>>>> f01c6f9e
                 joint_pos = robot.data.joint_pos[:, arm_joint_ids]
                 # compute frame in root frame
                 ee_pos_b, ee_quat_b = subtract_frame_transforms(
