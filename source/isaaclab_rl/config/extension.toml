--- conflicted
+++ resolved
@@ -1,11 +1,7 @@
 [package]
 
 # Note: Semantic Versioning is used: https://semver.org/
-<<<<<<< HEAD
-version = "0.2.0"
-=======
 version = "0.2.3"
->>>>>>> 95e37603
 
 # Description
 title = "Isaac Lab RL"
