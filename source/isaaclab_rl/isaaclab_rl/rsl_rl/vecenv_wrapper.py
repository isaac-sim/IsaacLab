# Copyright (c) 2022-2025, The Isaac Lab Project Developers (https://github.com/isaac-sim/IsaacLab/blob/main/CONTRIBUTORS.md).
# All rights reserved.
#
# SPDX-License-Identifier: BSD-3-Clause

import gymnasium as gym
import torch
from tensordict import TensorDict

import warp as wp
from isaaclab_experimental.envs import DirectRLEnvWarp
from rsl_rl.env import VecEnv

from isaaclab.envs import DirectRLEnv, ManagerBasedRLEnv


class RslRlVecEnvWrapper(VecEnv):
    """Wraps around Isaac Lab environment for the RSL-RL library

    .. caution::
        This class must be the last wrapper in the wrapper chain. This is because the wrapper does not follow
        the :class:`gym.Wrapper` interface. Any subsequent wrappers will need to be modified to work with this
        wrapper.

    Reference:
        https://github.com/leggedrobotics/rsl_rl/blob/master/rsl_rl/env/vec_env.py
    """

    def __init__(self, env: ManagerBasedRLEnv | DirectRLEnv | DirectRLEnvWarp, clip_actions: float | None = None):
        """Initializes the wrapper.

        Note:
            The wrapper calls :meth:`reset` at the start since the RSL-RL runner does not call reset.

        Args:
            env: The environment to wrap around.
            clip_actions: The clipping value for actions. If ``None``, then no clipping is done.

        Raises:
            ValueError: When the environment is not an instance of :class:`ManagerBasedRLEnv` or :class:`DirectRLEnv` or :class:`DirectRLEnvWarp`.
        """

        # check that input is valid
        if (
            not isinstance(env.unwrapped, ManagerBasedRLEnv)
            and not isinstance(env.unwrapped, DirectRLEnv)
            and not isinstance(env.unwrapped, DirectRLEnvWarp)
        ):
            raise ValueError(
                "The environment must be inherited from ManagerBasedRLEnv or DirectRLEnv. Environment type:"
                f" {type(env)}"
            )

        # initialize the wrapper
        self.env = env
        self.clip_actions = clip_actions

        # store information required by wrapper
        self.num_envs = self.unwrapped.num_envs
        self.device = self.unwrapped.device
        self.max_episode_length = self.unwrapped.max_episode_length

        # obtain dimensions of the environment
        if hasattr(self.unwrapped, "action_manager"):
            self.num_actions = self.unwrapped.action_manager.total_action_dim
        else:
            self.num_actions = gym.spaces.flatdim(self.unwrapped.single_action_space)

        # modify the action space to the clip range
        self._modify_action_space()

        # reset at the start since the RSL-RL runner does not call reset
        self.env.reset()

    def __str__(self):
        """Returns the wrapper name and the :attr:`env` representation string."""
        return f"<{type(self).__name__}{self.env}>"

    def __repr__(self):
        """Returns the string representation of the wrapper."""
        return str(self)

    """
    Properties -- Gym.Wrapper
    """

    @property
    def cfg(self) -> object:
        """Returns the configuration class instance of the environment."""
        return self.unwrapped.cfg

    @property
    def render_mode(self) -> str | None:
        """Returns the :attr:`Env` :attr:`render_mode`."""
        return self.env.render_mode

    @property
    def observation_space(self) -> gym.Space:
        """Returns the :attr:`Env` :attr:`observation_space`."""
        return self.env.observation_space

    @property
    def action_space(self) -> gym.Space:
        """Returns the :attr:`Env` :attr:`action_space`."""
        return self.env.action_space

    @classmethod
    def class_name(cls) -> str:
        """Returns the class name of the wrapper."""
        return cls.__name__

    @property
    def unwrapped(self) -> ManagerBasedRLEnv | DirectRLEnv | DirectRLEnvWarp:
        """Returns the base environment of the wrapper.

        This will be the bare :class:`gymnasium.Env` environment, underneath all layers of wrappers.
        """
        return self.env.unwrapped

    """
    Properties
    """

    @property
    def episode_length_buf(self) -> torch.Tensor:
        """The episode length buffer."""
        if isinstance(self.unwrapped, DirectRLEnvWarp):
            return wp.to_torch(self.unwrapped.episode_length_buf)
        else:
            return self.unwrapped.episode_length_buf

    @episode_length_buf.setter
    def episode_length_buf(self, value: torch.Tensor):
        """Set the episode length buffer.

        Note:
            This is needed to perform random initialization of episode lengths in RSL-RL.
        """
        if isinstance(self.unwrapped, DirectRLEnvWarp):
            self.unwrapped.episode_length_buf = wp.from_torch(value)
        else:
            self.unwrapped.episode_length_buf = value

    """
    Operations - MDP
    """

    def seed(self, seed: int = -1) -> int:  # noqa: D102
        return self.unwrapped.seed(seed)

    def reset(self) -> tuple[TensorDict, dict]:  # noqa: D102
        # reset the environment
        obs_dict, extras = self.env.reset()
        return TensorDict(obs_dict, batch_size=[self.num_envs]), extras
<<<<<<< HEAD

    def get_observations(self) -> TensorDict:
        """Returns the current observations of the environment."""
        if hasattr(self.unwrapped, "observation_manager"):
            obs_dict = self.unwrapped.observation_manager.compute()
        else:
            obs_dict = self.unwrapped._get_observations()
        return TensorDict(obs_dict, batch_size=[self.num_envs])

=======

    def get_observations(self) -> TensorDict:
        """Returns the current observations of the environment."""
        if hasattr(self.unwrapped, "observation_manager"):
            obs_dict = self.unwrapped.observation_manager.compute()
        else:
            if isinstance(self.unwrapped, DirectRLEnvWarp):
                self.unwrapped._get_observations()
                obs_dict = {"policy": self.unwrapped.torch_obs_buf.clone()}
            else:
                obs_dict = self.unwrapped._get_observations()
        return TensorDict(obs_dict, batch_size=[self.num_envs])

>>>>>>> 5efe0cf0
    def step(self, actions: torch.Tensor) -> tuple[TensorDict, torch.Tensor, torch.Tensor, dict]:
        # clip actions
        if self.clip_actions is not None:
            actions = torch.clamp(actions, -self.clip_actions, self.clip_actions)
        # record step information
        obs_dict, rew, terminated, truncated, extras = self.env.step(actions)
        # compute dones for compatibility with RSL-RL
        dones = (terminated | truncated).to(dtype=torch.long)
        # move time out information to the extras dict
        # this is only needed for infinite horizon tasks
        if not self.unwrapped.cfg.is_finite_horizon:
            extras["time_outs"] = truncated
        # return the step information
<<<<<<< HEAD
        return TensorDict(obs_dict, batch_size=[self.num_envs]), rew, dones, extras
=======
        return TensorDict(obs_dict, batch_size=[self.num_envs]), rew.clone(), dones.clone(), extras
>>>>>>> 5efe0cf0

    def close(self):  # noqa: D102
        return self.env.close()

    """
    Helper functions
    """

    def _modify_action_space(self):
        """Modifies the action space to the clip range."""
        if self.clip_actions is None:
            return

        # modify the action space to the clip range
        # note: this is only possible for the box action space. we need to change it in the future for other
        #   action spaces.
        self.env.unwrapped.single_action_space = gym.spaces.Box(
            low=-self.clip_actions, high=self.clip_actions, shape=(self.num_actions,)
        )
        self.env.unwrapped.action_space = gym.vector.utils.batch_space(
            self.env.unwrapped.single_action_space, self.num_envs
        )<|MERGE_RESOLUTION|>--- conflicted
+++ resolved
@@ -152,17 +152,6 @@
         # reset the environment
         obs_dict, extras = self.env.reset()
         return TensorDict(obs_dict, batch_size=[self.num_envs]), extras
-<<<<<<< HEAD
-
-    def get_observations(self) -> TensorDict:
-        """Returns the current observations of the environment."""
-        if hasattr(self.unwrapped, "observation_manager"):
-            obs_dict = self.unwrapped.observation_manager.compute()
-        else:
-            obs_dict = self.unwrapped._get_observations()
-        return TensorDict(obs_dict, batch_size=[self.num_envs])
-
-=======
 
     def get_observations(self) -> TensorDict:
         """Returns the current observations of the environment."""
@@ -176,7 +165,6 @@
                 obs_dict = self.unwrapped._get_observations()
         return TensorDict(obs_dict, batch_size=[self.num_envs])
 
->>>>>>> 5efe0cf0
     def step(self, actions: torch.Tensor) -> tuple[TensorDict, torch.Tensor, torch.Tensor, dict]:
         # clip actions
         if self.clip_actions is not None:
@@ -190,11 +178,7 @@
         if not self.unwrapped.cfg.is_finite_horizon:
             extras["time_outs"] = truncated
         # return the step information
-<<<<<<< HEAD
-        return TensorDict(obs_dict, batch_size=[self.num_envs]), rew, dones, extras
-=======
         return TensorDict(obs_dict, batch_size=[self.num_envs]), rew.clone(), dones.clone(), extras
->>>>>>> 5efe0cf0
 
     def close(self):  # noqa: D102
         return self.env.close()
