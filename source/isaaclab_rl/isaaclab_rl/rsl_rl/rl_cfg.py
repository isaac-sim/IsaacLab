# Copyright (c) 2022-2025, The Isaac Lab Project Developers.
# All rights reserved.
#
# SPDX-License-Identifier: BSD-3-Clause

from __future__ import annotations

from dataclasses import MISSING
from typing import Literal

from isaaclab.utils import configclass

from .rnd_cfg import RslRlRndCfg
from .symmetry_cfg import RslRlSymmetryCfg

<<<<<<< HEAD
#########################
# Policy configurations #
#########################

=======
>>>>>>> 8936a5ac

@configclass
class RslRlPpoActorCriticCfg:
    """Configuration for the PPO actor-critic networks."""

    class_name: str = "ActorCritic"
    """The policy class name. Default is ActorCritic."""

    init_noise_std: float = MISSING
    """The initial noise standard deviation for the policy."""

    noise_std_type: Literal["scalar", "log"] = "scalar"
    """The type of noise standard deviation for the policy. Default is scalar."""

    actor_hidden_dims: list[int] = MISSING
    """The hidden dimensions of the actor network."""

    critic_hidden_dims: list[int] = MISSING
    """The hidden dimensions of the critic network."""

    activation: str = MISSING
    """The activation function for the actor and critic networks."""


@configclass
class RslRlPpoActorCriticRecurrentCfg(RslRlPpoActorCriticCfg):
    """Configuration for the PPO actor-critic networks with recurrent layers."""

    class_name: str = "ActorCriticRecurrent"
    """The policy class name. Default is ActorCriticRecurrent."""

    rnn_type: str = MISSING
    """The type of RNN to use. Either "lstm" or "gru"."""

    rnn_hidden_dim: int = MISSING
    """The dimension of the RNN layers."""

    rnn_num_layers: int = MISSING
    """The number of RNN layers."""


@configclass
class RslRlDistillationStudentTeacherCfg:
    """Configuration for the distillation student-teacher networks."""

    class_name: str = "StudentTeacher"
    """The policy class name. Default is StudentTeacher."""

    init_noise_std: float = MISSING
    """The initial noise standard deviation for the student policy."""

    noise_std_type: Literal["scalar", "log"] = "scalar"
    """The type of noise standard deviation for the policy. Default is scalar."""

    student_hidden_dims: list[int] = MISSING
    """The hidden dimensions of the student network."""

    teacher_hidden_dims: list[int] = MISSING
    """The hidden dimensions of the teacher network."""

    activation: str = MISSING
    """The activation function for the student and teacher networks."""


@configclass
class RslRlDistillationStudentTeacherRecurrentCfg(RslRlDistillationStudentTeacherCfg):
    """Configuration for the distillation student-teacher recurrent networks."""

    class_name: str = "StudentTeacherRecurrent"
    """The policy class name. Default is StudentTeacherRecurrent."""

    rnn_type: str = MISSING
    """The type of the RNN network. Either "lstm" or "gru"."""

    rnn_hidden_dim: int = MISSING
    """The hidden dimension of the RNN network."""

    rnn_num_layers: int = MISSING
    """The number of layers of the RNN network."""

    teacher_recurrent: bool = MISSING
    """Whether the teacher network is recurrent too."""


############################
# Algorithm configurations #
############################


@configclass
class RslRlPpoAlgorithmCfg:
    """Configuration for the PPO algorithm."""

    class_name: str = "PPO"
    """The algorithm class name. Default is PPO."""

    num_learning_epochs: int = MISSING
    """The number of learning epochs per update."""

    num_mini_batches: int = MISSING
    """The number of mini-batches per update."""

    learning_rate: float = MISSING
    """The learning rate for the policy."""

    schedule: str = MISSING
    """The learning rate schedule."""

    gamma: float = MISSING
    """The discount factor."""

    lam: float = MISSING
    """The lambda parameter for Generalized Advantage Estimation (GAE)."""

    entropy_coef: float = MISSING
    """The coefficient for the entropy loss."""

    desired_kl: float = MISSING
    """The desired KL divergence."""

    max_grad_norm: float = MISSING
    """The maximum gradient norm."""

<<<<<<< HEAD
    value_loss_coef: float = MISSING
    """The coefficient for the value loss."""

    use_clipped_value_loss: bool = MISSING
    """Whether to use clipped value loss."""

    clip_param: float = MISSING
    """The clipping parameter for the policy."""

=======
>>>>>>> 8936a5ac
    normalize_advantage_per_mini_batch: bool = False
    """Whether to normalize the advantage per mini-batch. Default is False.

    If True, the advantage is normalized over the entire collected trajectories.
    Otherwise, the advantage is normalized over the mini-batches only.
    """

    symmetry_cfg: RslRlSymmetryCfg | None = None
    """The symmetry configuration. Default is None, in which case symmetry is not used."""

    rnd_cfg: RslRlRndCfg | None = None
    """The configuration for the Random Network Distillation (RND) module. Default is None,
    in which case RND is not used.
    """

<<<<<<< HEAD

@configclass
class RslRlDistillationAlgorithmCfg:
    """Configuration for the distillation algorithm."""

    class_name: str = "Distillation"
    """The algorithm class name. Default is Distillation."""

    num_learning_epochs: int = MISSING
    """The number of updates performed with each sample."""

    learning_rate: float = MISSING
    """The learning rate for the student policy."""

    gradient_length: float = MISSING
    """The number of environment steps the gradient flows back."""


#########################
# Runner configurations #
#########################

=======
>>>>>>> 8936a5ac

@configclass
class RslRlOnPolicyRunnerCfg:
    """Configuration of the runner for on-policy algorithms."""

    seed: int = 42
    """The seed for the experiment. Default is 42."""

    device: str = "cuda:0"
    """The device for the rl-agent. Default is cuda:0."""

    num_steps_per_env: int = MISSING
    """The number of steps per environment per update."""

    max_iterations: int = MISSING
    """The maximum number of iterations."""

    empirical_normalization: bool = MISSING
    """Whether to use empirical normalization."""

    policy: RslRlPpoActorCriticCfg | RslRlDistillationStudentTeacherCfg = MISSING
    """The policy configuration."""

    algorithm: RslRlPpoAlgorithmCfg | RslRlDistillationAlgorithmCfg = MISSING
    """The algorithm configuration."""

    clip_actions: float | None = None
    """The clipping value for actions. If ``None``, then no clipping is done.

    .. note::
        This clipping is performed inside the :class:`RslRlVecEnvWrapper` wrapper.
    """

    ##
    # Checkpointing parameters
    ##

    save_interval: int = MISSING
    """The number of iterations between saves."""

    experiment_name: str = MISSING
    """The experiment name."""

    run_name: str = ""
    """The run name. Default is empty string.

    The name of the run directory is typically the time-stamp at execution. If the run name is not empty,
    then it is appended to the run directory's name, i.e. the logging directory's name will become
    ``{time-stamp}_{run_name}``.
    """

    ##
    # Logging parameters
    ##

    logger: Literal["tensorboard", "neptune", "wandb"] = "tensorboard"
    """The logger to use. Default is tensorboard."""

    neptune_project: str = "isaaclab"
    """The neptune project name. Default is "isaaclab"."""

    wandb_project: str = "isaaclab"
    """The wandb project name. Default is "isaaclab"."""

    ##
    # Loading parameters
    ##

    load_run: None | str = None
    """The run directory to load. Default is None.

    If regex expression, the latest (alphabetical order) matching run will be loaded, e.g, ".*" (all).
    """

    load_checkpoint: str = "model_.*.pt"
    """The checkpoint file to load. Default is ``"model_.*.pt"`` (all).

    If regex expression, the latest (alphabetical order) matching file will be loaded.
    """<|MERGE_RESOLUTION|>--- conflicted
+++ resolved
@@ -13,13 +13,10 @@
 from .rnd_cfg import RslRlRndCfg
 from .symmetry_cfg import RslRlSymmetryCfg
 
-<<<<<<< HEAD
 #########################
 # Policy configurations #
 #########################
 
-=======
->>>>>>> 8936a5ac
 
 @configclass
 class RslRlPpoActorCriticCfg:
@@ -143,7 +140,6 @@
     max_grad_norm: float = MISSING
     """The maximum gradient norm."""
 
-<<<<<<< HEAD
     value_loss_coef: float = MISSING
     """The coefficient for the value loss."""
 
@@ -153,8 +149,6 @@
     clip_param: float = MISSING
     """The clipping parameter for the policy."""
 
-=======
->>>>>>> 8936a5ac
     normalize_advantage_per_mini_batch: bool = False
     """Whether to normalize the advantage per mini-batch. Default is False.
 
@@ -170,8 +164,6 @@
     in which case RND is not used.
     """
 
-<<<<<<< HEAD
-
 @configclass
 class RslRlDistillationAlgorithmCfg:
     """Configuration for the distillation algorithm."""
@@ -193,8 +185,6 @@
 # Runner configurations #
 #########################
 
-=======
->>>>>>> 8936a5ac
 
 @configclass
 class RslRlOnPolicyRunnerCfg:
