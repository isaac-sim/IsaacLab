--- conflicted
+++ resolved
@@ -29,7 +29,6 @@
 from isaaclab_tasks.utils.parse_cfg import parse_env_cfg
 
 
-<<<<<<< HEAD
 @pytest.fixture(scope="module")
 def registered_tasks():
     # acquire all Isaac environments names
@@ -41,7 +40,7 @@
                 registered_tasks.append(task_spec.id)
     # sort environments by name
     registered_tasks.sort()
-    registered_tasks = registered_tasks[:5]
+    registered_tasks = registered_tasks[:3]
 
     # this flag is necessary to prevent a bug where the simulation gets stuck randomly when running the
     # test on many environments.
@@ -76,87 +75,6 @@
             env = SkrlVecEnvWrapper(env)
         except Exception as e:
             if "env" in locals() and hasattr(env, "_is_closed"):
-=======
-class TestSKRLVecEnvWrapper(unittest.TestCase):
-    """Test that SKRL VecEnv wrapper works as expected."""
-
-    @classmethod
-    def setUpClass(cls):
-        # acquire all Isaac environments names
-        cls.registered_tasks = list()
-        for task_spec in gym.registry.values():
-            if "Isaac" in task_spec.id:
-                cfg_entry_point = gym.spec(task_spec.id).kwargs.get("skrl_cfg_entry_point")
-                if cfg_entry_point is not None:
-                    cls.registered_tasks.append(task_spec.id)
-        # sort environments by name
-        cls.registered_tasks.sort()
-        cls.registered_tasks = cls.registered_tasks[:3]
-
-        # this flag is necessary to prevent a bug where the simulation gets stuck randomly when running the
-        # test on many environments.
-        carb_settings_iface = carb.settings.get_settings()
-        carb_settings_iface.set_bool("/physics/cooking/ujitsoCollisionCooking", False)
-
-        # print all existing task names
-        print(">>> All registered environments:", cls.registered_tasks)
-
-    def setUp(self) -> None:
-        # common parameters
-        self.num_envs = 64
-        self.device = "cuda"
-
-    def test_random_actions(self):
-        """Run random actions and check environments return valid signals."""
-        for task_name in self.registered_tasks:
-            with self.subTest(task_name=task_name):
-                print(f">>> Running test for environment: {task_name}")
-                # create a new stage
-                omni.usd.get_context().new_stage()
-                # reset the rtx sensors carb setting to False
-                carb.settings.get_settings().set_bool("/isaaclab/render/rtx_sensors", False)
-                try:
-                    # parse configuration
-                    env_cfg = parse_env_cfg(task_name, device=self.device, num_envs=self.num_envs)
-                    # create environment
-                    env = gym.make(task_name, cfg=env_cfg)
-                    if isinstance(env.unwrapped, DirectMARLEnv):
-                        env = multi_agent_to_single_agent(env)
-                    # wrap environment
-                    env = SkrlVecEnvWrapper(env)
-                except Exception as e:
-                    if "env" in locals() and hasattr(env, "_is_closed"):
-                        env.close()
-                    else:
-                        if hasattr(e, "obj") and hasattr(e.obj, "_is_closed"):
-                            e.obj.close()
-                    self.fail(f"Failed to set-up the environment for task {task_name}. Error: {e}")
-
-                # avoid shutdown of process on simulation stop
-                env.unwrapped.sim._app_control_on_stop_handle = None
-
-                # reset environment
-                obs, extras = env.reset()
-                # check signal
-                self.assertTrue(self._check_valid_tensor(obs))
-                self.assertTrue(self._check_valid_tensor(extras))
-
-                # simulate environment for 100 steps
-                with torch.inference_mode():
-                    for _ in range(100):
-                        # sample actions from -1 to 1
-                        actions = (
-                            2 * torch.rand(self.num_envs, *env.action_space.shape, device=env.unwrapped.device) - 1
-                        )
-                        # apply actions
-                        transition = env.step(actions)
-                        # check signals
-                        for data in transition:
-                            self.assertTrue(self._check_valid_tensor(data), msg=f"Invalid data: {data}")
-
-                # close the environment
-                print(f">>> Closing environment: {task_name}")
->>>>>>> 9be0de5f
                 env.close()
             else:
                 if hasattr(e, "obj") and hasattr(e.obj, "_is_closed"):
