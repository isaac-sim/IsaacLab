# Copyright (c) 2022-2025, The Isaac Lab Project Developers (https://github.com/isaac-sim/IsaacLab/blob/main/CONTRIBUTORS.md).
# All rights reserved.
#
# SPDX-License-Identifier: BSD-3-Clause

"""Installation script for the 'isaaclab_rl' python package."""

import itertools
import os
import toml

from setuptools import setup

# Obtain the extension data from the extension.toml file
EXTENSION_PATH = os.path.dirname(os.path.realpath(__file__))
# Read the extension.toml file
EXTENSION_TOML_DATA = toml.load(os.path.join(EXTENSION_PATH, "config", "extension.toml"))

# Minimum dependencies required prior to installation
INSTALL_REQUIRES = [
    # generic
    "numpy>=2",
    "torch>=2.7",
    "torchvision>=0.14.1",  # ensure compatibility with torch 1.13.1
    "protobuf>=3.20.2,!=5.26.0",
    # configuration management
    "hydra-core",
    # data collection
    "h5py",
    # basic logger
    "tensorboard",
    # video recording
    "moviepy",
    # make sure this is consistent with isaac sim version
    "pillow==11.2.1",
    "packaging<24",
]

# Extra dependencies for RL agents
EXTRAS_REQUIRE = {
    "sb3": ["stable-baselines3>=2.6", "tqdm", "rich"],  # tqdm/rich for progress bar
    "skrl": ["skrl>=1.4.2"],
    "rl-games": [
        "rl-games @ git+https://github.com/isaac-sim/rl_games.git@python3.11",
        "gym",
    ],  # rl-games still needs gym :(
<<<<<<< HEAD
    "rsl-rl": ["rsl-rl-lib==3.0.1"],
=======
    "rsl-rl": ["rsl-rl-lib==3.0.1", "onnxscript>=0.5"],  # linux aarch 64 requires manual onnxscript installation
>>>>>>> 5efe0cf0
}
# Add the names with hyphens as aliases for convenience
EXTRAS_REQUIRE["rl_games"] = EXTRAS_REQUIRE["rl-games"]
EXTRAS_REQUIRE["rsl_rl"] = EXTRAS_REQUIRE["rsl-rl"]

# Cumulation of all extra-requires
EXTRAS_REQUIRE["all"] = list(itertools.chain.from_iterable(EXTRAS_REQUIRE.values()))
# Remove duplicates in the all list to avoid double installations
EXTRAS_REQUIRE["all"] = list(set(EXTRAS_REQUIRE["all"]))

# Installation operation
setup(
    name="isaaclab_rl",
    author="Isaac Lab Project Developers",
    maintainer="Isaac Lab Project Developers",
    url=EXTENSION_TOML_DATA["package"]["repository"],
    version=EXTENSION_TOML_DATA["package"]["version"],
    description=EXTENSION_TOML_DATA["package"]["description"],
    keywords=EXTENSION_TOML_DATA["package"]["keywords"],
    include_package_data=True,
    python_requires=">=3.10",
    install_requires=INSTALL_REQUIRES,
    extras_require=EXTRAS_REQUIRE,
    packages=["isaaclab_rl"],
    classifiers=[
        "Natural Language :: English",
        "Programming Language :: Python :: 3.10",
        "Programming Language :: Python :: 3.11",
        "Isaac Sim :: 4.5.0",
        "Isaac Sim :: 5.1.0",
    ],
    zip_safe=False,
)<|MERGE_RESOLUTION|>--- conflicted
+++ resolved
@@ -44,11 +44,7 @@
         "rl-games @ git+https://github.com/isaac-sim/rl_games.git@python3.11",
         "gym",
     ],  # rl-games still needs gym :(
-<<<<<<< HEAD
-    "rsl-rl": ["rsl-rl-lib==3.0.1"],
-=======
     "rsl-rl": ["rsl-rl-lib==3.0.1", "onnxscript>=0.5"],  # linux aarch 64 requires manual onnxscript installation
->>>>>>> 5efe0cf0
 }
 # Add the names with hyphens as aliases for convenience
 EXTRAS_REQUIRE["rl_games"] = EXTRAS_REQUIRE["rl-games"]
