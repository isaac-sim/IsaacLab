# Copyright (c) 2022-2025, The Isaac Lab Project Developers (https://github.com/isaac-sim/IsaacLab/blob/main/CONTRIBUTORS.md).
# All rights reserved.
#
# SPDX-License-Identifier: BSD-3-Clause

"""Installation script for the 'isaaclab_rl' python package."""

import itertools
import os
import toml

from setuptools import setup

# Obtain the extension data from the extension.toml file
EXTENSION_PATH = os.path.dirname(os.path.realpath(__file__))
# Read the extension.toml file
EXTENSION_TOML_DATA = toml.load(os.path.join(EXTENSION_PATH, "config", "extension.toml"))

# Minimum dependencies required prior to installation
INSTALL_REQUIRES = [
    # generic
    "numpy<2",
    "torch>=2.7",
    "torchvision>=0.14.1",  # ensure compatibility with torch 1.13.1
    "protobuf>=4.25.8,!=5.26.0",
    # configuration management
    "hydra-core",
    # data collection
    "h5py",
    # basic logger
    "tensorboard",
    # video recording
    "moviepy",
    # make sure this is consistent with isaac sim version
    "pillow==11.3.0",
    "packaging<24",
]

PYTORCH_INDEX_URL = ["https://download.pytorch.org/whl/cu128"]

# Extra dependencies for RL agents
EXTRAS_REQUIRE = {
    "sb3": ["stable-baselines3>=2.6", "tqdm", "rich"],  # tqdm/rich for progress bar
    "skrl": ["skrl>=1.4.3"],
    "rl-games": [
        "rl-games @ git+https://github.com/isaac-sim/rl_games.git@python3.11",
        "gym",
    ],  # rl-games still needs gym :(
<<<<<<< HEAD
    "rsl-rl": ["rsl-rl-lib==3.1.0"],
=======
    "rsl-rl": ["rsl-rl-lib==3.0.1", "onnxscript>=0.5"],  # linux aarch 64 requires manual onnxscript installation
>>>>>>> 454c3d2f
}
# Add the names with hyphens as aliases for convenience
EXTRAS_REQUIRE["rl_games"] = EXTRAS_REQUIRE["rl-games"]

# Cumulation of all extra-requires
EXTRAS_REQUIRE["all"] = list(itertools.chain.from_iterable(EXTRAS_REQUIRE.values()))
# Remove duplicates in the all list to avoid double installations
EXTRAS_REQUIRE["all"] = list(set(EXTRAS_REQUIRE["all"]))

# Installation operation
setup(
    name="isaaclab_rl",
    author="Isaac Lab Project Developers",
    maintainer="Isaac Lab Project Developers",
    url=EXTENSION_TOML_DATA["package"]["repository"],
    version=EXTENSION_TOML_DATA["package"]["version"],
    description=EXTENSION_TOML_DATA["package"]["description"],
    keywords=EXTENSION_TOML_DATA["package"]["keywords"],
    include_package_data=True,
    python_requires=">=3.10",
    install_requires=INSTALL_REQUIRES,
    dependency_links=PYTORCH_INDEX_URL,
    extras_require=EXTRAS_REQUIRE,
    packages=["isaaclab_rl"],
    classifiers=[
        "Natural Language :: English",
        "Programming Language :: Python :: 3.10",
        "Programming Language :: Python :: 3.11",
        "Isaac Sim :: 4.5.0",
        "Isaac Sim :: 5.0.0",
        "Isaac Sim :: 5.1.0",
    ],
    zip_safe=False,
)<|MERGE_RESOLUTION|>--- conflicted
+++ resolved
@@ -46,11 +46,7 @@
         "rl-games @ git+https://github.com/isaac-sim/rl_games.git@python3.11",
         "gym",
     ],  # rl-games still needs gym :(
-<<<<<<< HEAD
-    "rsl-rl": ["rsl-rl-lib==3.1.0"],
-=======
-    "rsl-rl": ["rsl-rl-lib==3.0.1", "onnxscript>=0.5"],  # linux aarch 64 requires manual onnxscript installation
->>>>>>> 454c3d2f
+    "rsl-rl": ["rsl-rl-lib==3.1.2", "onnxscript>=0.5"],  # linux aarch 64 requires manual onnxscript installation
 }
 # Add the names with hyphens as aliases for convenience
 EXTRAS_REQUIRE["rl_games"] = EXTRAS_REQUIRE["rl-games"]
