--- conflicted
+++ resolved
@@ -1,14 +1,13 @@
 Changelog
 ---------
 
-<<<<<<< HEAD
 0.2.0 (2025-03-05)
 ~~~~~~~~~~~~~~~~~~
 
 Changed
 ^^^^^^^
 - Optimized Stable-Baselines3 wrapper ``Sb3VecEnvWrapper`` (now 4x faster) by using Numpy buffers and only logging episode and truncation information by default.
-=======
+
 0.1.1 (2025-03-10)
 ~~~~~~~~~~~~~~~~~~
 
@@ -20,7 +19,6 @@
 * Added attribute :attr:`isaaclab_rl.rsl_rl.RslRlOnPolicyRunnerCfg.clip_actions` to set
   the clipping range for the actions in the RSL-RL on-policy runner.
 
->>>>>>> 91f53e2f
 
 0.1.0 (2024-12-27)
 ~~~~~~~~~~~~~~~~~~
