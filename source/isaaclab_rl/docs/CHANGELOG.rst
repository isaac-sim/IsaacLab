--- conflicted
+++ resolved
@@ -1,8 +1,7 @@
 Changelog
 ---------
 
-<<<<<<< HEAD
-0.4.5 (2025-11-10)
+0.4.6 (2025-11-10)
 ~~~~~~~~~~~~~~~~~~
 
 Changed
@@ -10,7 +9,6 @@
 
 * Added support for decoupling RL device from simulation device in for RL games wrapper.
   This allows users to run simulation on one device (e.g., CPU) while running RL training/inference on another device.
-=======
 
 
 0.4.5 (2025-12-01)
@@ -20,7 +18,6 @@
 ^^^^^
 
 * Added state_dependent_std rsl_rl param to RSL-RL wrapper.
->>>>>>> f9154913
 
 
 0.4.4 (2025-10-15)
