Changelog
---------

<<<<<<< HEAD
=======
0.2.3 (2025-06-29)
~~~~~~~~~~~~~~~~~~

Added
^^^^^

* Support SB3 VecEnv wrapper to configure with composite observation spaces properly so that the cnn creation pipelines
  natively supported by sb3 can be automatically triggered


0.2.2 (2025-06-30)
~~~~~~~~~~~~~~~~~~

Fixed
^^^^^

* Call :meth:`eval` during :meth:`forward`` RSL-RL OnnxPolicyExporter


0.2.1 (2025-06-26)
~~~~~~~~~~~~~~~~~~

Fixed
^^^^^

* Relaxed upper range pin for protobuf python dependency for more permissive installation.


>>>>>>> 95e37603
0.2.0 (2025-04-24)
~~~~~~~~~~~~~~~~~~

Changed
^^^^^^^

* Switched to a 3.11 compatible branch for rl-games as Isaac Sim 5.0 is now using Python 3.11.


<<<<<<< HEAD
=======
0.1.5 (2025-04-11)
~~~~~~~~~~~~~~~~~~

Changed
^^^^^^^

* Optimized Stable-Baselines3 wrapper ``Sb3VecEnvWrapper`` (now 4x faster) by using Numpy buffers and only logging episode and truncation information by default.
* Upgraded minimum SB3 version to 2.6.0 and added optional dependencies for progress bar


>>>>>>> 95e37603
0.1.4 (2025-04-10)
~~~~~~~~~~~~~~~~~~

Added
^^^^^

* Added configurations for distillation implementation in RSL-RL.
* Added configuration for recurrent actor-critic in RSL-RL.


0.1.3 (2025-03-31)
~~~~~~~~~~~~~~~~~~

Fixed
^^^^^

* Fixed the location of :meth:`isaaclab_rl.rsl_rl.RslRlOnPolicyRunnerCfg._modify_action_space`
  to be called only after retrieving the dimensions of the environment, preventing errors
  related to accessing uninitialized attributes.


0.1.2 (2025-03-28)
~~~~~~~~~~~~~~~~~~

Added
^^^^^

* Added symmetry and curiosity-based exploration configurations for RSL-RL wrapper.


0.1.1 (2025-03-10)
~~~~~~~~~~~~~~~~~~

Added
^^^^^

* Added a parameter to clip the actions in the action space inside the RSL-RL wrapper.
  This parameter is set to None by default, which is the same as not clipping the actions.
* Added attribute :attr:`isaaclab_rl.rsl_rl.RslRlOnPolicyRunnerCfg.clip_actions` to set
  the clipping range for the actions in the RSL-RL on-policy runner.


0.1.0 (2024-12-27)
~~~~~~~~~~~~~~~~~~

Added
^^^^^

Initial version of the extension.
This extension is split off from ``isaaclab_tasks`` to include the wrapper scripts for the supported RL libraries.

Supported RL libraries are:

* RL Games
* RSL RL
* SKRL
* Stable Baselines3<|MERGE_RESOLUTION|>--- conflicted
+++ resolved
@@ -1,8 +1,6 @@
 Changelog
 ---------
 
-<<<<<<< HEAD
-=======
 0.2.3 (2025-06-29)
 ~~~~~~~~~~~~~~~~~~
 
@@ -31,7 +29,6 @@
 * Relaxed upper range pin for protobuf python dependency for more permissive installation.
 
 
->>>>>>> 95e37603
 0.2.0 (2025-04-24)
 ~~~~~~~~~~~~~~~~~~
 
@@ -41,8 +38,6 @@
 * Switched to a 3.11 compatible branch for rl-games as Isaac Sim 5.0 is now using Python 3.11.
 
 
-<<<<<<< HEAD
-=======
 0.1.5 (2025-04-11)
 ~~~~~~~~~~~~~~~~~~
 
@@ -53,7 +48,6 @@
 * Upgraded minimum SB3 version to 2.6.0 and added optional dependencies for progress bar
 
 
->>>>>>> 95e37603
 0.1.4 (2025-04-10)
 ~~~~~~~~~~~~~~~~~~
 
