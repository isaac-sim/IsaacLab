Changelog
---------

<<<<<<< HEAD
0.1.2 (2025-03-31)
~~~~~~~~~~~~~~~~~~

Changed
^^^^^^^
* Optimized Stable-Baselines3 wrapper ``Sb3VecEnvWrapper`` (now 4x faster) by using Numpy buffers and only logging episode and truncation information by default.
* Upgraded minimum SB3 version to 2.6.0 and added optional dependencies for progress bar
=======
0.1.2 (2025-03-28)
~~~~~~~~~~~~~~~~~~

Added
^^^^^

* Added symmetry and curiosity-based exploration configurations for RSL-RL wrapper.

>>>>>>> 02d79b9d

0.1.1 (2025-03-10)
~~~~~~~~~~~~~~~~~~

Added
^^^^^

* Added a parameter to clip the actions in the action space inside the RSL-RL wrapper.
  This parameter is set to None by default, which is the same as not clipping the actions.
* Added attribute :attr:`isaaclab_rl.rsl_rl.RslRlOnPolicyRunnerCfg.clip_actions` to set
  the clipping range for the actions in the RSL-RL on-policy runner.


0.1.0 (2024-12-27)
~~~~~~~~~~~~~~~~~~

Added
^^^^^

Initial version of the extension.
This extension is split off from ``isaaclab_tasks`` to include the wrapper scripts for the supported RL libraries.

Supported RL libraries are:

* RL Games
* RSL RL
* SKRL
* Stable Baselines3<|MERGE_RESOLUTION|>--- conflicted
+++ resolved
@@ -1,15 +1,14 @@
 Changelog
 ---------
 
-<<<<<<< HEAD
-0.1.2 (2025-03-31)
+0.1.3 (2025-03-31)
 ~~~~~~~~~~~~~~~~~~
 
 Changed
 ^^^^^^^
 * Optimized Stable-Baselines3 wrapper ``Sb3VecEnvWrapper`` (now 4x faster) by using Numpy buffers and only logging episode and truncation information by default.
 * Upgraded minimum SB3 version to 2.6.0 and added optional dependencies for progress bar
-=======
+
 0.1.2 (2025-03-28)
 ~~~~~~~~~~~~~~~~~~
 
@@ -17,8 +16,6 @@
 ^^^^^
 
 * Added symmetry and curiosity-based exploration configurations for RSL-RL wrapper.
-
->>>>>>> 02d79b9d
 
 0.1.1 (2025-03-10)
 ~~~~~~~~~~~~~~~~~~
