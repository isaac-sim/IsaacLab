--- conflicted
+++ resolved
@@ -1,8 +1,7 @@
 Changelog
 ---------
 
-<<<<<<< HEAD
-0.1.3 (2025-04-10)
+0.1.4 (2025-04-10)
 ~~~~~~~~~~~~~~~~~~
 
 Added
@@ -10,7 +9,8 @@
 
 * Added configurations for distillation implementation in RSL-RL.
 * Added configuration for recurrent actor-critic in RSL-RL.
-=======
+
+
 0.1.3 (2025-03-31)
 ~~~~~~~~~~~~~~~~~~
 
@@ -20,7 +20,6 @@
 * Fixed the location of :meth:`isaaclab_rl.rsl_rl.RslRlOnPolicyRunnerCfg._modify_action_space`
   to be called only after retrieving the dimensions of the environment, preventing errors
   related to accessing uninitialized attributes.
->>>>>>> 09590912
 
 
 0.1.2 (2025-03-28)
