Changelog
---------

<<<<<<< HEAD

0.1.7 (2025-06-29)
~~~~~~~~~~~~~~~~~~

Added
^^^^^

* Support SB3 VecEnv wrapper to configure with composite observation spaces properly so that the cnn creation pipelines
  natively supported by sb3 can be automatically triggered

=======
0.1.7 (2025-06-30)
~~~~~~~~~~~~~~~~~~

Fixed
^^^^^

* Call :meth:`eval` during :meth:`forward`` RSL-RL OnnxPolicyExporter
>>>>>>> db5c1c32


0.1.6 (2025-06-26)
~~~~~~~~~~~~~~~~~~

Fixed
^^^^^

* Relaxed upper range pin for protobuf python dependency for more permissive installation.


0.1.5 (2025-04-11)
~~~~~~~~~~~~~~~~~~

Changed
^^^^^^^
* Optimized Stable-Baselines3 wrapper ``Sb3VecEnvWrapper`` (now 4x faster) by using Numpy buffers and only logging episode and truncation information by default.
* Upgraded minimum SB3 version to 2.6.0 and added optional dependencies for progress bar

0.1.4 (2025-04-10)
~~~~~~~~~~~~~~~~~~

Added
^^^^^

* Added configurations for distillation implementation in RSL-RL.
* Added configuration for recurrent actor-critic in RSL-RL.


0.1.3 (2025-03-31)
~~~~~~~~~~~~~~~~~~

Fixed
^^^^^

* Fixed the location of :meth:`isaaclab_rl.rsl_rl.RslRlOnPolicyRunnerCfg._modify_action_space`
  to be called only after retrieving the dimensions of the environment, preventing errors
  related to accessing uninitialized attributes.


0.1.2 (2025-03-28)
~~~~~~~~~~~~~~~~~~

Added
^^^^^

* Added symmetry and curiosity-based exploration configurations for RSL-RL wrapper.


0.1.1 (2025-03-10)
~~~~~~~~~~~~~~~~~~

Added
^^^^^

* Added a parameter to clip the actions in the action space inside the RSL-RL wrapper.
  This parameter is set to None by default, which is the same as not clipping the actions.
* Added attribute :attr:`isaaclab_rl.rsl_rl.RslRlOnPolicyRunnerCfg.clip_actions` to set
  the clipping range for the actions in the RSL-RL on-policy runner.


0.1.0 (2024-12-27)
~~~~~~~~~~~~~~~~~~

Added
^^^^^

Initial version of the extension.
This extension is split off from ``isaaclab_tasks`` to include the wrapper scripts for the supported RL libraries.

Supported RL libraries are:

* RL Games
* RSL RL
* SKRL
* Stable Baselines3<|MERGE_RESOLUTION|>--- conflicted
+++ resolved
@@ -1,9 +1,7 @@
 Changelog
 ---------
 
-<<<<<<< HEAD
-
-0.1.7 (2025-06-29)
+0.1.8 (2025-06-29)
 ~~~~~~~~~~~~~~~~~~
 
 Added
@@ -12,7 +10,7 @@
 * Support SB3 VecEnv wrapper to configure with composite observation spaces properly so that the cnn creation pipelines
   natively supported by sb3 can be automatically triggered
 
-=======
+
 0.1.7 (2025-06-30)
 ~~~~~~~~~~~~~~~~~~
 
@@ -20,7 +18,6 @@
 ^^^^^
 
 * Call :meth:`eval` during :meth:`forward`` RSL-RL OnnxPolicyExporter
->>>>>>> db5c1c32
 
 
 0.1.6 (2025-06-26)
