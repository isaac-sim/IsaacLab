Changelog
---------

0.1.3 (2025-03-31)
~~~~~~~~~~~~~~~~~~

<<<<<<< HEAD
Changed
^^^^^^^
* Optimized Stable-Baselines3 wrapper ``Sb3VecEnvWrapper`` (now 4x faster) by using Numpy buffers and only logging episode and truncation information by default.
* Upgraded minimum SB3 version to 2.6.0 and added optional dependencies for progress bar
=======
Fixed
^^^^^

* Fixed the location of :meth:`isaaclab_rl.rsl_rl.RslRlOnPolicyRunnerCfg._modify_action_space`
  to be called only after retrieving the dimensions of the environment, preventing errors
  related to accessing uninitialized attributes.

>>>>>>> bc7c9f5c

0.1.2 (2025-03-28)
~~~~~~~~~~~~~~~~~~

Added
^^^^^

* Added symmetry and curiosity-based exploration configurations for RSL-RL wrapper.

0.1.1 (2025-03-10)
~~~~~~~~~~~~~~~~~~

Added
^^^^^

* Added a parameter to clip the actions in the action space inside the RSL-RL wrapper.
  This parameter is set to None by default, which is the same as not clipping the actions.
* Added attribute :attr:`isaaclab_rl.rsl_rl.RslRlOnPolicyRunnerCfg.clip_actions` to set
  the clipping range for the actions in the RSL-RL on-policy runner.


0.1.0 (2024-12-27)
~~~~~~~~~~~~~~~~~~

Added
^^^^^

Initial version of the extension.
This extension is split off from ``isaaclab_tasks`` to include the wrapper scripts for the supported RL libraries.

Supported RL libraries are:

* RL Games
* RSL RL
* SKRL
* Stable Baselines3<|MERGE_RESOLUTION|>--- conflicted
+++ resolved
@@ -1,15 +1,17 @@
 Changelog
 ---------
+
+0.1.4 (2025-04-01)
+~~~~~~~~~~~~~~~~~~
+
+Changed
+^^^^^^^
+* Optimized Stable-Baselines3 wrapper ``Sb3VecEnvWrapper`` (now 4x faster) by using Numpy buffers and only logging episode and truncation information by default.
+* Upgraded minimum SB3 version to 2.6.0 and added optional dependencies for progress bar
 
 0.1.3 (2025-03-31)
 ~~~~~~~~~~~~~~~~~~
 
-<<<<<<< HEAD
-Changed
-^^^^^^^
-* Optimized Stable-Baselines3 wrapper ``Sb3VecEnvWrapper`` (now 4x faster) by using Numpy buffers and only logging episode and truncation information by default.
-* Upgraded minimum SB3 version to 2.6.0 and added optional dependencies for progress bar
-=======
 Fixed
 ^^^^^
 
@@ -17,7 +19,6 @@
   to be called only after retrieving the dimensions of the environment, preventing errors
   related to accessing uninitialized attributes.
 
->>>>>>> bc7c9f5c
 
 0.1.2 (2025-03-28)
 ~~~~~~~~~~~~~~~~~~
