# Copyright (c) 2022-2024, The Isaac Lab Project Developers.
# All rights reserved.
#
# SPDX-License-Identifier: BSD-3-Clause

"""
Script to run an environment with a pick and lift state machine.

The state machine is implemented in the kernel function `infer_state_machine`.
It uses the `warp` library to run the state machine in parallel on the GPU.

.. code-block:: bash

    ./isaaclab.sh -p source/standalone/environments/state_machine/lift_cube_sm.py --num_envs 32

"""

"""Launch Omniverse Toolkit first."""

import argparse

from omni.isaac.lab.app import AppLauncher

# add argparse arguments
parser = argparse.ArgumentParser(description="Pick and lift state machine for lift environments.")
parser.add_argument(
    "--disable_fabric", action="store_true", default=False, help="Disable fabric and use USD I/O operations."
)
parser.add_argument("--num_envs", type=int, default=None, help="Number of environments to simulate.")
# append AppLauncher cli args
AppLauncher.add_app_launcher_args(parser)
# parse the arguments
args_cli = parser.parse_args()

# launch omniverse app
app_launcher = AppLauncher(headless=args_cli.headless)
simulation_app = app_launcher.app

"""Rest everything else."""

import gymnasium as gym
import torch
from collections.abc import Sequence

import warp as wp

from omni.isaac.lab.assets.rigid_object.rigid_object_data import RigidObjectData

import omni.isaac.lab_tasks  # noqa: F401
from omni.isaac.lab_tasks.manager_based.manipulation.lift.lift_env_cfg import LiftEnvCfg
from omni.isaac.lab_tasks.utils.parse_cfg import parse_env_cfg

# initialize warp
wp.init()


class GripperState:
    """States for the gripper."""

    OPEN = wp.constant(1.0)
    CLOSE = wp.constant(-1.0)


class PickSmState:
    """States for the pick state machine."""

    REST = wp.constant(0)
    APPROACH_ABOVE_OBJECT = wp.constant(1)
    APPROACH_OBJECT = wp.constant(2)
    GRASP_OBJECT = wp.constant(3)
    LIFT_OBJECT = wp.constant(4)


class PickSmWaitTime:
    """Additional wait times (in s) for states for before switching."""

    REST = wp.constant(0.2)
    APPROACH_ABOVE_OBJECT = wp.constant(0.5)
    APPROACH_OBJECT = wp.constant(0.6)
    GRASP_OBJECT = wp.constant(0.3)
    LIFT_OBJECT = wp.constant(1.0)


@wp.func
<<<<<<< HEAD
def distance_below_threshold(current_pos: wp.vec3, 
                             desired_pos: wp.vec3, 
                             threshold: float) -> bool:
    return wp.length(current_pos - desired_pos) < threshold

=======
def distance_below_threshold(current_pos: wp.vec3, desired_pos: wp.vec3, threshold: float) -> bool:
    return wp.length(current_pos - desired_pos) < threshold


>>>>>>> 306d9151
@wp.kernel
def infer_state_machine(
    dt: wp.array(dtype=float),
    sm_state: wp.array(dtype=int),
    sm_wait_time: wp.array(dtype=float),
    ee_pose: wp.array(dtype=wp.transform),
    object_pose: wp.array(dtype=wp.transform),
    des_object_pose: wp.array(dtype=wp.transform),
    des_ee_pose: wp.array(dtype=wp.transform),
    gripper_state: wp.array(dtype=float),
    offset: wp.array(dtype=wp.transform),
<<<<<<< HEAD
    position_threshold:float
=======
    position_threshold: float,
>>>>>>> 306d9151
):
    # retrieve thread id
    tid = wp.tid()
    # retrieve state machine state
    state = sm_state[tid]
    # decide next state
    if state == PickSmState.REST:
        des_ee_pose[tid] = ee_pose[tid]
        gripper_state[tid] = GripperState.OPEN
        # wait for a while
        if sm_wait_time[tid] >= PickSmWaitTime.REST:
            # move to next state and reset wait time
            sm_state[tid] = PickSmState.APPROACH_ABOVE_OBJECT
            sm_wait_time[tid] = 0.0
    elif state == PickSmState.APPROACH_ABOVE_OBJECT:
        des_ee_pose[tid] = wp.transform_multiply(offset[tid], object_pose[tid])
        gripper_state[tid] = GripperState.OPEN
<<<<<<< HEAD
        if distance_below_threshold(wp.transform_get_translation(ee_pose[tid]), wp.transform_get_translation(des_ee_pose[tid]), position_threshold):
=======
        if distance_below_threshold(
            wp.transform_get_translation(ee_pose[tid]),
            wp.transform_get_translation(des_ee_pose[tid]),
            position_threshold,
        ):
>>>>>>> 306d9151
            # wait for a while
            if sm_wait_time[tid] >= PickSmWaitTime.APPROACH_OBJECT:
                # move to next state and reset wait time
                sm_state[tid] = PickSmState.APPROACH_OBJECT
                sm_wait_time[tid] = 0.0
    elif state == PickSmState.APPROACH_OBJECT:
        des_ee_pose[tid] = object_pose[tid]
        gripper_state[tid] = GripperState.OPEN
<<<<<<< HEAD
        if distance_below_threshold(wp.transform_get_translation(ee_pose[tid]), wp.transform_get_translation(des_ee_pose[tid]), position_threshold):
=======
        if distance_below_threshold(
            wp.transform_get_translation(ee_pose[tid]),
            wp.transform_get_translation(des_ee_pose[tid]),
            position_threshold,
        ):
>>>>>>> 306d9151
            if sm_wait_time[tid] >= PickSmWaitTime.APPROACH_OBJECT:
                # move to next state and reset wait time
                sm_state[tid] = PickSmState.GRASP_OBJECT
                sm_wait_time[tid] = 0.0
    elif state == PickSmState.GRASP_OBJECT:
        des_ee_pose[tid] = object_pose[tid]
        gripper_state[tid] = GripperState.CLOSE
        # wait for a while
        if sm_wait_time[tid] >= PickSmWaitTime.GRASP_OBJECT:
            # move to next state and reset wait time
            sm_state[tid] = PickSmState.LIFT_OBJECT
            sm_wait_time[tid] = 0.0
    elif state == PickSmState.LIFT_OBJECT:
        des_ee_pose[tid] = des_object_pose[tid]
        gripper_state[tid] = GripperState.CLOSE
<<<<<<< HEAD
        if distance_below_threshold(wp.transform_get_translation(ee_pose[tid]), wp.transform_get_translation(des_ee_pose[tid]), position_threshold):
=======
        if distance_below_threshold(
            wp.transform_get_translation(ee_pose[tid]),
            wp.transform_get_translation(des_ee_pose[tid]),
            position_threshold,
        ):
>>>>>>> 306d9151
            # wait for a while
            if sm_wait_time[tid] >= PickSmWaitTime.LIFT_OBJECT:
                # move to next state and reset wait time
                sm_state[tid] = PickSmState.LIFT_OBJECT
                sm_wait_time[tid] = 0.0
    # increment wait time
    sm_wait_time[tid] = sm_wait_time[tid] + dt[tid]


class PickAndLiftSm:
    """A simple state machine in a robot's task space to pick and lift an object.

    The state machine is implemented as a warp kernel. It takes in the current state of
    the robot's end-effector and the object, and outputs the desired state of the robot's
    end-effector and the gripper. The state machine is implemented as a finite state
    machine with the following states:

    1. REST: The robot is at rest.
    2. APPROACH_ABOVE_OBJECT: The robot moves above the object.
    3. APPROACH_OBJECT: The robot moves to the object.
    4. GRASP_OBJECT: The robot grasps the object.
    5. LIFT_OBJECT: The robot lifts the object to the desired pose. This is the final state.
    """

    def __init__(self, dt: float, num_envs: int, device: torch.device | str = "cpu", position_threshold=0.01):
        """Initialize the state machine.

        Args:
            dt: The environment time step.
            num_envs: The number of environments to simulate.
            device: The device to run the state machine on.
        """
        # save parameters
        self.dt = float(dt)
        self.num_envs = num_envs
        self.device = device
        self.position_threshold = position_threshold
        # initialize state machine
        self.sm_dt = torch.full((self.num_envs,), self.dt, device=self.device)
        self.sm_state = torch.full((self.num_envs,), 0, dtype=torch.int32, device=self.device)
        self.sm_wait_time = torch.zeros((self.num_envs,), device=self.device)

        # desired state
        self.des_ee_pose = torch.zeros((self.num_envs, 7), device=self.device)
        self.des_gripper_state = torch.full((self.num_envs,), 0.0, device=self.device)

        # approach above object offset
        self.offset = torch.zeros((self.num_envs, 7), device=self.device)
        self.offset[:, 2] = 0.1
        self.offset[:, -1] = 1.0  # warp expects quaternion as (x, y, z, w)

        # convert to warp
        self.sm_dt_wp = wp.from_torch(self.sm_dt, wp.float32)
        self.sm_state_wp = wp.from_torch(self.sm_state, wp.int32)
        self.sm_wait_time_wp = wp.from_torch(self.sm_wait_time, wp.float32)
        self.des_ee_pose_wp = wp.from_torch(self.des_ee_pose, wp.transform)
        self.des_gripper_state_wp = wp.from_torch(self.des_gripper_state, wp.float32)
        self.offset_wp = wp.from_torch(self.offset, wp.transform)

    def reset_idx(self, env_ids: Sequence[int] = None):
        """Reset the state machine."""
        if env_ids is None:
            env_ids = slice(None)
        self.sm_state[env_ids] = 0
        self.sm_wait_time[env_ids] = 0.0

    def compute(self, ee_pose: torch.Tensor, object_pose: torch.Tensor, des_object_pose: torch.Tensor) -> torch.Tensor:
        """Compute the desired state of the robot's end-effector and the gripper."""
        # convert all transformations from (w, x, y, z) to (x, y, z, w)
        ee_pose = ee_pose[:, [0, 1, 2, 4, 5, 6, 3]]
        object_pose = object_pose[:, [0, 1, 2, 4, 5, 6, 3]]
        des_object_pose = des_object_pose[:, [0, 1, 2, 4, 5, 6, 3]]

        # convert to warp
        ee_pose_wp = wp.from_torch(ee_pose.contiguous(), wp.transform)
        object_pose_wp = wp.from_torch(object_pose.contiguous(), wp.transform)
        des_object_pose_wp = wp.from_torch(des_object_pose.contiguous(), wp.transform)

        # run state machine
        wp.launch(
            kernel=infer_state_machine,
            dim=self.num_envs,
            inputs=[
                self.sm_dt_wp,
                self.sm_state_wp,
                self.sm_wait_time_wp,
                ee_pose_wp,
                object_pose_wp,
                des_object_pose_wp,
                self.des_ee_pose_wp,
                self.des_gripper_state_wp,
                self.offset_wp,
                self.position_threshold,
            ],
            device=self.device,
        )

        # convert transformations back to (w, x, y, z)
        des_ee_pose = self.des_ee_pose[:, [0, 1, 2, 6, 3, 4, 5]]
        # convert to torch
        return torch.cat([des_ee_pose, self.des_gripper_state.unsqueeze(-1)], dim=-1)


def main():
    # parse configuration
    env_cfg: LiftEnvCfg = parse_env_cfg(
        "Isaac-Lift-Cube-Franka-IK-Abs-v0",
        device=args_cli.device,
        num_envs=args_cli.num_envs,
        use_fabric=not args_cli.disable_fabric,
    )
    # create environment
    env = gym.make("Isaac-Lift-Cube-Franka-IK-Abs-v0", cfg=env_cfg)
    # reset environment at start
    env.reset()

    # create action buffers (position + quaternion)
    actions = torch.zeros(env.unwrapped.action_space.shape, device=env.unwrapped.device)
    actions[:, 3] = 1.0
    # desired object orientation (we only do position control of object)
    desired_orientation = torch.zeros((env.unwrapped.num_envs, 4), device=env.unwrapped.device)
    desired_orientation[:, 1] = 1.0
    # create state machine
<<<<<<< HEAD
    pick_sm = PickAndLiftSm(env_cfg.sim.dt * env_cfg.decimation, env.unwrapped.num_envs, env.unwrapped.device, position_threshold=0.01)
=======
    pick_sm = PickAndLiftSm(
        env_cfg.sim.dt * env_cfg.decimation, env.unwrapped.num_envs, env.unwrapped.device, position_threshold=0.01
    )
>>>>>>> 306d9151

    while simulation_app.is_running():
        # run everything in inference mode
        with torch.inference_mode():
            # step environment
            dones = env.step(actions)[-2]

            # observations
            # -- end-effector frame
            ee_frame_sensor = env.unwrapped.scene["ee_frame"]
            tcp_rest_position = ee_frame_sensor.data.target_pos_w[..., 0, :].clone() - env.unwrapped.scene.env_origins
            tcp_rest_orientation = ee_frame_sensor.data.target_quat_w[..., 0, :].clone()
            # -- object frame
            object_data: RigidObjectData = env.unwrapped.scene["object"].data
            object_position = object_data.root_pos_w - env.unwrapped.scene.env_origins
            # -- target object frame
            desired_position = env.unwrapped.command_manager.get_command("object_pose")[..., :3]

            # advance state machine
            actions = pick_sm.compute(
                torch.cat([tcp_rest_position, tcp_rest_orientation], dim=-1),
                torch.cat([object_position, desired_orientation], dim=-1),
                torch.cat([desired_position, desired_orientation], dim=-1),
            )

            # reset state machine
            if dones.any():
                pick_sm.reset_idx(dones.nonzero(as_tuple=False).squeeze(-1))

    # close the environment
    env.close()


if __name__ == "__main__":
    # run the main function
    main()
    # close sim app
    simulation_app.close()<|MERGE_RESOLUTION|>--- conflicted
+++ resolved
@@ -82,18 +82,10 @@
 
 
 @wp.func
-<<<<<<< HEAD
-def distance_below_threshold(current_pos: wp.vec3, 
-                             desired_pos: wp.vec3, 
-                             threshold: float) -> bool:
-    return wp.length(current_pos - desired_pos) < threshold
-
-=======
 def distance_below_threshold(current_pos: wp.vec3, desired_pos: wp.vec3, threshold: float) -> bool:
     return wp.length(current_pos - desired_pos) < threshold
 
 
->>>>>>> 306d9151
 @wp.kernel
 def infer_state_machine(
     dt: wp.array(dtype=float),
@@ -105,11 +97,7 @@
     des_ee_pose: wp.array(dtype=wp.transform),
     gripper_state: wp.array(dtype=float),
     offset: wp.array(dtype=wp.transform),
-<<<<<<< HEAD
-    position_threshold:float
-=======
     position_threshold: float,
->>>>>>> 306d9151
 ):
     # retrieve thread id
     tid = wp.tid()
@@ -127,15 +115,11 @@
     elif state == PickSmState.APPROACH_ABOVE_OBJECT:
         des_ee_pose[tid] = wp.transform_multiply(offset[tid], object_pose[tid])
         gripper_state[tid] = GripperState.OPEN
-<<<<<<< HEAD
-        if distance_below_threshold(wp.transform_get_translation(ee_pose[tid]), wp.transform_get_translation(des_ee_pose[tid]), position_threshold):
-=======
         if distance_below_threshold(
             wp.transform_get_translation(ee_pose[tid]),
             wp.transform_get_translation(des_ee_pose[tid]),
             position_threshold,
         ):
->>>>>>> 306d9151
             # wait for a while
             if sm_wait_time[tid] >= PickSmWaitTime.APPROACH_OBJECT:
                 # move to next state and reset wait time
@@ -144,15 +128,11 @@
     elif state == PickSmState.APPROACH_OBJECT:
         des_ee_pose[tid] = object_pose[tid]
         gripper_state[tid] = GripperState.OPEN
-<<<<<<< HEAD
-        if distance_below_threshold(wp.transform_get_translation(ee_pose[tid]), wp.transform_get_translation(des_ee_pose[tid]), position_threshold):
-=======
         if distance_below_threshold(
             wp.transform_get_translation(ee_pose[tid]),
             wp.transform_get_translation(des_ee_pose[tid]),
             position_threshold,
         ):
->>>>>>> 306d9151
             if sm_wait_time[tid] >= PickSmWaitTime.APPROACH_OBJECT:
                 # move to next state and reset wait time
                 sm_state[tid] = PickSmState.GRASP_OBJECT
@@ -168,15 +148,11 @@
     elif state == PickSmState.LIFT_OBJECT:
         des_ee_pose[tid] = des_object_pose[tid]
         gripper_state[tid] = GripperState.CLOSE
-<<<<<<< HEAD
-        if distance_below_threshold(wp.transform_get_translation(ee_pose[tid]), wp.transform_get_translation(des_ee_pose[tid]), position_threshold):
-=======
         if distance_below_threshold(
             wp.transform_get_translation(ee_pose[tid]),
             wp.transform_get_translation(des_ee_pose[tid]),
             position_threshold,
         ):
->>>>>>> 306d9151
             # wait for a while
             if sm_wait_time[tid] >= PickSmWaitTime.LIFT_OBJECT:
                 # move to next state and reset wait time
@@ -300,13 +276,9 @@
     desired_orientation = torch.zeros((env.unwrapped.num_envs, 4), device=env.unwrapped.device)
     desired_orientation[:, 1] = 1.0
     # create state machine
-<<<<<<< HEAD
-    pick_sm = PickAndLiftSm(env_cfg.sim.dt * env_cfg.decimation, env.unwrapped.num_envs, env.unwrapped.device, position_threshold=0.01)
-=======
     pick_sm = PickAndLiftSm(
         env_cfg.sim.dt * env_cfg.decimation, env.unwrapped.num_envs, env.unwrapped.device, position_threshold=0.01
     )
->>>>>>> 306d9151
 
     while simulation_app.is_running():
         # run everything in inference mode
