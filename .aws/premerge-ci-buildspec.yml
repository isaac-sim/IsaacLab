# Copyright (c) 2022-2025, The Isaac Lab Project Developers.
# All rights reserved.
#
# SPDX-License-Identifier: BSD-3-Clause
#
# This buildspec file defines the CI/CD pipeline for IsaacLab.
# It runs tests on an EC2 instance with GPU support and uses Docker BuildKit
# for efficient builds with S3 caching.
#
# Required environment variables:
# - ISAACSIM_BASE_IMAGE: Base image for IsaacSim
# - ISAACSIM_BASE_VERSION: Version of IsaacSim to use
#
# Required AWS Secrets:
# - NGC_TOKEN: NVIDIA NGC authentication token
# - SSH_KEY: SSH private key for EC2 access
# - SSH_PUBLIC_KEY: SSH public key for EC2 access

version: 0.2

env:
  variables:
    # Build configuration
    MAX_RETRIES: "5"
    RETRY_WAIT_TIME: "30"

    # EC2 configuration
    INSTANCE_TYPE: "g5.2xlarge"
    VOLUME_SIZE: "500"
    REGION: "us-west-2"
    AZ: "us-west-2a"

    # Docker and cache configuration
    ECR_REPOSITORY: "isaaclab-dev"
    CACHE_BUCKET_PREFIX: "isaaclab-build-cache"

    # Docker versions
    BUILDX_VERSION: "0.11.2"

  secrets-manager:
    NGC_TOKEN: "production/ngc/token"
    SSH_KEY: "production/ssh/isaaclab"
    SSH_PUBLIC_KEY: "production/ssh/isaaclab"

phases:
  install:
    runtime-versions:
      python: 3.9
    commands:
      - echo "Installing required packages..."
      - pip install awscli boto3

  pre_build:
    commands:
      - |
        # Validate required environment variables
        if [ -z "$ISAACSIM_BASE_IMAGE" ]; then
          echo "Error: Required environment variable ISAACSIM_BASE_IMAGE is not set"
          exit 1
        fi
        if [ -z "$ISAACSIM_BASE_VERSION" ]; then
          echo "Error: Required environment variable ISAACSIM_BASE_VERSION is not set"
          exit 1
        fi

        # Get AWS account ID
        AWS_ACCOUNT_ID=$(aws sts get-caller-identity --query Account --output text)
        if [ -z "$AWS_ACCOUNT_ID" ]; then
          echo "Error: Failed to get AWS account ID"
          exit 1
        fi

        # Create ECR repository if it doesn't exist
        aws ecr describe-repositories --repository-names $ECR_REPOSITORY || \
          aws ecr create-repository --repository-name $ECR_REPOSITORY

        # Configure ECR repository lifecycle policy
        aws ecr put-lifecycle-policy \
          --repository-name $ECR_REPOSITORY \
          --lifecycle-policy-text '{
            "rules": [
              {
                "rulePriority": 1,
                "description": "Expire images older than 2 weeks",
                "selection": {
                  "tagStatus": "any",
                  "countType": "sinceImagePushed",
                  "countUnit": "days",
                  "countNumber": 14
                },
                "action": {
                  "type": "expire"
                }
              }
            ]
          }'

        # Create S3 bucket for BuildKit cache if it doesn't exist
        CACHE_BUCKET="${CACHE_BUCKET_PREFIX}-${AWS_ACCOUNT_ID}"
        aws s3api head-bucket --bucket $CACHE_BUCKET || \
          aws s3 mb s3://$CACHE_BUCKET --region $REGION

        # Configure S3 bucket lifecycle rule for cache expiration
        aws s3api put-bucket-lifecycle-configuration \
          --bucket $CACHE_BUCKET \
          --lifecycle-configuration '{
            "Rules": [
              {
                "ID": "ExpireBuildKitCache",
                "Status": "Enabled",
                "Filter": {
                  "Prefix": ""
                },
                "Expiration": {
                  "Days": 14
                }
              }
            ]
          }'

        echo "Launching EC2 instance to run tests..."
        INSTANCE_ID=$(aws ec2 run-instances \
          --image-id ami-0e6cc441f9f4caab3 \
          --count 1 \
          --instance-type $INSTANCE_TYPE \
          --key-name production/ssh/isaaclab \
          --security-group-ids sg-02617e4b8916794c4 \
          --subnet-id subnet-0907ceaeb40fd9eac \
          --iam-instance-profile Name="IsaacLabBuildRole" \
          --block-device-mappings "[{\"DeviceName\":\"/dev/sda1\",\"Ebs\":{\"VolumeSize\":$VOLUME_SIZE}}]" \
          --output text \
          --query 'Instances[0].InstanceId')

        echo "Waiting for instance $INSTANCE_ID to be running..."
        aws ec2 wait instance-running --instance-ids $INSTANCE_ID

        echo "Getting instance IP address..."
        EC2_INSTANCE_IP=$(aws ec2 describe-instances \
          --filters "Name=instance-state-name,Values=running" "Name=instance-id,Values=$INSTANCE_ID" \
          --query 'Reservations[*].Instances[*].[PrivateIpAddress]' \
          --output text)

        echo "Setting up SSH configuration..."
        mkdir -p ~/.ssh
        aws ec2 describe-key-pairs --include-public-key --key-name production/ssh/isaaclab \
          --query 'KeyPairs[0].PublicKey' --output text > ~/.ssh/id_rsa.pub
        echo "$SSH_KEY" > ~/.ssh/id_rsa
        chmod 400 ~/.ssh/id_*
        echo "Host $EC2_INSTANCE_IP\n\tStrictHostKeyChecking no\n\tUserKnownHostsFile=/dev/null\n" >> ~/.ssh/config

        echo "Sending SSH public key to instance..."
        aws ec2-instance-connect send-ssh-public-key \
          --instance-id $INSTANCE_ID \
          --availability-zone $AZ \
          --ssh-public-key file://~/.ssh/id_rsa.pub \
          --instance-os-user ubuntu

  build:
    commands:
      - |
        #!/bin/sh
        set -e

        echo "Running tests on EC2 instance..."
        SRC_DIR=$(basename $CODEBUILD_SRC_DIR)
        cd ..

        # Retry SCP with exponential backoff
        retry_count=0
        wait_time=$RETRY_WAIT_TIME

        while [ $retry_count -lt $MAX_RETRIES ]; do
          if [ $retry_count -gt 0 ]; then
            wait_time=$((wait_time * 2))
            echo "Retry attempt $((retry_count + 1))/$MAX_RETRIES. Waiting $wait_time seconds..."
            sleep $wait_time
          fi

          if scp -o ConnectTimeout=10 -o StrictHostKeyChecking=no -r $SRC_DIR ubuntu@$EC2_INSTANCE_IP:~; then
            echo "SCP command succeeded"
            break
          fi

          retry_count=$((retry_count + 1))
        done

        if [ $retry_count -eq $MAX_RETRIES ]; then
          echo "SCP command failed after $MAX_RETRIES attempts"
          exit 1
        fi

        # Get ECR login token
        ECR_LOGIN_TOKEN=$(aws ecr get-login-password --region $REGION)

        # Run tests with proper error handling and Docker caching
        ssh -o ConnectTimeout=10 -o StrictHostKeyChecking=no ubuntu@$EC2_INSTANCE_IP "
          set -e

          # Install Docker with BuildKit support
          echo 'Installing Docker with BuildKit support...'
          sudo apt-get update
          sudo apt-get install -y apt-transport-https ca-certificates curl software-properties-common
          curl -fsSL https://download.docker.com/linux/ubuntu/gpg | sudo apt-key add -
          sudo add-apt-repository \"deb [arch=amd64] https://download.docker.com/linux/ubuntu \$(lsb_release -cs) stable\"
          sudo apt-get update
          sudo apt-get install -y docker-ce docker-ce-cli containerd.io

          # Enable BuildKit at daemon level
          sudo mkdir -p /etc/docker
          echo '{\"features\":{\"buildkit\":true}}' | sudo tee /etc/docker/daemon.json

          # Install Docker Buildx
          echo 'Installing Docker Buildx...'
          mkdir -p ~/.docker/cli-plugins/
          curl -SL https://github.com/docker/buildx/releases/download/v$BUILDX_VERSION/buildx-v$BUILDX_VERSION.linux-amd64 -o ~/.docker/cli-plugins/docker-buildx
          chmod a+x ~/.docker/cli-plugins/docker-buildx

          # Add current user to docker group
          sudo usermod -aG docker ubuntu
          newgrp docker

          echo 'Logging into NGC...'
          docker login -u \\\$oauthtoken -p $NGC_TOKEN nvcr.io

          # Login to ECR using token from CodeBuild
          echo \"$ECR_LOGIN_TOKEN\" | docker login --username AWS --password-stdin $AWS_ACCOUNT_ID.dkr.ecr.$REGION.amazonaws.com

          cd $SRC_DIR
          echo 'Building Docker image with BuildKit caching...'

          # Configure BuildKit environment
          export DOCKER_BUILDKIT=1
          export BUILDKIT_INLINE_CACHE=1

          # Create a new builder instance with S3 cache support
          docker buildx create --name mybuilder --driver docker-container --bootstrap
          docker buildx use mybuilder

          # Build with BuildKit and S3 cache
          if docker pull $AWS_ACCOUNT_ID.dkr.ecr.$REGION.amazonaws.com/$ECR_REPOSITORY:latest 2>/dev/null; then
            echo "Using existing image for cache..."
            docker buildx build --progress=plain --platform linux/amd64 -t isaac-lab-dev \
              --cache-from type=registry,ref=$AWS_ACCOUNT_ID.dkr.ecr.$REGION.amazonaws.com/$ECR_REPOSITORY:latest \
              --cache-to type=s3,region=$REGION,bucket=$CACHE_BUCKET,mode=max,ignore-error=true \
              --build-arg ISAACSIM_BASE_IMAGE_ARG=$ISAACSIM_BASE_IMAGE \
              --build-arg ISAACSIM_VERSION_ARG=$ISAACSIM_BASE_VERSION \
              --build-arg ISAACSIM_ROOT_PATH_ARG=/isaac-sim \
              --build-arg ISAACLAB_PATH_ARG=/workspace/isaaclab \
              --build-arg DOCKER_USER_HOME_ARG=/root \
              -f docker/Dockerfile.base \
              --load .
          else
            echo "No existing image found, building without cache-from..."
            docker buildx build --progress=plain --platform linux/amd64 -t isaac-lab-dev \
              --cache-to type=s3,region=$REGION,bucket=$CACHE_BUCKET,mode=max,ignore-error=true \
              --build-arg ISAACSIM_BASE_IMAGE_ARG=$ISAACSIM_BASE_IMAGE \
              --build-arg ISAACSIM_VERSION_ARG=$ISAACSIM_BASE_VERSION \
              --build-arg ISAACSIM_ROOT_PATH_ARG=/isaac-sim \
              --build-arg ISAACLAB_PATH_ARG=/workspace/isaaclab \
              --build-arg DOCKER_USER_HOME_ARG=/root \
              -f docker/Dockerfile.base \
              --load .
          fi

          echo 'Running tests...'
          TEST_EXIT_CODE=0
          docker run --rm --entrypoint bash --gpus all --network=host \
            --name isaac-lab-test -v ~/$SRC_DIR/reports:/workspace/IsaacLab/tests isaac-lab-dev \
            /isaac-sim/python.sh -m \
<<<<<<< HEAD
            # pytest tools -v || TEST_EXIT_CODE=$?
            pytest source/isaaclab_tasks/test/test_environments.py -v || TEST_EXIT_CODE=$?
=======
            pytest source/isaaclab_tasks/test/test_environments.py -v -s || TEST_EXIT_CODE=$?
>>>>>>> 0eaa8b21

          echo "Test exit code: $TEST_EXIT_CODE" > ~/$SRC_DIR/test_exit_code.txt
        " || { echo "Test execution failed"; exit 1; }

        echo "Copying test reports..."
        mkdir -p $CODEBUILD_SRC_DIR/reports
        scp -o ConnectTimeout=10 -o StrictHostKeyChecking=no -r ubuntu@$EC2_INSTANCE_IP:~/$SRC_DIR/reports/test-reports.xml $CODEBUILD_SRC_DIR/reports/
        scp -o ConnectTimeout=10 -o StrictHostKeyChecking=no ubuntu@$EC2_INSTANCE_IP:~/$SRC_DIR/test_exit_code.txt $CODEBUILD_SRC_DIR/

        if [ "$(cat $CODEBUILD_SRC_DIR/test_exit_code.txt)" != "0" ]; then
          echo "Tests failed with exit code $(cat $CODEBUILD_SRC_DIR/test_exit_code.txt)"
          exit 1
        fi

  post_build:
    commands:
      - |
        echo "Cleaning up resources..."
        if [ ! -z "$INSTANCE_ID" ]; then
          echo "Terminating EC2 instance $INSTANCE_ID..."
          aws ec2 terminate-instances --instance-ids $INSTANCE_ID || true
        fi

reports:
  pytest_reports:
    files:
      - 'reports/test-reports.xml'
    base-directory: '.'
    file-format: JUNITXML

cache:
  paths:
    - '/root/.cache/pip/**/*'
    - '/root/.docker/**/*'
    - '/root/.aws/**/*'<|MERGE_RESOLUTION|>--- conflicted
+++ resolved
@@ -267,12 +267,7 @@
           docker run --rm --entrypoint bash --gpus all --network=host \
             --name isaac-lab-test -v ~/$SRC_DIR/reports:/workspace/IsaacLab/tests isaac-lab-dev \
             /isaac-sim/python.sh -m \
-<<<<<<< HEAD
-            # pytest tools -v || TEST_EXIT_CODE=$?
-            pytest source/isaaclab_tasks/test/test_environments.py -v || TEST_EXIT_CODE=$?
-=======
-            pytest source/isaaclab_tasks/test/test_environments.py -v -s || TEST_EXIT_CODE=$?
->>>>>>> 0eaa8b21
+            pytest source/isaaclab_tasks/test/test_environments.py::test_environments[Isaac-Cartpole-RGB-TheiaTiny-v0-32-cuda] -s -v || TEST_EXIT_CODE=$?
 
           echo "Test exit code: $TEST_EXIT_CODE" > ~/$SRC_DIR/test_exit_code.txt
         " || { echo "Test execution failed"; exit 1; }
