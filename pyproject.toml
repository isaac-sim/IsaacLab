[tool.isort]

py_version = 310
line_length = 120
group_by_package = true

# Files to skip
skip_glob = ["docs/*", "logs/*", "_isaac_sim/*", ".vscode/*"]

# Order of imports
sections = [
    "FUTURE",
    "STDLIB",
    "THIRDPARTY",
    "ASSETS_FIRSTPARTY",
    "FIRSTPARTY",
    "EXTRA_FIRSTPARTY",
    "TASK_FIRSTPARTY",
    "LOCALFOLDER",
]

# Extra standard libraries considered as part of python (permissive licenses
extra_standard_library = [
    "numpy",
    "h5py",
    "open3d",
    "torch",
    "tensordict",
    "bpy",
    "matplotlib",
    "gymnasium",
    "gym",
    "scipy",
    "hid",
    "yaml",
    "prettytable",
    "toml",
    "trimesh",
    "tqdm",
    "torchvision",
    "transformers",
    "einops" # Needed for transformers, doesn't always auto-install
]
# Imports from Isaac Sim and Omniverse
known_third_party = [
    "isaacsim.core.api",
    "isaacsim.replicator.common",
    "omni.replicator.core",
    "pxr",
    "omni.kit.*",
    "warp",
    "carb",
    "Semantics",
]
# Imports from this repository
known_first_party = "isaaclab"
known_assets_firstparty = "isaaclab_assets"
known_extra_firstparty = [
    "isaaclab_rl",
    "isaaclab_mimic",
<<<<<<< HEAD
    "isaaclab_tasks",
=======
>>>>>>> b70e4cea
]
known_task_firstparty = "isaaclab_tasks"
# Imports from the local folder
known_local_folder = "config"

[tool.pyright]

include = ["source", "scripts"]
exclude = [
    "**/__pycache__",
    "**/_isaac_sim",
    "**/docs",
    "**/logs",
    ".git",
    ".vscode",
]

typeCheckingMode = "basic"
pythonVersion = "3.10"
pythonPlatform = "Linux"
enableTypeIgnoreComments = true

# This is required as the CI pre-commit does not download the module (i.e. numpy, torch, prettytable)
# Therefore, we have to ignore missing imports
reportMissingImports = "none"
# This is required to ignore for type checks of modules with stubs missing.
reportMissingModuleSource = "none" # -> most common: prettytable in mdp managers

reportGeneralTypeIssues = "none"       # -> raises 218 errors (usage of literal MISSING in dataclasses)
reportOptionalMemberAccess = "warning" # -> raises 8 errors
reportPrivateUsage = "warning"


[tool.codespell]
skip = '*.usd,*.svg,*.png,_isaac_sim*,*.bib,*.css,*/_build'
quiet-level = 0
# the world list should always have words in lower case
ignore-words-list = "haa,slq,collapsable,buss"
# todo: this is hack to deal with incorrect spelling of "Environment" in the Isaac Sim grid world asset
exclude-file = "source/isaaclab/isaaclab/sim/spawners/from_files/from_files.py"<|MERGE_RESOLUTION|>--- conflicted
+++ resolved
@@ -58,10 +58,6 @@
 known_extra_firstparty = [
     "isaaclab_rl",
     "isaaclab_mimic",
-<<<<<<< HEAD
-    "isaaclab_tasks",
-=======
->>>>>>> b70e4cea
 ]
 known_task_firstparty = "isaaclab_tasks"
 # Imports from the local folder
