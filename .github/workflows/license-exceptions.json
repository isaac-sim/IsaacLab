--- conflicted
+++ resolved
@@ -375,13 +375,10 @@
     "package" : "hf-xet",
     "license" : "UNKNOWN",
     "comment": "Apache 2.0"
-<<<<<<< HEAD
-=======
   },
   {
     "package": "rpds-py",
     "license" : "UNKNOWN",
     "comment": "MIT"
->>>>>>> b3a59da3
   }
 ]