[
  {
    "package": "isaaclab",
    "license": null
  },
  {
    "package": "isaaclab_assets",
    "license": null
  },
  {
    "package": "isaaclab_mimic",
    "license": null
  },
  {
    "package": "isaaclab_rl",
    "license": null
  },
  {
    "package": "isaaclab_tasks",
    "license": null
  },
  {
    "package": "isaacsim",
    "license": null
  },
  {
    "package": "isaacsim-app",
    "license": null
  },
  {
    "package": "isaacsim-asset",
    "license": null
  },
  {
    "package": "isaacsim-benchmark",
    "license": null
  },
  {
    "package": "isaacsim-code-editor",
    "license": null
  },
  {
    "package": "isaacsim-core",
    "license": null
  },
  {
    "package": "isaacsim-cortex",
    "license": null
  },
  {
    "package": "isaacsim-example",
    "license": null
  },
  {
    "package": "isaacsim-extscache-kit",
    "license": null
  },
  {
    "package": "isaacsim-extscache-kit-sdk",
    "license": null
  },
  {
    "package": "isaacsim-extscache-physics",
    "license": null
  },
  {
    "package": "isaacsim-gui",
    "license": null
  },
  {
    "package": "isaacsim-kernel",
    "license": null
  },
  {
    "package": "isaacsim-replicator",
    "license": null
  },
  {
    "package": "isaacsim-rl",
    "license": null
  },
  {
    "package": "isaacsim-robot",
    "license": null
  },
  {
    "package": "isaacsim-robot-motion",
    "license": null
  },
  {
    "package": "isaacsim-robot-setup",
    "license": null
  },
  {
    "package": "isaacsim-ros1",
    "license": null
  },
  {
    "package": "isaacsim-ros2",
    "license": null
  },
  {
    "package": "isaacsim-sensor",
    "license": null
  },
  {
    "package": "isaacsim-storage",
    "license": null
  },
  {
    "package": "isaacsim-template",
    "license": null
  },
  {
    "package": "isaacsim-test",
    "license": null
  },
  {
    "package": "isaacsim-utils",
    "license": null
  },
  {
    "package": "nvidia-cublas-cu12",
    "license": null
  },
  {
    "package": "nvidia-cuda-cupti-cu12",
    "license": null
  },
  {
    "package": "nvidia-cuda-nvrtc-cu12",
    "license": null
  },
  {
    "package": "nvidia-cuda-runtime-cu12",
    "license": null
  },
  {
    "package": "nvidia-cudnn-cu12",
    "license": null
  },
  {
    "package": "nvidia-cufft-cu12",
    "license": null
  },
  {
    "package": "nvidia-cufile-cu12",
    "license": null
  },
  {
    "package": "nvidia-curand-cu12",
    "license": null
  },
  {
    "package": "nvidia-cusolver-cu12",
    "license": null
  },
  {
    "package": "nvidia-cusparse-cu12",
    "license": null
  },
  {
    "package": "nvidia-cusparselt-cu12",
    "license": null
  },
  {
    "package": "nvidia-nccl-cu12",
    "license": null
  },
  {
    "package": "nvidia-nvjitlink-cu12",
    "license": null
  },
  {
    "package": "nvidia-nvtx-cu12",
    "license": null
  },
  {
    "package": "omniverse-kit",
    "license": null
  },
  {
    "package": "warp-lang",
    "license": null
  },
  {
    "package": "cmeel",
    "license": "UNKNOWN",
    "comment": "BSD"
  },
  {
    "package": "cmeel-assimp",
    "license": "UNKNOWN",
    "comment": "BSD"
  },
  {
    "package": "cmeel-boost",
    "license": "BSL-1.0",
    "comment": "BSL"
  },
  {
    "package": "cmeel-console-bridge",
    "license": "Zlib",
    "comment": "ZLIBL"
  },
  {
    "package": "cmeel-octomap",
    "license": "UNKNOWN",
    "comment": "BSD"
  },
  {
    "package": "cmeel-qhull",
    "license": "UNKNOWN",
    "comment": "custom / OSRB"
  },
  {
    "package": "cmeel-tinyxml",
    "license": "Zlib",
    "comment": "ZLIBL"
  },
  {
    "package": "cmeel-urdfdom",
    "license": "UNKNOWN",
    "comment": "BSD"
  },
  {
    "package": "cmeel-zlib",
    "license": "Zlib",
    "comment": "ZLIBL"
  },
  {
    "package": "matplotlib",
    "license": "Python Software Foundation License"
  },
  {
    "package": "certifi",
    "license": "Mozilla Public License 2.0 (MPL 2.0)"
  },
  {
      "package": "rl_games",
      "license": "UNKNOWN",
      "comment": "MIT"
  },
  {
      "package": "robomimic",
      "license": "UNKNOWN",
      "comment": "MIT"
  },
  {
      "package": "hpp-fcl",
      "license": "UNKNOWN",
      "comment": "BSD"
  },
  {
      "package": "pin",
      "license": "UNKNOWN",
      "comment": "BSD"
  },
  {
      "package": "eigenpy",
      "license": "UNKNOWN",
      "comment": "BSD"
  },
  {
      "package": "qpsolvers",
      "license": "GNU Lesser General Public License v3 (LGPLv3)",
      "comment": "OSRB"
  },
  {
      "package": "quadprog",
      "license": "GNU General Public License v2 or later (GPLv2+)",
      "comment": "OSRB"
  },
  {
    "package": "Markdown",
    "license": "UNKNOWN",
    "comment": "BSD"
  },
  {
    "package": "anytree",
    "license": "UNKNOWN",
    "comment": "Apache"
  },
  {
    "package": "click",
    "license": "UNKNOWN",
    "comment": "BSD"
  },
  {
    "package": "egl_probe",
    "license": "UNKNOWN",
    "comment": "MIT"
  },
  {
    "package": "filelock",
    "license": "Unlicense",
    "comment": "no condition"
  },
  {
    "package": "proglog",
    "license": "UNKNOWN",
    "comment": "MIT"
  },
  {
    "package": "termcolor",
    "license": "UNKNOWN",
    "comment": "MIT"
  },
  {
    "package": "typing_extensions",
    "license": "Python Software Foundation License",
    "comment": "PSFL / OSRB"
  },
  {
    "package": "urllib3",
    "license": "UNKNOWN",
    "comment": "MIT"
  },
  {
    "package": "h5py",
    "license": "UNKNOWN",
    "comment": "BSD"
  },
  {
    "package": "pillow",
    "license": "UNKNOWN",
    "comment": "MIT"
  },
  {
    "package": "pygame",
    "license": "GNU Library or Lesser General Public License (LGPL)",
    "comment": "OSRB"
  },
  {
    "package": "scikit-learn",
    "license": "UNKNOWN",
    "comment": "BSD"
  },
  {
    "package": "tensorboardX",
    "license": "UNKNOWN",
    "comment": "MIT"
  },
  {
    "package": "attrs",
    "license": "UNKNOWN",
    "comment": "MIT"
  },
  {
    "package": "jsonschema",
    "license": "UNKNOWN",
    "comment": "MIT"
  },
  {
    "package": "jsonschema-specifications",
    "license": "UNKNOWN",
    "comment": "MIT"
  },
  {
    "package": "referencing",
    "license": "UNKNOWN",
    "comment": "MIT"
  },
  {
    "package": "regex",
    "license": "UNKNOWN",
    "comment": "Apache 2.0"
  },
  {
    "package": "anyio",
    "license": "UNKNOWN",
    "comment": "MIT"
  },
  {
    "package" : "hf-xet",
    "license" : "UNKNOWN",
    "comment": "Apache 2.0"
  },
  {
    "package": "rpds-py",
    "license" : "UNKNOWN",
    "comment": "MIT"
  },
  {
    "package": "typing-inspection",
    "license" : "UNKNOWN",
    "comment": "MIT"
  },
  {
    "package": "ml_dtypes",
    "license" : "UNKNOWN",
    "comment": "Apache 2.0"
  },
  {
    "package": "zipp",
    "license" : "UNKNOWN",
    "comment": "MIT"
  },
  {
    "package": "fsspec",
    "license" : "UNKNOWN",
    "comment": "BSD"
  },
  {
    "package": "numpy-quaternion",
    "license": "UNKNOWN",
    "comment": "MIT"
  },
  {
    "package": "aiohappyeyeballs",
    "license": "Other/Proprietary License; Python Software Foundation License",
    "comment": "PSFL / OSRB"
  },
  {
    "package": "cffi",
    "license": "UNKNOWN",
    "comment": "MIT"
  },
  {
    "package": "trio",
    "license": "UNKNOWN",
    "comment": "MIT"
  },
  {
    "package": "pipdeptree",
    "license": "UNKNOWN",
    "comment": "MIT"
  },
  {
    "package": "msgpack",
    "license": "UNKNOWN",
    "comment": "Apache 2.0"
  },
  {
<<<<<<< HEAD
    "package": "onnx-ir",
    "license": "UNKNOWN",
    "comment": "Apache 2.0"
=======
    "package": "matplotlib-inline",
    "license": "UNKNOWN",
    "comment": "BSD-3"
>>>>>>> f6cd8763
  }
]<|MERGE_RESOLUTION|>--- conflicted
+++ resolved
@@ -432,14 +432,13 @@
     "comment": "Apache 2.0"
   },
   {
-<<<<<<< HEAD
     "package": "onnx-ir",
     "license": "UNKNOWN",
     "comment": "Apache 2.0"
-=======
+  },
+  {
     "package": "matplotlib-inline",
     "license": "UNKNOWN",
     "comment": "BSD-3"
->>>>>>> f6cd8763
   }
 ]