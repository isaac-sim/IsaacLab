--- conflicted
+++ resolved
@@ -5,7 +5,6 @@
 
 # Documentation-related changes
 documentation:
-<<<<<<< HEAD
   - all:
     - changed-files:
       - any-glob-to-any-file:
@@ -16,15 +15,6 @@
     - changed-files:
       - any-glob-to-any-file:
         - '**/README.md'
-=======
-  - changed-files:
-    - any-glob-to-any-file:
-      - 'docs/**'
-      - '**/README.md'
-    - all-globs-to-all-files:
-      - '!**/CHANGELOG.rst'
-      - '!docs/licenses/**'
->>>>>>> e3f43d9e
 
 # Infrastructure changes
 infrastructure:
@@ -42,11 +32,7 @@
       - .flake8
       - isaaclab.sh
       - isaaclab.bat
-<<<<<<< HEAD
-      - docs/licenses
-=======
       - docs/licenses/**
->>>>>>> e3f43d9e
 
 # Assets (USD, glTF, etc.) related changes.
 asset:
