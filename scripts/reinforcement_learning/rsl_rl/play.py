# Copyright (c) 2022-2025, The Isaac Lab Project Developers (https://github.com/isaac-sim/IsaacLab/blob/main/CONTRIBUTORS.md).
# All rights reserved.
#
# SPDX-License-Identifier: BSD-3-Clause

"""Script to play a checkpoint if an RL agent from RSL-RL."""

"""Launch Isaac Sim Simulator first."""

import argparse
import sys

from isaaclab.app import AppLauncher

# local imports
import cli_args  # isort: skip

# add argparse arguments
parser = argparse.ArgumentParser(description="Train an RL agent with RSL-RL.")
parser.add_argument("--video", action="store_true", default=False, help="Record videos during training.")
parser.add_argument("--video_length", type=int, default=200, help="Length of the recorded video (in steps).")
parser.add_argument(
    "--disable_fabric", action="store_true", default=False, help="Disable fabric and use USD I/O operations."
)
parser.add_argument("--num_envs", type=int, default=None, help="Number of environments to simulate.")
parser.add_argument("--task", type=str, default=None, help="Name of the task.")
parser.add_argument(
    "--agent", type=str, default="rsl_rl_cfg_entry_point", help="Name of the RL agent configuration entry point."
)
parser.add_argument("--seed", type=int, default=None, help="Seed used for the environment")
parser.add_argument(
    "--use_pretrained_checkpoint",
    action="store_true",
    help="Use the pre-trained checkpoint from Nucleus.",
)
parser.add_argument("--real-time", action="store_true", default=False, help="Run in real-time, if possible.")
# append RSL-RL cli arguments
cli_args.add_rsl_rl_args(parser)
# append AppLauncher cli args
AppLauncher.add_app_launcher_args(parser)
# parse the arguments
args_cli, hydra_args = parser.parse_known_args()
# always enable cameras to record video
if args_cli.video:
    args_cli.enable_cameras = True

# clear out sys.argv for Hydra
sys.argv = [sys.argv[0]] + hydra_args


# launch omniverse app
app_launcher = AppLauncher(args_cli)
simulation_app = app_launcher.app

"""Rest everything follows."""

import gymnasium as gym
import os
import time
import torch

from rsl_rl.runners import DistillationRunner, OnPolicyRunner

from isaaclab.utils import close_simulation, is_simulation_running
from isaaclab.utils.pretrained_checkpoint import get_published_pretrained_checkpoint
from isaaclab.utils.timer import Timer

Timer.enable = False
Timer.enable_display_output = False

<<<<<<< HEAD
=======
import isaaclab_tasks_experimental  # noqa: F401

>>>>>>> 5efe0cf0
from isaaclab.envs import DirectRLEnvCfg, ManagerBasedRLEnvCfg
from isaaclab.utils.assets import retrieve_file_path
from isaaclab.utils.dict import print_dict

from isaaclab_rl.rsl_rl import RslRlBaseRunnerCfg, RslRlVecEnvWrapper, export_policy_as_jit, export_policy_as_onnx

import isaaclab_tasks  # noqa: F401
from isaaclab_tasks.utils import get_checkpoint_path
from isaaclab_tasks.utils.hydra import hydra_task_config

# PLACEHOLDER: Extension template (do not remove this comment)


@hydra_task_config(args_cli.task, args_cli.agent)
def main(env_cfg: ManagerBasedRLEnvCfg | DirectRLEnvCfg, agent_cfg: RslRlBaseRunnerCfg):
    """Play with RSL-RL agent."""
    # grab task name for checkpoint path
    task_name = args_cli.task.split(":")[-1]
    train_task_name = task_name.replace("-Play", "")

    # override configurations with non-hydra CLI arguments
    agent_cfg: RslRlBaseRunnerCfg = cli_args.update_rsl_rl_cfg(agent_cfg, args_cli)
    env_cfg.scene.num_envs = args_cli.num_envs if args_cli.num_envs is not None else env_cfg.scene.num_envs

    # set the environment seed
    # note: certain randomizations occur in the environment initialization so we set the seed here
    env_cfg.seed = agent_cfg.seed
    env_cfg.sim.device = args_cli.device if args_cli.device is not None else env_cfg.sim.device
<<<<<<< HEAD
    env_cfg.sim.enable_newton_rendering = args_cli.newton_visualizer
=======
>>>>>>> 5efe0cf0

    # specify directory for logging experiments
    log_root_path = os.path.join("logs", "rsl_rl", agent_cfg.experiment_name)
    log_root_path = os.path.abspath(log_root_path)
    print(f"[INFO] Loading experiment from directory: {log_root_path}")
    if args_cli.use_pretrained_checkpoint:
        resume_path = get_published_pretrained_checkpoint("rsl_rl", train_task_name)
        if not resume_path:
            print("[INFO] Unfortunately a pre-trained checkpoint is currently unavailable for this task.")
            return
    elif args_cli.checkpoint:
        resume_path = retrieve_file_path(args_cli.checkpoint)
    else:
        resume_path = get_checkpoint_path(log_root_path, agent_cfg.load_run, agent_cfg.load_checkpoint)

    log_dir = os.path.dirname(resume_path)

    # set the log directory for the environment (works for all environment types)
    env_cfg.log_dir = log_dir

<<<<<<< HEAD
    # Set play mode for Newton viewer if using Newton visualizer
    if args_cli.newton_visualizer:
        # Set visualizer to play mode in Newton config
        if hasattr(env_cfg.sim, "newton_cfg"):
            env_cfg.sim.newton_cfg.visualizer_train_mode = False
        else:
            # Create newton_cfg if it doesn't exist
            from isaaclab.sim._impl.newton_manager_cfg import NewtonCfg

            newton_cfg = NewtonCfg()
            newton_cfg.visualizer_train_mode = False
            env_cfg.sim.newton_cfg = newton_cfg

=======
>>>>>>> 5efe0cf0
    # create isaac environment
    env = gym.make(args_cli.task, cfg=env_cfg, render_mode="rgb_array" if args_cli.video else None)

    # wrap for video recording
    if args_cli.video:
        video_kwargs = {
            "video_folder": os.path.join(log_dir, "videos", "play"),
            "step_trigger": lambda step: step == 0,
            "video_length": args_cli.video_length,
            "disable_logger": True,
        }
        print("[INFO] Recording videos during training.")
        print_dict(video_kwargs, nesting=4)
        env = gym.wrappers.RecordVideo(env, **video_kwargs)

    # wrap around environment for rsl-rl
    env = RslRlVecEnvWrapper(env, clip_actions=agent_cfg.clip_actions)

    print(f"[INFO]: Loading model checkpoint from: {resume_path}")
    # load previously trained model
    if agent_cfg.class_name == "OnPolicyRunner":
        runner = OnPolicyRunner(env, agent_cfg.to_dict(), log_dir=None, device=agent_cfg.device)
    elif agent_cfg.class_name == "DistillationRunner":
        runner = DistillationRunner(env, agent_cfg.to_dict(), log_dir=None, device=agent_cfg.device)
    else:
        raise ValueError(f"Unsupported runner class: {agent_cfg.class_name}")
    runner.load(resume_path)

    # obtain the trained policy for inference
    policy = runner.get_inference_policy(device=env.unwrapped.device)

    # extract the neural network module
    # we do this in a try-except to maintain backwards compatibility.
    try:
        # version 2.3 onwards
        policy_nn = runner.alg.policy
    except AttributeError:
        # version 2.2 and below
        policy_nn = runner.alg.actor_critic

    # extract the normalizer
    if hasattr(policy_nn, "actor_obs_normalizer"):
        normalizer = policy_nn.actor_obs_normalizer
    elif hasattr(policy_nn, "student_obs_normalizer"):
        normalizer = policy_nn.student_obs_normalizer
    else:
        normalizer = None

    # export policy to onnx/jit
    export_model_dir = os.path.join(os.path.dirname(resume_path), "exported")
    export_policy_as_jit(policy_nn, normalizer=normalizer, path=export_model_dir, filename="policy.pt")
    export_policy_as_onnx(policy_nn, normalizer=normalizer, path=export_model_dir, filename="policy.onnx")

    dt = env.unwrapped.step_dt

    # reset environment
    obs = env.get_observations()
    timestep = 0
    # simulate environment
    while is_simulation_running(simulation_app, env.unwrapped.sim):
        start_time = time.time()
        # run everything in inference mode
        with torch.inference_mode():
            # agent stepping
            actions = policy(obs)
            # env stepping
            obs, _, _, _ = env.step(actions)
        if args_cli.video:
            timestep += 1
            # Exit the play loop after recording one video
            if timestep == args_cli.video_length:
                break

        # time delay for real-time evaluation
        sleep_time = dt - (time.time() - start_time)
        if args_cli.real_time and sleep_time > 0:
            time.sleep(sleep_time)

    # close the simulator
    env.close()


if __name__ == "__main__":
    # run the main function
    main()
    # close sim app
    close_simulation(simulation_app)<|MERGE_RESOLUTION|>--- conflicted
+++ resolved
@@ -68,11 +68,8 @@
 Timer.enable = False
 Timer.enable_display_output = False
 
-<<<<<<< HEAD
-=======
 import isaaclab_tasks_experimental  # noqa: F401
 
->>>>>>> 5efe0cf0
 from isaaclab.envs import DirectRLEnvCfg, ManagerBasedRLEnvCfg
 from isaaclab.utils.assets import retrieve_file_path
 from isaaclab.utils.dict import print_dict
@@ -101,10 +98,6 @@
     # note: certain randomizations occur in the environment initialization so we set the seed here
     env_cfg.seed = agent_cfg.seed
     env_cfg.sim.device = args_cli.device if args_cli.device is not None else env_cfg.sim.device
-<<<<<<< HEAD
-    env_cfg.sim.enable_newton_rendering = args_cli.newton_visualizer
-=======
->>>>>>> 5efe0cf0
 
     # specify directory for logging experiments
     log_root_path = os.path.join("logs", "rsl_rl", agent_cfg.experiment_name)
@@ -125,22 +118,6 @@
     # set the log directory for the environment (works for all environment types)
     env_cfg.log_dir = log_dir
 
-<<<<<<< HEAD
-    # Set play mode for Newton viewer if using Newton visualizer
-    if args_cli.newton_visualizer:
-        # Set visualizer to play mode in Newton config
-        if hasattr(env_cfg.sim, "newton_cfg"):
-            env_cfg.sim.newton_cfg.visualizer_train_mode = False
-        else:
-            # Create newton_cfg if it doesn't exist
-            from isaaclab.sim._impl.newton_manager_cfg import NewtonCfg
-
-            newton_cfg = NewtonCfg()
-            newton_cfg.visualizer_train_mode = False
-            env_cfg.sim.newton_cfg = newton_cfg
-
-=======
->>>>>>> 5efe0cf0
     # create isaac environment
     env = gym.make(args_cli.task, cfg=env_cfg, render_mode="rgb_array" if args_cli.video else None)
 
