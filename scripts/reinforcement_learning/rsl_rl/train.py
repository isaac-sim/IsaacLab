# Copyright (c) 2022-2025, The Isaac Lab Project Developers (https://github.com/isaac-sim/IsaacLab/blob/main/CONTRIBUTORS.md).
# All rights reserved.
#
# SPDX-License-Identifier: BSD-3-Clause

"""Script to train RL agent with RSL-RL."""

"""Launch Isaac Sim Simulator first."""

import argparse
import sys

from isaaclab.app import AppLauncher

# local imports
import cli_args  # isort: skip


# add argparse arguments
parser = argparse.ArgumentParser(description="Train an RL agent with RSL-RL.")
parser.add_argument("--video", action="store_true", default=False, help="Record videos during training.")
parser.add_argument("--video_length", type=int, default=200, help="Length of the recorded video (in steps).")
parser.add_argument("--video_interval", type=int, default=2000, help="Interval between video recordings (in steps).")
parser.add_argument("--num_envs", type=int, default=None, help="Number of environments to simulate.")
parser.add_argument("--task", type=str, default=None, help="Name of the task.")
parser.add_argument(
    "--agent", type=str, default="rsl_rl_cfg_entry_point", help="Name of the RL agent configuration entry point."
)
parser.add_argument("--seed", type=int, default=None, help="Seed used for the environment")
parser.add_argument("--max_iterations", type=int, default=None, help="RL Policy training iterations.")
parser.add_argument(
    "--distributed", action="store_true", default=False, help="Run training with multiple GPUs or nodes."
)
parser.add_argument("--export_io_descriptors", action="store_true", default=False, help="Export IO descriptors.")
<<<<<<< HEAD
parser.add_argument("--newton_visualizer", action="store_true", default=False, help="Enable Newton rendering.")
=======
>>>>>>> 0e494435
# append RSL-RL cli arguments
cli_args.add_rsl_rl_args(parser)
# append AppLauncher cli args
AppLauncher.add_app_launcher_args(parser)
args_cli, hydra_args = parser.parse_known_args()

# always enable cameras to record video
if args_cli.video:
    args_cli.enable_cameras = True

# clear out sys.argv for Hydra
sys.argv = [sys.argv[0]] + hydra_args

# launch omniverse app
app_launcher = AppLauncher(args_cli)
simulation_app = app_launcher.app

"""Check for minimum supported RSL-RL version."""

import importlib.metadata as metadata
import platform

from packaging import version

# check minimum supported rsl-rl version
RSL_RL_VERSION = "3.0.1"
installed_version = metadata.version("rsl-rl-lib")
if version.parse(installed_version) < version.parse(RSL_RL_VERSION):
    if platform.system() == "Windows":
        cmd = [r".\isaaclab.bat", "-p", "-m", "pip", "install", f"rsl-rl-lib=={RSL_RL_VERSION}"]
    else:
        cmd = ["./isaaclab.sh", "-p", "-m", "pip", "install", f"rsl-rl-lib=={RSL_RL_VERSION}"]
    print(
        f"Please install the correct version of RSL-RL.\nExisting version is: '{installed_version}'"
        f" and required version is: '{RSL_RL_VERSION}'.\nTo install the correct version, run:"
        f"\n\n\t{' '.join(cmd)}\n"
    )
    exit(1)

"""Rest everything follows."""

import gymnasium as gym
import logging
import os
import torch
from datetime import datetime

<<<<<<< HEAD
import omni
=======
>>>>>>> 0e494435
from rsl_rl.runners import DistillationRunner, OnPolicyRunner

from isaaclab.utils.timer import Timer

Timer.enable = False
Timer.enable_display_output = False

from isaaclab.envs import DirectRLEnvCfg, ManagerBasedRLEnvCfg
from isaaclab.utils.dict import print_dict
from isaaclab.utils.io import dump_pickle, dump_yaml

from isaaclab_rl.rsl_rl import RslRlBaseRunnerCfg, RslRlVecEnvWrapper

import isaaclab_tasks  # noqa: F401
from isaaclab_tasks.utils import get_checkpoint_path
from isaaclab_tasks.utils.hydra import hydra_task_config

# PLACEHOLDER: Extension template (do not remove this comment)

torch.backends.cuda.matmul.allow_tf32 = True
torch.backends.cudnn.allow_tf32 = True
torch.backends.cudnn.deterministic = False
torch.backends.cudnn.benchmark = False

# import logger
logger = logging.getLogger(__name__)

<<<<<<< HEAD
=======

>>>>>>> 0e494435
@hydra_task_config(args_cli.task, args_cli.agent)
def main(env_cfg: ManagerBasedRLEnvCfg | DirectRLEnvCfg, agent_cfg: RslRlBaseRunnerCfg):
    """Train with RSL-RL agent."""
    # override configurations with non-hydra CLI arguments
    agent_cfg = cli_args.update_rsl_rl_cfg(agent_cfg, args_cli)
    env_cfg.scene.num_envs = args_cli.num_envs if args_cli.num_envs is not None else env_cfg.scene.num_envs
    agent_cfg.max_iterations = (
        args_cli.max_iterations if args_cli.max_iterations is not None else agent_cfg.max_iterations
    )

    # set the environment seed
    # note: certain randomizations occur in the environment initialization so we set the seed here
    env_cfg.seed = agent_cfg.seed
    env_cfg.sim.device = args_cli.device if args_cli.device is not None else env_cfg.sim.device

    # multi-gpu training configuration
    if args_cli.distributed:
        env_cfg.sim.device = f"cuda:{app_launcher.local_rank}"
        agent_cfg.device = f"cuda:{app_launcher.local_rank}"

        # set seed to have diversity in different threads
        seed = agent_cfg.seed + app_launcher.local_rank
        env_cfg.seed = seed
        agent_cfg.seed = seed

    # specify directory for logging experiments
    log_root_path = os.path.join("logs", "rsl_rl", agent_cfg.experiment_name)
    log_root_path = os.path.abspath(log_root_path)
    print(f"[INFO] Logging experiment in directory: {log_root_path}")
    # specify directory for logging runs: {time-stamp}_{run_name}
    log_dir = datetime.now().strftime("%Y-%m-%d_%H-%M-%S")
    # The Ray Tune workflow extracts experiment name using the logging line below, hence, do not change it (see PR #2346, comment-2819298849)
    print(f"Exact experiment name requested from command line: {log_dir}")
    if agent_cfg.run_name:
        log_dir += f"_{agent_cfg.run_name}"
    log_dir = os.path.join(log_root_path, log_dir)

    # set the IO descriptors export flag if requested
    if isinstance(env_cfg, ManagerBasedRLEnvCfg):
        env_cfg.export_io_descriptors = args_cli.export_io_descriptors
    else:
<<<<<<< HEAD
        omni.log.warn(
=======
        logger.warning(
>>>>>>> 0e494435
            "IO descriptors are only supported for manager based RL environments. No IO descriptors will be exported."
        )

    # set the log directory for the environment (works for all environment types)
    env_cfg.log_dir = log_dir

    # create isaac environment
    env = gym.make(args_cli.task, cfg=env_cfg, render_mode="rgb_array" if args_cli.video else None)

    # save resume path before creating a new log_dir
    if agent_cfg.resume or agent_cfg.algorithm.class_name == "Distillation":
        resume_path = get_checkpoint_path(log_root_path, agent_cfg.load_run, agent_cfg.load_checkpoint)

    # wrap for video recording
    if args_cli.video:
        video_kwargs = {
            "video_folder": os.path.join(log_dir, "videos", "train"),
            "step_trigger": lambda step: step % args_cli.video_interval == 0,
            "video_length": args_cli.video_length,
            "disable_logger": True,
        }
        print("[INFO] Recording videos during training.")
        print_dict(video_kwargs, nesting=4)
        env = gym.wrappers.RecordVideo(env, **video_kwargs)

    # wrap around environment for rsl-rl
    env = RslRlVecEnvWrapper(env, clip_actions=agent_cfg.clip_actions)

    # create runner from rsl-rl
    if agent_cfg.class_name == "OnPolicyRunner":
        runner = OnPolicyRunner(env, agent_cfg.to_dict(), log_dir=log_dir, device=agent_cfg.device)
    elif agent_cfg.class_name == "DistillationRunner":
        runner = DistillationRunner(env, agent_cfg.to_dict(), log_dir=log_dir, device=agent_cfg.device)
    else:
        raise ValueError(f"Unsupported runner class: {agent_cfg.class_name}")
    # write git state to logs
    runner.add_git_repo_to_log(__file__)
    # load the checkpoint
    if agent_cfg.resume or agent_cfg.algorithm.class_name == "Distillation":
        print(f"[INFO]: Loading model checkpoint from: {resume_path}")
        # load previously trained model
        runner.load(resume_path)

    # dump the configuration into log-directory
    dump_yaml(os.path.join(log_dir, "params", "env.yaml"), env_cfg)
    dump_yaml(os.path.join(log_dir, "params", "agent.yaml"), agent_cfg)
    dump_pickle(os.path.join(log_dir, "params", "env.pkl"), env_cfg)
    dump_pickle(os.path.join(log_dir, "params", "agent.pkl"), agent_cfg)

    # run training
    runner.learn(num_learning_iterations=agent_cfg.max_iterations, init_at_random_ep_len=True)

    # close the simulator
    env.close()


if __name__ == "__main__":
    # run the main function
    main()
    # close sim app
    simulation_app.close()<|MERGE_RESOLUTION|>--- conflicted
+++ resolved
@@ -32,10 +32,6 @@
     "--distributed", action="store_true", default=False, help="Run training with multiple GPUs or nodes."
 )
 parser.add_argument("--export_io_descriptors", action="store_true", default=False, help="Export IO descriptors.")
-<<<<<<< HEAD
-parser.add_argument("--newton_visualizer", action="store_true", default=False, help="Enable Newton rendering.")
-=======
->>>>>>> 0e494435
 # append RSL-RL cli arguments
 cli_args.add_rsl_rl_args(parser)
 # append AppLauncher cli args
@@ -83,10 +79,6 @@
 import torch
 from datetime import datetime
 
-<<<<<<< HEAD
-import omni
-=======
->>>>>>> 0e494435
 from rsl_rl.runners import DistillationRunner, OnPolicyRunner
 
 from isaaclab.utils.timer import Timer
@@ -114,10 +106,7 @@
 # import logger
 logger = logging.getLogger(__name__)
 
-<<<<<<< HEAD
-=======
-
->>>>>>> 0e494435
+
 @hydra_task_config(args_cli.task, args_cli.agent)
 def main(env_cfg: ManagerBasedRLEnvCfg | DirectRLEnvCfg, agent_cfg: RslRlBaseRunnerCfg):
     """Train with RSL-RL agent."""
@@ -159,11 +148,7 @@
     if isinstance(env_cfg, ManagerBasedRLEnvCfg):
         env_cfg.export_io_descriptors = args_cli.export_io_descriptors
     else:
-<<<<<<< HEAD
-        omni.log.warn(
-=======
         logger.warning(
->>>>>>> 0e494435
             "IO descriptors are only supported for manager based RL environments. No IO descriptors will be exported."
         )
 
