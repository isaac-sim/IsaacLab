# Copyright (c) 2022-2025, The Isaac Lab Project Developers (https://github.com/isaac-sim/IsaacLab/blob/main/CONTRIBUTORS.md).
# All rights reserved.
#
# SPDX-License-Identifier: BSD-3-Clause

"""Script to train RL agent with RSL-RL."""

"""Launch Isaac Sim Simulator first."""

import argparse
import sys

from isaaclab.app import AppLauncher

# local imports
import cli_args  # isort: skip


# add argparse arguments
parser = argparse.ArgumentParser(description="Train an RL agent with RSL-RL.")
parser.add_argument("--video", action="store_true", default=False, help="Record videos during training.")
parser.add_argument("--video_length", type=int, default=200, help="Length of the recorded video (in steps).")
parser.add_argument("--video_interval", type=int, default=2000, help="Interval between video recordings (in steps).")
parser.add_argument("--num_envs", type=int, default=None, help="Number of environments to simulate.")
parser.add_argument("--task", type=str, default=None, help="Name of the task.")
parser.add_argument(
    "--agent", type=str, default="rsl_rl_cfg_entry_point", help="Name of the RL agent configuration entry point."
)
parser.add_argument("--seed", type=int, default=None, help="Seed used for the environment")
parser.add_argument("--max_iterations", type=int, default=None, help="RL Policy training iterations.")
parser.add_argument(
    "--distributed", action="store_true", default=False, help="Run training with multiple GPUs or nodes."
)
parser.add_argument("--export_io_descriptors", action="store_true", default=False, help="Export IO descriptors.")
<<<<<<< HEAD
parser.add_argument("--newton_visualizer", action="store_true", default=False, help="Enable Newton rendering.")
=======
>>>>>>> 5efe0cf0
# append RSL-RL cli arguments
cli_args.add_rsl_rl_args(parser)
# append AppLauncher cli args
AppLauncher.add_app_launcher_args(parser)
args_cli, hydra_args = parser.parse_known_args()

# always enable cameras to record video
if args_cli.video:
    args_cli.enable_cameras = True

# clear out sys.argv for Hydra
sys.argv = [sys.argv[0]] + hydra_args

# launch omniverse app
app_launcher = AppLauncher(args_cli)
simulation_app = app_launcher.app

"""Check for minimum supported RSL-RL version."""

import importlib.metadata as metadata
import platform

from packaging import version

# check minimum supported rsl-rl version
RSL_RL_VERSION = "3.0.1"
installed_version = metadata.version("rsl-rl-lib")
if version.parse(installed_version) < version.parse(RSL_RL_VERSION):
    if platform.system() == "Windows":
        cmd = [r".\isaaclab.bat", "-p", "-m", "pip", "install", f"rsl-rl-lib=={RSL_RL_VERSION}"]
    else:
        cmd = ["./isaaclab.sh", "-p", "-m", "pip", "install", f"rsl-rl-lib=={RSL_RL_VERSION}"]
    print(
        f"Please install the correct version of RSL-RL.\nExisting version is: '{installed_version}'"
        f" and required version is: '{RSL_RL_VERSION}'.\nTo install the correct version, run:"
        f"\n\n\t{' '.join(cmd)}\n"
    )
    exit(1)

"""Rest everything follows."""

import gymnasium as gym
import logging
import os
import torch
from datetime import datetime

<<<<<<< HEAD
import omni
=======
>>>>>>> 5efe0cf0
from rsl_rl.runners import DistillationRunner, OnPolicyRunner

from isaaclab.utils.timer import Timer

Timer.enable = False
Timer.enable_display_output = False

import isaaclab_tasks_experimental  # noqa: F401

from isaaclab.envs import DirectRLEnvCfg, ManagerBasedRLEnvCfg
from isaaclab.utils.dict import print_dict
from isaaclab.utils.io import dump_pickle, dump_yaml

from isaaclab_rl.rsl_rl import RslRlBaseRunnerCfg, RslRlVecEnvWrapper

import isaaclab_tasks  # noqa: F401
from isaaclab_tasks.utils import get_checkpoint_path
from isaaclab_tasks.utils.hydra import hydra_task_config

# PLACEHOLDER: Extension template (do not remove this comment)

torch.backends.cuda.matmul.allow_tf32 = True
torch.backends.cudnn.allow_tf32 = True
torch.backends.cudnn.deterministic = False
torch.backends.cudnn.benchmark = False

# import logger
logger = logging.getLogger(__name__)


@hydra_task_config(args_cli.task, args_cli.agent)
def main(env_cfg: ManagerBasedRLEnvCfg | DirectRLEnvCfg, agent_cfg: RslRlBaseRunnerCfg):
    """Train with RSL-RL agent."""
    # override configurations with non-hydra CLI arguments
    agent_cfg = cli_args.update_rsl_rl_cfg(agent_cfg, args_cli)
    env_cfg.scene.num_envs = args_cli.num_envs if args_cli.num_envs is not None else env_cfg.scene.num_envs
    agent_cfg.max_iterations = (
        args_cli.max_iterations if args_cli.max_iterations is not None else agent_cfg.max_iterations
    )

    # set the environment seed
    # note: certain randomizations occur in the environment initialization so we set the seed here
    env_cfg.seed = agent_cfg.seed
    env_cfg.sim.device = args_cli.device if args_cli.device is not None else env_cfg.sim.device

    # multi-gpu training configuration
    if args_cli.distributed:
        env_cfg.sim.device = f"cuda:{app_launcher.local_rank}"
        agent_cfg.device = f"cuda:{app_launcher.local_rank}"

        # set seed to have diversity in different threads
        seed = agent_cfg.seed + app_launcher.local_rank
        env_cfg.seed = seed
        agent_cfg.seed = seed

    # specify directory for logging experiments
    log_root_path = os.path.join("logs", "rsl_rl", agent_cfg.experiment_name)
    log_root_path = os.path.abspath(log_root_path)
    print(f"[INFO] Logging experiment in directory: {log_root_path}")
    # specify directory for logging runs: {time-stamp}_{run_name}
    log_dir = datetime.now().strftime("%Y-%m-%d_%H-%M-%S")
    # The Ray Tune workflow extracts experiment name using the logging line below, hence, do not change it (see PR #2346, comment-2819298849)
    print(f"Exact experiment name requested from command line: {log_dir}")
    if agent_cfg.run_name:
        log_dir += f"_{agent_cfg.run_name}"
    log_dir = os.path.join(log_root_path, log_dir)

    # set the IO descriptors export flag if requested
    if isinstance(env_cfg, ManagerBasedRLEnvCfg):
        env_cfg.export_io_descriptors = args_cli.export_io_descriptors
    else:
<<<<<<< HEAD
        omni.log.warn(
=======
        logger.warning(
>>>>>>> 5efe0cf0
            "IO descriptors are only supported for manager based RL environments. No IO descriptors will be exported."
        )

    # set the log directory for the environment (works for all environment types)
    env_cfg.log_dir = log_dir

    # create isaac environment
    env = gym.make(args_cli.task, cfg=env_cfg, render_mode="rgb_array" if args_cli.video else None)

    # save resume path before creating a new log_dir
    if agent_cfg.resume or agent_cfg.algorithm.class_name == "Distillation":
        resume_path = get_checkpoint_path(log_root_path, agent_cfg.load_run, agent_cfg.load_checkpoint)

    # wrap for video recording
    if args_cli.video:
        video_kwargs = {
            "video_folder": os.path.join(log_dir, "videos", "train"),
            "step_trigger": lambda step: step % args_cli.video_interval == 0,
            "video_length": args_cli.video_length,
            "disable_logger": True,
        }
        print("[INFO] Recording videos during training.")
        print_dict(video_kwargs, nesting=4)
        env = gym.wrappers.RecordVideo(env, **video_kwargs)

    # wrap around environment for rsl-rl
    env = RslRlVecEnvWrapper(env, clip_actions=agent_cfg.clip_actions)

    # create runner from rsl-rl
    if agent_cfg.class_name == "OnPolicyRunner":
        runner = OnPolicyRunner(env, agent_cfg.to_dict(), log_dir=log_dir, device=agent_cfg.device)
    elif agent_cfg.class_name == "DistillationRunner":
        runner = DistillationRunner(env, agent_cfg.to_dict(), log_dir=log_dir, device=agent_cfg.device)
    else:
        raise ValueError(f"Unsupported runner class: {agent_cfg.class_name}")
    # write git state to logs
    runner.add_git_repo_to_log(__file__)
    # load the checkpoint
    if agent_cfg.resume or agent_cfg.algorithm.class_name == "Distillation":
        print(f"[INFO]: Loading model checkpoint from: {resume_path}")
        # load previously trained model
        runner.load(resume_path)

    # dump the configuration into log-directory
    dump_yaml(os.path.join(log_dir, "params", "env.yaml"), env_cfg)
    dump_yaml(os.path.join(log_dir, "params", "agent.yaml"), agent_cfg)
    dump_pickle(os.path.join(log_dir, "params", "env.pkl"), env_cfg)
    dump_pickle(os.path.join(log_dir, "params", "agent.pkl"), agent_cfg)

    # run training
    runner.learn(num_learning_iterations=agent_cfg.max_iterations, init_at_random_ep_len=True)

    # close the simulator
    env.close()


if __name__ == "__main__":
    # run the main function
    main()
    # close sim app
    if simulation_app:
        simulation_app.close()<|MERGE_RESOLUTION|>--- conflicted
+++ resolved
@@ -32,10 +32,6 @@
     "--distributed", action="store_true", default=False, help="Run training with multiple GPUs or nodes."
 )
 parser.add_argument("--export_io_descriptors", action="store_true", default=False, help="Export IO descriptors.")
-<<<<<<< HEAD
-parser.add_argument("--newton_visualizer", action="store_true", default=False, help="Enable Newton rendering.")
-=======
->>>>>>> 5efe0cf0
 # append RSL-RL cli arguments
 cli_args.add_rsl_rl_args(parser)
 # append AppLauncher cli args
@@ -83,10 +79,6 @@
 import torch
 from datetime import datetime
 
-<<<<<<< HEAD
-import omni
-=======
->>>>>>> 5efe0cf0
 from rsl_rl.runners import DistillationRunner, OnPolicyRunner
 
 from isaaclab.utils.timer import Timer
@@ -158,11 +150,7 @@
     if isinstance(env_cfg, ManagerBasedRLEnvCfg):
         env_cfg.export_io_descriptors = args_cli.export_io_descriptors
     else:
-<<<<<<< HEAD
-        omni.log.warn(
-=======
         logger.warning(
->>>>>>> 5efe0cf0
             "IO descriptors are only supported for manager based RL environments. No IO descriptors will be exported."
         )
 
