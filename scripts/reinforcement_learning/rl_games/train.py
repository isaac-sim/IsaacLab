# Copyright (c) 2022-2025, The Isaac Lab Project Developers (https://github.com/isaac-sim/IsaacLab/blob/main/CONTRIBUTORS.md).
# All rights reserved.
#
# SPDX-License-Identifier: BSD-3-Clause

"""Script to train RL agent with RL-Games."""

"""Launch Isaac Sim Simulator first."""

import argparse
import sys
from distutils.util import strtobool

from isaaclab.app import AppLauncher

# add argparse arguments
parser = argparse.ArgumentParser(description="Train an RL agent with RL-Games.")
parser.add_argument("--video", action="store_true", default=False, help="Record videos during training.")
parser.add_argument("--video_length", type=int, default=200, help="Length of the recorded video (in steps).")
parser.add_argument("--video_interval", type=int, default=2000, help="Interval between video recordings (in steps).")
parser.add_argument("--num_envs", type=int, default=None, help="Number of environments to simulate.")
parser.add_argument("--task", type=str, default=None, help="Name of the task.")
parser.add_argument(
    "--agent", type=str, default="rl_games_cfg_entry_point", help="Name of the RL agent configuration entry point."
)
parser.add_argument("--seed", type=int, default=None, help="Seed used for the environment")
parser.add_argument(
    "--distributed", action="store_true", default=False, help="Run training with multiple GPUs or nodes."
)
parser.add_argument("--checkpoint", type=str, default=None, help="Path to model checkpoint.")
parser.add_argument("--sigma", type=str, default=None, help="The policy's initial standard deviation.")
parser.add_argument("--max_iterations", type=int, default=None, help="RL Policy training iterations.")
parser.add_argument("--wandb-project-name", type=str, default=None, help="the wandb's project name")
parser.add_argument("--wandb-entity", type=str, default=None, help="the entity (team) of wandb's project")
parser.add_argument("--wandb-name", type=str, default=None, help="the name of wandb's run")
parser.add_argument(
    "--track",
    type=lambda x: bool(strtobool(x)),
    default=False,
    nargs="?",
    const=True,
    help="if toggled, this experiment will be tracked with Weights and Biases",
)
parser.add_argument("--export_io_descriptors", action="store_true", default=False, help="Export IO descriptors.")
# append AppLauncher cli args
AppLauncher.add_app_launcher_args(parser)
# parse the arguments
args_cli, hydra_args = parser.parse_known_args()
# always enable cameras to record video
if args_cli.video:
    args_cli.enable_cameras = True

# clear out sys.argv for Hydra
sys.argv = [sys.argv[0]] + hydra_args

# launch omniverse app
app_launcher = AppLauncher(args_cli)
simulation_app = app_launcher.app

"""Rest everything follows."""

import gymnasium as gym
import math
import os
import random
from datetime import datetime

import omni
from rl_games.common import env_configurations, vecenv
from rl_games.common.algo_observer import IsaacAlgoObserver
from rl_games.torch_runner import Runner

from isaaclab.envs import (
    DirectMARLEnv,
    DirectMARLEnvCfg,
    DirectRLEnvCfg,
    ManagerBasedRLEnvCfg,
    multi_agent_to_single_agent,
)
from isaaclab.utils.assets import retrieve_file_path
from isaaclab.utils.dict import print_dict
from isaaclab.utils.io import dump_yaml

from isaaclab_rl.rl_games import MultiObserver, PbtAlgoObserver, RlGamesGpuEnv, RlGamesVecEnvWrapper

import isaaclab_tasks  # noqa: F401
from isaaclab_tasks.utils.hydra import hydra_task_config

# PLACEHOLDER: Extension template (do not remove this comment)


@hydra_task_config(args_cli.task, args_cli.agent)
def main(env_cfg: ManagerBasedRLEnvCfg | DirectRLEnvCfg | DirectMARLEnvCfg, agent_cfg: dict):
    """Train with RL-Games agent."""
    # override configurations with non-hydra CLI arguments
    env_cfg.scene.num_envs = args_cli.num_envs if args_cli.num_envs is not None else env_cfg.scene.num_envs
    env_cfg.sim.device = args_cli.device if args_cli.device is not None else env_cfg.sim.device
    # check for invalid combination of CPU device with distributed training
    if args_cli.distributed and args_cli.device is not None and "cpu" in args_cli.device:
        raise ValueError(
            "Distributed training is not supported when using CPU device. "
            "Please use GPU device (e.g., --device cuda) for distributed training."
        )

    # update agent device to match simulation device
    if args_cli.device is not None:
        agent_cfg["params"]["config"]["device"] = args_cli.device
        agent_cfg["params"]["config"]["device_name"] = args_cli.device

    # randomly sample a seed if seed = -1
    if args_cli.seed == -1:
        args_cli.seed = random.randint(0, 10000)

    agent_cfg["params"]["seed"] = args_cli.seed if args_cli.seed is not None else agent_cfg["params"]["seed"]
    agent_cfg["params"]["config"]["max_epochs"] = (
        args_cli.max_iterations if args_cli.max_iterations is not None else agent_cfg["params"]["config"]["max_epochs"]
    )
    if args_cli.checkpoint is not None:
        resume_path = retrieve_file_path(args_cli.checkpoint)
        agent_cfg["params"]["load_checkpoint"] = True
        agent_cfg["params"]["load_path"] = resume_path
        print(f"[INFO]: Loading model checkpoint from: {agent_cfg['params']['load_path']}")
    train_sigma = float(args_cli.sigma) if args_cli.sigma is not None else None

    # multi-gpu training config
    if args_cli.distributed:
        agent_cfg["params"]["seed"] += app_launcher.global_rank
        agent_cfg["params"]["config"]["device"] = f"cuda:{app_launcher.local_rank}"
        agent_cfg["params"]["config"]["device_name"] = f"cuda:{app_launcher.local_rank}"
        agent_cfg["params"]["config"]["multi_gpu"] = True
        # update env config device
        env_cfg.sim.device = f"cuda:{app_launcher.local_rank}"

    # set the environment seed (after multi-gpu config for updated rank from agent seed)
    # note: certain randomizations occur in the environment initialization so we set the seed here
    env_cfg.seed = agent_cfg["params"]["seed"]

    # specify directory for logging experiments
    config_name = agent_cfg["params"]["config"]["name"]
    log_root_path = os.path.join("logs", "rl_games", config_name)
    if "pbt" in agent_cfg:
        if agent_cfg["pbt"]["directory"] == ".":
            log_root_path = os.path.abspath(log_root_path)
        else:
            log_root_path = os.path.join(agent_cfg["pbt"]["directory"], log_root_path)

    print(f"[INFO] Logging experiment in directory: {log_root_path}")
    # specify directory for logging runs
    log_dir = agent_cfg["params"]["config"].get("full_experiment_name", datetime.now().strftime("%Y-%m-%d_%H-%M-%S"))
    # set directory into agent config
    # logging directory path: <train_dir>/<full_experiment_name>
    agent_cfg["params"]["config"]["train_dir"] = log_root_path
    agent_cfg["params"]["config"]["full_experiment_name"] = log_dir
    wandb_project = config_name if args_cli.wandb_project_name is None else args_cli.wandb_project_name
    experiment_name = log_dir if args_cli.wandb_name is None else args_cli.wandb_name

    # dump the configuration into log-directory
    dump_yaml(os.path.join(log_root_path, log_dir, "params", "env.yaml"), env_cfg)
    dump_yaml(os.path.join(log_root_path, log_dir, "params", "agent.yaml"), agent_cfg)

    # read configurations about the agent-training
    rl_device = agent_cfg["params"]["config"]["device"]
    clip_obs = agent_cfg["params"]["env"].get("clip_observations", math.inf)
    clip_actions = agent_cfg["params"]["env"].get("clip_actions", math.inf)
    obs_groups = agent_cfg["params"]["env"].get("obs_groups")
    concate_obs_groups = agent_cfg["params"]["env"].get("concate_obs_groups", True)

    # set the IO descriptors export flag if requested
    if isinstance(env_cfg, ManagerBasedRLEnvCfg):
        env_cfg.export_io_descriptors = args_cli.export_io_descriptors
    else:
        omni.log.warn(
            "IO descriptors are only supported for manager based RL environments. No IO descriptors will be exported."
        )

    # set the log directory for the environment (works for all environment types)
<<<<<<< HEAD
    env_cfg.log_dir = os.path.join(log_root_path, log_dir)
=======
    env_cfg.log_dir = log_dir
>>>>>>> 79fc49dc

    # create isaac environment
    env = gym.make(args_cli.task, cfg=env_cfg, render_mode="rgb_array" if args_cli.video else None)

    # convert to single-agent instance if required by the RL algorithm
    if isinstance(env.unwrapped, DirectMARLEnv):
        env = multi_agent_to_single_agent(env)

    # wrap for video recording
    if args_cli.video:
        video_kwargs = {
            "video_folder": os.path.join(log_root_path, log_dir, "videos", "train"),
            "step_trigger": lambda step: step % args_cli.video_interval == 0,
            "video_length": args_cli.video_length,
            "disable_logger": True,
        }
        print("[INFO] Recording videos during training.")
        print_dict(video_kwargs, nesting=4)
        env = gym.wrappers.RecordVideo(env, **video_kwargs)

    # wrap around environment for rl-games
    env = RlGamesVecEnvWrapper(env, rl_device, clip_obs, clip_actions, obs_groups, concate_obs_groups)

    # register the environment to rl-games registry
    # note: in agents configuration: environment name must be "rlgpu"
    vecenv.register(
        "IsaacRlgWrapper", lambda config_name, num_actors, **kwargs: RlGamesGpuEnv(config_name, num_actors, **kwargs)
    )
    env_configurations.register("rlgpu", {"vecenv_type": "IsaacRlgWrapper", "env_creator": lambda **kwargs: env})

    # set number of actors into agent config
    agent_cfg["params"]["config"]["num_actors"] = env.unwrapped.num_envs
    # create runner from rl-games

    if "pbt" in agent_cfg and agent_cfg["pbt"]["enabled"]:
        observers = MultiObserver([IsaacAlgoObserver(), PbtAlgoObserver(agent_cfg, args_cli)])
        runner = Runner(observers)
    else:
        runner = Runner(IsaacAlgoObserver())

    runner.load(agent_cfg)

    # reset the agent and env
    runner.reset()
    # train the agent

    global_rank = int(os.getenv("RANK", "0"))
    if args_cli.track and global_rank == 0:
        if args_cli.wandb_entity is None:
            raise ValueError("Weights and Biases entity must be specified for tracking.")
        import wandb

        wandb.init(
            project=wandb_project,
            entity=args_cli.wandb_entity,
            name=experiment_name,
            sync_tensorboard=True,
            monitor_gym=True,
            save_code=True,
        )
        if not wandb.run.resumed:
            wandb.config.update({"env_cfg": env_cfg.to_dict()})
            wandb.config.update({"agent_cfg": agent_cfg})

    if args_cli.checkpoint is not None:
        runner.run({"train": True, "play": False, "sigma": train_sigma, "checkpoint": resume_path})
    else:
        runner.run({"train": True, "play": False, "sigma": train_sigma})

    # close the simulator
    env.close()


if __name__ == "__main__":
    # run the main function
    main()
    # close sim app
    simulation_app.close()<|MERGE_RESOLUTION|>--- conflicted
+++ resolved
@@ -174,11 +174,7 @@
         )
 
     # set the log directory for the environment (works for all environment types)
-<<<<<<< HEAD
     env_cfg.log_dir = os.path.join(log_root_path, log_dir)
-=======
-    env_cfg.log_dir = log_dir
->>>>>>> 79fc49dc
 
     # create isaac environment
     env = gym.make(args_cli.task, cfg=env_cfg, render_mode="rgb_array" if args_cli.video else None)
