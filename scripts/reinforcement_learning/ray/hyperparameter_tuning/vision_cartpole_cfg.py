--- conflicted
+++ resolved
@@ -13,11 +13,8 @@
 import util
 import vision_cfg
 from ray import tune
-<<<<<<< HEAD
 from ray.tune.progress_reporter import CLIReporter
-=======
 from ray.tune.stopper import Stopper
->>>>>>> 0234c50e
 
 
 class CartpoleRGBNoTuneJobCfg(vision_cfg.CameraJobCfg):
@@ -55,7 +52,6 @@
         super().__init__(cfg)
 
 
-<<<<<<< HEAD
 class CustomCartpoleProgressReporter(CLIReporter):
     def __init__(self):
         super().__init__(
@@ -69,7 +65,8 @@
             max_report_frequency=5,
             sort_by_metric=True,
         )
-=======
+
+
 class CartpoleEarlyStopper(Stopper):
     def __init__(self):
         self._bad_trials = set()
@@ -85,5 +82,4 @@
         return trial_id in self._bad_trials
 
     def stop_all(self) -> bool:
-        return False  # only stop individual trials
->>>>>>> 0234c50e
+        return False  # only stop individual trials