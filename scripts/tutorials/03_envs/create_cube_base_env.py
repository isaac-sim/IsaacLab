# Copyright (c) 2022-2025, The Isaac Lab Project Developers.
# All rights reserved.
#
# SPDX-License-Identifier: BSD-3-Clause

"""
This script creates a simple environment with a floating cube. The cube is controlled by a PD
controller to track an arbitrary target position.

While going through this tutorial, we recommend you to pay attention to how a custom action term
is defined. The action term is responsible for processing the raw actions and applying them to the
scene entities.

We also define an event term called 'randomize_scale' that randomizes the scale of
the cube. This event term has the mode 'prestartup', which means that it is applied on the USD stage
before the simulation starts. Additionally, the flag 'replicate_physics' is set to False,
which means that the cube is not replicated across multiple environments but rather each
environment gets its own cube instance.

The rest of the environment is similar to the previous tutorials.

.. code-block:: bash

    # Run the script
    ./isaaclab.sh -p scripts/tutorials/03_envs/create_cube_base_env.py --num_envs 32

"""

from __future__ import annotations

"""Launch Isaac Sim Simulator first."""


import argparse

from isaaclab.app import AppLauncher

# add argparse arguments
parser = argparse.ArgumentParser(description="Tutorial on creating a floating cube environment.")
parser.add_argument("--num_envs", type=int, default=64, help="Number of environments to spawn.")

# append AppLauncher cli args
AppLauncher.add_app_launcher_args(parser)
# parse the arguments
args_cli = parser.parse_args()

# launch omniverse app
app_launcher = AppLauncher(args_cli)
simulation_app = app_launcher.app

"""Rest everything follows."""

import torch

import isaaclab.envs.mdp as mdp
import isaaclab.sim as sim_utils
from isaaclab.assets import AssetBaseCfg, RigidObject, RigidObjectCfg
from isaaclab.envs import ManagerBasedEnv, ManagerBasedEnvCfg
from isaaclab.managers import ActionTerm, ActionTermCfg
from isaaclab.managers import EventTermCfg as EventTerm
from isaaclab.managers import ObservationGroupCfg as ObsGroup
from isaaclab.managers import ObservationTermCfg as ObsTerm
from isaaclab.managers import SceneEntityCfg
from isaaclab.scene import InteractiveSceneCfg
from isaaclab.terrains import TerrainImporterCfg
from isaaclab.utils import configclass

##
# Custom action term
##


class CubeActionTerm(ActionTerm):
    """Simple action term that implements a PD controller to track a target position.

    The action term is applied to the cube asset. It involves two steps:

    1. **Process the raw actions**: Typically, this includes any transformations of the raw actions
       that are required to map them to the desired space. This is called once per environment step.
    2. **Apply the processed actions**: This step applies the processed actions to the asset.
       It is called once per simulation step.

    In this case, the action term simply applies the raw actions to the cube asset. The raw actions
    are the desired target positions of the cube in the environment frame. The pre-processing step
    simply copies the raw actions to the processed actions as no additional processing is required.
    The processed actions are then applied to the cube asset by implementing a PD controller to
    track the target position.
    """

    _asset: RigidObject
    """The articulation asset on which the action term is applied."""

    def __init__(self, cfg: CubeActionTermCfg, env: ManagerBasedEnv):
        # call super constructor
        super().__init__(cfg, env)
        # create buffers
        self._raw_actions = torch.zeros(env.num_envs, 3, device=self.device)
        self._processed_actions = torch.zeros(env.num_envs, 3, device=self.device)
        self._vel_command = torch.zeros(self.num_envs, 6, device=self.device)
        # gains of controller
        self.p_gain = cfg.p_gain
        self.d_gain = cfg.d_gain

    """
    Properties.
    """

    @property
    def action_dim(self) -> int:
        return self._raw_actions.shape[1]

    @property
    def raw_actions(self) -> torch.Tensor:
        return self._raw_actions

    @property
    def processed_actions(self) -> torch.Tensor:
        return self._processed_actions

    """
    Operations
    """

    def process_actions(self, actions: torch.Tensor):
        # store the raw actions
        self._raw_actions[:] = actions
        # no-processing of actions
        self._processed_actions[:] = self._raw_actions[:]

    def apply_actions(self):
        # implement a PD controller to track the target position
        pos_error = self._processed_actions - (self._asset.data.root_pos_w - self._env.scene.env_origins)
        vel_error = -self._asset.data.root_lin_vel_w
        # set velocity targets
        self._vel_command[:, :3] = self.p_gain * pos_error + self.d_gain * vel_error
        self._asset.write_root_velocity_to_sim(self._vel_command)


@configclass
class CubeActionTermCfg(ActionTermCfg):
    """Configuration for the cube action term."""

    class_type: type = CubeActionTerm
    """The class corresponding to the action term."""

    p_gain: float = 5.0
    """Proportional gain of the PD controller."""
    d_gain: float = 0.5
    """Derivative gain of the PD controller."""


##
# Custom observation term
##


def base_position(env: ManagerBasedEnv, asset_cfg: SceneEntityCfg) -> torch.Tensor:
    """Root linear velocity in the asset's root frame."""
    # extract the used quantities (to enable type-hinting)
    asset: RigidObject = env.scene[asset_cfg.name]
    return asset.data.root_pos_w - env.scene.env_origins


##
# Scene definition
##


@configclass
class MySceneCfg(InteractiveSceneCfg):
    """Example scene configuration.

    The scene comprises of a ground plane, light source and floating cubes (gravity disabled).
    """

    # add terrain
    terrain = TerrainImporterCfg(prim_path="/World/ground", terrain_type="plane", debug_vis=False)

    # add cube
    cube: RigidObjectCfg = RigidObjectCfg(
        prim_path="{ENV_REGEX_NS}/cube",
        spawn=sim_utils.CuboidCfg(
            size=(0.2, 0.2, 0.2),
            rigid_props=sim_utils.RigidBodyPropertiesCfg(max_depenetration_velocity=1.0, disable_gravity=True),
            mass_props=sim_utils.MassPropertiesCfg(mass=1.0),
            physics_material=sim_utils.RigidBodyMaterialCfg(),
            visual_material=sim_utils.PreviewSurfaceCfg(diffuse_color=(0.5, 0.0, 0.0)),
        ),
        init_state=RigidObjectCfg.InitialStateCfg(pos=(0.0, 0.0, 5)),
    )

    # lights
    light = AssetBaseCfg(
        prim_path="/World/light",
        spawn=sim_utils.DomeLightCfg(color=(0.75, 0.75, 0.75), intensity=2000.0),
    )


##
# Environment settings
##


@configclass
class ActionsCfg:
    """Action specifications for the MDP."""

    joint_pos = CubeActionTermCfg(asset_name="cube")


@configclass
class ObservationsCfg:
    """Observation specifications for the MDP."""

    @configclass
    class PolicyCfg(ObsGroup):
        """Observations for policy group."""

        # cube velocity
        position = ObsTerm(func=base_position, params={"asset_cfg": SceneEntityCfg("cube")})

        def __post_init__(self):
            self.enable_corruption = True
            self.concatenate_terms = True

    # observation groups
    policy: PolicyCfg = PolicyCfg()


@configclass
class EventCfg:
    """Configuration for events."""

    # This event term resets the base position of the cube.
    # The mode is set to 'reset', which means that the base position is reset whenever
    # the environment instance is reset (because of terminations defined in 'TerminationCfg').
    reset_base = EventTerm(
        func=mdp.reset_root_state_uniform,
        mode="reset",
        params={
            "pose_range": {"x": (-0.5, 0.5), "y": (-0.5, 0.5), "yaw": (-3.14, 3.14)},
            "velocity_range": {
                "x": (-0.5, 0.5),
                "y": (-0.5, 0.5),
                "z": (-0.5, 0.5),
            },
            "asset_cfg": SceneEntityCfg("cube"),
        },
    )

    # This event term randomizes the scale of the cube.
    # The mode is set to 'prestartup', which means that the scale is randomize on the USD stage before the
    # simulation starts.
    # Note: USD-level randomizations require the flag 'replicate_physics' to be set to False.
    randomize_scale = EventTerm(
        func=mdp.randomize_rigid_body_scale,
        mode="prestartup",
        params={
            "scale_range": {"x": (0.5, 1.5), "y": (0.5, 1.5), "z": (0.5, 1.5)},
            "asset_cfg": SceneEntityCfg("cube"),
        },
    )

    # This event term randomizes the visual color of the cube.
    # Similar to the scale randomization, this is also a USD-level randomization and requires the flag
    # 'replicate_physics' to be set to False.
    randomize_color = EventTerm(
        func=mdp.randomize_visual_color,
        mode="prestartup",
        params={
            "colors": {"r": (0.0, 1.0), "g": (0.0, 1.0), "b": (0.0, 1.0)},
            "asset_cfg": SceneEntityCfg("cube"),
            "mesh_name": "geometry/mesh",
            "event_name": "rep_cube_randomize_color",
        },
    )


##
# Environment configuration
##


@configclass
class CubeEnvCfg(ManagerBasedEnvCfg):
    """Configuration for the locomotion velocity-tracking environment."""

    # Scene settings
    # The flag 'replicate_physics' is set to False, which means that the cube is not replicated
    # across multiple environments but rather each environment gets its own cube instance.
    # This allows modifying the cube's properties independently for each environment.
    scene: MySceneCfg = MySceneCfg(num_envs=args_cli.num_envs, env_spacing=2.5, replicate_physics=False)

    # Basic settings
    observations: ObservationsCfg = ObservationsCfg()
    actions: ActionsCfg = ActionsCfg()
    events: EventCfg = EventCfg()

    def __post_init__(self):
        """Post initialization."""
        # general settings
        self.decimation = 2
        # simulation settings
        self.sim.dt = 0.01
        self.sim.physics_material = self.scene.terrain.physics_material
        self.sim.render_interval = 2  # render interval should be a multiple of decimation
<<<<<<< HEAD
        self.sim.device = args_cli.device
=======
        # viewer settings
        self.viewer.eye = (5.0, 5.0, 5.0)
        self.viewer.lookat = (0.0, 0.0, 2.0)
>>>>>>> 875dc627


def main():
    """Main function."""

    # setup base environment
    env = ManagerBasedEnv(cfg=CubeEnvCfg())

    # setup target position commands
    target_position = torch.rand(env.num_envs, 3, device=env.device) * 2
    target_position[:, 2] += 2.0
    # offset all targets so that they move to the world origin
    target_position -= env.scene.env_origins

    # simulate physics
    count = 0
    obs, _ = env.reset()
    while simulation_app.is_running():
        with torch.inference_mode():
            # reset
            if count % 300 == 0:
                count = 0
                obs, _ = env.reset()
                print("-" * 80)
                print("[INFO]: Resetting environment...")
            # step env
            obs, _ = env.step(target_position)
            # print mean squared position error between target and current position
            error = torch.norm(obs["policy"] - target_position).mean().item()
            print(f"[Step: {count:04d}]: Mean position error: {error:.4f}")
            # update counter
            count += 1

    # close the environment
    env.close()


if __name__ == "__main__":
    # run the main function
    main()
    # close sim app
    simulation_app.close()<|MERGE_RESOLUTION|>--- conflicted
+++ resolved
@@ -304,13 +304,10 @@
         self.sim.dt = 0.01
         self.sim.physics_material = self.scene.terrain.physics_material
         self.sim.render_interval = 2  # render interval should be a multiple of decimation
-<<<<<<< HEAD
         self.sim.device = args_cli.device
-=======
         # viewer settings
         self.viewer.eye = (5.0, 5.0, 5.0)
         self.viewer.lookat = (0.0, 0.0, 2.0)
->>>>>>> 875dc627
 
 
 def main():
